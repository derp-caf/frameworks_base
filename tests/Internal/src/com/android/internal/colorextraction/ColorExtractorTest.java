/*
 * Copyright (C) 2017 The Android Open Source Project
 *
 * Licensed under the Apache License, Version 2.0 (the "License");
 * you may not use this file except in compliance with the License.
 * You may obtain a copy of the License at
 *
 *      http://www.apache.org/licenses/LICENSE-2.0
 *
 * Unless required by applicable law or agreed to in writing, software
 * distributed under the License is distributed on an "AS IS" BASIS,
 * WITHOUT WARRANTIES OR CONDITIONS OF ANY KIND, either express or implied.
 * See the License for the specific language governing permissions and
 * limitations under the License
 */
package com.android.internal.colorextraction;

import static org.junit.Assert.assertEquals;
import static org.mockito.ArgumentMatchers.any;
import static org.mockito.ArgumentMatchers.eq;
import static org.mockito.Mockito.mock;
import static org.mockito.Mockito.times;
import static org.mockito.Mockito.verify;
import static org.mockito.Mockito.verifyNoMoreInteractions;

import android.app.WallpaperColors;
import android.app.WallpaperManager;
import android.content.Context;
import android.graphics.Color;

import androidx.test.InstrumentationRegistry;
import androidx.test.filters.SmallTest;
import androidx.test.runner.AndroidJUnit4;

import com.android.internal.colorextraction.ColorExtractor.GradientColors;
import com.android.internal.colorextraction.types.ExtractionType;
import com.android.internal.colorextraction.types.Tonal;

import org.junit.Before;
import org.junit.Test;
import org.junit.runner.RunWith;
import org.mockito.Mock;
import org.mockito.MockitoAnnotations;

/**
 * Tests color extraction generation.
 */
@SmallTest
@RunWith(AndroidJUnit4.class)
public class ColorExtractorTest {

<<<<<<< HEAD
    Context mContext;
    @Mock
    WallpaperManager mWallpaperManager;
=======
    private Context mContext;
    private WallpaperManager mWallpaperManager;
>>>>>>> dbf9e87c

    @Before
    public void setup() {
        MockitoAnnotations.initMocks(this);
        mContext = InstrumentationRegistry.getContext();
        mWallpaperManager = mock(WallpaperManager.class);
    }

    @Test
    public void ColorExtractor_extractWhenInitialized() {
        ExtractionType type = mock(Tonal.class);
        new ColorExtractor(mContext, type, true, mWallpaperManager);
        // 1 for lock and 1 for system
        verify(type, times(2))
                .extractInto(any(), any(), any(), any());
    }

    @Test
    public void getColors_usesExtractedColors() {
        GradientColors colorsExpectedNormal = new GradientColors();
        colorsExpectedNormal.setMainColor(Color.RED);
        colorsExpectedNormal.setSecondaryColor(Color.GRAY);

        GradientColors colorsExpectedDark = new GradientColors();
        colorsExpectedNormal.setMainColor(Color.BLACK);
        colorsExpectedNormal.setSecondaryColor(Color.BLUE);

        GradientColors colorsExpectedExtraDark = new GradientColors();
        colorsExpectedNormal.setMainColor(Color.MAGENTA);
        colorsExpectedNormal.setSecondaryColor(Color.GREEN);

        ExtractionType type =
                (inWallpaperColors, outGradientColorsNormal, outGradientColorsDark,
                        outGradientColorsExtraDark) -> {
                    outGradientColorsNormal.set(colorsExpectedNormal);
                    outGradientColorsDark.set(colorsExpectedDark);
                    outGradientColorsExtraDark.set(colorsExpectedExtraDark);
                };
        ColorExtractor extractor = new ColorExtractor(mContext, type, true, mWallpaperManager);

        GradientColors colors = extractor.getColors(WallpaperManager.FLAG_SYSTEM,
                ColorExtractor.TYPE_NORMAL);
        assertEquals("Extracted colors not being used!", colors, colorsExpectedNormal);
        colors = extractor.getColors(WallpaperManager.FLAG_SYSTEM, ColorExtractor.TYPE_DARK);
        assertEquals("Extracted colors not being used!", colors, colorsExpectedDark);
        colors = extractor.getColors(WallpaperManager.FLAG_SYSTEM, ColorExtractor.TYPE_EXTRA_DARK);
        assertEquals("Extracted colors not being used!", colors, colorsExpectedExtraDark);
    }

    @Test
    public void addOnColorsChangedListener_invokesListener() {
        ColorExtractor.OnColorsChangedListener mockedListeners =
                mock(ColorExtractor.OnColorsChangedListener.class);
        ColorExtractor extractor = new ColorExtractor(mContext, new Tonal(mContext), true,
                mWallpaperManager);
        extractor.addOnColorsChangedListener(mockedListeners);

        extractor.onColorsChanged(new WallpaperColors(Color.valueOf(Color.RED), null, null),
                WallpaperManager.FLAG_LOCK);
        verify(mockedListeners, times(1)).onColorsChanged(any(),
                eq(WallpaperManager.FLAG_LOCK));

        extractor.removeOnColorsChangedListener(mockedListeners);
        extractor.onColorsChanged(new WallpaperColors(Color.valueOf(Color.RED), null, null),
                WallpaperManager.FLAG_LOCK);
        verifyNoMoreInteractions(mockedListeners);
    }
}<|MERGE_RESOLUTION|>--- conflicted
+++ resolved
@@ -39,8 +39,6 @@
 import org.junit.Before;
 import org.junit.Test;
 import org.junit.runner.RunWith;
-import org.mockito.Mock;
-import org.mockito.MockitoAnnotations;
 
 /**
  * Tests color extraction generation.
@@ -49,18 +47,11 @@
 @RunWith(AndroidJUnit4.class)
 public class ColorExtractorTest {
 
-<<<<<<< HEAD
-    Context mContext;
-    @Mock
-    WallpaperManager mWallpaperManager;
-=======
     private Context mContext;
     private WallpaperManager mWallpaperManager;
->>>>>>> dbf9e87c
 
     @Before
     public void setup() {
-        MockitoAnnotations.initMocks(this);
         mContext = InstrumentationRegistry.getContext();
         mWallpaperManager = mock(WallpaperManager.class);
     }
