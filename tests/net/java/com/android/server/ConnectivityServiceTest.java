/*
 * Copyright (C) 2012 The Android Open Source Project
 *
 * Licensed under the Apache License, Version 2.0 (the "License");
 * you may not use this file except in compliance with the License.
 * You may obtain a copy of the License at
 *
 *      http://www.apache.org/licenses/LICENSE-2.0
 *
 * Unless required by applicable law or agreed to in writing, software
 * distributed under the License is distributed on an "AS IS" BASIS,
 * WITHOUT WARRANTIES OR CONDITIONS OF ANY KIND, either express or implied.
 * See the License for the specific language governing permissions and
 * limitations under the License.
 */

package com.android.server;

import static android.net.ConnectivityManager.CONNECTIVITY_ACTION;
import static android.net.ConnectivityManager.NETID_UNSET;
import static android.net.ConnectivityManager.PRIVATE_DNS_MODE_OFF;
import static android.net.ConnectivityManager.PRIVATE_DNS_MODE_OPPORTUNISTIC;
import static android.net.ConnectivityManager.PRIVATE_DNS_MODE_PROVIDER_HOSTNAME;
import static android.net.ConnectivityManager.TYPE_ETHERNET;
import static android.net.ConnectivityManager.TYPE_MOBILE;
import static android.net.ConnectivityManager.TYPE_MOBILE_FOTA;
import static android.net.ConnectivityManager.TYPE_MOBILE_MMS;
import static android.net.ConnectivityManager.TYPE_NONE;
import static android.net.ConnectivityManager.TYPE_WIFI;
import static android.net.INetworkMonitor.NETWORK_TEST_RESULT_INVALID;
import static android.net.INetworkMonitor.NETWORK_TEST_RESULT_PARTIAL_CONNECTIVITY;
import static android.net.INetworkMonitor.NETWORK_TEST_RESULT_VALID;
import static android.net.NetworkCapabilities.NET_CAPABILITY_CAPTIVE_PORTAL;
import static android.net.NetworkCapabilities.NET_CAPABILITY_CBS;
import static android.net.NetworkCapabilities.NET_CAPABILITY_DUN;
import static android.net.NetworkCapabilities.NET_CAPABILITY_EIMS;
import static android.net.NetworkCapabilities.NET_CAPABILITY_FOREGROUND;
import static android.net.NetworkCapabilities.NET_CAPABILITY_FOTA;
import static android.net.NetworkCapabilities.NET_CAPABILITY_IA;
import static android.net.NetworkCapabilities.NET_CAPABILITY_IMS;
import static android.net.NetworkCapabilities.NET_CAPABILITY_INTERNET;
import static android.net.NetworkCapabilities.NET_CAPABILITY_MMS;
import static android.net.NetworkCapabilities.NET_CAPABILITY_NOT_METERED;
import static android.net.NetworkCapabilities.NET_CAPABILITY_NOT_RESTRICTED;
import static android.net.NetworkCapabilities.NET_CAPABILITY_NOT_SUSPENDED;
import static android.net.NetworkCapabilities.NET_CAPABILITY_NOT_VPN;
import static android.net.NetworkCapabilities.NET_CAPABILITY_PARTIAL_CONNECTIVITY;
import static android.net.NetworkCapabilities.NET_CAPABILITY_RCS;
import static android.net.NetworkCapabilities.NET_CAPABILITY_SUPL;
import static android.net.NetworkCapabilities.NET_CAPABILITY_TRUSTED;
import static android.net.NetworkCapabilities.NET_CAPABILITY_VALIDATED;
import static android.net.NetworkCapabilities.NET_CAPABILITY_WIFI_P2P;
import static android.net.NetworkCapabilities.NET_CAPABILITY_XCAP;
import static android.net.NetworkCapabilities.TRANSPORT_CELLULAR;
import static android.net.NetworkCapabilities.TRANSPORT_ETHERNET;
import static android.net.NetworkCapabilities.TRANSPORT_VPN;
import static android.net.NetworkCapabilities.TRANSPORT_WIFI;
import static android.net.NetworkCapabilities.TRANSPORT_WIFI_AWARE;
import static android.net.NetworkPolicyManager.RULE_ALLOW_METERED;
import static android.net.NetworkPolicyManager.RULE_NONE;
import static android.net.NetworkPolicyManager.RULE_REJECT_ALL;
import static android.net.NetworkPolicyManager.RULE_REJECT_METERED;

import static com.android.internal.util.TestUtils.waitForIdleHandler;
import static com.android.internal.util.TestUtils.waitForIdleLooper;
import static com.android.internal.util.TestUtils.waitForIdleSerialExecutor;

import static org.junit.Assert.assertEquals;
import static org.junit.Assert.assertFalse;
import static org.junit.Assert.assertNotEquals;
import static org.junit.Assert.assertNotNull;
import static org.junit.Assert.assertNull;
import static org.junit.Assert.assertTrue;
import static org.junit.Assert.fail;
import static org.mockito.Matchers.anyInt;
import static org.mockito.Mockito.any;
import static org.mockito.Mockito.atLeastOnce;
import static org.mockito.Mockito.doAnswer;
import static org.mockito.Mockito.doNothing;
import static org.mockito.Mockito.eq;
import static org.mockito.Mockito.mock;
import static org.mockito.Mockito.never;
import static org.mockito.Mockito.reset;
import static org.mockito.Mockito.spy;
import static org.mockito.Mockito.timeout;
import static org.mockito.Mockito.times;
import static org.mockito.Mockito.verify;
import static org.mockito.Mockito.verifyNoMoreInteractions;
import static org.mockito.Mockito.when;

import android.annotation.NonNull;
import android.app.NotificationManager;
import android.app.PendingIntent;
import android.content.BroadcastReceiver;
import android.content.ContentProvider;
import android.content.ContentResolver;
import android.content.Context;
import android.content.Intent;
import android.content.IntentFilter;
import android.content.res.Resources;
import android.net.ConnectivityManager;
import android.net.ConnectivityManager.NetworkCallback;
import android.net.ConnectivityManager.PacketKeepalive;
import android.net.ConnectivityManager.PacketKeepaliveCallback;
import android.net.ConnectivityManager.TooManyRequestsException;
import android.net.ConnectivityThread;
import android.net.IDnsResolver;
import android.net.INetd;
import android.net.INetworkMonitor;
import android.net.INetworkMonitorCallbacks;
import android.net.INetworkPolicyListener;
import android.net.INetworkPolicyManager;
import android.net.INetworkStatsService;
import android.net.InterfaceConfiguration;
import android.net.IpPrefix;
import android.net.IpSecManager;
import android.net.IpSecManager.UdpEncapsulationSocket;
import android.net.LinkAddress;
import android.net.LinkProperties;
import android.net.MatchAllNetworkSpecifier;
import android.net.Network;
import android.net.NetworkAgent;
import android.net.NetworkCapabilities;
import android.net.NetworkFactory;
import android.net.NetworkInfo;
import android.net.NetworkInfo.DetailedState;
import android.net.NetworkMisc;
import android.net.NetworkRequest;
import android.net.NetworkSpecifier;
import android.net.NetworkStackClient;
import android.net.NetworkState;
import android.net.NetworkUtils;
import android.net.ProxyInfo;
import android.net.RouteInfo;
import android.net.SocketKeepalive;
import android.net.UidRange;
import android.net.metrics.IpConnectivityLog;
import android.net.shared.NetworkMonitorUtils;
import android.net.shared.PrivateDnsConfig;
import android.net.util.MultinetworkPolicyTracker;
import android.os.ConditionVariable;
import android.os.Handler;
import android.os.HandlerThread;
import android.os.INetworkManagementService;
import android.os.Looper;
import android.os.Message;
import android.os.Parcel;
import android.os.ParcelFileDescriptor;
import android.os.Parcelable;
import android.os.Process;
import android.os.RemoteException;
import android.os.SystemClock;
import android.os.UserHandle;
import android.provider.Settings;
import android.system.Os;
import android.test.mock.MockContentResolver;
import android.text.TextUtils;
import android.util.ArraySet;
import android.util.Log;
import android.util.SparseArray;

import androidx.test.InstrumentationRegistry;
import androidx.test.filters.SmallTest;
import androidx.test.runner.AndroidJUnit4;

import com.android.internal.net.VpnConfig;
import com.android.internal.net.VpnInfo;
import com.android.internal.util.ArrayUtils;
import com.android.internal.util.WakeupMessage;
import com.android.internal.util.test.BroadcastInterceptingContext;
import com.android.internal.util.test.FakeSettingsProvider;
import com.android.server.connectivity.ConnectivityConstants;
import com.android.server.connectivity.DefaultNetworkMetrics;
import com.android.server.connectivity.IpConnectivityMetrics;
import com.android.server.connectivity.MockableSystemProperties;
import com.android.server.connectivity.Nat464Xlat;
import com.android.server.connectivity.ProxyTracker;
import com.android.server.connectivity.Tethering;
import com.android.server.connectivity.Vpn;
import com.android.server.net.NetworkPinner;
import com.android.server.net.NetworkPolicyManagerInternal;

import org.junit.After;
import org.junit.Before;
import org.junit.Ignore;
import org.junit.Test;
import org.junit.runner.RunWith;
import org.mockito.ArgumentCaptor;
import org.mockito.Mock;
import org.mockito.MockitoAnnotations;
import org.mockito.Spy;
import org.mockito.stubbing.Answer;

import java.io.IOException;
import java.net.DatagramSocket;
import java.net.Inet4Address;
import java.net.InetAddress;
import java.net.InetSocketAddress;
import java.net.Socket;
import java.net.UnknownHostException;
import java.util.ArrayList;
import java.util.Arrays;
import java.util.Collection;
import java.util.Collections;
import java.util.HashSet;
import java.util.List;
import java.util.Objects;
import java.util.Set;
import java.util.concurrent.CountDownLatch;
import java.util.concurrent.Executor;
import java.util.concurrent.ExecutorService;
import java.util.concurrent.Executors;
import java.util.concurrent.LinkedBlockingQueue;
import java.util.concurrent.TimeUnit;
import java.util.concurrent.atomic.AtomicBoolean;
import java.util.function.Predicate;

/**
 * Tests for {@link ConnectivityService}.
 *
 * Build, install and run with:
 *  runtest frameworks-net -c com.android.server.ConnectivityServiceTest
 */
@RunWith(AndroidJUnit4.class)
@SmallTest
public class ConnectivityServiceTest {
    private static final String TAG = "ConnectivityServiceTest";

    private static final int TIMEOUT_MS = 500;
    private static final int TEST_LINGER_DELAY_MS = 250;
    // Chosen to be less than the linger timeout. This ensures that we can distinguish between a
    // LOST callback that arrives immediately and a LOST callback that arrives after the linger
    // timeout. For this, our assertions should run fast enough to leave less than
    // (mService.mLingerDelayMs - TEST_CALLBACK_TIMEOUT_MS) between the time callbacks are
    // supposedly fired, and the time we call expectCallback.
    private final static int TEST_CALLBACK_TIMEOUT_MS = 200;
    // Chosen to be less than TEST_CALLBACK_TIMEOUT_MS. This ensures that requests have time to
    // complete before callbacks are verified.
    private final static int TEST_REQUEST_TIMEOUT_MS = 150;

    private static final String CLAT_PREFIX = "v4-";
    private static final String MOBILE_IFNAME = "test_rmnet_data0";
    private static final String WIFI_IFNAME = "test_wlan0";
    private static final String[] EMPTY_STRING_ARRAY = new String[0];

    private MockContext mServiceContext;
    private WrappedConnectivityService mService;
    private WrappedConnectivityManager mCm;
    private MockNetworkAgent mWiFiNetworkAgent;
    private MockNetworkAgent mCellNetworkAgent;
    private MockNetworkAgent mEthernetNetworkAgent;
    private MockVpn mMockVpn;
    private Context mContext;
    private INetworkPolicyListener mPolicyListener;

    @Mock IpConnectivityMetrics.Logger mMetricsService;
    @Mock DefaultNetworkMetrics mDefaultNetworkMetrics;
    @Mock INetworkManagementService mNetworkManagementService;
    @Mock INetworkStatsService mStatsService;
    @Mock INetworkPolicyManager mNpm;
    @Mock IDnsResolver mMockDnsResolver;
    @Mock INetd mMockNetd;
    @Mock NetworkStackClient mNetworkStack;

    private ArgumentCaptor<String[]> mStringArrayCaptor = ArgumentCaptor.forClass(String[].class);

    // This class exists to test bindProcessToNetwork and getBoundNetworkForProcess. These methods
    // do not go through ConnectivityService but talk to netd directly, so they don't automatically
    // reflect the state of our test ConnectivityService.
    private class WrappedConnectivityManager extends ConnectivityManager {
        private Network mFakeBoundNetwork;

        public synchronized boolean bindProcessToNetwork(Network network) {
            mFakeBoundNetwork = network;
            return true;
        }

        public synchronized Network getBoundNetworkForProcess() {
            return mFakeBoundNetwork;
        }

        public WrappedConnectivityManager(Context context, ConnectivityService service) {
            super(context, service);
        }
    }

    private class MockContext extends BroadcastInterceptingContext {
        private final MockContentResolver mContentResolver;

        @Spy private Resources mResources;
        private final LinkedBlockingQueue<Intent> mStartedActivities = new LinkedBlockingQueue<>();

        MockContext(Context base, ContentProvider settingsProvider) {
            super(base);

            mResources = spy(base.getResources());
            when(mResources.getStringArray(com.android.internal.R.array.networkAttributes)).
                    thenReturn(new String[] {
                            "wifi,1,1,1,-1,true",
                            "mobile,0,0,0,-1,true",
                            "mobile_mms,2,0,2,60000,true",
                    });

            mContentResolver = new MockContentResolver();
            mContentResolver.addProvider(Settings.AUTHORITY, settingsProvider);
        }

        @Override
        public void startActivityAsUser(Intent intent, UserHandle handle) {
            mStartedActivities.offer(intent);
        }

        public Intent expectStartActivityIntent(int timeoutMs) {
            Intent intent = null;
            try {
                intent = mStartedActivities.poll(timeoutMs, TimeUnit.MILLISECONDS);
            } catch (InterruptedException e) {}
            assertNotNull("Did not receive sign-in intent after " + timeoutMs + "ms", intent);
            return intent;
        }

        public void expectNoStartActivityIntent(int timeoutMs) {
            try {
                assertNull("Received unexpected Intent to start activity",
                        mStartedActivities.poll(timeoutMs, TimeUnit.MILLISECONDS));
            } catch (InterruptedException e) {}
        }

        @Override
        public Object getSystemService(String name) {
            if (Context.CONNECTIVITY_SERVICE.equals(name)) return mCm;
            if (Context.NOTIFICATION_SERVICE.equals(name)) return mock(NotificationManager.class);
            if (Context.NETWORK_STACK_SERVICE.equals(name)) return mNetworkStack;
            return super.getSystemService(name);
        }

        @Override
        public ContentResolver getContentResolver() {
            return mContentResolver;
        }

        @Override
        public Resources getResources() {
            return mResources;
        }
    }

    public void waitForIdle(int timeoutMsAsInt) {
        long timeoutMs = timeoutMsAsInt;
        waitForIdleHandler(mService.mHandlerThread, timeoutMs);
        waitForIdle(mCellNetworkAgent, timeoutMs);
        waitForIdle(mWiFiNetworkAgent, timeoutMs);
        waitForIdle(mEthernetNetworkAgent, timeoutMs);
        waitForIdleHandler(mService.mHandlerThread, timeoutMs);
        waitForIdleLooper(ConnectivityThread.getInstanceLooper(), timeoutMs);
    }

    public void waitForIdle(MockNetworkAgent agent, long timeoutMs) {
        if (agent == null) {
            return;
        }
        waitForIdleHandler(agent.mHandlerThread, timeoutMs);
    }

    private void waitForIdle() {
        waitForIdle(TIMEOUT_MS);
    }

    @Test
    public void testWaitForIdle() {
        final int attempts = 50;  // Causes the test to take about 200ms on bullhead-eng.

        // Tests that waitForIdle returns immediately if the service is already idle.
        for (int i = 0; i < attempts; i++) {
            waitForIdle();
        }

        // Bring up a network that we can use to send messages to ConnectivityService.
        ConditionVariable cv = waitForConnectivityBroadcasts(1);
        mWiFiNetworkAgent = new MockNetworkAgent(TRANSPORT_WIFI);
        mWiFiNetworkAgent.connect(false);
        waitFor(cv);
        Network n = mWiFiNetworkAgent.getNetwork();
        assertNotNull(n);

        // Tests that calling waitForIdle waits for messages to be processed.
        for (int i = 0; i < attempts; i++) {
            mWiFiNetworkAgent.setSignalStrength(i);
            waitForIdle();
            assertEquals(i, mCm.getNetworkCapabilities(n).getSignalStrength());
        }
    }

    // This test has an inherent race condition in it, and cannot be enabled for continuous testing
    // or presubmit tests. It is kept for manual runs and documentation purposes.
    @Ignore
    public void verifyThatNotWaitingForIdleCausesRaceConditions() {
        // Bring up a network that we can use to send messages to ConnectivityService.
        ConditionVariable cv = waitForConnectivityBroadcasts(1);
        mWiFiNetworkAgent = new MockNetworkAgent(TRANSPORT_WIFI);
        mWiFiNetworkAgent.connect(false);
        waitFor(cv);
        Network n = mWiFiNetworkAgent.getNetwork();
        assertNotNull(n);

        // Ensure that not calling waitForIdle causes a race condition.
        final int attempts = 50;  // Causes the test to take about 200ms on bullhead-eng.
        for (int i = 0; i < attempts; i++) {
            mWiFiNetworkAgent.setSignalStrength(i);
            if (i != mCm.getNetworkCapabilities(n).getSignalStrength()) {
                // We hit a race condition, as expected. Pass the test.
                return;
            }
        }

        // No race? There is a bug in this test.
        fail("expected race condition at least once in " + attempts + " attempts");
    }

    private class MockNetworkAgent {
        private final INetworkMonitor mNetworkMonitor;
        private final NetworkInfo mNetworkInfo;
        private final NetworkCapabilities mNetworkCapabilities;
        private final HandlerThread mHandlerThread;
        private final ConditionVariable mDisconnected = new ConditionVariable();
        private final ConditionVariable mNetworkStatusReceived = new ConditionVariable();
        private final ConditionVariable mPreventReconnectReceived = new ConditionVariable();
        private int mScore;
        private NetworkAgent mNetworkAgent;
        private int mStartKeepaliveError = SocketKeepalive.ERROR_UNSUPPORTED;
        private int mStopKeepaliveError = SocketKeepalive.NO_KEEPALIVE;
        private Integer mExpectedKeepaliveSlot = null;
        // Contains the redirectUrl from networkStatus(). Before reading, wait for
        // mNetworkStatusReceived.
        private String mRedirectUrl;

        private INetworkMonitorCallbacks mNmCallbacks;
        private int mNmValidationResult = NETWORK_TEST_RESULT_INVALID;
        private String mNmValidationRedirectUrl = null;
        private boolean mNmProvNotificationRequested = false;

        void setNetworkValid() {
            mNmValidationResult = NETWORK_TEST_RESULT_VALID;
            mNmValidationRedirectUrl = null;
        }

        void setNetworkInvalid() {
            mNmValidationResult = NETWORK_TEST_RESULT_INVALID;
            mNmValidationRedirectUrl = null;
        }

        void setNetworkPortal(String redirectUrl) {
            setNetworkInvalid();
            mNmValidationRedirectUrl = redirectUrl;
        }

        void setNetworkPartial() {
            mNmValidationResult = NETWORK_TEST_RESULT_PARTIAL_CONNECTIVITY;
            mNmValidationRedirectUrl = null;
        }

        MockNetworkAgent(int transport) {
            this(transport, new LinkProperties());
        }

        MockNetworkAgent(int transport, LinkProperties linkProperties) {
            final int type = transportToLegacyType(transport);
            final String typeName = ConnectivityManager.getNetworkTypeName(transport);
            mNetworkInfo = new NetworkInfo(type, 0, typeName, "Mock");
            mNetworkCapabilities = new NetworkCapabilities();
            mNetworkCapabilities.addTransportType(transport);
            switch (transport) {
                case TRANSPORT_ETHERNET:
                    mScore = 70;
                    break;
                case TRANSPORT_WIFI:
                    mScore = 60;
                    break;
                case TRANSPORT_CELLULAR:
                    mScore = 50;
                    break;
                case TRANSPORT_WIFI_AWARE:
                    mScore = 20;
                    break;
                case TRANSPORT_VPN:
                    mNetworkCapabilities.removeCapability(NET_CAPABILITY_NOT_VPN);
                    mScore = ConnectivityConstants.VPN_DEFAULT_SCORE;
                    break;
                default:
                    throw new UnsupportedOperationException("unimplemented network type");
            }
            mHandlerThread = new HandlerThread("Mock-" + typeName);
            mHandlerThread.start();

            mNetworkMonitor = mock(INetworkMonitor.class);
            final Answer validateAnswer = inv -> {
                new Thread(this::onValidationRequested).start();
                return null;
            };

            try {
                doAnswer(validateAnswer).when(mNetworkMonitor).notifyNetworkConnected(any(), any());
                doAnswer(validateAnswer).when(mNetworkMonitor).forceReevaluation(anyInt());
            } catch (RemoteException e) {
                fail(e.getMessage());
            }

            final ArgumentCaptor<Network> nmNetworkCaptor = ArgumentCaptor.forClass(Network.class);
            final ArgumentCaptor<INetworkMonitorCallbacks> nmCbCaptor =
                    ArgumentCaptor.forClass(INetworkMonitorCallbacks.class);
            doNothing().when(mNetworkStack).makeNetworkMonitor(
                    nmNetworkCaptor.capture(),
                    any() /* name */,
                    nmCbCaptor.capture());

            mNetworkAgent = new NetworkAgent(mHandlerThread.getLooper(), mServiceContext,
                    "Mock-" + typeName, mNetworkInfo, mNetworkCapabilities,
                    linkProperties, mScore, new NetworkMisc(), NetworkFactory.SerialNumber.NONE) {
                @Override
                public void unwanted() { mDisconnected.open(); }

                @Override
                public void startSocketKeepalive(Message msg) {
                    int slot = msg.arg1;
                    if (mExpectedKeepaliveSlot != null) {
                        assertEquals((int) mExpectedKeepaliveSlot, slot);
                    }
                    onSocketKeepaliveEvent(slot, mStartKeepaliveError);
                }

                @Override
                public void stopSocketKeepalive(Message msg) {
                    onSocketKeepaliveEvent(msg.arg1, mStopKeepaliveError);
                }

                @Override
                public void networkStatus(int status, String redirectUrl) {
                    mRedirectUrl = redirectUrl;
                    mNetworkStatusReceived.open();
                }

                @Override
                protected void preventAutomaticReconnect() {
                    mPreventReconnectReceived.open();
                }
            };

            assertEquals(mNetworkAgent.netId, nmNetworkCaptor.getValue().netId);
            mNmCallbacks = nmCbCaptor.getValue();

            try {
                mNmCallbacks.onNetworkMonitorCreated(mNetworkMonitor);
            } catch (RemoteException e) {
                fail(e.getMessage());
            }

            // Waits for the NetworkAgent to be registered, which includes the creation of the
            // NetworkMonitor.
            waitForIdle();
        }

        private void onValidationRequested() {
            try {
                if (mNmProvNotificationRequested
                        && mNmValidationResult == NETWORK_TEST_RESULT_VALID) {
                    mNmCallbacks.hideProvisioningNotification();
                    mNmProvNotificationRequested = false;
                }

                mNmCallbacks.notifyNetworkTested(
                        mNmValidationResult, mNmValidationRedirectUrl);

                if (mNmValidationRedirectUrl != null) {
                    mNmCallbacks.showProvisioningNotification(
                            "test_provisioning_notif_action", "com.android.test.package");
                    mNmProvNotificationRequested = true;
                }
            } catch (RemoteException e) {
                fail(e.getMessage());
            }
        }

        public void adjustScore(int change) {
            mScore += change;
            mNetworkAgent.sendNetworkScore(mScore);
        }

        public void explicitlySelected(boolean acceptUnvalidated) {
            mNetworkAgent.explicitlySelected(acceptUnvalidated);
        }

        public void addCapability(int capability) {
            mNetworkCapabilities.addCapability(capability);
            mNetworkAgent.sendNetworkCapabilities(mNetworkCapabilities);
        }

        public void removeCapability(int capability) {
            mNetworkCapabilities.removeCapability(capability);
            mNetworkAgent.sendNetworkCapabilities(mNetworkCapabilities);
        }

        public void setUids(Set<UidRange> uids) {
            mNetworkCapabilities.setUids(uids);
            mNetworkAgent.sendNetworkCapabilities(mNetworkCapabilities);
        }

        public void setSignalStrength(int signalStrength) {
            mNetworkCapabilities.setSignalStrength(signalStrength);
            mNetworkAgent.sendNetworkCapabilities(mNetworkCapabilities);
        }

        public void setNetworkSpecifier(NetworkSpecifier networkSpecifier) {
            mNetworkCapabilities.setNetworkSpecifier(networkSpecifier);
            mNetworkAgent.sendNetworkCapabilities(mNetworkCapabilities);
        }

        public void setNetworkCapabilities(NetworkCapabilities nc,
                boolean sendToConnectivityService) {
            mNetworkCapabilities.set(nc);
            if (sendToConnectivityService) {
                mNetworkAgent.sendNetworkCapabilities(mNetworkCapabilities);
            }
        }

        public void connectWithoutInternet() {
            mNetworkInfo.setDetailedState(DetailedState.CONNECTED, null, null);
            mNetworkAgent.sendNetworkInfo(mNetworkInfo);
        }

        /**
         * Transition this NetworkAgent to CONNECTED state with NET_CAPABILITY_INTERNET.
         * @param validated Indicate if network should pretend to be validated.
         */
        public void connect(boolean validated) {
            connect(validated, true);
        }

        /**
         * Transition this NetworkAgent to CONNECTED state.
         * @param validated Indicate if network should pretend to be validated.
         * @param hasInternet Indicate if network should pretend to have NET_CAPABILITY_INTERNET.
         */
        public void connect(boolean validated, boolean hasInternet) {
            assertEquals("MockNetworkAgents can only be connected once",
                    mNetworkInfo.getDetailedState(), DetailedState.IDLE);
            assertFalse(mNetworkCapabilities.hasCapability(NET_CAPABILITY_INTERNET));

            NetworkCallback callback = null;
            final ConditionVariable validatedCv = new ConditionVariable();
            if (validated) {
                setNetworkValid();
                NetworkRequest request = new NetworkRequest.Builder()
                        .addTransportType(mNetworkCapabilities.getTransportTypes()[0])
                        .clearCapabilities()
                        .build();
                callback = new NetworkCallback() {
                    public void onCapabilitiesChanged(Network network,
                            NetworkCapabilities networkCapabilities) {
                        if (network.equals(getNetwork()) &&
                            networkCapabilities.hasCapability(NET_CAPABILITY_VALIDATED)) {
                            validatedCv.open();
                        }
                    }
                };
                mCm.registerNetworkCallback(request, callback);
            }
            if (hasInternet) {
                addCapability(NET_CAPABILITY_INTERNET);
            }

            connectWithoutInternet();

            if (validated) {
                // Wait for network to validate.
                waitFor(validatedCv);
                setNetworkInvalid();
            }

            if (callback != null) mCm.unregisterNetworkCallback(callback);
        }

        public void connectWithCaptivePortal(String redirectUrl) {
            setNetworkPortal(redirectUrl);
            connect(false);
        }

        public void connectWithPartialConnectivity() {
            setNetworkPartial();
            connect(false);
        }

        public void suspend() {
            mNetworkInfo.setDetailedState(DetailedState.SUSPENDED, null, null);
            mNetworkAgent.sendNetworkInfo(mNetworkInfo);
        }

        public void resume() {
            mNetworkInfo.setDetailedState(DetailedState.CONNECTED, null, null);
            mNetworkAgent.sendNetworkInfo(mNetworkInfo);
        }

        public void disconnect() {
            mNetworkInfo.setDetailedState(DetailedState.DISCONNECTED, null, null);
            mNetworkAgent.sendNetworkInfo(mNetworkInfo);
        }

        public Network getNetwork() {
            return new Network(mNetworkAgent.netId);
        }

        public ConditionVariable getPreventReconnectReceived() {
            return mPreventReconnectReceived;
        }

        public ConditionVariable getDisconnectedCV() {
            return mDisconnected;
        }

        public void sendLinkProperties(LinkProperties lp) {
            mNetworkAgent.sendLinkProperties(lp);
        }

        public void setStartKeepaliveError(int error) {
            mStartKeepaliveError = error;
        }

        public void setStopKeepaliveError(int error) {
            mStopKeepaliveError = error;
        }

        public void setExpectedKeepaliveSlot(Integer slot) {
            mExpectedKeepaliveSlot = slot;
        }

        public String waitForRedirectUrl() {
            assertTrue(mNetworkStatusReceived.block(TIMEOUT_MS));
            return mRedirectUrl;
        }

        public NetworkAgent getNetworkAgent() {
            return mNetworkAgent;
        }

        public NetworkCapabilities getNetworkCapabilities() {
            return mNetworkCapabilities;
        }
    }

    /**
     * A NetworkFactory that allows tests to wait until any in-flight NetworkRequest add or remove
     * operations have been processed. Before ConnectivityService can add or remove any requests,
     * the factory must be told to expect those operations by calling expectAddRequestsWithScores or
     * expectRemoveRequests.
     */
    private static class MockNetworkFactory extends NetworkFactory {
        private final ConditionVariable mNetworkStartedCV = new ConditionVariable();
        private final ConditionVariable mNetworkStoppedCV = new ConditionVariable();
        private final AtomicBoolean mNetworkStarted = new AtomicBoolean(false);

        // Used to expect that requests be removed or added on a separate thread, without sleeping.
        // Callers can call either expectAddRequestsWithScores() or expectRemoveRequests() exactly
        // once, then cause some other thread to add or remove requests, then call
        // waitForRequests().
        // It is not possible to wait for both add and remove requests. When adding, the queue
        // contains the expected score. When removing, the value is unused, all matters is the
        // number of objects in the queue.
        private final LinkedBlockingQueue<Integer> mExpectations;

        // Whether we are currently expecting requests to be added or removed. Valid only if
        // mExpectations is non-empty.
        private boolean mExpectingAdditions;

        // Used to collect the networks requests managed by this factory. This is a duplicate of
        // the internal information stored in the NetworkFactory (which is private).
        private SparseArray<NetworkRequest> mNetworkRequests = new SparseArray<>();

        public MockNetworkFactory(Looper looper, Context context, String logTag,
                NetworkCapabilities filter) {
            super(looper, context, logTag, filter);
            mExpectations = new LinkedBlockingQueue<>();
        }

        public int getMyRequestCount() {
            return getRequestCount();
        }

        protected void startNetwork() {
            mNetworkStarted.set(true);
            mNetworkStartedCV.open();
        }

        protected void stopNetwork() {
            mNetworkStarted.set(false);
            mNetworkStoppedCV.open();
        }

        public boolean getMyStartRequested() {
            return mNetworkStarted.get();
        }

        public ConditionVariable getNetworkStartedCV() {
            mNetworkStartedCV.close();
            return mNetworkStartedCV;
        }

        public ConditionVariable getNetworkStoppedCV() {
            mNetworkStoppedCV.close();
            return mNetworkStoppedCV;
        }

        @Override
        protected void handleAddRequest(NetworkRequest request, int score,
                int factorySerialNumber) {
            synchronized (mExpectations) {
                final Integer expectedScore = mExpectations.poll(); // null if the queue is empty

                assertNotNull("Added more requests than expected (" + request + " score : "
                        + score + ")", expectedScore);
                // If we're expecting anything, we must be expecting additions.
                if (!mExpectingAdditions) {
                    fail("Can't add requests while expecting requests to be removed");
                }
                if (expectedScore != score) {
                    fail("Expected score was " + expectedScore + " but actual was " + score
                            + " in added request");
                }

                // Add the request.
                mNetworkRequests.put(request.requestId, request);
                super.handleAddRequest(request, score, factorySerialNumber);
                mExpectations.notify();
            }
        }

        @Override
        protected void handleRemoveRequest(NetworkRequest request) {
            synchronized (mExpectations) {
                final Integer expectedScore = mExpectations.poll(); // null if the queue is empty

                assertTrue("Removed more requests than expected", expectedScore != null);
                // If we're expecting anything, we must be expecting removals.
                if (mExpectingAdditions) {
                    fail("Can't remove requests while expecting requests to be added");
                }

                // Remove the request.
                mNetworkRequests.remove(request.requestId);
                super.handleRemoveRequest(request);
                mExpectations.notify();
            }
        }

        // Trigger releasing the request as unfulfillable
        public void triggerUnfulfillable(NetworkRequest r) {
            super.releaseRequestAsUnfulfillableByAnyFactory(r);
        }

        private void assertNoExpectations() {
            if (mExpectations.size() != 0) {
                fail("Can't add expectation, " + mExpectations.size() + " already pending");
            }
        }

        // Expects that requests with the specified scores will be added.
        public void expectAddRequestsWithScores(final int... scores) {
            assertNoExpectations();
            mExpectingAdditions = true;
            for (int score : scores) {
                mExpectations.add(score);
            }
        }

        // Expects that count requests will be removed.
        public void expectRemoveRequests(final int count) {
            assertNoExpectations();
            mExpectingAdditions = false;
            for (int i = 0; i < count; ++i) {
                mExpectations.add(0); // For removals the score is ignored so any value will do.
            }
        }

        // Waits for the expected request additions or removals to happen within a timeout.
        public void waitForRequests() throws InterruptedException {
            final long deadline = SystemClock.elapsedRealtime() + TIMEOUT_MS;
            synchronized (mExpectations) {
                while (mExpectations.size() > 0 && SystemClock.elapsedRealtime() < deadline) {
                    mExpectations.wait(deadline - SystemClock.elapsedRealtime());
                }
            }
            final long count = mExpectations.size();
            final String msg = count + " requests still not " +
                    (mExpectingAdditions ? "added" : "removed") +
                    " after " + TIMEOUT_MS + " ms";
            assertEquals(msg, 0, count);
        }

        public SparseArray<NetworkRequest> waitForNetworkRequests(final int count)
                throws InterruptedException {
            waitForRequests();
            assertEquals(count, getMyRequestCount());
            return mNetworkRequests;
        }
    }

    private static Looper startHandlerThreadAndReturnLooper() {
        final HandlerThread handlerThread = new HandlerThread("MockVpnThread");
        handlerThread.start();
        return handlerThread.getLooper();
    }

    private class MockVpn extends Vpn {
        // TODO : the interactions between this mock and the mock network agent are too
        // hard to get right at this moment, because it's unclear in which case which
        // target needs to get a method call or both, and in what order. It's because
        // MockNetworkAgent wants to manage its own NetworkCapabilities, but the Vpn
        // parent class of MockVpn agent wants that responsibility.
        // That being said inside the test it should be possible to make the interactions
        // harder to get wrong with precise speccing, judicious comments, helper methods
        // and a few sprinkled assertions.

        private boolean mConnected = false;
        // Careful ! This is different from mNetworkAgent, because MockNetworkAgent does
        // not inherit from NetworkAgent.
        private MockNetworkAgent mMockNetworkAgent;

        public MockVpn(int userId) {
            super(startHandlerThreadAndReturnLooper(), mServiceContext, mNetworkManagementService,
                    userId);
        }

        public void setNetworkAgent(MockNetworkAgent agent) {
            waitForIdle(agent, TIMEOUT_MS);
            mMockNetworkAgent = agent;
            mNetworkAgent = agent.getNetworkAgent();
            mNetworkCapabilities.set(agent.getNetworkCapabilities());
        }

        public void setUids(Set<UidRange> uids) {
            mNetworkCapabilities.setUids(uids);
            updateCapabilities(null /* defaultNetwork */);
        }

        @Override
        public int getNetId() {
            if (mMockNetworkAgent == null) {
                return NETID_UNSET;
            }
            return mMockNetworkAgent.getNetwork().netId;
        }

        @Override
        public boolean appliesToUid(int uid) {
            return mConnected;  // Trickery to simplify testing.
        }

        @Override
        protected boolean isCallerEstablishedOwnerLocked() {
            return mConnected;  // Similar trickery
        }

        private void connect(boolean isAlwaysMetered) {
            mNetworkCapabilities.set(mMockNetworkAgent.getNetworkCapabilities());
            mConnected = true;
            mConfig = new VpnConfig();
            mConfig.isMetered = isAlwaysMetered;
        }

        public void connectAsAlwaysMetered() {
            connect(true /* isAlwaysMetered */);
        }

        public void connect() {
            connect(false /* isAlwaysMetered */);
        }

        @Override
        public NetworkCapabilities updateCapabilities(Network defaultNetwork) {
            if (!mConnected) return null;
            super.updateCapabilities(defaultNetwork);
            // Because super.updateCapabilities will update the capabilities of the agent but
            // not the mock agent, the mock agent needs to know about them.
            copyCapabilitiesToNetworkAgent();
            return new NetworkCapabilities(mNetworkCapabilities);
        }

        private void copyCapabilitiesToNetworkAgent() {
            if (null != mMockNetworkAgent) {
                mMockNetworkAgent.setNetworkCapabilities(mNetworkCapabilities,
                        false /* sendToConnectivityService */);
            }
        }

        public void disconnect() {
            mConnected = false;
            mConfig = null;
        }
    }

    private class FakeWakeupMessage extends WakeupMessage {
        private static final int UNREASONABLY_LONG_WAIT = 1000;

        public FakeWakeupMessage(Context context, Handler handler, String cmdName, int cmd) {
            super(context, handler, cmdName, cmd);
        }

        public FakeWakeupMessage(Context context, Handler handler, String cmdName, int cmd,
                int arg1, int arg2, Object obj) {
            super(context, handler, cmdName, cmd, arg1, arg2, obj);
        }

        @Override
        public void schedule(long when) {
            long delayMs = when - SystemClock.elapsedRealtime();
            if (delayMs < 0) delayMs = 0;
            if (delayMs > UNREASONABLY_LONG_WAIT) {
                fail("Attempting to send msg more than " + UNREASONABLY_LONG_WAIT +
                        "ms into the future: " + delayMs);
            }
            Message msg = mHandler.obtainMessage(mCmd, mArg1, mArg2, mObj);
            mHandler.sendMessageDelayed(msg, delayMs);
        }

        @Override
        public void cancel() {
            mHandler.removeMessages(mCmd, mObj);
        }

        @Override
        public void onAlarm() {
            throw new AssertionError("Should never happen. Update this fake.");
        }
    }

    private class WrappedMultinetworkPolicyTracker extends MultinetworkPolicyTracker {
        public volatile boolean configRestrictsAvoidBadWifi;
        public volatile int configMeteredMultipathPreference;

        public WrappedMultinetworkPolicyTracker(Context c, Handler h, Runnable r) {
            super(c, h, r);
        }

        @Override
        public boolean configRestrictsAvoidBadWifi() {
            return configRestrictsAvoidBadWifi;
        }

        @Override
        public int configMeteredMultipathPreference() {
            return configMeteredMultipathPreference;
        }
    }

    private class WrappedConnectivityService extends ConnectivityService {
        public WrappedMultinetworkPolicyTracker wrappedMultinetworkPolicyTracker;
        private MockableSystemProperties mSystemProperties;

        public WrappedConnectivityService(Context context, INetworkManagementService netManager,
                INetworkStatsService statsService, INetworkPolicyManager policyManager,
                IpConnectivityLog log, INetd netd, IDnsResolver dnsResolver) {
            super(context, netManager, statsService, policyManager, dnsResolver, log);
            mNetd = netd;
            mLingerDelayMs = TEST_LINGER_DELAY_MS;
        }

        @Override
        protected MockableSystemProperties getSystemProperties() {
            // Minimal approach to overriding system properties: let most calls fall through to real
            // device values, and only override ones values that are important to this test.
            mSystemProperties = spy(new MockableSystemProperties());
            when(mSystemProperties.getInt("net.tcp.default_init_rwnd", 0)).thenReturn(0);
            when(mSystemProperties.getBoolean("ro.radio.noril", false)).thenReturn(false);
            return mSystemProperties;
        }

        @Override
        protected Tethering makeTethering() {
            return mock(Tethering.class);
        }

        @Override
        protected ProxyTracker makeProxyTracker() {
            return mock(ProxyTracker.class);
        }

        @Override
        protected int reserveNetId() {
            while (true) {
                final int netId = super.reserveNetId();

                // Don't overlap test NetIDs with real NetIDs as binding sockets to real networks
                // can have odd side-effects, like network validations succeeding.
                Context context = InstrumentationRegistry.getContext();
                final Network[] networks = ConnectivityManager.from(context).getAllNetworks();
                boolean overlaps = false;
                for (Network network : networks) {
                    if (netId == network.netId) {
                        overlaps = true;
                        break;
                    }
                }
                if (overlaps) continue;

                return netId;
            }
        }

        @Override
        protected boolean queryUserAccess(int uid, int netId) {
            return true;
        }

        public Nat464Xlat getNat464Xlat(MockNetworkAgent mna) {
            return getNetworkAgentInfoForNetwork(mna.getNetwork()).clatd;
        }

        @Override
        public MultinetworkPolicyTracker createMultinetworkPolicyTracker(
                Context c, Handler h, Runnable r) {
            final WrappedMultinetworkPolicyTracker tracker = new WrappedMultinetworkPolicyTracker(c, h, r);
            return tracker;
        }

        public WrappedMultinetworkPolicyTracker getMultinetworkPolicyTracker() {
            return (WrappedMultinetworkPolicyTracker) mMultinetworkPolicyTracker;
        }

        @Override
        protected NetworkStackClient getNetworkStack() {
            return mNetworkStack;
        }

        @Override
        public WakeupMessage makeWakeupMessage(
                Context context, Handler handler, String cmdName, int cmd, Object obj) {
            return new FakeWakeupMessage(context, handler, cmdName, cmd, 0, 0, obj);
        }

        @Override
        public boolean hasService(String name) {
            // Currenty, the only relevant service that ConnectivityService checks for is
            // ETHERNET_SERVICE.
            return Context.ETHERNET_SERVICE.equals(name);
        }

        @Override
        protected IpConnectivityMetrics.Logger metricsLogger() {
            return mMetricsService;
        }

        @Override
        protected void registerNetdEventCallback() {
        }

        public void mockVpn(int uid) {
            synchronized (mVpns) {
                int userId = UserHandle.getUserId(uid);
                mMockVpn = new MockVpn(userId);
                // This has no effect unless the VPN is actually connected, because things like
                // getActiveNetworkForUidInternal call getNetworkAgentInfoForNetId on the VPN
                // netId, and check if that network is actually connected.
                mVpns.put(userId, mMockVpn);
            }
        }

        public void waitForIdle(int timeoutMs) {
            waitForIdleHandler(mHandlerThread, timeoutMs);
        }

        public void waitForIdle() {
            waitForIdle(TIMEOUT_MS);
        }

        public void setUidRulesChanged(int uidRules) {
            try {
                mPolicyListener.onUidRulesChanged(Process.myUid(), uidRules);
            } catch (RemoteException ignored) {
            }
        }

        public void setRestrictBackgroundChanged(boolean restrictBackground) {
            try {
                mPolicyListener.onRestrictBackgroundChanged(restrictBackground);
            } catch (RemoteException ignored) {
            }
        }
    }

    /**
     * Wait up to TIMEOUT_MS for {@code conditionVariable} to open.
     * Fails if TIMEOUT_MS goes by before {@code conditionVariable} opens.
     */
    static private void waitFor(ConditionVariable conditionVariable) {
        if (conditionVariable.block(TIMEOUT_MS)) {
            return;
        }
        fail("ConditionVariable was blocked for more than " + TIMEOUT_MS + "ms");
    }

    @Before
    public void setUp() throws Exception {
        mContext = InstrumentationRegistry.getContext();

        MockitoAnnotations.initMocks(this);
        when(mMetricsService.defaultNetworkMetrics()).thenReturn(mDefaultNetworkMetrics);

        // InstrumentationTestRunner prepares a looper, but AndroidJUnitRunner does not.
        // http://b/25897652 .
        if (Looper.myLooper() == null) {
            Looper.prepare();
        }

        FakeSettingsProvider.clearSettingsProvider();
        mServiceContext = new MockContext(InstrumentationRegistry.getContext(),
                new FakeSettingsProvider());
        LocalServices.removeServiceForTest(NetworkPolicyManagerInternal.class);
        LocalServices.addService(
                NetworkPolicyManagerInternal.class, mock(NetworkPolicyManagerInternal.class));

        mService = new WrappedConnectivityService(mServiceContext,
                mNetworkManagementService,
                mStatsService,
                mNpm,
                mock(IpConnectivityLog.class),
                mMockNetd,
                mMockDnsResolver);

        final ArgumentCaptor<INetworkPolicyListener> policyListenerCaptor =
                ArgumentCaptor.forClass(INetworkPolicyListener.class);
        verify(mNpm).registerListener(policyListenerCaptor.capture());
        mPolicyListener = policyListenerCaptor.getValue();

        // Create local CM before sending system ready so that we can answer
        // getSystemService() correctly.
        mCm = new WrappedConnectivityManager(InstrumentationRegistry.getContext(), mService);
        mService.systemReady();
        mService.mockVpn(Process.myUid());
        mCm.bindProcessToNetwork(null);

        // Ensure that the default setting for Captive Portals is used for most tests
        setCaptivePortalMode(Settings.Global.CAPTIVE_PORTAL_MODE_PROMPT);
        setAlwaysOnNetworks(false);
        setPrivateDnsSettings(PRIVATE_DNS_MODE_OFF, "ignored.example.com");
    }

    @After
    public void tearDown() throws Exception {
        setAlwaysOnNetworks(false);
        if (mCellNetworkAgent != null) {
            mCellNetworkAgent.disconnect();
            mCellNetworkAgent = null;
        }
        if (mWiFiNetworkAgent != null) {
            mWiFiNetworkAgent.disconnect();
            mWiFiNetworkAgent = null;
        }
        if (mEthernetNetworkAgent != null) {
            mEthernetNetworkAgent.disconnect();
            mEthernetNetworkAgent = null;
        }
        FakeSettingsProvider.clearSettingsProvider();
    }

    private static int transportToLegacyType(int transport) {
        switch (transport) {
            case TRANSPORT_ETHERNET:
                return TYPE_ETHERNET;
            case TRANSPORT_WIFI:
                return TYPE_WIFI;
            case TRANSPORT_CELLULAR:
                return TYPE_MOBILE;
            default:
                return TYPE_NONE;
        }
    }

    private void verifyActiveNetwork(int transport) {
        // Test getActiveNetworkInfo()
        assertNotNull(mCm.getActiveNetworkInfo());
        assertEquals(transportToLegacyType(transport), mCm.getActiveNetworkInfo().getType());
        // Test getActiveNetwork()
        assertNotNull(mCm.getActiveNetwork());
        assertEquals(mCm.getActiveNetwork(), mCm.getActiveNetworkForUid(Process.myUid()));
        if (!NetworkCapabilities.isValidTransport(transport)) {
            throw new IllegalStateException("Unknown transport " + transport);
        }
        switch (transport) {
            case TRANSPORT_WIFI:
                assertEquals(mCm.getActiveNetwork(), mWiFiNetworkAgent.getNetwork());
                break;
            case TRANSPORT_CELLULAR:
                assertEquals(mCm.getActiveNetwork(), mCellNetworkAgent.getNetwork());
                break;
            default:
                break;
        }
        // Test getNetworkInfo(Network)
        assertNotNull(mCm.getNetworkInfo(mCm.getActiveNetwork()));
        assertEquals(transportToLegacyType(transport),
                mCm.getNetworkInfo(mCm.getActiveNetwork()).getType());
        // Test getNetworkCapabilities(Network)
        assertNotNull(mCm.getNetworkCapabilities(mCm.getActiveNetwork()));
        assertTrue(mCm.getNetworkCapabilities(mCm.getActiveNetwork()).hasTransport(transport));
    }

    private void verifyNoNetwork() {
        waitForIdle();
        // Test getActiveNetworkInfo()
        assertNull(mCm.getActiveNetworkInfo());
        // Test getActiveNetwork()
        assertNull(mCm.getActiveNetwork());
        assertNull(mCm.getActiveNetworkForUid(Process.myUid()));
        // Test getAllNetworks()
        assertEmpty(mCm.getAllNetworks());
    }

    /**
     * Return a ConditionVariable that opens when {@code count} numbers of CONNECTIVITY_ACTION
     * broadcasts are received.
     */
    private ConditionVariable waitForConnectivityBroadcasts(final int count) {
        final ConditionVariable cv = new ConditionVariable();
        mServiceContext.registerReceiver(new BroadcastReceiver() {
                    private int remaining = count;
                    public void onReceive(Context context, Intent intent) {
                        if (--remaining == 0) {
                            cv.open();
                            mServiceContext.unregisterReceiver(this);
                        }
                    }
                }, new IntentFilter(CONNECTIVITY_ACTION));
        return cv;
    }

    @Test
    public void testNetworkTypes() {
        // Ensure that our mocks for the networkAttributes config variable work as expected. If they
        // don't, then tests that depend on CONNECTIVITY_ACTION broadcasts for these network types
        // will fail. Failing here is much easier to debug.
        assertTrue(mCm.isNetworkSupported(TYPE_WIFI));
        assertTrue(mCm.isNetworkSupported(TYPE_MOBILE));
        assertTrue(mCm.isNetworkSupported(TYPE_MOBILE_MMS));
        assertFalse(mCm.isNetworkSupported(TYPE_MOBILE_FOTA));

        // Check that TYPE_ETHERNET is supported. Unlike the asserts above, which only validate our
        // mocks, this assert exercises the ConnectivityService code path that ensures that
        // TYPE_ETHERNET is supported if the ethernet service is running.
        assertTrue(mCm.isNetworkSupported(TYPE_ETHERNET));
    }

    @Test
    public void testLingering() throws Exception {
        verifyNoNetwork();
        mCellNetworkAgent = new MockNetworkAgent(TRANSPORT_CELLULAR);
        mWiFiNetworkAgent = new MockNetworkAgent(TRANSPORT_WIFI);
        assertNull(mCm.getActiveNetworkInfo());
        assertNull(mCm.getActiveNetwork());
        // Test bringing up validated cellular.
        ConditionVariable cv = waitForConnectivityBroadcasts(1);
        mCellNetworkAgent.connect(true);
        waitFor(cv);
        verifyActiveNetwork(TRANSPORT_CELLULAR);
        assertLength(2, mCm.getAllNetworks());
        assertTrue(mCm.getAllNetworks()[0].equals(mCm.getActiveNetwork()) ||
                mCm.getAllNetworks()[1].equals(mCm.getActiveNetwork()));
        assertTrue(mCm.getAllNetworks()[0].equals(mWiFiNetworkAgent.getNetwork()) ||
                mCm.getAllNetworks()[1].equals(mWiFiNetworkAgent.getNetwork()));
        // Test bringing up validated WiFi.
        cv = waitForConnectivityBroadcasts(2);
        mWiFiNetworkAgent.connect(true);
        waitFor(cv);
        verifyActiveNetwork(TRANSPORT_WIFI);
        assertLength(2, mCm.getAllNetworks());
        assertTrue(mCm.getAllNetworks()[0].equals(mCm.getActiveNetwork()) ||
                mCm.getAllNetworks()[1].equals(mCm.getActiveNetwork()));
        assertTrue(mCm.getAllNetworks()[0].equals(mCellNetworkAgent.getNetwork()) ||
                mCm.getAllNetworks()[1].equals(mCellNetworkAgent.getNetwork()));
        // Test cellular linger timeout.
        waitFor(mCellNetworkAgent.getDisconnectedCV());
        waitForIdle();
        assertLength(1, mCm.getAllNetworks());
        verifyActiveNetwork(TRANSPORT_WIFI);
        assertLength(1, mCm.getAllNetworks());
        assertEquals(mCm.getAllNetworks()[0], mCm.getActiveNetwork());
        // Test WiFi disconnect.
        cv = waitForConnectivityBroadcasts(1);
        mWiFiNetworkAgent.disconnect();
        waitFor(cv);
        verifyNoNetwork();
    }

    @Test
    public void testValidatedCellularOutscoresUnvalidatedWiFi() throws Exception {
        // Test bringing up unvalidated WiFi
        mWiFiNetworkAgent = new MockNetworkAgent(TRANSPORT_WIFI);
        ConditionVariable cv = waitForConnectivityBroadcasts(1);
        mWiFiNetworkAgent.connect(false);
        waitFor(cv);
        verifyActiveNetwork(TRANSPORT_WIFI);
        // Test bringing up unvalidated cellular
        mCellNetworkAgent = new MockNetworkAgent(TRANSPORT_CELLULAR);
        mCellNetworkAgent.connect(false);
        waitForIdle();
        verifyActiveNetwork(TRANSPORT_WIFI);
        // Test cellular disconnect.
        mCellNetworkAgent.disconnect();
        waitForIdle();
        verifyActiveNetwork(TRANSPORT_WIFI);
        // Test bringing up validated cellular
        mCellNetworkAgent = new MockNetworkAgent(TRANSPORT_CELLULAR);
        cv = waitForConnectivityBroadcasts(2);
        mCellNetworkAgent.connect(true);
        waitFor(cv);
        verifyActiveNetwork(TRANSPORT_CELLULAR);
        // Test cellular disconnect.
        cv = waitForConnectivityBroadcasts(2);
        mCellNetworkAgent.disconnect();
        waitFor(cv);
        verifyActiveNetwork(TRANSPORT_WIFI);
        // Test WiFi disconnect.
        cv = waitForConnectivityBroadcasts(1);
        mWiFiNetworkAgent.disconnect();
        waitFor(cv);
        verifyNoNetwork();
    }

    @Test
    public void testUnvalidatedWifiOutscoresUnvalidatedCellular() throws Exception {
        // Test bringing up unvalidated cellular.
        mCellNetworkAgent = new MockNetworkAgent(TRANSPORT_CELLULAR);
        ConditionVariable cv = waitForConnectivityBroadcasts(1);
        mCellNetworkAgent.connect(false);
        waitFor(cv);
        verifyActiveNetwork(TRANSPORT_CELLULAR);
        // Test bringing up unvalidated WiFi.
        mWiFiNetworkAgent = new MockNetworkAgent(TRANSPORT_WIFI);
        cv = waitForConnectivityBroadcasts(2);
        mWiFiNetworkAgent.connect(false);
        waitFor(cv);
        verifyActiveNetwork(TRANSPORT_WIFI);
        // Test WiFi disconnect.
        cv = waitForConnectivityBroadcasts(2);
        mWiFiNetworkAgent.disconnect();
        waitFor(cv);
        verifyActiveNetwork(TRANSPORT_CELLULAR);
        // Test cellular disconnect.
        cv = waitForConnectivityBroadcasts(1);
        mCellNetworkAgent.disconnect();
        waitFor(cv);
        verifyNoNetwork();
    }

    @Test
    public void testUnlingeringDoesNotValidate() throws Exception {
        // Test bringing up unvalidated WiFi.
        mWiFiNetworkAgent = new MockNetworkAgent(TRANSPORT_WIFI);
        ConditionVariable cv = waitForConnectivityBroadcasts(1);
        mWiFiNetworkAgent.connect(false);
        waitFor(cv);
        verifyActiveNetwork(TRANSPORT_WIFI);
        assertFalse(mCm.getNetworkCapabilities(mWiFiNetworkAgent.getNetwork()).hasCapability(
                NET_CAPABILITY_VALIDATED));
        // Test bringing up validated cellular.
        mCellNetworkAgent = new MockNetworkAgent(TRANSPORT_CELLULAR);
        cv = waitForConnectivityBroadcasts(2);
        mCellNetworkAgent.connect(true);
        waitFor(cv);
        verifyActiveNetwork(TRANSPORT_CELLULAR);
        assertFalse(mCm.getNetworkCapabilities(mWiFiNetworkAgent.getNetwork()).hasCapability(
                NET_CAPABILITY_VALIDATED));
        // Test cellular disconnect.
        cv = waitForConnectivityBroadcasts(2);
        mCellNetworkAgent.disconnect();
        waitFor(cv);
        verifyActiveNetwork(TRANSPORT_WIFI);
        // Unlingering a network should not cause it to be marked as validated.
        assertFalse(mCm.getNetworkCapabilities(mWiFiNetworkAgent.getNetwork()).hasCapability(
                NET_CAPABILITY_VALIDATED));
    }

    @Test
    public void testCellularOutscoresWeakWifi() throws Exception {
        // Test bringing up validated cellular.
        mCellNetworkAgent = new MockNetworkAgent(TRANSPORT_CELLULAR);
        ConditionVariable cv = waitForConnectivityBroadcasts(1);
        mCellNetworkAgent.connect(true);
        waitFor(cv);
        verifyActiveNetwork(TRANSPORT_CELLULAR);
        // Test bringing up validated WiFi.
        mWiFiNetworkAgent = new MockNetworkAgent(TRANSPORT_WIFI);
        cv = waitForConnectivityBroadcasts(2);
        mWiFiNetworkAgent.connect(true);
        waitFor(cv);
        verifyActiveNetwork(TRANSPORT_WIFI);
        // Test WiFi getting really weak.
        cv = waitForConnectivityBroadcasts(2);
        mWiFiNetworkAgent.adjustScore(-11);
        waitFor(cv);
        verifyActiveNetwork(TRANSPORT_CELLULAR);
        // Test WiFi restoring signal strength.
        cv = waitForConnectivityBroadcasts(2);
        mWiFiNetworkAgent.adjustScore(11);
        waitFor(cv);
        verifyActiveNetwork(TRANSPORT_WIFI);
    }

    @Test
    public void testReapingNetwork() throws Exception {
        // Test bringing up WiFi without NET_CAPABILITY_INTERNET.
        // Expect it to be torn down immediately because it satisfies no requests.
        mWiFiNetworkAgent = new MockNetworkAgent(TRANSPORT_WIFI);
        ConditionVariable cv = mWiFiNetworkAgent.getDisconnectedCV();
        mWiFiNetworkAgent.connectWithoutInternet();
        waitFor(cv);
        // Test bringing up cellular without NET_CAPABILITY_INTERNET.
        // Expect it to be torn down immediately because it satisfies no requests.
        mCellNetworkAgent = new MockNetworkAgent(TRANSPORT_WIFI);
        cv = mCellNetworkAgent.getDisconnectedCV();
        mCellNetworkAgent.connectWithoutInternet();
        waitFor(cv);
        // Test bringing up validated WiFi.
        mWiFiNetworkAgent = new MockNetworkAgent(TRANSPORT_WIFI);
        cv = waitForConnectivityBroadcasts(1);
        mWiFiNetworkAgent.connect(true);
        waitFor(cv);
        verifyActiveNetwork(TRANSPORT_WIFI);
        // Test bringing up unvalidated cellular.
        // Expect it to be torn down because it could never be the highest scoring network
        // satisfying the default request even if it validated.
        mCellNetworkAgent = new MockNetworkAgent(TRANSPORT_CELLULAR);
        cv = mCellNetworkAgent.getDisconnectedCV();
        mCellNetworkAgent.connect(false);
        waitFor(cv);
        verifyActiveNetwork(TRANSPORT_WIFI);
        cv = mWiFiNetworkAgent.getDisconnectedCV();
        mWiFiNetworkAgent.disconnect();
        waitFor(cv);
    }

    @Test
    public void testCellularFallback() throws Exception {
        // Test bringing up validated cellular.
        mCellNetworkAgent = new MockNetworkAgent(TRANSPORT_CELLULAR);
        ConditionVariable cv = waitForConnectivityBroadcasts(1);
        mCellNetworkAgent.connect(true);
        waitFor(cv);
        verifyActiveNetwork(TRANSPORT_CELLULAR);
        // Test bringing up validated WiFi.
        mWiFiNetworkAgent = new MockNetworkAgent(TRANSPORT_WIFI);
        cv = waitForConnectivityBroadcasts(2);
        mWiFiNetworkAgent.connect(true);
        waitFor(cv);
        verifyActiveNetwork(TRANSPORT_WIFI);
        // Reevaluate WiFi (it'll instantly fail DNS).
        cv = waitForConnectivityBroadcasts(2);
        assertTrue(mCm.getNetworkCapabilities(mWiFiNetworkAgent.getNetwork()).hasCapability(
                NET_CAPABILITY_VALIDATED));
        mCm.reportBadNetwork(mWiFiNetworkAgent.getNetwork());
        // Should quickly fall back to Cellular.
        waitFor(cv);
        assertFalse(mCm.getNetworkCapabilities(mWiFiNetworkAgent.getNetwork()).hasCapability(
                NET_CAPABILITY_VALIDATED));
        verifyActiveNetwork(TRANSPORT_CELLULAR);
        // Reevaluate cellular (it'll instantly fail DNS).
        cv = waitForConnectivityBroadcasts(2);
        assertTrue(mCm.getNetworkCapabilities(mCellNetworkAgent.getNetwork()).hasCapability(
                NET_CAPABILITY_VALIDATED));
        mCm.reportBadNetwork(mCellNetworkAgent.getNetwork());
        // Should quickly fall back to WiFi.
        waitFor(cv);
        assertFalse(mCm.getNetworkCapabilities(mCellNetworkAgent.getNetwork()).hasCapability(
                NET_CAPABILITY_VALIDATED));
        assertFalse(mCm.getNetworkCapabilities(mWiFiNetworkAgent.getNetwork()).hasCapability(
                NET_CAPABILITY_VALIDATED));
        verifyActiveNetwork(TRANSPORT_WIFI);
    }

    @Test
    public void testWiFiFallback() throws Exception {
        // Test bringing up unvalidated WiFi.
        mWiFiNetworkAgent = new MockNetworkAgent(TRANSPORT_WIFI);
        ConditionVariable cv = waitForConnectivityBroadcasts(1);
        mWiFiNetworkAgent.connect(false);
        waitFor(cv);
        verifyActiveNetwork(TRANSPORT_WIFI);
        // Test bringing up validated cellular.
        mCellNetworkAgent = new MockNetworkAgent(TRANSPORT_CELLULAR);
        cv = waitForConnectivityBroadcasts(2);
        mCellNetworkAgent.connect(true);
        waitFor(cv);
        verifyActiveNetwork(TRANSPORT_CELLULAR);
        // Reevaluate cellular (it'll instantly fail DNS).
        cv = waitForConnectivityBroadcasts(2);
        assertTrue(mCm.getNetworkCapabilities(mCellNetworkAgent.getNetwork()).hasCapability(
                NET_CAPABILITY_VALIDATED));
        mCm.reportBadNetwork(mCellNetworkAgent.getNetwork());
        // Should quickly fall back to WiFi.
        waitFor(cv);
        assertFalse(mCm.getNetworkCapabilities(mCellNetworkAgent.getNetwork()).hasCapability(
                NET_CAPABILITY_VALIDATED));
        verifyActiveNetwork(TRANSPORT_WIFI);
    }

    @Test
    public void testRequiresValidation() {
        assertTrue(NetworkMonitorUtils.isValidationRequired(
                mCm.getDefaultRequest().networkCapabilities));
    }

    enum CallbackState {
        NONE,
        AVAILABLE,
        NETWORK_CAPABILITIES,
        LINK_PROPERTIES,
        SUSPENDED,
        RESUMED,
        LOSING,
        LOST,
        UNAVAILABLE,
        BLOCKED_STATUS
    }

    private static class CallbackInfo {
        public final CallbackState state;
        public final Network network;
        public final Object arg;
        public CallbackInfo(CallbackState s, Network n, Object o) {
            state = s; network = n; arg = o;
        }
        public String toString() {
            return String.format("%s (%s) (%s)", state, network, arg);
        }
        @Override
        public boolean equals(Object o) {
            if (!(o instanceof CallbackInfo)) return false;
            // Ignore timeMs, since it's unpredictable.
            CallbackInfo other = (CallbackInfo) o;
            return (state == other.state) && Objects.equals(network, other.network);
        }
        @Override
        public int hashCode() {
            return Objects.hash(state, network);
        }
    }

    /**
     * Utility NetworkCallback for testing. The caller must explicitly test for all the callbacks
     * this class receives, by calling expectCallback() exactly once each time a callback is
     * received. assertNoCallback may be called at any time.
     */
    private class TestNetworkCallback extends NetworkCallback {
        private final LinkedBlockingQueue<CallbackInfo> mCallbacks = new LinkedBlockingQueue<>();
        private Network mLastAvailableNetwork;

        protected void setLastCallback(CallbackState state, Network network, Object o) {
            mCallbacks.offer(new CallbackInfo(state, network, o));
        }

        @Override
        public void onAvailable(Network network) {
            mLastAvailableNetwork = network;
            setLastCallback(CallbackState.AVAILABLE, network, null);
        }

        @Override
        public void onCapabilitiesChanged(Network network, NetworkCapabilities netCap) {
            setLastCallback(CallbackState.NETWORK_CAPABILITIES, network, netCap);
        }

        @Override
        public void onLinkPropertiesChanged(Network network, LinkProperties linkProp) {
            setLastCallback(CallbackState.LINK_PROPERTIES, network, linkProp);
        }

        @Override
        public void onUnavailable() {
            setLastCallback(CallbackState.UNAVAILABLE, null, null);
        }

        @Override
        public void onNetworkSuspended(Network network) {
            setLastCallback(CallbackState.SUSPENDED, network, null);
        }

        @Override
        public void onNetworkResumed(Network network) {
            setLastCallback(CallbackState.RESUMED, network, null);
        }

        @Override
        public void onLosing(Network network, int maxMsToLive) {
            setLastCallback(CallbackState.LOSING, network, maxMsToLive /* autoboxed int */);
        }

        @Override
        public void onLost(Network network) {
            mLastAvailableNetwork = null;
            setLastCallback(CallbackState.LOST, network, null);
        }

        @Override
        public void onBlockedStatusChanged(Network network, boolean blocked) {
            setLastCallback(CallbackState.BLOCKED_STATUS, network, blocked);
        }

        public Network getLastAvailableNetwork() {
            return mLastAvailableNetwork;
        }

        CallbackInfo nextCallback(int timeoutMs) {
            CallbackInfo cb = null;
            try {
                cb = mCallbacks.poll(timeoutMs, TimeUnit.MILLISECONDS);
            } catch (InterruptedException e) {
            }
            if (cb == null) {
                // LinkedBlockingQueue.poll() returns null if it timeouts.
                fail("Did not receive callback after " + timeoutMs + "ms");
            }
            return cb;
        }

        CallbackInfo expectCallback(CallbackState state, MockNetworkAgent agent, int timeoutMs) {
            final Network expectedNetwork = (agent != null) ? agent.getNetwork() : null;
            CallbackInfo expected = new CallbackInfo(state, expectedNetwork, 0);
            CallbackInfo actual = nextCallback(timeoutMs);
            assertEquals("Unexpected callback:", expected, actual);

            if (state == CallbackState.LOSING) {
                String msg = String.format(
                        "Invalid linger time value %d, must be between %d and %d",
                        actual.arg, 0, mService.mLingerDelayMs);
                int maxMsToLive = (Integer) actual.arg;
                assertTrue(msg, 0 <= maxMsToLive && maxMsToLive <= mService.mLingerDelayMs);
            }

            return actual;
        }

        CallbackInfo expectCallback(CallbackState state, MockNetworkAgent agent) {
            return expectCallback(state, agent, TEST_CALLBACK_TIMEOUT_MS);
        }

        CallbackInfo expectCallbackLike(Predicate<CallbackInfo> fn) {
            return expectCallbackLike(fn, TEST_CALLBACK_TIMEOUT_MS);
        }

        CallbackInfo expectCallbackLike(Predicate<CallbackInfo> fn, int timeoutMs) {
            int timeLeft = timeoutMs;
            while (timeLeft > 0) {
                long start = SystemClock.elapsedRealtime();
                CallbackInfo info = nextCallback(timeLeft);
                if (fn.test(info)) {
                    return info;
                }
                timeLeft -= (SystemClock.elapsedRealtime() - start);
            }
            fail("Did not receive expected callback after " + timeoutMs + "ms");
            return null;
        }

        // Expects onAvailable and the callbacks that follow it. These are:
        // - onSuspended, iff the network was suspended when the callbacks fire.
        // - onCapabilitiesChanged.
        // - onLinkPropertiesChanged.
        // - onBlockedStatusChanged.
        //
        // @param agent the network to expect the callbacks on.
        // @param expectSuspended whether to expect a SUSPENDED callback.
        // @param expectValidated the expected value of the VALIDATED capability in the
        //        onCapabilitiesChanged callback.
        // @param timeoutMs how long to wait for the callbacks.
        void expectAvailableCallbacks(MockNetworkAgent agent, boolean expectSuspended,
                boolean expectValidated, boolean expectBlocked, int timeoutMs) {
            expectCallback(CallbackState.AVAILABLE, agent, timeoutMs);
            if (expectSuspended) {
                expectCallback(CallbackState.SUSPENDED, agent, timeoutMs);
            }
            if (expectValidated) {
                expectCapabilitiesWith(NET_CAPABILITY_VALIDATED, agent, timeoutMs);
            } else {
                expectCapabilitiesWithout(NET_CAPABILITY_VALIDATED, agent, timeoutMs);
            }
            expectCallback(CallbackState.LINK_PROPERTIES, agent, timeoutMs);
            expectBlockedStatusCallback(expectBlocked, agent);
        }

        // Expects the available callbacks (validated), plus onSuspended.
        void expectAvailableAndSuspendedCallbacks(MockNetworkAgent agent, boolean expectValidated) {
            expectAvailableCallbacks(agent, true, expectValidated, false, TEST_CALLBACK_TIMEOUT_MS);
        }

        void expectAvailableCallbacksValidated(MockNetworkAgent agent) {
            expectAvailableCallbacks(agent, false, true, false, TEST_CALLBACK_TIMEOUT_MS);
        }

        void expectAvailableCallbacksValidatedAndBlocked(MockNetworkAgent agent) {
            expectAvailableCallbacks(agent, false, true, true, TEST_CALLBACK_TIMEOUT_MS);
        }

        void expectAvailableCallbacksUnvalidated(MockNetworkAgent agent) {
            expectAvailableCallbacks(agent, false, false, false, TEST_CALLBACK_TIMEOUT_MS);
        }

        void expectAvailableCallbacksUnvalidatedAndBlocked(MockNetworkAgent agent) {
            expectAvailableCallbacks(agent, false, false, true, TEST_CALLBACK_TIMEOUT_MS);
        }

        // Expects the available callbacks (where the onCapabilitiesChanged must contain the
        // VALIDATED capability), plus another onCapabilitiesChanged which is identical to the
        // one we just sent.
        // TODO: this is likely a bug. Fix it and remove this method.
        void expectAvailableDoubleValidatedCallbacks(MockNetworkAgent agent) {
            expectCallback(CallbackState.AVAILABLE, agent, TEST_CALLBACK_TIMEOUT_MS);
            NetworkCapabilities nc1 = expectCapabilitiesWith(NET_CAPABILITY_VALIDATED, agent);
            expectCallback(CallbackState.LINK_PROPERTIES, agent, TEST_CALLBACK_TIMEOUT_MS);
            // Implicitly check the network is allowed to use.
            // TODO: should we need to consider if network is in blocked status in this case?
            expectBlockedStatusCallback(false, agent);
            NetworkCapabilities nc2 = expectCapabilitiesWith(NET_CAPABILITY_VALIDATED, agent);
            assertEquals(nc1, nc2);
        }

        // Expects the available callbacks where the onCapabilitiesChanged must not have validated,
        // then expects another onCapabilitiesChanged that has the validated bit set. This is used
        // when a network connects and satisfies a callback, and then immediately validates.
        void expectAvailableThenValidatedCallbacks(MockNetworkAgent agent) {
            expectAvailableCallbacksUnvalidated(agent);
            expectCapabilitiesWith(NET_CAPABILITY_VALIDATED, agent);
        }

        NetworkCapabilities expectCapabilitiesWith(int capability, MockNetworkAgent agent) {
            return expectCapabilitiesWith(capability, agent, TEST_CALLBACK_TIMEOUT_MS);
        }

        NetworkCapabilities expectCapabilitiesWith(int capability, MockNetworkAgent agent,
                int timeoutMs) {
            CallbackInfo cbi = expectCallback(CallbackState.NETWORK_CAPABILITIES, agent, timeoutMs);
            NetworkCapabilities nc = (NetworkCapabilities) cbi.arg;
            assertTrue(nc.hasCapability(capability));
            return nc;
        }

        NetworkCapabilities expectCapabilitiesWithout(int capability, MockNetworkAgent agent) {
            return expectCapabilitiesWithout(capability, agent, TEST_CALLBACK_TIMEOUT_MS);
        }

        NetworkCapabilities expectCapabilitiesWithout(int capability, MockNetworkAgent agent,
                int timeoutMs) {
            CallbackInfo cbi = expectCallback(CallbackState.NETWORK_CAPABILITIES, agent, timeoutMs);
            NetworkCapabilities nc = (NetworkCapabilities) cbi.arg;
            assertFalse(nc.hasCapability(capability));
            return nc;
        }

        void expectCapabilitiesLike(Predicate<NetworkCapabilities> fn, MockNetworkAgent agent) {
            CallbackInfo cbi = expectCallback(CallbackState.NETWORK_CAPABILITIES, agent);
            assertTrue("Received capabilities don't match expectations : " + cbi.arg,
                    fn.test((NetworkCapabilities) cbi.arg));
        }

        void expectLinkPropertiesLike(Predicate<LinkProperties> fn, MockNetworkAgent agent) {
            CallbackInfo cbi = expectCallback(CallbackState.LINK_PROPERTIES, agent);
            assertTrue("Received LinkProperties don't match expectations : " + cbi.arg,
                    fn.test((LinkProperties) cbi.arg));
        }

        void expectBlockedStatusCallback(boolean expectBlocked, MockNetworkAgent agent) {
            CallbackInfo cbi = expectCallback(CallbackState.BLOCKED_STATUS, agent);
            boolean actualBlocked = (boolean) cbi.arg;
            assertEquals(expectBlocked, actualBlocked);
        }

        void assertNoCallback() {
            waitForIdle();
            CallbackInfo c = mCallbacks.peek();
            assertNull("Unexpected callback: " + c, c);
        }
    }

    // Can't be part of TestNetworkCallback because "cannot be declared static; static methods can
    // only be declared in a static or top level type".
    static void assertNoCallbacks(TestNetworkCallback ... callbacks) {
        for (TestNetworkCallback c : callbacks) {
            c.assertNoCallback();
        }
    }

    @Test
    public void testStateChangeNetworkCallbacks() throws Exception {
        final TestNetworkCallback genericNetworkCallback = new TestNetworkCallback();
        final TestNetworkCallback wifiNetworkCallback = new TestNetworkCallback();
        final TestNetworkCallback cellNetworkCallback = new TestNetworkCallback();
        final NetworkRequest genericRequest = new NetworkRequest.Builder()
                .clearCapabilities().build();
        final NetworkRequest wifiRequest = new NetworkRequest.Builder()
                .addTransportType(TRANSPORT_WIFI).build();
        final NetworkRequest cellRequest = new NetworkRequest.Builder()
                .addTransportType(TRANSPORT_CELLULAR).build();
        mCm.registerNetworkCallback(genericRequest, genericNetworkCallback);
        mCm.registerNetworkCallback(wifiRequest, wifiNetworkCallback);
        mCm.registerNetworkCallback(cellRequest, cellNetworkCallback);

        // Test unvalidated networks
        ConditionVariable cv = waitForConnectivityBroadcasts(1);
        mCellNetworkAgent = new MockNetworkAgent(TRANSPORT_CELLULAR);
        mCellNetworkAgent.connect(false);
        genericNetworkCallback.expectAvailableCallbacksUnvalidated(mCellNetworkAgent);
        cellNetworkCallback.expectAvailableCallbacksUnvalidated(mCellNetworkAgent);
        assertEquals(mCellNetworkAgent.getNetwork(), mCm.getActiveNetwork());
        waitFor(cv);
        assertNoCallbacks(genericNetworkCallback, wifiNetworkCallback, cellNetworkCallback);

        // This should not trigger spurious onAvailable() callbacks, b/21762680.
        mCellNetworkAgent.adjustScore(-1);
        waitForIdle();
        assertNoCallbacks(genericNetworkCallback, wifiNetworkCallback, cellNetworkCallback);
        assertEquals(mCellNetworkAgent.getNetwork(), mCm.getActiveNetwork());

        cv = waitForConnectivityBroadcasts(2);
        mWiFiNetworkAgent = new MockNetworkAgent(TRANSPORT_WIFI);
        mWiFiNetworkAgent.connect(false);
        genericNetworkCallback.expectAvailableCallbacksUnvalidated(mWiFiNetworkAgent);
        wifiNetworkCallback.expectAvailableCallbacksUnvalidated(mWiFiNetworkAgent);
        assertEquals(mWiFiNetworkAgent.getNetwork(), mCm.getActiveNetwork());
        waitFor(cv);
        assertNoCallbacks(genericNetworkCallback, wifiNetworkCallback, cellNetworkCallback);

        cv = waitForConnectivityBroadcasts(2);
        mWiFiNetworkAgent.disconnect();
        genericNetworkCallback.expectCallback(CallbackState.LOST, mWiFiNetworkAgent);
        wifiNetworkCallback.expectCallback(CallbackState.LOST, mWiFiNetworkAgent);
        cellNetworkCallback.assertNoCallback();
        waitFor(cv);
        assertNoCallbacks(genericNetworkCallback, wifiNetworkCallback, cellNetworkCallback);

        cv = waitForConnectivityBroadcasts(1);
        mCellNetworkAgent.disconnect();
        genericNetworkCallback.expectCallback(CallbackState.LOST, mCellNetworkAgent);
        cellNetworkCallback.expectCallback(CallbackState.LOST, mCellNetworkAgent);
        waitFor(cv);
        assertNoCallbacks(genericNetworkCallback, wifiNetworkCallback, cellNetworkCallback);

        // Test validated networks
        mCellNetworkAgent = new MockNetworkAgent(TRANSPORT_CELLULAR);
        mCellNetworkAgent.connect(true);
        genericNetworkCallback.expectAvailableThenValidatedCallbacks(mCellNetworkAgent);
        cellNetworkCallback.expectAvailableThenValidatedCallbacks(mCellNetworkAgent);
        assertEquals(mCellNetworkAgent.getNetwork(), mCm.getActiveNetwork());
        assertNoCallbacks(genericNetworkCallback, wifiNetworkCallback, cellNetworkCallback);

        // This should not trigger spurious onAvailable() callbacks, b/21762680.
        mCellNetworkAgent.adjustScore(-1);
        waitForIdle();
        assertNoCallbacks(genericNetworkCallback, wifiNetworkCallback, cellNetworkCallback);
        assertEquals(mCellNetworkAgent.getNetwork(), mCm.getActiveNetwork());

        mWiFiNetworkAgent = new MockNetworkAgent(TRANSPORT_WIFI);
        mWiFiNetworkAgent.connect(true);
        genericNetworkCallback.expectAvailableCallbacksUnvalidated(mWiFiNetworkAgent);
        genericNetworkCallback.expectCallback(CallbackState.LOSING, mCellNetworkAgent);
        genericNetworkCallback.expectCapabilitiesWith(NET_CAPABILITY_VALIDATED, mWiFiNetworkAgent);
        wifiNetworkCallback.expectAvailableThenValidatedCallbacks(mWiFiNetworkAgent);
        cellNetworkCallback.expectCallback(CallbackState.LOSING, mCellNetworkAgent);
        assertEquals(mWiFiNetworkAgent.getNetwork(), mCm.getActiveNetwork());
        assertNoCallbacks(genericNetworkCallback, wifiNetworkCallback, cellNetworkCallback);

        mWiFiNetworkAgent.disconnect();
        genericNetworkCallback.expectCallback(CallbackState.LOST, mWiFiNetworkAgent);
        wifiNetworkCallback.expectCallback(CallbackState.LOST, mWiFiNetworkAgent);
        assertNoCallbacks(genericNetworkCallback, wifiNetworkCallback, cellNetworkCallback);

        mCellNetworkAgent.disconnect();
        genericNetworkCallback.expectCallback(CallbackState.LOST, mCellNetworkAgent);
        cellNetworkCallback.expectCallback(CallbackState.LOST, mCellNetworkAgent);
        assertNoCallbacks(genericNetworkCallback, wifiNetworkCallback, cellNetworkCallback);
    }

    @Test
    public void testMultipleLingering() {
        // This test would be flaky with the default 120ms timer: that is short enough that
        // lingered networks are torn down before assertions can be run. We don't want to mock the
        // lingering timer to keep the WakeupMessage logic realistic: this has already proven useful
        // in detecting races.
        mService.mLingerDelayMs = 300;

        NetworkRequest request = new NetworkRequest.Builder()
                .clearCapabilities().addCapability(NET_CAPABILITY_NOT_METERED)
                .build();
        TestNetworkCallback callback = new TestNetworkCallback();
        mCm.registerNetworkCallback(request, callback);

        TestNetworkCallback defaultCallback = new TestNetworkCallback();
        mCm.registerDefaultNetworkCallback(defaultCallback);

        mCellNetworkAgent = new MockNetworkAgent(TRANSPORT_CELLULAR);
        mWiFiNetworkAgent = new MockNetworkAgent(TRANSPORT_WIFI);
        mEthernetNetworkAgent = new MockNetworkAgent(TRANSPORT_ETHERNET);

        mCellNetworkAgent.addCapability(NET_CAPABILITY_NOT_METERED);
        mWiFiNetworkAgent.addCapability(NET_CAPABILITY_NOT_METERED);
        mEthernetNetworkAgent.addCapability(NET_CAPABILITY_NOT_METERED);

        mCellNetworkAgent.connect(true);
        callback.expectAvailableThenValidatedCallbacks(mCellNetworkAgent);
        defaultCallback.expectAvailableThenValidatedCallbacks(mCellNetworkAgent);
        assertEquals(mCellNetworkAgent.getNetwork(), mCm.getActiveNetwork());
        assertEquals(defaultCallback.getLastAvailableNetwork(), mCm.getActiveNetwork());

        mWiFiNetworkAgent.connect(true);
        // We get AVAILABLE on wifi when wifi connects and satisfies our unmetered request.
        // We then get LOSING when wifi validates and cell is outscored.
        callback.expectAvailableCallbacksUnvalidated(mWiFiNetworkAgent);
        // TODO: Investigate sending validated before losing.
        callback.expectCallback(CallbackState.LOSING, mCellNetworkAgent);
        callback.expectCapabilitiesWith(NET_CAPABILITY_VALIDATED, mWiFiNetworkAgent);
        defaultCallback.expectAvailableDoubleValidatedCallbacks(mWiFiNetworkAgent);
        assertEquals(mWiFiNetworkAgent.getNetwork(), mCm.getActiveNetwork());
        assertEquals(defaultCallback.getLastAvailableNetwork(), mCm.getActiveNetwork());

        mEthernetNetworkAgent.connect(true);
        callback.expectAvailableCallbacksUnvalidated(mEthernetNetworkAgent);
        // TODO: Investigate sending validated before losing.
        callback.expectCallback(CallbackState.LOSING, mWiFiNetworkAgent);
        callback.expectCapabilitiesWith(NET_CAPABILITY_VALIDATED, mEthernetNetworkAgent);
        defaultCallback.expectAvailableDoubleValidatedCallbacks(mEthernetNetworkAgent);
        assertEquals(mEthernetNetworkAgent.getNetwork(), mCm.getActiveNetwork());
        assertEquals(defaultCallback.getLastAvailableNetwork(), mCm.getActiveNetwork());

        mEthernetNetworkAgent.disconnect();
        callback.expectCallback(CallbackState.LOST, mEthernetNetworkAgent);
        defaultCallback.expectCallback(CallbackState.LOST, mEthernetNetworkAgent);
        defaultCallback.expectAvailableCallbacksValidated(mWiFiNetworkAgent);
        assertEquals(defaultCallback.getLastAvailableNetwork(), mCm.getActiveNetwork());

        for (int i = 0; i < 4; i++) {
            MockNetworkAgent oldNetwork, newNetwork;
            if (i % 2 == 0) {
                mWiFiNetworkAgent.adjustScore(-15);
                oldNetwork = mWiFiNetworkAgent;
                newNetwork = mCellNetworkAgent;
            } else {
                mWiFiNetworkAgent.adjustScore(15);
                oldNetwork = mCellNetworkAgent;
                newNetwork = mWiFiNetworkAgent;

            }
            callback.expectCallback(CallbackState.LOSING, oldNetwork);
            // TODO: should we send an AVAILABLE callback to newNetwork, to indicate that it is no
            // longer lingering?
            defaultCallback.expectAvailableCallbacksValidated(newNetwork);
            assertEquals(newNetwork.getNetwork(), mCm.getActiveNetwork());
        }
        assertEquals(mWiFiNetworkAgent.getNetwork(), mCm.getActiveNetwork());

        // Verify that if a network no longer satisfies a request, we send LOST and not LOSING, even
        // if the network is still up.
        mWiFiNetworkAgent.removeCapability(NET_CAPABILITY_NOT_METERED);
        // We expect a notification about the capabilities change, and nothing else.
        defaultCallback.expectCapabilitiesWithout(NET_CAPABILITY_NOT_METERED, mWiFiNetworkAgent);
        defaultCallback.assertNoCallback();
        callback.expectCallback(CallbackState.LOST, mWiFiNetworkAgent);
        assertEquals(defaultCallback.getLastAvailableNetwork(), mCm.getActiveNetwork());

        // Wifi no longer satisfies our listen, which is for an unmetered network.
        // But because its score is 55, it's still up (and the default network).
        assertEquals(mWiFiNetworkAgent.getNetwork(), mCm.getActiveNetwork());

        // Disconnect our test networks.
        mWiFiNetworkAgent.disconnect();
        defaultCallback.expectCallback(CallbackState.LOST, mWiFiNetworkAgent);
        defaultCallback.expectAvailableCallbacksValidated(mCellNetworkAgent);
        assertEquals(defaultCallback.getLastAvailableNetwork(), mCm.getActiveNetwork());
        mCellNetworkAgent.disconnect();
        defaultCallback.expectCallback(CallbackState.LOST, mCellNetworkAgent);
        waitForIdle();
        assertEquals(null, mCm.getActiveNetwork());

        mCm.unregisterNetworkCallback(callback);
        waitForIdle();

        // Check that a network is only lingered or torn down if it would not satisfy a request even
        // if it validated.
        request = new NetworkRequest.Builder().clearCapabilities().build();
        callback = new TestNetworkCallback();

        mCm.registerNetworkCallback(request, callback);

        mCellNetworkAgent = new MockNetworkAgent(TRANSPORT_CELLULAR);
        mCellNetworkAgent.connect(false);   // Score: 10
        callback.expectAvailableCallbacksUnvalidated(mCellNetworkAgent);
        defaultCallback.expectAvailableCallbacksUnvalidated(mCellNetworkAgent);
        assertEquals(mCellNetworkAgent.getNetwork(), mCm.getActiveNetwork());
        assertEquals(defaultCallback.getLastAvailableNetwork(), mCm.getActiveNetwork());

        // Bring up wifi with a score of 20.
        // Cell stays up because it would satisfy the default request if it validated.
        mWiFiNetworkAgent = new MockNetworkAgent(TRANSPORT_WIFI);
        mWiFiNetworkAgent.connect(false);   // Score: 20
        callback.expectAvailableCallbacksUnvalidated(mWiFiNetworkAgent);
        defaultCallback.expectAvailableCallbacksUnvalidated(mWiFiNetworkAgent);
        assertEquals(mWiFiNetworkAgent.getNetwork(), mCm.getActiveNetwork());
        assertEquals(defaultCallback.getLastAvailableNetwork(), mCm.getActiveNetwork());

        mWiFiNetworkAgent.disconnect();
        callback.expectCallback(CallbackState.LOST, mWiFiNetworkAgent);
        defaultCallback.expectCallback(CallbackState.LOST, mWiFiNetworkAgent);
        defaultCallback.expectAvailableCallbacksUnvalidated(mCellNetworkAgent);
        assertEquals(mCellNetworkAgent.getNetwork(), mCm.getActiveNetwork());
        assertEquals(defaultCallback.getLastAvailableNetwork(), mCm.getActiveNetwork());

        // Bring up wifi with a score of 70.
        // Cell is lingered because it would not satisfy any request, even if it validated.
        mWiFiNetworkAgent = new MockNetworkAgent(TRANSPORT_WIFI);
        mWiFiNetworkAgent.adjustScore(50);
        mWiFiNetworkAgent.connect(false);   // Score: 70
        callback.expectAvailableCallbacksUnvalidated(mWiFiNetworkAgent);
        callback.expectCallback(CallbackState.LOSING, mCellNetworkAgent);
        defaultCallback.expectAvailableCallbacksUnvalidated(mWiFiNetworkAgent);
        assertEquals(mWiFiNetworkAgent.getNetwork(), mCm.getActiveNetwork());
        assertEquals(defaultCallback.getLastAvailableNetwork(), mCm.getActiveNetwork());

        // Tear down wifi.
        mWiFiNetworkAgent.disconnect();
        callback.expectCallback(CallbackState.LOST, mWiFiNetworkAgent);
        defaultCallback.expectCallback(CallbackState.LOST, mWiFiNetworkAgent);
        defaultCallback.expectAvailableCallbacksUnvalidated(mCellNetworkAgent);
        assertEquals(mCellNetworkAgent.getNetwork(), mCm.getActiveNetwork());
        assertEquals(defaultCallback.getLastAvailableNetwork(), mCm.getActiveNetwork());

        // Bring up wifi, then validate it. Previous versions would immediately tear down cell, but
        // it's arguably correct to linger it, since it was the default network before it validated.
        mWiFiNetworkAgent = new MockNetworkAgent(TRANSPORT_WIFI);
        mWiFiNetworkAgent.connect(true);
        callback.expectAvailableCallbacksUnvalidated(mWiFiNetworkAgent);
        // TODO: Investigate sending validated before losing.
        callback.expectCallback(CallbackState.LOSING, mCellNetworkAgent);
        callback.expectCapabilitiesWith(NET_CAPABILITY_VALIDATED, mWiFiNetworkAgent);
        defaultCallback.expectAvailableThenValidatedCallbacks(mWiFiNetworkAgent);
        assertEquals(mWiFiNetworkAgent.getNetwork(), mCm.getActiveNetwork());
        assertEquals(defaultCallback.getLastAvailableNetwork(), mCm.getActiveNetwork());

        mWiFiNetworkAgent.disconnect();
        callback.expectCallback(CallbackState.LOST, mWiFiNetworkAgent);
        defaultCallback.expectCallback(CallbackState.LOST, mWiFiNetworkAgent);
        defaultCallback.expectAvailableCallbacksUnvalidated(mCellNetworkAgent);
        mCellNetworkAgent.disconnect();
        callback.expectCallback(CallbackState.LOST, mCellNetworkAgent);
        defaultCallback.expectCallback(CallbackState.LOST, mCellNetworkAgent);
        waitForIdle();
        assertEquals(null, mCm.getActiveNetwork());

        // If a network is lingering, and we add and remove a request from it, resume lingering.
        mCellNetworkAgent = new MockNetworkAgent(TRANSPORT_CELLULAR);
        mCellNetworkAgent.connect(true);
        callback.expectAvailableThenValidatedCallbacks(mCellNetworkAgent);
        defaultCallback.expectAvailableThenValidatedCallbacks(mCellNetworkAgent);
        assertEquals(defaultCallback.getLastAvailableNetwork(), mCm.getActiveNetwork());
        mWiFiNetworkAgent = new MockNetworkAgent(TRANSPORT_WIFI);
        mWiFiNetworkAgent.connect(true);
        defaultCallback.expectAvailableDoubleValidatedCallbacks(mWiFiNetworkAgent);
        callback.expectAvailableCallbacksUnvalidated(mWiFiNetworkAgent);
        // TODO: Investigate sending validated before losing.
        callback.expectCallback(CallbackState.LOSING, mCellNetworkAgent);
        callback.expectCapabilitiesWith(NET_CAPABILITY_VALIDATED, mWiFiNetworkAgent);
        assertEquals(defaultCallback.getLastAvailableNetwork(), mCm.getActiveNetwork());

        NetworkRequest cellRequest = new NetworkRequest.Builder()
                .addTransportType(TRANSPORT_CELLULAR).build();
        NetworkCallback noopCallback = new NetworkCallback();
        mCm.requestNetwork(cellRequest, noopCallback);
        // TODO: should this cause an AVAILABLE callback, to indicate that the network is no longer
        // lingering?
        mCm.unregisterNetworkCallback(noopCallback);
        callback.expectCallback(CallbackState.LOSING, mCellNetworkAgent);

        // Similar to the above: lingering can start even after the lingered request is removed.
        // Disconnect wifi and switch to cell.
        mWiFiNetworkAgent.disconnect();
        callback.expectCallback(CallbackState.LOST, mWiFiNetworkAgent);
        defaultCallback.expectCallback(CallbackState.LOST, mWiFiNetworkAgent);
        defaultCallback.expectAvailableCallbacksValidated(mCellNetworkAgent);
        assertEquals(defaultCallback.getLastAvailableNetwork(), mCm.getActiveNetwork());

        // Cell is now the default network. Pin it with a cell-specific request.
        noopCallback = new NetworkCallback();  // Can't reuse NetworkCallbacks. http://b/20701525
        mCm.requestNetwork(cellRequest, noopCallback);

        // Now connect wifi, and expect it to become the default network.
        mWiFiNetworkAgent = new MockNetworkAgent(TRANSPORT_WIFI);
        mWiFiNetworkAgent.connect(true);
        callback.expectAvailableThenValidatedCallbacks(mWiFiNetworkAgent);
        defaultCallback.expectAvailableDoubleValidatedCallbacks(mWiFiNetworkAgent);
        assertEquals(defaultCallback.getLastAvailableNetwork(), mCm.getActiveNetwork());
        // The default request is lingering on cell, but nothing happens to cell, and we send no
        // callbacks for it, because it's kept up by cellRequest.
        callback.assertNoCallback();
        // Now unregister cellRequest and expect cell to start lingering.
        mCm.unregisterNetworkCallback(noopCallback);
        callback.expectCallback(CallbackState.LOSING, mCellNetworkAgent);

        // Let linger run its course.
        callback.assertNoCallback();
        final int lingerTimeoutMs = mService.mLingerDelayMs + mService.mLingerDelayMs / 4;
        callback.expectCallback(CallbackState.LOST, mCellNetworkAgent, lingerTimeoutMs);

        // Register a TRACK_DEFAULT request and check that it does not affect lingering.
        TestNetworkCallback trackDefaultCallback = new TestNetworkCallback();
        mCm.registerDefaultNetworkCallback(trackDefaultCallback);
        trackDefaultCallback.expectAvailableCallbacksValidated(mWiFiNetworkAgent);
        mEthernetNetworkAgent = new MockNetworkAgent(TRANSPORT_ETHERNET);
        mEthernetNetworkAgent.connect(true);
        callback.expectAvailableCallbacksUnvalidated(mEthernetNetworkAgent);
        callback.expectCallback(CallbackState.LOSING, mWiFiNetworkAgent);
        callback.expectCapabilitiesWith(NET_CAPABILITY_VALIDATED, mEthernetNetworkAgent);
        trackDefaultCallback.expectAvailableDoubleValidatedCallbacks(mEthernetNetworkAgent);
        defaultCallback.expectAvailableDoubleValidatedCallbacks(mEthernetNetworkAgent);
        assertEquals(defaultCallback.getLastAvailableNetwork(), mCm.getActiveNetwork());

        // Let linger run its course.
        callback.expectCallback(CallbackState.LOST, mWiFiNetworkAgent, lingerTimeoutMs);

        // Clean up.
        mEthernetNetworkAgent.disconnect();
        callback.expectCallback(CallbackState.LOST, mEthernetNetworkAgent);
        defaultCallback.expectCallback(CallbackState.LOST, mEthernetNetworkAgent);
        trackDefaultCallback.expectCallback(CallbackState.LOST, mEthernetNetworkAgent);

        mCm.unregisterNetworkCallback(callback);
        mCm.unregisterNetworkCallback(defaultCallback);
        mCm.unregisterNetworkCallback(trackDefaultCallback);
    }

    @Test
    public void testNetworkGoesIntoBackgroundAfterLinger() {
        setAlwaysOnNetworks(true);
        NetworkRequest request = new NetworkRequest.Builder()
                .clearCapabilities()
                .build();
        TestNetworkCallback callback = new TestNetworkCallback();
        mCm.registerNetworkCallback(request, callback);

        TestNetworkCallback defaultCallback = new TestNetworkCallback();
        mCm.registerDefaultNetworkCallback(defaultCallback);

        mCellNetworkAgent = new MockNetworkAgent(TRANSPORT_CELLULAR);
        mWiFiNetworkAgent = new MockNetworkAgent(TRANSPORT_WIFI);

        mCellNetworkAgent.connect(true);
        callback.expectAvailableThenValidatedCallbacks(mCellNetworkAgent);
        defaultCallback.expectAvailableThenValidatedCallbacks(mCellNetworkAgent);

        // Wifi comes up and cell lingers.
        mWiFiNetworkAgent.connect(true);
        defaultCallback.expectAvailableDoubleValidatedCallbacks(mWiFiNetworkAgent);
        callback.expectAvailableCallbacksUnvalidated(mWiFiNetworkAgent);
        callback.expectCallback(CallbackState.LOSING, mCellNetworkAgent);
        callback.expectCapabilitiesWith(NET_CAPABILITY_VALIDATED, mWiFiNetworkAgent);

        // File a request for cellular, then release it.
        NetworkRequest cellRequest = new NetworkRequest.Builder()
                .addTransportType(TRANSPORT_CELLULAR).build();
        NetworkCallback noopCallback = new NetworkCallback();
        mCm.requestNetwork(cellRequest, noopCallback);
        mCm.unregisterNetworkCallback(noopCallback);
        callback.expectCallback(CallbackState.LOSING, mCellNetworkAgent);

        // Let linger run its course.
        callback.assertNoCallback();
        final int lingerTimeoutMs = TEST_LINGER_DELAY_MS + TEST_LINGER_DELAY_MS / 4;
        callback.expectCapabilitiesWithout(NET_CAPABILITY_FOREGROUND, mCellNetworkAgent,
                lingerTimeoutMs);

        // Clean up.
        mCm.unregisterNetworkCallback(defaultCallback);
        mCm.unregisterNetworkCallback(callback);
    }

    @Test
    public void testExplicitlySelected() {
        NetworkRequest request = new NetworkRequest.Builder()
                .clearCapabilities().addCapability(NET_CAPABILITY_INTERNET)
                .build();
        TestNetworkCallback callback = new TestNetworkCallback();
        mCm.registerNetworkCallback(request, callback);

        // Bring up validated cell.
        mCellNetworkAgent = new MockNetworkAgent(TRANSPORT_CELLULAR);
        mCellNetworkAgent.connect(true);
        callback.expectAvailableThenValidatedCallbacks(mCellNetworkAgent);

        // Bring up unvalidated wifi with explicitlySelected=true.
        mWiFiNetworkAgent = new MockNetworkAgent(TRANSPORT_WIFI);
        mWiFiNetworkAgent.explicitlySelected(false);
        mWiFiNetworkAgent.connect(false);
        callback.expectAvailableCallbacksUnvalidated(mWiFiNetworkAgent);

        // Cell Remains the default.
        assertEquals(mCellNetworkAgent.getNetwork(), mCm.getActiveNetwork());

        // Lower wifi's score to below than cell, and check that it doesn't disconnect because
        // it's explicitly selected.
        mWiFiNetworkAgent.adjustScore(-40);
        mWiFiNetworkAgent.adjustScore(40);
        callback.assertNoCallback();

        // If the user chooses yes on the "No Internet access, stay connected?" dialog, we switch to
        // wifi even though it's unvalidated.
        mCm.setAcceptUnvalidated(mWiFiNetworkAgent.getNetwork(), true, false);
        callback.expectCallback(CallbackState.LOSING, mCellNetworkAgent);
        assertEquals(mWiFiNetworkAgent.getNetwork(), mCm.getActiveNetwork());

        // Disconnect wifi, and then reconnect, again with explicitlySelected=true.
        mWiFiNetworkAgent.disconnect();
        callback.expectCallback(CallbackState.LOST, mWiFiNetworkAgent);
        mWiFiNetworkAgent = new MockNetworkAgent(TRANSPORT_WIFI);
        mWiFiNetworkAgent.explicitlySelected(false);
        mWiFiNetworkAgent.connect(false);
        callback.expectAvailableCallbacksUnvalidated(mWiFiNetworkAgent);

        // If the user chooses no on the "No Internet access, stay connected?" dialog, we ask the
        // network to disconnect.
        mCm.setAcceptUnvalidated(mWiFiNetworkAgent.getNetwork(), false, false);
        callback.expectCallback(CallbackState.LOST, mWiFiNetworkAgent);

        // Reconnect, again with explicitlySelected=true, but this time validate.
        mWiFiNetworkAgent = new MockNetworkAgent(TRANSPORT_WIFI);
        mWiFiNetworkAgent.explicitlySelected(false);
        mWiFiNetworkAgent.connect(true);
        callback.expectAvailableCallbacksUnvalidated(mWiFiNetworkAgent);
        callback.expectCallback(CallbackState.LOSING, mCellNetworkAgent);
        callback.expectCapabilitiesWith(NET_CAPABILITY_VALIDATED, mWiFiNetworkAgent);
        assertEquals(mWiFiNetworkAgent.getNetwork(), mCm.getActiveNetwork());

        // BUG: the network will no longer linger, even though it's validated and outscored.
        // TODO: fix this.
        mEthernetNetworkAgent = new MockNetworkAgent(TRANSPORT_ETHERNET);
        mEthernetNetworkAgent.connect(true);
        callback.expectAvailableThenValidatedCallbacks(mEthernetNetworkAgent);
        assertEquals(mEthernetNetworkAgent.getNetwork(), mCm.getActiveNetwork());
        callback.assertNoCallback();

        // Clean up.
        mWiFiNetworkAgent.disconnect();
        mCellNetworkAgent.disconnect();
        mEthernetNetworkAgent.disconnect();

        callback.expectCallback(CallbackState.LOST, mWiFiNetworkAgent);
        callback.expectCallback(CallbackState.LOST, mCellNetworkAgent);
        callback.expectCallback(CallbackState.LOST, mEthernetNetworkAgent);
    }

    private int[] makeIntArray(final int size, final int value) {
        final int[] array = new int[size];
        Arrays.fill(array, value);
        return array;
    }

    private void tryNetworkFactoryRequests(int capability) throws Exception {
        // Verify NOT_RESTRICTED is set appropriately
        final NetworkCapabilities nc = new NetworkRequest.Builder().addCapability(capability)
                .build().networkCapabilities;
        if (capability == NET_CAPABILITY_CBS || capability == NET_CAPABILITY_DUN ||
                capability == NET_CAPABILITY_EIMS || capability == NET_CAPABILITY_FOTA ||
                capability == NET_CAPABILITY_IA || capability == NET_CAPABILITY_IMS ||
                capability == NET_CAPABILITY_RCS || capability == NET_CAPABILITY_XCAP) {
            assertFalse(nc.hasCapability(NET_CAPABILITY_NOT_RESTRICTED));
        } else {
            assertTrue(nc.hasCapability(NET_CAPABILITY_NOT_RESTRICTED));
        }

        NetworkCapabilities filter = new NetworkCapabilities();
        filter.addCapability(capability);
        final HandlerThread handlerThread = new HandlerThread("testNetworkFactoryRequests");
        handlerThread.start();
        final MockNetworkFactory testFactory = new MockNetworkFactory(handlerThread.getLooper(),
                mServiceContext, "testFactory", filter);
        testFactory.setScoreFilter(40);
        ConditionVariable cv = testFactory.getNetworkStartedCV();
        testFactory.expectAddRequestsWithScores(0);
        testFactory.register();
        testFactory.waitForNetworkRequests(1);
        int expectedRequestCount = 1;
        NetworkCallback networkCallback = null;
        // For non-INTERNET capabilities we cannot rely on the default request being present, so
        // add one.
        if (capability != NET_CAPABILITY_INTERNET) {
            assertFalse(testFactory.getMyStartRequested());
            NetworkRequest request = new NetworkRequest.Builder().addCapability(capability).build();
            networkCallback = new NetworkCallback();
            testFactory.expectAddRequestsWithScores(0);  // New request
            mCm.requestNetwork(request, networkCallback);
            expectedRequestCount++;
            testFactory.waitForNetworkRequests(expectedRequestCount);
        }
        waitFor(cv);
        assertEquals(expectedRequestCount, testFactory.getMyRequestCount());
        assertTrue(testFactory.getMyStartRequested());

        // Now bring in a higher scored network.
        MockNetworkAgent testAgent = new MockNetworkAgent(TRANSPORT_CELLULAR);
        // Rather than create a validated network which complicates things by registering it's
        // own NetworkRequest during startup, just bump up the score to cancel out the
        // unvalidated penalty.
        testAgent.adjustScore(40);
        cv = testFactory.getNetworkStoppedCV();

        // When testAgent connects, ConnectivityService will re-send us all current requests with
        // the new score. There are expectedRequestCount such requests, and we must wait for all of
        // them.
        testFactory.expectAddRequestsWithScores(makeIntArray(expectedRequestCount, 50));
        testAgent.connect(false);
        testAgent.addCapability(capability);
        waitFor(cv);
        testFactory.waitForNetworkRequests(expectedRequestCount);
        assertFalse(testFactory.getMyStartRequested());

        // Bring in a bunch of requests.
        testFactory.expectAddRequestsWithScores(makeIntArray(10, 50));
        assertEquals(expectedRequestCount, testFactory.getMyRequestCount());
        ConnectivityManager.NetworkCallback[] networkCallbacks =
                new ConnectivityManager.NetworkCallback[10];
        for (int i = 0; i< networkCallbacks.length; i++) {
            networkCallbacks[i] = new ConnectivityManager.NetworkCallback();
            NetworkRequest.Builder builder = new NetworkRequest.Builder();
            builder.addCapability(capability);
            mCm.requestNetwork(builder.build(), networkCallbacks[i]);
        }
        testFactory.waitForNetworkRequests(10 + expectedRequestCount);
        assertFalse(testFactory.getMyStartRequested());

        // Remove the requests.
        testFactory.expectRemoveRequests(10);
        for (int i = 0; i < networkCallbacks.length; i++) {
            mCm.unregisterNetworkCallback(networkCallbacks[i]);
        }
        testFactory.waitForNetworkRequests(expectedRequestCount);
        assertFalse(testFactory.getMyStartRequested());

        // Drop the higher scored network.
        cv = testFactory.getNetworkStartedCV();
        // With the default network disconnecting, the requests are sent with score 0 to factories.
        testFactory.expectAddRequestsWithScores(makeIntArray(expectedRequestCount, 0));
        testAgent.disconnect();
        waitFor(cv);
        testFactory.waitForNetworkRequests(expectedRequestCount);
        assertEquals(expectedRequestCount, testFactory.getMyRequestCount());
        assertTrue(testFactory.getMyStartRequested());

        testFactory.unregister();
        if (networkCallback != null) mCm.unregisterNetworkCallback(networkCallback);
        handlerThread.quit();
    }

    @Test
    public void testNetworkFactoryRequests() throws Exception {
        tryNetworkFactoryRequests(NET_CAPABILITY_MMS);
        tryNetworkFactoryRequests(NET_CAPABILITY_SUPL);
        tryNetworkFactoryRequests(NET_CAPABILITY_DUN);
        tryNetworkFactoryRequests(NET_CAPABILITY_FOTA);
        tryNetworkFactoryRequests(NET_CAPABILITY_IMS);
        tryNetworkFactoryRequests(NET_CAPABILITY_CBS);
        tryNetworkFactoryRequests(NET_CAPABILITY_WIFI_P2P);
        tryNetworkFactoryRequests(NET_CAPABILITY_IA);
        tryNetworkFactoryRequests(NET_CAPABILITY_RCS);
        tryNetworkFactoryRequests(NET_CAPABILITY_XCAP);
        tryNetworkFactoryRequests(NET_CAPABILITY_EIMS);
        tryNetworkFactoryRequests(NET_CAPABILITY_NOT_METERED);
        tryNetworkFactoryRequests(NET_CAPABILITY_INTERNET);
        tryNetworkFactoryRequests(NET_CAPABILITY_TRUSTED);
        tryNetworkFactoryRequests(NET_CAPABILITY_NOT_VPN);
        // Skipping VALIDATED and CAPTIVE_PORTAL as they're disallowed.
    }

    @Test
    public void testNoMutableNetworkRequests() throws Exception {
        PendingIntent pendingIntent = PendingIntent.getBroadcast(mContext, 0, new Intent("a"), 0);
        NetworkRequest request1 = new NetworkRequest.Builder()
                .addCapability(NET_CAPABILITY_VALIDATED)
                .build();
        NetworkRequest request2 = new NetworkRequest.Builder()
                .addCapability(NET_CAPABILITY_CAPTIVE_PORTAL)
                .build();

        Class<IllegalArgumentException> expected = IllegalArgumentException.class;
        assertException(() -> { mCm.requestNetwork(request1, new NetworkCallback()); }, expected);
        assertException(() -> { mCm.requestNetwork(request1, pendingIntent); }, expected);
        assertException(() -> { mCm.requestNetwork(request2, new NetworkCallback()); }, expected);
        assertException(() -> { mCm.requestNetwork(request2, pendingIntent); }, expected);
    }

    @Test
    public void testMMSonWiFi() throws Exception {
        // Test bringing up cellular without MMS NetworkRequest gets reaped
        mCellNetworkAgent = new MockNetworkAgent(TRANSPORT_CELLULAR);
        mCellNetworkAgent.addCapability(NET_CAPABILITY_MMS);
        ConditionVariable cv = mCellNetworkAgent.getDisconnectedCV();
        mCellNetworkAgent.connectWithoutInternet();
        waitFor(cv);
        waitForIdle();
        assertEmpty(mCm.getAllNetworks());
        verifyNoNetwork();

        // Test bringing up validated WiFi.
        mWiFiNetworkAgent = new MockNetworkAgent(TRANSPORT_WIFI);
        cv = waitForConnectivityBroadcasts(1);
        mWiFiNetworkAgent.connect(true);
        waitFor(cv);
        verifyActiveNetwork(TRANSPORT_WIFI);

        // Register MMS NetworkRequest
        NetworkRequest.Builder builder = new NetworkRequest.Builder();
        builder.addCapability(NetworkCapabilities.NET_CAPABILITY_MMS);
        final TestNetworkCallback networkCallback = new TestNetworkCallback();
        mCm.requestNetwork(builder.build(), networkCallback);

        // Test bringing up unvalidated cellular with MMS
        mCellNetworkAgent = new MockNetworkAgent(TRANSPORT_CELLULAR);
        mCellNetworkAgent.addCapability(NET_CAPABILITY_MMS);
        mCellNetworkAgent.connectWithoutInternet();
        networkCallback.expectAvailableCallbacksUnvalidated(mCellNetworkAgent);
        verifyActiveNetwork(TRANSPORT_WIFI);

        // Test releasing NetworkRequest disconnects cellular with MMS
        cv = mCellNetworkAgent.getDisconnectedCV();
        mCm.unregisterNetworkCallback(networkCallback);
        waitFor(cv);
        verifyActiveNetwork(TRANSPORT_WIFI);
    }

    @Test
    public void testMMSonCell() throws Exception {
        // Test bringing up cellular without MMS
        mCellNetworkAgent = new MockNetworkAgent(TRANSPORT_CELLULAR);
        ConditionVariable cv = waitForConnectivityBroadcasts(1);
        mCellNetworkAgent.connect(false);
        waitFor(cv);
        verifyActiveNetwork(TRANSPORT_CELLULAR);

        // Register MMS NetworkRequest
        NetworkRequest.Builder builder = new NetworkRequest.Builder();
        builder.addCapability(NetworkCapabilities.NET_CAPABILITY_MMS);
        final TestNetworkCallback networkCallback = new TestNetworkCallback();
        mCm.requestNetwork(builder.build(), networkCallback);

        // Test bringing up MMS cellular network
        MockNetworkAgent mmsNetworkAgent = new MockNetworkAgent(TRANSPORT_CELLULAR);
        mmsNetworkAgent.addCapability(NET_CAPABILITY_MMS);
        mmsNetworkAgent.connectWithoutInternet();
        networkCallback.expectAvailableCallbacksUnvalidated(mmsNetworkAgent);
        verifyActiveNetwork(TRANSPORT_CELLULAR);

        // Test releasing MMS NetworkRequest does not disconnect main cellular NetworkAgent
        cv = mmsNetworkAgent.getDisconnectedCV();
        mCm.unregisterNetworkCallback(networkCallback);
        waitFor(cv);
        verifyActiveNetwork(TRANSPORT_CELLULAR);
    }

    @Test
    public void testPartialConnectivity() {
        // Register network callback.
        NetworkRequest request = new NetworkRequest.Builder()
                .clearCapabilities().addCapability(NET_CAPABILITY_INTERNET)
                .build();
        TestNetworkCallback callback = new TestNetworkCallback();
        mCm.registerNetworkCallback(request, callback);

        // Bring up validated mobile data.
        mCellNetworkAgent = new MockNetworkAgent(TRANSPORT_CELLULAR);
        mCellNetworkAgent.connect(true);
        callback.expectAvailableThenValidatedCallbacks(mCellNetworkAgent);

        // Bring up wifi with partial connectivity.
        mWiFiNetworkAgent = new MockNetworkAgent(TRANSPORT_WIFI);
        mWiFiNetworkAgent.connectWithPartialConnectivity();
        callback.expectAvailableCallbacksUnvalidated(mWiFiNetworkAgent);
        callback.expectCapabilitiesWith(NET_CAPABILITY_PARTIAL_CONNECTIVITY, mWiFiNetworkAgent);

        // Mobile data should be the default network.
        assertEquals(mCellNetworkAgent.getNetwork(), mCm.getActiveNetwork());
        callback.assertNoCallback();

        // With HTTPS probe disabled, NetworkMonitor should pass the network validation with http
        // probe.
        mWiFiNetworkAgent.setNetworkValid();
        // If the user chooses yes to use this partial connectivity wifi, switch the default
        // network to wifi and check if wifi becomes valid or not.
        mCm.setAcceptPartialConnectivity(mWiFiNetworkAgent.getNetwork(), true /* accept */,
                false /* always */);
        // If user accepts partial connectivity network,
        // NetworkMonitor#setAcceptPartialConnectivity() should be called too.
        waitForIdle();
        try {
            verify(mWiFiNetworkAgent.mNetworkMonitor, times(1)).setAcceptPartialConnectivity();
        } catch (RemoteException e) {
            fail(e.getMessage());
        }
        // Need a trigger point to let NetworkMonitor tell ConnectivityService that network is
        // validated.
        mCm.reportNetworkConnectivity(mWiFiNetworkAgent.getNetwork(), true);
        callback.expectCallback(CallbackState.LOSING, mCellNetworkAgent);
        NetworkCapabilities nc = callback.expectCapabilitiesWith(NET_CAPABILITY_VALIDATED,
                mWiFiNetworkAgent);
        assertTrue(nc.hasCapability(NET_CAPABILITY_PARTIAL_CONNECTIVITY));
        assertEquals(mWiFiNetworkAgent.getNetwork(), mCm.getActiveNetwork());

        // Disconnect and reconnect wifi with partial connectivity again.
        mWiFiNetworkAgent.disconnect();
        callback.expectCallback(CallbackState.LOST, mWiFiNetworkAgent);
        mWiFiNetworkAgent = new MockNetworkAgent(TRANSPORT_WIFI);
        mWiFiNetworkAgent.connectWithPartialConnectivity();
        callback.expectAvailableCallbacksUnvalidated(mWiFiNetworkAgent);
        callback.expectCapabilitiesWith(NET_CAPABILITY_PARTIAL_CONNECTIVITY, mWiFiNetworkAgent);

        // Mobile data should be the default network.
        assertEquals(mCellNetworkAgent.getNetwork(), mCm.getActiveNetwork());

        // If the user chooses no, disconnect wifi immediately.
        mCm.setAcceptPartialConnectivity(mWiFiNetworkAgent.getNetwork(), false/* accept */,
                false /* always */);
        callback.expectCallback(CallbackState.LOST, mWiFiNetworkAgent);

        // If user accepted partial connectivity before, and device reconnects to that network
        // again, but now the network has full connectivity. The network shouldn't contain
        // NET_CAPABILITY_PARTIAL_CONNECTIVITY.
        mWiFiNetworkAgent = new MockNetworkAgent(TRANSPORT_WIFI);
        // acceptUnvalidated is also used as setting for accepting partial networks.
        mWiFiNetworkAgent.explicitlySelected(true /* acceptUnvalidated */);
        mWiFiNetworkAgent.connect(true);
        // If user accepted partial connectivity network before,
        // NetworkMonitor#setAcceptPartialConnectivity() will be called in
        // ConnectivityService#updateNetworkInfo().
        waitForIdle();
        try {
            verify(mWiFiNetworkAgent.mNetworkMonitor, times(1)).setAcceptPartialConnectivity();
        } catch (RemoteException e) {
            fail(e.getMessage());
        }
        callback.expectAvailableCallbacksUnvalidated(mWiFiNetworkAgent);
        callback.expectCallback(CallbackState.LOSING, mCellNetworkAgent);
        nc = callback.expectCapabilitiesWith(NET_CAPABILITY_VALIDATED, mWiFiNetworkAgent);
        assertFalse(nc.hasCapability(NET_CAPABILITY_PARTIAL_CONNECTIVITY));
        // Wifi should be the default network.
        assertEquals(mWiFiNetworkAgent.getNetwork(), mCm.getActiveNetwork());
        mWiFiNetworkAgent.disconnect();
        callback.expectCallback(CallbackState.LOST, mWiFiNetworkAgent);

        // If user accepted partial connectivity before, and now the device reconnects to the
        // partial connectivity network. The network should be valid and contain
        // NET_CAPABILITY_PARTIAL_CONNECTIVITY.
        mWiFiNetworkAgent = new MockNetworkAgent(TRANSPORT_WIFI);
        mWiFiNetworkAgent.explicitlySelected(true /* acceptUnvalidated */);
        // Current design cannot send multi-testResult from NetworkMonitor to ConnectivityService.
        // So, if user accepts partial connectivity, NetworkMonitor will send PARTIAL_CONNECTIVITY
        // to ConnectivityService first then send VALID. Once NetworkMonitor support
        // multi-testResult, this test case also need to be changed to meet the new design.
        mWiFiNetworkAgent.connectWithPartialConnectivity();
        // If user accepted partial connectivity network before,
        // NetworkMonitor#setAcceptPartialConnectivity() will be called in
        // ConnectivityService#updateNetworkInfo().
        waitForIdle();
        try {
            verify(mWiFiNetworkAgent.mNetworkMonitor, times(1)).setAcceptPartialConnectivity();
        } catch (RemoteException e) {
            fail(e.getMessage());
        }
        callback.expectAvailableCallbacksUnvalidated(mWiFiNetworkAgent);
        callback.expectCallback(CallbackState.LOSING, mCellNetworkAgent);
        // TODO: If the user accepted partial connectivity, we shouldn't switch to wifi until
        // NetworkMonitor detects partial connectivity
        assertEquals(mWiFiNetworkAgent.getNetwork(), mCm.getActiveNetwork());
        callback.expectCapabilitiesWith(NET_CAPABILITY_PARTIAL_CONNECTIVITY, mWiFiNetworkAgent);
        mWiFiNetworkAgent.setNetworkValid();
        // Need a trigger point to let NetworkMonitor tell ConnectivityService that network is
        // validated.
        mCm.reportNetworkConnectivity(mWiFiNetworkAgent.getNetwork(), true);
        callback.expectCapabilitiesWith(NET_CAPABILITY_VALIDATED, mWiFiNetworkAgent);
        mWiFiNetworkAgent.disconnect();
        callback.expectCallback(CallbackState.LOST, mWiFiNetworkAgent);
    }

    @Test
    public void testCaptivePortal() {
        final TestNetworkCallback captivePortalCallback = new TestNetworkCallback();
        final NetworkRequest captivePortalRequest = new NetworkRequest.Builder()
                .addCapability(NET_CAPABILITY_CAPTIVE_PORTAL).build();
        mCm.registerNetworkCallback(captivePortalRequest, captivePortalCallback);

        final TestNetworkCallback validatedCallback = new TestNetworkCallback();
        final NetworkRequest validatedRequest = new NetworkRequest.Builder()
                .addCapability(NET_CAPABILITY_VALIDATED).build();
        mCm.registerNetworkCallback(validatedRequest, validatedCallback);

        // Bring up a network with a captive portal.
        // Expect onAvailable callback of listen for NET_CAPABILITY_CAPTIVE_PORTAL.
        mWiFiNetworkAgent = new MockNetworkAgent(TRANSPORT_WIFI);
        String firstRedirectUrl = "http://example.com/firstPath";
        mWiFiNetworkAgent.connectWithCaptivePortal(firstRedirectUrl);
        captivePortalCallback.expectAvailableCallbacksUnvalidated(mWiFiNetworkAgent);
        assertEquals(mWiFiNetworkAgent.waitForRedirectUrl(), firstRedirectUrl);

        // Take down network.
        // Expect onLost callback.
        mWiFiNetworkAgent.disconnect();
        captivePortalCallback.expectCallback(CallbackState.LOST, mWiFiNetworkAgent);

        // Bring up a network with a captive portal.
        // Expect onAvailable callback of listen for NET_CAPABILITY_CAPTIVE_PORTAL.
        mWiFiNetworkAgent = new MockNetworkAgent(TRANSPORT_WIFI);
        String secondRedirectUrl = "http://example.com/secondPath";
        mWiFiNetworkAgent.connectWithCaptivePortal(secondRedirectUrl);
        captivePortalCallback.expectAvailableCallbacksUnvalidated(mWiFiNetworkAgent);
        assertEquals(mWiFiNetworkAgent.waitForRedirectUrl(), secondRedirectUrl);

        // Make captive portal disappear then revalidate.
        // Expect onLost callback because network no longer provides NET_CAPABILITY_CAPTIVE_PORTAL.
        mWiFiNetworkAgent.setNetworkValid();
        mCm.reportNetworkConnectivity(mWiFiNetworkAgent.getNetwork(), true);
        captivePortalCallback.expectCallback(CallbackState.LOST, mWiFiNetworkAgent);

        // Expect NET_CAPABILITY_VALIDATED onAvailable callback.
        validatedCallback.expectAvailableDoubleValidatedCallbacks(mWiFiNetworkAgent);

        // Break network connectivity.
        // Expect NET_CAPABILITY_VALIDATED onLost callback.
        mWiFiNetworkAgent.setNetworkInvalid();
        mCm.reportNetworkConnectivity(mWiFiNetworkAgent.getNetwork(), false);
        validatedCallback.expectCallback(CallbackState.LOST, mWiFiNetworkAgent);
    }

    @Test
    public void testCaptivePortalApp() throws RemoteException {
        final TestNetworkCallback captivePortalCallback = new TestNetworkCallback();
        final NetworkRequest captivePortalRequest = new NetworkRequest.Builder()
                .addCapability(NET_CAPABILITY_CAPTIVE_PORTAL).build();
        mCm.registerNetworkCallback(captivePortalRequest, captivePortalCallback);

        final TestNetworkCallback validatedCallback = new TestNetworkCallback();
        final NetworkRequest validatedRequest = new NetworkRequest.Builder()
                .addCapability(NET_CAPABILITY_VALIDATED).build();
        mCm.registerNetworkCallback(validatedRequest, validatedCallback);

        // Bring up wifi.
        mWiFiNetworkAgent = new MockNetworkAgent(TRANSPORT_WIFI);
        mWiFiNetworkAgent.connect(true);
        validatedCallback.expectAvailableDoubleValidatedCallbacks(mWiFiNetworkAgent);
        Network wifiNetwork = mWiFiNetworkAgent.getNetwork();

        // Check that calling startCaptivePortalApp does nothing.
        final int fastTimeoutMs = 100;
        mCm.startCaptivePortalApp(wifiNetwork);
        mServiceContext.expectNoStartActivityIntent(fastTimeoutMs);

        // Turn into a captive portal.
        mWiFiNetworkAgent.setNetworkPortal("http://example.com");
        mCm.reportNetworkConnectivity(wifiNetwork, false);
        captivePortalCallback.expectAvailableCallbacksUnvalidated(mWiFiNetworkAgent);
        validatedCallback.expectCallback(CallbackState.LOST, mWiFiNetworkAgent);

        // Check that startCaptivePortalApp sends the expected command to NetworkMonitor.
        mCm.startCaptivePortalApp(wifiNetwork);
        verify(mWiFiNetworkAgent.mNetworkMonitor, timeout(TIMEOUT_MS).times(1))
                .launchCaptivePortalApp();

        // Report that the captive portal is dismissed, and check that callbacks are fired
        mWiFiNetworkAgent.setNetworkValid();
        mWiFiNetworkAgent.mNetworkMonitor.forceReevaluation(Process.myUid());
        validatedCallback.expectAvailableCallbacksValidated(mWiFiNetworkAgent);
        captivePortalCallback.expectCallback(CallbackState.LOST, mWiFiNetworkAgent);

        mCm.unregisterNetworkCallback(validatedCallback);
        mCm.unregisterNetworkCallback(captivePortalCallback);
    }

    @Test
    public void testAvoidOrIgnoreCaptivePortals() {
        final TestNetworkCallback captivePortalCallback = new TestNetworkCallback();
        final NetworkRequest captivePortalRequest = new NetworkRequest.Builder()
                .addCapability(NET_CAPABILITY_CAPTIVE_PORTAL).build();
        mCm.registerNetworkCallback(captivePortalRequest, captivePortalCallback);

        final TestNetworkCallback validatedCallback = new TestNetworkCallback();
        final NetworkRequest validatedRequest = new NetworkRequest.Builder()
                .addCapability(NET_CAPABILITY_VALIDATED).build();
        mCm.registerNetworkCallback(validatedRequest, validatedCallback);

        setCaptivePortalMode(Settings.Global.CAPTIVE_PORTAL_MODE_AVOID);
        // Bring up a network with a captive portal.
        // Expect it to fail to connect and not result in any callbacks.
        mWiFiNetworkAgent = new MockNetworkAgent(TRANSPORT_WIFI);
        String firstRedirectUrl = "http://example.com/firstPath";

        ConditionVariable disconnectCv = mWiFiNetworkAgent.getDisconnectedCV();
        ConditionVariable avoidCv = mWiFiNetworkAgent.getPreventReconnectReceived();
        mWiFiNetworkAgent.connectWithCaptivePortal(firstRedirectUrl);
        waitFor(disconnectCv);
        waitFor(avoidCv);

        assertNoCallbacks(captivePortalCallback, validatedCallback);
    }

    private NetworkRequest.Builder newWifiRequestBuilder() {
        return new NetworkRequest.Builder().addTransportType(TRANSPORT_WIFI);
    }

    /**
     * Verify request matching behavior with network specifiers.
     *
     * Note: this test is somewhat problematic since it involves removing capabilities from
     * agents - i.e. agents rejecting requests which they previously accepted. This is flagged
     * as a WTF bug in
     * {@link ConnectivityService#mixInCapabilities(NetworkAgentInfo, NetworkCapabilities)} but
     * does work.
     */
    @Test
    public void testNetworkSpecifier() {
        // A NetworkSpecifier subclass that matches all networks but must not be visible to apps.
        class ConfidentialMatchAllNetworkSpecifier extends NetworkSpecifier implements
                Parcelable {
            @Override
            public boolean satisfiedBy(NetworkSpecifier other) {
                return true;
            }

            @Override
            public int describeContents() {
                return 0;
            }

            @Override
            public void writeToParcel(Parcel dest, int flags) {}

            @Override
            public NetworkSpecifier redact() {
                return null;
            }
        }

        // A network specifier that matches either another LocalNetworkSpecifier with the same
        // string or a ConfidentialMatchAllNetworkSpecifier, and can be passed to apps as is.
        class LocalStringNetworkSpecifier extends NetworkSpecifier implements Parcelable {
            private String mString;

            LocalStringNetworkSpecifier(String string) {
                mString = string;
            }

            @Override
            public boolean satisfiedBy(NetworkSpecifier other) {
                if (other instanceof LocalStringNetworkSpecifier) {
                    return TextUtils.equals(mString,
                            ((LocalStringNetworkSpecifier) other).mString);
                }
                if (other instanceof ConfidentialMatchAllNetworkSpecifier) return true;
                return false;
            }

            @Override
            public int describeContents() {
                return 0;
            }
            @Override
            public void writeToParcel(Parcel dest, int flags) {}
        }


        NetworkRequest rEmpty1 = newWifiRequestBuilder().build();
        NetworkRequest rEmpty2 = newWifiRequestBuilder().setNetworkSpecifier((String) null).build();
        NetworkRequest rEmpty3 = newWifiRequestBuilder().setNetworkSpecifier("").build();
        NetworkRequest rEmpty4 = newWifiRequestBuilder().setNetworkSpecifier(
            (NetworkSpecifier) null).build();
        NetworkRequest rFoo = newWifiRequestBuilder().setNetworkSpecifier(
                new LocalStringNetworkSpecifier("foo")).build();
        NetworkRequest rBar = newWifiRequestBuilder().setNetworkSpecifier(
                new LocalStringNetworkSpecifier("bar")).build();

        TestNetworkCallback cEmpty1 = new TestNetworkCallback();
        TestNetworkCallback cEmpty2 = new TestNetworkCallback();
        TestNetworkCallback cEmpty3 = new TestNetworkCallback();
        TestNetworkCallback cEmpty4 = new TestNetworkCallback();
        TestNetworkCallback cFoo = new TestNetworkCallback();
        TestNetworkCallback cBar = new TestNetworkCallback();
        TestNetworkCallback[] emptyCallbacks = new TestNetworkCallback[] {
                cEmpty1, cEmpty2, cEmpty3, cEmpty4 };

        mCm.registerNetworkCallback(rEmpty1, cEmpty1);
        mCm.registerNetworkCallback(rEmpty2, cEmpty2);
        mCm.registerNetworkCallback(rEmpty3, cEmpty3);
        mCm.registerNetworkCallback(rEmpty4, cEmpty4);
        mCm.registerNetworkCallback(rFoo, cFoo);
        mCm.registerNetworkCallback(rBar, cBar);

        LocalStringNetworkSpecifier nsFoo = new LocalStringNetworkSpecifier("foo");
        LocalStringNetworkSpecifier nsBar = new LocalStringNetworkSpecifier("bar");

        mWiFiNetworkAgent = new MockNetworkAgent(TRANSPORT_WIFI);
        mWiFiNetworkAgent.connect(false);
        cEmpty1.expectAvailableCallbacksUnvalidated(mWiFiNetworkAgent);
        cEmpty2.expectAvailableCallbacksUnvalidated(mWiFiNetworkAgent);
        cEmpty3.expectAvailableCallbacksUnvalidated(mWiFiNetworkAgent);
        cEmpty4.expectAvailableCallbacksUnvalidated(mWiFiNetworkAgent);
        assertNoCallbacks(cFoo, cBar);

        mWiFiNetworkAgent.setNetworkSpecifier(nsFoo);
        cFoo.expectAvailableCallbacksUnvalidated(mWiFiNetworkAgent);
        for (TestNetworkCallback c: emptyCallbacks) {
            c.expectCapabilitiesLike((caps) -> caps.getNetworkSpecifier().equals(nsFoo),
                    mWiFiNetworkAgent);
        }
        cFoo.expectCapabilitiesLike((caps) -> caps.getNetworkSpecifier().equals(nsFoo),
                mWiFiNetworkAgent);
        assertEquals(nsFoo,
                mCm.getNetworkCapabilities(mWiFiNetworkAgent.getNetwork()).getNetworkSpecifier());
        cFoo.assertNoCallback();

        mWiFiNetworkAgent.setNetworkSpecifier(nsBar);
        cFoo.expectCallback(CallbackState.LOST, mWiFiNetworkAgent);
        cBar.expectAvailableCallbacksUnvalidated(mWiFiNetworkAgent);
        for (TestNetworkCallback c: emptyCallbacks) {
            c.expectCapabilitiesLike((caps) -> caps.getNetworkSpecifier().equals(nsBar),
                    mWiFiNetworkAgent);
        }
        cBar.expectCapabilitiesLike((caps) -> caps.getNetworkSpecifier().equals(nsBar),
                mWiFiNetworkAgent);
        assertEquals(nsBar,
                mCm.getNetworkCapabilities(mWiFiNetworkAgent.getNetwork()).getNetworkSpecifier());
        cBar.assertNoCallback();

        mWiFiNetworkAgent.setNetworkSpecifier(new ConfidentialMatchAllNetworkSpecifier());
        cFoo.expectAvailableCallbacksUnvalidated(mWiFiNetworkAgent);
        for (TestNetworkCallback c : emptyCallbacks) {
            c.expectCapabilitiesLike((caps) -> caps.getNetworkSpecifier() == null,
                    mWiFiNetworkAgent);
        }
        cFoo.expectCapabilitiesLike((caps) -> caps.getNetworkSpecifier() == null,
                mWiFiNetworkAgent);
        cBar.expectCapabilitiesLike((caps) -> caps.getNetworkSpecifier() == null,
                mWiFiNetworkAgent);
        assertNull(
                mCm.getNetworkCapabilities(mWiFiNetworkAgent.getNetwork()).getNetworkSpecifier());
        cFoo.assertNoCallback();
        cBar.assertNoCallback();

        mWiFiNetworkAgent.setNetworkSpecifier(null);
        cFoo.expectCallback(CallbackState.LOST, mWiFiNetworkAgent);
        cBar.expectCallback(CallbackState.LOST, mWiFiNetworkAgent);
        for (TestNetworkCallback c: emptyCallbacks) {
            c.expectCallback(CallbackState.NETWORK_CAPABILITIES, mWiFiNetworkAgent);
        }

        assertNoCallbacks(cEmpty1, cEmpty2, cEmpty3, cEmpty4, cFoo, cBar);
    }

    @Test
    public void testInvalidNetworkSpecifier() {
        try {
            NetworkRequest.Builder builder = new NetworkRequest.Builder();
            builder.setNetworkSpecifier(new MatchAllNetworkSpecifier());
            fail("NetworkRequest builder with MatchAllNetworkSpecifier");
        } catch (IllegalArgumentException expected) {
            // expected
        }

        try {
            NetworkCapabilities networkCapabilities = new NetworkCapabilities();
            networkCapabilities.addTransportType(TRANSPORT_WIFI)
                    .setNetworkSpecifier(new MatchAllNetworkSpecifier());
            mService.requestNetwork(networkCapabilities, null, 0, null,
                    ConnectivityManager.TYPE_WIFI);
            fail("ConnectivityService requestNetwork with MatchAllNetworkSpecifier");
        } catch (IllegalArgumentException expected) {
            // expected
        }

        class NonParcelableSpecifier extends NetworkSpecifier {
            public boolean satisfiedBy(NetworkSpecifier other) { return false; }
        };
        class ParcelableSpecifier extends NonParcelableSpecifier implements Parcelable {
            @Override public int describeContents() { return 0; }
            @Override public void writeToParcel(Parcel p, int flags) {}
        }
        NetworkRequest.Builder builder;

        builder = new NetworkRequest.Builder().addTransportType(TRANSPORT_ETHERNET);
        try {
            builder.setNetworkSpecifier(new NonParcelableSpecifier());
            Parcel parcelW = Parcel.obtain();
            builder.build().writeToParcel(parcelW, 0);
            fail("Parceling a non-parcelable specifier did not throw an exception");
        } catch (Exception e) {
            // expected
        }

        builder = new NetworkRequest.Builder().addTransportType(TRANSPORT_ETHERNET);
        builder.setNetworkSpecifier(new ParcelableSpecifier());
        NetworkRequest nr = builder.build();
        assertNotNull(nr);

        try {
            Parcel parcelW = Parcel.obtain();
            nr.writeToParcel(parcelW, 0);
            byte[] bytes = parcelW.marshall();
            parcelW.recycle();

            Parcel parcelR = Parcel.obtain();
            parcelR.unmarshall(bytes, 0, bytes.length);
            parcelR.setDataPosition(0);
            NetworkRequest rereadNr = NetworkRequest.CREATOR.createFromParcel(parcelR);
            fail("Unparceling a non-framework NetworkSpecifier did not throw an exception");
        } catch (Exception e) {
            // expected
        }
    }

    @Test
    public void testNetworkSpecifierUidSpoofSecurityException() {
        class UidAwareNetworkSpecifier extends NetworkSpecifier implements Parcelable {
            @Override
            public boolean satisfiedBy(NetworkSpecifier other) {
                return true;
            }

            @Override
            public void assertValidFromUid(int requestorUid) {
                throw new SecurityException("failure");
            }

            @Override
            public int describeContents() { return 0; }
            @Override
            public void writeToParcel(Parcel dest, int flags) {}
        }

        mWiFiNetworkAgent = new MockNetworkAgent(TRANSPORT_WIFI);
        mWiFiNetworkAgent.connect(false);

        UidAwareNetworkSpecifier networkSpecifier = new UidAwareNetworkSpecifier();
        NetworkRequest networkRequest = newWifiRequestBuilder().setNetworkSpecifier(
                networkSpecifier).build();
        TestNetworkCallback networkCallback = new TestNetworkCallback();
        try {
            mCm.requestNetwork(networkRequest, networkCallback);
            fail("Network request with spoofed UID did not throw a SecurityException");
        } catch (SecurityException e) {
            // expected
        }
    }

    @Test
    public void testInvalidSignalStrength() {
        NetworkRequest r = new NetworkRequest.Builder()
                .addCapability(NET_CAPABILITY_INTERNET)
                .addTransportType(TRANSPORT_WIFI)
                .setSignalStrength(-75)
                .build();
        // Registering a NetworkCallback with signal strength but w/o NETWORK_SIGNAL_STRENGTH_WAKEUP
        // permission should get SecurityException.
        try {
            mCm.registerNetworkCallback(r, new NetworkCallback());
            fail("Expected SecurityException filing a callback with signal strength");
        } catch (SecurityException expected) {
            // expected
        }

        try {
            mCm.registerNetworkCallback(r, PendingIntent.getService(
                    mServiceContext, 0, new Intent(), 0));
            fail("Expected SecurityException filing a callback with signal strength");
        } catch (SecurityException expected) {
            // expected
        }

        // Requesting a Network with signal strength should get IllegalArgumentException.
        try {
            mCm.requestNetwork(r, new NetworkCallback());
            fail("Expected IllegalArgumentException filing a request with signal strength");
        } catch (IllegalArgumentException expected) {
            // expected
        }

        try {
            mCm.requestNetwork(r, PendingIntent.getService(
                    mServiceContext, 0, new Intent(), 0));
            fail("Expected IllegalArgumentException filing a request with signal strength");
        } catch (IllegalArgumentException expected) {
            // expected
        }
    }

    @Test
    public void testRegisterDefaultNetworkCallback() throws Exception {
        final TestNetworkCallback defaultNetworkCallback = new TestNetworkCallback();
        mCm.registerDefaultNetworkCallback(defaultNetworkCallback);
        defaultNetworkCallback.assertNoCallback();

        // Create a TRANSPORT_CELLULAR request to keep the mobile interface up
        // whenever Wi-Fi is up. Without this, the mobile network agent is
        // reaped before any other activity can take place.
        final TestNetworkCallback cellNetworkCallback = new TestNetworkCallback();
        final NetworkRequest cellRequest = new NetworkRequest.Builder()
                .addTransportType(TRANSPORT_CELLULAR).build();
        mCm.requestNetwork(cellRequest, cellNetworkCallback);
        cellNetworkCallback.assertNoCallback();

        // Bring up cell and expect CALLBACK_AVAILABLE.
        mCellNetworkAgent = new MockNetworkAgent(TRANSPORT_CELLULAR);
        mCellNetworkAgent.connect(true);
        cellNetworkCallback.expectAvailableThenValidatedCallbacks(mCellNetworkAgent);
        defaultNetworkCallback.expectAvailableThenValidatedCallbacks(mCellNetworkAgent);
        assertEquals(defaultNetworkCallback.getLastAvailableNetwork(), mCm.getActiveNetwork());

        // Bring up wifi and expect CALLBACK_AVAILABLE.
        mWiFiNetworkAgent = new MockNetworkAgent(TRANSPORT_WIFI);
        mWiFiNetworkAgent.connect(true);
        cellNetworkCallback.assertNoCallback();
        defaultNetworkCallback.expectAvailableDoubleValidatedCallbacks(mWiFiNetworkAgent);
        assertEquals(defaultNetworkCallback.getLastAvailableNetwork(), mCm.getActiveNetwork());

        // Bring down cell. Expect no default network callback, since it wasn't the default.
        mCellNetworkAgent.disconnect();
        cellNetworkCallback.expectCallback(CallbackState.LOST, mCellNetworkAgent);
        defaultNetworkCallback.assertNoCallback();
        assertEquals(defaultNetworkCallback.getLastAvailableNetwork(), mCm.getActiveNetwork());

        // Bring up cell. Expect no default network callback, since it won't be the default.
        mCellNetworkAgent = new MockNetworkAgent(TRANSPORT_CELLULAR);
        mCellNetworkAgent.connect(true);
        cellNetworkCallback.expectAvailableThenValidatedCallbacks(mCellNetworkAgent);
        defaultNetworkCallback.assertNoCallback();
        assertEquals(defaultNetworkCallback.getLastAvailableNetwork(), mCm.getActiveNetwork());

        // Bring down wifi. Expect the default network callback to notified of LOST wifi
        // followed by AVAILABLE cell.
        mWiFiNetworkAgent.disconnect();
        cellNetworkCallback.assertNoCallback();
        defaultNetworkCallback.expectCallback(CallbackState.LOST, mWiFiNetworkAgent);
        defaultNetworkCallback.expectAvailableCallbacksValidated(mCellNetworkAgent);
        mCellNetworkAgent.disconnect();
        cellNetworkCallback.expectCallback(CallbackState.LOST, mCellNetworkAgent);
        defaultNetworkCallback.expectCallback(CallbackState.LOST, mCellNetworkAgent);
        waitForIdle();
        assertEquals(null, mCm.getActiveNetwork());

        final int uid = Process.myUid();
        final MockNetworkAgent vpnNetworkAgent = new MockNetworkAgent(TRANSPORT_VPN);
        final ArraySet<UidRange> ranges = new ArraySet<>();
        ranges.add(new UidRange(uid, uid));
        mMockVpn.setNetworkAgent(vpnNetworkAgent);
        mMockVpn.setUids(ranges);
        vpnNetworkAgent.connect(true);
        mMockVpn.connect();
        defaultNetworkCallback.expectAvailableThenValidatedCallbacks(vpnNetworkAgent);
        assertEquals(defaultNetworkCallback.getLastAvailableNetwork(), mCm.getActiveNetwork());

        vpnNetworkAgent.disconnect();
        defaultNetworkCallback.expectCallback(CallbackState.LOST, vpnNetworkAgent);
        waitForIdle();
        assertEquals(null, mCm.getActiveNetwork());
    }

    @Test
    public void testAdditionalStateCallbacks() throws Exception {
        // File a network request for mobile.
        final TestNetworkCallback cellNetworkCallback = new TestNetworkCallback();
        final NetworkRequest cellRequest = new NetworkRequest.Builder()
                .addTransportType(TRANSPORT_CELLULAR).build();
        mCm.requestNetwork(cellRequest, cellNetworkCallback);

        // Bring up the mobile network.
        mCellNetworkAgent = new MockNetworkAgent(TRANSPORT_CELLULAR);
        mCellNetworkAgent.connect(true);

        // We should get onAvailable(), onCapabilitiesChanged(), and
        // onLinkPropertiesChanged() in rapid succession. Additionally, we
        // should get onCapabilitiesChanged() when the mobile network validates.
        cellNetworkCallback.expectAvailableThenValidatedCallbacks(mCellNetworkAgent);
        cellNetworkCallback.assertNoCallback();

        // Update LinkProperties.
        final LinkProperties lp = new LinkProperties();
        lp.setInterfaceName("foonet_data0");
        mCellNetworkAgent.sendLinkProperties(lp);
        // We should get onLinkPropertiesChanged().
        cellNetworkCallback.expectCallback(CallbackState.LINK_PROPERTIES, mCellNetworkAgent);
        cellNetworkCallback.assertNoCallback();

        // Suspend the network.
        mCellNetworkAgent.suspend();
        cellNetworkCallback.expectCapabilitiesWithout(NET_CAPABILITY_NOT_SUSPENDED,
                mCellNetworkAgent);
        cellNetworkCallback.expectCallback(CallbackState.SUSPENDED, mCellNetworkAgent);
        cellNetworkCallback.assertNoCallback();

        // Register a garden variety default network request.
        TestNetworkCallback dfltNetworkCallback = new TestNetworkCallback();
        mCm.registerDefaultNetworkCallback(dfltNetworkCallback);
        // We should get onAvailable(), onCapabilitiesChanged(), onLinkPropertiesChanged(),
        // as well as onNetworkSuspended() in rapid succession.
        dfltNetworkCallback.expectAvailableAndSuspendedCallbacks(mCellNetworkAgent, true);
        dfltNetworkCallback.assertNoCallback();
        mCm.unregisterNetworkCallback(dfltNetworkCallback);

        mCellNetworkAgent.resume();
        cellNetworkCallback.expectCapabilitiesWith(NET_CAPABILITY_NOT_SUSPENDED,
                mCellNetworkAgent);
        cellNetworkCallback.expectCallback(CallbackState.RESUMED, mCellNetworkAgent);
        cellNetworkCallback.assertNoCallback();

        dfltNetworkCallback = new TestNetworkCallback();
        mCm.registerDefaultNetworkCallback(dfltNetworkCallback);
        // This time onNetworkSuspended should not be called.
        dfltNetworkCallback.expectAvailableCallbacksValidated(mCellNetworkAgent);
        dfltNetworkCallback.assertNoCallback();

        mCm.unregisterNetworkCallback(dfltNetworkCallback);
        mCm.unregisterNetworkCallback(cellNetworkCallback);
    }

    private void setCaptivePortalMode(int mode) {
        ContentResolver cr = mServiceContext.getContentResolver();
        Settings.Global.putInt(cr, Settings.Global.CAPTIVE_PORTAL_MODE, mode);
    }

    private void setAlwaysOnNetworks(boolean enable) {
        ContentResolver cr = mServiceContext.getContentResolver();
        Settings.Global.putInt(cr, Settings.Global.MOBILE_DATA_ALWAYS_ON, enable ? 1 : 0);
        mService.updateAlwaysOnNetworks();
        waitForIdle();
    }

    private void setPrivateDnsSettings(String mode, String specifier) {
        final ContentResolver cr = mServiceContext.getContentResolver();
        Settings.Global.putString(cr, Settings.Global.PRIVATE_DNS_MODE, mode);
        Settings.Global.putString(cr, Settings.Global.PRIVATE_DNS_SPECIFIER, specifier);
        mService.updatePrivateDnsSettings();
        waitForIdle();
    }

    private boolean isForegroundNetwork(MockNetworkAgent network) {
        NetworkCapabilities nc = mCm.getNetworkCapabilities(network.getNetwork());
        assertNotNull(nc);
        return nc.hasCapability(NET_CAPABILITY_FOREGROUND);
    }

    @Test
    public void testBackgroundNetworks() throws Exception {
        // Create a background request. We can't do this ourselves because ConnectivityService
        // doesn't have an API for it. So just turn on mobile data always on.
        setAlwaysOnNetworks(true);
        final NetworkRequest request = new NetworkRequest.Builder().build();
        final NetworkRequest fgRequest = new NetworkRequest.Builder()
                .addCapability(NET_CAPABILITY_FOREGROUND).build();
        final TestNetworkCallback callback = new TestNetworkCallback();
        final TestNetworkCallback fgCallback = new TestNetworkCallback();
        mCm.registerNetworkCallback(request, callback);
        mCm.registerNetworkCallback(fgRequest, fgCallback);

        mCellNetworkAgent = new MockNetworkAgent(TRANSPORT_CELLULAR);
        mCellNetworkAgent.connect(true);
        callback.expectAvailableThenValidatedCallbacks(mCellNetworkAgent);
        fgCallback.expectAvailableThenValidatedCallbacks(mCellNetworkAgent);
        assertTrue(isForegroundNetwork(mCellNetworkAgent));

        mWiFiNetworkAgent = new MockNetworkAgent(TRANSPORT_WIFI);
        mWiFiNetworkAgent.connect(true);

        // When wifi connects, cell lingers.
        callback.expectAvailableCallbacksUnvalidated(mWiFiNetworkAgent);
        callback.expectCallback(CallbackState.LOSING, mCellNetworkAgent);
        callback.expectCapabilitiesWith(NET_CAPABILITY_VALIDATED, mWiFiNetworkAgent);
        fgCallback.expectAvailableCallbacksUnvalidated(mWiFiNetworkAgent);
        fgCallback.expectCallback(CallbackState.LOSING, mCellNetworkAgent);
        fgCallback.expectCapabilitiesWith(NET_CAPABILITY_VALIDATED, mWiFiNetworkAgent);
        assertTrue(isForegroundNetwork(mCellNetworkAgent));
        assertTrue(isForegroundNetwork(mWiFiNetworkAgent));

        // When lingering is complete, cell is still there but is now in the background.
        waitForIdle();
        int timeoutMs = TEST_LINGER_DELAY_MS + TEST_LINGER_DELAY_MS / 4;
        fgCallback.expectCallback(CallbackState.LOST, mCellNetworkAgent, timeoutMs);
        // Expect a network capabilities update sans FOREGROUND.
        callback.expectCapabilitiesWithout(NET_CAPABILITY_FOREGROUND, mCellNetworkAgent);
        assertFalse(isForegroundNetwork(mCellNetworkAgent));
        assertTrue(isForegroundNetwork(mWiFiNetworkAgent));

        // File a cell request and check that cell comes into the foreground.
        final NetworkRequest cellRequest = new NetworkRequest.Builder()
                .addTransportType(TRANSPORT_CELLULAR).build();
        final TestNetworkCallback cellCallback = new TestNetworkCallback();
        mCm.requestNetwork(cellRequest, cellCallback);
        // NOTE: This request causes the network's capabilities to change. This
        // is currently delivered before the onAvailable() callbacks.
        // TODO: Fix this.
        cellCallback.expectCapabilitiesWith(NET_CAPABILITY_FOREGROUND, mCellNetworkAgent);
        cellCallback.expectAvailableCallbacksValidated(mCellNetworkAgent);
        fgCallback.expectAvailableCallbacksValidated(mCellNetworkAgent);
        // Expect a network capabilities update with FOREGROUND, because the most recent
        // request causes its state to change.
        callback.expectCapabilitiesWith(NET_CAPABILITY_FOREGROUND, mCellNetworkAgent);
        assertTrue(isForegroundNetwork(mCellNetworkAgent));
        assertTrue(isForegroundNetwork(mWiFiNetworkAgent));

        // Release the request. The network immediately goes into the background, since it was not
        // lingering.
        mCm.unregisterNetworkCallback(cellCallback);
        fgCallback.expectCallback(CallbackState.LOST, mCellNetworkAgent);
        // Expect a network capabilities update sans FOREGROUND.
        callback.expectCapabilitiesWithout(NET_CAPABILITY_FOREGROUND, mCellNetworkAgent);
        assertFalse(isForegroundNetwork(mCellNetworkAgent));
        assertTrue(isForegroundNetwork(mWiFiNetworkAgent));

        // Disconnect wifi and check that cell is foreground again.
        mWiFiNetworkAgent.disconnect();
        callback.expectCallback(CallbackState.LOST, mWiFiNetworkAgent);
        fgCallback.expectCallback(CallbackState.LOST, mWiFiNetworkAgent);
        fgCallback.expectAvailableCallbacksValidated(mCellNetworkAgent);
        assertTrue(isForegroundNetwork(mCellNetworkAgent));

        mCm.unregisterNetworkCallback(callback);
        mCm.unregisterNetworkCallback(fgCallback);
    }

    @Ignore // This test has instrinsic chances of spurious failures: ignore for continuous testing.
    public void benchmarkRequestRegistrationAndCallbackDispatch() throws Exception {
        // TODO: turn this unit test into a real benchmarking test.
        // Benchmarks connecting and switching performance in the presence of a large number of
        // NetworkRequests.
        // 1. File NUM_REQUESTS requests.
        // 2. Have a network connect. Wait for NUM_REQUESTS onAvailable callbacks to fire.
        // 3. Have a new network connect and outscore the previous. Wait for NUM_REQUESTS onLosing
        //    and NUM_REQUESTS onAvailable callbacks to fire.
        // See how long it took.
        final int NUM_REQUESTS = 90;
        final int REGISTER_TIME_LIMIT_MS = 200;
        final int CONNECT_TIME_LIMIT_MS = 60;
        final int SWITCH_TIME_LIMIT_MS = 60;
        final int UNREGISTER_TIME_LIMIT_MS = 20;

        final NetworkRequest request = new NetworkRequest.Builder().clearCapabilities().build();
        final NetworkCallback[] callbacks = new NetworkCallback[NUM_REQUESTS];
        final CountDownLatch availableLatch = new CountDownLatch(NUM_REQUESTS);
        final CountDownLatch losingLatch = new CountDownLatch(NUM_REQUESTS);

        for (int i = 0; i < NUM_REQUESTS; i++) {
            callbacks[i] = new NetworkCallback() {
                @Override public void onAvailable(Network n) { availableLatch.countDown(); }
                @Override public void onLosing(Network n, int t) { losingLatch.countDown(); }
            };
        }

        assertTimeLimit("Registering callbacks", REGISTER_TIME_LIMIT_MS, () -> {
            for (NetworkCallback cb : callbacks) {
                mCm.registerNetworkCallback(request, cb);
            }
        });

        mCellNetworkAgent = new MockNetworkAgent(TRANSPORT_CELLULAR);
        // Don't request that the network validate, because otherwise connect() will block until
        // the network gets NET_CAPABILITY_VALIDATED, after all the callbacks below have fired,
        // and we won't actually measure anything.
        mCellNetworkAgent.connect(false);

        long onAvailableDispatchingDuration = durationOf(() -> {
            awaitLatch(availableLatch, 10 * CONNECT_TIME_LIMIT_MS);
        });
        Log.d(TAG, String.format("Dispatched %d of %d onAvailable callbacks in %dms",
                NUM_REQUESTS - availableLatch.getCount(), NUM_REQUESTS,
                onAvailableDispatchingDuration));
        assertTrue(String.format("Dispatching %d onAvailable callbacks in %dms, expected %dms",
                NUM_REQUESTS, onAvailableDispatchingDuration, CONNECT_TIME_LIMIT_MS),
                onAvailableDispatchingDuration <= CONNECT_TIME_LIMIT_MS);

        // Give wifi a high enough score that we'll linger cell when wifi comes up.
        mWiFiNetworkAgent = new MockNetworkAgent(TRANSPORT_WIFI);
        mWiFiNetworkAgent.adjustScore(40);
        mWiFiNetworkAgent.connect(false);

        long onLostDispatchingDuration = durationOf(() -> {
            awaitLatch(losingLatch, 10 * SWITCH_TIME_LIMIT_MS);
        });
        Log.d(TAG, String.format("Dispatched %d of %d onLosing callbacks in %dms",
                NUM_REQUESTS - losingLatch.getCount(), NUM_REQUESTS, onLostDispatchingDuration));
        assertTrue(String.format("Dispatching %d onLosing callbacks in %dms, expected %dms",
                NUM_REQUESTS, onLostDispatchingDuration, SWITCH_TIME_LIMIT_MS),
                onLostDispatchingDuration <= SWITCH_TIME_LIMIT_MS);

        assertTimeLimit("Unregistering callbacks", UNREGISTER_TIME_LIMIT_MS, () -> {
            for (NetworkCallback cb : callbacks) {
                mCm.unregisterNetworkCallback(cb);
            }
        });
    }

    private long durationOf(Runnable fn) {
        long startTime = SystemClock.elapsedRealtime();
        fn.run();
        return SystemClock.elapsedRealtime() - startTime;
    }

    private void assertTimeLimit(String descr, long timeLimit, Runnable fn) {
        long timeTaken = durationOf(fn);
        String msg = String.format("%s: took %dms, limit was %dms", descr, timeTaken, timeLimit);
        Log.d(TAG, msg);
        assertTrue(msg, timeTaken <= timeLimit);
    }

    private boolean awaitLatch(CountDownLatch l, long timeoutMs) {
        try {
            return l.await(timeoutMs, TimeUnit.MILLISECONDS);
        } catch (InterruptedException e) {}
        return false;
    }

    @Test
    public void testMobileDataAlwaysOn() throws Exception {
        final TestNetworkCallback cellNetworkCallback = new TestNetworkCallback();
        final NetworkRequest cellRequest = new NetworkRequest.Builder()
                .addTransportType(TRANSPORT_CELLULAR).build();
        mCm.registerNetworkCallback(cellRequest, cellNetworkCallback);

        final HandlerThread handlerThread = new HandlerThread("MobileDataAlwaysOnFactory");
        handlerThread.start();
        NetworkCapabilities filter = new NetworkCapabilities()
                .addTransportType(TRANSPORT_CELLULAR)
                .addCapability(NET_CAPABILITY_INTERNET);
        final MockNetworkFactory testFactory = new MockNetworkFactory(handlerThread.getLooper(),
                mServiceContext, "testFactory", filter);
        testFactory.setScoreFilter(40);

        // Register the factory and expect it to start looking for a network.
        testFactory.expectAddRequestsWithScores(0);  // Score 0 as the request is not served yet.
        testFactory.register();
        testFactory.waitForNetworkRequests(1);
        assertTrue(testFactory.getMyStartRequested());

        // Bring up wifi. The factory stops looking for a network.
        mWiFiNetworkAgent = new MockNetworkAgent(TRANSPORT_WIFI);
        // Score 60 - 40 penalty for not validated yet, then 60 when it validates
        testFactory.expectAddRequestsWithScores(20, 60);
        mWiFiNetworkAgent.connect(true);
        testFactory.waitForRequests();
        assertFalse(testFactory.getMyStartRequested());

        ContentResolver cr = mServiceContext.getContentResolver();

        // Turn on mobile data always on. The factory starts looking again.
        testFactory.expectAddRequestsWithScores(0);  // Always on requests comes up with score 0
        setAlwaysOnNetworks(true);
        testFactory.waitForNetworkRequests(2);
        assertTrue(testFactory.getMyStartRequested());

        // Bring up cell data and check that the factory stops looking.
        assertLength(1, mCm.getAllNetworks());
        mCellNetworkAgent = new MockNetworkAgent(TRANSPORT_CELLULAR);
        testFactory.expectAddRequestsWithScores(10, 50);  // Unvalidated, then validated
        mCellNetworkAgent.connect(true);
        cellNetworkCallback.expectAvailableThenValidatedCallbacks(mCellNetworkAgent);
        testFactory.waitForNetworkRequests(2);
        assertFalse(testFactory.getMyStartRequested());  // Because the cell network outscores us.

        // Check that cell data stays up.
        waitForIdle();
        verifyActiveNetwork(TRANSPORT_WIFI);
        assertLength(2, mCm.getAllNetworks());

        // Turn off mobile data always on and expect the request to disappear...
        testFactory.expectRemoveRequests(1);
        setAlwaysOnNetworks(false);
        testFactory.waitForNetworkRequests(1);

        // ...  and cell data to be torn down.
        cellNetworkCallback.expectCallback(CallbackState.LOST, mCellNetworkAgent);
        assertLength(1, mCm.getAllNetworks());

        testFactory.unregister();
        mCm.unregisterNetworkCallback(cellNetworkCallback);
        handlerThread.quit();
    }

    @Test
    public void testAvoidBadWifiSetting() throws Exception {
        final ContentResolver cr = mServiceContext.getContentResolver();
        final WrappedMultinetworkPolicyTracker tracker = mService.getMultinetworkPolicyTracker();
        final String settingName = Settings.Global.NETWORK_AVOID_BAD_WIFI;

        tracker.configRestrictsAvoidBadWifi = false;
        String[] values = new String[] {null, "0", "1"};
        for (int i = 0; i < values.length; i++) {
            Settings.Global.putInt(cr, settingName, 1);
            tracker.reevaluate();
            waitForIdle();
            String msg = String.format("config=false, setting=%s", values[i]);
            assertTrue(mService.avoidBadWifi());
            assertFalse(msg, tracker.shouldNotifyWifiUnvalidated());
        }

        tracker.configRestrictsAvoidBadWifi = true;

        Settings.Global.putInt(cr, settingName, 0);
        tracker.reevaluate();
        waitForIdle();
        assertFalse(mService.avoidBadWifi());
        assertFalse(tracker.shouldNotifyWifiUnvalidated());

        Settings.Global.putInt(cr, settingName, 1);
        tracker.reevaluate();
        waitForIdle();
        assertTrue(mService.avoidBadWifi());
        assertFalse(tracker.shouldNotifyWifiUnvalidated());

        Settings.Global.putString(cr, settingName, null);
        tracker.reevaluate();
        waitForIdle();
        assertFalse(mService.avoidBadWifi());
        assertTrue(tracker.shouldNotifyWifiUnvalidated());
    }

    @Test
    public void testAvoidBadWifi() throws Exception {
        final ContentResolver cr = mServiceContext.getContentResolver();
        final WrappedMultinetworkPolicyTracker tracker = mService.getMultinetworkPolicyTracker();

        // Pretend we're on a carrier that restricts switching away from bad wifi.
        tracker.configRestrictsAvoidBadWifi = true;

        // File a request for cell to ensure it doesn't go down.
        final TestNetworkCallback cellNetworkCallback = new TestNetworkCallback();
        final NetworkRequest cellRequest = new NetworkRequest.Builder()
                .addTransportType(TRANSPORT_CELLULAR).build();
        mCm.requestNetwork(cellRequest, cellNetworkCallback);

        TestNetworkCallback defaultCallback = new TestNetworkCallback();
        mCm.registerDefaultNetworkCallback(defaultCallback);

        NetworkRequest validatedWifiRequest = new NetworkRequest.Builder()
                .addTransportType(TRANSPORT_WIFI)
                .addCapability(NET_CAPABILITY_VALIDATED)
                .build();
        TestNetworkCallback validatedWifiCallback = new TestNetworkCallback();
        mCm.registerNetworkCallback(validatedWifiRequest, validatedWifiCallback);

        Settings.Global.putInt(cr, Settings.Global.NETWORK_AVOID_BAD_WIFI, 0);
        tracker.reevaluate();

        // Bring up validated cell.
        mCellNetworkAgent = new MockNetworkAgent(TRANSPORT_CELLULAR);
        mCellNetworkAgent.connect(true);
        cellNetworkCallback.expectAvailableThenValidatedCallbacks(mCellNetworkAgent);
        defaultCallback.expectAvailableThenValidatedCallbacks(mCellNetworkAgent);
        Network cellNetwork = mCellNetworkAgent.getNetwork();

        // Bring up validated wifi.
        mWiFiNetworkAgent = new MockNetworkAgent(TRANSPORT_WIFI);
        mWiFiNetworkAgent.connect(true);
        defaultCallback.expectAvailableDoubleValidatedCallbacks(mWiFiNetworkAgent);
        validatedWifiCallback.expectAvailableDoubleValidatedCallbacks(mWiFiNetworkAgent);
        Network wifiNetwork = mWiFiNetworkAgent.getNetwork();

        // Fail validation on wifi.
        mWiFiNetworkAgent.setNetworkInvalid();
        mCm.reportNetworkConnectivity(wifiNetwork, false);
        defaultCallback.expectCapabilitiesWithout(NET_CAPABILITY_VALIDATED, mWiFiNetworkAgent);
        validatedWifiCallback.expectCallback(CallbackState.LOST, mWiFiNetworkAgent);

        // Because avoid bad wifi is off, we don't switch to cellular.
        defaultCallback.assertNoCallback();
        assertFalse(mCm.getNetworkCapabilities(wifiNetwork).hasCapability(
                NET_CAPABILITY_VALIDATED));
        assertTrue(mCm.getNetworkCapabilities(cellNetwork).hasCapability(
                NET_CAPABILITY_VALIDATED));
        assertEquals(mCm.getActiveNetwork(), wifiNetwork);

        // Simulate switching to a carrier that does not restrict avoiding bad wifi, and expect
        // that we switch back to cell.
        tracker.configRestrictsAvoidBadWifi = false;
        tracker.reevaluate();
        defaultCallback.expectAvailableCallbacksValidated(mCellNetworkAgent);
        assertEquals(mCm.getActiveNetwork(), cellNetwork);

        // Switch back to a restrictive carrier.
        tracker.configRestrictsAvoidBadWifi = true;
        tracker.reevaluate();
        defaultCallback.expectAvailableCallbacksUnvalidated(mWiFiNetworkAgent);
        assertEquals(mCm.getActiveNetwork(), wifiNetwork);

        // Simulate the user selecting "switch" on the dialog, and check that we switch to cell.
        mCm.setAvoidUnvalidated(wifiNetwork);
        defaultCallback.expectAvailableCallbacksValidated(mCellNetworkAgent);
        assertFalse(mCm.getNetworkCapabilities(wifiNetwork).hasCapability(
                NET_CAPABILITY_VALIDATED));
        assertTrue(mCm.getNetworkCapabilities(cellNetwork).hasCapability(
                NET_CAPABILITY_VALIDATED));
        assertEquals(mCm.getActiveNetwork(), cellNetwork);

        // Disconnect and reconnect wifi to clear the one-time switch above.
        mWiFiNetworkAgent.disconnect();
        mWiFiNetworkAgent = new MockNetworkAgent(TRANSPORT_WIFI);
        mWiFiNetworkAgent.connect(true);
        defaultCallback.expectAvailableDoubleValidatedCallbacks(mWiFiNetworkAgent);
        validatedWifiCallback.expectAvailableDoubleValidatedCallbacks(mWiFiNetworkAgent);
        wifiNetwork = mWiFiNetworkAgent.getNetwork();

        // Fail validation on wifi and expect the dialog to appear.
        mWiFiNetworkAgent.setNetworkInvalid();
        mCm.reportNetworkConnectivity(wifiNetwork, false);
        defaultCallback.expectCapabilitiesWithout(NET_CAPABILITY_VALIDATED, mWiFiNetworkAgent);
        validatedWifiCallback.expectCallback(CallbackState.LOST, mWiFiNetworkAgent);

        // Simulate the user selecting "switch" and checking the don't ask again checkbox.
        Settings.Global.putInt(cr, Settings.Global.NETWORK_AVOID_BAD_WIFI, 1);
        tracker.reevaluate();

        // We now switch to cell.
        defaultCallback.expectAvailableCallbacksValidated(mCellNetworkAgent);
        assertFalse(mCm.getNetworkCapabilities(wifiNetwork).hasCapability(
                NET_CAPABILITY_VALIDATED));
        assertTrue(mCm.getNetworkCapabilities(cellNetwork).hasCapability(
                NET_CAPABILITY_VALIDATED));
        assertEquals(mCm.getActiveNetwork(), cellNetwork);

        // Simulate the user turning the cellular fallback setting off and then on.
        // We switch to wifi and then to cell.
        Settings.Global.putString(cr, Settings.Global.NETWORK_AVOID_BAD_WIFI, null);
        tracker.reevaluate();
        defaultCallback.expectAvailableCallbacksUnvalidated(mWiFiNetworkAgent);
        assertEquals(mCm.getActiveNetwork(), wifiNetwork);
        Settings.Global.putInt(cr, Settings.Global.NETWORK_AVOID_BAD_WIFI, 1);
        tracker.reevaluate();
        defaultCallback.expectAvailableCallbacksValidated(mCellNetworkAgent);
        assertEquals(mCm.getActiveNetwork(), cellNetwork);

        // If cell goes down, we switch to wifi.
        mCellNetworkAgent.disconnect();
        defaultCallback.expectCallback(CallbackState.LOST, mCellNetworkAgent);
        defaultCallback.expectAvailableCallbacksUnvalidated(mWiFiNetworkAgent);
        validatedWifiCallback.assertNoCallback();

        mCm.unregisterNetworkCallback(cellNetworkCallback);
        mCm.unregisterNetworkCallback(validatedWifiCallback);
        mCm.unregisterNetworkCallback(defaultCallback);
    }

    @Test
    public void testMeteredMultipathPreferenceSetting() throws Exception {
        final ContentResolver cr = mServiceContext.getContentResolver();
        final WrappedMultinetworkPolicyTracker tracker = mService.getMultinetworkPolicyTracker();
        final String settingName = Settings.Global.NETWORK_METERED_MULTIPATH_PREFERENCE;

        for (int config : Arrays.asList(0, 3, 2)) {
            for (String setting: Arrays.asList(null, "0", "2", "1")) {
                tracker.configMeteredMultipathPreference = config;
                Settings.Global.putString(cr, settingName, setting);
                tracker.reevaluate();
                waitForIdle();

                final int expected = (setting != null) ? Integer.parseInt(setting) : config;
                String msg = String.format("config=%d, setting=%s", config, setting);
                assertEquals(msg, expected, mCm.getMultipathPreference(null));
            }
        }
    }

    /**
     * Validate that a satisfied network request does not trigger onUnavailable() once the
     * time-out period expires.
     */
    @Test
    public void testSatisfiedNetworkRequestDoesNotTriggerOnUnavailable() {
        NetworkRequest nr = new NetworkRequest.Builder().addTransportType(
                NetworkCapabilities.TRANSPORT_WIFI).build();
        final TestNetworkCallback networkCallback = new TestNetworkCallback();
        mCm.requestNetwork(nr, networkCallback, TEST_REQUEST_TIMEOUT_MS);

        mWiFiNetworkAgent = new MockNetworkAgent(TRANSPORT_WIFI);
        mWiFiNetworkAgent.connect(false);
        networkCallback.expectAvailableCallbacks(mWiFiNetworkAgent, false, false, false,
                TEST_CALLBACK_TIMEOUT_MS);

        // pass timeout and validate that UNAVAILABLE is not called
        networkCallback.assertNoCallback();
    }

    /**
     * Validate that a satisfied network request followed by a disconnected (lost) network does
     * not trigger onUnavailable() once the time-out period expires.
     */
    @Test
    public void testSatisfiedThenLostNetworkRequestDoesNotTriggerOnUnavailable() {
        NetworkRequest nr = new NetworkRequest.Builder().addTransportType(
                NetworkCapabilities.TRANSPORT_WIFI).build();
        final TestNetworkCallback networkCallback = new TestNetworkCallback();
        mCm.requestNetwork(nr, networkCallback, TEST_REQUEST_TIMEOUT_MS);

        mWiFiNetworkAgent = new MockNetworkAgent(TRANSPORT_WIFI);
        mWiFiNetworkAgent.connect(false);
        networkCallback.expectAvailableCallbacks(mWiFiNetworkAgent, false, false, false,
                TEST_CALLBACK_TIMEOUT_MS);
        mWiFiNetworkAgent.disconnect();
        networkCallback.expectCallback(CallbackState.LOST, mWiFiNetworkAgent);

        // Validate that UNAVAILABLE is not called
        networkCallback.assertNoCallback();
    }

    /**
     * Validate that when a time-out is specified for a network request the onUnavailable()
     * callback is called when time-out expires. Then validate that if network request is
     * (somehow) satisfied - the callback isn't called later.
     */
    @Test
    public void testTimedoutNetworkRequest() {
        NetworkRequest nr = new NetworkRequest.Builder().addTransportType(
                NetworkCapabilities.TRANSPORT_WIFI).build();
        final TestNetworkCallback networkCallback = new TestNetworkCallback();
        final int timeoutMs = 10;
        mCm.requestNetwork(nr, networkCallback, timeoutMs);

        // pass timeout and validate that UNAVAILABLE is called
        networkCallback.expectCallback(CallbackState.UNAVAILABLE, null);

        // create a network satisfying request - validate that request not triggered
        mWiFiNetworkAgent = new MockNetworkAgent(TRANSPORT_WIFI);
        mWiFiNetworkAgent.connect(false);
        networkCallback.assertNoCallback();
    }

    /**
     * Validate that when a network request is unregistered (cancelled), no posterior event can
     * trigger the callback.
     */
    @Test
    public void testNoCallbackAfterUnregisteredNetworkRequest() {
        NetworkRequest nr = new NetworkRequest.Builder().addTransportType(
                NetworkCapabilities.TRANSPORT_WIFI).build();
        final TestNetworkCallback networkCallback = new TestNetworkCallback();
        final int timeoutMs = 10;

        mCm.requestNetwork(nr, networkCallback, timeoutMs);
        mCm.unregisterNetworkCallback(networkCallback);
        // Regardless of the timeout, unregistering the callback in ConnectivityManager ensures
        // that this callback will not be called.
        networkCallback.assertNoCallback();

        // create a network satisfying request - validate that request not triggered
        mWiFiNetworkAgent = new MockNetworkAgent(TRANSPORT_WIFI);
        mWiFiNetworkAgent.connect(false);
        networkCallback.assertNoCallback();
    }

    /**
     * Validate the callback flow for a factory releasing a request as unfulfillable.
     */
    @Test
    public void testUnfulfillableNetworkRequest() throws Exception {
        NetworkRequest nr = new NetworkRequest.Builder().addTransportType(
                NetworkCapabilities.TRANSPORT_WIFI).build();
        final TestNetworkCallback networkCallback = new TestNetworkCallback();

        final HandlerThread handlerThread = new HandlerThread("testUnfulfillableNetworkRequest");
        handlerThread.start();
        NetworkCapabilities filter = new NetworkCapabilities()
                .addTransportType(TRANSPORT_WIFI)
                .addCapability(NET_CAPABILITY_INTERNET);
        final MockNetworkFactory testFactory = new MockNetworkFactory(handlerThread.getLooper(),
                mServiceContext, "testFactory", filter);
        testFactory.setScoreFilter(40);

        // Register the factory and expect it to receive the default request.
        testFactory.expectAddRequestsWithScores(0);
        testFactory.register();
        SparseArray<NetworkRequest> requests = testFactory.waitForNetworkRequests(1);

        assertEquals(1, requests.size()); // have 1 request at this point
        int origRequestId = requests.valueAt(0).requestId;

        // Now file the test request and expect it.
        testFactory.expectAddRequestsWithScores(0);
        mCm.requestNetwork(nr, networkCallback);
        requests = testFactory.waitForNetworkRequests(2); // have 2 requests at this point

        int newRequestId = 0;
        for (int i = 0; i < requests.size(); ++i) {
            if (requests.valueAt(i).requestId != origRequestId) {
                newRequestId = requests.valueAt(i).requestId;
                break;
            }
        }

        // Simulate the factory releasing the request as unfulfillable and expect onUnavailable!
        testFactory.expectRemoveRequests(1);
        testFactory.triggerUnfulfillable(requests.get(newRequestId));
        networkCallback.expectCallback(CallbackState.UNAVAILABLE, null);
        testFactory.waitForRequests();

        testFactory.unregister();
        handlerThread.quit();
    }

    private static class TestKeepaliveCallback extends PacketKeepaliveCallback {

        public static enum CallbackType { ON_STARTED, ON_STOPPED, ON_ERROR };

        private class CallbackValue {
            public CallbackType callbackType;
            public int error;

            public CallbackValue(CallbackType type) {
                this.callbackType = type;
                this.error = PacketKeepalive.SUCCESS;
                assertTrue("onError callback must have error", type != CallbackType.ON_ERROR);
            }

            public CallbackValue(CallbackType type, int error) {
                this.callbackType = type;
                this.error = error;
                assertEquals("error can only be set for onError", type, CallbackType.ON_ERROR);
            }

            @Override
            public boolean equals(Object o) {
                return o instanceof CallbackValue &&
                        this.callbackType == ((CallbackValue) o).callbackType &&
                        this.error == ((CallbackValue) o).error;
            }

            @Override
            public String toString() {
                return String.format("%s(%s, %d)", getClass().getSimpleName(), callbackType, error);
            }
        }

        private final LinkedBlockingQueue<CallbackValue> mCallbacks = new LinkedBlockingQueue<>();

        @Override
        public void onStarted() {
            mCallbacks.add(new CallbackValue(CallbackType.ON_STARTED));
        }

        @Override
        public void onStopped() {
            mCallbacks.add(new CallbackValue(CallbackType.ON_STOPPED));
        }

        @Override
        public void onError(int error) {
            mCallbacks.add(new CallbackValue(CallbackType.ON_ERROR, error));
        }

        private void expectCallback(CallbackValue callbackValue) {
            try {
                assertEquals(
                        callbackValue,
                        mCallbacks.poll(TIMEOUT_MS, TimeUnit.MILLISECONDS));
            } catch (InterruptedException e) {
                fail(callbackValue.callbackType + " callback not seen after " + TIMEOUT_MS + " ms");
            }
        }

        public void expectStarted() {
            expectCallback(new CallbackValue(CallbackType.ON_STARTED));
        }

        public void expectStopped() {
            expectCallback(new CallbackValue(CallbackType.ON_STOPPED));
        }

        public void expectError(int error) {
            expectCallback(new CallbackValue(CallbackType.ON_ERROR, error));
        }
    }

    private static class TestSocketKeepaliveCallback extends SocketKeepalive.Callback {

        public enum CallbackType { ON_STARTED, ON_STOPPED, ON_ERROR };

        private class CallbackValue {
            public CallbackType callbackType;
            public int error;

            CallbackValue(CallbackType type) {
                this.callbackType = type;
                this.error = SocketKeepalive.SUCCESS;
                assertTrue("onError callback must have error", type != CallbackType.ON_ERROR);
            }

            CallbackValue(CallbackType type, int error) {
                this.callbackType = type;
                this.error = error;
                assertEquals("error can only be set for onError", type, CallbackType.ON_ERROR);
            }

            @Override
            public boolean equals(Object o) {
                return o instanceof CallbackValue
                        && this.callbackType == ((CallbackValue) o).callbackType
                        && this.error == ((CallbackValue) o).error;
            }

            @Override
            public String toString() {
                return String.format("%s(%s, %d)", getClass().getSimpleName(), callbackType,
                        error);
            }
        }

        private LinkedBlockingQueue<CallbackValue> mCallbacks = new LinkedBlockingQueue<>();
        private final Executor mExecutor;

        TestSocketKeepaliveCallback(@NonNull Executor executor) {
            mExecutor = executor;
        }

        @Override
        public void onStarted() {
            mCallbacks.add(new CallbackValue(CallbackType.ON_STARTED));
        }

        @Override
        public void onStopped() {
            mCallbacks.add(new CallbackValue(CallbackType.ON_STOPPED));
        }

        @Override
        public void onError(int error) {
            mCallbacks.add(new CallbackValue(CallbackType.ON_ERROR, error));
        }

        private void expectCallback(CallbackValue callbackValue) {
            try {
                assertEquals(
                        callbackValue,
                        mCallbacks.poll(TIMEOUT_MS, TimeUnit.MILLISECONDS));
            } catch (InterruptedException e) {
                fail(callbackValue.callbackType + " callback not seen after " + TIMEOUT_MS + " ms");
            }
        }

        public void expectStarted() {
            expectCallback(new CallbackValue(CallbackType.ON_STARTED));
        }

        public void expectStopped() {
            expectCallback(new CallbackValue(CallbackType.ON_STOPPED));
        }

        public void expectError(int error) {
            expectCallback(new CallbackValue(CallbackType.ON_ERROR, error));
        }

        public void assertNoCallback() {
            waitForIdleSerialExecutor(mExecutor, TIMEOUT_MS);
            CallbackValue cv = mCallbacks.peek();
            assertNull("Unexpected callback: " + cv, cv);
        }
    }

    private Network connectKeepaliveNetwork(LinkProperties lp) {
        // Ensure the network is disconnected before we do anything.
        if (mWiFiNetworkAgent != null) {
            assertNull(mCm.getNetworkCapabilities(mWiFiNetworkAgent.getNetwork()));
        }

        mWiFiNetworkAgent = new MockNetworkAgent(TRANSPORT_WIFI);
        ConditionVariable cv = waitForConnectivityBroadcasts(1);
        mWiFiNetworkAgent.connect(true);
        waitFor(cv);
        verifyActiveNetwork(TRANSPORT_WIFI);
        mWiFiNetworkAgent.sendLinkProperties(lp);
        waitForIdle();
        return mWiFiNetworkAgent.getNetwork();
    }

    @Test
    public void testPacketKeepalives() throws Exception {
        InetAddress myIPv4 = InetAddress.getByName("192.0.2.129");
        InetAddress notMyIPv4 = InetAddress.getByName("192.0.2.35");
        InetAddress myIPv6 = InetAddress.getByName("2001:db8::1");
        InetAddress dstIPv4 = InetAddress.getByName("8.8.8.8");
        InetAddress dstIPv6 = InetAddress.getByName("2001:4860:4860::8888");

        final int validKaInterval = 15;
        final int invalidKaInterval = 9;

        LinkProperties lp = new LinkProperties();
        lp.setInterfaceName("wlan12");
        lp.addLinkAddress(new LinkAddress(myIPv6, 64));
        lp.addLinkAddress(new LinkAddress(myIPv4, 25));
        lp.addRoute(new RouteInfo(InetAddress.getByName("fe80::1234")));
        lp.addRoute(new RouteInfo(InetAddress.getByName("192.0.2.254")));

        Network notMyNet = new Network(61234);
        Network myNet = connectKeepaliveNetwork(lp);

        TestKeepaliveCallback callback = new TestKeepaliveCallback();
        PacketKeepalive ka;

        // Attempt to start keepalives with invalid parameters and check for errors.
        ka = mCm.startNattKeepalive(notMyNet, validKaInterval, callback, myIPv4, 1234, dstIPv4);
        callback.expectError(PacketKeepalive.ERROR_INVALID_NETWORK);

        ka = mCm.startNattKeepalive(myNet, invalidKaInterval, callback, myIPv4, 1234, dstIPv4);
        callback.expectError(PacketKeepalive.ERROR_INVALID_INTERVAL);

        ka = mCm.startNattKeepalive(myNet, validKaInterval, callback, myIPv4, 1234, dstIPv6);
        callback.expectError(PacketKeepalive.ERROR_INVALID_IP_ADDRESS);

        ka = mCm.startNattKeepalive(myNet, validKaInterval, callback, myIPv6, 1234, dstIPv4);
        callback.expectError(PacketKeepalive.ERROR_INVALID_IP_ADDRESS);

        // NAT-T is only supported for IPv4.
        ka = mCm.startNattKeepalive(myNet, validKaInterval, callback, myIPv6, 1234, dstIPv6);
        callback.expectError(PacketKeepalive.ERROR_INVALID_IP_ADDRESS);

        ka = mCm.startNattKeepalive(myNet, validKaInterval, callback, myIPv4, 123456, dstIPv4);
        callback.expectError(PacketKeepalive.ERROR_INVALID_PORT);

        ka = mCm.startNattKeepalive(myNet, validKaInterval, callback, myIPv4, 123456, dstIPv4);
        callback.expectError(PacketKeepalive.ERROR_INVALID_PORT);

        ka = mCm.startNattKeepalive(myNet, validKaInterval, callback, myIPv4, 12345, dstIPv4);
        callback.expectError(PacketKeepalive.ERROR_HARDWARE_UNSUPPORTED);

        ka = mCm.startNattKeepalive(myNet, validKaInterval, callback, myIPv4, 12345, dstIPv4);
        callback.expectError(PacketKeepalive.ERROR_HARDWARE_UNSUPPORTED);

        // Check that a started keepalive can be stopped.
        mWiFiNetworkAgent.setStartKeepaliveError(PacketKeepalive.SUCCESS);
        ka = mCm.startNattKeepalive(myNet, validKaInterval, callback, myIPv4, 12345, dstIPv4);
        callback.expectStarted();
        mWiFiNetworkAgent.setStopKeepaliveError(PacketKeepalive.SUCCESS);
        ka.stop();
        callback.expectStopped();

        // Check that deleting the IP address stops the keepalive.
        LinkProperties bogusLp = new LinkProperties(lp);
        ka = mCm.startNattKeepalive(myNet, validKaInterval, callback, myIPv4, 12345, dstIPv4);
        callback.expectStarted();
        bogusLp.removeLinkAddress(new LinkAddress(myIPv4, 25));
        bogusLp.addLinkAddress(new LinkAddress(notMyIPv4, 25));
        mWiFiNetworkAgent.sendLinkProperties(bogusLp);
        callback.expectError(PacketKeepalive.ERROR_INVALID_IP_ADDRESS);
        mWiFiNetworkAgent.sendLinkProperties(lp);

        // Check that a started keepalive is stopped correctly when the network disconnects.
        ka = mCm.startNattKeepalive(myNet, validKaInterval, callback, myIPv4, 12345, dstIPv4);
        callback.expectStarted();
        mWiFiNetworkAgent.disconnect();
        waitFor(mWiFiNetworkAgent.getDisconnectedCV());
        callback.expectError(PacketKeepalive.ERROR_INVALID_NETWORK);

        // ... and that stopping it after that has no adverse effects.
        waitForIdle();
        final Network myNetAlias = myNet;
        assertNull(mCm.getNetworkCapabilities(myNetAlias));
        ka.stop();

        // Reconnect.
        myNet = connectKeepaliveNetwork(lp);
        mWiFiNetworkAgent.setStartKeepaliveError(PacketKeepalive.SUCCESS);

        // Check that keepalive slots start from 1 and increment. The first one gets slot 1.
        mWiFiNetworkAgent.setExpectedKeepaliveSlot(1);
        ka = mCm.startNattKeepalive(myNet, validKaInterval, callback, myIPv4, 12345, dstIPv4);
        callback.expectStarted();

        // The second one gets slot 2.
        mWiFiNetworkAgent.setExpectedKeepaliveSlot(2);
        TestKeepaliveCallback callback2 = new TestKeepaliveCallback();
        PacketKeepalive ka2 = mCm.startNattKeepalive(
                myNet, validKaInterval, callback2, myIPv4, 6789, dstIPv4);
        callback2.expectStarted();

        // Now stop the first one and create a third. This also gets slot 1.
        ka.stop();
        callback.expectStopped();

        mWiFiNetworkAgent.setExpectedKeepaliveSlot(1);
        TestKeepaliveCallback callback3 = new TestKeepaliveCallback();
        PacketKeepalive ka3 = mCm.startNattKeepalive(
                myNet, validKaInterval, callback3, myIPv4, 9876, dstIPv4);
        callback3.expectStarted();

        ka2.stop();
        callback2.expectStopped();

        ka3.stop();
        callback3.expectStopped();
    }

    @FunctionalInterface
    private interface ThrowingConsumer<T> {
        void accept(T t) throws Exception;
    }

    // Helper method to prepare the executor and run test
    private void runTestWithSerialExecutors(ThrowingConsumer<Executor> functor) throws Exception {
        final ExecutorService executorSingleThread = Executors.newSingleThreadExecutor();
        final Executor executorInline = (Runnable r) -> r.run();
        functor.accept(executorSingleThread);
        executorSingleThread.shutdown();
        functor.accept(executorInline);
    }

    @Test
<<<<<<< HEAD
    public void testNattSocketKeepalives() {
        runTestWithSerialExecutors(executor -> {
            try {
                doTestNattSocketKeepalivesWithExecutor(executor);
                doTestNattSocketKeepalivesFdWithExecutor(executor);
            } catch (Exception e) {
                fail(e.getMessage());
            }
        });
=======
    public void testNattSocketKeepalives() throws Exception {
        runTestWithSerialExecutors(executor -> doTestNattSocketKeepalivesWithExecutor(executor));
        runTestWithSerialExecutors(executor -> doTestNattSocketKeepalivesFdWithExecutor(executor));
>>>>>>> c6f280bf
    }

    private void doTestNattSocketKeepalivesWithExecutor(Executor executor) throws Exception {
        // TODO: 1. Move this outside of ConnectivityServiceTest.
        //       2. Make test to verify that Nat-T keepalive socket is created by IpSecService.
        //       3. Mock ipsec service.
<<<<<<< HEAD
        //       4. Find a free port instead of a fixed port.
        final int srcPort = 12345;
=======
>>>>>>> c6f280bf
        final InetAddress myIPv4 = InetAddress.getByName("192.0.2.129");
        final InetAddress notMyIPv4 = InetAddress.getByName("192.0.2.35");
        final InetAddress myIPv6 = InetAddress.getByName("2001:db8::1");
        final InetAddress dstIPv4 = InetAddress.getByName("8.8.8.8");
        final InetAddress dstIPv6 = InetAddress.getByName("2001:4860:4860::8888");

        final int validKaInterval = 15;
        final int invalidKaInterval = 9;

        final IpSecManager mIpSec = (IpSecManager) mContext.getSystemService(Context.IPSEC_SERVICE);
        final UdpEncapsulationSocket testSocket = mIpSec.openUdpEncapsulationSocket();
        final int srcPort = testSocket.getPort();

        LinkProperties lp = new LinkProperties();
        lp.setInterfaceName("wlan12");
        lp.addLinkAddress(new LinkAddress(myIPv6, 64));
        lp.addLinkAddress(new LinkAddress(myIPv4, 25));
        lp.addRoute(new RouteInfo(InetAddress.getByName("fe80::1234")));
        lp.addRoute(new RouteInfo(InetAddress.getByName("192.0.2.254")));

        Network notMyNet = new Network(61234);
        Network myNet = connectKeepaliveNetwork(lp);

        TestSocketKeepaliveCallback callback = new TestSocketKeepaliveCallback(executor);

        // Attempt to start keepalives with invalid parameters and check for errors.
        // Invalid network.
        try (SocketKeepalive ka = mCm.createSocketKeepalive(
                notMyNet, testSocket, myIPv4, dstIPv4, executor, callback)) {
            ka.start(validKaInterval);
            callback.expectError(SocketKeepalive.ERROR_INVALID_NETWORK);
        }

        // Invalid interval.
        try (SocketKeepalive ka = mCm.createSocketKeepalive(
                myNet, testSocket, myIPv4, dstIPv4, executor, callback)) {
            ka.start(invalidKaInterval);
            callback.expectError(SocketKeepalive.ERROR_INVALID_INTERVAL);
        }

        // Invalid destination.
        try (SocketKeepalive ka = mCm.createSocketKeepalive(
                myNet, testSocket, myIPv4, dstIPv6, executor, callback)) {
            ka.start(validKaInterval);
            callback.expectError(SocketKeepalive.ERROR_INVALID_IP_ADDRESS);
        }

        // Invalid source;
        try (SocketKeepalive ka = mCm.createSocketKeepalive(
                myNet, testSocket, myIPv6, dstIPv4, executor, callback)) {
            ka.start(validKaInterval);
            callback.expectError(SocketKeepalive.ERROR_INVALID_IP_ADDRESS);
        }

        // NAT-T is only supported for IPv4.
        try (SocketKeepalive ka = mCm.createSocketKeepalive(
                myNet, testSocket, myIPv6, dstIPv6, executor, callback)) {
            ka.start(validKaInterval);
            callback.expectError(SocketKeepalive.ERROR_INVALID_IP_ADDRESS);
        }

        // Sanity check before testing started keepalive.
        try (SocketKeepalive ka = mCm.createSocketKeepalive(
                myNet, testSocket, myIPv4, dstIPv4, executor, callback)) {
            ka.start(validKaInterval);
            callback.expectError(SocketKeepalive.ERROR_UNSUPPORTED);
        }

        // Check that a started keepalive can be stopped.
        mWiFiNetworkAgent.setStartKeepaliveError(SocketKeepalive.SUCCESS);
        try (SocketKeepalive ka = mCm.createSocketKeepalive(
                myNet, testSocket, myIPv4, dstIPv4, executor, callback)) {
            ka.start(validKaInterval);
            callback.expectStarted();
            mWiFiNetworkAgent.setStopKeepaliveError(SocketKeepalive.SUCCESS);
            ka.stop();
            callback.expectStopped();

            // Check that keepalive could be restarted.
            ka.start(validKaInterval);
            callback.expectStarted();
            ka.stop();
            callback.expectStopped();

            // Check that keepalive can be restarted without waiting for callback.
            ka.start(validKaInterval);
            callback.expectStarted();
            ka.stop();
            ka.start(validKaInterval);
            callback.expectStopped();
            callback.expectStarted();
            ka.stop();
            callback.expectStopped();
        }

        // Check that deleting the IP address stops the keepalive.
        LinkProperties bogusLp = new LinkProperties(lp);
        try (SocketKeepalive ka = mCm.createSocketKeepalive(
                myNet, testSocket, myIPv4, dstIPv4, executor, callback)) {
            ka.start(validKaInterval);
            callback.expectStarted();
            bogusLp.removeLinkAddress(new LinkAddress(myIPv4, 25));
            bogusLp.addLinkAddress(new LinkAddress(notMyIPv4, 25));
            mWiFiNetworkAgent.sendLinkProperties(bogusLp);
            callback.expectError(SocketKeepalive.ERROR_INVALID_IP_ADDRESS);
            mWiFiNetworkAgent.sendLinkProperties(lp);
        }

        // Check that a started keepalive is stopped correctly when the network disconnects.
        try (SocketKeepalive ka = mCm.createSocketKeepalive(
                myNet, testSocket, myIPv4, dstIPv4, executor, callback)) {
            ka.start(validKaInterval);
            callback.expectStarted();
            mWiFiNetworkAgent.disconnect();
            waitFor(mWiFiNetworkAgent.getDisconnectedCV());
            callback.expectError(SocketKeepalive.ERROR_INVALID_NETWORK);

            // ... and that stopping it after that has no adverse effects.
            waitForIdle();
            final Network myNetAlias = myNet;
            assertNull(mCm.getNetworkCapabilities(myNetAlias));
            ka.stop();
            callback.assertNoCallback();
        }

        // Reconnect.
        myNet = connectKeepaliveNetwork(lp);
        mWiFiNetworkAgent.setStartKeepaliveError(SocketKeepalive.SUCCESS);

        // Check that keepalive slots start from 1 and increment. The first one gets slot 1.
        mWiFiNetworkAgent.setExpectedKeepaliveSlot(1);
<<<<<<< HEAD
=======
        int srcPort2 = 0;
>>>>>>> c6f280bf
        try (SocketKeepalive ka = mCm.createSocketKeepalive(
                myNet, testSocket, myIPv4, dstIPv4, executor, callback)) {
            ka.start(validKaInterval);
            callback.expectStarted();

            // The second one gets slot 2.
            mWiFiNetworkAgent.setExpectedKeepaliveSlot(2);
<<<<<<< HEAD
            final UdpEncapsulationSocket testSocket2 = mIpSec.openUdpEncapsulationSocket(6789);
=======
            final UdpEncapsulationSocket testSocket2 = mIpSec.openUdpEncapsulationSocket();
            srcPort2 = testSocket2.getPort();
>>>>>>> c6f280bf
            TestSocketKeepaliveCallback callback2 = new TestSocketKeepaliveCallback(executor);
            try (SocketKeepalive ka2 = mCm.createSocketKeepalive(
                    myNet, testSocket2, myIPv4, dstIPv4, executor, callback2)) {
                ka2.start(validKaInterval);
                callback2.expectStarted();

                ka.stop();
                callback.expectStopped();

                ka2.stop();
                callback2.expectStopped();

                testSocket.close();
                testSocket2.close();
            }
        }
<<<<<<< HEAD
=======

        // Check that there is no port leaked after all keepalives and sockets are closed.
        assertFalse(isUdpPortInUse(srcPort));
        assertFalse(isUdpPortInUse(srcPort2));
>>>>>>> c6f280bf

        mWiFiNetworkAgent.disconnect();
        waitFor(mWiFiNetworkAgent.getDisconnectedCV());
        mWiFiNetworkAgent = null;
    }

    @Test
    public void testTcpSocketKeepalives() throws Exception {
        runTestWithSerialExecutors(executor -> doTestTcpSocketKeepalivesWithExecutor(executor));
    }

    private void doTestTcpSocketKeepalivesWithExecutor(Executor executor) throws Exception {
        final int srcPortV4 = 12345;
        final int srcPortV6 = 23456;
        final InetAddress myIPv4 = InetAddress.getByName("127.0.0.1");
        final InetAddress myIPv6 = InetAddress.getByName("::1");

        final int validKaInterval = 15;

        final LinkProperties lp = new LinkProperties();
        lp.setInterfaceName("wlan12");
        lp.addLinkAddress(new LinkAddress(myIPv6, 64));
        lp.addLinkAddress(new LinkAddress(myIPv4, 25));
        lp.addRoute(new RouteInfo(InetAddress.getByName("fe80::1234")));
        lp.addRoute(new RouteInfo(InetAddress.getByName("127.0.0.254")));

        final Network notMyNet = new Network(61234);
        final Network myNet = connectKeepaliveNetwork(lp);

        final Socket testSocketV4 = new Socket();
        final Socket testSocketV6 = new Socket();

        TestSocketKeepaliveCallback callback = new TestSocketKeepaliveCallback(executor);

        // Attempt to start Tcp keepalives with invalid parameters and check for errors.
        // Invalid network.
        try (SocketKeepalive ka = mCm.createSocketKeepalive(
            notMyNet, testSocketV4, executor, callback)) {
            ka.start(validKaInterval);
            callback.expectError(SocketKeepalive.ERROR_INVALID_NETWORK);
        }

        // Invalid Socket (socket is not bound with IPv4 address).
        try (SocketKeepalive ka = mCm.createSocketKeepalive(
            myNet, testSocketV4, executor, callback)) {
            ka.start(validKaInterval);
            callback.expectError(SocketKeepalive.ERROR_INVALID_SOCKET);
        }

        // Invalid Socket (socket is not bound with IPv6 address).
        try (SocketKeepalive ka = mCm.createSocketKeepalive(
            myNet, testSocketV6, executor, callback)) {
            ka.start(validKaInterval);
            callback.expectError(SocketKeepalive.ERROR_INVALID_SOCKET);
        }

        // Bind the socket address
        testSocketV4.bind(new InetSocketAddress(myIPv4, srcPortV4));
        testSocketV6.bind(new InetSocketAddress(myIPv6, srcPortV6));

        // Invalid Socket (socket is bound with IPv4 address).
        try (SocketKeepalive ka = mCm.createSocketKeepalive(
            myNet, testSocketV4, executor, callback)) {
            ka.start(validKaInterval);
            callback.expectError(SocketKeepalive.ERROR_INVALID_SOCKET);
        }

        // Invalid Socket (socket is bound with IPv6 address).
        try (SocketKeepalive ka = mCm.createSocketKeepalive(
            myNet, testSocketV6, executor, callback)) {
            ka.start(validKaInterval);
            callback.expectError(SocketKeepalive.ERROR_INVALID_SOCKET);
        }

        testSocketV4.close();
        testSocketV6.close();

        mWiFiNetworkAgent.disconnect();
        waitFor(mWiFiNetworkAgent.getDisconnectedCV());
        mWiFiNetworkAgent = null;
    }

    private void doTestNattSocketKeepalivesFdWithExecutor(Executor executor) throws Exception {
<<<<<<< HEAD
        final int srcPort = 12345;
=======
>>>>>>> c6f280bf
        final InetAddress myIPv4 = InetAddress.getByName("192.0.2.129");
        final InetAddress anyIPv4 = InetAddress.getByName("0.0.0.0");
        final InetAddress dstIPv4 = InetAddress.getByName("8.8.8.8");
        final int validKaInterval = 15;

        // Prepare the target network.
        LinkProperties lp = new LinkProperties();
        lp.setInterfaceName("wlan12");
        lp.addLinkAddress(new LinkAddress(myIPv4, 25));
        lp.addRoute(new RouteInfo(InetAddress.getByName("192.0.2.254")));
        Network myNet = connectKeepaliveNetwork(lp);
        mWiFiNetworkAgent.setStartKeepaliveError(SocketKeepalive.SUCCESS);
        mWiFiNetworkAgent.setStopKeepaliveError(SocketKeepalive.SUCCESS);

        TestSocketKeepaliveCallback callback = new TestSocketKeepaliveCallback(executor);

        // Prepare the target file descriptor, keep only one instance.
        final IpSecManager mIpSec = (IpSecManager) mContext.getSystemService(Context.IPSEC_SERVICE);
<<<<<<< HEAD
        final UdpEncapsulationSocket testSocket = mIpSec.openUdpEncapsulationSocket(srcPort);
=======
        final UdpEncapsulationSocket testSocket = mIpSec.openUdpEncapsulationSocket();
        final int srcPort = testSocket.getPort();
>>>>>>> c6f280bf
        final ParcelFileDescriptor testPfd =
                ParcelFileDescriptor.dup(testSocket.getFileDescriptor());
        testSocket.close();
        assertTrue(isUdpPortInUse(srcPort));

        // Start keepalive and explicit make the variable goes out of scope with try-with-resources
        // block.
        try (SocketKeepalive ka = mCm.createNattKeepalive(
                myNet, testPfd, myIPv4, dstIPv4, executor, callback)) {
            ka.start(validKaInterval);
            callback.expectStarted();
            ka.stop();
            callback.expectStopped();
        }

        // Check that the ParcelFileDescriptor is still valid after keepalive stopped,
        // ErrnoException with EBADF will be thrown if the socket is closed when checking local
        // address.
        assertTrue(isUdpPortInUse(srcPort));
        final InetSocketAddress sa =
                (InetSocketAddress) Os.getsockname(testPfd.getFileDescriptor());
        assertEquals(anyIPv4, sa.getAddress());

        testPfd.close();
        assertFalse(isUdpPortInUse(srcPort));

        mWiFiNetworkAgent.disconnect();
        waitFor(mWiFiNetworkAgent.getDisconnectedCV());
        mWiFiNetworkAgent = null;
    }

    private static boolean isUdpPortInUse(int port) {
        try (DatagramSocket ignored = new DatagramSocket(port)) {
            return false;
        } catch (IOException ignored) {
            return true;
        }
    }

    @Test
    public void testGetCaptivePortalServerUrl() throws Exception {
        String url = mCm.getCaptivePortalServerUrl();
        assertEquals("http://connectivitycheck.gstatic.com/generate_204", url);
    }

    private static class TestNetworkPinner extends NetworkPinner {
        public static boolean awaitPin(int timeoutMs) {
            synchronized(sLock) {
                if (sNetwork == null) {
                    try {
                        sLock.wait(timeoutMs);
                    } catch (InterruptedException e) {}
                }
                return sNetwork != null;
            }
        }

        public static boolean awaitUnpin(int timeoutMs) {
            synchronized(sLock) {
                if (sNetwork != null) {
                    try {
                        sLock.wait(timeoutMs);
                    } catch (InterruptedException e) {}
                }
                return sNetwork == null;
            }
        }
    }

    private void assertPinnedToWifiWithCellDefault() {
        assertEquals(mWiFiNetworkAgent.getNetwork(), mCm.getBoundNetworkForProcess());
        assertEquals(mCellNetworkAgent.getNetwork(), mCm.getActiveNetwork());
    }

    private void assertPinnedToWifiWithWifiDefault() {
        assertEquals(mWiFiNetworkAgent.getNetwork(), mCm.getBoundNetworkForProcess());
        assertEquals(mWiFiNetworkAgent.getNetwork(), mCm.getActiveNetwork());
    }

    private void assertNotPinnedToWifi() {
        assertNull(mCm.getBoundNetworkForProcess());
        assertEquals(mCellNetworkAgent.getNetwork(), mCm.getActiveNetwork());
    }

    @Test
    public void testNetworkPinner() {
        NetworkRequest wifiRequest = new NetworkRequest.Builder()
                .addTransportType(TRANSPORT_WIFI)
                .build();
        assertNull(mCm.getBoundNetworkForProcess());

        TestNetworkPinner.pin(mServiceContext, wifiRequest);
        assertNull(mCm.getBoundNetworkForProcess());

        mCellNetworkAgent = new MockNetworkAgent(TRANSPORT_CELLULAR);
        mCellNetworkAgent.connect(true);
        mWiFiNetworkAgent = new MockNetworkAgent(TRANSPORT_WIFI);
        mWiFiNetworkAgent.connect(false);

        // When wi-fi connects, expect to be pinned.
        assertTrue(TestNetworkPinner.awaitPin(100));
        assertPinnedToWifiWithCellDefault();

        // Disconnect and expect the pin to drop.
        mWiFiNetworkAgent.disconnect();
        assertTrue(TestNetworkPinner.awaitUnpin(100));
        assertNotPinnedToWifi();

        // Reconnecting does not cause the pin to come back.
        mWiFiNetworkAgent = new MockNetworkAgent(TRANSPORT_WIFI);
        mWiFiNetworkAgent.connect(false);
        assertFalse(TestNetworkPinner.awaitPin(100));
        assertNotPinnedToWifi();

        // Pinning while connected causes the pin to take effect immediately.
        TestNetworkPinner.pin(mServiceContext, wifiRequest);
        assertTrue(TestNetworkPinner.awaitPin(100));
        assertPinnedToWifiWithCellDefault();

        // Explicitly unpin and expect to use the default network again.
        TestNetworkPinner.unpin();
        assertNotPinnedToWifi();

        // Disconnect cell and wifi.
        ConditionVariable cv = waitForConnectivityBroadcasts(3);  // cell down, wifi up, wifi down.
        mCellNetworkAgent.disconnect();
        mWiFiNetworkAgent.disconnect();
        waitFor(cv);

        // Pinning takes effect even if the pinned network is the default when the pin is set...
        TestNetworkPinner.pin(mServiceContext, wifiRequest);
        mWiFiNetworkAgent = new MockNetworkAgent(TRANSPORT_WIFI);
        mWiFiNetworkAgent.connect(false);
        assertTrue(TestNetworkPinner.awaitPin(100));
        assertPinnedToWifiWithWifiDefault();

        // ... and is maintained even when that network is no longer the default.
        cv = waitForConnectivityBroadcasts(1);
        mCellNetworkAgent = new MockNetworkAgent(TRANSPORT_WIFI);
        mCellNetworkAgent.connect(true);
        waitFor(cv);
        assertPinnedToWifiWithCellDefault();
    }

    @Test
    public void testNetworkCallbackMaximum() {
        // We can only have 99 callbacks, because MultipathPolicyTracker is
        // already one of them.
        final int MAX_REQUESTS = 99;
        final int CALLBACKS = 89;
        final int INTENTS = 10;
        assertEquals(MAX_REQUESTS, CALLBACKS + INTENTS);

        NetworkRequest networkRequest = new NetworkRequest.Builder().build();
        ArrayList<Object> registered = new ArrayList<>();

        int j = 0;
        while (j++ < CALLBACKS / 2) {
            NetworkCallback cb = new NetworkCallback();
            mCm.requestNetwork(networkRequest, cb);
            registered.add(cb);
        }
        while (j++ < CALLBACKS) {
            NetworkCallback cb = new NetworkCallback();
            mCm.registerNetworkCallback(networkRequest, cb);
            registered.add(cb);
        }
        j = 0;
        while (j++ < INTENTS / 2) {
            PendingIntent pi = PendingIntent.getBroadcast(mContext, 0, new Intent("a" + j), 0);
            mCm.requestNetwork(networkRequest, pi);
            registered.add(pi);
        }
        while (j++ < INTENTS) {
            PendingIntent pi = PendingIntent.getBroadcast(mContext, 0, new Intent("b" + j), 0);
            mCm.registerNetworkCallback(networkRequest, pi);
            registered.add(pi);
        }

        // Test that the limit is enforced when MAX_REQUESTS simultaneous requests are added.
        try {
            mCm.requestNetwork(networkRequest, new NetworkCallback());
            fail("Registering " + MAX_REQUESTS + " network requests did not throw exception");
        } catch (TooManyRequestsException expected) {}
        try {
            mCm.registerNetworkCallback(networkRequest, new NetworkCallback());
            fail("Registering " + MAX_REQUESTS + " network callbacks did not throw exception");
        } catch (TooManyRequestsException expected) {}
        try {
            mCm.requestNetwork(networkRequest,
                PendingIntent.getBroadcast(mContext, 0, new Intent("c"), 0));
            fail("Registering " + MAX_REQUESTS + " PendingIntent requests did not throw exception");
        } catch (TooManyRequestsException expected) {}
        try {
            mCm.registerNetworkCallback(networkRequest,
                PendingIntent.getBroadcast(mContext, 0, new Intent("d"), 0));
            fail("Registering " + MAX_REQUESTS
                    + " PendingIntent callbacks did not throw exception");
        } catch (TooManyRequestsException expected) {}

        for (Object o : registered) {
            if (o instanceof NetworkCallback) {
                mCm.unregisterNetworkCallback((NetworkCallback)o);
            }
            if (o instanceof PendingIntent) {
                mCm.unregisterNetworkCallback((PendingIntent)o);
            }
        }
        waitForIdle();

        // Test that the limit is not hit when MAX_REQUESTS requests are added and removed.
        for (int i = 0; i < MAX_REQUESTS; i++) {
            NetworkCallback networkCallback = new NetworkCallback();
            mCm.requestNetwork(networkRequest, networkCallback);
            mCm.unregisterNetworkCallback(networkCallback);
        }
        waitForIdle();

        for (int i = 0; i < MAX_REQUESTS; i++) {
            NetworkCallback networkCallback = new NetworkCallback();
            mCm.registerNetworkCallback(networkRequest, networkCallback);
            mCm.unregisterNetworkCallback(networkCallback);
        }
        waitForIdle();

        for (int i = 0; i < MAX_REQUESTS; i++) {
            PendingIntent pendingIntent =
                    PendingIntent.getBroadcast(mContext, 0, new Intent("e" + i), 0);
            mCm.requestNetwork(networkRequest, pendingIntent);
            mCm.unregisterNetworkCallback(pendingIntent);
        }
        waitForIdle();

        for (int i = 0; i < MAX_REQUESTS; i++) {
            PendingIntent pendingIntent =
                    PendingIntent.getBroadcast(mContext, 0, new Intent("f" + i), 0);
            mCm.registerNetworkCallback(networkRequest, pendingIntent);
            mCm.unregisterNetworkCallback(pendingIntent);
        }
    }

    @Test
    public void testNetworkInfoOfTypeNone() {
        ConditionVariable broadcastCV = waitForConnectivityBroadcasts(1);

        verifyNoNetwork();
        MockNetworkAgent wifiAware = new MockNetworkAgent(TRANSPORT_WIFI_AWARE);
        assertNull(mCm.getActiveNetworkInfo());

        Network[] allNetworks = mCm.getAllNetworks();
        assertLength(1, allNetworks);
        Network network = allNetworks[0];
        NetworkCapabilities capabilities = mCm.getNetworkCapabilities(network);
        assertTrue(capabilities.hasTransport(TRANSPORT_WIFI_AWARE));

        final NetworkRequest request =
                new NetworkRequest.Builder().addTransportType(TRANSPORT_WIFI_AWARE).build();
        final TestNetworkCallback callback = new TestNetworkCallback();
        mCm.registerNetworkCallback(request, callback);

        // Bring up wifi aware network.
        wifiAware.connect(false, false);
        callback.expectAvailableCallbacksUnvalidated(wifiAware);

        assertNull(mCm.getActiveNetworkInfo());
        assertNull(mCm.getActiveNetwork());
        // TODO: getAllNetworkInfo is dirty and returns a non-empty array right from the start
        // of this test. Fix it and uncomment the assert below.
        //assertEmpty(mCm.getAllNetworkInfo());

        // Disconnect wifi aware network.
        wifiAware.disconnect();
        callback.expectCallbackLike((info) -> info.state == CallbackState.LOST, TIMEOUT_MS);
        mCm.unregisterNetworkCallback(callback);

        verifyNoNetwork();
        if (broadcastCV.block(10)) {
            fail("expected no broadcast, but got CONNECTIVITY_ACTION broadcast");
        }
    }

    @Test
    public void testDeprecatedAndUnsupportedOperations() throws Exception {
        final int TYPE_NONE = ConnectivityManager.TYPE_NONE;
        assertNull(mCm.getNetworkInfo(TYPE_NONE));
        assertNull(mCm.getNetworkForType(TYPE_NONE));
        assertNull(mCm.getLinkProperties(TYPE_NONE));
        assertFalse(mCm.isNetworkSupported(TYPE_NONE));

        assertException(() -> { mCm.networkCapabilitiesForType(TYPE_NONE); },
                IllegalArgumentException.class);

        Class<UnsupportedOperationException> unsupported = UnsupportedOperationException.class;
        assertException(() -> { mCm.startUsingNetworkFeature(TYPE_WIFI, ""); }, unsupported);
        assertException(() -> { mCm.stopUsingNetworkFeature(TYPE_WIFI, ""); }, unsupported);
        // TODO: let test context have configuration application target sdk version
        // and test that pre-M requesting for TYPE_NONE sends back APN_REQUEST_FAILED
        assertException(() -> { mCm.startUsingNetworkFeature(TYPE_NONE, ""); }, unsupported);
        assertException(() -> { mCm.stopUsingNetworkFeature(TYPE_NONE, ""); }, unsupported);
        assertException(() -> { mCm.requestRouteToHostAddress(TYPE_NONE, null); }, unsupported);
    }

    @Test
    public void testLinkPropertiesEnsuresDirectlyConnectedRoutes() {
        final NetworkRequest networkRequest = new NetworkRequest.Builder()
                .addTransportType(TRANSPORT_WIFI).build();
        final TestNetworkCallback networkCallback = new TestNetworkCallback();
        mCm.registerNetworkCallback(networkRequest, networkCallback);

        LinkProperties lp = new LinkProperties();
        lp.setInterfaceName(WIFI_IFNAME);
        LinkAddress myIpv4Address = new LinkAddress("192.168.12.3/24");
        RouteInfo myIpv4DefaultRoute = new RouteInfo((IpPrefix) null,
                NetworkUtils.numericToInetAddress("192.168.12.1"), lp.getInterfaceName());
        lp.addLinkAddress(myIpv4Address);
        lp.addRoute(myIpv4DefaultRoute);

        // Verify direct routes are added when network agent is first registered in
        // ConnectivityService.
        MockNetworkAgent networkAgent = new MockNetworkAgent(TRANSPORT_WIFI, lp);
        networkAgent.connect(true);
        networkCallback.expectCallback(CallbackState.AVAILABLE, networkAgent);
        networkCallback.expectCallback(CallbackState.NETWORK_CAPABILITIES, networkAgent);
        CallbackInfo cbi = networkCallback.expectCallback(CallbackState.LINK_PROPERTIES,
                networkAgent);
        networkCallback.expectCallback(CallbackState.BLOCKED_STATUS, networkAgent);
        networkCallback.expectCapabilitiesWith(NET_CAPABILITY_VALIDATED, networkAgent);
        networkCallback.assertNoCallback();
        checkDirectlyConnectedRoutes(cbi.arg, Arrays.asList(myIpv4Address),
                Arrays.asList(myIpv4DefaultRoute));
        checkDirectlyConnectedRoutes(mCm.getLinkProperties(networkAgent.getNetwork()),
                Arrays.asList(myIpv4Address), Arrays.asList(myIpv4DefaultRoute));

        // Verify direct routes are added during subsequent link properties updates.
        LinkProperties newLp = new LinkProperties(lp);
        LinkAddress myIpv6Address1 = new LinkAddress("fe80::cafe/64");
        LinkAddress myIpv6Address2 = new LinkAddress("2001:db8::2/64");
        newLp.addLinkAddress(myIpv6Address1);
        newLp.addLinkAddress(myIpv6Address2);
        networkAgent.sendLinkProperties(newLp);
        cbi = networkCallback.expectCallback(CallbackState.LINK_PROPERTIES, networkAgent);
        networkCallback.assertNoCallback();
        checkDirectlyConnectedRoutes(cbi.arg,
                Arrays.asList(myIpv4Address, myIpv6Address1, myIpv6Address2),
                Arrays.asList(myIpv4DefaultRoute));
        mCm.unregisterNetworkCallback(networkCallback);
    }

    @Test
    public void testStatsIfacesChanged() throws Exception {
        mCellNetworkAgent = new MockNetworkAgent(TRANSPORT_CELLULAR);
        mWiFiNetworkAgent = new MockNetworkAgent(TRANSPORT_WIFI);

        Network[] onlyCell = new Network[] {mCellNetworkAgent.getNetwork()};
        Network[] onlyWifi = new Network[] {mWiFiNetworkAgent.getNetwork()};

        LinkProperties cellLp = new LinkProperties();
        cellLp.setInterfaceName(MOBILE_IFNAME);
        LinkProperties wifiLp = new LinkProperties();
        wifiLp.setInterfaceName(WIFI_IFNAME);

        // Simple connection should have updated ifaces
        mCellNetworkAgent.connect(false);
        mCellNetworkAgent.sendLinkProperties(cellLp);
        waitForIdle();
        verify(mStatsService, atLeastOnce())
                .forceUpdateIfaces(
                        eq(onlyCell),
                        eq(new VpnInfo[0]),
                        any(NetworkState[].class),
                        eq(MOBILE_IFNAME));
        reset(mStatsService);

        // Default network switch should update ifaces.
        mWiFiNetworkAgent.connect(false);
        mWiFiNetworkAgent.sendLinkProperties(wifiLp);
        waitForIdle();
        assertEquals(wifiLp, mService.getActiveLinkProperties());
        verify(mStatsService, atLeastOnce())
                .forceUpdateIfaces(
                        eq(onlyWifi),
                        eq(new VpnInfo[0]),
                        any(NetworkState[].class),
                        eq(WIFI_IFNAME));
        reset(mStatsService);

        // Disconnect should update ifaces.
        mWiFiNetworkAgent.disconnect();
        waitForIdle();
        verify(mStatsService, atLeastOnce())
                .forceUpdateIfaces(
                        eq(onlyCell),
                        eq(new VpnInfo[0]),
                        any(NetworkState[].class),
                        eq(MOBILE_IFNAME));
        reset(mStatsService);

        // Metered change should update ifaces
        mCellNetworkAgent.addCapability(NetworkCapabilities.NET_CAPABILITY_NOT_METERED);
        waitForIdle();
        verify(mStatsService, atLeastOnce())
                .forceUpdateIfaces(
                        eq(onlyCell),
                        eq(new VpnInfo[0]),
                        any(NetworkState[].class),
                        eq(MOBILE_IFNAME));
        reset(mStatsService);

        mCellNetworkAgent.removeCapability(NetworkCapabilities.NET_CAPABILITY_NOT_METERED);
        waitForIdle();
        verify(mStatsService, atLeastOnce())
                .forceUpdateIfaces(
                        eq(onlyCell),
                        eq(new VpnInfo[0]),
                        any(NetworkState[].class),
                        eq(MOBILE_IFNAME));
        reset(mStatsService);

        // Captive portal change shouldn't update ifaces
        mCellNetworkAgent.addCapability(NetworkCapabilities.NET_CAPABILITY_CAPTIVE_PORTAL);
        waitForIdle();
        verify(mStatsService, never())
                .forceUpdateIfaces(
                        eq(onlyCell),
                        eq(new VpnInfo[0]),
                        any(NetworkState[].class),
                        eq(MOBILE_IFNAME));
        reset(mStatsService);

        // Roaming change should update ifaces
        mCellNetworkAgent.addCapability(NetworkCapabilities.NET_CAPABILITY_NOT_ROAMING);
        waitForIdle();
        verify(mStatsService, atLeastOnce())
                .forceUpdateIfaces(
                        eq(onlyCell),
                        eq(new VpnInfo[0]),
                        any(NetworkState[].class),
                        eq(MOBILE_IFNAME));
        reset(mStatsService);
    }

    @Test
    public void testBasicDnsConfigurationPushed() throws Exception {
        setPrivateDnsSettings(PRIVATE_DNS_MODE_OPPORTUNISTIC, "ignored.example.com");
        ArgumentCaptor<String[]> tlsServers = ArgumentCaptor.forClass(String[].class);

        // Clear any interactions that occur as a result of CS starting up.
        reset(mMockDnsResolver);

        mCellNetworkAgent = new MockNetworkAgent(TRANSPORT_CELLULAR);
        waitForIdle();
        verify(mMockDnsResolver, never()).setResolverConfiguration(
                anyInt(), eq(EMPTY_STRING_ARRAY), any(), any(), eq(""),
                eq(EMPTY_STRING_ARRAY), eq(EMPTY_STRING_ARRAY));
        verifyNoMoreInteractions(mMockDnsResolver);

        final LinkProperties cellLp = new LinkProperties();
        cellLp.setInterfaceName(MOBILE_IFNAME);
        // Add IPv4 and IPv6 default routes, because DNS-over-TLS code does
        // "is-reachable" testing in order to not program netd with unreachable
        // nameservers that it might try repeated to validate.
        cellLp.addLinkAddress(new LinkAddress("192.0.2.4/24"));
        cellLp.addRoute(new RouteInfo((IpPrefix) null, InetAddress.getByName("192.0.2.4"),
                MOBILE_IFNAME));
        cellLp.addLinkAddress(new LinkAddress("2001:db8:1::1/64"));
        cellLp.addRoute(new RouteInfo((IpPrefix) null, InetAddress.getByName("2001:db8:1::1"),
                MOBILE_IFNAME));
        mCellNetworkAgent.sendLinkProperties(cellLp);
        mCellNetworkAgent.connect(false);
        waitForIdle();
        // CS tells netd about the empty DNS config for this network.
        verify(mMockDnsResolver, atLeastOnce()).setResolverConfiguration(
                anyInt(), eq(EMPTY_STRING_ARRAY), any(), any(), eq(""),
                eq(EMPTY_STRING_ARRAY), eq(EMPTY_STRING_ARRAY));
        reset(mMockDnsResolver);

        cellLp.addDnsServer(InetAddress.getByName("2001:db8::1"));
        mCellNetworkAgent.sendLinkProperties(cellLp);
        waitForIdle();
        verify(mMockDnsResolver, atLeastOnce()).setResolverConfiguration(
                anyInt(), mStringArrayCaptor.capture(), any(), any(),
                eq(""), tlsServers.capture(), eq(EMPTY_STRING_ARRAY));
        assertEquals(1, mStringArrayCaptor.getValue().length);
        assertTrue(ArrayUtils.contains(mStringArrayCaptor.getValue(), "2001:db8::1"));
        // Opportunistic mode.
        assertTrue(ArrayUtils.contains(tlsServers.getValue(), "2001:db8::1"));
        reset(mMockDnsResolver);

        cellLp.addDnsServer(InetAddress.getByName("192.0.2.1"));
        mCellNetworkAgent.sendLinkProperties(cellLp);
        waitForIdle();
        verify(mMockDnsResolver, atLeastOnce()).setResolverConfiguration(
                anyInt(), mStringArrayCaptor.capture(), any(), any(),
                eq(""), tlsServers.capture(), eq(EMPTY_STRING_ARRAY));
        assertEquals(2, mStringArrayCaptor.getValue().length);
        assertTrue(ArrayUtils.containsAll(mStringArrayCaptor.getValue(),
                new String[]{"2001:db8::1", "192.0.2.1"}));
        // Opportunistic mode.
        assertEquals(2, tlsServers.getValue().length);
        assertTrue(ArrayUtils.containsAll(tlsServers.getValue(),
                new String[]{"2001:db8::1", "192.0.2.1"}));
        reset(mMockDnsResolver);

        final String TLS_SPECIFIER = "tls.example.com";
        final String TLS_SERVER6 = "2001:db8:53::53";
        final InetAddress[] TLS_IPS = new InetAddress[]{ InetAddress.getByName(TLS_SERVER6) };
        final String[] TLS_SERVERS = new String[]{ TLS_SERVER6 };
        mCellNetworkAgent.mNmCallbacks.notifyPrivateDnsConfigResolved(
                new PrivateDnsConfig(TLS_SPECIFIER, TLS_IPS).toParcel());

        waitForIdle();
        verify(mMockDnsResolver, atLeastOnce()).setResolverConfiguration(
                anyInt(), mStringArrayCaptor.capture(), any(), any(),
                eq(TLS_SPECIFIER), eq(TLS_SERVERS), eq(EMPTY_STRING_ARRAY));
        assertEquals(2, mStringArrayCaptor.getValue().length);
        assertTrue(ArrayUtils.containsAll(mStringArrayCaptor.getValue(),
                new String[]{"2001:db8::1", "192.0.2.1"}));
        reset(mMockDnsResolver);
    }

    @Test
    public void testPrivateDnsSettingsChange() throws Exception {
        ArgumentCaptor<String[]> tlsServers = ArgumentCaptor.forClass(String[].class);

        // Clear any interactions that occur as a result of CS starting up.
        reset(mMockDnsResolver);

        // The default on Android is opportunistic mode ("Automatic").
        setPrivateDnsSettings(PRIVATE_DNS_MODE_OPPORTUNISTIC, "ignored.example.com");

        final TestNetworkCallback cellNetworkCallback = new TestNetworkCallback();
        final NetworkRequest cellRequest = new NetworkRequest.Builder()
                .addTransportType(TRANSPORT_CELLULAR).build();
        mCm.requestNetwork(cellRequest, cellNetworkCallback);

        mCellNetworkAgent = new MockNetworkAgent(TRANSPORT_CELLULAR);
        waitForIdle();
        // CS tells netd about the empty DNS config for this network.
        verify(mMockDnsResolver, never()).setResolverConfiguration(
                anyInt(), eq(EMPTY_STRING_ARRAY), any(), any(), eq(""),
                eq(EMPTY_STRING_ARRAY), eq(EMPTY_STRING_ARRAY));
        verifyNoMoreInteractions(mMockDnsResolver);

        final LinkProperties cellLp = new LinkProperties();
        cellLp.setInterfaceName(MOBILE_IFNAME);
        // Add IPv4 and IPv6 default routes, because DNS-over-TLS code does
        // "is-reachable" testing in order to not program netd with unreachable
        // nameservers that it might try repeated to validate.
        cellLp.addLinkAddress(new LinkAddress("192.0.2.4/24"));
        cellLp.addRoute(new RouteInfo((IpPrefix) null, InetAddress.getByName("192.0.2.4"),
                MOBILE_IFNAME));
        cellLp.addLinkAddress(new LinkAddress("2001:db8:1::1/64"));
        cellLp.addRoute(new RouteInfo((IpPrefix) null, InetAddress.getByName("2001:db8:1::1"),
                MOBILE_IFNAME));
        cellLp.addDnsServer(InetAddress.getByName("2001:db8::1"));
        cellLp.addDnsServer(InetAddress.getByName("192.0.2.1"));

        mCellNetworkAgent.sendLinkProperties(cellLp);
        mCellNetworkAgent.connect(false);
        waitForIdle();
        verify(mMockDnsResolver, atLeastOnce()).setResolverConfiguration(
                anyInt(), mStringArrayCaptor.capture(), any(), any(),
                eq(""), tlsServers.capture(), eq(EMPTY_STRING_ARRAY));
        assertEquals(2, mStringArrayCaptor.getValue().length);
        assertTrue(ArrayUtils.containsAll(mStringArrayCaptor.getValue(),
                new String[]{"2001:db8::1", "192.0.2.1"}));
        // Opportunistic mode.
        assertEquals(2, tlsServers.getValue().length);
        assertTrue(ArrayUtils.containsAll(tlsServers.getValue(),
                new String[]{"2001:db8::1", "192.0.2.1"}));
        reset(mMockDnsResolver);
        cellNetworkCallback.expectCallback(CallbackState.AVAILABLE, mCellNetworkAgent);
        cellNetworkCallback.expectCallback(CallbackState.NETWORK_CAPABILITIES,
                mCellNetworkAgent);
        CallbackInfo cbi = cellNetworkCallback.expectCallback(
                CallbackState.LINK_PROPERTIES, mCellNetworkAgent);
        cellNetworkCallback.expectCallback(CallbackState.BLOCKED_STATUS, mCellNetworkAgent);
        cellNetworkCallback.assertNoCallback();
        assertFalse(((LinkProperties)cbi.arg).isPrivateDnsActive());
        assertNull(((LinkProperties)cbi.arg).getPrivateDnsServerName());

        setPrivateDnsSettings(PRIVATE_DNS_MODE_OFF, "ignored.example.com");
        verify(mMockDnsResolver, times(1)).setResolverConfiguration(
                anyInt(), mStringArrayCaptor.capture(), any(), any(),
                eq(""), eq(EMPTY_STRING_ARRAY), eq(EMPTY_STRING_ARRAY));
        assertEquals(2, mStringArrayCaptor.getValue().length);
        assertTrue(ArrayUtils.containsAll(mStringArrayCaptor.getValue(),
                new String[]{"2001:db8::1", "192.0.2.1"}));
        reset(mMockDnsResolver);
        cellNetworkCallback.assertNoCallback();

        setPrivateDnsSettings(PRIVATE_DNS_MODE_OPPORTUNISTIC, "ignored.example.com");
        verify(mMockDnsResolver, atLeastOnce()).setResolverConfiguration(
                anyInt(), mStringArrayCaptor.capture(), any(), any(),
                eq(""), tlsServers.capture(), eq(EMPTY_STRING_ARRAY));
        assertEquals(2, mStringArrayCaptor.getValue().length);
        assertTrue(ArrayUtils.containsAll(mStringArrayCaptor.getValue(),
                new String[]{"2001:db8::1", "192.0.2.1"}));
        assertEquals(2, tlsServers.getValue().length);
        assertTrue(ArrayUtils.containsAll(tlsServers.getValue(),
                new String[]{"2001:db8::1", "192.0.2.1"}));
        reset(mMockDnsResolver);
        cellNetworkCallback.assertNoCallback();

        setPrivateDnsSettings(PRIVATE_DNS_MODE_PROVIDER_HOSTNAME, "strict.example.com");
        // Can't test dns configuration for strict mode without properly mocking
        // out the DNS lookups, but can test that LinkProperties is updated.
        cbi = cellNetworkCallback.expectCallback(CallbackState.LINK_PROPERTIES,
                mCellNetworkAgent);
        cellNetworkCallback.assertNoCallback();
        assertTrue(((LinkProperties)cbi.arg).isPrivateDnsActive());
        assertEquals("strict.example.com", ((LinkProperties)cbi.arg).getPrivateDnsServerName());
    }

    @Test
    public void testLinkPropertiesWithPrivateDnsValidationEvents() throws Exception {
        // The default on Android is opportunistic mode ("Automatic").
        setPrivateDnsSettings(PRIVATE_DNS_MODE_OPPORTUNISTIC, "ignored.example.com");

        final TestNetworkCallback cellNetworkCallback = new TestNetworkCallback();
        final NetworkRequest cellRequest = new NetworkRequest.Builder()
                .addTransportType(TRANSPORT_CELLULAR).build();
        mCm.requestNetwork(cellRequest, cellNetworkCallback);

        mCellNetworkAgent = new MockNetworkAgent(TRANSPORT_CELLULAR);
        waitForIdle();
        LinkProperties lp = new LinkProperties();
        mCellNetworkAgent.sendLinkProperties(lp);
        mCellNetworkAgent.connect(false);
        waitForIdle();
        cellNetworkCallback.expectCallback(CallbackState.AVAILABLE, mCellNetworkAgent);
        cellNetworkCallback.expectCallback(CallbackState.NETWORK_CAPABILITIES,
                mCellNetworkAgent);
        CallbackInfo cbi = cellNetworkCallback.expectCallback(
                CallbackState.LINK_PROPERTIES, mCellNetworkAgent);
        cellNetworkCallback.expectCallback(CallbackState.BLOCKED_STATUS, mCellNetworkAgent);
        cellNetworkCallback.assertNoCallback();
        assertFalse(((LinkProperties)cbi.arg).isPrivateDnsActive());
        assertNull(((LinkProperties)cbi.arg).getPrivateDnsServerName());
        Set<InetAddress> dnsServers = new HashSet<>();
        checkDnsServers(cbi.arg, dnsServers);

        // Send a validation event for a server that is not part of the current
        // resolver config. The validation event should be ignored.
        mService.mNetdEventCallback.onPrivateDnsValidationEvent(
                mCellNetworkAgent.getNetwork().netId, "", "145.100.185.18", true);
        cellNetworkCallback.assertNoCallback();

        // Add a dns server to the LinkProperties.
        LinkProperties lp2 = new LinkProperties(lp);
        lp2.addDnsServer(InetAddress.getByName("145.100.185.16"));
        mCellNetworkAgent.sendLinkProperties(lp2);
        cbi = cellNetworkCallback.expectCallback(CallbackState.LINK_PROPERTIES,
                mCellNetworkAgent);
        cellNetworkCallback.assertNoCallback();
        assertFalse(((LinkProperties)cbi.arg).isPrivateDnsActive());
        assertNull(((LinkProperties)cbi.arg).getPrivateDnsServerName());
        dnsServers.add(InetAddress.getByName("145.100.185.16"));
        checkDnsServers(cbi.arg, dnsServers);

        // Send a validation event containing a hostname that is not part of
        // the current resolver config. The validation event should be ignored.
        mService.mNetdEventCallback.onPrivateDnsValidationEvent(
                mCellNetworkAgent.getNetwork().netId, "145.100.185.16", "hostname", true);
        cellNetworkCallback.assertNoCallback();

        // Send a validation event where validation failed.
        mService.mNetdEventCallback.onPrivateDnsValidationEvent(
                mCellNetworkAgent.getNetwork().netId, "145.100.185.16", "", false);
        cellNetworkCallback.assertNoCallback();

        // Send a validation event where validation succeeded for a server in
        // the current resolver config. A LinkProperties callback with updated
        // private dns fields should be sent.
        mService.mNetdEventCallback.onPrivateDnsValidationEvent(
                mCellNetworkAgent.getNetwork().netId, "145.100.185.16", "", true);
        cbi = cellNetworkCallback.expectCallback(CallbackState.LINK_PROPERTIES,
                mCellNetworkAgent);
        cellNetworkCallback.assertNoCallback();
        assertTrue(((LinkProperties)cbi.arg).isPrivateDnsActive());
        assertNull(((LinkProperties)cbi.arg).getPrivateDnsServerName());
        checkDnsServers(cbi.arg, dnsServers);

        // The private dns fields in LinkProperties should be preserved when
        // the network agent sends unrelated changes.
        LinkProperties lp3 = new LinkProperties(lp2);
        lp3.setMtu(1300);
        mCellNetworkAgent.sendLinkProperties(lp3);
        cbi = cellNetworkCallback.expectCallback(CallbackState.LINK_PROPERTIES,
                mCellNetworkAgent);
        cellNetworkCallback.assertNoCallback();
        assertTrue(((LinkProperties)cbi.arg).isPrivateDnsActive());
        assertNull(((LinkProperties)cbi.arg).getPrivateDnsServerName());
        checkDnsServers(cbi.arg, dnsServers);
        assertEquals(1300, ((LinkProperties)cbi.arg).getMtu());

        // Removing the only validated server should affect the private dns
        // fields in LinkProperties.
        LinkProperties lp4 = new LinkProperties(lp3);
        lp4.removeDnsServer(InetAddress.getByName("145.100.185.16"));
        mCellNetworkAgent.sendLinkProperties(lp4);
        cbi = cellNetworkCallback.expectCallback(CallbackState.LINK_PROPERTIES,
                mCellNetworkAgent);
        cellNetworkCallback.assertNoCallback();
        assertFalse(((LinkProperties)cbi.arg).isPrivateDnsActive());
        assertNull(((LinkProperties)cbi.arg).getPrivateDnsServerName());
        dnsServers.remove(InetAddress.getByName("145.100.185.16"));
        checkDnsServers(cbi.arg, dnsServers);
        assertEquals(1300, ((LinkProperties)cbi.arg).getMtu());
    }

    private void checkDirectlyConnectedRoutes(Object callbackObj,
            Collection<LinkAddress> linkAddresses, Collection<RouteInfo> otherRoutes) {
        assertTrue(callbackObj instanceof LinkProperties);
        LinkProperties lp = (LinkProperties) callbackObj;

        Set<RouteInfo> expectedRoutes = new ArraySet<>();
        expectedRoutes.addAll(otherRoutes);
        for (LinkAddress address : linkAddresses) {
            RouteInfo localRoute = new RouteInfo(address, null, lp.getInterfaceName());
            // Duplicates in linkAddresses are considered failures
            assertTrue(expectedRoutes.add(localRoute));
        }
        List<RouteInfo> observedRoutes = lp.getRoutes();
        assertEquals(expectedRoutes.size(), observedRoutes.size());
        assertTrue(observedRoutes.containsAll(expectedRoutes));
    }

    private static void checkDnsServers(Object callbackObj, Set<InetAddress> dnsServers) {
        assertTrue(callbackObj instanceof LinkProperties);
        LinkProperties lp = (LinkProperties) callbackObj;
        assertEquals(dnsServers.size(), lp.getDnsServers().size());
        assertTrue(lp.getDnsServers().containsAll(dnsServers));
    }

    private static <T> void assertEmpty(T[] ts) {
        int length = ts.length;
        assertEquals("expected empty array, but length was " + length, 0, length);
    }

    private static <T> void assertLength(int expected, T[] got) {
        int length = got.length;
        assertEquals(String.format("expected array of length %s, but length was %s for %s",
                expected, length, Arrays.toString(got)), expected, length);
    }

    private static <T> void assertException(Runnable block, Class<T> expected) {
        try {
            block.run();
            fail("Expected exception of type " + expected);
        } catch (Exception got) {
            if (!got.getClass().equals(expected)) {
                fail("Expected exception of type " + expected + " but got " + got);
            }
            return;
        }
    }

    @Test
    public void testVpnNetworkActive() {
        final int uid = Process.myUid();

        final TestNetworkCallback genericNetworkCallback = new TestNetworkCallback();
        final TestNetworkCallback genericNotVpnNetworkCallback = new TestNetworkCallback();
        final TestNetworkCallback wifiNetworkCallback = new TestNetworkCallback();
        final TestNetworkCallback vpnNetworkCallback = new TestNetworkCallback();
        final TestNetworkCallback defaultCallback = new TestNetworkCallback();
        final NetworkRequest genericNotVpnRequest = new NetworkRequest.Builder().build();
        final NetworkRequest genericRequest = new NetworkRequest.Builder()
                .removeCapability(NET_CAPABILITY_NOT_VPN).build();
        final NetworkRequest wifiRequest = new NetworkRequest.Builder()
                .addTransportType(TRANSPORT_WIFI).build();
        final NetworkRequest vpnNetworkRequest = new NetworkRequest.Builder()
                .removeCapability(NET_CAPABILITY_NOT_VPN)
                .addTransportType(TRANSPORT_VPN).build();
        mCm.registerNetworkCallback(genericRequest, genericNetworkCallback);
        mCm.registerNetworkCallback(genericNotVpnRequest, genericNotVpnNetworkCallback);
        mCm.registerNetworkCallback(wifiRequest, wifiNetworkCallback);
        mCm.registerNetworkCallback(vpnNetworkRequest, vpnNetworkCallback);
        mCm.registerDefaultNetworkCallback(defaultCallback);
        defaultCallback.assertNoCallback();

        mWiFiNetworkAgent = new MockNetworkAgent(TRANSPORT_WIFI);
        mWiFiNetworkAgent.connect(false);

        genericNetworkCallback.expectAvailableCallbacksUnvalidated(mWiFiNetworkAgent);
        genericNotVpnNetworkCallback.expectAvailableCallbacksUnvalidated(mWiFiNetworkAgent);
        wifiNetworkCallback.expectAvailableCallbacksUnvalidated(mWiFiNetworkAgent);
        defaultCallback.expectAvailableCallbacksUnvalidated(mWiFiNetworkAgent);
        vpnNetworkCallback.assertNoCallback();
        assertEquals(defaultCallback.getLastAvailableNetwork(), mCm.getActiveNetwork());

        final MockNetworkAgent vpnNetworkAgent = new MockNetworkAgent(TRANSPORT_VPN);
        final ArraySet<UidRange> ranges = new ArraySet<>();
        ranges.add(new UidRange(uid, uid));
        mMockVpn.setNetworkAgent(vpnNetworkAgent);
        mMockVpn.setUids(ranges);
        // VPN networks do not satisfy the default request and are automatically validated
        // by NetworkMonitor
        assertFalse(NetworkMonitorUtils.isValidationRequired(vpnNetworkAgent.mNetworkCapabilities));
        vpnNetworkAgent.setNetworkValid();

        vpnNetworkAgent.connect(false);
        mMockVpn.connect();
        mMockVpn.setUnderlyingNetworks(new Network[0]);

        genericNetworkCallback.expectAvailableCallbacksUnvalidated(vpnNetworkAgent);
        genericNotVpnNetworkCallback.assertNoCallback();
        wifiNetworkCallback.assertNoCallback();
        vpnNetworkCallback.expectAvailableCallbacksUnvalidated(vpnNetworkAgent);
        defaultCallback.expectAvailableCallbacksUnvalidated(vpnNetworkAgent);
        assertEquals(defaultCallback.getLastAvailableNetwork(), mCm.getActiveNetwork());

        genericNetworkCallback.expectCallback(CallbackState.NETWORK_CAPABILITIES, vpnNetworkAgent);
        genericNotVpnNetworkCallback.assertNoCallback();
        vpnNetworkCallback.expectCapabilitiesLike(nc -> null == nc.getUids(), vpnNetworkAgent);
        defaultCallback.expectCallback(CallbackState.NETWORK_CAPABILITIES, vpnNetworkAgent);
        assertEquals(defaultCallback.getLastAvailableNetwork(), mCm.getActiveNetwork());

        ranges.clear();
        vpnNetworkAgent.setUids(ranges);

        genericNetworkCallback.expectCallback(CallbackState.LOST, vpnNetworkAgent);
        genericNotVpnNetworkCallback.assertNoCallback();
        wifiNetworkCallback.assertNoCallback();
        vpnNetworkCallback.expectCallback(CallbackState.LOST, vpnNetworkAgent);

        // TODO : The default network callback should actually get a LOST call here (also see the
        // comment below for AVAILABLE). This is because ConnectivityService does not look at UID
        // ranges at all when determining whether a network should be rematched. In practice, VPNs
        // can't currently update their UIDs without disconnecting, so this does not matter too
        // much, but that is the reason the test here has to check for an update to the
        // capabilities instead of the expected LOST then AVAILABLE.
        defaultCallback.expectCallback(CallbackState.NETWORK_CAPABILITIES, vpnNetworkAgent);

        ranges.add(new UidRange(uid, uid));
        mMockVpn.setUids(ranges);
        vpnNetworkAgent.setUids(ranges);

        genericNetworkCallback.expectAvailableCallbacksValidated(vpnNetworkAgent);
        genericNotVpnNetworkCallback.assertNoCallback();
        wifiNetworkCallback.assertNoCallback();
        vpnNetworkCallback.expectAvailableCallbacksValidated(vpnNetworkAgent);
        // TODO : Here like above, AVAILABLE would be correct, but because this can't actually
        // happen outside of the test, ConnectivityService does not rematch callbacks.
        defaultCallback.expectCallback(CallbackState.NETWORK_CAPABILITIES, vpnNetworkAgent);

        mWiFiNetworkAgent.disconnect();

        genericNetworkCallback.expectCallback(CallbackState.LOST, mWiFiNetworkAgent);
        genericNotVpnNetworkCallback.expectCallback(CallbackState.LOST, mWiFiNetworkAgent);
        wifiNetworkCallback.expectCallback(CallbackState.LOST, mWiFiNetworkAgent);
        vpnNetworkCallback.assertNoCallback();
        defaultCallback.assertNoCallback();

        vpnNetworkAgent.disconnect();

        genericNetworkCallback.expectCallback(CallbackState.LOST, vpnNetworkAgent);
        genericNotVpnNetworkCallback.assertNoCallback();
        wifiNetworkCallback.assertNoCallback();
        vpnNetworkCallback.expectCallback(CallbackState.LOST, vpnNetworkAgent);
        defaultCallback.expectCallback(CallbackState.LOST, vpnNetworkAgent);
        assertEquals(null, mCm.getActiveNetwork());

        mCm.unregisterNetworkCallback(genericNetworkCallback);
        mCm.unregisterNetworkCallback(wifiNetworkCallback);
        mCm.unregisterNetworkCallback(vpnNetworkCallback);
        mCm.unregisterNetworkCallback(defaultCallback);
    }

    @Test
    public void testVpnWithoutInternet() {
        final int uid = Process.myUid();

        final TestNetworkCallback defaultCallback = new TestNetworkCallback();
        mCm.registerDefaultNetworkCallback(defaultCallback);

        mWiFiNetworkAgent = new MockNetworkAgent(TRANSPORT_WIFI);
        mWiFiNetworkAgent.connect(true);

        defaultCallback.expectAvailableThenValidatedCallbacks(mWiFiNetworkAgent);
        assertEquals(defaultCallback.getLastAvailableNetwork(), mCm.getActiveNetwork());

        MockNetworkAgent vpnNetworkAgent = new MockNetworkAgent(TRANSPORT_VPN);
        final ArraySet<UidRange> ranges = new ArraySet<>();
        ranges.add(new UidRange(uid, uid));
        mMockVpn.setNetworkAgent(vpnNetworkAgent);
        mMockVpn.setUids(ranges);
        vpnNetworkAgent.connect(true /* validated */, false /* hasInternet */);
        mMockVpn.connect();

        defaultCallback.assertNoCallback();
        assertEquals(defaultCallback.getLastAvailableNetwork(), mCm.getActiveNetwork());

        vpnNetworkAgent.disconnect();
        defaultCallback.assertNoCallback();

        mCm.unregisterNetworkCallback(defaultCallback);
    }

    @Test
    public void testVpnWithInternet() {
        final int uid = Process.myUid();

        final TestNetworkCallback defaultCallback = new TestNetworkCallback();
        mCm.registerDefaultNetworkCallback(defaultCallback);

        mWiFiNetworkAgent = new MockNetworkAgent(TRANSPORT_WIFI);
        mWiFiNetworkAgent.connect(true);

        defaultCallback.expectAvailableThenValidatedCallbacks(mWiFiNetworkAgent);
        assertEquals(defaultCallback.getLastAvailableNetwork(), mCm.getActiveNetwork());

        MockNetworkAgent vpnNetworkAgent = new MockNetworkAgent(TRANSPORT_VPN);
        final ArraySet<UidRange> ranges = new ArraySet<>();
        ranges.add(new UidRange(uid, uid));
        mMockVpn.setNetworkAgent(vpnNetworkAgent);
        mMockVpn.setUids(ranges);
        vpnNetworkAgent.connect(true /* validated */, true /* hasInternet */);
        mMockVpn.connect();

        defaultCallback.expectAvailableThenValidatedCallbacks(vpnNetworkAgent);
        assertEquals(defaultCallback.getLastAvailableNetwork(), mCm.getActiveNetwork());

        vpnNetworkAgent.disconnect();
        defaultCallback.expectCallback(CallbackState.LOST, vpnNetworkAgent);
        defaultCallback.expectAvailableCallbacksValidated(mWiFiNetworkAgent);

        mCm.unregisterNetworkCallback(defaultCallback);
    }

    @Test
    public void testVpnSetUnderlyingNetworks() {
        final int uid = Process.myUid();

        final TestNetworkCallback vpnNetworkCallback = new TestNetworkCallback();
        final NetworkRequest vpnNetworkRequest = new NetworkRequest.Builder()
                .removeCapability(NET_CAPABILITY_NOT_VPN)
                .addTransportType(TRANSPORT_VPN)
                .build();
        NetworkCapabilities nc;
        mCm.registerNetworkCallback(vpnNetworkRequest, vpnNetworkCallback);
        vpnNetworkCallback.assertNoCallback();

        final MockNetworkAgent vpnNetworkAgent = new MockNetworkAgent(TRANSPORT_VPN);
        final ArraySet<UidRange> ranges = new ArraySet<>();
        ranges.add(new UidRange(uid, uid));
        mMockVpn.setNetworkAgent(vpnNetworkAgent);
        mMockVpn.connect();
        mMockVpn.setUids(ranges);
        vpnNetworkAgent.connect(true /* validated */, false /* hasInternet */);

        vpnNetworkCallback.expectAvailableThenValidatedCallbacks(vpnNetworkAgent);
        nc = mCm.getNetworkCapabilities(vpnNetworkAgent.getNetwork());
        assertTrue(nc.hasTransport(TRANSPORT_VPN));
        assertFalse(nc.hasTransport(TRANSPORT_CELLULAR));
        assertFalse(nc.hasTransport(TRANSPORT_WIFI));
        // For safety reasons a VPN without underlying networks is considered metered.
        assertFalse(nc.hasCapability(NET_CAPABILITY_NOT_METERED));

        // Connect cell and use it as an underlying network.
        mCellNetworkAgent = new MockNetworkAgent(TRANSPORT_CELLULAR);
        mCellNetworkAgent.connect(true);

        mService.setUnderlyingNetworksForVpn(
                new Network[] { mCellNetworkAgent.getNetwork() });

        vpnNetworkCallback.expectCapabilitiesLike((caps) -> caps.hasTransport(TRANSPORT_VPN)
                && caps.hasTransport(TRANSPORT_CELLULAR) && !caps.hasTransport(TRANSPORT_WIFI)
                && !caps.hasCapability(NET_CAPABILITY_NOT_METERED),
                vpnNetworkAgent);

        mWiFiNetworkAgent = new MockNetworkAgent(TRANSPORT_WIFI);
        mWiFiNetworkAgent.addCapability(NET_CAPABILITY_NOT_METERED);
        mWiFiNetworkAgent.connect(true);

        mService.setUnderlyingNetworksForVpn(
                new Network[] { mCellNetworkAgent.getNetwork(), mWiFiNetworkAgent.getNetwork() });

        vpnNetworkCallback.expectCapabilitiesLike((caps) -> caps.hasTransport(TRANSPORT_VPN)
                && caps.hasTransport(TRANSPORT_CELLULAR) && caps.hasTransport(TRANSPORT_WIFI)
                && !caps.hasCapability(NET_CAPABILITY_NOT_METERED),
                vpnNetworkAgent);

        // Don't disconnect, but note the VPN is not using wifi any more.
        mService.setUnderlyingNetworksForVpn(
                new Network[] { mCellNetworkAgent.getNetwork() });

        vpnNetworkCallback.expectCapabilitiesLike((caps) -> caps.hasTransport(TRANSPORT_VPN)
                && caps.hasTransport(TRANSPORT_CELLULAR) && !caps.hasTransport(TRANSPORT_WIFI)
                && !caps.hasCapability(NET_CAPABILITY_NOT_METERED),
                vpnNetworkAgent);

        // Use Wifi but not cell. Note the VPN is now unmetered.
        mService.setUnderlyingNetworksForVpn(
                new Network[] { mWiFiNetworkAgent.getNetwork() });

        vpnNetworkCallback.expectCapabilitiesLike((caps) -> caps.hasTransport(TRANSPORT_VPN)
                && !caps.hasTransport(TRANSPORT_CELLULAR) && caps.hasTransport(TRANSPORT_WIFI)
                && caps.hasCapability(NET_CAPABILITY_NOT_METERED),
                vpnNetworkAgent);

        // Use both again.
        mService.setUnderlyingNetworksForVpn(
                new Network[] { mCellNetworkAgent.getNetwork(), mWiFiNetworkAgent.getNetwork() });

        vpnNetworkCallback.expectCapabilitiesLike((caps) -> caps.hasTransport(TRANSPORT_VPN)
                && caps.hasTransport(TRANSPORT_CELLULAR) && caps.hasTransport(TRANSPORT_WIFI)
                && !caps.hasCapability(NET_CAPABILITY_NOT_METERED),
                vpnNetworkAgent);

        // Disconnect cell. Receive update without even removing the dead network from the
        // underlying networks – it's dead anyway. Not metered any more.
        mCellNetworkAgent.disconnect();
        vpnNetworkCallback.expectCapabilitiesLike((caps) -> caps.hasTransport(TRANSPORT_VPN)
                && !caps.hasTransport(TRANSPORT_CELLULAR) && caps.hasTransport(TRANSPORT_WIFI)
                && caps.hasCapability(NET_CAPABILITY_NOT_METERED),
                vpnNetworkAgent);

        // Disconnect wifi too. No underlying networks means this is now metered.
        mWiFiNetworkAgent.disconnect();
        vpnNetworkCallback.expectCapabilitiesLike((caps) -> caps.hasTransport(TRANSPORT_VPN)
                && !caps.hasTransport(TRANSPORT_CELLULAR) && !caps.hasTransport(TRANSPORT_WIFI)
                && !caps.hasCapability(NET_CAPABILITY_NOT_METERED),
                vpnNetworkAgent);

        mMockVpn.disconnect();
    }

    @Test
    public void testNullUnderlyingNetworks() {
        final int uid = Process.myUid();

        final TestNetworkCallback vpnNetworkCallback = new TestNetworkCallback();
        final NetworkRequest vpnNetworkRequest = new NetworkRequest.Builder()
                .removeCapability(NET_CAPABILITY_NOT_VPN)
                .addTransportType(TRANSPORT_VPN)
                .build();
        NetworkCapabilities nc;
        mCm.registerNetworkCallback(vpnNetworkRequest, vpnNetworkCallback);
        vpnNetworkCallback.assertNoCallback();

        final MockNetworkAgent vpnNetworkAgent = new MockNetworkAgent(TRANSPORT_VPN);
        final ArraySet<UidRange> ranges = new ArraySet<>();
        ranges.add(new UidRange(uid, uid));
        mMockVpn.setNetworkAgent(vpnNetworkAgent);
        mMockVpn.connect();
        mMockVpn.setUids(ranges);
        vpnNetworkAgent.connect(true /* validated */, false /* hasInternet */);

        vpnNetworkCallback.expectAvailableThenValidatedCallbacks(vpnNetworkAgent);
        nc = mCm.getNetworkCapabilities(vpnNetworkAgent.getNetwork());
        assertTrue(nc.hasTransport(TRANSPORT_VPN));
        assertFalse(nc.hasTransport(TRANSPORT_CELLULAR));
        assertFalse(nc.hasTransport(TRANSPORT_WIFI));
        // By default, VPN is set to track default network (i.e. its underlying networks is null).
        // In case of no default network, VPN is considered metered.
        assertFalse(nc.hasCapability(NET_CAPABILITY_NOT_METERED));

        // Connect to Cell; Cell is the default network.
        mCellNetworkAgent = new MockNetworkAgent(TRANSPORT_CELLULAR);
        mCellNetworkAgent.connect(true);

        vpnNetworkCallback.expectCapabilitiesLike((caps) -> caps.hasTransport(TRANSPORT_VPN)
                && caps.hasTransport(TRANSPORT_CELLULAR) && !caps.hasTransport(TRANSPORT_WIFI)
                && !caps.hasCapability(NET_CAPABILITY_NOT_METERED),
                vpnNetworkAgent);

        // Connect to WiFi; WiFi is the new default.
        mWiFiNetworkAgent = new MockNetworkAgent(TRANSPORT_WIFI);
        mWiFiNetworkAgent.addCapability(NET_CAPABILITY_NOT_METERED);
        mWiFiNetworkAgent.connect(true);

        vpnNetworkCallback.expectCapabilitiesLike((caps) -> caps.hasTransport(TRANSPORT_VPN)
                && !caps.hasTransport(TRANSPORT_CELLULAR) && caps.hasTransport(TRANSPORT_WIFI)
                && caps.hasCapability(NET_CAPABILITY_NOT_METERED),
                vpnNetworkAgent);

        // Disconnect Cell. The default network did not change, so there shouldn't be any changes in
        // the capabilities.
        mCellNetworkAgent.disconnect();

        // Disconnect wifi too. Now we have no default network.
        mWiFiNetworkAgent.disconnect();

        vpnNetworkCallback.expectCapabilitiesLike((caps) -> caps.hasTransport(TRANSPORT_VPN)
                && !caps.hasTransport(TRANSPORT_CELLULAR) && !caps.hasTransport(TRANSPORT_WIFI)
                && !caps.hasCapability(NET_CAPABILITY_NOT_METERED),
                vpnNetworkAgent);

        mMockVpn.disconnect();
    }

    @Test
    public void testIsActiveNetworkMeteredOverWifi() {
        // Returns true by default when no network is available.
        assertTrue(mCm.isActiveNetworkMetered());
        mWiFiNetworkAgent = new MockNetworkAgent(TRANSPORT_WIFI);
        mWiFiNetworkAgent.addCapability(NET_CAPABILITY_NOT_METERED);
        mWiFiNetworkAgent.connect(true);
        waitForIdle();

        assertFalse(mCm.isActiveNetworkMetered());
    }

    @Test
    public void testIsActiveNetworkMeteredOverCell() {
        // Returns true by default when no network is available.
        assertTrue(mCm.isActiveNetworkMetered());
        mCellNetworkAgent = new MockNetworkAgent(TRANSPORT_CELLULAR);
        mCellNetworkAgent.removeCapability(NET_CAPABILITY_NOT_METERED);
        mCellNetworkAgent.connect(true);
        waitForIdle();

        assertTrue(mCm.isActiveNetworkMetered());
    }

    @Test
    public void testIsActiveNetworkMeteredOverVpnTrackingPlatformDefault() {
        // Returns true by default when no network is available.
        assertTrue(mCm.isActiveNetworkMetered());
        mCellNetworkAgent = new MockNetworkAgent(TRANSPORT_CELLULAR);
        mCellNetworkAgent.removeCapability(NET_CAPABILITY_NOT_METERED);
        mCellNetworkAgent.connect(true);
        waitForIdle();
        assertTrue(mCm.isActiveNetworkMetered());

        // Connect VPN network. By default it is using current default network (Cell).
        MockNetworkAgent vpnNetworkAgent = new MockNetworkAgent(TRANSPORT_VPN);
        final ArraySet<UidRange> ranges = new ArraySet<>();
        final int uid = Process.myUid();
        ranges.add(new UidRange(uid, uid));
        mMockVpn.setNetworkAgent(vpnNetworkAgent);
        mMockVpn.setUids(ranges);
        vpnNetworkAgent.connect(true);
        mMockVpn.connect();
        waitForIdle();
        // Ensure VPN is now the active network.
        assertEquals(vpnNetworkAgent.getNetwork(), mCm.getActiveNetwork());

        // Expect VPN to be metered.
        assertTrue(mCm.isActiveNetworkMetered());

        // Connect WiFi.
        mWiFiNetworkAgent = new MockNetworkAgent(TRANSPORT_WIFI);
        mWiFiNetworkAgent.addCapability(NET_CAPABILITY_NOT_METERED);
        mWiFiNetworkAgent.connect(true);
        waitForIdle();
        // VPN should still be the active network.
        assertEquals(vpnNetworkAgent.getNetwork(), mCm.getActiveNetwork());

        // Expect VPN to be unmetered as it should now be using WiFi (new default).
        assertFalse(mCm.isActiveNetworkMetered());

        // Disconnecting Cell should not affect VPN's meteredness.
        mCellNetworkAgent.disconnect();
        waitForIdle();

        assertFalse(mCm.isActiveNetworkMetered());

        // Disconnect WiFi; Now there is no platform default network.
        mWiFiNetworkAgent.disconnect();
        waitForIdle();

        // VPN without any underlying networks is treated as metered.
        assertTrue(mCm.isActiveNetworkMetered());

        vpnNetworkAgent.disconnect();
        mMockVpn.disconnect();
    }

   @Test
   public void testIsActiveNetworkMeteredOverVpnSpecifyingUnderlyingNetworks() {
        // Returns true by default when no network is available.
        assertTrue(mCm.isActiveNetworkMetered());
        mCellNetworkAgent = new MockNetworkAgent(TRANSPORT_CELLULAR);
        mCellNetworkAgent.removeCapability(NET_CAPABILITY_NOT_METERED);
        mCellNetworkAgent.connect(true);
        waitForIdle();
        assertTrue(mCm.isActiveNetworkMetered());

        mWiFiNetworkAgent = new MockNetworkAgent(TRANSPORT_WIFI);
        mWiFiNetworkAgent.addCapability(NET_CAPABILITY_NOT_METERED);
        mWiFiNetworkAgent.connect(true);
        waitForIdle();
        assertFalse(mCm.isActiveNetworkMetered());

        // Connect VPN network.
        MockNetworkAgent vpnNetworkAgent = new MockNetworkAgent(TRANSPORT_VPN);
        final ArraySet<UidRange> ranges = new ArraySet<>();
        final int uid = Process.myUid();
        ranges.add(new UidRange(uid, uid));
        mMockVpn.setNetworkAgent(vpnNetworkAgent);
        mMockVpn.setUids(ranges);
        vpnNetworkAgent.connect(true);
        mMockVpn.connect();
        waitForIdle();
        // Ensure VPN is now the active network.
        assertEquals(vpnNetworkAgent.getNetwork(), mCm.getActiveNetwork());
        // VPN is using Cell
        mService.setUnderlyingNetworksForVpn(
                new Network[] { mCellNetworkAgent.getNetwork() });
        waitForIdle();

        // Expect VPN to be metered.
        assertTrue(mCm.isActiveNetworkMetered());

        // VPN is now using WiFi
        mService.setUnderlyingNetworksForVpn(
                new Network[] { mWiFiNetworkAgent.getNetwork() });
        waitForIdle();

        // Expect VPN to be unmetered
        assertFalse(mCm.isActiveNetworkMetered());

        // VPN is using Cell | WiFi.
        mService.setUnderlyingNetworksForVpn(
                new Network[] { mCellNetworkAgent.getNetwork(), mWiFiNetworkAgent.getNetwork() });
        waitForIdle();

        // Expect VPN to be metered.
        assertTrue(mCm.isActiveNetworkMetered());

        // VPN is using WiFi | Cell.
        mService.setUnderlyingNetworksForVpn(
                new Network[] { mWiFiNetworkAgent.getNetwork(), mCellNetworkAgent.getNetwork() });
        waitForIdle();

        // Order should not matter and VPN should still be metered.
        assertTrue(mCm.isActiveNetworkMetered());

        // VPN is not using any underlying networks.
        mService.setUnderlyingNetworksForVpn(new Network[0]);
        waitForIdle();

        // VPN without underlying networks is treated as metered.
        assertTrue(mCm.isActiveNetworkMetered());

        vpnNetworkAgent.disconnect();
        mMockVpn.disconnect();
    }

    @Test
    public void testIsActiveNetworkMeteredOverAlwaysMeteredVpn() {
        // Returns true by default when no network is available.
        assertTrue(mCm.isActiveNetworkMetered());
        mWiFiNetworkAgent = new MockNetworkAgent(TRANSPORT_WIFI);
        mWiFiNetworkAgent.addCapability(NET_CAPABILITY_NOT_METERED);
        mWiFiNetworkAgent.connect(true);
        waitForIdle();
        assertFalse(mCm.isActiveNetworkMetered());

        // Connect VPN network.
        MockNetworkAgent vpnNetworkAgent = new MockNetworkAgent(TRANSPORT_VPN);
        final ArraySet<UidRange> ranges = new ArraySet<>();
        final int uid = Process.myUid();
        ranges.add(new UidRange(uid, uid));
        mMockVpn.setNetworkAgent(vpnNetworkAgent);
        mMockVpn.setUids(ranges);
        vpnNetworkAgent.connect(true);
        mMockVpn.connectAsAlwaysMetered();
        waitForIdle();
        assertEquals(vpnNetworkAgent.getNetwork(), mCm.getActiveNetwork());

        // VPN is tracking current platform default (WiFi).
        mService.setUnderlyingNetworksForVpn(null);
        waitForIdle();

        // Despite VPN using WiFi (which is unmetered), VPN itself is marked as always metered.
        assertTrue(mCm.isActiveNetworkMetered());

        // VPN explicitly declares WiFi as its underlying network.
        mService.setUnderlyingNetworksForVpn(
                new Network[] { mWiFiNetworkAgent.getNetwork() });
        waitForIdle();

        // Doesn't really matter whether VPN declares its underlying networks explicitly.
        assertTrue(mCm.isActiveNetworkMetered());

        // With WiFi lost, VPN is basically without any underlying networks. And in that case it is
        // anyways suppose to be metered.
        mWiFiNetworkAgent.disconnect();
        waitForIdle();

        assertTrue(mCm.isActiveNetworkMetered());

        vpnNetworkAgent.disconnect();
    }

    @Test
    public void testNetworkBlockedStatus() {
        final TestNetworkCallback cellNetworkCallback = new TestNetworkCallback();
        final NetworkRequest cellRequest = new NetworkRequest.Builder()
                .addTransportType(TRANSPORT_CELLULAR)
                .build();
        mCm.registerNetworkCallback(cellRequest, cellNetworkCallback);

        mCellNetworkAgent = new MockNetworkAgent(TRANSPORT_CELLULAR);
        mCellNetworkAgent.connect(true);
        cellNetworkCallback.expectAvailableThenValidatedCallbacks(mCellNetworkAgent);

        mService.setUidRulesChanged(RULE_REJECT_ALL);
        cellNetworkCallback.expectBlockedStatusCallback(true, mCellNetworkAgent);

        // ConnectivityService should cache it not to invoke the callback again.
        mService.setUidRulesChanged(RULE_REJECT_METERED);
        cellNetworkCallback.assertNoCallback();

        mService.setUidRulesChanged(RULE_NONE);
        cellNetworkCallback.expectBlockedStatusCallback(false, mCellNetworkAgent);

        mService.setUidRulesChanged(RULE_REJECT_METERED);
        cellNetworkCallback.expectBlockedStatusCallback(true, mCellNetworkAgent);

        // Restrict the network based on UID rule and NOT_METERED capability change.
        mCellNetworkAgent.addCapability(NET_CAPABILITY_NOT_METERED);
        cellNetworkCallback.expectCapabilitiesWith(NET_CAPABILITY_NOT_METERED, mCellNetworkAgent);
        cellNetworkCallback.expectBlockedStatusCallback(false, mCellNetworkAgent);
        mCellNetworkAgent.removeCapability(NET_CAPABILITY_NOT_METERED);
        cellNetworkCallback.expectCapabilitiesWithout(NET_CAPABILITY_NOT_METERED,
                mCellNetworkAgent);
        cellNetworkCallback.expectBlockedStatusCallback(true, mCellNetworkAgent);
        mService.setUidRulesChanged(RULE_ALLOW_METERED);
        cellNetworkCallback.expectBlockedStatusCallback(false, mCellNetworkAgent);

        mService.setUidRulesChanged(RULE_NONE);
        cellNetworkCallback.assertNoCallback();

        // Restrict the network based on BackgroundRestricted.
        mService.setRestrictBackgroundChanged(true);
        cellNetworkCallback.expectBlockedStatusCallback(true, mCellNetworkAgent);
        mService.setRestrictBackgroundChanged(true);
        cellNetworkCallback.assertNoCallback();
        mService.setRestrictBackgroundChanged(false);
        cellNetworkCallback.expectBlockedStatusCallback(false, mCellNetworkAgent);
        cellNetworkCallback.assertNoCallback();

        mCm.unregisterNetworkCallback(cellNetworkCallback);
    }

    @Test
    public void testNetworkBlockedStatusBeforeAndAfterConnect() {
        final TestNetworkCallback defaultCallback = new TestNetworkCallback();
        mCm.registerDefaultNetworkCallback(defaultCallback);

        // No Networkcallbacks invoked before any network is active.
        mService.setUidRulesChanged(RULE_REJECT_ALL);
        mService.setUidRulesChanged(RULE_NONE);
        mService.setUidRulesChanged(RULE_REJECT_METERED);
        defaultCallback.assertNoCallback();

        mCellNetworkAgent = new MockNetworkAgent(TRANSPORT_CELLULAR);
        mCellNetworkAgent.connect(true);
        defaultCallback.expectAvailableCallbacksUnvalidatedAndBlocked(mCellNetworkAgent);
        defaultCallback.expectCapabilitiesWith(NET_CAPABILITY_VALIDATED, mCellNetworkAgent);

        // Allow to use the network after switching to NOT_METERED network.
        mWiFiNetworkAgent = new MockNetworkAgent(TRANSPORT_WIFI);
        mWiFiNetworkAgent.addCapability(NET_CAPABILITY_NOT_METERED);
        mWiFiNetworkAgent.connect(true);
        defaultCallback.expectAvailableDoubleValidatedCallbacks(mWiFiNetworkAgent);

        // Switch to METERED network. Restrict the use of the network.
        mWiFiNetworkAgent.disconnect();
        defaultCallback.expectCallback(CallbackState.LOST, mWiFiNetworkAgent);
        defaultCallback.expectAvailableCallbacksValidatedAndBlocked(mCellNetworkAgent);

        // Network becomes NOT_METERED.
        mCellNetworkAgent.addCapability(NET_CAPABILITY_NOT_METERED);
        defaultCallback.expectCapabilitiesWith(NET_CAPABILITY_NOT_METERED, mCellNetworkAgent);
        defaultCallback.expectBlockedStatusCallback(false, mCellNetworkAgent);

        // Verify there's no Networkcallbacks invoked after data saver on/off.
        mService.setRestrictBackgroundChanged(true);
        mService.setRestrictBackgroundChanged(false);
        defaultCallback.assertNoCallback();

        mCellNetworkAgent.disconnect();
        defaultCallback.expectCallback(CallbackState.LOST, mCellNetworkAgent);
        defaultCallback.assertNoCallback();

        mCm.unregisterNetworkCallback(defaultCallback);
    }

    /**
     * Make simulated InterfaceConfig for Nat464Xlat to query clat lower layer info.
     */
    private InterfaceConfiguration getClatInterfaceConfig(LinkAddress la) {
        InterfaceConfiguration cfg = new InterfaceConfiguration();
        cfg.setHardwareAddress("11:22:33:44:55:66");
        cfg.setLinkAddress(la);
        return cfg;
    }

    /**
     * Make expected stack link properties, copied from Nat464Xlat.
     */
    private LinkProperties makeClatLinkProperties(LinkAddress la) {
        LinkAddress clatAddress = la;
        LinkProperties stacked = new LinkProperties();
        stacked.setInterfaceName(CLAT_PREFIX + MOBILE_IFNAME);
        RouteInfo ipv4Default = new RouteInfo(
                new LinkAddress(Inet4Address.ANY, 0),
                clatAddress.getAddress(), CLAT_PREFIX + MOBILE_IFNAME);
        stacked.addRoute(ipv4Default);
        stacked.addLinkAddress(clatAddress);
        return stacked;
    }

    @Test
    public void testStackedLinkProperties() throws UnknownHostException, RemoteException {
        final LinkAddress myIpv4 = new LinkAddress("1.2.3.4/24");
        final LinkAddress myIpv6 = new LinkAddress("2001:db8:1::1/64");
        final String kNat64PrefixString = "2001:db8:64:64:64:64::";
        final IpPrefix kNat64Prefix = new IpPrefix(InetAddress.getByName(kNat64PrefixString), 96);

        final NetworkRequest networkRequest = new NetworkRequest.Builder()
                .addTransportType(TRANSPORT_CELLULAR)
                .addCapability(NET_CAPABILITY_INTERNET)
                .build();
        final TestNetworkCallback networkCallback = new TestNetworkCallback();
        mCm.registerNetworkCallback(networkRequest, networkCallback);

        // Prepare ipv6 only link properties.
        mCellNetworkAgent = new MockNetworkAgent(TRANSPORT_CELLULAR);
        final int cellNetId = mCellNetworkAgent.getNetwork().netId;
        final LinkProperties cellLp = new LinkProperties();
        cellLp.setInterfaceName(MOBILE_IFNAME);
        cellLp.addLinkAddress(myIpv6);
        cellLp.addRoute(new RouteInfo((IpPrefix) null, myIpv6.getAddress(), MOBILE_IFNAME));
        cellLp.addRoute(new RouteInfo(myIpv6, null, MOBILE_IFNAME));
        reset(mNetworkManagementService);
        reset(mMockDnsResolver);
        when(mNetworkManagementService.getInterfaceConfig(CLAT_PREFIX + MOBILE_IFNAME))
                .thenReturn(getClatInterfaceConfig(myIpv4));

        // Connect with ipv6 link properties. Expect prefix discovery to be started.
        mCellNetworkAgent.sendLinkProperties(cellLp);
        mCellNetworkAgent.connect(true);
        networkCallback.expectAvailableThenValidatedCallbacks(mCellNetworkAgent);
        verify(mMockDnsResolver, times(1)).startPrefix64Discovery(cellNetId);

        // Switching default network updates TCP buffer sizes.
        verifyTcpBufferSizeChange(ConnectivityService.DEFAULT_TCP_BUFFER_SIZES);

        // Add an IPv4 address. Expect prefix discovery to be stopped. Netd doesn't tell us that
        // the NAT64 prefix was removed because one was never discovered.
        cellLp.addLinkAddress(myIpv4);
        mCellNetworkAgent.sendLinkProperties(cellLp);
        networkCallback.expectCallback(CallbackState.LINK_PROPERTIES, mCellNetworkAgent);
        verify(mMockDnsResolver, times(1)).stopPrefix64Discovery(cellNetId);
        verify(mMockDnsResolver, atLeastOnce()).setResolverConfiguration(
                eq(cellNetId), eq(EMPTY_STRING_ARRAY), any(), any(),
                eq(""), eq(EMPTY_STRING_ARRAY), eq(EMPTY_STRING_ARRAY));

        verifyNoMoreInteractions(mMockNetd);
        verifyNoMoreInteractions(mMockDnsResolver);
        reset(mMockNetd);
        reset(mMockDnsResolver);

        // Remove IPv4 address. Expect prefix discovery to be started again.
        cellLp.removeLinkAddress(myIpv4);
        cellLp.removeRoute(new RouteInfo(myIpv4, null, MOBILE_IFNAME));
        mCellNetworkAgent.sendLinkProperties(cellLp);
        networkCallback.expectCallback(CallbackState.LINK_PROPERTIES, mCellNetworkAgent);
        verify(mMockDnsResolver, times(1)).startPrefix64Discovery(cellNetId);

        // When NAT64 prefix discovery succeeds, LinkProperties are updated and clatd is started.
        Nat464Xlat clat = mService.getNat464Xlat(mCellNetworkAgent);
        assertNull(mCm.getLinkProperties(mCellNetworkAgent.getNetwork()).getNat64Prefix());
        mService.mNetdEventCallback.onNat64PrefixEvent(cellNetId, true /* added */,
                kNat64PrefixString, 96);
        LinkProperties lpBeforeClat = (LinkProperties) networkCallback.expectCallback(
                CallbackState.LINK_PROPERTIES, mCellNetworkAgent).arg;
        assertEquals(0, lpBeforeClat.getStackedLinks().size());
        assertEquals(kNat64Prefix, lpBeforeClat.getNat64Prefix());
        verify(mMockNetd, times(1)).clatdStart(MOBILE_IFNAME, kNat64Prefix.toString());

        // Clat iface comes up. Expect stacked link to be added.
        clat.interfaceLinkStateChanged(CLAT_PREFIX + MOBILE_IFNAME, true);
        networkCallback.expectCallback(CallbackState.LINK_PROPERTIES, mCellNetworkAgent);
        List<LinkProperties> stackedLps = mCm.getLinkProperties(mCellNetworkAgent.getNetwork())
                .getStackedLinks();
        assertEquals(makeClatLinkProperties(myIpv4), stackedLps.get(0));

        // Change trivial linkproperties and see if stacked link is preserved.
        cellLp.addDnsServer(InetAddress.getByName("8.8.8.8"));
        mCellNetworkAgent.sendLinkProperties(cellLp);
        networkCallback.expectCallback(CallbackState.LINK_PROPERTIES, mCellNetworkAgent);

        List<LinkProperties> stackedLpsAfterChange =
                mCm.getLinkProperties(mCellNetworkAgent.getNetwork()).getStackedLinks();
        assertNotEquals(stackedLpsAfterChange, Collections.EMPTY_LIST);
        assertEquals(makeClatLinkProperties(myIpv4), stackedLpsAfterChange.get(0));

        verify(mMockDnsResolver, times(1)).setResolverConfiguration(
                eq(cellNetId), mStringArrayCaptor.capture(), any(), any(),
                eq(""), eq(EMPTY_STRING_ARRAY), eq(EMPTY_STRING_ARRAY));
        assertEquals(1, mStringArrayCaptor.getValue().length);
        assertTrue(ArrayUtils.contains(mStringArrayCaptor.getValue(), "8.8.8.8"));

        // Add ipv4 address, expect that clatd and prefix discovery are stopped and stacked
        // linkproperties are cleaned up.
        cellLp.addLinkAddress(myIpv4);
        cellLp.addRoute(new RouteInfo(myIpv4, null, MOBILE_IFNAME));
        mCellNetworkAgent.sendLinkProperties(cellLp);
        networkCallback.expectCallback(CallbackState.LINK_PROPERTIES, mCellNetworkAgent);
        verify(mMockNetd, times(1)).clatdStop(MOBILE_IFNAME);
        verify(mMockDnsResolver, times(1)).stopPrefix64Discovery(cellNetId);

        // As soon as stop is called, the linkproperties lose the stacked interface.
        networkCallback.expectCallback(CallbackState.LINK_PROPERTIES, mCellNetworkAgent);
        LinkProperties actualLpAfterIpv4 = mCm.getLinkProperties(mCellNetworkAgent.getNetwork());
        LinkProperties expected = new LinkProperties(cellLp);
        expected.setNat64Prefix(kNat64Prefix);
        assertEquals(expected, actualLpAfterIpv4);
        assertEquals(0, actualLpAfterIpv4.getStackedLinks().size());

        // The interface removed callback happens but has no effect after stop is called.
        clat.interfaceRemoved(CLAT_PREFIX + MOBILE_IFNAME);
        networkCallback.assertNoCallback();

        verifyNoMoreInteractions(mMockNetd);
        verifyNoMoreInteractions(mMockDnsResolver);
        reset(mMockNetd);
        reset(mMockDnsResolver);

        // Stopping prefix discovery causes netd to tell us that the NAT64 prefix is gone.
        mService.mNetdEventCallback.onNat64PrefixEvent(cellNetId, false /* added */,
                kNat64PrefixString, 96);
        networkCallback.expectLinkPropertiesLike((lp) -> lp.getNat64Prefix() == null,
                mCellNetworkAgent);

        // Remove IPv4 address and expect prefix discovery and clatd to be started again.
        cellLp.removeLinkAddress(myIpv4);
        cellLp.removeRoute(new RouteInfo(myIpv4, null, MOBILE_IFNAME));
        cellLp.removeDnsServer(InetAddress.getByName("8.8.8.8"));
        mCellNetworkAgent.sendLinkProperties(cellLp);
        networkCallback.expectCallback(CallbackState.LINK_PROPERTIES, mCellNetworkAgent);
        verify(mMockDnsResolver, times(1)).startPrefix64Discovery(cellNetId);
        mService.mNetdEventCallback.onNat64PrefixEvent(cellNetId, true /* added */,
                kNat64PrefixString, 96);
        networkCallback.expectCallback(CallbackState.LINK_PROPERTIES, mCellNetworkAgent);
        verify(mMockNetd, times(1)).clatdStart(MOBILE_IFNAME, kNat64Prefix.toString());


        // Clat iface comes up. Expect stacked link to be added.
        clat.interfaceLinkStateChanged(CLAT_PREFIX + MOBILE_IFNAME, true);
        networkCallback.expectLinkPropertiesLike(
                (lp) -> lp.getStackedLinks().size() == 1 && lp.getNat64Prefix() != null,
                mCellNetworkAgent);

        // NAT64 prefix is removed. Expect that clat is stopped.
        mService.mNetdEventCallback.onNat64PrefixEvent(cellNetId, false /* added */,
                kNat64PrefixString, 96);
        networkCallback.expectLinkPropertiesLike(
                (lp) -> lp.getStackedLinks().size() == 0 && lp.getNat64Prefix() == null,
                mCellNetworkAgent);
        verify(mMockNetd, times(1)).clatdStop(MOBILE_IFNAME);
        networkCallback.expectLinkPropertiesLike((lp) -> lp.getStackedLinks().size() == 0,
                mCellNetworkAgent);

        // Clean up.
        mCellNetworkAgent.disconnect();
        networkCallback.expectCallback(CallbackState.LOST, mCellNetworkAgent);
        networkCallback.assertNoCallback();
        mCm.unregisterNetworkCallback(networkCallback);
    }

    @Test
    public void testDataActivityTracking() throws RemoteException {
        final TestNetworkCallback networkCallback = new TestNetworkCallback();
        final NetworkRequest networkRequest = new NetworkRequest.Builder()
                .addCapability(NET_CAPABILITY_INTERNET)
                .build();
        mCm.registerNetworkCallback(networkRequest, networkCallback);

        mCellNetworkAgent = new MockNetworkAgent(TRANSPORT_CELLULAR);
        final LinkProperties cellLp = new LinkProperties();
        cellLp.setInterfaceName(MOBILE_IFNAME);
        mCellNetworkAgent.sendLinkProperties(cellLp);
        reset(mNetworkManagementService);
        mCellNetworkAgent.connect(true);
        networkCallback.expectAvailableThenValidatedCallbacks(mCellNetworkAgent);
        verify(mNetworkManagementService, times(1)).addIdleTimer(eq(MOBILE_IFNAME), anyInt(),
                eq(ConnectivityManager.TYPE_MOBILE));

        mWiFiNetworkAgent = new MockNetworkAgent(TRANSPORT_WIFI);
        final LinkProperties wifiLp = new LinkProperties();
        wifiLp.setInterfaceName(WIFI_IFNAME);
        mWiFiNetworkAgent.sendLinkProperties(wifiLp);

        // Network switch
        reset(mNetworkManagementService);
        mWiFiNetworkAgent.connect(true);
        networkCallback.expectAvailableCallbacksUnvalidated(mWiFiNetworkAgent);
        networkCallback.expectCallback(CallbackState.LOSING, mCellNetworkAgent);
        networkCallback.expectCapabilitiesWith(NET_CAPABILITY_VALIDATED, mWiFiNetworkAgent);
        verify(mNetworkManagementService, times(1)).addIdleTimer(eq(WIFI_IFNAME), anyInt(),
                eq(ConnectivityManager.TYPE_WIFI));
        verify(mNetworkManagementService, times(1)).removeIdleTimer(eq(MOBILE_IFNAME));

        // Disconnect wifi and switch back to cell
        reset(mNetworkManagementService);
        mWiFiNetworkAgent.disconnect();
        networkCallback.expectCallback(CallbackState.LOST, mWiFiNetworkAgent);
        assertNoCallbacks(networkCallback);
        verify(mNetworkManagementService, times(1)).removeIdleTimer(eq(WIFI_IFNAME));
        verify(mNetworkManagementService, times(1)).addIdleTimer(eq(MOBILE_IFNAME), anyInt(),
                eq(ConnectivityManager.TYPE_MOBILE));

        // reconnect wifi
        mWiFiNetworkAgent = new MockNetworkAgent(TRANSPORT_WIFI);
        wifiLp.setInterfaceName(WIFI_IFNAME);
        mWiFiNetworkAgent.sendLinkProperties(wifiLp);
        mWiFiNetworkAgent.connect(true);
        networkCallback.expectAvailableCallbacksUnvalidated(mWiFiNetworkAgent);
        networkCallback.expectCallback(CallbackState.LOSING, mCellNetworkAgent);
        networkCallback.expectCapabilitiesWith(NET_CAPABILITY_VALIDATED, mWiFiNetworkAgent);

        // Disconnect cell
        reset(mNetworkManagementService);
        reset(mMockNetd);
        mCellNetworkAgent.disconnect();
        networkCallback.expectCallback(CallbackState.LOST, mCellNetworkAgent);
        // LOST callback is triggered earlier than removing idle timer. Broadcast should also be
        // sent as network being switched. Ensure rule removal for cell will not be triggered
        // unexpectedly before network being removed.
        waitForIdle();
        verify(mNetworkManagementService, times(0)).removeIdleTimer(eq(MOBILE_IFNAME));
        verify(mMockNetd, times(1)).networkDestroy(eq(mCellNetworkAgent.getNetwork().netId));
        verify(mMockDnsResolver, times(1))
                .clearResolverConfiguration(eq(mCellNetworkAgent.getNetwork().netId));

        // Disconnect wifi
        ConditionVariable cv = waitForConnectivityBroadcasts(1);
        reset(mNetworkManagementService);
        mWiFiNetworkAgent.disconnect();
        waitFor(cv);
        verify(mNetworkManagementService, times(1)).removeIdleTimer(eq(WIFI_IFNAME));

        // Clean up
        mCm.unregisterNetworkCallback(networkCallback);
    }

    private void verifyTcpBufferSizeChange(String tcpBufferSizes) {
        String[] values = tcpBufferSizes.split(",");
        String rmemValues = String.join(" ", values[0], values[1], values[2]);
        String wmemValues = String.join(" ", values[3], values[4], values[5]);
        waitForIdle();
        try {
            verify(mMockNetd, atLeastOnce()).setTcpRWmemorySize(rmemValues, wmemValues);
        } catch (RemoteException e) {
            fail("mMockNetd should never throw RemoteException");
        }
        reset(mMockNetd);
    }

    @Test
    public void testTcpBufferReset() {
        final String testTcpBufferSizes = "1,2,3,4,5,6";

        mCellNetworkAgent = new MockNetworkAgent(TRANSPORT_CELLULAR);
        reset(mMockNetd);
        // Switching default network updates TCP buffer sizes.
        mCellNetworkAgent.connect(false);
        verifyTcpBufferSizeChange(ConnectivityService.DEFAULT_TCP_BUFFER_SIZES);

        // Change link Properties should have updated tcp buffer size.
        LinkProperties lp = new LinkProperties();
        lp.setTcpBufferSizes(testTcpBufferSizes);
        mCellNetworkAgent.sendLinkProperties(lp);
        verifyTcpBufferSizeChange(testTcpBufferSizes);
    }

    @Test
    public void testGetGlobalProxyForNetwork() {
        final ProxyInfo testProxyInfo = ProxyInfo.buildDirectProxy("test", 8888);
        mWiFiNetworkAgent = new MockNetworkAgent(TRANSPORT_WIFI);
        final Network wifiNetwork = mWiFiNetworkAgent.getNetwork();
        when(mService.mProxyTracker.getGlobalProxy()).thenReturn(testProxyInfo);
        assertEquals(testProxyInfo, mService.getProxyForNetwork(wifiNetwork));
    }

    @Test
    public void testGetProxyForActiveNetwork() {
        final ProxyInfo testProxyInfo = ProxyInfo.buildDirectProxy("test", 8888);
        mWiFiNetworkAgent = new MockNetworkAgent(TRANSPORT_WIFI);
        mWiFiNetworkAgent.connect(true);
        waitForIdle();
        assertNull(mService.getProxyForNetwork(null));

        final LinkProperties testLinkProperties = new LinkProperties();
        testLinkProperties.setHttpProxy(testProxyInfo);

        mWiFiNetworkAgent.sendLinkProperties(testLinkProperties);
        waitForIdle();

        assertEquals(testProxyInfo, mService.getProxyForNetwork(null));
    }

    @Test
    public void testGetProxyForVPN() {
        final ProxyInfo testProxyInfo = ProxyInfo.buildDirectProxy("test", 8888);

        // Set up a WiFi network with no proxy
        mWiFiNetworkAgent = new MockNetworkAgent(TRANSPORT_WIFI);
        mWiFiNetworkAgent.connect(true);
        waitForIdle();
        assertNull(mService.getProxyForNetwork(null));

        // Set up a VPN network with a proxy
        final int uid = Process.myUid();
        final MockNetworkAgent vpnNetworkAgent = new MockNetworkAgent(TRANSPORT_VPN);
        final ArraySet<UidRange> ranges = new ArraySet<>();
        ranges.add(new UidRange(uid, uid));
        mMockVpn.setUids(ranges);
        LinkProperties testLinkProperties = new LinkProperties();
        testLinkProperties.setHttpProxy(testProxyInfo);
        vpnNetworkAgent.sendLinkProperties(testLinkProperties);
        waitForIdle();

        // Connect to VPN with proxy
        mMockVpn.setNetworkAgent(vpnNetworkAgent);
        vpnNetworkAgent.connect(true);
        mMockVpn.connect();
        waitForIdle();

        // Test that the VPN network returns a proxy, and the WiFi does not.
        assertEquals(testProxyInfo, mService.getProxyForNetwork(vpnNetworkAgent.getNetwork()));
        assertEquals(testProxyInfo, mService.getProxyForNetwork(null));
        assertNull(mService.getProxyForNetwork(mWiFiNetworkAgent.getNetwork()));

        // Test that the VPN network returns no proxy when it is set to null.
        testLinkProperties.setHttpProxy(null);
        vpnNetworkAgent.sendLinkProperties(testLinkProperties);
        waitForIdle();
        assertNull(mService.getProxyForNetwork(vpnNetworkAgent.getNetwork()));
        assertNull(mService.getProxyForNetwork(null));

        // Set WiFi proxy and check that the vpn proxy is still null.
        testLinkProperties.setHttpProxy(testProxyInfo);
        mWiFiNetworkAgent.sendLinkProperties(testLinkProperties);
        waitForIdle();
        assertNull(mService.getProxyForNetwork(null));

        // Disconnect from VPN and check that the active network, which is now the WiFi, has the
        // correct proxy setting.
        vpnNetworkAgent.disconnect();
        waitForIdle();
        assertEquals(mWiFiNetworkAgent.getNetwork(), mCm.getActiveNetwork());
        assertEquals(testProxyInfo, mService.getProxyForNetwork(mWiFiNetworkAgent.getNetwork()));
        assertEquals(testProxyInfo, mService.getProxyForNetwork(null));
    }
}<|MERGE_RESOLUTION|>--- conflicted
+++ resolved
@@ -4102,32 +4102,15 @@
     }
 
     @Test
-<<<<<<< HEAD
-    public void testNattSocketKeepalives() {
-        runTestWithSerialExecutors(executor -> {
-            try {
-                doTestNattSocketKeepalivesWithExecutor(executor);
-                doTestNattSocketKeepalivesFdWithExecutor(executor);
-            } catch (Exception e) {
-                fail(e.getMessage());
-            }
-        });
-=======
     public void testNattSocketKeepalives() throws Exception {
         runTestWithSerialExecutors(executor -> doTestNattSocketKeepalivesWithExecutor(executor));
         runTestWithSerialExecutors(executor -> doTestNattSocketKeepalivesFdWithExecutor(executor));
->>>>>>> c6f280bf
     }
 
     private void doTestNattSocketKeepalivesWithExecutor(Executor executor) throws Exception {
         // TODO: 1. Move this outside of ConnectivityServiceTest.
         //       2. Make test to verify that Nat-T keepalive socket is created by IpSecService.
         //       3. Mock ipsec service.
-<<<<<<< HEAD
-        //       4. Find a free port instead of a fixed port.
-        final int srcPort = 12345;
-=======
->>>>>>> c6f280bf
         final InetAddress myIPv4 = InetAddress.getByName("192.0.2.129");
         final InetAddress notMyIPv4 = InetAddress.getByName("192.0.2.35");
         final InetAddress myIPv6 = InetAddress.getByName("2001:db8::1");
@@ -4259,10 +4242,7 @@
 
         // Check that keepalive slots start from 1 and increment. The first one gets slot 1.
         mWiFiNetworkAgent.setExpectedKeepaliveSlot(1);
-<<<<<<< HEAD
-=======
         int srcPort2 = 0;
->>>>>>> c6f280bf
         try (SocketKeepalive ka = mCm.createSocketKeepalive(
                 myNet, testSocket, myIPv4, dstIPv4, executor, callback)) {
             ka.start(validKaInterval);
@@ -4270,12 +4250,8 @@
 
             // The second one gets slot 2.
             mWiFiNetworkAgent.setExpectedKeepaliveSlot(2);
-<<<<<<< HEAD
-            final UdpEncapsulationSocket testSocket2 = mIpSec.openUdpEncapsulationSocket(6789);
-=======
             final UdpEncapsulationSocket testSocket2 = mIpSec.openUdpEncapsulationSocket();
             srcPort2 = testSocket2.getPort();
->>>>>>> c6f280bf
             TestSocketKeepaliveCallback callback2 = new TestSocketKeepaliveCallback(executor);
             try (SocketKeepalive ka2 = mCm.createSocketKeepalive(
                     myNet, testSocket2, myIPv4, dstIPv4, executor, callback2)) {
@@ -4292,13 +4268,10 @@
                 testSocket2.close();
             }
         }
-<<<<<<< HEAD
-=======
 
         // Check that there is no port leaked after all keepalives and sockets are closed.
         assertFalse(isUdpPortInUse(srcPort));
         assertFalse(isUdpPortInUse(srcPort2));
->>>>>>> c6f280bf
 
         mWiFiNetworkAgent.disconnect();
         waitFor(mWiFiNetworkAgent.getDisconnectedCV());
@@ -4382,10 +4355,6 @@
     }
 
     private void doTestNattSocketKeepalivesFdWithExecutor(Executor executor) throws Exception {
-<<<<<<< HEAD
-        final int srcPort = 12345;
-=======
->>>>>>> c6f280bf
         final InetAddress myIPv4 = InetAddress.getByName("192.0.2.129");
         final InetAddress anyIPv4 = InetAddress.getByName("0.0.0.0");
         final InetAddress dstIPv4 = InetAddress.getByName("8.8.8.8");
@@ -4404,12 +4373,8 @@
 
         // Prepare the target file descriptor, keep only one instance.
         final IpSecManager mIpSec = (IpSecManager) mContext.getSystemService(Context.IPSEC_SERVICE);
-<<<<<<< HEAD
-        final UdpEncapsulationSocket testSocket = mIpSec.openUdpEncapsulationSocket(srcPort);
-=======
         final UdpEncapsulationSocket testSocket = mIpSec.openUdpEncapsulationSocket();
         final int srcPort = testSocket.getPort();
->>>>>>> c6f280bf
         final ParcelFileDescriptor testPfd =
                 ParcelFileDescriptor.dup(testSocket.getFileDescriptor());
         testSocket.close();
