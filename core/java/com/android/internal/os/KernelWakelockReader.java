/*
 * Copyright (C) 2015 The Android Open Source Project
 *
 * Licensed under the Apache License, Version 2.0 (the "License");
 * you may not use this file except in compliance with the License.
 * You may obtain a copy of the License at
 *
 *      http://www.apache.org/licenses/LICENSE-2.0
 *
 * Unless required by applicable law or agreed to in writing, software
 * distributed under the License is distributed on an "AS IS" BASIS,
 * WITHOUT WARRANTIES OR CONDITIONS OF ANY KIND, either express or implied.
 * See the License for the specific language governing permissions and
 * limitations under the License.
 */
package com.android.internal.os;

import android.os.Process;
import android.os.RemoteException;
import android.os.ServiceManager;
import android.os.ServiceManager.ServiceNotFoundException;
import android.os.StrictMode;
import android.os.SystemClock;
import android.system.suspend.ISuspendControlService;
import android.system.suspend.WakeLockInfo;
import android.util.Slog;

import com.android.internal.annotations.VisibleForTesting;

import java.io.File;
import java.io.FileInputStream;
import java.util.Iterator;

/**
 * Reads and parses wakelock stats from the kernel (/proc/wakelocks).
 */
public class KernelWakelockReader {
    private static final String TAG = "KernelWakelockReader";
    private static int sKernelWakelockUpdateVersion = 0;
    private static final String sWakelockFile = "/proc/wakelocks";
    private static final String sWakeupSourceFile = "/d/wakeup_sources";
    private static final String sSysClassWakeupDir = "/sys/class/wakeup";

    private static final int[] PROC_WAKELOCKS_FORMAT = new int[] {
        Process.PROC_TAB_TERM|Process.PROC_OUT_STRING|                // 0: name
                              Process.PROC_QUOTES,
        Process.PROC_TAB_TERM|Process.PROC_OUT_LONG,                  // 1: count
        Process.PROC_TAB_TERM,
        Process.PROC_TAB_TERM,
        Process.PROC_TAB_TERM,
        Process.PROC_TAB_TERM|Process.PROC_OUT_LONG,                  // 5: totalTime
    };

    private static final int[] WAKEUP_SOURCES_FORMAT = new int[] {
        Process.PROC_TAB_TERM|Process.PROC_OUT_STRING,                // 0: name
        Process.PROC_TAB_TERM|Process.PROC_COMBINE|
                              Process.PROC_OUT_LONG,                  // 1: count
        Process.PROC_TAB_TERM|Process.PROC_COMBINE,
        Process.PROC_TAB_TERM|Process.PROC_COMBINE,
        Process.PROC_TAB_TERM|Process.PROC_COMBINE,
        Process.PROC_TAB_TERM|Process.PROC_COMBINE,
        Process.PROC_TAB_TERM|Process.PROC_COMBINE
                             |Process.PROC_OUT_LONG,                  // 6: totalTime
    };

    private final String[] mProcWakelocksName = new String[3];
    private final long[] mProcWakelocksData = new long[3];
    private ISuspendControlService mSuspendControlService = null;

    /**
     * Reads kernel wakelock stats and updates the staleStats with the new information.
     * @param staleStats Existing object to update.
     * @return the updated data.
     */
    public final KernelWakelockStats readKernelWakelockStats(KernelWakelockStats staleStats) {
<<<<<<< HEAD
        byte[] buffer = new byte[32*1024];
        int len = 0;
        boolean wakeup_sources;
        final long startTime = SystemClock.uptimeMillis();
=======
        boolean useSystemSuspend = (new File(sSysClassWakeupDir)).exists();
>>>>>>> dbf9e87c

        if (useSystemSuspend) {
            // Get both kernel and native wakelock stats from SystemSuspend
            updateVersion(staleStats);
            if (getWakelockStatsFromSystemSuspend(staleStats) == null) {
                Slog.w(TAG, "Failed to get wakelock stats from SystemSuspend");
                return null;
            }
            return removeOldStats(staleStats);
        } else {
            byte[] buffer = new byte[32*1024];
            int len = 0;
            boolean wakeup_sources;
            final long startTime = SystemClock.uptimeMillis();

            final int oldMask = StrictMode.allowThreadDiskReadsMask();
            try {
                FileInputStream is;
                try {
                    is = new FileInputStream(sWakelockFile);
                    wakeup_sources = false;
                } catch (java.io.FileNotFoundException e) {
                    try {
                        is = new FileInputStream(sWakeupSourceFile);
                        wakeup_sources = true;
                    } catch (java.io.FileNotFoundException e2) {
                        Slog.wtf(TAG, "neither " + sWakelockFile + " nor " +
                                sWakeupSourceFile + " exists");
                        return null;
                    }
                }

                int cnt;
                while ((cnt = is.read(buffer, len, buffer.length - len)) > 0) {
                    len += cnt;
                }

                is.close();
            } catch (java.io.IOException e) {
                Slog.wtf(TAG, "failed to read kernel wakelocks", e);
                return null;
            } finally {
                StrictMode.setThreadPolicyMask(oldMask);
            }

<<<<<<< HEAD
            int cnt;
            while ((cnt = is.read(buffer, len, buffer.length - len)) > 0) {
                len += cnt;
            }

            is.close();
        } catch (java.io.IOException e) {
            Slog.wtf(TAG, "failed to read kernel wakelocks", e);
            return null;
        } finally {
            StrictMode.setThreadPolicyMask(oldMask);
        }
=======
            final long readTime = SystemClock.uptimeMillis() - startTime;
            if (readTime > 100) {
                Slog.w(TAG, "Reading wakelock stats took " + readTime + "ms");
            }
>>>>>>> dbf9e87c

            if (len > 0) {
                if (len >= buffer.length) {
                    Slog.wtf(TAG, "Kernel wake locks exceeded buffer size " + buffer.length);
                }
                int i;
                for (i=0; i<len; i++) {
                    if (buffer[i] == '\0') {
                        len = i;
                        break;
                    }
                }
            }

            updateVersion(staleStats);
            // Get native wakelock stats from SystemSuspend
            if (getWakelockStatsFromSystemSuspend(staleStats) == null) {
                Slog.w(TAG, "Failed to get Native wakelock stats from SystemSuspend");
            }
            // Get kernel wakelock stats
            parseProcWakelocks(buffer, len, wakeup_sources, staleStats);
            return removeOldStats(staleStats);
        }
    }

    /**
     * On success, returns the updated stats from SystemSupend, else returns null.
     */
    private KernelWakelockStats getWakelockStatsFromSystemSuspend(
            final KernelWakelockStats staleStats) {
        WakeLockInfo[] wlStats = null;
        if (mSuspendControlService == null) {
            try {
                mSuspendControlService = ISuspendControlService.Stub.asInterface(
                    ServiceManager.getServiceOrThrow("suspend_control"));
            } catch (ServiceNotFoundException e) {
                Slog.wtf(TAG, "Required service suspend_control not available", e);
                return null;
            }
        }

        try {
            wlStats = mSuspendControlService.getWakeLockStats();
            updateWakelockStats(wlStats, staleStats);
        } catch (RemoteException e) {
            Slog.wtf(TAG, "Failed to obtain wakelock stats from ISuspendControlService", e);
            return null;
        }

        return staleStats;
    }

    /**
     * Updates statleStats with stats from  SystemSuspend.
     * @param staleStats Existing object to update.
     * @return the updated stats.
     */
    @VisibleForTesting
    public KernelWakelockStats updateWakelockStats(WakeLockInfo[] wlStats,
                                                      final KernelWakelockStats staleStats) {
        for (WakeLockInfo info : wlStats) {
            if (!staleStats.containsKey(info.name)) {
                staleStats.put(info.name, new KernelWakelockStats.Entry((int) info.activeCount,
                        info.totalTime * 1000 /* ms to us */, sKernelWakelockUpdateVersion));
            } else {
                KernelWakelockStats.Entry kwlStats = staleStats.get(info.name);
                kwlStats.mCount = (int) info.activeCount;
                // Convert milliseconds to microseconds
                kwlStats.mTotalTime = info.totalTime * 1000;
                kwlStats.mVersion = sKernelWakelockUpdateVersion;
            }
        }

        return staleStats;
    }

    /**
     * Reads the wakelocks and updates the staleStats with the new information.
     */
    @VisibleForTesting
    public KernelWakelockStats parseProcWakelocks(byte[] wlBuffer, int len, boolean wakeup_sources,
                                                  final KernelWakelockStats staleStats) {
        String name;
        int count;
        long totalTime;
        int startIndex;
        int endIndex;

        // Advance past the first line.
        int i;
        for (i = 0; i < len && wlBuffer[i] != '\n' && wlBuffer[i] != '\0'; i++);
        startIndex = endIndex = i + 1;

        synchronized(this) {
            while (endIndex < len) {
                for (endIndex=startIndex;
                        endIndex < len && wlBuffer[endIndex] != '\n' && wlBuffer[endIndex] != '\0';
                        endIndex++);
                // Don't go over the end of the buffer, Process.parseProcLine might
                // write to wlBuffer[endIndex]
                if (endIndex > (len - 1) ) {
                    break;
                }

                String[] nameStringArray = mProcWakelocksName;
                long[] wlData = mProcWakelocksData;
                // Stomp out any bad characters since this is from a circular buffer
                // A corruption is seen sometimes that results in the vm crashing
                // This should prevent crashes and the line will probably fail to parse
                for (int j = startIndex; j < endIndex; j++) {
                    if ((wlBuffer[j] & 0x80) != 0) wlBuffer[j] = (byte) '?';
                }
                boolean parsed = Process.parseProcLine(wlBuffer, startIndex, endIndex,
                        wakeup_sources ? WAKEUP_SOURCES_FORMAT :
                                         PROC_WAKELOCKS_FORMAT,
                        nameStringArray, wlData, null);

                name = nameStringArray[0].trim();
                count = (int) wlData[1];

                if (wakeup_sources) {
                        // convert milliseconds to microseconds
                        totalTime = wlData[2] * 1000;
                } else {
                        // convert nanoseconds to microseconds with rounding.
                        totalTime = (wlData[2] + 500) / 1000;
                }

                if (parsed && name.length() > 0) {
                    if (!staleStats.containsKey(name)) {
                        staleStats.put(name, new KernelWakelockStats.Entry(count, totalTime,
                                sKernelWakelockUpdateVersion));
                    } else {
                        KernelWakelockStats.Entry kwlStats = staleStats.get(name);
                        if (kwlStats.mVersion == sKernelWakelockUpdateVersion) {
                            kwlStats.mCount += count;
                            kwlStats.mTotalTime += totalTime;
                        } else {
                            kwlStats.mCount = count;
                            kwlStats.mTotalTime = totalTime;
                            kwlStats.mVersion = sKernelWakelockUpdateVersion;
                        }
                    }
                } else if (!parsed) {
                    try {
                        Slog.wtf(TAG, "Failed to parse proc line: " +
                                new String(wlBuffer, startIndex, endIndex - startIndex));
                    } catch (Exception e) {
                        Slog.wtf(TAG, "Failed to parse proc line!");
                    }
                }
                startIndex = endIndex + 1;
            }

            return staleStats;
        }
    }

    /**
     * Increments sKernelWakelockUpdateVersion and updates the version in staleStats.
     * @param staleStats Existing object to update.
     * @return the updated stats.
     */
    @VisibleForTesting
    public KernelWakelockStats updateVersion(KernelWakelockStats staleStats) {
        sKernelWakelockUpdateVersion++;
        staleStats.kernelWakelockVersion = sKernelWakelockUpdateVersion;
        return staleStats;
    }

    /**
     * Removes old stats from staleStats.
     * @param staleStats Existing object to update.
     * @return the updated stats.
     */
    @VisibleForTesting
    public KernelWakelockStats removeOldStats(final KernelWakelockStats staleStats) {
        Iterator<KernelWakelockStats.Entry> itr = staleStats.values().iterator();
        while (itr.hasNext()) {
            if (itr.next().mVersion != sKernelWakelockUpdateVersion) {
                itr.remove();
            }
        }
        return staleStats;
    }
}<|MERGE_RESOLUTION|>--- conflicted
+++ resolved
@@ -73,14 +73,7 @@
      * @return the updated data.
      */
     public final KernelWakelockStats readKernelWakelockStats(KernelWakelockStats staleStats) {
-<<<<<<< HEAD
-        byte[] buffer = new byte[32*1024];
-        int len = 0;
-        boolean wakeup_sources;
-        final long startTime = SystemClock.uptimeMillis();
-=======
         boolean useSystemSuspend = (new File(sSysClassWakeupDir)).exists();
->>>>>>> dbf9e87c
 
         if (useSystemSuspend) {
             // Get both kernel and native wakelock stats from SystemSuspend
@@ -126,25 +119,10 @@
                 StrictMode.setThreadPolicyMask(oldMask);
             }
 
-<<<<<<< HEAD
-            int cnt;
-            while ((cnt = is.read(buffer, len, buffer.length - len)) > 0) {
-                len += cnt;
-            }
-
-            is.close();
-        } catch (java.io.IOException e) {
-            Slog.wtf(TAG, "failed to read kernel wakelocks", e);
-            return null;
-        } finally {
-            StrictMode.setThreadPolicyMask(oldMask);
-        }
-=======
             final long readTime = SystemClock.uptimeMillis() - startTime;
             if (readTime > 100) {
                 Slog.w(TAG, "Reading wakelock stats took " + readTime + "ms");
             }
->>>>>>> dbf9e87c
 
             if (len > 0) {
                 if (len >= buffer.length) {
