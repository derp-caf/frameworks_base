--- conflicted
+++ resolved
@@ -369,22 +369,8 @@
      * @param appInfo ApplicationInfo of the application
      */
     protected static void allowAppFilesAcrossFork(ApplicationInfo appInfo) {
-<<<<<<< HEAD
-        Zygote.nativeAllowFileAcrossFork(appInfo.sourceDir);
-        if (appInfo.splitSourceDirs != null) {
-            for (String path : appInfo.splitSourceDirs) {
-                Zygote.nativeAllowFileAcrossFork(path);
-            }
-        }
-        // As well as its shared libs
-        if (appInfo.sharedLibraryFiles != null) {
-            for (String path : appInfo.sharedLibraryFiles) {
-                Zygote.nativeAllowFileAcrossFork(path);
-            }
-=======
         for (String path : appInfo.getAllApkPaths()) {
             Zygote.nativeAllowFileAcrossFork(path);
->>>>>>> 825827da
         }
     }
 
@@ -422,19 +408,11 @@
      * TODO (chriswailes): Cache the system property location in native code and then write a JNI
      *                     function to fetch it.
      */
-<<<<<<< HEAD
-    public static String getSystemProperty(String propertyName, String defaultValue) {
-        return SystemProperties.get(
-                String.join(".",
-                        "persist.device_config",
-                        DeviceConfig.RuntimeNative.NAMESPACE,
-=======
     public static String getConfigurationProperty(String propertyName, String defaultValue) {
         return SystemProperties.get(
                 String.join(".",
                         "persist.device_config",
                         DeviceConfig.NAMESPACE_RUNTIME_NATIVE,
->>>>>>> 825827da
                         propertyName),
                 defaultValue);
     }
@@ -455,14 +433,6 @@
      *
      * TODO (chriswailes): Cache the system property location in native code and then write a JNI
      *                     function to fetch it.
-<<<<<<< HEAD
-     */
-    public static boolean getSystemPropertyBoolean(String propertyName, Boolean defaultValue) {
-        return SystemProperties.getBoolean(
-                String.join(".",
-                        "persist.device_config",
-                        DeviceConfig.RuntimeNative.NAMESPACE,
-=======
      * TODO (chriswailes): Move into ZygoteConfig.java once the necessary CL lands (go/ag/6580627)
      */
     public static boolean getConfigurationPropertyBoolean(
@@ -471,7 +441,6 @@
                 String.join(".",
                         "persist.device_config",
                         DeviceConfig.NAMESPACE_RUNTIME_NATIVE,
->>>>>>> 825827da
                         propertyName),
                 defaultValue);
     }
