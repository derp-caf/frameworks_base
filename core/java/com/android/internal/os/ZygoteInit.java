/*
 * Copyright (C) 2007 The Android Open Source Project
 *
 * Licensed under the Apache License, Version 2.0 (the "License");
 * you may not use this file except in compliance with the License.
 * You may obtain a copy of the License at
 *
 *      http://www.apache.org/licenses/LICENSE-2.0
 *
 * Unless required by applicable law or agreed to in writing, software
 * distributed under the License is distributed on an "AS IS" BASIS,
 * WITHOUT WARRANTIES OR CONDITIONS OF ANY KIND, either express or implied.
 * See the License for the specific language governing permissions and
 * limitations under the License.
 */

package com.android.internal.os;

import static android.system.OsConstants.S_IRWXG;
import static android.system.OsConstants.S_IRWXO;

import android.content.res.Resources;
import android.content.res.TypedArray;
import android.os.Build;
import android.os.Environment;
import android.os.IInstalld;
import android.os.Process;
import android.os.RemoteException;
import android.os.ServiceManager;
import android.os.ServiceSpecificException;
import android.os.SystemClock;
import android.os.SystemProperties;
import android.os.Trace;
import android.os.UserHandle;
import android.os.ZygoteProcess;
import android.os.storage.StorageManager;
import android.security.keystore.AndroidKeyStoreProvider;
import android.system.ErrnoException;
import android.system.Os;
import android.system.OsConstants;
import android.system.StructCapUserData;
import android.system.StructCapUserHeader;
import android.text.Hyphenator;
import android.util.EventLog;
import android.util.Log;
import android.util.Slog;
import android.util.TimingsTraceLog;
import android.webkit.WebViewFactory;
import android.widget.TextView;

import com.android.internal.logging.MetricsLogger;
import com.android.internal.util.Preconditions;

import dalvik.system.DexFile;
import dalvik.system.VMRuntime;
import dalvik.system.ZygoteHooks;

import libcore.io.IoUtils;

import java.io.BufferedReader;
import java.io.File;
import java.io.FileInputStream;
import java.io.FileNotFoundException;
import java.io.IOException;
import java.io.InputStream;
import java.io.InputStreamReader;
import java.security.Provider;
import java.security.Security;

/**
 * Startup class for the zygote process.
 *
 * Pre-initializes some classes, and then waits for commands on a UNIX domain socket. Based on these
 * commands, forks off child processes that inherit the initial state of the VM.
 *
 * Please see {@link ZygoteArguments} for documentation on the client protocol.
 *
 * @hide
 */
public class ZygoteInit {

    // TODO (chriswailes): Change this so it is set with Zygote or ZygoteSecondary as appropriate
    private static final String TAG = "Zygote";

    private static final String PROPERTY_DISABLE_OPENGL_PRELOADING = "ro.zygote.disable_gl_preload";
    private static final String PROPERTY_GFX_DRIVER = "ro.gfx.driver.0";

    private static final int LOG_BOOT_PROGRESS_PRELOAD_START = 3020;
    private static final int LOG_BOOT_PROGRESS_PRELOAD_END = 3030;

    /**
     * when preloading, GC after allocating this many bytes
     */
    private static final int PRELOAD_GC_THRESHOLD = 50000;

    private static final String ABI_LIST_ARG = "--abi-list=";

    // TODO (chriswailes): Re-name this --zygote-socket-name= and then add a
    // --usap-socket-name parameter.
    private static final String SOCKET_NAME_ARG = "--socket-name=";

    /**
     * Used to pre-load resources.
     */
    private static Resources mResources;

    /**
     * The path of a file that contains classes to preload.
     */
    private static final String PRELOADED_CLASSES = "/system/etc/preloaded-classes";

    /**
     * Controls whether we should preload resources during zygote init.
     */
    public static final boolean PRELOAD_RESOURCES = true;

    private static final int UNPRIVILEGED_UID = 9999;
    private static final int UNPRIVILEGED_GID = 9999;

    private static final int ROOT_UID = 0;
    private static final int ROOT_GID = 0;

    private static boolean sPreloadComplete;

    /**
     * Cached classloader to use for the system server. Will only be populated in the system
     * server process.
     */
    private static ClassLoader sCachedSystemServerClassLoader = null;

    static void preload(TimingsTraceLog bootTimingsTraceLog) {
        Log.d(TAG, "begin preload");
        bootTimingsTraceLog.traceBegin("BeginPreload");
        beginPreload();
        bootTimingsTraceLog.traceEnd(); // BeginPreload
        bootTimingsTraceLog.traceBegin("PreloadClasses");
        preloadClasses();
        bootTimingsTraceLog.traceEnd(); // PreloadClasses
        bootTimingsTraceLog.traceBegin("PreloadResources");
        preloadResources();
        bootTimingsTraceLog.traceEnd(); // PreloadResources
        Trace.traceBegin(Trace.TRACE_TAG_DALVIK, "PreloadAppProcessHALs");
        nativePreloadAppProcessHALs();
        Trace.traceEnd(Trace.TRACE_TAG_DALVIK);
        Trace.traceBegin(Trace.TRACE_TAG_DALVIK, "PreloadOpenGL");
        preloadOpenGL();
        Trace.traceEnd(Trace.TRACE_TAG_DALVIK);
        preloadSharedLibraries();
        preloadTextResources();
        // Ask the WebViewFactory to do any initialization that must run in the zygote process,
        // for memory sharing purposes.
        WebViewFactory.prepareWebViewInZygote();
        endPreload();
        warmUpJcaProviders();
        Log.d(TAG, "end preload");

        sPreloadComplete = true;
    }

    public static void lazyPreload() {
        Preconditions.checkState(!sPreloadComplete);
        Log.i(TAG, "Lazily preloading resources.");

        preload(new TimingsTraceLog("ZygoteInitTiming_lazy", Trace.TRACE_TAG_DALVIK));
    }

    private static void beginPreload() {
        Log.i(TAG, "Calling ZygoteHooks.beginPreload()");

        ZygoteHooks.onBeginPreload();
    }

    private static void endPreload() {
        ZygoteHooks.onEndPreload();

        Log.i(TAG, "Called ZygoteHooks.endPreload()");
    }

    private static void preloadSharedLibraries() {
        Log.i(TAG, "Preloading shared libraries...");
        System.loadLibrary("android");
        System.loadLibrary("compiler_rt");
        System.loadLibrary("jnigraphics");
    }

    native private static void nativePreloadAppProcessHALs();

    native private static void nativePreloadOpenGL();

    private static void preloadOpenGL() {
        String driverPackageName = SystemProperties.get(PROPERTY_GFX_DRIVER);
        if (!SystemProperties.getBoolean(PROPERTY_DISABLE_OPENGL_PRELOADING, false) &&
                (driverPackageName == null || driverPackageName.isEmpty())) {
            nativePreloadOpenGL();
        }
    }

    private static void preloadTextResources() {
        Hyphenator.init();
        TextView.preloadFontCache();
    }

    /**
     * Register AndroidKeyStoreProvider and warm up the providers that are already registered.
     *
     * By doing it here we avoid that each app does it when requesting a service from the provider
     * for the first time.
     */
    private static void warmUpJcaProviders() {
        long startTime = SystemClock.uptimeMillis();
        Trace.traceBegin(
                Trace.TRACE_TAG_DALVIK, "Starting installation of AndroidKeyStoreProvider");
        // AndroidKeyStoreProvider.install() manipulates the list of JCA providers to insert
        // preferred providers. Note this is not done via security.properties as the JCA providers
        // are not on the classpath in the case of, for example, raw dalvikvm runtimes.
        AndroidKeyStoreProvider.install();
        Log.i(TAG, "Installed AndroidKeyStoreProvider in "
                + (SystemClock.uptimeMillis() - startTime) + "ms.");
        Trace.traceEnd(Trace.TRACE_TAG_DALVIK);

        startTime = SystemClock.uptimeMillis();
        Trace.traceBegin(
                Trace.TRACE_TAG_DALVIK, "Starting warm up of JCA providers");
        for (Provider p : Security.getProviders()) {
            p.warmUpServiceProvision();
        }
        Log.i(TAG, "Warmed up JCA providers in "
                + (SystemClock.uptimeMillis() - startTime) + "ms.");
        Trace.traceEnd(Trace.TRACE_TAG_DALVIK);
    }

    /**
     * Performs Zygote process initialization. Loads and initializes commonly used classes.
     *
     * Most classes only cause a few hundred bytes to be allocated, but a few will allocate a dozen
     * Kbytes (in one case, 500+K).
     */
    private static void preloadClasses() {
        final VMRuntime runtime = VMRuntime.getRuntime();

        InputStream is;
        try {
            is = new FileInputStream(PRELOADED_CLASSES);
        } catch (FileNotFoundException e) {
            Log.e(TAG, "Couldn't find " + PRELOADED_CLASSES + ".");
            return;
        }

        Log.i(TAG, "Preloading classes...");
        long startTime = SystemClock.uptimeMillis();

        // Drop root perms while running static initializers.
        final int reuid = Os.getuid();
        final int regid = Os.getgid();

        // We need to drop root perms only if we're already root. In the case of "wrapped"
        // processes (see WrapperInit), this function is called from an unprivileged uid
        // and gid.
        boolean droppedPriviliges = false;
        if (reuid == ROOT_UID && regid == ROOT_GID) {
            try {
                Os.setregid(ROOT_GID, UNPRIVILEGED_GID);
                Os.setreuid(ROOT_UID, UNPRIVILEGED_UID);
            } catch (ErrnoException ex) {
                throw new RuntimeException("Failed to drop root", ex);
            }

            droppedPriviliges = true;
        }

        // Alter the target heap utilization.  With explicit GCs this
        // is not likely to have any effect.
        float defaultUtilization = runtime.getTargetHeapUtilization();
        runtime.setTargetHeapUtilization(0.8f);

        try {
            BufferedReader br =
                    new BufferedReader(new InputStreamReader(is), Zygote.SOCKET_BUFFER_SIZE);

            int count = 0;
            String line;
            while ((line = br.readLine()) != null) {
                // Skip comments and blank lines.
                line = line.trim();
                if (line.startsWith("#") || line.equals("")) {
                    continue;
                }

                Trace.traceBegin(Trace.TRACE_TAG_DALVIK, line);
                try {
                    if (false) {
                        Log.v(TAG, "Preloading " + line + "...");
                    }
                    // Load and explicitly initialize the given class. Use
                    // Class.forName(String, boolean, ClassLoader) to avoid repeated stack lookups
                    // (to derive the caller's class-loader). Use true to force initialization, and
                    // null for the boot classpath class-loader (could as well cache the
                    // class-loader of this class in a variable).
                    Class.forName(line, true, null);
                    count++;
                } catch (ClassNotFoundException e) {
                    Log.w(TAG, "Class not found for preloading: " + line);
                } catch (UnsatisfiedLinkError e) {
                    Log.w(TAG, "Problem preloading " + line + ": " + e);
                } catch (Throwable t) {
                    Log.e(TAG, "Error preloading " + line + ".", t);
                    if (t instanceof Error) {
                        throw (Error) t;
                    }
                    if (t instanceof RuntimeException) {
                        throw (RuntimeException) t;
                    }
                    throw new RuntimeException(t);
                }
                Trace.traceEnd(Trace.TRACE_TAG_DALVIK);
            }

            Log.i(TAG, "...preloaded " + count + " classes in "
                    + (SystemClock.uptimeMillis() - startTime) + "ms.");
        } catch (IOException e) {
            Log.e(TAG, "Error reading " + PRELOADED_CLASSES + ".", e);
        } finally {
            IoUtils.closeQuietly(is);
            // Restore default.
            runtime.setTargetHeapUtilization(defaultUtilization);

            // Fill in dex caches with classes, fields, and methods brought in by preloading.
            Trace.traceBegin(Trace.TRACE_TAG_DALVIK, "PreloadDexCaches");
            runtime.preloadDexCaches();
            Trace.traceEnd(Trace.TRACE_TAG_DALVIK);

            // Bring back root. We'll need it later if we're in the zygote.
            if (droppedPriviliges) {
                try {
                    Os.setreuid(ROOT_UID, ROOT_UID);
                    Os.setregid(ROOT_GID, ROOT_GID);
                } catch (ErrnoException ex) {
                    throw new RuntimeException("Failed to restore root", ex);
                }
            }
        }
    }

    /**
     * Load in commonly used resources, so they can be shared across processes.
     *
     * These tend to be a few Kbytes, but are frequently in the 20-40K range, and occasionally even
     * larger.
     */
    private static void preloadResources() {
        final VMRuntime runtime = VMRuntime.getRuntime();

        try {
            mResources = Resources.getSystem();
            mResources.startPreloading();
            if (PRELOAD_RESOURCES) {
                Log.i(TAG, "Preloading resources...");

                long startTime = SystemClock.uptimeMillis();
                TypedArray ar = mResources.obtainTypedArray(
                        com.android.internal.R.array.preloaded_drawables);
                int N = preloadDrawables(ar);
                ar.recycle();
                Log.i(TAG, "...preloaded " + N + " resources in "
                        + (SystemClock.uptimeMillis() - startTime) + "ms.");

                startTime = SystemClock.uptimeMillis();
                ar = mResources.obtainTypedArray(
                        com.android.internal.R.array.preloaded_color_state_lists);
                N = preloadColorStateLists(ar);
                ar.recycle();
                Log.i(TAG, "...preloaded " + N + " resources in "
                        + (SystemClock.uptimeMillis() - startTime) + "ms.");

                if (mResources.getBoolean(
                        com.android.internal.R.bool.config_freeformWindowManagement)) {
                    startTime = SystemClock.uptimeMillis();
                    ar = mResources.obtainTypedArray(
                            com.android.internal.R.array.preloaded_freeform_multi_window_drawables);
                    N = preloadDrawables(ar);
                    ar.recycle();
                    Log.i(TAG, "...preloaded " + N + " resource in "
                            + (SystemClock.uptimeMillis() - startTime) + "ms.");
                }
            }
            mResources.finishPreloading();
        } catch (RuntimeException e) {
            Log.w(TAG, "Failure preloading resources", e);
        }
    }

    private static int preloadColorStateLists(TypedArray ar) {
        int N = ar.length();
        for (int i = 0; i < N; i++) {
            int id = ar.getResourceId(i, 0);
            if (false) {
                Log.v(TAG, "Preloading resource #" + Integer.toHexString(id));
            }
            if (id != 0) {
                if (mResources.getColorStateList(id, null) == null) {
                    throw new IllegalArgumentException(
                            "Unable to find preloaded color resource #0x"
                                    + Integer.toHexString(id)
                                    + " (" + ar.getString(i) + ")");
                }
            }
        }
        return N;
    }


    private static int preloadDrawables(TypedArray ar) {
        int N = ar.length();
        for (int i = 0; i < N; i++) {
            int id = ar.getResourceId(i, 0);
            if (false) {
                Log.v(TAG, "Preloading resource #" + Integer.toHexString(id));
            }
            if (id != 0) {
                if (mResources.getDrawable(id, null) == null) {
                    throw new IllegalArgumentException(
                            "Unable to find preloaded drawable resource #0x"
                                    + Integer.toHexString(id)
                                    + " (" + ar.getString(i) + ")");
                }
            }
        }
        return N;
    }

    /**
     * Runs several special GCs to try to clean up a few generations of softly- and final-reachable
     * objects, along with any other garbage. This is only useful just before a fork().
     */
    private static void gcAndFinalize() {
        ZygoteHooks.gcAndFinalize();
    }

    /**
     * Finish remaining work for the newly forked system server process.
     */
    private static Runnable handleSystemServerProcess(ZygoteArguments parsedArgs) {
        // set umask to 0077 so new files and directories will default to owner-only permissions.
        Os.umask(S_IRWXG | S_IRWXO);

        if (parsedArgs.mNiceName != null) {
            Process.setArgV0(parsedArgs.mNiceName);
        }

        final String systemServerClasspath = Os.getenv("SYSTEMSERVERCLASSPATH");
        if (systemServerClasspath != null) {
            if (performSystemServerDexOpt(systemServerClasspath)) {
                // Throw away the cached classloader. If we compiled here, the classloader would
                // not have had AoT-ed artifacts.
                // Note: This only works in a very special environment where selinux enforcement is
                // disabled, e.g., Mac builds.
                sCachedSystemServerClassLoader = null;
            }
            // Capturing profiles is only supported for debug or eng builds since selinux normally
            // prevents it.
            boolean profileSystemServer = SystemProperties.getBoolean(
                    "dalvik.vm.profilesystemserver", false);
            if (profileSystemServer && (Build.IS_USERDEBUG || Build.IS_ENG)) {
                try {
                    prepareSystemServerProfile(systemServerClasspath);
                } catch (Exception e) {
                    Log.wtf(TAG, "Failed to set up system server profile", e);
                }
            }
        }

        if (parsedArgs.mInvokeWith != null) {
            String[] args = parsedArgs.mRemainingArgs;
            // If we have a non-null system server class path, we'll have to duplicate the
            // existing arguments and append the classpath to it. ART will handle the classpath
            // correctly when we exec a new process.
            if (systemServerClasspath != null) {
                String[] amendedArgs = new String[args.length + 2];
                amendedArgs[0] = "-cp";
                amendedArgs[1] = systemServerClasspath;
                System.arraycopy(args, 0, amendedArgs, 2, args.length);
                args = amendedArgs;
            }

            WrapperInit.execApplication(parsedArgs.mInvokeWith,
                    parsedArgs.mNiceName, parsedArgs.mTargetSdkVersion,
                    VMRuntime.getCurrentInstructionSet(), null, args);

            throw new IllegalStateException("Unexpected return from WrapperInit.execApplication");
        } else {
<<<<<<< HEAD
            ClassLoader cl = null;
            if (systemServerClasspath != null) {
                cl = createPathClassLoader(systemServerClasspath, parsedArgs.mTargetSdkVersion);

=======
            createSystemServerClassLoader();
            ClassLoader cl = sCachedSystemServerClassLoader;
            if (cl != null) {
>>>>>>> 825827da
                Thread.currentThread().setContextClassLoader(cl);
            }

            /*
             * Pass the remaining arguments to SystemServer.
             */
            return ZygoteInit.zygoteInit(parsedArgs.mTargetSdkVersion,
                    parsedArgs.mRemainingArgs, cl);
        }

        /* should never reach here */
    }

    /**
<<<<<<< HEAD
=======
     * Create the classloader for the system server and store it in
     * {@link sCachedSystemServerClassLoader}. This function may be called through JNI in
     * system server startup, when the runtime is in a critically low state. Do not do
     * extended computation etc here.
     */
    private static void createSystemServerClassLoader() {
        if (sCachedSystemServerClassLoader != null) {
            return;
        }
        final String systemServerClasspath = Os.getenv("SYSTEMSERVERCLASSPATH");
        // TODO: Should we run optimization here?
        if (systemServerClasspath != null) {
            sCachedSystemServerClassLoader = createPathClassLoader(systemServerClasspath,
                    VMRuntime.SDK_VERSION_CUR_DEVELOPMENT);
        }
    }

    /**
>>>>>>> 825827da
     * Note that preparing the profiles for system server does not require special selinux
     * permissions. From the installer perspective the system server is a regular package which can
     * capture profile information.
     */
    private static void prepareSystemServerProfile(String systemServerClasspath)
            throws RemoteException {
        if (systemServerClasspath.isEmpty()) {
            return;
        }
        String[] codePaths = systemServerClasspath.split(":");

        final IInstalld installd = IInstalld.Stub
                .asInterface(ServiceManager.getService("installd"));

        String systemServerPackageName = "android";
        String systemServerProfileName = "primary.prof";
        installd.prepareAppProfile(
                systemServerPackageName,
                UserHandle.USER_SYSTEM,
                UserHandle.getAppId(Process.SYSTEM_UID),
                systemServerProfileName,
                codePaths[0],
                /*dexMetadata*/ null);

        File profileDir = Environment.getDataProfilesDePackageDirectory(
                UserHandle.USER_SYSTEM, systemServerPackageName);
        String profilePath = new File(profileDir, systemServerProfileName).getAbsolutePath();
        VMRuntime.registerAppInfo(profilePath, codePaths);
    }

    public static void setApiBlacklistExemptions(String[] exemptions) {
        VMRuntime.getRuntime().setHiddenApiExemptions(exemptions);
    }

    public static void setHiddenApiAccessLogSampleRate(int percent) {
        VMRuntime.getRuntime().setHiddenApiAccessLogSamplingRate(percent);
    }

    /**
     * Sets the implementation to be used for logging hidden API accesses
     * @param logger the implementation of the VMRuntime.HiddenApiUsageLogger interface
     */
    public static void setHiddenApiUsageLogger(VMRuntime.HiddenApiUsageLogger logger) {
        VMRuntime.getRuntime().setHiddenApiUsageLogger(logger);
    }

    /**
     * Creates a PathClassLoader for the given class path that is associated with a shared
     * namespace, i.e., this classloader can access platform-private native libraries. The
     * classloader will use java.library.path as the native library path.
     */
    static ClassLoader createPathClassLoader(String classPath, int targetSdkVersion) {
        String libraryPath = System.getProperty("java.library.path");

        // We use the boot class loader, that's what the runtime expects at AOT.
        ClassLoader parent = ClassLoader.getSystemClassLoader().getParent();

        return ClassLoaderFactory.createClassLoader(classPath, libraryPath, libraryPath,
                parent, targetSdkVersion, true /* isNamespaceShared */, null /* classLoaderName */);
    }

    /**
     * Performs dex-opt on the elements of {@code classPath}, if needed. We choose the instruction
<<<<<<< HEAD
     * set of the current runtime.
=======
     * set of the current runtime. If something was compiled, return true.
>>>>>>> 825827da
     */
    private static boolean performSystemServerDexOpt(String classPath) {
        final String[] classPathElements = classPath.split(":");
        final IInstalld installd = IInstalld.Stub
                .asInterface(ServiceManager.getService("installd"));
        final String instructionSet = VMRuntime.getRuntime().vmInstructionSet();

        String classPathForElement = "";
        boolean compiledSomething = false;
        for (String classPathElement : classPathElements) {
            // System server is fully AOTed and never profiled
            // for profile guided compilation.
            String systemServerFilter = SystemProperties.get(
                    "dalvik.vm.systemservercompilerfilter", "speed");

            int dexoptNeeded;
            try {
                dexoptNeeded = DexFile.getDexOptNeeded(
                        classPathElement, instructionSet, systemServerFilter,
                        null /* classLoaderContext */, false /* newProfile */,
                        false /* downgrade */);
            } catch (FileNotFoundException ignored) {
                // Do not add to the classpath.
                Log.w(TAG, "Missing classpath element for system server: " + classPathElement);
                continue;
            } catch (IOException e) {
                // Not fully clear what to do here as we don't know the cause of the
                // IO exception. Add to the classpath to be conservative, but don't
                // attempt to compile it.
                Log.w(TAG, "Error checking classpath element for system server: "
                        + classPathElement, e);
                dexoptNeeded = DexFile.NO_DEXOPT_NEEDED;
            }

            if (dexoptNeeded != DexFile.NO_DEXOPT_NEEDED) {
                final String packageName = "*";
                final String outputPath = null;
                final int dexFlags = 0;
                final String compilerFilter = systemServerFilter;
                final String uuid = StorageManager.UUID_PRIVATE_INTERNAL;
                final String seInfo = null;
                final String classLoaderContext =
                        getSystemServerClassLoaderContext(classPathForElement);
                final int targetSdkVersion = 0;  // SystemServer targets the system's SDK version
                try {
                    installd.dexopt(classPathElement, Process.SYSTEM_UID, packageName,
                            instructionSet, dexoptNeeded, outputPath, dexFlags, compilerFilter,
                            uuid, classLoaderContext, seInfo, false /* downgrade */,
                            targetSdkVersion, /*profileName*/ null, /*dexMetadataPath*/ null,
                            "server-dexopt");
                    compiledSomething = true;
                } catch (RemoteException | ServiceSpecificException e) {
                    // Ignore (but log), we need this on the classpath for fallback mode.
                    Log.w(TAG, "Failed compiling classpath element for system server: "
                            + classPathElement, e);
                }
            }

            classPathForElement = encodeSystemServerClassPath(
                    classPathForElement, classPathElement);
        }

        return compiledSomething;
    }

    /**
     * Encodes the system server class loader context in a format that is accepted by dexopt. This
     * assumes the system server is always loaded with a {@link dalvik.system.PathClassLoader}.
     *
     * Note that ideally we would use the {@code DexoptUtils} to compute this. However we have no
     * dependency here on the server so we hard code the logic again.
     */
    private static String getSystemServerClassLoaderContext(String classPath) {
        return classPath == null ? "PCL[]" : "PCL[" + classPath + "]";
    }

    /**
     * Encodes the class path in a format accepted by dexopt.
     *
     * @param classPath  The old class path (may be empty).
     * @param newElement  The new class path elements
     * @return The class path encoding resulted from appending {@code newElement} to {@code
     * classPath}.
     */
    private static String encodeSystemServerClassPath(String classPath, String newElement) {
        return (classPath == null || classPath.isEmpty())
                ? newElement
                : classPath + ":" + newElement;
    }

    /**
     * Prepare the arguments and forks for the system server process.
     *
     * @return A {@code Runnable} that provides an entrypoint into system_server code in the child
     * process; {@code null} in the parent.
     */
    private static Runnable forkSystemServer(String abiList, String socketName,
            ZygoteServer zygoteServer) {
        long capabilities = posixCapabilitiesAsBits(
                OsConstants.CAP_IPC_LOCK,
                OsConstants.CAP_KILL,
                OsConstants.CAP_NET_ADMIN,
                OsConstants.CAP_NET_BIND_SERVICE,
                OsConstants.CAP_NET_BROADCAST,
                OsConstants.CAP_NET_RAW,
                OsConstants.CAP_SYS_MODULE,
                OsConstants.CAP_SYS_NICE,
                OsConstants.CAP_SYS_PTRACE,
                OsConstants.CAP_SYS_TIME,
                OsConstants.CAP_SYS_TTY_CONFIG,
                OsConstants.CAP_WAKE_ALARM,
                OsConstants.CAP_BLOCK_SUSPEND
        );
        /* Containers run without some capabilities, so drop any caps that are not available. */
        StructCapUserHeader header = new StructCapUserHeader(
                OsConstants._LINUX_CAPABILITY_VERSION_3, 0);
        StructCapUserData[] data;
        try {
            data = Os.capget(header);
        } catch (ErrnoException ex) {
            throw new RuntimeException("Failed to capget()", ex);
        }
        capabilities &= ((long) data[0].effective) | (((long) data[1].effective) << 32);

        /* Hardcoded command line to start the system server */
        String args[] = {
                "--setuid=1000",
                "--setgid=1000",
                "--setgroups=1001,1002,1003,1004,1005,1006,1007,1008,1009,1010,1018,1021,1023,"
                        + "1024,1032,1065,3001,3002,3003,3006,3007,3009,3010",
                "--capabilities=" + capabilities + "," + capabilities,
                "--nice-name=system_server",
                "--runtime-args",
                "--target-sdk-version=" + VMRuntime.SDK_VERSION_CUR_DEVELOPMENT,
                "com.android.server.SystemServer",
        };
        ZygoteArguments parsedArgs = null;

        int pid;

        try {
            parsedArgs = new ZygoteArguments(args);
            Zygote.applyDebuggerSystemProperty(parsedArgs);
            Zygote.applyInvokeWithSystemProperty(parsedArgs);

            boolean profileSystemServer = SystemProperties.getBoolean(
                    "dalvik.vm.profilesystemserver", false);
            if (profileSystemServer) {
                parsedArgs.mRuntimeFlags |= Zygote.PROFILE_SYSTEM_SERVER;
            }

            /* Request to fork the system server process */
            pid = Zygote.forkSystemServer(
                    parsedArgs.mUid, parsedArgs.mGid,
                    parsedArgs.mGids,
                    parsedArgs.mRuntimeFlags,
                    null,
                    parsedArgs.mPermittedCapabilities,
                    parsedArgs.mEffectiveCapabilities);
        } catch (IllegalArgumentException ex) {
            throw new RuntimeException(ex);
        }

        /* For child process */
        if (pid == 0) {
            if (hasSecondZygote(abiList)) {
                waitForSecondaryZygote(socketName);
            }

            zygoteServer.closeServerSocket();
            return handleSystemServerProcess(parsedArgs);
        }

        return null;
    }

    /**
     * Gets the bit array representation of the provided list of POSIX capabilities.
     */
    private static long posixCapabilitiesAsBits(int... capabilities) {
        long result = 0;
        for (int capability : capabilities) {
            if ((capability < 0) || (capability > OsConstants.CAP_LAST_CAP)) {
                throw new IllegalArgumentException(String.valueOf(capability));
            }
            result |= (1L << capability);
        }
        return result;
    }

    public static void main(String argv[]) {
        ZygoteServer zygoteServer = null;

        // Mark zygote start. This ensures that thread creation will throw
        // an error.
        ZygoteHooks.startZygoteNoThreadCreation();

        // Zygote goes into its own process group.
        try {
            Os.setpgid(0, 0);
        } catch (ErrnoException ex) {
            throw new RuntimeException("Failed to setpgid(0,0)", ex);
        }

        Runnable caller;
        try {
            // Report Zygote start time to tron unless it is a runtime restart
            if (!"1".equals(SystemProperties.get("sys.boot_completed"))) {
                MetricsLogger.histogram(null, "boot_zygote_init",
                        (int) SystemClock.elapsedRealtime());
            }

            String bootTimeTag = Process.is64Bit() ? "Zygote64Timing" : "Zygote32Timing";
            TimingsTraceLog bootTimingsTraceLog = new TimingsTraceLog(bootTimeTag,
                    Trace.TRACE_TAG_DALVIK);
            bootTimingsTraceLog.traceBegin("ZygoteInit");
            RuntimeInit.enableDdms();

            boolean startSystemServer = false;
            String zygoteSocketName = "zygote";
            String abiList = null;
            boolean enableLazyPreload = false;
            for (int i = 1; i < argv.length; i++) {
                if ("start-system-server".equals(argv[i])) {
                    startSystemServer = true;
                } else if ("--enable-lazy-preload".equals(argv[i])) {
                    enableLazyPreload = true;
                } else if (argv[i].startsWith(ABI_LIST_ARG)) {
                    abiList = argv[i].substring(ABI_LIST_ARG.length());
                } else if (argv[i].startsWith(SOCKET_NAME_ARG)) {
                    zygoteSocketName = argv[i].substring(SOCKET_NAME_ARG.length());
                } else {
                    throw new RuntimeException("Unknown command line argument: " + argv[i]);
                }
            }

            final boolean isPrimaryZygote = zygoteSocketName.equals(Zygote.PRIMARY_SOCKET_NAME);

            if (abiList == null) {
                throw new RuntimeException("No ABI list supplied.");
            }

            Zygote.getSocketFDs(isPrimaryZygote);

            // In some configurations, we avoid preloading resources and classes eagerly.
            // In such cases, we will preload things prior to our first fork.
            if (!enableLazyPreload) {
                bootTimingsTraceLog.traceBegin("ZygotePreload");
                EventLog.writeEvent(LOG_BOOT_PROGRESS_PRELOAD_START,
                        SystemClock.uptimeMillis());
                preload(bootTimingsTraceLog);
                EventLog.writeEvent(LOG_BOOT_PROGRESS_PRELOAD_END,
                        SystemClock.uptimeMillis());
                bootTimingsTraceLog.traceEnd(); // ZygotePreload
            } else {
                Zygote.resetNicePriority();
            }

            // Do an initial gc to clean up after startup
            bootTimingsTraceLog.traceBegin("PostZygoteInitGC");
            gcAndFinalize();
            bootTimingsTraceLog.traceEnd(); // PostZygoteInitGC

            bootTimingsTraceLog.traceEnd(); // ZygoteInit
            // Disable tracing so that forked processes do not inherit stale tracing tags from
            // Zygote.
            Trace.setTracingEnabled(false, 0);

            Zygote.nativeSecurityInit();

            // Zygote process unmounts root storage spaces.
            Zygote.nativeUnmountStorageOnInit();

            ZygoteHooks.stopZygoteNoThreadCreation();

            zygoteServer = new ZygoteServer(isPrimaryZygote);

            if (startSystemServer) {
                Runnable r = forkSystemServer(abiList, zygoteSocketName, zygoteServer);

                // {@code r == null} in the parent (zygote) process, and {@code r != null} in the
                // child (system_server) process.
                if (r != null) {
                    r.run();
                    return;
                }
            }

            Log.i(TAG, "Accepting command socket connections");

            // The select loop returns early in the child process after a fork and
            // loops forever in the zygote.
            caller = zygoteServer.runSelectLoop(abiList);
        } catch (Throwable ex) {
            Log.e(TAG, "System zygote died with exception", ex);
            throw ex;
        } finally {
            if (zygoteServer != null) {
                zygoteServer.closeServerSocket();
            }
        }

        // We're in the child process and have exited the select loop. Proceed to execute the
        // command.
        if (caller != null) {
            caller.run();
        }
    }

    /**
     * Return {@code true} if this device configuration has another zygote.
     *
     * We determine this by comparing the device ABI list with this zygotes list. If this zygote
     * supports all ABIs this device supports, there won't be another zygote.
     */
    private static boolean hasSecondZygote(String abiList) {
        return !SystemProperties.get("ro.product.cpu.abilist").equals(abiList);
    }

    private static void waitForSecondaryZygote(String socketName) {
        String otherZygoteName = Zygote.PRIMARY_SOCKET_NAME.equals(socketName)
                ? Zygote.SECONDARY_SOCKET_NAME : Zygote.PRIMARY_SOCKET_NAME;
        ZygoteProcess.waitForConnectionToZygote(otherZygoteName);
    }

    static boolean isPreloadComplete() {
        return sPreloadComplete;
    }

    /**
     * Class not instantiable.
     */
    private ZygoteInit() {
    }

    /**
     * The main function called when started through the zygote process. This could be unified with
     * main(), if the native code in nativeFinishInit() were rationalized with Zygote startup.<p>
     *
     * Current recognized args:
     * <ul>
     *   <li> <code> [--] &lt;start class name&gt;  &lt;args&gt;
     * </ul>
     *
     * @param targetSdkVersion target SDK version
     * @param argv arg strings
     */
    public static final Runnable zygoteInit(int targetSdkVersion, String[] argv,
            ClassLoader classLoader) {
        if (RuntimeInit.DEBUG) {
            Slog.d(RuntimeInit.TAG, "RuntimeInit: Starting application from zygote");
        }

        Trace.traceBegin(Trace.TRACE_TAG_ACTIVITY_MANAGER, "ZygoteInit");
        RuntimeInit.redirectLogStreams();

        RuntimeInit.commonInit();
        ZygoteInit.nativeZygoteInit();
        return RuntimeInit.applicationInit(targetSdkVersion, argv, classLoader);
    }

    /**
     * The main function called when starting a child zygote process. This is used as an alternative
     * to zygoteInit(), which skips calling into initialization routines that start the Binder
     * threadpool.
     */
    static final Runnable childZygoteInit(
            int targetSdkVersion, String[] argv, ClassLoader classLoader) {
        RuntimeInit.Arguments args = new RuntimeInit.Arguments(argv);
        return RuntimeInit.findStaticMain(args.startClass, args.startArgs, classLoader);
    }

    private static final native void nativeZygoteInit();
}<|MERGE_RESOLUTION|>--- conflicted
+++ resolved
@@ -488,16 +488,9 @@
 
             throw new IllegalStateException("Unexpected return from WrapperInit.execApplication");
         } else {
-<<<<<<< HEAD
-            ClassLoader cl = null;
-            if (systemServerClasspath != null) {
-                cl = createPathClassLoader(systemServerClasspath, parsedArgs.mTargetSdkVersion);
-
-=======
             createSystemServerClassLoader();
             ClassLoader cl = sCachedSystemServerClassLoader;
             if (cl != null) {
->>>>>>> 825827da
                 Thread.currentThread().setContextClassLoader(cl);
             }
 
@@ -512,8 +505,6 @@
     }
 
     /**
-<<<<<<< HEAD
-=======
      * Create the classloader for the system server and store it in
      * {@link sCachedSystemServerClassLoader}. This function may be called through JNI in
      * system server startup, when the runtime is in a critically low state. Do not do
@@ -532,7 +523,6 @@
     }
 
     /**
->>>>>>> 825827da
      * Note that preparing the profiles for system server does not require special selinux
      * permissions. From the installer perspective the system server is a regular package which can
      * capture profile information.
@@ -596,11 +586,7 @@
 
     /**
      * Performs dex-opt on the elements of {@code classPath}, if needed. We choose the instruction
-<<<<<<< HEAD
-     * set of the current runtime.
-=======
      * set of the current runtime. If something was compiled, return true.
->>>>>>> 825827da
      */
     private static boolean performSystemServerDexOpt(String classPath) {
         final String[] classPathElements = classPath.split(":");
