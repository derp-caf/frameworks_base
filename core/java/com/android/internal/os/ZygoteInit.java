/*
 * Copyright (C) 2007 The Android Open Source Project
 *
 * Licensed under the Apache License, Version 2.0 (the "License");
 * you may not use this file except in compliance with the License.
 * You may obtain a copy of the License at
 *
 *      http://www.apache.org/licenses/LICENSE-2.0
 *
 * Unless required by applicable law or agreed to in writing, software
 * distributed under the License is distributed on an "AS IS" BASIS,
 * WITHOUT WARRANTIES OR CONDITIONS OF ANY KIND, either express or implied.
 * See the License for the specific language governing permissions and
 * limitations under the License.
 */

package com.android.internal.os;

import static android.system.OsConstants.S_IRWXG;
import static android.system.OsConstants.S_IRWXO;

import android.annotation.UnsupportedAppUsage;
import android.app.ApplicationLoaders;
import android.content.pm.SharedLibraryInfo;
import android.content.res.Resources;
import android.content.res.TypedArray;
import android.os.Build;
import android.os.Environment;
import android.os.IInstalld;
import android.os.Process;
import android.os.RemoteException;
import android.os.ServiceManager;
import android.os.ServiceSpecificException;
import android.os.SystemClock;
import android.os.SystemProperties;
import android.os.Trace;
import android.os.UserHandle;
import android.os.ZygoteProcess;
import android.os.storage.StorageManager;
import android.security.keystore.AndroidKeyStoreProvider;
import android.system.ErrnoException;
import android.system.Os;
import android.system.OsConstants;
import android.system.StructCapUserData;
import android.system.StructCapUserHeader;
import android.text.Hyphenator;
import android.util.EventLog;
import android.util.Log;
import android.util.Slog;
import android.util.TimingsTraceLog;
import android.webkit.WebViewFactory;
import android.widget.TextView;

import com.android.internal.logging.MetricsLogger;
import com.android.internal.util.Preconditions;

import dalvik.system.DexFile;
import dalvik.system.VMRuntime;
import dalvik.system.ZygoteHooks;

import libcore.io.IoUtils;

import java.io.BufferedReader;
import java.io.File;
import java.io.FileInputStream;
import java.io.FileNotFoundException;
import java.io.IOException;
import java.io.InputStream;
import java.io.InputStreamReader;
import java.security.Provider;
import java.security.Security;

/**
 * Startup class for the zygote process.
 *
 * Pre-initializes some classes, and then waits for commands on a UNIX domain socket. Based on these
 * commands, forks off child processes that inherit the initial state of the VM.
 *
 * Please see {@link ZygoteArguments} for documentation on the client protocol.
 *
 * @hide
 */
public class ZygoteInit {

    // TODO (chriswailes): Change this so it is set with Zygote or ZygoteSecondary as appropriate
    private static final String TAG = "Zygote";

    private static final String PROPERTY_DISABLE_GRAPHICS_DRIVER_PRELOADING =
            "ro.zygote.disable_gl_preload";

    private static final int LOG_BOOT_PROGRESS_PRELOAD_START = 3020;
    private static final int LOG_BOOT_PROGRESS_PRELOAD_END = 3030;

    /**
     * when preloading, GC after allocating this many bytes
     */
    private static final int PRELOAD_GC_THRESHOLD = 50000;

    private static final String ABI_LIST_ARG = "--abi-list=";

    // TODO (chriswailes): Re-name this --zygote-socket-name= and then add a
    // --usap-socket-name parameter.
    private static final String SOCKET_NAME_ARG = "--socket-name=";

    /**
     * Used to pre-load resources.
     */
    @UnsupportedAppUsage
    private static Resources mResources;

    /**
     * The path of a file that contains classes to preload.
     */
    private static final String PRELOADED_CLASSES = "/system/etc/preloaded-classes";

    /**
     * Controls whether we should preload resources during zygote init.
     */
    public static final boolean PRELOAD_RESOURCES = true;

    private static final int UNPRIVILEGED_UID = 9999;
    private static final int UNPRIVILEGED_GID = 9999;

    private static final int ROOT_UID = 0;
    private static final int ROOT_GID = 0;

    private static boolean sPreloadComplete;

    /**
     * Cached classloader to use for the system server. Will only be populated in the system
     * server process.
     */
    private static ClassLoader sCachedSystemServerClassLoader = null;

    static void preload(TimingsTraceLog bootTimingsTraceLog) {
        Log.d(TAG, "begin preload");
        bootTimingsTraceLog.traceBegin("BeginPreload");
        beginPreload();
        bootTimingsTraceLog.traceEnd(); // BeginPreload
        bootTimingsTraceLog.traceBegin("PreloadClasses");
        preloadClasses();
        bootTimingsTraceLog.traceEnd(); // PreloadClasses
        bootTimingsTraceLog.traceBegin("CacheNonBootClasspathClassLoaders");
        cacheNonBootClasspathClassLoaders();
        bootTimingsTraceLog.traceEnd(); // CacheNonBootClasspathClassLoaders
        bootTimingsTraceLog.traceBegin("PreloadResources");
        preloadResources();
        bootTimingsTraceLog.traceEnd(); // PreloadResources
        Trace.traceBegin(Trace.TRACE_TAG_DALVIK, "PreloadAppProcessHALs");
        nativePreloadAppProcessHALs();
        Trace.traceEnd(Trace.TRACE_TAG_DALVIK);
        Trace.traceBegin(Trace.TRACE_TAG_DALVIK, "PreloadGraphicsDriver");
        maybePreloadGraphicsDriver();
        Trace.traceEnd(Trace.TRACE_TAG_DALVIK);
        preloadSharedLibraries();
        preloadTextResources();
        // Ask the WebViewFactory to do any initialization that must run in the zygote process,
        // for memory sharing purposes.
        WebViewFactory.prepareWebViewInZygote();
        endPreload();
        warmUpJcaProviders();
        Log.d(TAG, "end preload");

        sPreloadComplete = true;
    }

    public static void lazyPreload() {
        Preconditions.checkState(!sPreloadComplete);
        Log.i(TAG, "Lazily preloading resources.");

        preload(new TimingsTraceLog("ZygoteInitTiming_lazy", Trace.TRACE_TAG_DALVIK));
    }

    private static void beginPreload() {
        Log.i(TAG, "Calling ZygoteHooks.beginPreload()");

        ZygoteHooks.onBeginPreload();
    }

    private static void endPreload() {
        ZygoteHooks.onEndPreload();

        Log.i(TAG, "Called ZygoteHooks.endPreload()");
    }

    private static void preloadSharedLibraries() {
        Log.i(TAG, "Preloading shared libraries...");
        System.loadLibrary("android");
        System.loadLibrary("compiler_rt");
        System.loadLibrary("jnigraphics");
        try {
            System.loadLibrary("qti_performance");
        } catch (UnsatisfiedLinkError e) {
            Log.e(TAG, "Couldn't load qti_performance");
        }
    }

    native private static void nativePreloadAppProcessHALs();

    /**
     * This call loads the graphics driver by making an OpenGL or Vulkan call.  If the driver is
     * not currently in memory it will load and initialize it.  The OpenGL call itself is relatively
     * cheap and pure.  This means that it is a low overhead on the initial call, and is safe and
     * cheap to call later.  Calls after the initial invocation will effectively be no-ops for the
     * system.
     */
    static native void nativePreloadGraphicsDriver();

    private static void maybePreloadGraphicsDriver() {
        if (!SystemProperties.getBoolean(PROPERTY_DISABLE_GRAPHICS_DRIVER_PRELOADING, false)) {
            nativePreloadGraphicsDriver();
        }
    }

    private static void preloadTextResources() {
        Hyphenator.init();
        TextView.preloadFontCache();
    }

    /**
     * Register AndroidKeyStoreProvider and warm up the providers that are already registered.
     *
     * By doing it here we avoid that each app does it when requesting a service from the provider
     * for the first time.
     */
    private static void warmUpJcaProviders() {
        long startTime = SystemClock.uptimeMillis();
        Trace.traceBegin(
                Trace.TRACE_TAG_DALVIK, "Starting installation of AndroidKeyStoreProvider");
        // AndroidKeyStoreProvider.install() manipulates the list of JCA providers to insert
        // preferred providers. Note this is not done via security.properties as the JCA providers
        // are not on the classpath in the case of, for example, raw dalvikvm runtimes.
        AndroidKeyStoreProvider.install();
        Log.i(TAG, "Installed AndroidKeyStoreProvider in "
                + (SystemClock.uptimeMillis() - startTime) + "ms.");
        Trace.traceEnd(Trace.TRACE_TAG_DALVIK);

        startTime = SystemClock.uptimeMillis();
        Trace.traceBegin(
                Trace.TRACE_TAG_DALVIK, "Starting warm up of JCA providers");
        for (Provider p : Security.getProviders()) {
            p.warmUpServiceProvision();
        }
        Log.i(TAG, "Warmed up JCA providers in "
                + (SystemClock.uptimeMillis() - startTime) + "ms.");
        Trace.traceEnd(Trace.TRACE_TAG_DALVIK);
    }

    /**
     * Performs Zygote process initialization. Loads and initializes commonly used classes.
     *
     * Most classes only cause a few hundred bytes to be allocated, but a few will allocate a dozen
     * Kbytes (in one case, 500+K).
     */
    private static void preloadClasses() {
        final VMRuntime runtime = VMRuntime.getRuntime();

        InputStream is;
        try {
            is = new FileInputStream(PRELOADED_CLASSES);
        } catch (FileNotFoundException e) {
            Log.e(TAG, "Couldn't find " + PRELOADED_CLASSES + ".");
            return;
        }

        Log.i(TAG, "Preloading classes...");
        long startTime = SystemClock.uptimeMillis();

        // Drop root perms while running static initializers.
        final int reuid = Os.getuid();
        final int regid = Os.getgid();

        // We need to drop root perms only if we're already root. In the case of "wrapped"
        // processes (see WrapperInit), this function is called from an unprivileged uid
        // and gid.
        boolean droppedPriviliges = false;
        if (reuid == ROOT_UID && regid == ROOT_GID) {
            try {
                Os.setregid(ROOT_GID, UNPRIVILEGED_GID);
                Os.setreuid(ROOT_UID, UNPRIVILEGED_UID);
            } catch (ErrnoException ex) {
                throw new RuntimeException("Failed to drop root", ex);
            }

            droppedPriviliges = true;
        }

        // Alter the target heap utilization.  With explicit GCs this
        // is not likely to have any effect.
        float defaultUtilization = runtime.getTargetHeapUtilization();
        runtime.setTargetHeapUtilization(0.8f);

        try {
            BufferedReader br =
                    new BufferedReader(new InputStreamReader(is), Zygote.SOCKET_BUFFER_SIZE);

            int count = 0;
            String line;
            while ((line = br.readLine()) != null) {
                // Skip comments and blank lines.
                line = line.trim();
                if (line.startsWith("#") || line.equals("")) {
                    continue;
                }

                Trace.traceBegin(Trace.TRACE_TAG_DALVIK, line);
                try {
                    if (false) {
                        Log.v(TAG, "Preloading " + line + "...");
                    }
                    // Load and explicitly initialize the given class. Use
                    // Class.forName(String, boolean, ClassLoader) to avoid repeated stack lookups
                    // (to derive the caller's class-loader). Use true to force initialization, and
                    // null for the boot classpath class-loader (could as well cache the
                    // class-loader of this class in a variable).
                    Class.forName(line, true, null);
                    count++;
                } catch (ClassNotFoundException e) {
                    Log.w(TAG, "Class not found for preloading: " + line);
                } catch (UnsatisfiedLinkError e) {
                    Log.w(TAG, "Problem preloading " + line + ": " + e);
                } catch (Throwable t) {
                    Log.e(TAG, "Error preloading " + line + ".", t);
                    if (t instanceof Error) {
                        throw (Error) t;
                    }
                    if (t instanceof RuntimeException) {
                        throw (RuntimeException) t;
                    }
                    throw new RuntimeException(t);
                }
                Trace.traceEnd(Trace.TRACE_TAG_DALVIK);
            }

            Log.i(TAG, "...preloaded " + count + " classes in "
                    + (SystemClock.uptimeMillis() - startTime) + "ms.");
        } catch (IOException e) {
            Log.e(TAG, "Error reading " + PRELOADED_CLASSES + ".", e);
        } finally {
            IoUtils.closeQuietly(is);
            // Restore default.
            runtime.setTargetHeapUtilization(defaultUtilization);

            // Fill in dex caches with classes, fields, and methods brought in by preloading.
            Trace.traceBegin(Trace.TRACE_TAG_DALVIK, "PreloadDexCaches");
            runtime.preloadDexCaches();
            Trace.traceEnd(Trace.TRACE_TAG_DALVIK);

            // Bring back root. We'll need it later if we're in the zygote.
            if (droppedPriviliges) {
                try {
                    Os.setreuid(ROOT_UID, ROOT_UID);
                    Os.setregid(ROOT_GID, ROOT_GID);
                } catch (ErrnoException ex) {
                    throw new RuntimeException("Failed to restore root", ex);
                }
            }
        }
    }

    /**
     * Load in things which are used by many apps but which cannot be put in the boot
     * classpath.
     */
    private static void cacheNonBootClasspathClassLoaders() {
        // These libraries used to be part of the bootclasspath, but had to be removed.
        // Old system applications still get them for backwards compatibility reasons,
        // so they are cached here in order to preserve performance characteristics.
        SharedLibraryInfo hidlBase = new SharedLibraryInfo(
                "/system/framework/android.hidl.base-V1.0-java.jar", null /*packageName*/,
                null /*codePaths*/, null /*name*/, 0 /*version*/, SharedLibraryInfo.TYPE_BUILTIN,
                null /*declaringPackage*/, null /*dependentPackages*/, null /*dependencies*/);
        SharedLibraryInfo hidlManager = new SharedLibraryInfo(
                "/system/framework/android.hidl.manager-V1.0-java.jar", null /*packageName*/,
                null /*codePaths*/, null /*name*/, 0 /*version*/, SharedLibraryInfo.TYPE_BUILTIN,
                null /*declaringPackage*/, null /*dependentPackages*/, null /*dependencies*/);
        hidlManager.addDependency(hidlBase);

        ApplicationLoaders.getDefault().createAndCacheNonBootclasspathSystemClassLoaders(
                new SharedLibraryInfo[]{
                    // ordered dependencies first
                    hidlBase,
                    hidlManager,
                });
    }

    /**
     * Load in commonly used resources, so they can be shared across processes.
     *
     * These tend to be a few Kbytes, but are frequently in the 20-40K range, and occasionally even
     * larger.
     */
    private static void preloadResources() {
        final VMRuntime runtime = VMRuntime.getRuntime();

        try {
            mResources = Resources.getSystem();
            mResources.startPreloading();
            if (PRELOAD_RESOURCES) {
                Log.i(TAG, "Preloading resources...");

                long startTime = SystemClock.uptimeMillis();
                TypedArray ar = mResources.obtainTypedArray(
                        com.android.internal.R.array.preloaded_drawables);
                int N = preloadDrawables(ar);
                ar.recycle();
                Log.i(TAG, "...preloaded " + N + " resources in "
                        + (SystemClock.uptimeMillis() - startTime) + "ms.");

                startTime = SystemClock.uptimeMillis();
                ar = mResources.obtainTypedArray(
                        com.android.internal.R.array.preloaded_color_state_lists);
                N = preloadColorStateLists(ar);
                ar.recycle();
                Log.i(TAG, "...preloaded " + N + " resources in "
                        + (SystemClock.uptimeMillis() - startTime) + "ms.");

                if (mResources.getBoolean(
                        com.android.internal.R.bool.config_freeformWindowManagement)) {
                    startTime = SystemClock.uptimeMillis();
                    ar = mResources.obtainTypedArray(
                            com.android.internal.R.array.preloaded_freeform_multi_window_drawables);
                    N = preloadDrawables(ar);
                    ar.recycle();
                    Log.i(TAG, "...preloaded " + N + " resource in "
                            + (SystemClock.uptimeMillis() - startTime) + "ms.");
                }
            }
            mResources.finishPreloading();
        } catch (RuntimeException e) {
            Log.w(TAG, "Failure preloading resources", e);
        }
    }

    private static int preloadColorStateLists(TypedArray ar) {
        int N = ar.length();
        for (int i = 0; i < N; i++) {
            int id = ar.getResourceId(i, 0);
            if (false) {
                Log.v(TAG, "Preloading resource #" + Integer.toHexString(id));
            }
            if (id != 0) {
                if (mResources.getColorStateList(id, null) == null) {
                    throw new IllegalArgumentException(
                            "Unable to find preloaded color resource #0x"
                                    + Integer.toHexString(id)
                                    + " (" + ar.getString(i) + ")");
                }
            }
        }
        return N;
    }


    private static int preloadDrawables(TypedArray ar) {
        int N = ar.length();
        for (int i = 0; i < N; i++) {
            int id = ar.getResourceId(i, 0);
            if (false) {
                Log.v(TAG, "Preloading resource #" + Integer.toHexString(id));
            }
            if (id != 0) {
                if (mResources.getDrawable(id, null) == null) {
                    throw new IllegalArgumentException(
                            "Unable to find preloaded drawable resource #0x"
                                    + Integer.toHexString(id)
                                    + " (" + ar.getString(i) + ")");
                }
            }
        }
        return N;
    }

    /**
     * Runs several special GCs to try to clean up a few generations of softly- and final-reachable
     * objects, along with any other garbage. This is only useful just before a fork().
     */
    private static void gcAndFinalize() {
        ZygoteHooks.gcAndFinalize();
    }

    /**
     * Finish remaining work for the newly forked system server process.
     */
    private static Runnable handleSystemServerProcess(ZygoteArguments parsedArgs) {
        // set umask to 0077 so new files and directories will default to owner-only permissions.
        Os.umask(S_IRWXG | S_IRWXO);

        if (parsedArgs.mNiceName != null) {
            Process.setArgV0(parsedArgs.mNiceName);
        }

        final String systemServerClasspath = Os.getenv("SYSTEMSERVERCLASSPATH");
        if (systemServerClasspath != null) {
            if (performSystemServerDexOpt(systemServerClasspath)) {
                // Throw away the cached classloader. If we compiled here, the classloader would
                // not have had AoT-ed artifacts.
                // Note: This only works in a very special environment where selinux enforcement is
                // disabled, e.g., Mac builds.
                sCachedSystemServerClassLoader = null;
            }
            // Capturing profiles is only supported for debug or eng builds since selinux normally
            // prevents it.
            boolean profileSystemServer = SystemProperties.getBoolean(
                    "dalvik.vm.profilesystemserver", false);
            if (profileSystemServer && (Build.IS_USERDEBUG || Build.IS_ENG)) {
                try {
                    prepareSystemServerProfile(systemServerClasspath);
                } catch (Exception e) {
                    Log.wtf(TAG, "Failed to set up system server profile", e);
                }
            }
        }

        if (parsedArgs.mInvokeWith != null) {
            String[] args = parsedArgs.mRemainingArgs;
            // If we have a non-null system server class path, we'll have to duplicate the
            // existing arguments and append the classpath to it. ART will handle the classpath
            // correctly when we exec a new process.
            if (systemServerClasspath != null) {
                String[] amendedArgs = new String[args.length + 2];
                amendedArgs[0] = "-cp";
                amendedArgs[1] = systemServerClasspath;
                System.arraycopy(args, 0, amendedArgs, 2, args.length);
                args = amendedArgs;
            }

            WrapperInit.execApplication(parsedArgs.mInvokeWith,
                    parsedArgs.mNiceName, parsedArgs.mTargetSdkVersion,
                    VMRuntime.getCurrentInstructionSet(), null, args);

            throw new IllegalStateException("Unexpected return from WrapperInit.execApplication");
        } else {
            createSystemServerClassLoader();
            ClassLoader cl = sCachedSystemServerClassLoader;
            if (cl != null) {
                Thread.currentThread().setContextClassLoader(cl);
            }

            /*
             * Pass the remaining arguments to SystemServer.
             */
            return ZygoteInit.zygoteInit(parsedArgs.mTargetSdkVersion,
                    parsedArgs.mRemainingArgs, cl);
        }

        /* should never reach here */
    }

    /**
     * Create the classloader for the system server and store it in
     * {@link sCachedSystemServerClassLoader}. This function may be called through JNI in
     * system server startup, when the runtime is in a critically low state. Do not do
     * extended computation etc here.
     */
    private static void createSystemServerClassLoader() {
        if (sCachedSystemServerClassLoader != null) {
            return;
        }
        final String systemServerClasspath = Os.getenv("SYSTEMSERVERCLASSPATH");
        // TODO: Should we run optimization here?
        if (systemServerClasspath != null) {
            sCachedSystemServerClassLoader = createPathClassLoader(systemServerClasspath,
                    VMRuntime.SDK_VERSION_CUR_DEVELOPMENT);
        }
    }

    /**
     * Note that preparing the profiles for system server does not require special selinux
     * permissions. From the installer perspective the system server is a regular package which can
     * capture profile information.
     */
    private static void prepareSystemServerProfile(String systemServerClasspath)
            throws RemoteException {
        if (systemServerClasspath.isEmpty()) {
            return;
        }
        String[] codePaths = systemServerClasspath.split(":");

        final IInstalld installd = IInstalld.Stub
                .asInterface(ServiceManager.getService("installd"));

        String systemServerPackageName = "android";
        String systemServerProfileName = "primary.prof";
        installd.prepareAppProfile(
                systemServerPackageName,
                UserHandle.USER_SYSTEM,
                UserHandle.getAppId(Process.SYSTEM_UID),
                systemServerProfileName,
                codePaths[0],
                /*dexMetadata*/ null);

        File profileDir = Environment.getDataProfilesDePackageDirectory(
                UserHandle.USER_SYSTEM, systemServerPackageName);
        String profilePath = new File(profileDir, systemServerProfileName).getAbsolutePath();
        VMRuntime.registerAppInfo(profilePath, codePaths);
    }

    public static void setApiBlacklistExemptions(String[] exemptions) {
        VMRuntime.getRuntime().setHiddenApiExemptions(exemptions);
    }

    public static void setHiddenApiAccessLogSampleRate(int percent) {
        VMRuntime.getRuntime().setHiddenApiAccessLogSamplingRate(percent);
    }

    /**
     * Sets the implementation to be used for logging hidden API accesses
     * @param logger the implementation of the VMRuntime.HiddenApiUsageLogger interface
     */
    public static void setHiddenApiUsageLogger(VMRuntime.HiddenApiUsageLogger logger) {
        VMRuntime.getRuntime().setHiddenApiUsageLogger(logger);
    }

    /**
     * Creates a PathClassLoader for the given class path that is associated with a shared
     * namespace, i.e., this classloader can access platform-private native libraries. The
     * classloader will use java.library.path as the native library path.
     */
    static ClassLoader createPathClassLoader(String classPath, int targetSdkVersion) {
        String libraryPath = System.getProperty("java.library.path");

        // We use the boot class loader, that's what the runtime expects at AOT.
        ClassLoader parent = ClassLoader.getSystemClassLoader().getParent();

        return ClassLoaderFactory.createClassLoader(classPath, libraryPath, libraryPath,
                parent, targetSdkVersion, true /* isNamespaceShared */, null /* classLoaderName */);
    }

    /**
     * Performs dex-opt on the elements of {@code classPath}, if needed. We choose the instruction
     * set of the current runtime. If something was compiled, return true.
     */
    private static boolean performSystemServerDexOpt(String classPath) {
        final String[] classPathElements = classPath.split(":");
        final IInstalld installd = IInstalld.Stub
                .asInterface(ServiceManager.getService("installd"));
        final String instructionSet = VMRuntime.getRuntime().vmInstructionSet();

        String classPathForElement = "";
        boolean compiledSomething = false;
        for (String classPathElement : classPathElements) {
            // System server is fully AOTed and never profiled
            // for profile guided compilation.
            String systemServerFilter = SystemProperties.get(
                    "dalvik.vm.systemservercompilerfilter", "speed");

            int dexoptNeeded;
            try {
                dexoptNeeded = DexFile.getDexOptNeeded(
                        classPathElement, instructionSet, systemServerFilter,
                        null /* classLoaderContext */, false /* newProfile */,
                        false /* downgrade */);
            } catch (FileNotFoundException ignored) {
                // Do not add to the classpath.
                Log.w(TAG, "Missing classpath element for system server: " + classPathElement);
                continue;
            } catch (IOException e) {
                // Not fully clear what to do here as we don't know the cause of the
                // IO exception. Add to the classpath to be conservative, but don't
                // attempt to compile it.
                Log.w(TAG, "Error checking classpath element for system server: "
                        + classPathElement, e);
                dexoptNeeded = DexFile.NO_DEXOPT_NEEDED;
            }

            if (dexoptNeeded != DexFile.NO_DEXOPT_NEEDED) {
                final String packageName = "*";
                final String outputPath = null;
                final int dexFlags = 0;
                final String compilerFilter = systemServerFilter;
                final String uuid = StorageManager.UUID_PRIVATE_INTERNAL;
                final String seInfo = null;
                final String classLoaderContext =
                        getSystemServerClassLoaderContext(classPathForElement);
                final int targetSdkVersion = 0;  // SystemServer targets the system's SDK version
                try {
                    installd.dexopt(classPathElement, Process.SYSTEM_UID, packageName,
                            instructionSet, dexoptNeeded, outputPath, dexFlags, compilerFilter,
                            uuid, classLoaderContext, seInfo, false /* downgrade */,
                            targetSdkVersion, /*profileName*/ null, /*dexMetadataPath*/ null,
                            "server-dexopt");
                    compiledSomething = true;
                } catch (RemoteException | ServiceSpecificException e) {
                    // Ignore (but log), we need this on the classpath for fallback mode.
                    Log.w(TAG, "Failed compiling classpath element for system server: "
                            + classPathElement, e);
                }
            }

            classPathForElement = encodeSystemServerClassPath(
                    classPathForElement, classPathElement);
        }

        return compiledSomething;
    }

    /**
     * Encodes the system server class loader context in a format that is accepted by dexopt. This
     * assumes the system server is always loaded with a {@link dalvik.system.PathClassLoader}.
     *
     * Note that ideally we would use the {@code DexoptUtils} to compute this. However we have no
     * dependency here on the server so we hard code the logic again.
     */
    private static String getSystemServerClassLoaderContext(String classPath) {
        return classPath == null ? "PCL[]" : "PCL[" + classPath + "]";
    }

    /**
     * Encodes the class path in a format accepted by dexopt.
     *
     * @param classPath  The old class path (may be empty).
     * @param newElement  The new class path elements
     * @return The class path encoding resulted from appending {@code newElement} to {@code
     * classPath}.
     */
    private static String encodeSystemServerClassPath(String classPath, String newElement) {
        return (classPath == null || classPath.isEmpty())
                ? newElement
                : classPath + ":" + newElement;
    }

    /**
     * Prepare the arguments and forks for the system server process.
     *
     * @return A {@code Runnable} that provides an entrypoint into system_server code in the child
     * process; {@code null} in the parent.
     */
    private static Runnable forkSystemServer(String abiList, String socketName,
            ZygoteServer zygoteServer) {
        long capabilities = posixCapabilitiesAsBits(
                OsConstants.CAP_IPC_LOCK,
                OsConstants.CAP_KILL,
                OsConstants.CAP_NET_ADMIN,
                OsConstants.CAP_NET_BIND_SERVICE,
                OsConstants.CAP_NET_BROADCAST,
                OsConstants.CAP_NET_RAW,
                OsConstants.CAP_SYS_MODULE,
                OsConstants.CAP_SYS_NICE,
                OsConstants.CAP_SYS_PTRACE,
                OsConstants.CAP_SYS_TIME,
                OsConstants.CAP_SYS_TTY_CONFIG,
                OsConstants.CAP_WAKE_ALARM,
                OsConstants.CAP_BLOCK_SUSPEND
        );
        /* Containers run without some capabilities, so drop any caps that are not available. */
        StructCapUserHeader header = new StructCapUserHeader(
                OsConstants._LINUX_CAPABILITY_VERSION_3, 0);
        StructCapUserData[] data;
        try {
            data = Os.capget(header);
        } catch (ErrnoException ex) {
            throw new RuntimeException("Failed to capget()", ex);
        }
        capabilities &= ((long) data[0].effective) | (((long) data[1].effective) << 32);

        /* Hardcoded command line to start the system server */
        String args[] = {
                "--setuid=1000",
                "--setgid=1000",
                "--setgroups=1001,1002,1003,1004,1005,1006,1007,1008,1009,1010,1018,1021,1023,"
                        + "1024,1032,1065,3001,3002,3003,3006,3007,3009,3010",
                "--capabilities=" + capabilities + "," + capabilities,
                "--nice-name=system_server",
                "--runtime-args",
                "--target-sdk-version=" + VMRuntime.SDK_VERSION_CUR_DEVELOPMENT,
                "com.android.server.SystemServer",
        };
        ZygoteArguments parsedArgs = null;

        int pid;

        try {
            parsedArgs = new ZygoteArguments(args);
            Zygote.applyDebuggerSystemProperty(parsedArgs);
            Zygote.applyInvokeWithSystemProperty(parsedArgs);

            boolean profileSystemServer = SystemProperties.getBoolean(
                    "dalvik.vm.profilesystemserver", false);
            if (profileSystemServer) {
                parsedArgs.mRuntimeFlags |= Zygote.PROFILE_SYSTEM_SERVER;
            }

            /* Request to fork the system server process */
            pid = Zygote.forkSystemServer(
                    parsedArgs.mUid, parsedArgs.mGid,
                    parsedArgs.mGids,
                    parsedArgs.mRuntimeFlags,
                    null,
                    parsedArgs.mPermittedCapabilities,
                    parsedArgs.mEffectiveCapabilities);
        } catch (IllegalArgumentException ex) {
            throw new RuntimeException(ex);
        }

        /* For child process */
        if (pid == 0) {
            if (hasSecondZygote(abiList)) {
                waitForSecondaryZygote(socketName);
            }

            zygoteServer.closeServerSocket();
            return handleSystemServerProcess(parsedArgs);
        }

        return null;
    }

    /**
     * Gets the bit array representation of the provided list of POSIX capabilities.
     */
    private static long posixCapabilitiesAsBits(int... capabilities) {
        long result = 0;
        for (int capability : capabilities) {
            if ((capability < 0) || (capability > OsConstants.CAP_LAST_CAP)) {
                throw new IllegalArgumentException(String.valueOf(capability));
            }
            result |= (1L << capability);
        }
        return result;
    }

<<<<<<< HEAD
=======
    /**
     * This is the entry point for a Zygote process.  It creates the Zygote server, loads resources,
     * and handles other tasks related to preparing the process for forking into applications.
     *
     * This process is started with a nice value of -20 (highest priority).  All paths that flow
     * into new processes are required to either set the priority to the default value or terminate
     * before executing any non-system code.  The native side of this occurs in SpecializeCommon,
     * while the Java Language priority is changed in ZygoteInit.handleSystemServerProcess,
     * ZygoteConnection.handleChildProc, and Zygote.usapMain.
     *
     * @param argv  Command line arguments used to specify the Zygote's configuration.
     */
>>>>>>> dbf9e87c
    @UnsupportedAppUsage
    public static void main(String argv[]) {
        ZygoteServer zygoteServer = null;

        // Mark zygote start. This ensures that thread creation will throw
        // an error.
        ZygoteHooks.startZygoteNoThreadCreation();

        // Zygote goes into its own process group.
        try {
            Os.setpgid(0, 0);
        } catch (ErrnoException ex) {
            throw new RuntimeException("Failed to setpgid(0,0)", ex);
        }

        Runnable caller;
        try {
            // Report Zygote start time to tron unless it is a runtime restart
            if (!"1".equals(SystemProperties.get("sys.boot_completed"))) {
                MetricsLogger.histogram(null, "boot_zygote_init",
                        (int) SystemClock.elapsedRealtime());
            }

            String bootTimeTag = Process.is64Bit() ? "Zygote64Timing" : "Zygote32Timing";
            TimingsTraceLog bootTimingsTraceLog = new TimingsTraceLog(bootTimeTag,
                    Trace.TRACE_TAG_DALVIK);
            bootTimingsTraceLog.traceBegin("ZygoteInit");
            RuntimeInit.enableDdms();

            boolean startSystemServer = false;
            String zygoteSocketName = "zygote";
            String abiList = null;
            boolean enableLazyPreload = false;
            for (int i = 1; i < argv.length; i++) {
                if ("start-system-server".equals(argv[i])) {
                    startSystemServer = true;
                } else if ("--enable-lazy-preload".equals(argv[i])) {
                    enableLazyPreload = true;
                } else if (argv[i].startsWith(ABI_LIST_ARG)) {
                    abiList = argv[i].substring(ABI_LIST_ARG.length());
                } else if (argv[i].startsWith(SOCKET_NAME_ARG)) {
                    zygoteSocketName = argv[i].substring(SOCKET_NAME_ARG.length());
                } else {
                    throw new RuntimeException("Unknown command line argument: " + argv[i]);
                }
            }

            final boolean isPrimaryZygote = zygoteSocketName.equals(Zygote.PRIMARY_SOCKET_NAME);

            if (abiList == null) {
                throw new RuntimeException("No ABI list supplied.");
            }

            // In some configurations, we avoid preloading resources and classes eagerly.
            // In such cases, we will preload things prior to our first fork.
            if (!enableLazyPreload) {
                bootTimingsTraceLog.traceBegin("ZygotePreload");
                EventLog.writeEvent(LOG_BOOT_PROGRESS_PRELOAD_START,
                        SystemClock.uptimeMillis());
                preload(bootTimingsTraceLog);
                EventLog.writeEvent(LOG_BOOT_PROGRESS_PRELOAD_END,
                        SystemClock.uptimeMillis());
                bootTimingsTraceLog.traceEnd(); // ZygotePreload
            }

            // Do an initial gc to clean up after startup
            bootTimingsTraceLog.traceBegin("PostZygoteInitGC");
            gcAndFinalize();
            bootTimingsTraceLog.traceEnd(); // PostZygoteInitGC

            bootTimingsTraceLog.traceEnd(); // ZygoteInit
            // Disable tracing so that forked processes do not inherit stale tracing tags from
            // Zygote.
            Trace.setTracingEnabled(false, 0);


            Zygote.initNativeState(isPrimaryZygote);

            ZygoteHooks.stopZygoteNoThreadCreation();

            zygoteServer = new ZygoteServer(isPrimaryZygote);

            if (startSystemServer) {
                Runnable r = forkSystemServer(abiList, zygoteSocketName, zygoteServer);

                // {@code r == null} in the parent (zygote) process, and {@code r != null} in the
                // child (system_server) process.
                if (r != null) {
                    r.run();
                    return;
                }
            }

            Log.i(TAG, "Accepting command socket connections");

            // The select loop returns early in the child process after a fork and
            // loops forever in the zygote.
            caller = zygoteServer.runSelectLoop(abiList);
        } catch (Throwable ex) {
            Log.e(TAG, "System zygote died with exception", ex);
            throw ex;
        } finally {
            if (zygoteServer != null) {
                zygoteServer.closeServerSocket();
            }
        }

        // We're in the child process and have exited the select loop. Proceed to execute the
        // command.
        if (caller != null) {
            caller.run();
        }
    }

    /**
     * Return {@code true} if this device configuration has another zygote.
     *
     * We determine this by comparing the device ABI list with this zygotes list. If this zygote
     * supports all ABIs this device supports, there won't be another zygote.
     */
    private static boolean hasSecondZygote(String abiList) {
        return !SystemProperties.get("ro.product.cpu.abilist").equals(abiList);
    }

    private static void waitForSecondaryZygote(String socketName) {
        String otherZygoteName = Zygote.PRIMARY_SOCKET_NAME.equals(socketName)
                ? Zygote.SECONDARY_SOCKET_NAME : Zygote.PRIMARY_SOCKET_NAME;
        ZygoteProcess.waitForConnectionToZygote(otherZygoteName);
    }

    static boolean isPreloadComplete() {
        return sPreloadComplete;
    }

    /**
     * Class not instantiable.
     */
    private ZygoteInit() {
    }

    /**
     * The main function called when started through the zygote process. This could be unified with
     * main(), if the native code in nativeFinishInit() were rationalized with Zygote startup.<p>
     *
     * Current recognized args:
     * <ul>
     *   <li> <code> [--] &lt;start class name&gt;  &lt;args&gt;
     * </ul>
     *
     * @param targetSdkVersion target SDK version
     * @param argv arg strings
     */
    public static final Runnable zygoteInit(int targetSdkVersion, String[] argv,
            ClassLoader classLoader) {
        if (RuntimeInit.DEBUG) {
            Slog.d(RuntimeInit.TAG, "RuntimeInit: Starting application from zygote");
        }

        Trace.traceBegin(Trace.TRACE_TAG_ACTIVITY_MANAGER, "ZygoteInit");
        RuntimeInit.redirectLogStreams();

        RuntimeInit.commonInit();
        ZygoteInit.nativeZygoteInit();
        return RuntimeInit.applicationInit(targetSdkVersion, argv, classLoader);
    }

    /**
     * The main function called when starting a child zygote process. This is used as an alternative
     * to zygoteInit(), which skips calling into initialization routines that start the Binder
     * threadpool.
     */
    static final Runnable childZygoteInit(
            int targetSdkVersion, String[] argv, ClassLoader classLoader) {
        RuntimeInit.Arguments args = new RuntimeInit.Arguments(argv);
        return RuntimeInit.findStaticMain(args.startClass, args.startArgs, classLoader);
    }

    private static final native void nativeZygoteInit();
}<|MERGE_RESOLUTION|>--- conflicted
+++ resolved
@@ -820,8 +820,6 @@
         return result;
     }
 
-<<<<<<< HEAD
-=======
     /**
      * This is the entry point for a Zygote process.  It creates the Zygote server, loads resources,
      * and handles other tasks related to preparing the process for forking into applications.
@@ -834,7 +832,6 @@
      *
      * @param argv  Command line arguments used to specify the Zygote's configuration.
      */
->>>>>>> dbf9e87c
     @UnsupportedAppUsage
     public static void main(String argv[]) {
         ZygoteServer zygoteServer = null;
