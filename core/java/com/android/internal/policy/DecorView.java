/*
 * Copyright (C) 2015 The Android Open Source Project
 *
 * Licensed under the Apache License, Version 2.0 (the "License");
 * you may not use this file except in compliance with the License.
 * You may obtain a copy of the License at
 *
 *      http://www.apache.org/licenses/LICENSE-2.0
 *
 * Unless required by applicable law or agreed to in writing, software
 * distributed under the License is distributed on an "AS IS" BASIS,
 * WITHOUT WARRANTIES OR CONDITIONS OF ANY KIND, either express or implied.
 * See the License for the specific language governing permissions and
 * limitations under the License
 */

package com.android.internal.policy;

import static android.app.WindowConfiguration.PINNED_WINDOWING_MODE_ELEVATION_IN_DIP;
import static android.app.WindowConfiguration.WINDOWING_MODE_FREEFORM;
import static android.app.WindowConfiguration.WINDOWING_MODE_PINNED;
import static android.content.res.Configuration.ORIENTATION_PORTRAIT;
import static android.os.Build.VERSION_CODES.M;
import static android.os.Build.VERSION_CODES.N;
import static android.view.View.MeasureSpec.AT_MOST;
import static android.view.View.MeasureSpec.EXACTLY;
import static android.view.View.MeasureSpec.getMode;
import static android.view.ViewGroup.LayoutParams.MATCH_PARENT;
import static android.view.ViewGroup.LayoutParams.WRAP_CONTENT;
import static android.view.Window.DECOR_CAPTION_SHADE_DARK;
import static android.view.Window.DECOR_CAPTION_SHADE_LIGHT;
import static android.view.WindowManager.LayoutParams.FLAG_DRAWS_SYSTEM_BAR_BACKGROUNDS;
import static android.view.WindowManager.LayoutParams.FLAG_FULLSCREEN;
import static android.view.WindowManager.LayoutParams.FLAG_LAYOUT_INSET_DECOR;
import static android.view.WindowManager.LayoutParams.FLAG_LAYOUT_IN_SCREEN;
import static android.view.WindowManager.LayoutParams.FLAG_TRANSLUCENT_NAVIGATION;
import static android.view.WindowManager.LayoutParams.FLAG_TRANSLUCENT_STATUS;
import static android.view.WindowManager.LayoutParams.TYPE_APPLICATION;
import static android.view.WindowManager.LayoutParams.TYPE_BASE_APPLICATION;
import static android.view.WindowManager.LayoutParams.TYPE_DRAWN_APPLICATION;

import static com.android.internal.policy.PhoneWindow.FEATURE_OPTIONS_PANEL;

import android.animation.Animator;
import android.animation.AnimatorListenerAdapter;
import android.animation.ObjectAnimator;
import android.annotation.Nullable;
import android.annotation.TestApi;
import android.annotation.UnsupportedAppUsage;
import android.app.WindowConfiguration;
import android.content.Context;
import android.content.res.Configuration;
import android.content.res.Resources;
import android.graphics.Canvas;
import android.graphics.Color;
import android.graphics.Insets;
import android.graphics.LinearGradient;
import android.graphics.Outline;
import android.graphics.Paint;
import android.graphics.PixelFormat;
import android.graphics.RecordingCanvas;
import android.graphics.Rect;
import android.graphics.Region;
import android.graphics.Shader;
import android.graphics.drawable.ColorDrawable;
import android.graphics.drawable.Drawable;
import android.graphics.drawable.InsetDrawable;
import android.graphics.drawable.LayerDrawable;
import android.util.DisplayMetrics;
import android.util.Log;
import android.util.Pair;
import android.util.TypedValue;
import android.view.ActionMode;
import android.view.ContextThemeWrapper;
import android.view.Gravity;
import android.view.InputQueue;
import android.view.KeyEvent;
import android.view.KeyboardShortcutGroup;
import android.view.LayoutInflater;
import android.view.Menu;
import android.view.MenuItem;
import android.view.MotionEvent;
import android.view.ThreadedRenderer;
import android.view.View;
import android.view.ViewGroup;
import android.view.ViewOutlineProvider;
import android.view.ViewRootImpl;
import android.view.ViewStub;
import android.view.ViewTreeObserver;
import android.view.Window;
import android.view.WindowCallbacks;
import android.view.WindowInsets;
import android.view.WindowManager;
import android.view.accessibility.AccessibilityEvent;
import android.view.accessibility.AccessibilityManager;
import android.view.accessibility.AccessibilityNodeInfo;
import android.view.animation.AnimationUtils;
import android.view.animation.Interpolator;
import android.widget.FrameLayout;
import android.widget.PopupWindow;

import com.android.internal.R;
import com.android.internal.policy.PhoneWindow.PanelFeatureState;
import com.android.internal.policy.PhoneWindow.PhoneWindowMenuCallback;
import com.android.internal.view.FloatingActionMode;
import com.android.internal.view.RootViewSurfaceTaker;
import com.android.internal.view.StandaloneActionMode;
import com.android.internal.view.menu.ContextMenuBuilder;
import com.android.internal.view.menu.MenuHelper;
import com.android.internal.widget.ActionBarContextView;
import com.android.internal.widget.BackgroundFallback;
import com.android.internal.widget.DecorCaptionView;
import com.android.internal.widget.FloatingToolbar;

import java.util.List;

/** @hide */
public class DecorView extends FrameLayout implements RootViewSurfaceTaker, WindowCallbacks {
    private static final String TAG = "DecorView";

    private static final boolean DEBUG_MEASURE = false;

    private static final boolean SWEEP_OPEN_MENU = false;

    // The height of a window which has focus in DIP.
    private final static int DECOR_SHADOW_FOCUSED_HEIGHT_IN_DIP = 20;
    // The height of a window which has not in DIP.
    private final static int DECOR_SHADOW_UNFOCUSED_HEIGHT_IN_DIP = 5;

    private static final int SCRIM_LIGHT = 0xe6ffffff; // 90% white

    public static final ColorViewAttributes STATUS_BAR_COLOR_VIEW_ATTRIBUTES =
            new ColorViewAttributes(SYSTEM_UI_FLAG_FULLSCREEN, FLAG_TRANSLUCENT_STATUS,
                    Gravity.TOP, Gravity.LEFT, Gravity.RIGHT,
                    Window.STATUS_BAR_BACKGROUND_TRANSITION_NAME,
                    com.android.internal.R.id.statusBarBackground,
                    FLAG_FULLSCREEN);

    public static final ColorViewAttributes NAVIGATION_BAR_COLOR_VIEW_ATTRIBUTES =
            new ColorViewAttributes(
                    SYSTEM_UI_FLAG_HIDE_NAVIGATION, FLAG_TRANSLUCENT_NAVIGATION,
                    Gravity.BOTTOM, Gravity.RIGHT, Gravity.LEFT,
                    Window.NAVIGATION_BAR_BACKGROUND_TRANSITION_NAME,
                    com.android.internal.R.id.navigationBarBackground,
                    0 /* hideWindowFlag */);

    // This is used to workaround an issue where the PiP shadow can be transparent if the window
    // background is transparent
    private static final ViewOutlineProvider PIP_OUTLINE_PROVIDER = new ViewOutlineProvider() {
        @Override
        public void getOutline(View view, Outline outline) {
            outline.setRect(0, 0, view.getWidth(), view.getHeight());
            outline.setAlpha(1f);
        }
    };

    // Cludge to address b/22668382: Set the shadow size to the maximum so that the layer
    // size calculation takes the shadow size into account. We set the elevation currently
    // to max until the first layout command has been executed.
    private boolean mAllowUpdateElevation = false;

    private boolean mElevationAdjustedForStack = false;

    // Keeps track of the picture-in-picture mode for the view shadow
    private boolean mIsInPictureInPictureMode;

    // Stores the previous outline provider prior to applying PIP_OUTLINE_PROVIDER
    private ViewOutlineProvider mLastOutlineProvider;

    int mDefaultOpacity = PixelFormat.OPAQUE;

    /** The feature ID of the panel, or -1 if this is the application's DecorView */
    private final int mFeatureId;

    private final Rect mDrawingBounds = new Rect();

    private final Rect mBackgroundPadding = new Rect();

    private final Rect mFramePadding = new Rect();

    private final Rect mFrameOffsets = new Rect();

    private boolean mHasCaption = false;

    private boolean mChanging;

    private Drawable mMenuBackground;
    private boolean mWatchingForMenu;
    private int mDownY;

    ActionMode mPrimaryActionMode;
    private ActionMode mFloatingActionMode;
    private ActionBarContextView mPrimaryActionModeView;
    private PopupWindow mPrimaryActionModePopup;
    private Runnable mShowPrimaryActionModePopup;
    private ViewTreeObserver.OnPreDrawListener mFloatingToolbarPreDrawListener;
    private View mFloatingActionModeOriginatingView;
    private FloatingToolbar mFloatingToolbar;
    private ObjectAnimator mFadeAnim;

    // View added at runtime to draw under the status bar area
    private View mStatusGuard;

    private final ColorViewState mStatusColorViewState =
            new ColorViewState(STATUS_BAR_COLOR_VIEW_ATTRIBUTES);
    private final ColorViewState mNavigationColorViewState =
            new ColorViewState(NAVIGATION_BAR_COLOR_VIEW_ATTRIBUTES);

    private final Interpolator mShowInterpolator;
    private final Interpolator mHideInterpolator;
    private final int mBarEnterExitDuration;
    final boolean mForceWindowDrawsBarBackgrounds;
    private final int mSemiTransparentBarColor;

    private final BackgroundFallback mBackgroundFallback = new BackgroundFallback();

    private int mLastTopInset = 0;
    @UnsupportedAppUsage
    private int mLastBottomInset = 0;
    @UnsupportedAppUsage
    private int mLastRightInset = 0;
    @UnsupportedAppUsage
    private int mLastLeftInset = 0;
    private boolean mLastHasTopStableInset = false;
    private boolean mLastHasBottomStableInset = false;
    private boolean mLastHasRightStableInset = false;
    private boolean mLastHasLeftStableInset = false;
    private int mLastWindowFlags = 0;
    private boolean mLastShouldAlwaysConsumeSystemBars = false;

    private int mRootScrollY = 0;

    @UnsupportedAppUsage
    private PhoneWindow mWindow;

    ViewGroup mContentRoot;

    private Rect mTempRect;
    private Rect mOutsets = new Rect();

    // This is the caption view for the window, containing the caption and window control
    // buttons. The visibility of this decor depends on the workspace and the window type.
    // If the window type does not require such a view, this member might be null.
    private DecorCaptionView mDecorCaptionView;

    private boolean mWindowResizeCallbacksAdded = false;
    private Drawable.Callback mLastBackgroundDrawableCb = null;
    private BackdropFrameRenderer mBackdropFrameRenderer = null;
    private Drawable mOriginalBackgroundDrawable;
    private Drawable mLastOriginalBackgroundDrawable;
    private Drawable mResizingBackgroundDrawable;

    /**
     * Temporary holder for a window background when it is set before {@link #mWindow} is
     * initialized. It will be set as the actual background once {@link #setWindow(PhoneWindow)} is
     * called.
     */
    @Nullable
    private Drawable mPendingWindowBackground;
    private Drawable mCaptionBackgroundDrawable;
    private Drawable mUserCaptionBackgroundDrawable;

    private float mAvailableWidth;

    String mLogTag = TAG;
    private final Rect mFloatingInsets = new Rect();
    private boolean mApplyFloatingVerticalInsets = false;
    private boolean mApplyFloatingHorizontalInsets = false;

    private int mResizeMode = RESIZE_MODE_INVALID;
    private final int mResizeShadowSize;
    private final Paint mVerticalResizeShadowPaint = new Paint();
    private final Paint mHorizontalResizeShadowPaint = new Paint();
    private final Paint mLegacyNavigationBarBackgroundPaint = new Paint();
    private Insets mBackgroundInsets = Insets.NONE;
    private Insets mLastBackgroundInsets = Insets.NONE;
    private boolean mDrawLegacyNavigationBarBackground;

    DecorView(Context context, int featureId, PhoneWindow window,
            WindowManager.LayoutParams params) {
        super(context);
        mFeatureId = featureId;

        mShowInterpolator = AnimationUtils.loadInterpolator(context,
                android.R.interpolator.linear_out_slow_in);
        mHideInterpolator = AnimationUtils.loadInterpolator(context,
                android.R.interpolator.fast_out_linear_in);

        mBarEnterExitDuration = context.getResources().getInteger(
                R.integer.dock_enter_exit_duration);
        mForceWindowDrawsBarBackgrounds = context.getResources().getBoolean(
                R.bool.config_forceWindowDrawsStatusBarBackground)
                && context.getApplicationInfo().targetSdkVersion >= N;
        mSemiTransparentBarColor = context.getResources().getColor(
                R.color.system_bar_background_semi_transparent, null /* theme */);

        updateAvailableWidth();

        setWindow(window);

        updateLogTag(params);

        mResizeShadowSize = context.getResources().getDimensionPixelSize(
                R.dimen.resize_shadow_size);
        initResizingPaints();

        mLegacyNavigationBarBackgroundPaint.setColor(Color.BLACK);
    }

    void setBackgroundFallback(@Nullable Drawable fallbackDrawable) {
        mBackgroundFallback.setDrawable(fallbackDrawable);
        setWillNotDraw(getBackground() == null && !mBackgroundFallback.hasFallback());
    }

    @TestApi
    public @Nullable Drawable getBackgroundFallback() {
        return mBackgroundFallback.getDrawable();
    }

    @Override
    public boolean gatherTransparentRegion(Region region) {
        boolean statusOpaque = gatherTransparentRegion(mStatusColorViewState, region);
        boolean navOpaque = gatherTransparentRegion(mNavigationColorViewState, region);
        boolean decorOpaque = super.gatherTransparentRegion(region);

        // combine bools after computation, so each method above always executes
        return statusOpaque || navOpaque || decorOpaque;
    }

    boolean gatherTransparentRegion(ColorViewState colorViewState, Region region) {
        if (colorViewState.view != null && colorViewState.visible && isResizing()) {
            // If a visible ColorViewState is in a resizing host DecorView, forcibly register its
            // opaque area, since it's drawn by a different root RenderNode. It would otherwise be
            // rejected by ViewGroup#gatherTransparentRegion() for the view not being VISIBLE.
            return colorViewState.view.gatherTransparentRegion(region);
        }
        return false; // no opaque area added
    }

    @Override
    public void onDraw(Canvas c) {
        super.onDraw(c);

        mBackgroundFallback.draw(this, mContentRoot, c, mWindow.mContentParent,
                mStatusColorViewState.view, mNavigationColorViewState.view);
    }

    @Override
    public boolean dispatchKeyEvent(KeyEvent event) {
        final int keyCode = event.getKeyCode();
        final int action = event.getAction();
        final boolean isDown = action == KeyEvent.ACTION_DOWN;

        if (isDown && (event.getRepeatCount() == 0)) {
            // First handle chording of panel key: if a panel key is held
            // but not released, try to execute a shortcut in it.
            if ((mWindow.mPanelChordingKey > 0) && (mWindow.mPanelChordingKey != keyCode)) {
                boolean handled = dispatchKeyShortcutEvent(event);
                if (handled) {
                    return true;
                }
            }

            // If a panel is open, perform a shortcut on it without the
            // chorded panel key
            if ((mWindow.mPreparedPanel != null) && mWindow.mPreparedPanel.isOpen) {
                if (mWindow.performPanelShortcut(mWindow.mPreparedPanel, keyCode, event, 0)) {
                    return true;
                }
            }
        }

        if (!mWindow.isDestroyed()) {
            final Window.Callback cb = mWindow.getCallback();
            final boolean handled = cb != null && mFeatureId < 0 ? cb.dispatchKeyEvent(event)
                    : super.dispatchKeyEvent(event);
            if (handled) {
                return true;
            }
        }

        return isDown ? mWindow.onKeyDown(mFeatureId, event.getKeyCode(), event)
                : mWindow.onKeyUp(mFeatureId, event.getKeyCode(), event);
    }

    @Override
    public boolean dispatchKeyShortcutEvent(KeyEvent ev) {
        // If the panel is already prepared, then perform the shortcut using it.
        boolean handled;
        if (mWindow.mPreparedPanel != null) {
            handled = mWindow.performPanelShortcut(mWindow.mPreparedPanel, ev.getKeyCode(), ev,
                    Menu.FLAG_PERFORM_NO_CLOSE);
            if (handled) {
                if (mWindow.mPreparedPanel != null) {
                    mWindow.mPreparedPanel.isHandled = true;
                }
                return true;
            }
        }

        // Shortcut not handled by the panel.  Dispatch to the view hierarchy.
        final Window.Callback cb = mWindow.getCallback();
        handled = cb != null && !mWindow.isDestroyed() && mFeatureId < 0
                ? cb.dispatchKeyShortcutEvent(ev) : super.dispatchKeyShortcutEvent(ev);
        if (handled) {
            return true;
        }

        // If the panel is not prepared, then we may be trying to handle a shortcut key
        // combination such as Control+C.  Temporarily prepare the panel then mark it
        // unprepared again when finished to ensure that the panel will again be prepared
        // the next time it is shown for real.
        PhoneWindow.PanelFeatureState st =
                mWindow.getPanelState(Window.FEATURE_OPTIONS_PANEL, false);
        if (st != null && mWindow.mPreparedPanel == null) {
            mWindow.preparePanel(st, ev);
            handled = mWindow.performPanelShortcut(st, ev.getKeyCode(), ev,
                    Menu.FLAG_PERFORM_NO_CLOSE);
            st.isPrepared = false;
            if (handled) {
                return true;
            }
        }
        return false;
    }

    @Override
    public boolean dispatchTouchEvent(MotionEvent ev) {
        final Window.Callback cb = mWindow.getCallback();
        return cb != null && !mWindow.isDestroyed() && mFeatureId < 0
                ? cb.dispatchTouchEvent(ev) : super.dispatchTouchEvent(ev);
    }

    @Override
    public boolean dispatchTrackballEvent(MotionEvent ev) {
        final Window.Callback cb = mWindow.getCallback();
        return cb != null && !mWindow.isDestroyed() && mFeatureId < 0
                ? cb.dispatchTrackballEvent(ev) : super.dispatchTrackballEvent(ev);
    }

    @Override
    public boolean dispatchGenericMotionEvent(MotionEvent ev) {
        final Window.Callback cb = mWindow.getCallback();
        return cb != null && !mWindow.isDestroyed() && mFeatureId < 0
                ? cb.dispatchGenericMotionEvent(ev) : super.dispatchGenericMotionEvent(ev);
    }

    public boolean superDispatchKeyEvent(KeyEvent event) {
        // Give priority to closing action modes if applicable.
        if (event.getKeyCode() == KeyEvent.KEYCODE_BACK) {
            final int action = event.getAction();
            // Back cancels action modes first.
            if (mPrimaryActionMode != null) {
                if (action == KeyEvent.ACTION_UP) {
                    mPrimaryActionMode.finish();
                }
                return true;
            }
        }

        if (super.dispatchKeyEvent(event)) {
            return true;
        }

        return (getViewRootImpl() != null) && getViewRootImpl().dispatchUnhandledKeyEvent(event);
    }

    public boolean superDispatchKeyShortcutEvent(KeyEvent event) {
        return super.dispatchKeyShortcutEvent(event);
    }

    public boolean superDispatchTouchEvent(MotionEvent event) {
        return super.dispatchTouchEvent(event);
    }

    public boolean superDispatchTrackballEvent(MotionEvent event) {
        return super.dispatchTrackballEvent(event);
    }

    public boolean superDispatchGenericMotionEvent(MotionEvent event) {
        return super.dispatchGenericMotionEvent(event);
    }

    @Override
    public boolean onTouchEvent(MotionEvent event) {
        return onInterceptTouchEvent(event);
    }

    private boolean isOutOfInnerBounds(int x, int y) {
        return x < 0 || y < 0 || x > getWidth() || y > getHeight();
    }

    private boolean isOutOfBounds(int x, int y) {
        return x < -5 || y < -5 || x > (getWidth() + 5)
                || y > (getHeight() + 5);
    }

    @Override
    public boolean onInterceptTouchEvent(MotionEvent event) {
        int action = event.getAction();
        if (mHasCaption && isShowingCaption()) {
            // Don't dispatch ACTION_DOWN to the captionr if the window is resizable and the event
            // was (starting) outside the window. Window resizing events should be handled by
            // WindowManager.
            // TODO: Investigate how to handle the outside touch in window manager
            //       without generating these events.
            //       Currently we receive these because we need to enlarge the window's
            //       touch region so that the monitor channel receives the events
            //       in the outside touch area.
            if (action == MotionEvent.ACTION_DOWN) {
                final int x = (int) event.getX();
                final int y = (int) event.getY();
                if (isOutOfInnerBounds(x, y)) {
                    return true;
                }
            }
        }

        if (mFeatureId >= 0) {
            if (action == MotionEvent.ACTION_DOWN) {
                int x = (int)event.getX();
                int y = (int)event.getY();
                if (isOutOfBounds(x, y)) {
                    mWindow.closePanel(mFeatureId);
                    return true;
                }
            }
        }

        if (!SWEEP_OPEN_MENU) {
            return false;
        }

        if (mFeatureId >= 0) {
            if (action == MotionEvent.ACTION_DOWN) {
                Log.i(mLogTag, "Watchiing!");
                mWatchingForMenu = true;
                mDownY = (int) event.getY();
                return false;
            }

            if (!mWatchingForMenu) {
                return false;
            }

            int y = (int)event.getY();
            if (action == MotionEvent.ACTION_MOVE) {
                if (y > (mDownY+30)) {
                    Log.i(mLogTag, "Closing!");
                    mWindow.closePanel(mFeatureId);
                    mWatchingForMenu = false;
                    return true;
                }
            } else if (action == MotionEvent.ACTION_UP) {
                mWatchingForMenu = false;
            }

            return false;
        }

        //Log.i(mLogTag, "Intercept: action=" + action + " y=" + event.getY()
        //        + " (in " + getHeight() + ")");

        if (action == MotionEvent.ACTION_DOWN) {
            int y = (int)event.getY();
            if (y >= (getHeight()-5) && !mWindow.hasChildren()) {
                Log.i(mLogTag, "Watching!");
                mWatchingForMenu = true;
            }
            return false;
        }

        if (!mWatchingForMenu) {
            return false;
        }

        int y = (int)event.getY();
        if (action == MotionEvent.ACTION_MOVE) {
            if (y < (getHeight()-30)) {
                Log.i(mLogTag, "Opening!");
                mWindow.openPanel(Window.FEATURE_OPTIONS_PANEL, new KeyEvent(
                        KeyEvent.ACTION_DOWN, KeyEvent.KEYCODE_MENU));
                mWatchingForMenu = false;
                return true;
            }
        } else if (action == MotionEvent.ACTION_UP) {
            mWatchingForMenu = false;
        }

        return false;
    }

    @Override
    public void sendAccessibilityEvent(int eventType) {
        if (!AccessibilityManager.getInstance(mContext).isEnabled()) {
            return;
        }

        // if we are showing a feature that should be announced and one child
        // make this child the event source since this is the feature itself
        // otherwise the callback will take over and announce its client
        if ((mFeatureId == Window.FEATURE_OPTIONS_PANEL ||
                mFeatureId == Window.FEATURE_CONTEXT_MENU ||
                mFeatureId == Window.FEATURE_PROGRESS ||
                mFeatureId == Window.FEATURE_INDETERMINATE_PROGRESS)
                && getChildCount() == 1) {
            getChildAt(0).sendAccessibilityEvent(eventType);
        } else {
            super.sendAccessibilityEvent(eventType);
        }
    }

    @Override
    public boolean dispatchPopulateAccessibilityEventInternal(AccessibilityEvent event) {
        final Window.Callback cb = mWindow.getCallback();
        if (cb != null && !mWindow.isDestroyed()) {
            if (cb.dispatchPopulateAccessibilityEvent(event)) {
                return true;
            }
        }
        return super.dispatchPopulateAccessibilityEventInternal(event);
    }

    @Override
    protected boolean setFrame(int l, int t, int r, int b) {
        boolean changed = super.setFrame(l, t, r, b);
        if (changed) {
            final Rect drawingBounds = mDrawingBounds;
            getDrawingRect(drawingBounds);

            Drawable fg = getForeground();
            if (fg != null) {
                final Rect frameOffsets = mFrameOffsets;
                drawingBounds.left += frameOffsets.left;
                drawingBounds.top += frameOffsets.top;
                drawingBounds.right -= frameOffsets.right;
                drawingBounds.bottom -= frameOffsets.bottom;
                fg.setBounds(drawingBounds);
                final Rect framePadding = mFramePadding;
                drawingBounds.left += framePadding.left - frameOffsets.left;
                drawingBounds.top += framePadding.top - frameOffsets.top;
                drawingBounds.right -= framePadding.right - frameOffsets.right;
                drawingBounds.bottom -= framePadding.bottom - frameOffsets.bottom;
            }

            // Need to call super here as we pretend to be having the original background.
            Drawable bg = super.getBackground();
            if (bg != null) {
                bg.setBounds(drawingBounds);
            }

            if (SWEEP_OPEN_MENU) {
                if (mMenuBackground == null && mFeatureId < 0
                        && mWindow.getAttributes().height
                        == WindowManager.LayoutParams.MATCH_PARENT) {
                    mMenuBackground = getContext().getDrawable(
                            R.drawable.menu_background);
                }
                if (mMenuBackground != null) {
                    mMenuBackground.setBounds(drawingBounds.left,
                            drawingBounds.bottom-6, drawingBounds.right,
                            drawingBounds.bottom+20);
                }
            }
        }
        return changed;
    }

    @Override
    protected void onMeasure(int widthMeasureSpec, int heightMeasureSpec) {
        final DisplayMetrics metrics = getContext().getResources().getDisplayMetrics();
        final boolean isPortrait =
                getResources().getConfiguration().orientation == ORIENTATION_PORTRAIT;

        final int widthMode = getMode(widthMeasureSpec);
        final int heightMode = getMode(heightMeasureSpec);

        boolean fixedWidth = false;
        mApplyFloatingHorizontalInsets = false;
        if (widthMode == AT_MOST) {
            final TypedValue tvw = isPortrait ? mWindow.mFixedWidthMinor : mWindow.mFixedWidthMajor;
            if (tvw != null && tvw.type != TypedValue.TYPE_NULL) {
                final int w;
                if (tvw.type == TypedValue.TYPE_DIMENSION) {
                    w = (int) tvw.getDimension(metrics);
                } else if (tvw.type == TypedValue.TYPE_FRACTION) {
                    w = (int) tvw.getFraction(metrics.widthPixels, metrics.widthPixels);
                } else {
                    w = 0;
                }
                if (DEBUG_MEASURE) Log.d(mLogTag, "Fixed width: " + w);
                final int widthSize = MeasureSpec.getSize(widthMeasureSpec);
                if (w > 0) {
                    widthMeasureSpec = MeasureSpec.makeMeasureSpec(
                            Math.min(w, widthSize), EXACTLY);
                    fixedWidth = true;
                } else {
                    widthMeasureSpec = MeasureSpec.makeMeasureSpec(
                            widthSize - mFloatingInsets.left - mFloatingInsets.right,
                            AT_MOST);
                    mApplyFloatingHorizontalInsets = true;
                }
            }
        }

        mApplyFloatingVerticalInsets = false;
        if (heightMode == AT_MOST) {
            final TypedValue tvh = isPortrait ? mWindow.mFixedHeightMajor
                    : mWindow.mFixedHeightMinor;
            if (tvh != null && tvh.type != TypedValue.TYPE_NULL) {
                final int h;
                if (tvh.type == TypedValue.TYPE_DIMENSION) {
                    h = (int) tvh.getDimension(metrics);
                } else if (tvh.type == TypedValue.TYPE_FRACTION) {
                    h = (int) tvh.getFraction(metrics.heightPixels, metrics.heightPixels);
                } else {
                    h = 0;
                }
                if (DEBUG_MEASURE) Log.d(mLogTag, "Fixed height: " + h);
                final int heightSize = MeasureSpec.getSize(heightMeasureSpec);
                if (h > 0) {
                    heightMeasureSpec = MeasureSpec.makeMeasureSpec(
                            Math.min(h, heightSize), EXACTLY);
                } else if ((mWindow.getAttributes().flags & FLAG_LAYOUT_IN_SCREEN) == 0) {
                    heightMeasureSpec = MeasureSpec.makeMeasureSpec(
                            heightSize - mFloatingInsets.top - mFloatingInsets.bottom, AT_MOST);
                    mApplyFloatingVerticalInsets = true;
                }
            }
        }

        getOutsets(mOutsets);
        if (mOutsets.top > 0 || mOutsets.bottom > 0) {
            int mode = MeasureSpec.getMode(heightMeasureSpec);
            if (mode != MeasureSpec.UNSPECIFIED) {
                int height = MeasureSpec.getSize(heightMeasureSpec);
                heightMeasureSpec = MeasureSpec.makeMeasureSpec(
                        height + mOutsets.top + mOutsets.bottom, mode);
            }
        }
        if (mOutsets.left > 0 || mOutsets.right > 0) {
            int mode = MeasureSpec.getMode(widthMeasureSpec);
            if (mode != MeasureSpec.UNSPECIFIED) {
                int width = MeasureSpec.getSize(widthMeasureSpec);
                widthMeasureSpec = MeasureSpec.makeMeasureSpec(
                        width + mOutsets.left + mOutsets.right, mode);
            }
        }

        super.onMeasure(widthMeasureSpec, heightMeasureSpec);

        int width = getMeasuredWidth();
        boolean measure = false;

        widthMeasureSpec = MeasureSpec.makeMeasureSpec(width, EXACTLY);

        if (!fixedWidth && widthMode == AT_MOST) {
            final TypedValue tv = isPortrait ? mWindow.mMinWidthMinor : mWindow.mMinWidthMajor;
            if (tv.type != TypedValue.TYPE_NULL) {
                final int min;
                if (tv.type == TypedValue.TYPE_DIMENSION) {
                    min = (int)tv.getDimension(metrics);
                } else if (tv.type == TypedValue.TYPE_FRACTION) {
                    min = (int)tv.getFraction(mAvailableWidth, mAvailableWidth);
                } else {
                    min = 0;
                }
                if (DEBUG_MEASURE) Log.d(mLogTag, "Adjust for min width: " + min + ", value::"
                        + tv.coerceToString() + ", mAvailableWidth=" + mAvailableWidth);

                if (width < min) {
                    widthMeasureSpec = MeasureSpec.makeMeasureSpec(min, EXACTLY);
                    measure = true;
                }
            }
        }

        // TODO: Support height?

        if (measure) {
            super.onMeasure(widthMeasureSpec, heightMeasureSpec);
        }
    }

    @Override
    protected void onLayout(boolean changed, int left, int top, int right, int bottom) {
        super.onLayout(changed, left, top, right, bottom);
        getOutsets(mOutsets);
        if (mOutsets.left > 0) {
            offsetLeftAndRight(-mOutsets.left);
        }
        if (mOutsets.top > 0) {
            offsetTopAndBottom(-mOutsets.top);
        }
        if (mApplyFloatingVerticalInsets) {
            offsetTopAndBottom(mFloatingInsets.top);
        }
        if (mApplyFloatingHorizontalInsets) {
            offsetLeftAndRight(mFloatingInsets.left);
        }

        // If the application changed its SystemUI metrics, we might also have to adapt
        // our shadow elevation.
        updateElevation();
        mAllowUpdateElevation = true;

        if (changed && mResizeMode == RESIZE_MODE_DOCKED_DIVIDER) {
            getViewRootImpl().requestInvalidateRootRenderNode();
        }
    }

    @Override
    public void draw(Canvas canvas) {
        super.draw(canvas);

        if (mMenuBackground != null) {
            mMenuBackground.draw(canvas);
        }
    }

    @Override
    public boolean showContextMenuForChild(View originalView) {
        return showContextMenuForChildInternal(originalView, Float.NaN, Float.NaN);
    }

    @Override
    public boolean showContextMenuForChild(View originalView, float x, float y) {
        return showContextMenuForChildInternal(originalView, x, y);
    }

    private boolean showContextMenuForChildInternal(View originalView,
            float x, float y) {
        // Only allow one context menu at a time.
        if (mWindow.mContextMenuHelper != null) {
            mWindow.mContextMenuHelper.dismiss();
            mWindow.mContextMenuHelper = null;
        }

        // Reuse the context menu builder.
        final PhoneWindowMenuCallback callback = mWindow.mContextMenuCallback;
        if (mWindow.mContextMenu == null) {
            mWindow.mContextMenu = new ContextMenuBuilder(getContext());
            mWindow.mContextMenu.setCallback(callback);
        } else {
            mWindow.mContextMenu.clearAll();
        }

        final MenuHelper helper;
        final boolean isPopup = !Float.isNaN(x) && !Float.isNaN(y);
        if (isPopup) {
            helper = mWindow.mContextMenu.showPopup(getContext(), originalView, x, y);
        } else {
            helper = mWindow.mContextMenu.showDialog(originalView, originalView.getWindowToken());
        }

        if (helper != null) {
            // If it's a dialog, the callback needs to handle showing
            // sub-menus. Either way, the callback is required for propagating
            // selection to Context.onContextMenuItemSelected().
            callback.setShowDialogForSubmenu(!isPopup);
            helper.setPresenterCallback(callback);
        }

        mWindow.mContextMenuHelper = helper;
        return helper != null;
    }

    @Override
    public ActionMode startActionModeForChild(View originalView,
            ActionMode.Callback callback) {
        return startActionModeForChild(originalView, callback, ActionMode.TYPE_PRIMARY);
    }

    @Override
    public ActionMode startActionModeForChild(
            View child, ActionMode.Callback callback, int type) {
        return startActionMode(child, callback, type);
    }

    @Override
    public ActionMode startActionMode(ActionMode.Callback callback) {
        return startActionMode(callback, ActionMode.TYPE_PRIMARY);
    }

    @Override
    public ActionMode startActionMode(ActionMode.Callback callback, int type) {
        return startActionMode(this, callback, type);
    }

    private ActionMode startActionMode(
            View originatingView, ActionMode.Callback callback, int type) {
        ActionMode.Callback2 wrappedCallback = new ActionModeCallback2Wrapper(callback);
        ActionMode mode = null;
        if (mWindow.getCallback() != null && !mWindow.isDestroyed()) {
            try {
                mode = mWindow.getCallback().onWindowStartingActionMode(wrappedCallback, type);
            } catch (AbstractMethodError ame) {
                // Older apps might not implement the typed version of this method.
                if (type == ActionMode.TYPE_PRIMARY) {
                    try {
                        mode = mWindow.getCallback().onWindowStartingActionMode(
                                wrappedCallback);
                    } catch (AbstractMethodError ame2) {
                        // Older apps might not implement this callback method at all.
                    }
                }
            }
        }
        if (mode != null) {
            if (mode.getType() == ActionMode.TYPE_PRIMARY) {
                cleanupPrimaryActionMode();
                mPrimaryActionMode = mode;
            } else if (mode.getType() == ActionMode.TYPE_FLOATING) {
                if (mFloatingActionMode != null) {
                    mFloatingActionMode.finish();
                }
                mFloatingActionMode = mode;
            }
        } else {
            mode = createActionMode(type, wrappedCallback, originatingView);
            if (mode != null && wrappedCallback.onCreateActionMode(mode, mode.getMenu())) {
                setHandledActionMode(mode);
            } else {
                mode = null;
            }
        }
        if (mode != null && mWindow.getCallback() != null && !mWindow.isDestroyed()) {
            try {
                mWindow.getCallback().onActionModeStarted(mode);
            } catch (AbstractMethodError ame) {
                // Older apps might not implement this callback method.
            }
        }
        return mode;
    }

    private void cleanupPrimaryActionMode() {
        if (mPrimaryActionMode != null) {
            mPrimaryActionMode.finish();
            mPrimaryActionMode = null;
        }
        if (mPrimaryActionModeView != null) {
            mPrimaryActionModeView.killMode();
        }
    }

    private void cleanupFloatingActionModeViews() {
        if (mFloatingToolbar != null) {
            mFloatingToolbar.dismiss();
            mFloatingToolbar = null;
        }
        if (mFloatingActionModeOriginatingView != null) {
            if (mFloatingToolbarPreDrawListener != null) {
                mFloatingActionModeOriginatingView.getViewTreeObserver()
                    .removeOnPreDrawListener(mFloatingToolbarPreDrawListener);
                mFloatingToolbarPreDrawListener = null;
            }
            mFloatingActionModeOriginatingView = null;
        }
    }

    void startChanging() {
        mChanging = true;
    }

    void finishChanging() {
        mChanging = false;
        drawableChanged();
    }

    public void setWindowBackground(Drawable drawable) {
<<<<<<< HEAD
=======
        if (mWindow == null) {
            mPendingWindowBackground = drawable;
            return;
        }
>>>>>>> dbf9e87c
        if (mOriginalBackgroundDrawable != drawable) {
            mOriginalBackgroundDrawable = drawable;
            updateBackgroundDrawable();
            if (drawable != null) {
                mResizingBackgroundDrawable = enforceNonTranslucentBackground(drawable,
                        mWindow.isTranslucent() || mWindow.isShowingWallpaper());
            } else {
                mResizingBackgroundDrawable = getResizingBackgroundDrawable(
                        mWindow.mBackgroundDrawable, mWindow.mBackgroundFallbackDrawable,
                        mWindow.isTranslucent() || mWindow.isShowingWallpaper());
            }
            if (mResizingBackgroundDrawable != null) {
                mResizingBackgroundDrawable.getPadding(mBackgroundPadding);
            } else {
                mBackgroundPadding.setEmpty();
            }
            if (!View.sBrokenWindowBackground) {
                drawableChanged();
            }
        }
    }

    @Override
    public void setBackgroundDrawable(Drawable background) {
<<<<<<< HEAD
        // TODO: This should route through setWindowBackground, but late in the release to make this
        // change.
        if (mOriginalBackgroundDrawable != background) {
            mOriginalBackgroundDrawable = background;
            updateBackgroundDrawable();
            if (!View.sBrokenWindowBackground) {
                drawableChanged();
            }
        }
=======
        setWindowBackground(background);
>>>>>>> dbf9e87c
    }

    public void setWindowFrame(Drawable drawable) {
        if (getForeground() != drawable) {
            setForeground(drawable);
            if (drawable != null) {
                drawable.getPadding(mFramePadding);
            } else {
                mFramePadding.setEmpty();
            }
            drawableChanged();
        }
    }

    @Override
    public void onWindowSystemUiVisibilityChanged(int visible) {
        updateColorViews(null /* insets */, true /* animate */);
        updateDecorCaptionStatus(getResources().getConfiguration());

        if (mStatusGuard != null && mStatusGuard.getVisibility() == VISIBLE) {
            updateStatusGuardColor();
        }
    }

    @Override
    public WindowInsets onApplyWindowInsets(WindowInsets insets) {
        final WindowManager.LayoutParams attrs = mWindow.getAttributes();
        mFloatingInsets.setEmpty();
        if ((attrs.flags & FLAG_LAYOUT_IN_SCREEN) == 0) {
            // For dialog windows we want to make sure they don't go over the status bar or nav bar.
            // We consume the system insets and we will reuse them later during the measure phase.
            // We allow the app to ignore this and handle insets itself by using
            // FLAG_LAYOUT_IN_SCREEN.
            if (attrs.height == WindowManager.LayoutParams.WRAP_CONTENT) {
                mFloatingInsets.top = insets.getSystemWindowInsetTop();
                mFloatingInsets.bottom = insets.getSystemWindowInsetBottom();
                insets = insets.inset(0, insets.getSystemWindowInsetTop(),
                        0, insets.getSystemWindowInsetBottom());
            }
            if (mWindow.getAttributes().width == WindowManager.LayoutParams.WRAP_CONTENT) {
                mFloatingInsets.left = insets.getSystemWindowInsetTop();
                mFloatingInsets.right = insets.getSystemWindowInsetBottom();
                insets = insets.inset(insets.getSystemWindowInsetLeft(), 0,
                        insets.getSystemWindowInsetRight(), 0);
            }
        }
        mFrameOffsets.set(insets.getSystemWindowInsetsAsRect());
        insets = updateColorViews(insets, true /* animate */);
        insets = updateStatusGuard(insets);
        if (getForeground() != null) {
            drawableChanged();
        }
        return insets;
    }

    @Override
    public boolean isTransitionGroup() {
        return false;
    }

    public static int getColorViewTopInset(int stableTop, int systemTop) {
        return Math.min(stableTop, systemTop);
    }

    public static int getColorViewBottomInset(int stableBottom, int systemBottom) {
        return Math.min(stableBottom, systemBottom);
    }

    public static int getColorViewRightInset(int stableRight, int systemRight) {
        return Math.min(stableRight, systemRight);
    }

    public static int getColorViewLeftInset(int stableLeft, int systemLeft) {
        return Math.min(stableLeft, systemLeft);
    }

    public static boolean isNavBarToRightEdge(int bottomInset, int rightInset) {
        return bottomInset == 0 && rightInset > 0;
    }

    public static boolean isNavBarToLeftEdge(int bottomInset, int leftInset) {
        return bottomInset == 0 && leftInset > 0;
    }

    public static int getNavBarSize(int bottomInset, int rightInset, int leftInset) {
        return isNavBarToRightEdge(bottomInset, rightInset) ? rightInset
                : isNavBarToLeftEdge(bottomInset, leftInset) ? leftInset : bottomInset;
    }

    public static void getNavigationBarRect(int canvasWidth, int canvasHeight, Rect stableInsets,
            Rect contentInsets, Rect outRect, float scale) {
        final int bottomInset =
                (int) (getColorViewBottomInset(stableInsets.bottom, contentInsets.bottom) * scale);
        final int leftInset =
                (int) (getColorViewLeftInset(stableInsets.left, contentInsets.left) * scale);
        final int rightInset =
                (int) (getColorViewLeftInset(stableInsets.right, contentInsets.right) * scale);
        final int size = getNavBarSize(bottomInset, rightInset, leftInset);
        if (isNavBarToRightEdge(bottomInset, rightInset)) {
            outRect.set(canvasWidth - size, 0, canvasWidth, canvasHeight);
        } else if (isNavBarToLeftEdge(bottomInset, leftInset)) {
            outRect.set(0, 0, size, canvasHeight);
        } else {
            outRect.set(0, canvasHeight - size, canvasWidth, canvasHeight);
        }
    }

    WindowInsets updateColorViews(WindowInsets insets, boolean animate) {
        WindowManager.LayoutParams attrs = mWindow.getAttributes();
        int sysUiVisibility = attrs.systemUiVisibility | getWindowSystemUiVisibility();

        // IME is an exceptional floating window that requires color view.
        final boolean isImeWindow =
                mWindow.getAttributes().type == WindowManager.LayoutParams.TYPE_INPUT_METHOD;
        if (!mWindow.mIsFloating || isImeWindow) {
            boolean disallowAnimate = !isLaidOut();
            disallowAnimate |= ((mLastWindowFlags ^ attrs.flags)
                    & FLAG_DRAWS_SYSTEM_BAR_BACKGROUNDS) != 0;
            mLastWindowFlags = attrs.flags;

            if (insets != null) {
                mLastTopInset = getColorViewTopInset(insets.getStableInsetTop(),
                        insets.getSystemWindowInsetTop());
                mLastBottomInset = getColorViewBottomInset(insets.getStableInsetBottom(),
                        insets.getSystemWindowInsetBottom());
                mLastRightInset = getColorViewRightInset(insets.getStableInsetRight(),
                        insets.getSystemWindowInsetRight());
                mLastLeftInset = getColorViewRightInset(insets.getStableInsetLeft(),
                        insets.getSystemWindowInsetLeft());

                // Don't animate if the presence of stable insets has changed, because that
                // indicates that the window was either just added and received them for the
                // first time, or the window size or position has changed.
                boolean hasTopStableInset = insets.getStableInsetTop() != 0;
                disallowAnimate |= (hasTopStableInset != mLastHasTopStableInset);
                mLastHasTopStableInset = hasTopStableInset;

                boolean hasBottomStableInset = insets.getStableInsetBottom() != 0;
                disallowAnimate |= (hasBottomStableInset != mLastHasBottomStableInset);
                mLastHasBottomStableInset = hasBottomStableInset;

                boolean hasRightStableInset = insets.getStableInsetRight() != 0;
                disallowAnimate |= (hasRightStableInset != mLastHasRightStableInset);
                mLastHasRightStableInset = hasRightStableInset;

                boolean hasLeftStableInset = insets.getStableInsetLeft() != 0;
                disallowAnimate |= (hasLeftStableInset != mLastHasLeftStableInset);
                mLastHasLeftStableInset = hasLeftStableInset;

                mLastShouldAlwaysConsumeSystemBars = insets.shouldAlwaysConsumeSystemBars();
            }

            boolean navBarToRightEdge = isNavBarToRightEdge(mLastBottomInset, mLastRightInset);
            boolean navBarToLeftEdge = isNavBarToLeftEdge(mLastBottomInset, mLastLeftInset);
            int navBarSize = getNavBarSize(mLastBottomInset, mLastRightInset, mLastLeftInset);
            updateColorViewInt(mNavigationColorViewState, sysUiVisibility,
                    calculateNavigationBarColor(), mWindow.mNavigationBarDividerColor, navBarSize,
                    navBarToRightEdge || navBarToLeftEdge, navBarToLeftEdge,
                    0 /* sideInset */, animate && !disallowAnimate,
                    mForceWindowDrawsBarBackgrounds);
            boolean oldDrawLegacy = mDrawLegacyNavigationBarBackground;
            mDrawLegacyNavigationBarBackground = mNavigationColorViewState.visible
                    && (mWindow.getAttributes().flags & FLAG_DRAWS_SYSTEM_BAR_BACKGROUNDS) == 0;
            if (oldDrawLegacy != mDrawLegacyNavigationBarBackground) {
                ViewRootImpl vri = getViewRootImpl();
                if (vri != null) {
                    vri.requestInvalidateRootRenderNode();
                }
            }

            boolean statusBarNeedsRightInset = navBarToRightEdge
                    && mNavigationColorViewState.present;
            boolean statusBarNeedsLeftInset = navBarToLeftEdge
                    && mNavigationColorViewState.present;
            int statusBarSideInset = statusBarNeedsRightInset ? mLastRightInset
                    : statusBarNeedsLeftInset ? mLastLeftInset : 0;
            updateColorViewInt(mStatusColorViewState, sysUiVisibility,
                    calculateStatusBarColor(), 0, mLastTopInset,
                    false /* matchVertical */, statusBarNeedsLeftInset, statusBarSideInset,
                    animate && !disallowAnimate,
                    mForceWindowDrawsBarBackgrounds);
        }

        // When we expand the window with FLAG_DRAWS_SYSTEM_BAR_BACKGROUNDS or
        // mForceWindowDrawsBarBackgrounds, we still need to ensure that the rest of the view
        // hierarchy doesn't notice it, unless they've explicitly asked for it.
        //
        // Note: We don't need to check for IN_SCREEN or INSET_DECOR because unlike the status bar,
        // these flags wouldn't make the window draw behind the navigation bar, unless
        // LAYOUT_HIDE_NAVIGATION was set.
        boolean hideNavigation = (sysUiVisibility & SYSTEM_UI_FLAG_HIDE_NAVIGATION) != 0;
        boolean forceConsumingNavBar = (mForceWindowDrawsBarBackgrounds
                        && (attrs.flags & FLAG_DRAWS_SYSTEM_BAR_BACKGROUNDS) == 0
                        && (sysUiVisibility & SYSTEM_UI_FLAG_LAYOUT_HIDE_NAVIGATION) == 0
                        && !hideNavigation)
                || (mLastShouldAlwaysConsumeSystemBars && hideNavigation);

        boolean consumingNavBar =
                ((attrs.flags & FLAG_DRAWS_SYSTEM_BAR_BACKGROUNDS) != 0
                        && (sysUiVisibility & SYSTEM_UI_FLAG_LAYOUT_HIDE_NAVIGATION) == 0
                        && !hideNavigation)
                || forceConsumingNavBar;

        // If we didn't request fullscreen layout, but we still got it because of the
        // mForceWindowDrawsBarBackgrounds flag, also consume top inset.
        // If we should always consume system bars, only consume that if the app wanted to go to
        // fullscreen, as othrewise we can expect the app to handle it.
        boolean fullscreen = (sysUiVisibility & SYSTEM_UI_FLAG_FULLSCREEN) != 0
                || (attrs.flags & FLAG_FULLSCREEN) != 0;
        boolean consumingStatusBar = (sysUiVisibility & SYSTEM_UI_FLAG_LAYOUT_FULLSCREEN) == 0
                && (attrs.flags & FLAG_LAYOUT_IN_SCREEN) == 0
                && (attrs.flags & FLAG_LAYOUT_INSET_DECOR) == 0
                && mForceWindowDrawsBarBackgrounds
                && mLastTopInset != 0
                || (mLastShouldAlwaysConsumeSystemBars && fullscreen);

        int consumedTop = consumingStatusBar ? mLastTopInset : 0;
        int consumedRight = consumingNavBar ? mLastRightInset : 0;
        int consumedBottom = consumingNavBar ? mLastBottomInset : 0;
        int consumedLeft = consumingNavBar ? mLastLeftInset : 0;

        if (mContentRoot != null
                && mContentRoot.getLayoutParams() instanceof MarginLayoutParams) {
            MarginLayoutParams lp = (MarginLayoutParams) mContentRoot.getLayoutParams();
            if (lp.topMargin != consumedTop || lp.rightMargin != consumedRight
                    || lp.bottomMargin != consumedBottom || lp.leftMargin != consumedLeft) {
                lp.topMargin = consumedTop;
                lp.rightMargin = consumedRight;
                lp.bottomMargin = consumedBottom;
                lp.leftMargin = consumedLeft;
                mContentRoot.setLayoutParams(lp);

                if (insets == null) {
                    // The insets have changed, but we're not currently in the process
                    // of dispatching them.
                    requestApplyInsets();
                }
            }
            if (insets != null) {
                insets = insets.inset(consumedLeft, consumedTop, consumedRight, consumedBottom);
            }
        }

        if (forceConsumingNavBar) {
            mBackgroundInsets = Insets.of(mLastLeftInset, 0, mLastRightInset, mLastBottomInset);
        } else {
            mBackgroundInsets = Insets.NONE;
        }
        updateBackgroundDrawable();

        if (insets != null) {
            insets = insets.consumeStableInsets();
        }
        return insets;
    }

    /**
     * Updates the background drawable, applying padding to it in case we {@link #mBackgroundInsets}
     * are set.
     */
    private void updateBackgroundDrawable() {
        // Background insets can be null if super constructor calls setBackgroundDrawable.
        if (mBackgroundInsets == null) {
            mBackgroundInsets = Insets.NONE;
        }
        if (mBackgroundInsets.equals(mLastBackgroundInsets)
                && mLastOriginalBackgroundDrawable == mOriginalBackgroundDrawable) {
            return;
        }
        if (mOriginalBackgroundDrawable == null || mBackgroundInsets.equals(Insets.NONE)) {

            // Call super since we are intercepting setBackground on this class.
            super.setBackgroundDrawable(mOriginalBackgroundDrawable);
        } else {

            // Call super since we are intercepting setBackground on this class.
            super.setBackgroundDrawable(new InsetDrawable(mOriginalBackgroundDrawable,
                    mBackgroundInsets.left, mBackgroundInsets.top,
                    mBackgroundInsets.right, mBackgroundInsets.bottom) {

                /**
                 * Return inner padding so we don't apply the padding again in
                 * {@link DecorView#drawableChanged()}
                 */
                @Override
                public boolean getPadding(Rect padding) {
                    return getDrawable().getPadding(padding);
                }
            });
        }
        mLastBackgroundInsets = mBackgroundInsets;
        mLastOriginalBackgroundDrawable = mOriginalBackgroundDrawable;
<<<<<<< HEAD
    }

    @Override
    public Drawable getBackground() {
        return mOriginalBackgroundDrawable;
    }

=======
    }

    @Override
    public Drawable getBackground() {
        return mOriginalBackgroundDrawable;
    }

>>>>>>> dbf9e87c
    private int calculateStatusBarColor() {
        return calculateBarColor(mWindow.getAttributes().flags, FLAG_TRANSLUCENT_STATUS,
                mSemiTransparentBarColor, mWindow.mStatusBarColor,
                getWindowSystemUiVisibility(), SYSTEM_UI_FLAG_LIGHT_STATUS_BAR,
                mWindow.mEnsureStatusBarContrastWhenTransparent);
    }

    private int calculateNavigationBarColor() {
        return calculateBarColor(mWindow.getAttributes().flags, FLAG_TRANSLUCENT_NAVIGATION,
                mSemiTransparentBarColor, mWindow.mNavigationBarColor,
                getWindowSystemUiVisibility(), SYSTEM_UI_FLAG_LIGHT_NAVIGATION_BAR,
                mWindow.mEnsureNavigationBarContrastWhenTransparent
                        && getContext().getResources().getBoolean(R.bool.config_navBarNeedsScrim));
    }

    public static int calculateBarColor(int flags, int translucentFlag, int semiTransparentBarColor,
            int barColor, int sysuiVis, int lightSysuiFlag, boolean scrimTransparent) {
        if ((flags & translucentFlag) != 0) {
            return semiTransparentBarColor;
        } else if ((flags & FLAG_DRAWS_SYSTEM_BAR_BACKGROUNDS) == 0) {
            return Color.BLACK;
        } else if (scrimTransparent && Color.alpha(barColor) == 0) {
            boolean light = (sysuiVis & lightSysuiFlag) != 0;
            return light ? SCRIM_LIGHT : semiTransparentBarColor;
        } else {
            return barColor;
        }
    }

    private int getCurrentColor(ColorViewState state) {
        if (state.visible) {
            return state.color;
        } else {
            return 0;
        }
    }

    /**
     * Update a color view
     *
     * @param state the color view to update.
     * @param sysUiVis the current systemUiVisibility to apply.
     * @param color the current color to apply.
     * @param dividerColor the current divider color to apply.
     * @param size the current size in the non-parent-matching dimension.
     * @param verticalBar if true the view is attached to a vertical edge, otherwise to a
     *                    horizontal edge,
     * @param sideMargin sideMargin for the color view.
     * @param animate if true, the change will be animated.
     */
    private void updateColorViewInt(final ColorViewState state, int sysUiVis, int color,
            int dividerColor, int size, boolean verticalBar, boolean seascape, int sideMargin,
            boolean animate, boolean force) {
        state.present = state.attributes.isPresent(sysUiVis, mWindow.getAttributes().flags, force);
        boolean show = state.attributes.isVisible(state.present, color,
                mWindow.getAttributes().flags, force);
        boolean showView = show && !isResizing() && size > 0;

        boolean visibilityChanged = false;
        View view = state.view;

        int resolvedHeight = verticalBar ? LayoutParams.MATCH_PARENT : size;
        int resolvedWidth = verticalBar ? size : LayoutParams.MATCH_PARENT;
        int resolvedGravity = verticalBar
                ? (seascape ? state.attributes.seascapeGravity : state.attributes.horizontalGravity)
                : state.attributes.verticalGravity;

        if (view == null) {
            if (showView) {
                state.view = view = new View(mContext);
                setColor(view, color, dividerColor, verticalBar, seascape);
                view.setTransitionName(state.attributes.transitionName);
                view.setId(state.attributes.id);
                visibilityChanged = true;
                view.setVisibility(INVISIBLE);
                state.targetVisibility = VISIBLE;

                LayoutParams lp = new LayoutParams(resolvedWidth, resolvedHeight,
                        resolvedGravity);
                if (seascape) {
                    lp.leftMargin = sideMargin;
                } else {
                    lp.rightMargin = sideMargin;
                }
                addView(view, lp);
                updateColorViewTranslations();
            }
        } else {
            int vis = showView ? VISIBLE : INVISIBLE;
            visibilityChanged = state.targetVisibility != vis;
            state.targetVisibility = vis;
            LayoutParams lp = (LayoutParams) view.getLayoutParams();
            int rightMargin = seascape ? 0 : sideMargin;
            int leftMargin = seascape ? sideMargin : 0;
            if (lp.height != resolvedHeight || lp.width != resolvedWidth
                    || lp.gravity != resolvedGravity || lp.rightMargin != rightMargin
                    || lp.leftMargin != leftMargin) {
                lp.height = resolvedHeight;
                lp.width = resolvedWidth;
                lp.gravity = resolvedGravity;
                lp.rightMargin = rightMargin;
                lp.leftMargin = leftMargin;
                view.setLayoutParams(lp);
            }
            if (showView) {
                setColor(view, color, dividerColor, verticalBar, seascape);
            }
        }
        if (visibilityChanged) {
            view.animate().cancel();
            if (animate && !isResizing()) {
                if (showView) {
                    if (view.getVisibility() != VISIBLE) {
                        view.setVisibility(VISIBLE);
                        view.setAlpha(0.0f);
                    }
                    view.animate().alpha(1.0f).setInterpolator(mShowInterpolator).
                            setDuration(mBarEnterExitDuration);
                } else {
                    view.animate().alpha(0.0f).setInterpolator(mHideInterpolator)
                            .setDuration(mBarEnterExitDuration)
                            .withEndAction(new Runnable() {
                                @Override
                                public void run() {
                                    state.view.setAlpha(1.0f);
                                    state.view.setVisibility(INVISIBLE);
                                }
                            });
                }
            } else {
                view.setAlpha(1.0f);
                view.setVisibility(showView ? VISIBLE : INVISIBLE);
            }
        }
        state.visible = show;
        state.color = color;
    }

    private static void setColor(View v, int color, int dividerColor, boolean verticalBar,
            boolean seascape) {
        if (dividerColor != 0) {
            final Pair<Boolean, Boolean> dir = (Pair<Boolean, Boolean>) v.getTag();
            if (dir == null || dir.first != verticalBar || dir.second != seascape) {
                final int size = Math.round(
                        TypedValue.applyDimension(TypedValue.COMPLEX_UNIT_DIP, 1,
                                v.getContext().getResources().getDisplayMetrics()));
                // Use an inset to make the divider line on the side that faces the app.
                final InsetDrawable d = new InsetDrawable(new ColorDrawable(color),
                        verticalBar && !seascape ? size : 0,
                        !verticalBar ? size : 0,
                        verticalBar && seascape ? size : 0, 0);
                v.setBackground(new LayerDrawable(new Drawable[] {
                        new ColorDrawable(dividerColor), d }));
                v.setTag(new Pair<>(verticalBar, seascape));
            } else {
                final LayerDrawable d = (LayerDrawable) v.getBackground();
                final InsetDrawable inset = ((InsetDrawable) d.getDrawable(1));
                ((ColorDrawable) inset.getDrawable()).setColor(color);
                ((ColorDrawable) d.getDrawable(0)).setColor(dividerColor);
            }
        } else {
            v.setTag(null);
            v.setBackgroundColor(color);
        }
    }

    private void updateColorViewTranslations() {
        // Put the color views back in place when they get moved off the screen
        // due to the the ViewRootImpl panning.
        int rootScrollY = mRootScrollY;
        if (mStatusColorViewState.view != null) {
            mStatusColorViewState.view.setTranslationY(rootScrollY > 0 ? rootScrollY : 0);
        }
        if (mNavigationColorViewState.view != null) {
            mNavigationColorViewState.view.setTranslationY(rootScrollY < 0 ? rootScrollY : 0);
        }
    }

    private WindowInsets updateStatusGuard(WindowInsets insets) {
        boolean showStatusGuard = false;
        // Show the status guard when the non-overlay contextual action bar is showing
        if (mPrimaryActionModeView != null) {
            if (mPrimaryActionModeView.getLayoutParams() instanceof MarginLayoutParams) {
                // Insets are magic!
                final MarginLayoutParams mlp = (MarginLayoutParams)
                        mPrimaryActionModeView.getLayoutParams();
                boolean mlpChanged = false;
                if (mPrimaryActionModeView.isShown()) {
                    if (mTempRect == null) {
                        mTempRect = new Rect();
                    }
                    final Rect rect = mTempRect;

                    // Apply the insets that have not been applied by the contentParent yet.
                    WindowInsets innerInsets =
                            mWindow.mContentParent.computeSystemWindowInsets(insets, rect);
                    int newTopMargin = innerInsets.getSystemWindowInsetTop();
                    int newLeftMargin = innerInsets.getSystemWindowInsetLeft();
                    int newRightMargin = innerInsets.getSystemWindowInsetRight();

                    // Must use root window insets for the guard, because the color views consume
                    // the navigation bar inset if the window does not request LAYOUT_HIDE_NAV - but
                    // the status guard is attached at the root.
                    WindowInsets rootInsets = getRootWindowInsets();
                    int newGuardLeftMargin = rootInsets.getSystemWindowInsetLeft();
                    int newGuardRightMargin = rootInsets.getSystemWindowInsetRight();

                    if (mlp.topMargin != newTopMargin || mlp.leftMargin != newLeftMargin
                            || mlp.rightMargin != newRightMargin) {
                        mlpChanged = true;
                        mlp.topMargin = newTopMargin;
                        mlp.leftMargin = newLeftMargin;
                        mlp.rightMargin = newRightMargin;
                    }

                    if (newTopMargin > 0 && mStatusGuard == null) {
                        mStatusGuard = new View(mContext);
                        mStatusGuard.setVisibility(GONE);
                        final LayoutParams lp = new LayoutParams(MATCH_PARENT,
                                mlp.topMargin, Gravity.LEFT | Gravity.TOP);
                        lp.leftMargin = newGuardLeftMargin;
                        lp.rightMargin = newGuardRightMargin;
                        addView(mStatusGuard, indexOfChild(mStatusColorViewState.view), lp);
                    } else if (mStatusGuard != null) {
                        final LayoutParams lp = (LayoutParams)
                                mStatusGuard.getLayoutParams();
                        if (lp.height != mlp.topMargin || lp.leftMargin != newGuardLeftMargin
                                || lp.rightMargin != newGuardRightMargin) {
                            lp.height = mlp.topMargin;
                            lp.leftMargin = newGuardLeftMargin;
                            lp.rightMargin = newGuardRightMargin;
                            mStatusGuard.setLayoutParams(lp);
                        }
                    }

                    // The action mode's theme may differ from the app, so
                    // always show the status guard above it if we have one.
                    showStatusGuard = mStatusGuard != null;

                    if (showStatusGuard && mStatusGuard.getVisibility() != VISIBLE) {
                        // If it wasn't previously shown, the color may be stale
                        updateStatusGuardColor();
                    }

                    // We only need to consume the insets if the action
                    // mode is overlaid on the app content (e.g. it's
                    // sitting in a FrameLayout, see
                    // screen_simple_overlay_action_mode.xml).
                    final boolean nonOverlay = (mWindow.getLocalFeaturesPrivate()
                            & (1 << Window.FEATURE_ACTION_MODE_OVERLAY)) == 0;
                    if (nonOverlay && showStatusGuard) {
                        insets = insets.inset(0, insets.getSystemWindowInsetTop(), 0, 0);
                    }
                } else {
                    // reset top margin
                    if (mlp.topMargin != 0 || mlp.leftMargin != 0 || mlp.rightMargin != 0) {
                        mlpChanged = true;
                        mlp.topMargin = 0;
                    }
                }
                if (mlpChanged) {
                    mPrimaryActionModeView.setLayoutParams(mlp);
                }
            }
        }
        if (mStatusGuard != null) {
            mStatusGuard.setVisibility(showStatusGuard ? VISIBLE : GONE);
        }
        return insets;
    }

    private void updateStatusGuardColor() {
        boolean lightStatusBar =
                (getWindowSystemUiVisibility() & SYSTEM_UI_FLAG_LIGHT_STATUS_BAR) != 0;
        mStatusGuard.setBackgroundColor(lightStatusBar
                ? mContext.getColor(R.color.decor_view_status_guard_light)
                : mContext.getColor(R.color.decor_view_status_guard));
    }

    /**
     * Overrides the view outline when the activity enters picture-in-picture to ensure that it has
     * an opaque shadow even if the window background is completely transparent. This only applies
     * to activities that are currently the task root.
     */
    public void updatePictureInPictureOutlineProvider(boolean isInPictureInPictureMode) {
        if (mIsInPictureInPictureMode == isInPictureInPictureMode) {
            return;
        }

        if (isInPictureInPictureMode) {
            final Window.WindowControllerCallback callback =
                    mWindow.getWindowControllerCallback();
            if (callback != null && callback.isTaskRoot()) {
                // Call super implementation directly as we don't want to save the PIP outline
                // provider to be restored
                super.setOutlineProvider(PIP_OUTLINE_PROVIDER);
            }
        } else {
            // Restore the previous outline provider
            if (getOutlineProvider() != mLastOutlineProvider) {
                setOutlineProvider(mLastOutlineProvider);
            }
        }
        mIsInPictureInPictureMode = isInPictureInPictureMode;
    }

    @Override
    public void setOutlineProvider(ViewOutlineProvider provider) {
        super.setOutlineProvider(provider);

        // Save the outline provider set to ensure that we can restore when the activity leaves PiP
        mLastOutlineProvider = provider;
    }

    private void drawableChanged() {
        if (mChanging) {
            return;
        }

        // Fields can be null if super constructor calls setBackgroundDrawable.
        Rect framePadding = mFramePadding != null ? mFramePadding : new Rect();
        Rect backgroundPadding = mBackgroundPadding != null ? mBackgroundPadding : new Rect();

        setPadding(framePadding.left + backgroundPadding.left,
                framePadding.top + backgroundPadding.top,
                framePadding.right + backgroundPadding.right,
                framePadding.bottom + backgroundPadding.bottom);
        requestLayout();
        invalidate();

        int opacity = PixelFormat.OPAQUE;
        final WindowConfiguration winConfig = getResources().getConfiguration().windowConfiguration;
        if (winConfig.hasWindowShadow()) {
            // If the window has a shadow, it must be translucent.
            opacity = PixelFormat.TRANSLUCENT;
        } else{
            // Note: If there is no background, we will assume opaque. The
            // common case seems to be that an application sets there to be
            // no background so it can draw everything itself. For that,
            // we would like to assume OPAQUE and let the app force it to
            // the slower TRANSLUCENT mode if that is really what it wants.
            Drawable bg = getBackground();
            Drawable fg = getForeground();
            if (bg != null) {
                if (fg == null) {
                    opacity = bg.getOpacity();
                } else if (framePadding.left <= 0 && framePadding.top <= 0
                        && framePadding.right <= 0 && framePadding.bottom <= 0) {
                    // If the frame padding is zero, then we can be opaque
                    // if either the frame -or- the background is opaque.
                    int fop = fg.getOpacity();
                    int bop = bg.getOpacity();
                    if (false)
                        Log.v(mLogTag, "Background opacity: " + bop + ", Frame opacity: " + fop);
                    if (fop == PixelFormat.OPAQUE || bop == PixelFormat.OPAQUE) {
                        opacity = PixelFormat.OPAQUE;
                    } else if (fop == PixelFormat.UNKNOWN) {
                        opacity = bop;
                    } else if (bop == PixelFormat.UNKNOWN) {
                        opacity = fop;
                    } else {
                        opacity = Drawable.resolveOpacity(fop, bop);
                    }
                } else {
                    // For now we have to assume translucent if there is a
                    // frame with padding... there is no way to tell if the
                    // frame and background together will draw all pixels.
                    if (false)
                        Log.v(mLogTag, "Padding: " + mFramePadding);
                    opacity = PixelFormat.TRANSLUCENT;
                }
            }
            if (false)
                Log.v(mLogTag, "Background: " + bg + ", Frame: " + fg);
        }

        if (false)
            Log.v(mLogTag, "Selected default opacity: " + opacity);

        mDefaultOpacity = opacity;
        if (mFeatureId < 0) {
            mWindow.setDefaultWindowFormat(opacity);
        }
    }

    @Override
    public void onWindowFocusChanged(boolean hasWindowFocus) {
        super.onWindowFocusChanged(hasWindowFocus);

        // If the user is chording a menu shortcut, release the chord since
        // this window lost focus
        if (mWindow.hasFeature(Window.FEATURE_OPTIONS_PANEL) && !hasWindowFocus
                && mWindow.mPanelChordingKey != 0) {
            mWindow.closePanel(Window.FEATURE_OPTIONS_PANEL);
        }

        final Window.Callback cb = mWindow.getCallback();
        if (cb != null && !mWindow.isDestroyed() && mFeatureId < 0) {
            cb.onWindowFocusChanged(hasWindowFocus);
        }

        if (mPrimaryActionMode != null) {
            mPrimaryActionMode.onWindowFocusChanged(hasWindowFocus);
        }
        if (mFloatingActionMode != null) {
            mFloatingActionMode.onWindowFocusChanged(hasWindowFocus);
        }

        updateElevation();
    }

    @Override
    protected void onAttachedToWindow() {
        super.onAttachedToWindow();

        final Window.Callback cb = mWindow.getCallback();
        if (cb != null && !mWindow.isDestroyed() && mFeatureId < 0) {
            cb.onAttachedToWindow();
        }

        if (mFeatureId == -1) {
            /*
             * The main window has been attached, try to restore any panels
             * that may have been open before. This is called in cases where
             * an activity is being killed for configuration change and the
             * menu was open. When the activity is recreated, the menu
             * should be shown again.
             */
            mWindow.openPanelsAfterRestore();
        }

        if (!mWindowResizeCallbacksAdded) {
            // If there is no window callback installed there was no window set before. Set it now.
            // Note that our ViewRootImpl object will not change.
            getViewRootImpl().addWindowCallbacks(this);
            mWindowResizeCallbacksAdded = true;
        } else if (mBackdropFrameRenderer != null) {
            // We are resizing and this call happened due to a configuration change. Tell the
            // renderer about it.
            mBackdropFrameRenderer.onConfigurationChange();
        }
        mWindow.onViewRootImplSet(getViewRootImpl());
    }

    @Override
    protected void onDetachedFromWindow() {
        super.onDetachedFromWindow();

        final Window.Callback cb = mWindow.getCallback();
        if (cb != null && mFeatureId < 0) {
            cb.onDetachedFromWindow();
        }

        if (mWindow.mDecorContentParent != null) {
            mWindow.mDecorContentParent.dismissPopups();
        }

        if (mPrimaryActionModePopup != null) {
            removeCallbacks(mShowPrimaryActionModePopup);
            if (mPrimaryActionModePopup.isShowing()) {
                mPrimaryActionModePopup.dismiss();
            }
            mPrimaryActionModePopup = null;
        }
        if (mFloatingToolbar != null) {
            mFloatingToolbar.dismiss();
            mFloatingToolbar = null;
        }

        PhoneWindow.PanelFeatureState st = mWindow.getPanelState(Window.FEATURE_OPTIONS_PANEL, false);
        if (st != null && st.menu != null && mFeatureId < 0) {
            st.menu.close();
        }

        releaseThreadedRenderer();

        if (mWindowResizeCallbacksAdded) {
            getViewRootImpl().removeWindowCallbacks(this);
            mWindowResizeCallbacksAdded = false;
        }
    }

    @Override
    public void onCloseSystemDialogs(String reason) {
        if (mFeatureId >= 0) {
            mWindow.closeAllPanels();
        }
    }

    public android.view.SurfaceHolder.Callback2 willYouTakeTheSurface() {
        return mFeatureId < 0 ? mWindow.mTakeSurfaceCallback : null;
    }

    public InputQueue.Callback willYouTakeTheInputQueue() {
        return mFeatureId < 0 ? mWindow.mTakeInputQueueCallback : null;
    }

    public void setSurfaceType(int type) {
        mWindow.setType(type);
    }

    public void setSurfaceFormat(int format) {
        mWindow.setFormat(format);
    }

    public void setSurfaceKeepScreenOn(boolean keepOn) {
        if (keepOn) mWindow.addFlags(WindowManager.LayoutParams.FLAG_KEEP_SCREEN_ON);
        else mWindow.clearFlags(WindowManager.LayoutParams.FLAG_KEEP_SCREEN_ON);
    }

    @Override
    public void onRootViewScrollYChanged(int rootScrollY) {
        mRootScrollY = rootScrollY;
        if (mDecorCaptionView != null) {
            mDecorCaptionView.onRootViewScrollYChanged(rootScrollY);
        }
        updateColorViewTranslations();
    }

    private ActionMode createActionMode(
            int type, ActionMode.Callback2 callback, View originatingView) {
        switch (type) {
            case ActionMode.TYPE_PRIMARY:
            default:
                return createStandaloneActionMode(callback);
            case ActionMode.TYPE_FLOATING:
                return createFloatingActionMode(originatingView, callback);
        }
    }

    private void setHandledActionMode(ActionMode mode) {
        if (mode.getType() == ActionMode.TYPE_PRIMARY) {
            setHandledPrimaryActionMode(mode);
        } else if (mode.getType() == ActionMode.TYPE_FLOATING) {
            setHandledFloatingActionMode(mode);
        }
    }

    private ActionMode createStandaloneActionMode(ActionMode.Callback callback) {
        endOnGoingFadeAnimation();
        cleanupPrimaryActionMode();
        // We want to create new mPrimaryActionModeView in two cases: if there is no existing
        // instance at all, or if there is one, but it is detached from window. The latter case
        // might happen when app is resized in multi-window mode and decor view is preserved
        // along with the main app window. Keeping mPrimaryActionModeView reference doesn't cause
        // app memory leaks because killMode() is called when the dismiss animation ends and from
        // cleanupPrimaryActionMode() invocation above.
        if (mPrimaryActionModeView == null || !mPrimaryActionModeView.isAttachedToWindow()) {
            if (mWindow.isFloating()) {
                // Use the action bar theme.
                final TypedValue outValue = new TypedValue();
                final Resources.Theme baseTheme = mContext.getTheme();
                baseTheme.resolveAttribute(R.attr.actionBarTheme, outValue, true);

                final Context actionBarContext;
                if (outValue.resourceId != 0) {
                    final Resources.Theme actionBarTheme = mContext.getResources().newTheme();
                    actionBarTheme.setTo(baseTheme);
                    actionBarTheme.applyStyle(outValue.resourceId, true);

                    actionBarContext = new ContextThemeWrapper(mContext, 0);
                    actionBarContext.getTheme().setTo(actionBarTheme);
                } else {
                    actionBarContext = mContext;
                }

                mPrimaryActionModeView = new ActionBarContextView(actionBarContext);
                mPrimaryActionModePopup = new PopupWindow(actionBarContext, null,
                        R.attr.actionModePopupWindowStyle);
                mPrimaryActionModePopup.setWindowLayoutType(
                        WindowManager.LayoutParams.TYPE_APPLICATION);
                mPrimaryActionModePopup.setContentView(mPrimaryActionModeView);
                mPrimaryActionModePopup.setWidth(MATCH_PARENT);

                actionBarContext.getTheme().resolveAttribute(
                        R.attr.actionBarSize, outValue, true);
                final int height = TypedValue.complexToDimensionPixelSize(outValue.data,
                        actionBarContext.getResources().getDisplayMetrics());
                mPrimaryActionModeView.setContentHeight(height);
                mPrimaryActionModePopup.setHeight(WRAP_CONTENT);
                mShowPrimaryActionModePopup = new Runnable() {
                    public void run() {
                        mPrimaryActionModePopup.showAtLocation(
                                mPrimaryActionModeView.getApplicationWindowToken(),
                                Gravity.TOP | Gravity.FILL_HORIZONTAL, 0, 0);
                        endOnGoingFadeAnimation();

                        if (shouldAnimatePrimaryActionModeView()) {
                            mFadeAnim = ObjectAnimator.ofFloat(mPrimaryActionModeView, View.ALPHA,
                                    0f, 1f);
                            mFadeAnim.addListener(new AnimatorListenerAdapter() {
                                @Override
                                public void onAnimationStart(Animator animation) {
                                    mPrimaryActionModeView.setVisibility(VISIBLE);
                                }

                                @Override
                                public void onAnimationEnd(Animator animation) {
                                    mPrimaryActionModeView.setAlpha(1f);
                                    mFadeAnim = null;
                                }
                            });
                            mFadeAnim.start();
                        } else {
                            mPrimaryActionModeView.setAlpha(1f);
                            mPrimaryActionModeView.setVisibility(VISIBLE);
                        }
                    }
                };
            } else {
                ViewStub stub = findViewById(R.id.action_mode_bar_stub);
                if (stub != null) {
                    mPrimaryActionModeView = (ActionBarContextView) stub.inflate();
                    mPrimaryActionModePopup = null;
                }
            }
        }
        if (mPrimaryActionModeView != null) {
            mPrimaryActionModeView.killMode();
            ActionMode mode = new StandaloneActionMode(
                    mPrimaryActionModeView.getContext(), mPrimaryActionModeView,
                    callback, mPrimaryActionModePopup == null);
            return mode;
        }
        return null;
    }

    private void endOnGoingFadeAnimation() {
        if (mFadeAnim != null) {
            mFadeAnim.end();
        }
    }

    private void setHandledPrimaryActionMode(ActionMode mode) {
        endOnGoingFadeAnimation();
        mPrimaryActionMode = mode;
        mPrimaryActionMode.invalidate();
        mPrimaryActionModeView.initForMode(mPrimaryActionMode);
        if (mPrimaryActionModePopup != null) {
            post(mShowPrimaryActionModePopup);
        } else {
            if (shouldAnimatePrimaryActionModeView()) {
                mFadeAnim = ObjectAnimator.ofFloat(mPrimaryActionModeView, View.ALPHA, 0f, 1f);
                mFadeAnim.addListener(new AnimatorListenerAdapter() {
                    @Override
                    public void onAnimationStart(Animator animation) {
                        mPrimaryActionModeView.setVisibility(View.VISIBLE);
                    }

                    @Override
                    public void onAnimationEnd(Animator animation) {
                        mPrimaryActionModeView.setAlpha(1f);
                        mFadeAnim = null;
                    }
                });
                mFadeAnim.start();
            } else {
                mPrimaryActionModeView.setAlpha(1f);
                mPrimaryActionModeView.setVisibility(View.VISIBLE);
            }
        }
        mPrimaryActionModeView.sendAccessibilityEvent(
                AccessibilityEvent.TYPE_WINDOW_STATE_CHANGED);
    }

    boolean shouldAnimatePrimaryActionModeView() {
        // We only to animate the action mode in if the decor has already been laid out.
        // If it hasn't been laid out, it hasn't been drawn to screen yet.
        return isLaidOut();
    }

    private ActionMode createFloatingActionMode(
            View originatingView, ActionMode.Callback2 callback) {
        if (mFloatingActionMode != null) {
            mFloatingActionMode.finish();
        }
        cleanupFloatingActionModeViews();
        mFloatingToolbar = new FloatingToolbar(mWindow);
        final FloatingActionMode mode =
                new FloatingActionMode(mContext, callback, originatingView, mFloatingToolbar);
        mFloatingActionModeOriginatingView = originatingView;
        mFloatingToolbarPreDrawListener =
            new ViewTreeObserver.OnPreDrawListener() {
                @Override
                public boolean onPreDraw() {
                    mode.updateViewLocationInWindow();
                    return true;
                }
            };
        return mode;
    }

    private void setHandledFloatingActionMode(ActionMode mode) {
        mFloatingActionMode = mode;
        mFloatingActionMode.invalidate();  // Will show the floating toolbar if necessary.
        mFloatingActionModeOriginatingView.getViewTreeObserver()
            .addOnPreDrawListener(mFloatingToolbarPreDrawListener);
    }

    /**
     * Informs the decor if the caption is attached and visible.
     * @param attachedAndVisible true when the decor is visible.
     * Note that this will even be called if there is no caption.
     **/
    void enableCaption(boolean attachedAndVisible) {
        if (mHasCaption != attachedAndVisible) {
            mHasCaption = attachedAndVisible;
            if (getForeground() != null) {
                drawableChanged();
            }
        }
    }

    void setWindow(PhoneWindow phoneWindow) {
        mWindow = phoneWindow;
        Context context = getContext();
        if (context instanceof DecorContext) {
            DecorContext decorContext = (DecorContext) context;
            decorContext.setPhoneWindow(mWindow);
        }
        if (mPendingWindowBackground != null) {
            Drawable background = mPendingWindowBackground;
            mPendingWindowBackground = null;
            setWindowBackground(background);
        }
    }

    @Override
    public Resources getResources() {
        // Make sure the Resources object is propogated from the Context since it can be updated in
        // the Context object.
        return getContext().getResources();
    }

    @Override
    protected void onConfigurationChanged(Configuration newConfig) {
        super.onConfigurationChanged(newConfig);

        updateDecorCaptionStatus(newConfig);

        updateAvailableWidth();
        initializeElevation();
    }

    @Override
    public void onMovedToDisplay(int displayId, Configuration config) {
        super.onMovedToDisplay(displayId, config);
        // Have to explicitly update displayId because it may use DecorContext
        getContext().updateDisplay(displayId);
    }

    /**
     * Determines if the workspace is entirely covered by the window.
     * @return {@code true} when the window is filling the entire screen/workspace.
     **/
    private boolean isFillingScreen(Configuration config) {
        final boolean isFullscreen = config.windowConfiguration.getWindowingMode()
                == WindowConfiguration.WINDOWING_MODE_FULLSCREEN;
        return isFullscreen && (0 != ((getWindowSystemUiVisibility() | getSystemUiVisibility())
                & View.SYSTEM_UI_FLAG_FULLSCREEN));
    }

    private void updateDecorCaptionStatus(Configuration config) {
        final boolean displayWindowDecor = config.windowConfiguration.hasWindowDecorCaption()
                && !isFillingScreen(config);
        if (mDecorCaptionView == null && displayWindowDecor) {
            // Configuration now requires a caption.
            final LayoutInflater inflater = mWindow.getLayoutInflater();
            mDecorCaptionView = createDecorCaptionView(inflater);
            if (mDecorCaptionView != null) {
                if (mDecorCaptionView.getParent() == null) {
                    addView(mDecorCaptionView, 0,
                            new ViewGroup.LayoutParams(MATCH_PARENT, MATCH_PARENT));
                }
                removeView(mContentRoot);
                mDecorCaptionView.addView(mContentRoot,
                        new ViewGroup.MarginLayoutParams(MATCH_PARENT, MATCH_PARENT));
            }
        } else if (mDecorCaptionView != null) {
            // We might have to change the kind of surface before we do anything else.
            mDecorCaptionView.onConfigurationChanged(displayWindowDecor);
            enableCaption(displayWindowDecor);
        }
    }

    void onResourcesLoaded(LayoutInflater inflater, int layoutResource) {
        if (mBackdropFrameRenderer != null) {
            loadBackgroundDrawablesIfNeeded();
            mBackdropFrameRenderer.onResourcesLoaded(
                    this, mResizingBackgroundDrawable, mCaptionBackgroundDrawable,
                    mUserCaptionBackgroundDrawable, getCurrentColor(mStatusColorViewState),
                    getCurrentColor(mNavigationColorViewState));
        }

        mDecorCaptionView = createDecorCaptionView(inflater);
        final View root = inflater.inflate(layoutResource, null);
        if (mDecorCaptionView != null) {
            if (mDecorCaptionView.getParent() == null) {
                addView(mDecorCaptionView,
                        new ViewGroup.LayoutParams(MATCH_PARENT, MATCH_PARENT));
            }
            mDecorCaptionView.addView(root,
                    new ViewGroup.MarginLayoutParams(MATCH_PARENT, MATCH_PARENT));
        } else {

            // Put it below the color views.
            addView(root, 0, new ViewGroup.LayoutParams(MATCH_PARENT, MATCH_PARENT));
        }
        mContentRoot = (ViewGroup) root;
        initializeElevation();
    }

    private void loadBackgroundDrawablesIfNeeded() {
        if (mResizingBackgroundDrawable == null) {
            mResizingBackgroundDrawable = getResizingBackgroundDrawable(mWindow.mBackgroundDrawable,
                    mWindow.mBackgroundFallbackDrawable, mWindow.isTranslucent()
                    || mWindow.isShowingWallpaper());
            if (mResizingBackgroundDrawable == null) {
                // We shouldn't really get here as the background fallback should be always
                // available since it is defaulted by the system.
                Log.w(mLogTag, "Failed to find background drawable for PhoneWindow=" + mWindow);
            }
        }
        if (mCaptionBackgroundDrawable == null) {
            mCaptionBackgroundDrawable = getContext().getDrawable(
                    R.drawable.decor_caption_title_focused);
        }
        if (mResizingBackgroundDrawable != null) {
            mLastBackgroundDrawableCb = mResizingBackgroundDrawable.getCallback();
            mResizingBackgroundDrawable.setCallback(null);
        }
    }

    // Free floating overlapping windows require a caption.
    private DecorCaptionView createDecorCaptionView(LayoutInflater inflater) {
        DecorCaptionView decorCaptionView = null;
        for (int i = getChildCount() - 1; i >= 0 && decorCaptionView == null; i--) {
            View view = getChildAt(i);
            if (view instanceof DecorCaptionView) {
                // The decor was most likely saved from a relaunch - so reuse it.
                decorCaptionView = (DecorCaptionView) view;
                removeViewAt(i);
            }
        }
        final WindowManager.LayoutParams attrs = mWindow.getAttributes();
        final boolean isApplication = attrs.type == TYPE_BASE_APPLICATION ||
                attrs.type == TYPE_APPLICATION || attrs.type == TYPE_DRAWN_APPLICATION;
        final WindowConfiguration winConfig = getResources().getConfiguration().windowConfiguration;
        // Only a non floating application window on one of the allowed workspaces can get a caption
        if (!mWindow.isFloating() && isApplication && winConfig.hasWindowDecorCaption()) {
            // Dependent on the brightness of the used title we either use the
            // dark or the light button frame.
            if (decorCaptionView == null) {
                decorCaptionView = inflateDecorCaptionView(inflater);
            }
            decorCaptionView.setPhoneWindow(mWindow, true /*showDecor*/);
        } else {
            decorCaptionView = null;
        }

        // Tell the decor if it has a visible caption.
        enableCaption(decorCaptionView != null);
        return decorCaptionView;
    }

    private DecorCaptionView inflateDecorCaptionView(LayoutInflater inflater) {
        final Context context = getContext();
        // We make a copy of the inflater, so it has the right context associated with it.
        inflater = inflater.from(context);
        final DecorCaptionView view = (DecorCaptionView) inflater.inflate(R.layout.decor_caption,
                null);
        setDecorCaptionShade(context, view);
        return view;
    }

    private void setDecorCaptionShade(Context context, DecorCaptionView view) {
        final int shade = mWindow.getDecorCaptionShade();
        switch (shade) {
            case DECOR_CAPTION_SHADE_LIGHT:
                setLightDecorCaptionShade(view);
                break;
            case DECOR_CAPTION_SHADE_DARK:
                setDarkDecorCaptionShade(view);
                break;
            default: {
                TypedValue value = new TypedValue();
                context.getTheme().resolveAttribute(R.attr.colorPrimary, value, true);
                // We invert the shade depending on brightness of the theme. Dark shade for light
                // theme and vice versa. Thanks to this the buttons should be visible on the
                // background.
                if (Color.luminance(value.data) < 0.5) {
                    setLightDecorCaptionShade(view);
                } else {
                    setDarkDecorCaptionShade(view);
                }
                break;
            }
        }
    }

    void updateDecorCaptionShade() {
        if (mDecorCaptionView != null) {
            setDecorCaptionShade(getContext(), mDecorCaptionView);
        }
    }

    private void setLightDecorCaptionShade(DecorCaptionView view) {
        view.findViewById(R.id.maximize_window).setBackgroundResource(
                R.drawable.decor_maximize_button_light);
        view.findViewById(R.id.close_window).setBackgroundResource(
                R.drawable.decor_close_button_light);
    }

    private void setDarkDecorCaptionShade(DecorCaptionView view) {
        view.findViewById(R.id.maximize_window).setBackgroundResource(
                R.drawable.decor_maximize_button_dark);
        view.findViewById(R.id.close_window).setBackgroundResource(
                R.drawable.decor_close_button_dark);
    }

    /**
     * Returns the color used to fill areas the app has not rendered content to yet when the
     * user is resizing the window of an activity in multi-window mode.
     */
    public static Drawable getResizingBackgroundDrawable(@Nullable Drawable backgroundDrawable,
            @Nullable Drawable fallbackDrawable, boolean windowTranslucent) {
        if (backgroundDrawable != null) {
            return enforceNonTranslucentBackground(backgroundDrawable, windowTranslucent);
        }

        if (fallbackDrawable != null) {
            return enforceNonTranslucentBackground(fallbackDrawable, windowTranslucent);
        }
        return new ColorDrawable(Color.BLACK);
    }

    /**
     * Enforces a drawable to be non-translucent to act as a background if needed, i.e. if the
     * window is not translucent.
     */
    private static Drawable enforceNonTranslucentBackground(Drawable drawable,
            boolean windowTranslucent) {
        if (!windowTranslucent && drawable instanceof ColorDrawable) {
            ColorDrawable colorDrawable = (ColorDrawable) drawable;
            int color = colorDrawable.getColor();
            if (Color.alpha(color) != 255) {
                ColorDrawable copy = (ColorDrawable) colorDrawable.getConstantState().newDrawable()
                        .mutate();
                copy.setColor(
                        Color.argb(255, Color.red(color), Color.green(color), Color.blue(color)));
                return copy;
            }
        }
        return drawable;
    }

    void clearContentView() {
        if (mDecorCaptionView != null) {
            mDecorCaptionView.removeContentView();
        } else {
            // This window doesn't have caption, so we need to remove everything except our views
            // we might have added.
            for (int i = getChildCount() - 1; i >= 0; i--) {
                View v = getChildAt(i);
                if (v != mStatusColorViewState.view && v != mNavigationColorViewState.view
                        && v != mStatusGuard) {
                    removeViewAt(i);
                }
            }
        }
    }

    @Override
    public void onWindowSizeIsChanging(Rect newBounds, boolean fullscreen, Rect systemInsets,
            Rect stableInsets) {
        if (mBackdropFrameRenderer != null) {
            mBackdropFrameRenderer.setTargetRect(newBounds, fullscreen, systemInsets, stableInsets);
        }
    }

    @Override
    public void onWindowDragResizeStart(Rect initialBounds, boolean fullscreen, Rect systemInsets,
            Rect stableInsets, int resizeMode) {
        if (mWindow.isDestroyed()) {
            // If the owner's window is gone, we should not be able to come here anymore.
            releaseThreadedRenderer();
            return;
        }
        if (mBackdropFrameRenderer != null) {
            return;
        }
        final ThreadedRenderer renderer = getThreadedRenderer();
        if (renderer != null) {
            loadBackgroundDrawablesIfNeeded();
            mBackdropFrameRenderer = new BackdropFrameRenderer(this, renderer,
                    initialBounds, mResizingBackgroundDrawable, mCaptionBackgroundDrawable,
                    mUserCaptionBackgroundDrawable, getCurrentColor(mStatusColorViewState),
                    getCurrentColor(mNavigationColorViewState), fullscreen, systemInsets,
                    stableInsets);

            // Get rid of the shadow while we are resizing. Shadow drawing takes considerable time.
            // If we want to get the shadow shown while resizing, we would need to elevate a new
            // element which owns the caption and has the elevation.
            updateElevation();

            updateColorViews(null /* insets */, false);
        }
        mResizeMode = resizeMode;
        getViewRootImpl().requestInvalidateRootRenderNode();
    }

    @Override
    public void onWindowDragResizeEnd() {
        releaseThreadedRenderer();
        updateColorViews(null /* insets */, false);
        mResizeMode = RESIZE_MODE_INVALID;
        getViewRootImpl().requestInvalidateRootRenderNode();
    }

    @Override
    public boolean onContentDrawn(int offsetX, int offsetY, int sizeX, int sizeY) {
        if (mBackdropFrameRenderer == null) {
            return false;
        }
        return mBackdropFrameRenderer.onContentDrawn(offsetX, offsetY, sizeX, sizeY);
    }

    @Override
    public void onRequestDraw(boolean reportNextDraw) {
        if (mBackdropFrameRenderer != null) {
            mBackdropFrameRenderer.onRequestDraw(reportNextDraw);
        } else if (reportNextDraw) {
            // If render thread is gone, just report immediately.
            if (isAttachedToWindow()) {
                getViewRootImpl().reportDrawFinish();
            }
        }
    }

    @Override
    public void onPostDraw(RecordingCanvas canvas) {
        drawResizingShadowIfNeeded(canvas);
        drawLegacyNavigationBarBackground(canvas);
    }

    private void initResizingPaints() {
        final int startColor = mContext.getResources().getColor(
                R.color.resize_shadow_start_color, null);
        final int endColor = mContext.getResources().getColor(
                R.color.resize_shadow_end_color, null);
        final int middleColor = (startColor + endColor) / 2;
        mHorizontalResizeShadowPaint.setShader(new LinearGradient(
                0, 0, 0, mResizeShadowSize, new int[] { startColor, middleColor, endColor },
                new float[] { 0f, 0.3f, 1f }, Shader.TileMode.CLAMP));
        mVerticalResizeShadowPaint.setShader(new LinearGradient(
                0, 0, mResizeShadowSize, 0, new int[] { startColor, middleColor, endColor },
                new float[] { 0f, 0.3f, 1f }, Shader.TileMode.CLAMP));
    }

    private void drawResizingShadowIfNeeded(RecordingCanvas canvas) {
        if (mResizeMode != RESIZE_MODE_DOCKED_DIVIDER || mWindow.mIsFloating
                || mWindow.isTranslucent()
                || mWindow.isShowingWallpaper()) {
            return;
        }
        canvas.save();
        canvas.translate(0, getHeight() - mFrameOffsets.bottom);
        canvas.drawRect(0, 0, getWidth(), mResizeShadowSize, mHorizontalResizeShadowPaint);
        canvas.restore();
        canvas.save();
        canvas.translate(getWidth() - mFrameOffsets.right, 0);
        canvas.drawRect(0, 0, mResizeShadowSize, getHeight(), mVerticalResizeShadowPaint);
        canvas.restore();
    }

    private void drawLegacyNavigationBarBackground(RecordingCanvas canvas) {
        if (!mDrawLegacyNavigationBarBackground) {
            return;
        }
        View v = mNavigationColorViewState.view;
        if (v == null) {
            return;
        }
        canvas.drawRect(v.getLeft(), v.getTop(), v.getRight(), v.getBottom(),
                mLegacyNavigationBarBackgroundPaint);
    }

    /** Release the renderer thread which is usually done when the user stops resizing. */
    private void releaseThreadedRenderer() {
        if (mResizingBackgroundDrawable != null && mLastBackgroundDrawableCb != null) {
            mResizingBackgroundDrawable.setCallback(mLastBackgroundDrawableCb);
            mLastBackgroundDrawableCb = null;
        }

        if (mBackdropFrameRenderer != null) {
            mBackdropFrameRenderer.releaseRenderer();
            mBackdropFrameRenderer = null;
            // Bring the shadow back.
            updateElevation();
        }
    }

    private boolean isResizing() {
        return mBackdropFrameRenderer != null;
    }

    /**
     * The elevation gets set for the first time and the framework needs to be informed that
     * the surface layer gets created with the shadow size in mind.
     */
    private void initializeElevation() {
        // TODO(skuhne): Call setMaxElevation here accordingly after b/22668382 got fixed.
        mAllowUpdateElevation = false;
        updateElevation();
    }

    private void updateElevation() {
        float elevation = 0;
        final boolean wasAdjustedForStack = mElevationAdjustedForStack;
        // Do not use a shadow when we are in resizing mode (mBackdropFrameRenderer not null)
        // since the shadow is bound to the content size and not the target size.
        final int windowingMode =
                getResources().getConfiguration().windowConfiguration.getWindowingMode();
        if ((windowingMode == WINDOWING_MODE_FREEFORM) && !isResizing()) {
            elevation = hasWindowFocus() ?
                    DECOR_SHADOW_FOCUSED_HEIGHT_IN_DIP : DECOR_SHADOW_UNFOCUSED_HEIGHT_IN_DIP;
            // Add a maximum shadow height value to the top level view.
            // Note that pinned stack doesn't have focus
            // so maximum shadow height adjustment isn't needed.
            // TODO(skuhne): Remove this if clause once b/22668382 got fixed.
            if (!mAllowUpdateElevation) {
                elevation = DECOR_SHADOW_FOCUSED_HEIGHT_IN_DIP;
            }
            // Convert the DP elevation into physical pixels.
            elevation = dipToPx(elevation);
            mElevationAdjustedForStack = true;
        } else if (windowingMode == WINDOWING_MODE_PINNED) {
            elevation = dipToPx(PINNED_WINDOWING_MODE_ELEVATION_IN_DIP);
            mElevationAdjustedForStack = true;
        } else {
            mElevationAdjustedForStack = false;
        }

        // Don't change the elevation if we didn't previously adjust it for the stack it was in
        // or it didn't change.
        if ((wasAdjustedForStack || mElevationAdjustedForStack)
                && getElevation() != elevation) {
            if (!isResizing()) {
                mWindow.setElevation(elevation);
            } else {
                // Just suppress the shadow when resizing, don't adjust surface insets because it'll
                // cause a flicker when drag resize for freeform window starts. #onContentDrawn()
                // will compensate the offset when passing to BackdropFrameRenderer.
                setElevation(elevation);
            }
        }
    }

    boolean isShowingCaption() {
        return mDecorCaptionView != null && mDecorCaptionView.isCaptionShowing();
    }

    int getCaptionHeight() {
        return isShowingCaption() ? mDecorCaptionView.getCaptionHeight() : 0;
    }

    /**
     * Converts a DIP measure into physical pixels.
     * @param dip The dip value.
     * @return Returns the number of pixels.
     */
    private float dipToPx(float dip) {
        return TypedValue.applyDimension(TypedValue.COMPLEX_UNIT_DIP, dip,
                getResources().getDisplayMetrics());
    }

    /**
     * Provide an override of the caption background drawable.
     */
    void setUserCaptionBackgroundDrawable(Drawable drawable) {
        mUserCaptionBackgroundDrawable = drawable;
        if (mBackdropFrameRenderer != null) {
            mBackdropFrameRenderer.setUserCaptionBackgroundDrawable(drawable);
        }
    }

    private static String getTitleSuffix(WindowManager.LayoutParams params) {
        if (params == null) {
            return "";
        }
        final String[] split = params.getTitle().toString().split("\\.");
        if (split.length > 0) {
            return split[split.length - 1];
        } else {
            return "";
        }
    }

    void updateLogTag(WindowManager.LayoutParams params) {
        mLogTag = TAG + "[" + getTitleSuffix(params) + "]";
    }

    private void updateAvailableWidth() {
        Resources res = getResources();
        mAvailableWidth = TypedValue.applyDimension(TypedValue.COMPLEX_UNIT_DIP,
                res.getConfiguration().screenWidthDp, res.getDisplayMetrics());
    }

    /**
     * @hide
     */
    @Override
    public void requestKeyboardShortcuts(List<KeyboardShortcutGroup> list, int deviceId) {
        final PanelFeatureState st = mWindow.getPanelState(FEATURE_OPTIONS_PANEL, false);
        final Menu menu = st != null ? st.menu : null;
        if (!mWindow.isDestroyed() && mWindow.getCallback() != null) {
            mWindow.getCallback().onProvideKeyboardShortcuts(list, menu, deviceId);
        }
    }

    @Override
    public void dispatchPointerCaptureChanged(boolean hasCapture) {
        super.dispatchPointerCaptureChanged(hasCapture);
        if (!mWindow.isDestroyed() && mWindow.getCallback() != null) {
            mWindow.getCallback().onPointerCaptureChanged(hasCapture);
        }
    }

    @Override
    public int getAccessibilityViewId() {
        return AccessibilityNodeInfo.ROOT_ITEM_ID;
    }

    @Override
    public String toString() {
        return "DecorView@" + Integer.toHexString(this.hashCode()) + "["
                + getTitleSuffix(mWindow.getAttributes()) + "]";
    }

    private static class ColorViewState {
        View view = null;
        int targetVisibility = View.INVISIBLE;
        boolean present = false;
        boolean visible;
        int color;

        final ColorViewAttributes attributes;

        ColorViewState(ColorViewAttributes attributes) {
            this.attributes = attributes;
        }
    }

    public static class ColorViewAttributes {

        final int id;
        final int systemUiHideFlag;
        final int translucentFlag;
        final int verticalGravity;
        final int horizontalGravity;
        final int seascapeGravity;
        final String transitionName;
        final int hideWindowFlag;

        private ColorViewAttributes(int systemUiHideFlag, int translucentFlag, int verticalGravity,
                int horizontalGravity, int seascapeGravity, String transitionName, int id,
                int hideWindowFlag) {
            this.id = id;
            this.systemUiHideFlag = systemUiHideFlag;
            this.translucentFlag = translucentFlag;
            this.verticalGravity = verticalGravity;
            this.horizontalGravity = horizontalGravity;
            this.seascapeGravity = seascapeGravity;
            this.transitionName = transitionName;
            this.hideWindowFlag = hideWindowFlag;
        }

        public boolean isPresent(int sysUiVis, int windowFlags, boolean force) {
            return (sysUiVis & systemUiHideFlag) == 0
                    && (windowFlags & hideWindowFlag) == 0
                    && ((windowFlags & FLAG_DRAWS_SYSTEM_BAR_BACKGROUNDS) != 0
                    || force);
        }

        public boolean isVisible(boolean present, int color, int windowFlags, boolean force) {
            return present
                    && (color & Color.BLACK) != 0
                    && ((windowFlags & translucentFlag) == 0  || force);
        }

        public boolean isVisible(int sysUiVis, int color, int windowFlags, boolean force) {
            final boolean present = isPresent(sysUiVis, windowFlags, force);
            return isVisible(present, color, windowFlags, force);
        }
    }

    /**
     * Clears out internal references when the action mode is destroyed.
     */
    private class ActionModeCallback2Wrapper extends ActionMode.Callback2 {
        private final ActionMode.Callback mWrapped;

        public ActionModeCallback2Wrapper(ActionMode.Callback wrapped) {
            mWrapped = wrapped;
        }

        public boolean onCreateActionMode(ActionMode mode, Menu menu) {
            return mWrapped.onCreateActionMode(mode, menu);
        }

        public boolean onPrepareActionMode(ActionMode mode, Menu menu) {
            requestFitSystemWindows();
            return mWrapped.onPrepareActionMode(mode, menu);
        }

        public boolean onActionItemClicked(ActionMode mode, MenuItem item) {
            return mWrapped.onActionItemClicked(mode, item);
        }

        public void onDestroyActionMode(ActionMode mode) {
            mWrapped.onDestroyActionMode(mode);
            final boolean isMncApp = mContext.getApplicationInfo().targetSdkVersion
                    >= M;
            final boolean isPrimary;
            final boolean isFloating;
            if (isMncApp) {
                isPrimary = mode == mPrimaryActionMode;
                isFloating = mode == mFloatingActionMode;
                if (!isPrimary && mode.getType() == ActionMode.TYPE_PRIMARY) {
                    Log.e(mLogTag, "Destroying unexpected ActionMode instance of TYPE_PRIMARY; "
                            + mode + " was not the current primary action mode! Expected "
                            + mPrimaryActionMode);
                }
                if (!isFloating && mode.getType() == ActionMode.TYPE_FLOATING) {
                    Log.e(mLogTag, "Destroying unexpected ActionMode instance of TYPE_FLOATING; "
                            + mode + " was not the current floating action mode! Expected "
                            + mFloatingActionMode);
                }
            } else {
                isPrimary = mode.getType() == ActionMode.TYPE_PRIMARY;
                isFloating = mode.getType() == ActionMode.TYPE_FLOATING;
            }
            if (isPrimary) {
                if (mPrimaryActionModePopup != null) {
                    removeCallbacks(mShowPrimaryActionModePopup);
                }
                if (mPrimaryActionModeView != null) {
                    endOnGoingFadeAnimation();
                    // Store action mode view reference, so we can access it safely when animation
                    // ends. mPrimaryActionModePopup is set together with mPrimaryActionModeView,
                    // so no need to store reference to it in separate variable.
                    final ActionBarContextView lastActionModeView = mPrimaryActionModeView;
                    mFadeAnim = ObjectAnimator.ofFloat(mPrimaryActionModeView, View.ALPHA,
                            1f, 0f);
                    mFadeAnim.addListener(new Animator.AnimatorListener() {

                                @Override
                                public void onAnimationStart(Animator animation) {

                                }

                                @Override
                                public void onAnimationEnd(Animator animation) {
                                    // If mPrimaryActionModeView has changed - it means that we've
                                    // cleared the content while preserving decor view. We don't
                                    // want to change the state of new instances accidentally here.
                                    if (lastActionModeView == mPrimaryActionModeView) {
                                        lastActionModeView.setVisibility(GONE);
                                        if (mPrimaryActionModePopup != null) {
                                            mPrimaryActionModePopup.dismiss();
                                        }
                                        lastActionModeView.killMode();
                                        mFadeAnim = null;
                                        requestApplyInsets();
                                    }
                                }

                                @Override
                                public void onAnimationCancel(Animator animation) {

                                }

                                @Override
                                public void onAnimationRepeat(Animator animation) {

                                }
                            });
                    mFadeAnim.start();
                }

                mPrimaryActionMode = null;
            } else if (isFloating) {
                cleanupFloatingActionModeViews();
                mFloatingActionMode = null;
            }
            if (mWindow.getCallback() != null && !mWindow.isDestroyed()) {
                try {
                    mWindow.getCallback().onActionModeFinished(mode);
                } catch (AbstractMethodError ame) {
                    // Older apps might not implement this callback method.
                }
            }
            requestFitSystemWindows();
        }

        @Override
        public void onGetContentRect(ActionMode mode, View view, Rect outRect) {
            if (mWrapped instanceof ActionMode.Callback2) {
                ((ActionMode.Callback2) mWrapped).onGetContentRect(mode, view, outRect);
            } else {
                super.onGetContentRect(mode, view, outRect);
            }
        }
    }
}<|MERGE_RESOLUTION|>--- conflicted
+++ resolved
@@ -969,13 +969,10 @@
     }
 
     public void setWindowBackground(Drawable drawable) {
-<<<<<<< HEAD
-=======
         if (mWindow == null) {
             mPendingWindowBackground = drawable;
             return;
         }
->>>>>>> dbf9e87c
         if (mOriginalBackgroundDrawable != drawable) {
             mOriginalBackgroundDrawable = drawable;
             updateBackgroundDrawable();
@@ -1000,19 +997,7 @@
 
     @Override
     public void setBackgroundDrawable(Drawable background) {
-<<<<<<< HEAD
-        // TODO: This should route through setWindowBackground, but late in the release to make this
-        // change.
-        if (mOriginalBackgroundDrawable != background) {
-            mOriginalBackgroundDrawable = background;
-            updateBackgroundDrawable();
-            if (!View.sBrokenWindowBackground) {
-                drawableChanged();
-            }
-        }
-=======
         setWindowBackground(background);
->>>>>>> dbf9e87c
     }
 
     public void setWindowFrame(Drawable drawable) {
@@ -1305,7 +1290,6 @@
         }
         mLastBackgroundInsets = mBackgroundInsets;
         mLastOriginalBackgroundDrawable = mOriginalBackgroundDrawable;
-<<<<<<< HEAD
     }
 
     @Override
@@ -1313,15 +1297,6 @@
         return mOriginalBackgroundDrawable;
     }
 
-=======
-    }
-
-    @Override
-    public Drawable getBackground() {
-        return mOriginalBackgroundDrawable;
-    }
-
->>>>>>> dbf9e87c
     private int calculateStatusBarColor() {
         return calculateBarColor(mWindow.getAttributes().flags, FLAG_TRANSLUCENT_STATUS,
                 mSemiTransparentBarColor, mWindow.mStatusBarColor,
