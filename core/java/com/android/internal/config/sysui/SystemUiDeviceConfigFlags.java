/**
 * Copyright (C) 2019 The Android Open Source Project
 *
 * Licensed under the Apache License, Version 2.0 (the "License");
 * you may not use this file except in compliance with the License.
 * You may obtain a copy of the License at
 *
 *      http://www.apache.org/licenses/LICENSE-2.0
 *
 * Unless required by applicable law or agreed to in writing, software
 * distributed under the License is distributed on an "AS IS" BASIS,
 * WITHOUT WARRANTIES OR CONDITIONS OF ANY KIND, either express or implied.
 * See the License for the specific language governing permissions and
 * limitations under the License.
 */

package com.android.internal.config.sysui;

/**
 * Keeps the flags related to the SystemUI namespace in {@link DeviceConfig}.
 *
 * @hide
 */
public final class SystemUiDeviceConfigFlags {

    // Flags related to NotificationAssistant

    /**
     * Whether the Notification Assistant should generate replies for notifications.
     */
    public static final String NAS_GENERATE_REPLIES = "nas_generate_replies";

    /**
     * Whether the Notification Assistant should generate contextual actions for notifications.
     */
    public static final String NAS_GENERATE_ACTIONS = "nas_generate_actions";

    /**
     * The maximum number of messages the Notification Assistant should extract from a
     * conversation when constructing responses for that conversation.
     */
    public static final String NAS_MAX_MESSAGES_TO_EXTRACT = "nas_max_messages_to_extract";

    /**
     * The maximum number of suggestions the Notification Assistant should provide for a
     * messaging conversation.
     */
    public static final String NAS_MAX_SUGGESTIONS = "nas_max_suggestions";

    // Flags related to Smart Suggestions - these are read in SmartReplyConstants.

    /** (boolean) Whether to enable smart suggestions in notifications. */
    public static final String SSIN_ENABLED = "ssin_enabled";

    /**
     * (boolean) Whether apps need to target at least P to provide their own smart replies (this
     * doesn't apply to actions!).
     */
    public static final String SSIN_REQUIRES_TARGETING_P = "ssin_requires_targeting_p";

    /**
     * (int) The number of times we'll try to find a better line-break for double-line smart
     * suggestion buttons.
     */
    public static final String SSIN_MAX_SQUEEZE_REMEASURE_ATTEMPTS =
            "ssin_max_squeeze_remeasure_attempts";

    /** (boolean) Whether to let the user edit smart replies before sending. */
    public static final String SSIN_EDIT_CHOICES_BEFORE_SENDING =
            "ssin_edit_choices_before_sending";

    /** (boolean) Whether smart suggestions should be enabled in heads-up notifications. */
    public static final String SSIN_SHOW_IN_HEADS_UP = "ssin_show_in_heads_up";

    /** (int) Minimum number of system generated replies to show in a notification. */
    public static final String SSIN_MIN_NUM_SYSTEM_GENERATED_REPLIES =
            "ssin_min_num_system_generated_replies";

    /**
     * (int) Maximum number of actions to show in a notification, -1 if there shouldn't be a limit
     */
    public static final String SSIN_MAX_NUM_ACTIONS = "ssin_max_num_actions";

    /**
     * (int) The amount of time (ms) before smart suggestions are clickable, since the suggestions
     * were added.
     */
    public static final String SSIN_ONCLICK_INIT_DELAY = "ssin_onclick_init_delay";

    /**
     * The default component of
     * {@link android.service.notification.NotificationAssistantService}.
     */
    public static final String NAS_DEFAULT_SERVICE = "nas_default_service";

    // Flags related to media notifications

    /**
     * (boolean) If {@code true}, enables the seekbar in compact media notifications.
     */
    public static final String COMPACT_MEDIA_SEEKBAR_ENABLED =
            "compact_media_notification_seekbar_enabled";

    /**
     * (int) Maximum number of days to retain the salt for hashing direct share targets in logging
     */
    public static final String HASH_SALT_MAX_DAYS = "hash_salt_max_days";

<<<<<<< HEAD
    // Flag related to Privacy Indicators

    /**
     * Whether the Permissions Hub is showing.
     */
    public static final String PROPERTY_PERMISSIONS_HUB_ENABLED = "permissions_hub_enabled";

    // Flags related to Assistant Handles
=======
    // Flags related to Assistant
>>>>>>> 3110e516

    /**
     * (String) Which behavior mode for the Assistant Handles to use.
     */
    public static final String ASSIST_HANDLES_BEHAVIOR_MODE = "assist_handles_behavior_mode";

    /**
     * (long) How long, in milliseconds, to display Assist Handles when showing them temporarily.
     */
    public static final String ASSIST_HANDLES_SHOW_AND_GO_DURATION_MS =
            "assist_handles_show_and_go_duration_ms";

    /**
     * (long) How long, in milliseconds, to wait before showing the Assist Handles temporarily when
     * performing a short delayed show.
     */
    public static final String ASSIST_HANDLES_SHOW_AND_GO_DELAYED_SHORT_DELAY_MS =
            "assist_handles_show_and_go_delayed_short_delay_ms";

    /**
     * (long) How long, in milliseconds, to wait before showing the Assist Handles temporarily when
     * performing a long delayed show.
     */
    public static final String ASSIST_HANDLES_SHOW_AND_GO_DELAYED_LONG_DELAY_MS =
            "assist_handles_show_and_go_delayed_long_delay_ms";

    /**
     * (long) How long, in milliseconds, to wait before resetting delayed show delay times.
     */
    public static final String ASSIST_HANDLES_SHOW_AND_GO_DELAY_RESET_TIMEOUT_MS =
            "assist_handles_show_and_go_delay_reset_timeout_ms";

    /**
     * (long) How long, in milliseconds, to wait before displaying Assist Handles temporarily after
     * hiding them.
     */
    public static final String ASSIST_HANDLES_SHOWN_FREQUENCY_THRESHOLD_MS =
            "assist_handles_shown_frequency_threshold_ms";

    /**
     * (long) How long, in milliseconds, for teaching behaviors to wait before considering the user
     * taught.
     */
    public static final String ASSIST_HANDLES_LEARN_TIME_MS = "assist_handles_learn_time_ms";

    /**
     * (int) How many times for teaching behaviors to see the user perform an action to consider it
     * taught.
     */
    public static final String ASSIST_HANDLES_LEARN_COUNT = "assist_handles_learn_count";

    /**
     * (bool) Whether to suppress handles on lockscreen."
     */
    public static final String ASSIST_HANDLES_SUPPRESS_ON_LOCKSCREEN =
            "assist_handles_suppress_on_lockscreen";

    /**
     * (bool) Whether to suppress handles on launcher."
     */
    public static final String ASSIST_HANDLES_SUPPRESS_ON_LAUNCHER =
            "assist_handles_suppress_on_launcher";

    /**
     * (bool) Whether to suppress handles on apps."
     */
    public static final String ASSIST_HANDLES_SUPPRESS_ON_APPS =
            "assist_handles_suppress_on_apps";

    /**
     * Allow touch passthrough above assist area during a session.
     */
    public static final String ASSIST_TAP_PASSTHROUGH = "assist_tap_passthrough";

    /**
     * (bool) Whether to show handles when taught.
     */
    public static final String ASSIST_HANDLES_SHOW_WHEN_TAUGHT = "assist_handles_show_when_taught";

    /**
     * (long) Duration per pixel, in milliseconds, of scrolling text at fast speed.
     */
    public static final String ASSIST_TRANSCRIPTION_DURATION_PER_PX_FAST =
            "assist_transcription_duration_per_px_fast";

    /**
     * (long) Duration per pixel, in milliseconds, of scrolling text at regular speed.
     */
    public static final String ASSIST_TRANSCRIPTION_DURATION_PER_PX_REGULAR =
            "assist_transcription_duration_per_px_regular";

    /**
     * (long) Duration, in milliseconds, over which text fades in.
     */
    public static final String ASSIST_TRANSCRIPTION_FADE_IN_DURATION =
            "assist_transcription_fade_in_duration";

    /**
     * (long) Maximum total duration, in milliseconds, for a given transcription.
     */
    public static final String ASSIST_TRANSCRIPTION_MAX_DURATION =
            "assist_transcription_max_duration";

    /**
     * (long) Minimum total duration, in milliseconds, for a given transcription.
     */
    public static final String ASSIST_TRANSCRIPTION_MIN_DURATION =
            "assist_transcription_min_duration";

    // Flags related to brightline falsing

    /**
     * (bool) Whether to use the new BrightLineFalsingManager.
     */
    public static final String BRIGHTLINE_FALSING_MANAGER_ENABLED =
            "brightline_falsing_manager_enabled";
    /**
     * (float) Maximum fraction of the screen required to qualify as a real swipe.
     */
    public static final String BRIGHTLINE_FALSING_DISTANCE_SCREEN_FRACTION_MAX_DISTANCE =
            "brightline_falsing_distance_screen_fraction_max_distance";

    /**
     * (float) Multiplier for swipe velocity to convert it to pixels for a fling.
     */
    public static final String BRIGHTLINE_FALSING_DISTANCE_VELOCITY_TO_DISTANCE =
            "brightline_falsing_distance_velcoity_to_distance";

    /**
     * (float) How far, in inches, must a fling travel horizontally to qualify as intentional.
     */
    public static final String BRIGHTLINE_FALSING_DISTANCE_HORIZONTAL_FLING_THRESHOLD_IN =
            "brightline_falsing_distance_horizontal_fling_threshold_in";

    /**
     * (float) Maximum fraction of the screen required to qualify as a real swipe.
     */
    public static final String BRIGHTLINE_FALSING_DISTANCE_VERTICAL_FLING_THRESHOLD_IN =
            "brightline_falsing_distance_vertical_fling_threshold_in";

    /**
     * (float) How far, in inches, must a continuous swipe travel horizontally to be intentional.
     */
    public static final String BRIGHTLINE_FALSING_DISTANCE_HORIZONTAL_SWIPE_THRESHOLD_IN =
            "brightline_falsing_distance_horizontal_swipe_threshold_in";

    /**
     * (float) How far, in inches, must a continuous swipe travel vertically to be intentional.
     */
    public static final String BRIGHTLINE_FALSING_DISTANCE_VERTICAL_SWIPE_THRESHOLD_IN =
            "brightline_falsing_distance_horizontal_swipe_threshold_in";

    /**
     * (float) Percentage of swipe with the proximity sensor covered that triggers a higher
     * swipe distance requirement.
     */
    public static final String BRIGHTLINE_FALSING_PROXIMITY_PERCENT_COVERED_THRESHOLD =
            "brightline_falsing_proximity_percent_covered_threshold";

    /**
     * (float) Angle, in radians, that a swipe can vary from horizontal and sill be intentional.
     */
    public static final String BRIGHTLINE_FALSING_DIAGONAL_HORIZONTAL_ANGLE_RANGE =
            "brightline_falsing_diagonal_horizontal_angle_range";

    /**
     * (float) Angle, in radians, that a swipe can vary from vertical and sill be intentional.
     */
    public static final String BRIGHTLINE_FALSING_DIAGONAL_VERTICAL_ANGLE_RANGE =
            "brightline_falsing_diagonal_horizontal_angle_range";

    /**
     * (float) Distance, in inches, that a swipe is allowed to vary in the horizontal direction for
     * horizontal swipes.
     */
    public static final String BRIGHTLINE_FALSING_ZIGZAG_X_PRIMARY_DEVIANCE =
            "brightline_falsing_zigzag_x_primary_deviance";

    /**
     * (float) Distance, in inches, that a swipe is allowed to vary in the vertical direction for
     * vertical swipes.
     */
    public static final String BRIGHTLINE_FALSING_ZIGZAG_Y_PRIMARY_DEVIANCE =
            "brightline_falsing_zigzag_y_primary_deviance";

    /**
     * (float) Distance, in inches, that a swipe is allowed to vary in the horizontal direction for
     * horizontal swipes.
     */
    public static final String BRIGHTLINE_FALSING_ZIGZAG_X_SECONDARY_DEVIANCE =
            "brightline_falsing_zigzag_x_secondary_deviance";

    /**
     * (float) Distance, in inches, that a swipe is allowed to vary in the vertical direction for
     * vertical swipes.
     */
    public static final String BRIGHTLINE_FALSING_ZIGZAG_Y_SECONDARY_DEVIANCE =
            "brightline_falsing_zigzag_y_secondary_deviance";


    private SystemUiDeviceConfigFlags() {
    }
}<|MERGE_RESOLUTION|>--- conflicted
+++ resolved
@@ -106,7 +106,6 @@
      */
     public static final String HASH_SALT_MAX_DAYS = "hash_salt_max_days";
 
-<<<<<<< HEAD
     // Flag related to Privacy Indicators
 
     /**
@@ -114,10 +113,7 @@
      */
     public static final String PROPERTY_PERMISSIONS_HUB_ENABLED = "permissions_hub_enabled";
 
-    // Flags related to Assistant Handles
-=======
     // Flags related to Assistant
->>>>>>> 3110e516
 
     /**
      * (String) Which behavior mode for the Assistant Handles to use.
