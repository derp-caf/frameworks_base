--- conflicted
+++ resolved
@@ -669,9 +669,6 @@
     /**
      * Clear any lock pattern or password.
      */
-<<<<<<< HEAD
-    public void clearLock(byte[] savedCredential, int userHandle) {
-=======
     public boolean clearLock(byte[] savedCredential, int userHandle) {
         return clearLock(savedCredential, userHandle, false);
     }
@@ -680,18 +677,13 @@
      * Clear any lock pattern or password, with the option to ignore incorrect existing credential.
      */
     public boolean clearLock(byte[] savedCredential, int userHandle, boolean allowUntrustedChange) {
->>>>>>> 825827da
         final int currentQuality = getKeyguardStoredPasswordQuality(userHandle);
         setKeyguardStoredPasswordQuality(PASSWORD_QUALITY_UNSPECIFIED, userHandle);
 
         try{
             getLockSettings().setLockCredential(null, CREDENTIAL_TYPE_NONE,
-<<<<<<< HEAD
-                    savedCredential, PASSWORD_QUALITY_UNSPECIFIED, userHandle);
-=======
                     savedCredential, PASSWORD_QUALITY_UNSPECIFIED, userHandle,
                     allowUntrustedChange);
->>>>>>> 825827da
         } catch (Exception e) {
             Log.e(TAG, "Failed to clear lock", e);
             setKeyguardStoredPasswordQuality(currentQuality, userHandle);
@@ -763,13 +755,8 @@
      *
      * @return whether this was successful or not.
      */
-<<<<<<< HEAD
-    public void saveLockPattern(List<LockPatternView.Cell> pattern, byte[] savedPattern,
-            int userId) {
-=======
     public boolean saveLockPattern(List<LockPatternView.Cell> pattern, byte[] savedPattern,
             int userId, boolean allowUntrustedChange) {
->>>>>>> 825827da
         if (!hasSecureLockScreen()) {
             throw new UnsupportedOperationException(
                     "This operation requires the lock screen feature.");
@@ -784,11 +771,7 @@
         setKeyguardStoredPasswordQuality(PASSWORD_QUALITY_SOMETHING, userId);
         try {
             getLockSettings().setLockCredential(bytePattern, CREDENTIAL_TYPE_PATTERN, savedPattern,
-<<<<<<< HEAD
-                    PASSWORD_QUALITY_SOMETHING, userId);
-=======
                     PASSWORD_QUALITY_SOMETHING, userId, allowUntrustedChange);
->>>>>>> 825827da
         } catch (Exception e) {
             Log.e(TAG, "Couldn't save lock pattern", e);
             setKeyguardStoredPasswordQuality(currentQuality, userId);
@@ -946,23 +929,12 @@
      * android.content.ComponentName)}
      * @param userHandle The userId of the user to change the password for
      *
-<<<<<<< HEAD
-     * @deprecated Pass password as a byte array
-     */
-    @Deprecated
-    public void saveLockPassword(String password, String savedPassword, int requestedQuality,
-            int userHandle) {
-        byte[] passwordBytes = password != null ? password.getBytes() : null;
-        byte[] savedPasswordBytes = savedPassword != null ? savedPassword.getBytes() : null;
-        saveLockPassword(passwordBytes, savedPasswordBytes, requestedQuality, userHandle);
-=======
      * @return whether this was successful or not.
      */
     public boolean saveLockPassword(byte[] password, byte[] savedPassword, int requestedQuality,
             int userHandle) {
         return saveLockPassword(password, savedPassword, requestedQuality,
                 userHandle, false);
->>>>>>> 825827da
     }
 
     /**
@@ -972,13 +944,6 @@
      * @param password The password to save
      * @param savedPassword The previously saved lock password, or null if none
      * @param requestedQuality {@see DevicePolicyManager#getPasswordQuality(
-<<<<<<< HEAD
-     *          android.content.ComponentName)}
-     * @param userHandle The userId of the user to change the password for
-     */
-    public void saveLockPassword(byte[] password, byte[] savedPassword, int requestedQuality,
-            int userHandle) {
-=======
      * android.content.ComponentName)}
      * @param userHandle The userId of the user to change the password for
      * @param allowUntrustedChange whether we want to allow saving a new password if the existing
@@ -989,7 +954,6 @@
      */
     public boolean saveLockPassword(byte[] password, byte[] savedPassword,
             int requestedQuality, int userHandle, boolean allowUntrustedChange) {
->>>>>>> 825827da
         if (!hasSecureLockScreen()) {
             throw new UnsupportedOperationException(
                     "This operation requires the lock screen feature.");
@@ -1011,11 +975,7 @@
         setKeyguardStoredPasswordQuality(newKeyguardQuality, userHandle);
         try {
             getLockSettings().setLockCredential(password, CREDENTIAL_TYPE_PASSWORD, savedPassword,
-<<<<<<< HEAD
-                    requestedQuality, userHandle);
-=======
                     requestedQuality, userHandle, allowUntrustedChange);
->>>>>>> 825827da
         } catch (Exception e) {
             Log.e(TAG, "Unable to save lock password", e);
             setKeyguardStoredPasswordQuality(currentQuality, userHandle);
@@ -1141,27 +1101,6 @@
     }
 
     /**
-<<<<<<< HEAD
-     * Returns the password quality of the given credential, promoting it to a higher level
-     * if DevicePolicyManager has a stronger quality requirement. This value will be written
-     * to PASSWORD_TYPE_KEY.
-     */
-    private int computePasswordQuality(int type, byte[] credential, int requestedQuality) {
-        final int quality;
-        if (type == CREDENTIAL_TYPE_PASSWORD) {
-            int computedQuality = PasswordMetrics.computeForPassword(credential).quality;
-            quality = Math.max(requestedQuality, computedQuality);
-        } else if (type == CREDENTIAL_TYPE_PATTERN)  {
-            quality = PASSWORD_QUALITY_SOMETHING;
-        } else /* if (type == CREDENTIAL_TYPE_NONE) */ {
-            quality = PASSWORD_QUALITY_UNSPECIFIED;
-        }
-        return quality;
-    }
-
-    /**
-=======
->>>>>>> 825827da
      * Enables/disables the Separate Profile Challenge for this {@param userHandle}. This is a no-op
      * for user handles that do not belong to a managed profile.
      *
@@ -1863,16 +1802,10 @@
                 throw new IllegalArgumentException("password must not be null and at least "
                         + "of length " + MIN_LOCK_PASSWORD_SIZE);
             }
-<<<<<<< HEAD
-            final int quality = computePasswordQuality(type, credential, requestedQuality);
-            if (!localService.setLockCredentialWithToken(credential, type, tokenHandle, token,
-                    quality, userId)) {
-=======
             final int quality = PasswordMetrics.computeForCredential(type, credential).quality;
             final int keyguardQuality = computeKeyguardQuality(type, quality, requestedQuality);
             if (!localService.setLockCredentialWithToken(credential, type, tokenHandle, token,
                     keyguardQuality, userId)) {
->>>>>>> 825827da
                 return false;
             }
             setKeyguardStoredPasswordQuality(quality, userId);
@@ -2098,8 +2031,6 @@
     }
 
     /**
-<<<<<<< HEAD
-=======
      * Returns whether the given user has pending escrow tokens
      */
     public boolean hasPendingEscrowToken(int userId) {
@@ -2112,7 +2043,6 @@
     }
 
     /**
->>>>>>> 825827da
      * Return true if the device supports the lock screen feature, false otherwise.
      */
     public boolean hasSecureLockScreen() {
