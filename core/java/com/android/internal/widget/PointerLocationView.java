--- conflicted
+++ resolved
@@ -144,15 +144,10 @@
     private final PointerCoords mTempCoords = new PointerCoords();
 
     private final Region mSystemGestureExclusion = new Region();
-<<<<<<< HEAD
-    private final Path mSystemGestureExclusionPath = new Path();
-    private final Paint mSystemGestureExclusionPaint;
-=======
     private final Region mSystemGestureExclusionRejected = new Region();
     private final Path mSystemGestureExclusionPath = new Path();
     private final Paint mSystemGestureExclusionPaint;
     private final Paint mSystemGestureExclusionRejectedPaint;
->>>>>>> dbf9e87c
 
     private final VelocityTracker mVelocity;
     private final VelocityTracker mAltVelocity;
@@ -203,13 +198,10 @@
         mSystemGestureExclusionPaint.setARGB(25, 255, 0, 0);
         mSystemGestureExclusionPaint.setStyle(Paint.Style.FILL_AND_STROKE);
 
-<<<<<<< HEAD
-=======
         mSystemGestureExclusionRejectedPaint = new Paint();
         mSystemGestureExclusionRejectedPaint.setARGB(25, 0, 0, 255);
         mSystemGestureExclusionRejectedPaint.setStyle(Paint.Style.FILL_AND_STROKE);
 
->>>>>>> dbf9e87c
         PointerState ps = new PointerState();
         mPointers.add(ps);
         mActivePointerId = 0;
@@ -283,15 +275,12 @@
             canvas.drawPath(mSystemGestureExclusionPath, mSystemGestureExclusionPaint);
         }
 
-<<<<<<< HEAD
-=======
         if (!mSystemGestureExclusionRejected.isEmpty()) {
             mSystemGestureExclusionPath.reset();
             mSystemGestureExclusionRejected.getBoundaryPath(mSystemGestureExclusionPath);
             canvas.drawPath(mSystemGestureExclusionPath, mSystemGestureExclusionRejectedPaint);
         }
 
->>>>>>> dbf9e87c
         // Labels
         if (mActivePointerId >= 0) {
             final PointerState ps = mPointers.get(mActivePointerId);
@@ -783,12 +772,9 @@
             } catch (RemoteException e) {
                 throw e.rethrowFromSystemServer();
             }
-<<<<<<< HEAD
-=======
             final int alpha = systemGestureExclusionOpacity();
             mSystemGestureExclusionPaint.setAlpha(alpha);
             mSystemGestureExclusionRejectedPaint.setAlpha(alpha);
->>>>>>> dbf9e87c
         } else {
             mSystemGestureExclusion.setEmpty();
         }
@@ -840,16 +826,12 @@
     }
 
     private static boolean shouldShowSystemGestureExclusion() {
-<<<<<<< HEAD
-        return SystemProperties.getBoolean("debug.pointerlocation.showexclusion", false);
-=======
         return systemGestureExclusionOpacity() > 0;
     }
 
     private static int systemGestureExclusionOpacity() {
         int x = SystemProperties.getInt(GESTURE_EXCLUSION_PROP, 0);
         return x >= 0 && x <= 255 ? x : 0;
->>>>>>> dbf9e87c
     }
 
     // HACK
@@ -972,10 +954,6 @@
     private ISystemGestureExclusionListener mSystemGestureExclusionListener =
             new ISystemGestureExclusionListener.Stub() {
         @Override
-<<<<<<< HEAD
-        public void onSystemGestureExclusionChanged(int displayId, Region systemGestureExclusion) {
-            Region exclusion = Region.obtain(systemGestureExclusion);
-=======
         public void onSystemGestureExclusionChanged(int displayId, Region systemGestureExclusion,
                 Region systemGestureExclusionUnrestricted) {
             Region exclusion = Region.obtain(systemGestureExclusion);
@@ -984,15 +962,11 @@
                 rejected.set(systemGestureExclusionUnrestricted);
                 rejected.op(exclusion, Region.Op.DIFFERENCE);
             }
->>>>>>> dbf9e87c
             Handler handler = getHandler();
             if (handler != null) {
                 handler.post(() -> {
                     mSystemGestureExclusion.set(exclusion);
-<<<<<<< HEAD
-=======
                     mSystemGestureExclusionRejected.set(rejected);
->>>>>>> dbf9e87c
                     exclusion.recycle();
                     invalidate();
                 });
