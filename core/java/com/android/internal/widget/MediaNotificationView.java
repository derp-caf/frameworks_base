--- conflicted
+++ resolved
@@ -170,8 +170,6 @@
         mHeader = findViewById(com.android.internal.R.id.notification_header);
         mMainColumn = findViewById(com.android.internal.R.id.notification_main_column);
         mMediaContent = findViewById(com.android.internal.R.id.notification_media_content);
-<<<<<<< HEAD
-=======
     }
 
     @Override
@@ -218,6 +216,5 @@
          * @param isVisible true if the view is now visible
          */
         void onAggregatedVisibilityChanged(boolean isVisible);
->>>>>>> dbf9e87c
     }
 }