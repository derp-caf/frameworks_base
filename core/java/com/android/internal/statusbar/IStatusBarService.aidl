/**
 * Copyright (c) 2007, The Android Open Source Project
 *
 * Licensed under the Apache License, Version 2.0 (the "License");
 * you may not use this file except in compliance with the License.
 * You may obtain a copy of the License at
 *
 *     http://www.apache.org/licenses/LICENSE-2.0
 *
 * Unless required by applicable law or agreed to in writing, software
 * distributed under the License is distributed on an "AS IS" BASIS,
 * WITHOUT WARRANTIES OR CONDITIONS OF ANY KIND, either express or implied.
 * See the License for the specific language governing permissions and
 * limitations under the License.
 */

package com.android.internal.statusbar;

import android.app.Notification;
import android.content.ComponentName;
import android.graphics.Rect;
import android.os.Bundle;
import android.service.notification.StatusBarNotification;
import android.hardware.biometrics.IBiometricServiceReceiverInternal;

import com.android.internal.statusbar.IStatusBar;
import com.android.internal.statusbar.RegisterStatusBarResult;
import com.android.internal.statusbar.StatusBarIcon;
import com.android.internal.statusbar.StatusBarIconList;
import com.android.internal.statusbar.NotificationVisibility;

/** @hide */
interface IStatusBarService
{
    @UnsupportedAppUsage
    void expandNotificationsPanel();
    @UnsupportedAppUsage
    void collapsePanels();
    void togglePanel();
    @UnsupportedAppUsage
    void disable(int what, IBinder token, String pkg);
    void disableForUser(int what, IBinder token, String pkg, int userId);
    void disable2(int what, IBinder token, String pkg);
    void disable2ForUser(int what, IBinder token, String pkg, int userId);
    int[] getDisableFlags(IBinder token, int userId);
    void setIcon(String slot, String iconPackage, int iconId, int iconLevel, String contentDescription);
    @UnsupportedAppUsage
    void setIconVisibility(String slot, boolean visible);
    @UnsupportedAppUsage
    void removeIcon(String slot);
    void setImeWindowStatus(int displayId, in IBinder token, int vis, int backDisposition,
<<<<<<< HEAD
            boolean showImeSwitcher);
=======
            boolean showImeSwitcher, boolean isMultiClientImeEnabled);
>>>>>>> dbf9e87c
    void expandSettingsPanel(String subPanel);

    // ---- Methods below are for use by the status bar policy services ----
    // You need the STATUS_BAR_SERVICE permission
    RegisterStatusBarResult registerStatusBar(IStatusBar callbacks);
    void onPanelRevealed(boolean clearNotificationEffects, int numItems);
    void onPanelHidden();
    // Mark current notifications as "seen" and stop ringing, vibrating, blinking.
    void clearNotificationEffects();
    void onNotificationClick(String key, in NotificationVisibility nv);
    void onNotificationActionClick(String key, int actionIndex, in Notification.Action action, in NotificationVisibility nv, boolean generatedByAssistant);
    void onNotificationError(String pkg, String tag, int id,
            int uid, int initialPid, String message, int userId);
    void onClearAllNotifications(int userId);
    void onNotificationClear(String pkg, String tag, int id, int userId, String key,
            int dismissalSurface, int dismissalSentiment, in NotificationVisibility nv);
    void onNotificationVisibilityChanged( in NotificationVisibility[] newlyVisibleKeys,
            in NotificationVisibility[] noLongerVisibleKeys);
    void onNotificationExpansionChanged(in String key, in boolean userAction, in boolean expanded, in int notificationLocation);
    void onNotificationDirectReplied(String key);
    void onNotificationSmartSuggestionsAdded(String key, int smartReplyCount, int smartActionCount,
            boolean generatedByAsssistant, boolean editBeforeSending);
    void onNotificationSmartReplySent(in String key, in int replyIndex, in CharSequence reply,
            in int notificationLocation, boolean modifiedBeforeSending);
    void onNotificationSettingsViewed(String key);
    void setSystemUiVisibility(int displayId, int vis, int mask, String cause);
    void onNotificationBubbleChanged(String key, boolean isBubble);

    void onGlobalActionsShown();
    void onGlobalActionsHidden();

    /**
     * These methods are needed for global actions control which the UI is shown in sysui.
     */
    void shutdown();
    void reboot(boolean safeMode);

    void addTile(in ComponentName tile);
    void remTile(in ComponentName tile);
    void clickTile(in ComponentName tile);
    @UnsupportedAppUsage
    void handleSystemKey(in int key);

    /**
     * Methods to show toast messages for screen pinning
     */
    void showPinningEnterExitToast(boolean entering);
    void showPinningEscapeToast();

    // Used to show the dialog when BiometricService starts authentication
    void showBiometricDialog(in Bundle bundle, IBiometricServiceReceiverInternal receiver, int type,
<<<<<<< HEAD
            boolean requireConfirmation, int userId);
=======
            boolean requireConfirmation, int userId, String opPackageName);
>>>>>>> dbf9e87c
    // Used to hide the dialog when a biometric is authenticated
    void onBiometricAuthenticated(boolean authenticated, String failureReason);
    // Used to set a temporary message, e.g. fingerprint not recognized, finger moved too fast, etc
    void onBiometricHelp(String message);
    // Used to set a message - the dialog will dismiss after a certain amount of time
    void onBiometricError(String error);
    // Used to hide the biometric dialog when the AuthenticationClient is stopped
    void hideBiometricDialog();
}<|MERGE_RESOLUTION|>--- conflicted
+++ resolved
@@ -49,11 +49,7 @@
     @UnsupportedAppUsage
     void removeIcon(String slot);
     void setImeWindowStatus(int displayId, in IBinder token, int vis, int backDisposition,
-<<<<<<< HEAD
-            boolean showImeSwitcher);
-=======
             boolean showImeSwitcher, boolean isMultiClientImeEnabled);
->>>>>>> dbf9e87c
     void expandSettingsPanel(String subPanel);
 
     // ---- Methods below are for use by the status bar policy services ----
@@ -105,11 +101,7 @@
 
     // Used to show the dialog when BiometricService starts authentication
     void showBiometricDialog(in Bundle bundle, IBiometricServiceReceiverInternal receiver, int type,
-<<<<<<< HEAD
-            boolean requireConfirmation, int userId);
-=======
             boolean requireConfirmation, int userId, String opPackageName);
->>>>>>> dbf9e87c
     // Used to hide the dialog when a biometric is authenticated
     void onBiometricAuthenticated(boolean authenticated, String failureReason);
     // Used to set a temporary message, e.g. fingerprint not recognized, finger moved too fast, etc
