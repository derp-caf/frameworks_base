--- conflicted
+++ resolved
@@ -37,11 +37,7 @@
         return "VpnInfo{"
                 + "ownerUid=" + ownerUid
                 + ", vpnIface='" + vpnIface + '\''
-<<<<<<< HEAD
-                + ", primaryUnderlyingIface='" + primaryUnderlyingIface + '\''
-=======
                 + ", underlyingIfaces='" + Arrays.toString(underlyingIfaces) + '\''
->>>>>>> dbf9e87c
                 + '}';
     }
 
