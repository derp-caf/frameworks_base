--- conflicted
+++ resolved
@@ -17,10 +17,7 @@
 package com.android.internal.util;
 
 import android.annotation.UnsupportedAppUsage;
-<<<<<<< HEAD
-=======
 import android.os.Build;
->>>>>>> de843449
 
 import java.io.File;
 import java.io.IOException;
@@ -51,11 +48,7 @@
      * it to the real one.  If there is both a real file and a temp one, assumes that the
      * temp one isn't fully written and deletes it.
      */
-<<<<<<< HEAD
-    @UnsupportedAppUsage
-=======
     @UnsupportedAppUsage(maxTargetSdk = Build.VERSION_CODES.P, trackingBug = 115609023)
->>>>>>> de843449
     public File chooseForRead() {
         File result;
         if (mReal.exists()) {
@@ -80,11 +73,7 @@
      * <p>
      * Call {@link #commit} to commit the changes, or {@link #rollback} to forget the changes.
      */
-<<<<<<< HEAD
-    @UnsupportedAppUsage
-=======
     @UnsupportedAppUsage(maxTargetSdk = Build.VERSION_CODES.P, trackingBug = 115609023)
->>>>>>> de843449
     public File chooseForWrite() {
         if (mWriting) {
             throw new IllegalStateException("uncommitted write already in progress");
@@ -112,11 +101,7 @@
     /**
      * Commit changes.
      */
-<<<<<<< HEAD
-    @UnsupportedAppUsage
-=======
     @UnsupportedAppUsage(maxTargetSdk = Build.VERSION_CODES.P, trackingBug = 115609023)
->>>>>>> de843449
     public void commit() {
         if (!mWriting) {
             throw new IllegalStateException("no file to commit");
@@ -128,11 +113,7 @@
     /**
      * Roll back changes.
      */
-<<<<<<< HEAD
-    @UnsupportedAppUsage
-=======
     @UnsupportedAppUsage(maxTargetSdk = Build.VERSION_CODES.P, trackingBug = 115609023)
->>>>>>> de843449
     public void rollback() {
         if (!mWriting) {
             throw new IllegalStateException("no file to roll back");
