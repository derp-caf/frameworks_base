--- conflicted
+++ resolved
@@ -648,13 +648,10 @@
         return (val != null) ? val : EmptyArray.STRING;
     }
 
-<<<<<<< HEAD
-=======
     public static @NonNull File[] defeatNullable(@Nullable File[] val) {
         return (val != null) ? val : EMPTY_FILE;
     }
 
->>>>>>> de843449
     /**
      * Throws {@link ArrayIndexOutOfBoundsException} if the index is out of bounds.
      *
@@ -667,8 +664,6 @@
             throw new ArrayIndexOutOfBoundsException("length=" + len + "; index=" + index);
         }
     }
-<<<<<<< HEAD
-=======
 
     /**
      * Returns an array with values from {@code val} minus {@code null} values
@@ -695,5 +690,4 @@
         }
         return result;
     }
->>>>>>> de843449
 }