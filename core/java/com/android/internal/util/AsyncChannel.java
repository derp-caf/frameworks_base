--- conflicted
+++ resolved
@@ -159,12 +159,9 @@
     /** Error attempting to send a message */
     public static final int STATUS_SEND_UNSUCCESSFUL = 2;
 
-<<<<<<< HEAD
-=======
     /** CMD_FULLY_CONNECTED refused because a connection already exists*/
     public static final int STATUS_FULL_CONNECTION_REFUSED_ALREADY_CONNECTED = 3;
 
->>>>>>> 21083066
     /** Service connection */
     private AsyncChannelConnection mConnection;
 
