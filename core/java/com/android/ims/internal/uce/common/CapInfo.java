--- conflicted
+++ resolved
@@ -78,13 +78,10 @@
     private boolean mChatbotSupported = false;
     /** Chatbot role support. */
     private boolean mChatbotRoleSupported = false;
-<<<<<<< HEAD
      /** Standalone Chatbot communication support. */
     private boolean mSmChatbotSupported = false;
      /** MMtel based call composer support. */
     private boolean mMmtelCallComposerSupported = false;
-=======
->>>>>>> db0ac397
     /** List of supported extensions. */
     private String[] mExts = new String[10];
     /** Time used to compute when to query again. */
@@ -410,10 +407,6 @@
     /**
      * Checks whether Geo Push via SMS is supported.
      */
-<<<<<<< HEAD
-    @UnsupportedAppUsage
-=======
->>>>>>> db0ac397
     public boolean isGeoSmsSupported() {
         return mGeoSmsSupported;
     }
@@ -421,10 +414,6 @@
     /**
      * Sets Geolocation Push via SMS as supported or not supported.
      */
-<<<<<<< HEAD
-    @UnsupportedAppUsage
-=======
->>>>>>> db0ac397
     public void setGeoSmsSupported(boolean geoSmsSupported) {
          this.mGeoSmsSupported = geoSmsSupported;
     }
@@ -432,10 +421,6 @@
     /**
      * Checks whether RCS call composer is supported.
      */
-<<<<<<< HEAD
-    @UnsupportedAppUsage
-=======
->>>>>>> db0ac397
     public boolean isCallComposerSupported() {
         return mCallComposerSupported;
     }
@@ -443,10 +428,6 @@
     /**
      * Sets call composer as supported or not supported.
      */
-<<<<<<< HEAD
-    @UnsupportedAppUsage
-=======
->>>>>>> db0ac397
     public void setCallComposerSupported(boolean callComposerSupported) {
         this.mCallComposerSupported = callComposerSupported;
     }
@@ -454,10 +435,6 @@
     /**
      * Checks whether post call is supported.
      */
-<<<<<<< HEAD
-    @UnsupportedAppUsage
-=======
->>>>>>> db0ac397
     public boolean isPostCallSupported(){
         return mPostCallSupported;
     }
@@ -465,10 +442,6 @@
     /**
      * Sets post call as supported or not supported.
      */
-<<<<<<< HEAD
-     @UnsupportedAppUsage
-=======
->>>>>>> db0ac397
      public void setPostCallSupported(boolean postCallSupported) {
          this.mPostCallSupported = postCallSupported;
      }
@@ -476,10 +449,6 @@
     /**
      * Checks whether shared map is supported.
      */
-<<<<<<< HEAD
-    @UnsupportedAppUsage
-=======
->>>>>>> db0ac397
     public boolean isSharedMapSupported() {
         return mSharedMapSupported;
     }
@@ -487,10 +456,6 @@
     /**
      * Sets shared map as supported or not supported.
      */
-<<<<<<< HEAD
-    @UnsupportedAppUsage
-=======
->>>>>>> db0ac397
     public void setSharedMapSupported(boolean sharedMapSupported) {
         this.mSharedMapSupported = sharedMapSupported;
     }
@@ -498,10 +463,6 @@
     /**
      * Checks whether shared sketch is supported.
      */
-<<<<<<< HEAD
-    @UnsupportedAppUsage
-=======
->>>>>>> db0ac397
     public boolean isSharedSketchSupported() {
         return mSharedSketchSupported;
     }
@@ -509,10 +470,6 @@
     /**
      * Sets shared sketch as supported or not supported.
      */
-<<<<<<< HEAD
-    @UnsupportedAppUsage
-=======
->>>>>>> db0ac397
     public void setSharedSketchSupported(boolean sharedSketchSupported) {
         this.mSharedSketchSupported = sharedSketchSupported;
     }
@@ -520,10 +477,6 @@
     /**
      * Checks whether chatbot communication is supported.
      */
-<<<<<<< HEAD
-    @UnsupportedAppUsage
-=======
->>>>>>> db0ac397
     public boolean isChatbotSupported() {
         return mChatbotSupported;
     }
@@ -531,10 +484,6 @@
     /**
      * Sets chatbot communication as supported or not supported.
      */
-<<<<<<< HEAD
-    @UnsupportedAppUsage
-=======
->>>>>>> db0ac397
     public void setChatbotSupported(boolean chatbotSupported) {
         this.mChatbotSupported = chatbotSupported;
     }
@@ -542,10 +491,6 @@
     /**
      * Checks whether chatbot role is supported.
      */
-<<<<<<< HEAD
-    @UnsupportedAppUsage
-=======
->>>>>>> db0ac397
     public boolean isChatbotRoleSupported() {
         return mChatbotRoleSupported;
     }
@@ -553,15 +498,10 @@
     /**
      * Sets chatbot role as supported or not supported.
      */
-<<<<<<< HEAD
-    @UnsupportedAppUsage
-=======
->>>>>>> db0ac397
     public void setChatbotRoleSupported(boolean chatbotRoleSupported) {
         this.mChatbotRoleSupported = chatbotRoleSupported;
     }
 
-<<<<<<< HEAD
     /**
      * Checks whether standalone chatbot communication is supported.
      */
@@ -594,8 +534,6 @@
         this.mMmtelCallComposerSupported = mmtelCallComposerSupported;
     }
 
-=======
->>>>>>> db0ac397
     /** Gets the list of supported extensions. */
     public String[] getExts() {
         return mExts;
@@ -651,11 +589,8 @@
         dest.writeInt(mSharedSketchSupported ? 1 : 0);
         dest.writeInt(mChatbotSupported ? 1 : 0);
         dest.writeInt(mChatbotRoleSupported ? 1 : 0);
-<<<<<<< HEAD
         dest.writeInt(mSmChatbotSupported ? 1 : 0);
         dest.writeInt(mMmtelCallComposerSupported ? 1 : 0);
-=======
->>>>>>> db0ac397
 
         dest.writeInt(mRcsIpVoiceCallSupported ? 1 : 0);
         dest.writeInt(mRcsIpVideoCallSupported ? 1 : 0);
@@ -705,11 +640,8 @@
         mSharedSketchSupported = (source.readInt() == 0) ? false : true;
         mChatbotSupported = (source.readInt() == 0) ? false : true;
         mChatbotRoleSupported = (source.readInt() == 0) ? false : true;
-<<<<<<< HEAD
         mSmChatbotSupported = (source.readInt() == 0) ? false : true;
         mMmtelCallComposerSupported = (source.readInt() == 0) ? false : true;
-=======
->>>>>>> db0ac397
 
         mRcsIpVoiceCallSupported = (source.readInt() == 0) ? false : true;
         mRcsIpVideoCallSupported = (source.readInt() == 0) ? false : true;
