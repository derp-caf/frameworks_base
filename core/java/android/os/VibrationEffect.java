/*
 * Copyright (C) 2017 The Android Open Source Project
 *
 * Licensed under the Apache License, Version 2.0 (the "License");
 * you may not use this file except in compliance with the License.
 * You may obtain a copy of the License at
 *
 *      http://www.apache.org/licenses/LICENSE-2.0
 *
 * Unless required by applicable law or agreed to in writing, software
 * distributed under the License is distributed on an "AS IS" BASIS,
 * WITHOUT WARRANTIES OR CONDITIONS OF ANY KIND, either express or implied.
 * See the License for the specific language governing permissions and
 * limitations under the License.
 */

package android.os;

import android.annotation.IntDef;
import android.annotation.NonNull;
import android.annotation.Nullable;
import android.annotation.TestApi;
import android.content.ContentResolver;
import android.content.Context;
import android.hardware.vibrator.V1_0.EffectStrength;
import android.hardware.vibrator.V1_3.Effect;
import android.net.Uri;
import android.util.MathUtils;

import java.lang.annotation.Retention;
import java.lang.annotation.RetentionPolicy;
import java.util.Arrays;

/**
 * A VibrationEffect describes a haptic effect to be performed by a {@link Vibrator}.
 *
 * These effects may be any number of things, from single shot vibrations to complex waveforms.
 */
public abstract class VibrationEffect implements Parcelable {
    private static final int PARCEL_TOKEN_ONE_SHOT = 1;
    private static final int PARCEL_TOKEN_WAVEFORM = 2;
    private static final int PARCEL_TOKEN_EFFECT = 3;

    /**
     * The default vibration strength of the device.
     */
    public static final int DEFAULT_AMPLITUDE = -1;

    /**
     * The maximum amplitude value
     * @hide
     */
    public static final int MAX_AMPLITUDE = 255;

    /**
     * A click effect.
     *
     * @see #get(int)
     */
    public static final int EFFECT_CLICK = Effect.CLICK;

    /**
     * A double click effect.
     *
     * @see #get(int)
     */
    public static final int EFFECT_DOUBLE_CLICK = Effect.DOUBLE_CLICK;

    /**
     * A tick effect.
     * @see #get(int)
     */
    public static final int EFFECT_TICK = Effect.TICK;

    /**
     * A thud effect.
     * @see #get(int)
     * @hide
     */
    @TestApi
    public static final int EFFECT_THUD = Effect.THUD;

    /**
     * A pop effect.
     * @see #get(int)
     * @hide
     */
    @TestApi
    public static final int EFFECT_POP = Effect.POP;

    /**
     * A heavy click effect.
     * @see #get(int)
     */
    public static final int EFFECT_HEAVY_CLICK = Effect.HEAVY_CLICK;

<<<<<<< HEAD
=======
    /**
     * A texture effect meant to replicate soft ticks.
     *
     * Unlike normal effects, texture effects are meant to be called repeatedly, generally in
     * response to some motion, in order to replicate the feeling of some texture underneath the
     * user's fingers.
     *
     * @see #get(int)
     * @hide
     */
    public static final int EFFECT_TEXTURE_TICK = Effect.TEXTURE_TICK;

>>>>>>> 825827da
    /** {@hide} */
    @TestApi
    public static final int EFFECT_STRENGTH_LIGHT = EffectStrength.LIGHT;

    /** {@hide} */
    @TestApi
    public static final int EFFECT_STRENGTH_MEDIUM = EffectStrength.MEDIUM;

    /** {@hide} */
    @TestApi
    public static final int EFFECT_STRENGTH_STRONG = EffectStrength.STRONG;

    /**
     * Ringtone patterns. They may correspond with the device's ringtone audio, or may just be a
     * pattern that can be played as a ringtone with any audio, depending on the device.
     *
     * @see #get(Uri, Context)
     * @hide
     */
    @TestApi
    public static final int[] RINGTONES = {
        Effect.RINGTONE_1,
        Effect.RINGTONE_2,
        Effect.RINGTONE_3,
        Effect.RINGTONE_4,
        Effect.RINGTONE_5,
        Effect.RINGTONE_6,
        Effect.RINGTONE_7,
        Effect.RINGTONE_8,
        Effect.RINGTONE_9,
        Effect.RINGTONE_10,
        Effect.RINGTONE_11,
        Effect.RINGTONE_12,
        Effect.RINGTONE_13,
        Effect.RINGTONE_14,
        Effect.RINGTONE_15
    };

    /** @hide */
    @IntDef(prefix = { "EFFECT_" }, value = {
            EFFECT_TICK,
            EFFECT_CLICK,
            EFFECT_HEAVY_CLICK,
            EFFECT_DOUBLE_CLICK,
    })
    @Retention(RetentionPolicy.SOURCE)
    public @interface EffectType {}

    /** @hide to prevent subclassing from outside of the framework */
    public VibrationEffect() { }

    /**
     * Create a one shot vibration.
     *
     * One shot vibrations will vibrate constantly for the specified period of time at the
     * specified amplitude, and then stop.
     *
     * @param milliseconds The number of milliseconds to vibrate. This must be a positive number.
     * @param amplitude The strength of the vibration. This must be a value between 1 and 255, or
     * {@link #DEFAULT_AMPLITUDE}.
     *
     * @return The desired effect.
     */
    public static VibrationEffect createOneShot(long milliseconds, int amplitude) {
        VibrationEffect effect = new OneShot(milliseconds, amplitude);
        effect.validate();
        return effect;
    }

    /**
     * Create a waveform vibration.
     *
     * Waveform vibrations are a potentially repeating series of timing and amplitude pairs. For
     * each pair, the value in the amplitude array determines the strength of the vibration and the
     * value in the timing array determines how long it vibrates for. An amplitude of 0 implies no
     * vibration (i.e. off), and any pairs with a timing value of 0 will be ignored.
     * <p>
     * The amplitude array of the generated waveform will be the same size as the given
     * timing array with alternating values of 0 (i.e. off) and {@link #DEFAULT_AMPLITUDE},
     * starting with 0. Therefore the first timing value will be the period to wait before turning
     * the vibrator on, the second value will be how long to vibrate at {@link #DEFAULT_AMPLITUDE}
     * strength, etc.
     * </p><p>
     * To cause the pattern to repeat, pass the index into the timings array at which to start the
     * repetition, or -1 to disable repeating.
     * </p>
     *
     * @param timings The pattern of alternating on-off timings, starting with off. Timing values
     *                of 0 will cause the timing / amplitude pair to be ignored.
     * @param repeat The index into the timings array at which to repeat, or -1 if you you don't
     *               want to repeat.
     *
     * @return The desired effect.
     */
    public static VibrationEffect createWaveform(long[] timings, int repeat) {
        int[] amplitudes = new int[timings.length];
        for (int i = 0; i < (timings.length / 2); i++) {
            amplitudes[i*2 + 1] = VibrationEffect.DEFAULT_AMPLITUDE;
        }
        return createWaveform(timings, amplitudes, repeat);
    }

    /**
     * Create a waveform vibration.
     *
     * Waveform vibrations are a potentially repeating series of timing and amplitude pairs. For
     * each pair, the value in the amplitude array determines the strength of the vibration and the
     * value in the timing array determines how long it vibrates for. An amplitude of 0 implies no
     * vibration (i.e. off), and any pairs with a timing value of 0 will be ignored.
     * </p><p>
     * To cause the pattern to repeat, pass the index into the timings array at which to start the
     * repetition, or -1 to disable repeating.
     * </p>
     *
     * @param timings The timing values of the timing / amplitude pairs. Timing values of 0
     *                will cause the pair to be ignored.
     * @param amplitudes The amplitude values of the timing / amplitude pairs. Amplitude values
     *                   must be between 0 and 255, or equal to {@link #DEFAULT_AMPLITUDE}. An
     *                   amplitude value of 0 implies the motor is off.
     * @param repeat The index into the timings array at which to repeat, or -1 if you you don't
     *               want to repeat.
     *
     * @return The desired effect.
     */
    public static VibrationEffect createWaveform(long[] timings, int[] amplitudes, int repeat) {
        VibrationEffect effect = new Waveform(timings, amplitudes, repeat);
        effect.validate();
        return effect;
    }

    /**
     * Create a predefined vibration effect.
     *
     * Predefined effects are a set of common vibration effects that should be identical, regardless
     * of the app they come from, in order to provide a cohesive experience for users across
     * the entire device. They also may be custom tailored to the device hardware in order to
     * provide a better experience than you could otherwise build using the generic building
     * blocks.
     *
     * This will fallback to a generic pattern if one exists and there does not exist a
     * hardware-specific implementation of the effect.
     *
     * @param effectId The ID of the effect to perform:
     *                 {@link #EFFECT_CLICK}, {@link #EFFECT_DOUBLE_CLICK}, {@link #EFFECT_TICK}
     *
     * @return The desired effect.
     */
    @NonNull
    public static VibrationEffect createPredefined(@EffectType int effectId) {
        return get(effectId, true);
    }

    /**
     * Get a predefined vibration effect.
     *
     * Predefined effects are a set of common vibration effects that should be identical, regardless
     * of the app they come from, in order to provide a cohesive experience for users across
     * the entire device. They also may be custom tailored to the device hardware in order to
     * provide a better experience than you could otherwise build using the generic building
     * blocks.
     *
     * This will fallback to a generic pattern if one exists and there does not exist a
     * hardware-specific implementation of the effect.
     *
     * @param effectId The ID of the effect to perform:
     *                 {@link #EFFECT_CLICK}, {@link #EFFECT_DOUBLE_CLICK}, {@link #EFFECT_TICK}
     *
     * @return The desired effect.
     * @hide
     */
    @TestApi
    public static VibrationEffect get(int effectId) {
        return get(effectId, true);
    }

    /**
     * Get a predefined vibration effect.
     *
     * Predefined effects are a set of common vibration effects that should be identical, regardless
     * of the app they come from, in order to provide a cohesive experience for users across
     * the entire device. They also may be custom tailored to the device hardware in order to
     * provide a better experience than you could otherwise build using the generic building
     * blocks.
     *
     * Some effects you may only want to play if there's a hardware specific implementation because
     * they may, for example, be too disruptive to the user without tuning. The {@code fallback}
     * parameter allows you to decide whether you want to fallback to the generic implementation or
     * only play if there's a tuned, hardware specific one available.
     *
     * @param effectId The ID of the effect to perform:
     *                 {@link #EFFECT_CLICK}, {@link #EFFECT_DOUBLE_CLICK}, {@link #EFFECT_TICK}
     * @param fallback Whether to fallback to a generic pattern if a hardware specific
     *                 implementation doesn't exist.
     *
     * @return The desired effect.
     * @hide
     */
    @TestApi
    public static VibrationEffect get(int effectId, boolean fallback) {
        VibrationEffect effect = new Prebaked(effectId, fallback);
        effect.validate();
        return effect;
    }

    /**
     * Get a predefined vibration effect associated with a given URI.
     *
     * Predefined effects are a set of common vibration effects that should be identical, regardless
     * of the app they come from, in order to provide a cohesive experience for users across
     * the entire device. They also may be custom tailored to the device hardware in order to
     * provide a better experience than you could otherwise build using the generic building
     * blocks.
     *
     * @param uri The URI associated with the haptic effect.
     * @param context The context used to get the URI to haptic effect association.
     *
     * @return The desired effect, or {@code null} if there's no associated effect.
     *
     * @hide
     */
    @TestApi
    @Nullable
    public static VibrationEffect get(Uri uri, Context context) {
        String[] uris = context.getResources().getStringArray(
                com.android.internal.R.array.config_ringtoneEffectUris);
        for (int i = 0; i < uris.length && i < RINGTONES.length; i++) {
            if (uris[i] == null) {
                continue;
            }
            ContentResolver cr = context.getContentResolver();
            Uri mappedUri = cr.uncanonicalize(Uri.parse(uris[i]));
            if (mappedUri == null) {
                continue;
            }
            if (mappedUri.equals(uri)) {
                return get(RINGTONES[i]);
            }
        }
        return null;
    }

    @Override
    public int describeContents() {
        return 0;
    }

    /** @hide */
    public abstract void validate();

    /**
     * Gets the estimated duration of the vibration in milliseconds.
     *
     * For effects without a defined end (e.g. a Waveform with a non-negative repeat index), this
     * returns Long.MAX_VALUE. For effects with an unknown duration (e.g. Prebaked effects where
     * the length is device and potentially run-time dependent), this returns -1.
     *
     * @hide
     */
    @TestApi
    public abstract long getDuration();

    /**
     * Scale the amplitude with the given constraints.
     *
     * This assumes that the previous value was in the range [0, MAX_AMPLITUDE]
     * @hide
     */
    @TestApi
    protected static int scale(int amplitude, float gamma, int maxAmplitude) {
        float val = MathUtils.pow(amplitude / (float) MAX_AMPLITUDE, gamma);
        return (int) (val * maxAmplitude);
    }

    /** @hide */
    @TestApi
    public static class OneShot extends VibrationEffect implements Parcelable {
        private final long mDuration;
        private final int mAmplitude;

        public OneShot(Parcel in) {
            mDuration = in.readLong();
            mAmplitude = in.readInt();
        }

        public OneShot(long milliseconds, int amplitude) {
            mDuration = milliseconds;
            mAmplitude = amplitude;
        }

        @Override
        public long getDuration() {
            return mDuration;
        }

        public int getAmplitude() {
            return mAmplitude;
        }

        /**
         * Scale the amplitude of this effect.
         *
         * @param gamma the gamma adjustment to apply
         * @param maxAmplitude the new maximum amplitude of the effect, must be between 0 and
         *         MAX_AMPLITUDE
         * @throws IllegalArgumentException if maxAmplitude less than 0 or more than MAX_AMPLITUDE
         *
         * @return A {@link OneShot} effect with the same timing but scaled amplitude.
         */
        public OneShot scale(float gamma, int maxAmplitude) {
            if (maxAmplitude > MAX_AMPLITUDE || maxAmplitude < 0) {
                throw new IllegalArgumentException(
                        "Amplitude is negative or greater than MAX_AMPLITUDE");
            }
            int newAmplitude = scale(mAmplitude, gamma, maxAmplitude);
            return new OneShot(mDuration, newAmplitude);
        }

        /**
         * Resolve default values into integer amplitude numbers.
         *
         * @param defaultAmplitude the default amplitude to apply, must be between 0 and
         *         MAX_AMPLITUDE
         * @return A {@link OneShot} effect with same physical meaning but explicitly set amplitude
         *
         * @hide
         */
        public OneShot resolve(int defaultAmplitude) {
            if (defaultAmplitude > MAX_AMPLITUDE || defaultAmplitude < 0) {
                throw new IllegalArgumentException(
                        "Amplitude is negative or greater than MAX_AMPLITUDE");
            }
            if (mAmplitude == DEFAULT_AMPLITUDE) {
                return new OneShot(mDuration, defaultAmplitude);
            }
            return this;
        }

        @Override
        public void validate() {
            if (mAmplitude < -1 || mAmplitude == 0 || mAmplitude > 255) {
                throw new IllegalArgumentException(
                        "amplitude must either be DEFAULT_AMPLITUDE, "
                        + "or between 1 and 255 inclusive (amplitude=" + mAmplitude + ")");
            }
            if (mDuration <= 0) {
                throw new IllegalArgumentException(
                        "duration must be positive (duration=" + mDuration + ")");
            }
        }

        @Override
        public boolean equals(Object o) {
            if (!(o instanceof VibrationEffect.OneShot)) {
                return false;
            }
            VibrationEffect.OneShot other = (VibrationEffect.OneShot) o;
            return other.mDuration == mDuration && other.mAmplitude == mAmplitude;
        }

        @Override
        public int hashCode() {
            int result = 17;
            result += 37 * (int) mDuration;
            result += 37 * mAmplitude;
            return result;
        }

        @Override
        public String toString() {
            return "OneShot{mDuration=" + mDuration + ", mAmplitude=" + mAmplitude + "}";
        }

        @Override
        public void writeToParcel(Parcel out, int flags) {
            out.writeInt(PARCEL_TOKEN_ONE_SHOT);
            out.writeLong(mDuration);
            out.writeInt(mAmplitude);
        }

        public static final @android.annotation.NonNull Parcelable.Creator<OneShot> CREATOR =
            new Parcelable.Creator<OneShot>() {
                @Override
                public OneShot createFromParcel(Parcel in) {
                    // Skip the type token
                    in.readInt();
                    return new OneShot(in);
                }
                @Override
                public OneShot[] newArray(int size) {
                    return new OneShot[size];
                }
            };
    }

    /** @hide */
    @TestApi
    public static class Waveform extends VibrationEffect implements Parcelable {
        private final long[] mTimings;
        private final int[] mAmplitudes;
        private final int mRepeat;

        public Waveform(Parcel in) {
            this(in.createLongArray(), in.createIntArray(), in.readInt());
        }

        public Waveform(long[] timings, int[] amplitudes, int repeat) {
            mTimings = new long[timings.length];
            System.arraycopy(timings, 0, mTimings, 0, timings.length);
            mAmplitudes = new int[amplitudes.length];
            System.arraycopy(amplitudes, 0, mAmplitudes, 0, amplitudes.length);
            mRepeat = repeat;
        }

        public long[] getTimings() {
            return mTimings;
        }

        public int[] getAmplitudes() {
            return mAmplitudes;
        }

        public int getRepeatIndex() {
            return mRepeat;
        }

        @Override
        public long getDuration() {
            if (mRepeat >= 0) {
                return Long.MAX_VALUE;
            }
            long duration = 0;
            for (long d : mTimings) {
                duration += d;
            }
            return duration;
        }

        /**
         * Scale the Waveform with the given gamma and new max amplitude.
         *
         * @param gamma the gamma adjustment to apply
         * @param maxAmplitude the new maximum amplitude of the effect, must be between 0 and
         *         MAX_AMPLITUDE
         * @throws IllegalArgumentException if maxAmplitude less than 0 or more than MAX_AMPLITUDE
         *
         * @return A {@link Waveform} effect with the same timings and repeat index
         *         but scaled amplitude.
         */
        public Waveform scale(float gamma, int maxAmplitude) {
            if (maxAmplitude > MAX_AMPLITUDE || maxAmplitude < 0) {
                throw new IllegalArgumentException(
                        "Amplitude is negative or greater than MAX_AMPLITUDE");
            }
            if (gamma == 1.0f && maxAmplitude == MAX_AMPLITUDE) {
                // Just return a copy of the original if there's no scaling to be done.
                return new Waveform(mTimings, mAmplitudes, mRepeat);
            }

            int[] scaledAmplitudes = Arrays.copyOf(mAmplitudes, mAmplitudes.length);
            for (int i = 0; i < scaledAmplitudes.length; i++) {
                scaledAmplitudes[i] = scale(scaledAmplitudes[i], gamma, maxAmplitude);
            }
            return new Waveform(mTimings, scaledAmplitudes, mRepeat);
        }

        /**
         * Resolve default values into integer amplitude numbers.
         *
         * @param defaultAmplitude the default amplitude to apply, must be between 0 and
         *         MAX_AMPLITUDE
         * @return A {@link Waveform} effect with same physical meaning but explicitly set
         *         amplitude
         *
         * @hide
         */
        public Waveform resolve(int defaultAmplitude) {
            if (defaultAmplitude > MAX_AMPLITUDE || defaultAmplitude < 0) {
                throw new IllegalArgumentException(
                        "Amplitude is negative or greater than MAX_AMPLITUDE");
            }
            int[] resolvedAmplitudes = Arrays.copyOf(mAmplitudes, mAmplitudes.length);
            for (int i = 0; i < resolvedAmplitudes.length; i++) {
                if (resolvedAmplitudes[i] == DEFAULT_AMPLITUDE) {
                    resolvedAmplitudes[i] = defaultAmplitude;
                }
            }
            return new Waveform(mTimings, resolvedAmplitudes, mRepeat);
        }

        @Override
        public void validate() {
            if (mTimings.length != mAmplitudes.length) {
                throw new IllegalArgumentException(
                        "timing and amplitude arrays must be of equal length"
                        + " (timings.length=" + mTimings.length
                        + ", amplitudes.length=" + mAmplitudes.length + ")");
            }
            if (!hasNonZeroEntry(mTimings)) {
                throw new IllegalArgumentException("at least one timing must be non-zero"
                        + " (timings=" + Arrays.toString(mTimings) + ")");
            }
            for (long timing : mTimings) {
                if (timing < 0) {
                    throw new IllegalArgumentException("timings must all be >= 0"
                            + " (timings=" + Arrays.toString(mTimings) + ")");
                }
            }
            for (int amplitude : mAmplitudes) {
                if (amplitude < -1 || amplitude > 255) {
                    throw new IllegalArgumentException(
                            "amplitudes must all be DEFAULT_AMPLITUDE or between 0 and 255"
                            + " (amplitudes=" + Arrays.toString(mAmplitudes) + ")");
                }
            }
            if (mRepeat < -1 || mRepeat >= mTimings.length) {
                throw new IllegalArgumentException(
                        "repeat index must be within the bounds of the timings array"
                        + " (timings.length=" + mTimings.length + ", index=" + mRepeat + ")");
            }
        }

        @Override
        public boolean equals(Object o) {
            if (!(o instanceof VibrationEffect.Waveform)) {
                return false;
            }
            VibrationEffect.Waveform other = (VibrationEffect.Waveform) o;
            return Arrays.equals(mTimings, other.mTimings)
                && Arrays.equals(mAmplitudes, other.mAmplitudes)
                && mRepeat == other.mRepeat;
        }

        @Override
        public int hashCode() {
            int result = 17;
            result += 37 * Arrays.hashCode(mTimings);
            result += 37 * Arrays.hashCode(mAmplitudes);
            result += 37 * mRepeat;
            return result;
        }

        @Override
        public String toString() {
            return "Waveform{mTimings=" + Arrays.toString(mTimings)
                + ", mAmplitudes=" + Arrays.toString(mAmplitudes)
                + ", mRepeat=" + mRepeat
                + "}";
        }

        @Override
        public void writeToParcel(Parcel out, int flags) {
            out.writeInt(PARCEL_TOKEN_WAVEFORM);
            out.writeLongArray(mTimings);
            out.writeIntArray(mAmplitudes);
            out.writeInt(mRepeat);
        }

        private static boolean hasNonZeroEntry(long[] vals) {
            for (long val : vals) {
                if (val != 0) {
                    return true;
                }
            }
            return false;
        }


        public static final @android.annotation.NonNull Parcelable.Creator<Waveform> CREATOR =
            new Parcelable.Creator<Waveform>() {
                @Override
                public Waveform createFromParcel(Parcel in) {
                    // Skip the type token
                    in.readInt();
                    return new Waveform(in);
                }
                @Override
                public Waveform[] newArray(int size) {
                    return new Waveform[size];
                }
            };
    }

    /** @hide */
    @TestApi
    public static class Prebaked extends VibrationEffect implements Parcelable {
        private final int mEffectId;
        private final boolean mFallback;

        private int mEffectStrength;

        public Prebaked(Parcel in) {
            this(in.readInt(), in.readByte() != 0);
            mEffectStrength = in.readInt();
        }

        public Prebaked(int effectId, boolean fallback) {
            mEffectId = effectId;
            mFallback = fallback;
            mEffectStrength = EffectStrength.MEDIUM;
        }

        public int getId() {
            return mEffectId;
        }

        /**
         * Whether the effect should fall back to a generic pattern if there's no hardware specific
         * implementation of it.
         */
        public boolean shouldFallback() {
            return mFallback;
        }

        @Override
        public long getDuration() {
            return -1;
        }

        /**
         * Set the effect strength of the prebaked effect.
         */
        public void setEffectStrength(int strength) {
            if (!isValidEffectStrength(strength)) {
                throw new IllegalArgumentException("Invalid effect strength: " + strength);
            }
            mEffectStrength = strength;
        }

        /**
         * Set the effect strength.
         */
        public int getEffectStrength() {
            return mEffectStrength;
        }

        private static boolean isValidEffectStrength(int strength) {
            switch (strength) {
                case EffectStrength.LIGHT:
                case EffectStrength.MEDIUM:
                case EffectStrength.STRONG:
                    return true;
                default:
                    return false;
            }
        }

        @Override
        public void validate() {
            switch (mEffectId) {
                case EFFECT_CLICK:
                case EFFECT_DOUBLE_CLICK:
                case EFFECT_TICK:
                case EFFECT_TEXTURE_TICK:
                case EFFECT_THUD:
                case EFFECT_POP:
                case EFFECT_HEAVY_CLICK:
                    break;
                default:
                    if (mEffectId < RINGTONES[0] || mEffectId > RINGTONES[RINGTONES.length - 1]) {
                        throw new IllegalArgumentException(
                                "Unknown prebaked effect type (value=" + mEffectId + ")");
                    }
            }
            if (!isValidEffectStrength(mEffectStrength)) {
                throw new IllegalArgumentException(
                        "Unknown prebaked effect strength (value=" + mEffectStrength + ")");
            }
        }

        @Override
        public boolean equals(Object o) {
            if (!(o instanceof VibrationEffect.Prebaked)) {
                return false;
            }
            VibrationEffect.Prebaked other = (VibrationEffect.Prebaked) o;
            return mEffectId == other.mEffectId
                && mFallback == other.mFallback
                && mEffectStrength == other.mEffectStrength;
        }

        @Override
        public int hashCode() {
            int result = 17;
            result += 37 * mEffectId;
            result += 37 * mEffectStrength;
            return result;
        }

        @Override
        public String toString() {
            return "Prebaked{mEffectId=" + mEffectId
                + ", mEffectStrength=" + mEffectStrength
                + ", mFallback=" + mFallback
                + "}";
        }


        @Override
        public void writeToParcel(Parcel out, int flags) {
            out.writeInt(PARCEL_TOKEN_EFFECT);
            out.writeInt(mEffectId);
            out.writeByte((byte) (mFallback ? 1 : 0));
            out.writeInt(mEffectStrength);
        }

<<<<<<< HEAD
        public static final @android.annotation.NonNull Parcelable.Creator<Prebaked> CREATOR =
=======
        public static final @NonNull Parcelable.Creator<Prebaked> CREATOR =
>>>>>>> 825827da
            new Parcelable.Creator<Prebaked>() {
                @Override
                public Prebaked createFromParcel(Parcel in) {
                    // Skip the type token
                    in.readInt();
                    return new Prebaked(in);
                }
                @Override
                public Prebaked[] newArray(int size) {
                    return new Prebaked[size];
                }
            };
    }

<<<<<<< HEAD
    public static final @android.annotation.NonNull Parcelable.Creator<VibrationEffect> CREATOR =
=======
    public static final @NonNull Parcelable.Creator<VibrationEffect> CREATOR =
>>>>>>> 825827da
            new Parcelable.Creator<VibrationEffect>() {
                @Override
                public VibrationEffect createFromParcel(Parcel in) {
                    int token = in.readInt();
                    if (token == PARCEL_TOKEN_ONE_SHOT) {
                        return new OneShot(in);
                    } else if (token == PARCEL_TOKEN_WAVEFORM) {
                        return new Waveform(in);
                    } else if (token == PARCEL_TOKEN_EFFECT) {
                        return new Prebaked(in);
                    } else {
                        throw new IllegalStateException(
                                "Unexpected vibration event type token in parcel.");
                    }
                }
                @Override
                public VibrationEffect[] newArray(int size) {
                    return new VibrationEffect[size];
                }
            };
}<|MERGE_RESOLUTION|>--- conflicted
+++ resolved
@@ -94,8 +94,6 @@
      */
     public static final int EFFECT_HEAVY_CLICK = Effect.HEAVY_CLICK;
 
-<<<<<<< HEAD
-=======
     /**
      * A texture effect meant to replicate soft ticks.
      *
@@ -108,7 +106,6 @@
      */
     public static final int EFFECT_TEXTURE_TICK = Effect.TEXTURE_TICK;
 
->>>>>>> 825827da
     /** {@hide} */
     @TestApi
     public static final int EFFECT_STRENGTH_LIGHT = EffectStrength.LIGHT;
@@ -814,11 +811,7 @@
             out.writeInt(mEffectStrength);
         }
 
-<<<<<<< HEAD
-        public static final @android.annotation.NonNull Parcelable.Creator<Prebaked> CREATOR =
-=======
         public static final @NonNull Parcelable.Creator<Prebaked> CREATOR =
->>>>>>> 825827da
             new Parcelable.Creator<Prebaked>() {
                 @Override
                 public Prebaked createFromParcel(Parcel in) {
@@ -833,11 +826,7 @@
             };
     }
 
-<<<<<<< HEAD
-    public static final @android.annotation.NonNull Parcelable.Creator<VibrationEffect> CREATOR =
-=======
     public static final @NonNull Parcelable.Creator<VibrationEffect> CREATOR =
->>>>>>> 825827da
             new Parcelable.Creator<VibrationEffect>() {
                 @Override
                 public VibrationEffect createFromParcel(Parcel in) {
