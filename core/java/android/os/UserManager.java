/*
 * Copyright (C) 2012 The Android Open Source Project
 *
 * Licensed under the Apache License, Version 2.0 (the "License");
 * you may not use this file except in compliance with the License.
 * You may obtain a copy of the License at
 *
 *      http://www.apache.org/licenses/LICENSE-2.0
 *
 * Unless required by applicable law or agreed to in writing, software
 * distributed under the License is distributed on an "AS IS" BASIS,
 * WITHOUT WARRANTIES OR CONDITIONS OF ANY KIND, either express or implied.
 * See the License for the specific language governing permissions and
 * limitations under the License.
 */

package android.os;

import android.Manifest;
import android.accounts.AccountManager;
import android.annotation.IntDef;
import android.annotation.NonNull;
import android.annotation.Nullable;
import android.annotation.RequiresPermission;
import android.annotation.SystemApi;
import android.annotation.SystemService;
import android.annotation.TestApi;
import android.annotation.UserIdInt;
import android.annotation.WorkerThread;
import android.app.Activity;
import android.app.ActivityManager;
import android.app.admin.DevicePolicyManager;
import android.content.ComponentName;
import android.content.Context;
import android.content.Intent;
import android.content.IntentFilter;
import android.content.IntentSender;
import android.content.pm.UserInfo;
import android.content.res.Configuration;
import android.content.res.Resources;
import android.graphics.Bitmap;
import android.graphics.BitmapFactory;
import android.graphics.Rect;
import android.graphics.drawable.Drawable;
import android.provider.Settings;
import android.telephony.TelephonyManager;
import android.view.WindowManager.LayoutParams;

import com.android.internal.R;
import com.android.internal.os.RoSystemProperties;

import java.io.IOException;
import java.lang.annotation.Retention;
import java.lang.annotation.RetentionPolicy;
import java.util.ArrayList;
import java.util.List;

/**
 * Manages users and user details on a multi-user system. There are two major categories of
 * users: fully customizable users with their own login, and managed profiles that share a workspace
 * with a related user.
 * <p>
 * Users are different from accounts, which are managed by
 * {@link AccountManager}. Each user can have their own set of accounts.
 * <p>
 * See {@link DevicePolicyManager#ACTION_PROVISION_MANAGED_PROFILE} for more on managed profiles.
 */
@SystemService(Context.USER_SERVICE)
public class UserManager {

    private static final String TAG = "UserManager";
    private final IUserManager mService;
    private final Context mContext;

    private Boolean mIsManagedProfileCached;

    /**
     * @hide
     * No user restriction.
     */
    @SystemApi
    public static final int RESTRICTION_NOT_SET = 0x0;

    /**
     * @hide
     * User restriction set by system/user.
     */
    @SystemApi
    public static final int RESTRICTION_SOURCE_SYSTEM = 0x1;

    /**
     * @hide
     * User restriction set by a device owner.
     */
    @SystemApi
    public static final int RESTRICTION_SOURCE_DEVICE_OWNER = 0x2;

    /**
     * @hide
     * User restriction set by a profile owner.
     */
    @SystemApi
    public static final int RESTRICTION_SOURCE_PROFILE_OWNER = 0x4;

    /** @hide */
    @Retention(RetentionPolicy.SOURCE)
    @IntDef(flag = true, prefix = { "RESTRICTION_" }, value = {
            RESTRICTION_NOT_SET,
            RESTRICTION_SOURCE_SYSTEM,
            RESTRICTION_SOURCE_DEVICE_OWNER,
            RESTRICTION_SOURCE_PROFILE_OWNER
    })
    @SystemApi
    public @interface UserRestrictionSource {}

    /**
     * Specifies if a user is disallowed from adding and removing accounts, unless they are
     * {@link android.accounts.AccountManager#addAccountExplicitly programmatically} added by
     * Authenticator.
     * The default value is <code>false</code>.
     *
     * <p>From {@link android.os.Build.VERSION_CODES#N} a profile or device owner app can still
     * use {@link android.accounts.AccountManager} APIs to add or remove accounts when account
     * management is disallowed.
     *
     * <p>Key for user restrictions.
     * <p>Type: Boolean
     * @see DevicePolicyManager#addUserRestriction(ComponentName, String)
     * @see DevicePolicyManager#clearUserRestriction(ComponentName, String)
     * @see #getUserRestrictions()
     */
    public static final String DISALLOW_MODIFY_ACCOUNTS = "no_modify_accounts";

    /**
     * Specifies if a user is disallowed from changing Wi-Fi
     * access points. The default value is <code>false</code>.
     * <p>This restriction has no effect in a managed profile.
     *
     * <p>Key for user restrictions.
     * <p>Type: Boolean
     * @see DevicePolicyManager#addUserRestriction(ComponentName, String)
     * @see DevicePolicyManager#clearUserRestriction(ComponentName, String)
     * @see #getUserRestrictions()
     */
    public static final String DISALLOW_CONFIG_WIFI = "no_config_wifi";

    /**
     * Specifies if a user is disallowed from changing the device
     * language. The default value is <code>false</code>.
     *
     * <p>Key for user restrictions.
     * <p>Type: Boolean
     * @see DevicePolicyManager#addUserRestriction(ComponentName, String)
     * @see DevicePolicyManager#clearUserRestriction(ComponentName, String)
     * @see #getUserRestrictions()
     */
    public static final String DISALLOW_CONFIG_LOCALE = "no_config_locale";

    /**
     * Specifies if a user is disallowed from installing applications. This user restriction also
     * prevents device owners and profile owners installing apps. The default value is
     * {@code false}.
     *
     * <p>Key for user restrictions.
     * <p>Type: Boolean
     * @see DevicePolicyManager#addUserRestriction(ComponentName, String)
     * @see DevicePolicyManager#clearUserRestriction(ComponentName, String)
     * @see #getUserRestrictions()
     */
    public static final String DISALLOW_INSTALL_APPS = "no_install_apps";

    /**
     * Specifies if a user is disallowed from uninstalling applications.
     * The default value is <code>false</code>.
     *
     * <p>Key for user restrictions.
     * <p>Type: Boolean
     * @see DevicePolicyManager#addUserRestriction(ComponentName, String)
     * @see DevicePolicyManager#clearUserRestriction(ComponentName, String)
     * @see #getUserRestrictions()
     */
    public static final String DISALLOW_UNINSTALL_APPS = "no_uninstall_apps";

    /**
     * Specifies if a user is disallowed from turning on location sharing.
     * The default value is <code>false</code>.
     * <p>In a managed profile, location sharing always reflects the primary user's setting, but
     * can be overridden and forced off by setting this restriction to true in the managed profile.
     *
     * <p>Key for user restrictions.
     * <p>Type: Boolean
     * @see DevicePolicyManager#addUserRestriction(ComponentName, String)
     * @see DevicePolicyManager#clearUserRestriction(ComponentName, String)
     * @see #getUserRestrictions()
     */
    public static final String DISALLOW_SHARE_LOCATION = "no_share_location";

    /**
     * Specifies if airplane mode is disallowed on the device.
     *
     * <p> This restriction can only be set by the device owner and the profile owner on the
     * primary user and it applies globally - i.e. it disables airplane mode on the entire device.
     * <p>The default value is <code>false</code>.
     *
     * <p>Key for user restrictions.
     * <p>Type: Boolean
     * @see DevicePolicyManager#addUserRestriction(ComponentName, String)
     * @see DevicePolicyManager#clearUserRestriction(ComponentName, String)
     * @see #getUserRestrictions()
     */
    public static final String DISALLOW_AIRPLANE_MODE = "no_airplane_mode";

    /**
     * Specifies if a user is disallowed from configuring brightness. When device owner sets it,
     * it'll only be applied on the target(system) user.
     *
     * <p>The default value is <code>false</code>.
     *
     * <p>This user restriction has no effect on managed profiles.
     * <p>Key for user restrictions.
     * <p>Type: Boolean
     * @see DevicePolicyManager#addUserRestriction(ComponentName, String)
     * @see DevicePolicyManager#clearUserRestriction(ComponentName, String)
     * @see #getUserRestrictions()
     */
    public static final String DISALLOW_CONFIG_BRIGHTNESS = "no_config_brightness";

    /**
     * Specifies if ambient display is disallowed for the user.
     *
     * <p>The default value is <code>false</code>.
     *
     * <p>This user restriction has no effect on managed profiles.
     * <p>Key for user restrictions.
     * <p>Type: Boolean
     * @see DevicePolicyManager#addUserRestriction(ComponentName, String)
     * @see DevicePolicyManager#clearUserRestriction(ComponentName, String)
     * @see #getUserRestrictions()
     */
    public static final String DISALLOW_AMBIENT_DISPLAY = "no_ambient_display";

    /**
     * Specifies if a user is disallowed from changing screen off timeout.
     *
     * <p>The default value is <code>false</code>.
     *
     * <p>This user restriction has no effect on managed profiles.
     * <p>Key for user restrictions.
     * <p>Type: Boolean
     * @see DevicePolicyManager#addUserRestriction(ComponentName, String)
     * @see DevicePolicyManager#clearUserRestriction(ComponentName, String)
     * @see #getUserRestrictions()
     */
    public static final String DISALLOW_CONFIG_SCREEN_TIMEOUT = "no_config_screen_timeout";

    /**
     * Specifies if a user is disallowed from enabling the
     * "Unknown Sources" setting, that allows installation of apps from unknown sources.
     * Unknown sources exclude adb and special apps such as trusted app stores.
     * The default value is <code>false</code>.
     *
     * <p>Key for user restrictions.
     * <p>Type: Boolean
     * @see DevicePolicyManager#addUserRestriction(ComponentName, String)
     * @see DevicePolicyManager#clearUserRestriction(ComponentName, String)
     * @see #getUserRestrictions()
     */
    public static final String DISALLOW_INSTALL_UNKNOWN_SOURCES = "no_install_unknown_sources";

    /**
     * This restriction is a device-wide version of {@link #DISALLOW_INSTALL_UNKNOWN_SOURCES}.
     *
     * Specifies if all users on the device are disallowed from enabling the
     * "Unknown Sources" setting, that allows installation of apps from unknown sources.
     *
     * This restriction can be enabled by the profile owner, in which case all accounts and
     * profiles will be affected.
     *
     * The default value is <code>false</code>.
     *
     * <p>Key for user restrictions.
     * <p>Type: Boolean
     * @see DevicePolicyManager#addUserRestriction(ComponentName, String)
     * @see DevicePolicyManager#clearUserRestriction(ComponentName, String)
     * @see #getUserRestrictions()
     */
    public static final String DISALLOW_INSTALL_UNKNOWN_SOURCES_GLOBALLY =
            "no_install_unknown_sources_globally";

    /**
     * Specifies if a user is disallowed from configuring bluetooth.
     * This does <em>not</em> restrict the user from turning bluetooth on or off.
     * The default value is <code>false</code>.
     * <p>This restriction doesn't prevent the user from using bluetooth. For disallowing usage of
     * bluetooth completely on the device, use {@link #DISALLOW_BLUETOOTH}.
     * <p>This restriction has no effect in a managed profile.
     *
     * <p>Key for user restrictions.
     * <p>Type: Boolean
     * @see DevicePolicyManager#addUserRestriction(ComponentName, String)
     * @see DevicePolicyManager#clearUserRestriction(ComponentName, String)
     * @see #getUserRestrictions()
     */
    public static final String DISALLOW_CONFIG_BLUETOOTH = "no_config_bluetooth";

    /**
     * Specifies if bluetooth is disallowed on the device.
     *
     * <p> This restriction can only be set by the device owner and the profile owner on the
     * primary user and it applies globally - i.e. it disables bluetooth on the entire device.
     * <p>The default value is <code>false</code>.
     * <p>Key for user restrictions.
     * <p>Type: Boolean
     * @see DevicePolicyManager#addUserRestriction(ComponentName, String)
     * @see DevicePolicyManager#clearUserRestriction(ComponentName, String)
     * @see #getUserRestrictions()
     */
    public static final String DISALLOW_BLUETOOTH = "no_bluetooth";

    /**
     * Specifies if outgoing bluetooth sharing is disallowed on the device. Device owner and profile
     * owner can set this restriction. When it is set by device owner, all users on this device will
     * be affected.
     *
     * <p>Default is <code>true</code> for managed profiles and false for otherwise. When a device
     * upgrades to {@link android.os.Build.VERSION_CODES#O}, the system sets it for all existing
     * managed profiles.
     *
     * <p>Key for user restrictions.
     * <p>Type: Boolean
     * @see DevicePolicyManager#addUserRestriction(ComponentName, String)
     * @see DevicePolicyManager#clearUserRestriction(ComponentName, String)
     * @see #getUserRestrictions()
     */
    public static final String DISALLOW_BLUETOOTH_SHARING = "no_bluetooth_sharing";

    /**
     * Specifies if a user is disallowed from transferring files over
     * USB. This can only be set by device owners and profile owners on the primary user.
     * The default value is <code>false</code>.
     *
     * <p>Key for user restrictions.
     * <p>Type: Boolean
     * @see DevicePolicyManager#addUserRestriction(ComponentName, String)
     * @see DevicePolicyManager#clearUserRestriction(ComponentName, String)
     * @see #getUserRestrictions()
     */
    public static final String DISALLOW_USB_FILE_TRANSFER = "no_usb_file_transfer";

    /**
     * Specifies if a user is disallowed from configuring user
     * credentials. The default value is <code>false</code>.
     *
     * <p>Key for user restrictions.
     * <p>Type: Boolean
     * @see DevicePolicyManager#addUserRestriction(ComponentName, String)
     * @see DevicePolicyManager#clearUserRestriction(ComponentName, String)
     * @see #getUserRestrictions()
     */
    public static final String DISALLOW_CONFIG_CREDENTIALS = "no_config_credentials";

    /**
     * When set on the primary user this specifies if the user can remove other users.
     * When set on a secondary user, this specifies if the user can remove itself.
     * This restriction has no effect on managed profiles.
     * The default value is <code>false</code>.
     *
     * <p>Key for user restrictions.
     * <p>Type: Boolean
     * @see DevicePolicyManager#addUserRestriction(ComponentName, String)
     * @see DevicePolicyManager#clearUserRestriction(ComponentName, String)
     * @see #getUserRestrictions()
     */
    public static final String DISALLOW_REMOVE_USER = "no_remove_user";

    /**
     * Specifies if managed profiles of this user can be removed, other than by its profile owner.
     * The default value is <code>false</code>.
     * <p>
     * This restriction has no effect on managed profiles.
     *
     * <p>Key for user restrictions.
     * <p>Type: Boolean
     * @see DevicePolicyManager#addUserRestriction(ComponentName, String)
     * @see DevicePolicyManager#clearUserRestriction(ComponentName, String)
     * @see #getUserRestrictions()
     */
    public static final String DISALLOW_REMOVE_MANAGED_PROFILE = "no_remove_managed_profile";

    /**
     * Specifies if a user is disallowed from enabling or accessing debugging features. When set on
     * the primary user, disables debugging features altogether, including USB debugging. When set
     * on a managed profile or a secondary user, blocks debugging for that user only, including
     * starting activities, making service calls, accessing content providers, sending broadcasts,
     * installing/uninstalling packages, clearing user data, etc.
     * The default value is <code>false</code>.
     *
     * <p>Key for user restrictions.
     * <p>Type: Boolean
     * @see DevicePolicyManager#addUserRestriction(ComponentName, String)
     * @see DevicePolicyManager#clearUserRestriction(ComponentName, String)
     * @see #getUserRestrictions()
     */
    public static final String DISALLOW_DEBUGGING_FEATURES = "no_debugging_features";

    /**
     * Specifies if a user is disallowed from configuring a VPN. The default value is
     * <code>false</code>. This restriction has an effect when set by device owners and, in Android
     * 6.0 ({@linkplain android.os.Build.VERSION_CODES#M API level 23}) or higher, profile owners.
     * <p>This restriction also prevents VPNs from starting. However, in Android 7.0
     * ({@linkplain android.os.Build.VERSION_CODES#N API level 24}) or higher, the system does
     * start always-on VPNs created by the device or profile owner.
     *
     * <p>Key for user restrictions.
     * <p>Type: Boolean
     * @see DevicePolicyManager#addUserRestriction(ComponentName, String)
     * @see DevicePolicyManager#clearUserRestriction(ComponentName, String)
     * @see #getUserRestrictions()
     */
    public static final String DISALLOW_CONFIG_VPN = "no_config_vpn";

    /**
     * Specifies if a user is disallowed from enabling or disabling location providers. As a
     * result, user is disallowed from turning on or off location. Device owner and profile owners
     * can set this restriction and it only applies on the managed user.
     *
     * <p>In a managed profile, location sharing is forced off when it's off on primary user, so
     * user can still turn off location sharing on managed profile when the restriction is set by
     * profile owner on managed profile.
     *
     * <p>This user restriction is different from {@link #DISALLOW_SHARE_LOCATION},
     * as the device owner or profile owner can still enable or disable location mode via
     * {@link DevicePolicyManager#setSecureSetting} when this restriction is on.
     *
     * <p>The default value is <code>false</code>.
     *
     * <p>Key for user restrictions.
     * <p>Type: Boolean
     * @see android.location.LocationManager#isProviderEnabled(String)
     * @see DevicePolicyManager#addUserRestriction(ComponentName, String)
     * @see DevicePolicyManager#clearUserRestriction(ComponentName, String)
     * @see #getUserRestrictions()
     */
    public static final String DISALLOW_CONFIG_LOCATION = "no_config_location";

    /**
     * Specifies if date, time and timezone configuring is disallowed.
     *
     * <p>When restriction is set by device owners, it applies globally - i.e., it disables date,
     * time and timezone setting on the entire device and all users will be affected. When it's set
     * by profile owners, it's only applied to the managed user.
     * <p>The default value is <code>false</code>.
     *
     * <p>This user restriction has no effect on managed profiles.
     * <p>Key for user restrictions.
     * <p>Type: Boolean
     * @see DevicePolicyManager#addUserRestriction(ComponentName, String)
     * @see DevicePolicyManager#clearUserRestriction(ComponentName, String)
     * @see #getUserRestrictions()
     */
    public static final String DISALLOW_CONFIG_DATE_TIME = "no_config_date_time";

    /**
     * Specifies if a user is disallowed from configuring Tethering
     * & portable hotspots. This can only be set by device owners and profile owners on the
     * primary user. The default value is <code>false</code>.
     * <p>In Android 9.0 or higher, if tethering is enabled when this restriction is set,
     * tethering will be automatically turned off.
     *
     * <p>Key for user restrictions.
     * <p>Type: Boolean
     * @see DevicePolicyManager#addUserRestriction(ComponentName, String)
     * @see DevicePolicyManager#clearUserRestriction(ComponentName, String)
     * @see #getUserRestrictions()
     */
    public static final String DISALLOW_CONFIG_TETHERING = "no_config_tethering";

    /**
     * Specifies if a user is disallowed from resetting network settings
     * from Settings. This can only be set by device owners and profile owners on the primary user.
     * The default value is <code>false</code>.
     * <p>This restriction has no effect on secondary users and managed profiles since only the
     * primary user can reset the network settings of the device.
     *
     * <p>Key for user restrictions.
     * <p>Type: Boolean
     * @see DevicePolicyManager#addUserRestriction(ComponentName, String)
     * @see DevicePolicyManager#clearUserRestriction(ComponentName, String)
     * @see #getUserRestrictions()
     */
    public static final String DISALLOW_NETWORK_RESET = "no_network_reset";

    /**
     * Specifies if a user is disallowed from factory resetting
     * from Settings. This can only be set by device owners and profile owners on the primary user.
     * The default value is <code>false</code>.
     * <p>This restriction has no effect on secondary users and managed profiles since only the
     * primary user can factory reset the device.
     *
     * <p>Key for user restrictions.
     * <p>Type: Boolean
     * @see DevicePolicyManager#addUserRestriction(ComponentName, String)
     * @see DevicePolicyManager#clearUserRestriction(ComponentName, String)
     * @see #getUserRestrictions()
     */
    public static final String DISALLOW_FACTORY_RESET = "no_factory_reset";

    /**
     * Specifies if a user is disallowed from adding new users. This can only be set by device
     * owners and profile owners on the primary user.
     * The default value is <code>false</code>.
     * <p>This restriction has no effect on secondary users and managed profiles since only the
     * primary user can add other users.
     *
     * <p>Key for user restrictions.
     * <p>Type: Boolean
     * @see DevicePolicyManager#addUserRestriction(ComponentName, String)
     * @see DevicePolicyManager#clearUserRestriction(ComponentName, String)
     * @see #getUserRestrictions()
     */
    public static final String DISALLOW_ADD_USER = "no_add_user";

    /**
     * Specifies if a user is disallowed from adding managed profiles.
     * <p>The default value for an unmanaged user is <code>false</code>.
     * For users with a device owner set, the default is <code>true</code>.
     * <p>This restriction has no effect on managed profiles.
     *
     * <p>Key for user restrictions.
     * <p>Type: Boolean
     * @see DevicePolicyManager#addUserRestriction(ComponentName, String)
     * @see DevicePolicyManager#clearUserRestriction(ComponentName, String)
     * @see #getUserRestrictions()
     */
    public static final String DISALLOW_ADD_MANAGED_PROFILE = "no_add_managed_profile";

    /**
     * Specifies if a user is disallowed from disabling application verification. The default
     * value is <code>false</code>.
     *
     * <p>In Android 8.0 ({@linkplain android.os.Build.VERSION_CODES#O API level 26}) and higher,
     * this is a global user restriction. If a device owner or profile owner sets this restriction,
     * the system enforces app verification across all users on the device. Running in earlier
     * Android versions, this restriction affects only the profile that sets it.
     *
     * <p>Key for user restrictions.
     * <p>Type: Boolean
     * @see DevicePolicyManager#addUserRestriction(ComponentName, String)
     * @see DevicePolicyManager#clearUserRestriction(ComponentName, String)
     * @see #getUserRestrictions()
     */
    public static final String ENSURE_VERIFY_APPS = "ensure_verify_apps";

    /**
     * Specifies if a user is disallowed from configuring cell
     * broadcasts. This can only be set by device owners and profile owners on the primary user.
     * The default value is <code>false</code>.
     * <p>This restriction has no effect on secondary users and managed profiles since only the
     * primary user can configure cell broadcasts.
     *
     * <p>Key for user restrictions.
     * <p>Type: Boolean
     * @see DevicePolicyManager#addUserRestriction(ComponentName, String)
     * @see DevicePolicyManager#clearUserRestriction(ComponentName, String)
     * @see #getUserRestrictions()
     */
    public static final String DISALLOW_CONFIG_CELL_BROADCASTS = "no_config_cell_broadcasts";

    /**
     * Specifies if a user is disallowed from configuring mobile
     * networks. This can only be set by device owners and profile owners on the primary user.
     * The default value is <code>false</code>.
     * <p>This restriction has no effect on secondary users and managed profiles since only the
     * primary user can configure mobile networks.
     *
     * <p>Key for user restrictions.
     * <p>Type: Boolean
     * @see DevicePolicyManager#addUserRestriction(ComponentName, String)
     * @see DevicePolicyManager#clearUserRestriction(ComponentName, String)
     * @see #getUserRestrictions()
     */
    public static final String DISALLOW_CONFIG_MOBILE_NETWORKS = "no_config_mobile_networks";

    /**
     * Specifies if a user is disallowed from modifying
     * applications in Settings or launchers. The following actions will not be allowed when this
     * restriction is enabled:
     * <li>uninstalling apps</li>
     * <li>disabling apps</li>
     * <li>clearing app caches</li>
     * <li>clearing app data</li>
     * <li>force stopping apps</li>
     * <li>clearing app defaults</li>
     * <p>
     * The default value is <code>false</code>.
     *
     * <p><strong>Note:</strong> The user will still be able to perform those actions via other
     * means (such as adb). Third party apps will also be able to uninstall apps via the
     * {@link android.content.pm.PackageInstaller}. {@link #DISALLOW_UNINSTALL_APPS} or
     * {@link DevicePolicyManager#setUninstallBlocked(ComponentName, String, boolean)} should be
     * used to prevent the user from uninstalling apps completely, and
     * {@link DevicePolicyManager#addPersistentPreferredActivity(ComponentName, IntentFilter, ComponentName)}
     * to add a default intent handler for a given intent filter.
     *
     * <p>Key for user restrictions.
     * <p>Type: Boolean
     * @see DevicePolicyManager#addUserRestriction(ComponentName, String)
     * @see DevicePolicyManager#clearUserRestriction(ComponentName, String)
     * @see #getUserRestrictions()
     */
    public static final String DISALLOW_APPS_CONTROL = "no_control_apps";

    /**
     * Specifies if a user is disallowed from mounting
     * physical external media. This can only be set by device owners and profile owners on the
     * primary user. The default value is <code>false</code>.
     *
     * <p>Key for user restrictions.
     * <p>Type: Boolean
     * @see DevicePolicyManager#addUserRestriction(ComponentName, String)
     * @see DevicePolicyManager#clearUserRestriction(ComponentName, String)
     * @see #getUserRestrictions()
     */
    public static final String DISALLOW_MOUNT_PHYSICAL_MEDIA = "no_physical_media";

    /**
     * Specifies if a user is disallowed from adjusting microphone volume. If set, the microphone
     * will be muted. This can be set by device owners and profile owners. The default value is
     * <code>false</code>.
     *
     * <p>This restriction has no effect on managed profiles.
     * <p>Key for user restrictions.
     * <p>Type: Boolean
     * @see DevicePolicyManager#addUserRestriction(ComponentName, String)
     * @see DevicePolicyManager#clearUserRestriction(ComponentName, String)
     * @see #getUserRestrictions()
     */
    public static final String DISALLOW_UNMUTE_MICROPHONE = "no_unmute_microphone";

    /**
     * Specifies if a user is disallowed from adjusting the master volume. If set, the master volume
     * will be muted. This can be set by device owners from API 21 and profile owners from API 24.
     * The default value is <code>false</code>.
     *
     * <p>When the restriction is set by profile owners, then it only applies to relevant
     * profiles.
     *
     * <p>This restriction has no effect on managed profiles.
     * <p>Key for user restrictions.
     * <p>Type: Boolean
     * @see DevicePolicyManager#addUserRestriction(ComponentName, String)
     * @see DevicePolicyManager#clearUserRestriction(ComponentName, String)
     * @see #getUserRestrictions()
     */
    public static final String DISALLOW_ADJUST_VOLUME = "no_adjust_volume";

    /**
     * Specifies that the user is not allowed to make outgoing
     * phone calls. Emergency calls are still permitted.
     * The default value is <code>false</code>.
     * <p>This restriction has no effect on managed profiles.
     *
     * <p>Key for user restrictions.
     * <p>Type: Boolean
     * @see DevicePolicyManager#addUserRestriction(ComponentName, String)
     * @see DevicePolicyManager#clearUserRestriction(ComponentName, String)
     * @see #getUserRestrictions()
     */
    public static final String DISALLOW_OUTGOING_CALLS = "no_outgoing_calls";

    /**
     * Specifies that the user is not allowed to send or receive
     * SMS messages. The default value is <code>false</code>.
     *
     * <p>Key for user restrictions.
     * <p>Type: Boolean
     * @see DevicePolicyManager#addUserRestriction(ComponentName, String)
     * @see DevicePolicyManager#clearUserRestriction(ComponentName, String)
     * @see #getUserRestrictions()
     */
    public static final String DISALLOW_SMS = "no_sms";

    /**
     * Specifies if the user is not allowed to have fun. In some cases, the
     * device owner may wish to prevent the user from experiencing amusement or
     * joy while using the device. The default value is <code>false</code>.
     *
     * <p>Key for user restrictions.
     * <p>Type: Boolean
     * @see DevicePolicyManager#addUserRestriction(ComponentName, String)
     * @see DevicePolicyManager#clearUserRestriction(ComponentName, String)
     * @see #getUserRestrictions()
     */
    public static final String DISALLOW_FUN = "no_fun";

    /**
     * Specifies that windows besides app windows should not be
     * created. This will block the creation of the following types of windows.
     * <li>{@link LayoutParams#TYPE_TOAST}</li>
     * <li>{@link LayoutParams#TYPE_PHONE}</li>
     * <li>{@link LayoutParams#TYPE_PRIORITY_PHONE}</li>
     * <li>{@link LayoutParams#TYPE_SYSTEM_ALERT}</li>
     * <li>{@link LayoutParams#TYPE_SYSTEM_ERROR}</li>
     * <li>{@link LayoutParams#TYPE_SYSTEM_OVERLAY}</li>
     * <li>{@link LayoutParams#TYPE_APPLICATION_OVERLAY}</li>
     *
     * <p>This can only be set by device owners and profile owners on the primary user.
     * The default value is <code>false</code>.
     *
     * <p>Key for user restrictions.
     * <p>Type: Boolean
     * @see DevicePolicyManager#addUserRestriction(ComponentName, String)
     * @see DevicePolicyManager#clearUserRestriction(ComponentName, String)
     * @see #getUserRestrictions()
     */
    public static final String DISALLOW_CREATE_WINDOWS = "no_create_windows";

    /**
     * Specifies that system error dialogs for crashed or unresponsive apps should not be shown.
     * In this case, the system will force-stop the app as if the user chooses the "close app"
     * option on the UI. A feedback report isn't collected as there is no way for the user to
     * provide explicit consent. The default value is <code>false</code>.
     *
     * <p>When this user restriction is set by device owners, it's applied to all users. When set by
     * the profile owner of the primary user or a secondary user, the restriction affects only the
     * calling user. This user restriction has no effect on managed profiles.
     *
     * <p>Key for user restrictions.
     * <p>Type: Boolean
     * @see DevicePolicyManager#addUserRestriction(ComponentName, String)
     * @see DevicePolicyManager#clearUserRestriction(ComponentName, String)
     * @see #getUserRestrictions()
     */
    public static final String DISALLOW_SYSTEM_ERROR_DIALOGS = "no_system_error_dialogs";

    /**
     * Specifies if what is copied in the clipboard of this profile can
     * be pasted in related profiles. Does not restrict if the clipboard of related profiles can be
     * pasted in this profile.
     * The default value is <code>false</code>.
     *
     * <p>Key for user restrictions.
     * <p>Type: Boolean
     * @see DevicePolicyManager#addUserRestriction(ComponentName, String)
     * @see DevicePolicyManager#clearUserRestriction(ComponentName, String)
     * @see #getUserRestrictions()
     */
    public static final String DISALLOW_CROSS_PROFILE_COPY_PASTE = "no_cross_profile_copy_paste";

    /**
     * Specifies if the user is not allowed to use NFC to beam out data from apps.
     * The default value is <code>false</code>.
     *
     * <p>Key for user restrictions.
     * <p>Type: Boolean
     * @see DevicePolicyManager#addUserRestriction(ComponentName, String)
     * @see DevicePolicyManager#clearUserRestriction(ComponentName, String)
     * @see #getUserRestrictions()
     */
    public static final String DISALLOW_OUTGOING_BEAM = "no_outgoing_beam";

    /**
     * Hidden user restriction to disallow access to wallpaper manager APIs. This restriction
     * generally means that wallpapers are not supported for the particular user. This user
     * restriction is always set for managed profiles, because such profiles don't have wallpapers.
     * @hide
     * @see #DISALLOW_SET_WALLPAPER
     * @see DevicePolicyManager#addUserRestriction(ComponentName, String)
     * @see DevicePolicyManager#clearUserRestriction(ComponentName, String)
     * @see #getUserRestrictions()
     */
    public static final String DISALLOW_WALLPAPER = "no_wallpaper";

    /**
     * User restriction to disallow setting a wallpaper. Profile owner and device owner
     * are able to set wallpaper regardless of this restriction.
     * The default value is <code>false</code>.
     *
     * <p>Key for user restrictions.
     * <p>Type: Boolean
     * @see DevicePolicyManager#addUserRestriction(ComponentName, String)
     * @see DevicePolicyManager#clearUserRestriction(ComponentName, String)
     * @see #getUserRestrictions()
     */
    public static final String DISALLOW_SET_WALLPAPER = "no_set_wallpaper";

    /**
     * Specifies if the user is not allowed to reboot the device into safe boot mode.
     * This can only be set by device owners and profile owners on the primary user.
     * The default value is <code>false</code>.
     *
     * <p>Key for user restrictions.
     * <p>Type: Boolean
     * @see DevicePolicyManager#addUserRestriction(ComponentName, String)
     * @see DevicePolicyManager#clearUserRestriction(ComponentName, String)
     * @see #getUserRestrictions()
     */
    public static final String DISALLOW_SAFE_BOOT = "no_safe_boot";

    /**
     * Specifies if a user is not allowed to record audio. This restriction is always enabled for
     * background users. The default value is <code>false</code>.
     *
     * @see DevicePolicyManager#addUserRestriction(ComponentName, String)
     * @see DevicePolicyManager#clearUserRestriction(ComponentName, String)
     * @see #getUserRestrictions()
     * @hide
     */
    public static final String DISALLOW_RECORD_AUDIO = "no_record_audio";

    /**
     * Specifies if a user is not allowed to run in the background and should be stopped during
     * user switch. The default value is <code>false</code>.
     *
     * <p>This restriction can be set by device owners and profile owners.
     *
     * @see DevicePolicyManager#addUserRestriction(ComponentName, String)
     * @see DevicePolicyManager#clearUserRestriction(ComponentName, String)
     * @see #getUserRestrictions()
     * @hide
     */
    @SystemApi
    public static final String DISALLOW_RUN_IN_BACKGROUND = "no_run_in_background";

    /**
     * Specifies if a user is not allowed to use the camera.
     *
     * @see DevicePolicyManager#addUserRestriction(ComponentName, String)
     * @see DevicePolicyManager#clearUserRestriction(ComponentName, String)
     * @see #getUserRestrictions()
     * @hide
     */
    public static final String DISALLOW_CAMERA = "no_camera";

    /**
     * Specifies if a user is not allowed to unmute the device's master volume.
     *
     * @see DevicePolicyManager#setMasterVolumeMuted(ComponentName, boolean)
     * @see DevicePolicyManager#clearUserRestriction(ComponentName, String)
     * @see #getUserRestrictions()
     * @hide
     */
    public static final String DISALLOW_UNMUTE_DEVICE = "disallow_unmute_device";

    /**
     * Specifies if a user is not allowed to use cellular data when roaming. This can only be set by
     * device owners. The default value is <code>false</code>.
     *
     * @see DevicePolicyManager#addUserRestriction(ComponentName, String)
     * @see DevicePolicyManager#clearUserRestriction(ComponentName, String)
     * @see #getUserRestrictions()
     */
    public static final String DISALLOW_DATA_ROAMING = "no_data_roaming";

    /**
     * Specifies if a user is not allowed to change their icon. Device owner and profile owner
     * can set this restriction. When it is set by device owner, only the target user will be
     * affected. The default value is <code>false</code>.
     *
     * <p>Key for user restrictions.
     * <p>Type: Boolean
     * @see DevicePolicyManager#addUserRestriction(ComponentName, String)
     * @see DevicePolicyManager#clearUserRestriction(ComponentName, String)
     * @see #getUserRestrictions()
     */
    public static final String DISALLOW_SET_USER_ICON = "no_set_user_icon";

    /**
     * Specifies if a user is not allowed to enable the oem unlock setting. The default value is
     * <code>false</code>. Setting this restriction has no effect if the bootloader is already
     * unlocked.
     *
     * <p>Not for use by third-party applications.
     *
     * @see DevicePolicyManager#addUserRestriction(ComponentName, String)
     * @see DevicePolicyManager#clearUserRestriction(ComponentName, String)
     * @see #getUserRestrictions()
     * @deprecated use {@link OemLockManager#setOemUnlockAllowedByCarrier(boolean, byte[])} instead.
     * @hide
     */
    @Deprecated
    @SystemApi
    public static final String DISALLOW_OEM_UNLOCK = "no_oem_unlock";

    /**
     * Specifies that the managed profile is not allowed to have unified lock screen challenge with
     * the primary user.
     *
     * <p><strong>Note:</strong> Setting this restriction alone doesn't automatically set a
     * separate challenge. Profile owner can ask the user to set a new password using
     * {@link DevicePolicyManager#ACTION_SET_NEW_PASSWORD} and verify it using
     * {@link DevicePolicyManager#isUsingUnifiedPassword(ComponentName)}.
     *
     * <p>Can be set by profile owners. It only has effect on managed profiles when set by managed
     * profile owner. Has no effect on non-managed profiles or users.
     * <p>Key for user restrictions.
     * <p>Type: Boolean
     * @see DevicePolicyManager#addUserRestriction(ComponentName, String)
     * @see DevicePolicyManager#clearUserRestriction(ComponentName, String)
     * @see #getUserRestrictions()
     */
    public static final String DISALLOW_UNIFIED_PASSWORD = "no_unified_password";

    /**
     * Allows apps in the parent profile to handle web links from the managed profile.
     *
     * This user restriction has an effect only in a managed profile.
     * If set:
     * Intent filters of activities in the parent profile with action
     * {@link android.content.Intent#ACTION_VIEW},
     * category {@link android.content.Intent#CATEGORY_BROWSABLE}, scheme http or https, and which
     * define a host can handle intents from the managed profile.
     * The default value is <code>false</code>.
     *
     * <p>Key for user restrictions.
     * <p>Type: Boolean
     * @see DevicePolicyManager#addUserRestriction(ComponentName, String)
     * @see DevicePolicyManager#clearUserRestriction(ComponentName, String)
     * @see #getUserRestrictions()
     */
    public static final String ALLOW_PARENT_PROFILE_APP_LINKING
            = "allow_parent_profile_app_linking";

    /**
     * Specifies if a user is not allowed to use Autofill Services.
     *
     * <p>Device owner and profile owner can set this restriction. When it is set by device owner,
     * only the target user will be affected.
     *
     * <p>The default value is <code>false</code>.
     *
     * @see DevicePolicyManager#addUserRestriction(ComponentName, String)
     * @see DevicePolicyManager#clearUserRestriction(ComponentName, String)
     * @see #getUserRestrictions()
     */
    public static final String DISALLOW_AUTOFILL = "no_autofill";

    /**
     * Specifies if the contents of a user's screen is not allowed to be captured for artificial
     * intelligence purposes.
     *
     * <p>Device owner and profile owner can set this restriction. When it is set by device owner,
     * only the target user will be affected.
     *
     * <p>The default value is <code>false</code>.
     *
     * @see DevicePolicyManager#addUserRestriction(ComponentName, String)
     * @see DevicePolicyManager#clearUserRestriction(ComponentName, String)
     * @see #getUserRestrictions()
     */
<<<<<<< HEAD
    public static final String DISALLOW_INTELLIGENCE_CAPTURE = "no_intelligence_capture";
=======
    public static final String DISALLOW_CONTENT_CAPTURE = "no_content_capture";
>>>>>>> de843449

    /**
     * Specifies if user switching is blocked on the current user.
     *
     * <p> This restriction can only be set by the device owner, it will be applied to all users.
     * Device owner can still switch user via
     * {@link DevicePolicyManager#switchUser(ComponentName, UserHandle)} when this restriction is
     * set.
     *
     * <p>The default value is <code>false</code>.
     *
     * @see DevicePolicyManager#addUserRestriction(ComponentName, String)
     * @see DevicePolicyManager#clearUserRestriction(ComponentName, String)
     * @see #getUserRestrictions()
     */
    public static final String DISALLOW_USER_SWITCH = "no_user_switch";

    /**
     * Specifies whether the user can share file / picture / data from the primary user into the
     * managed profile, either by sending them from the primary side, or by picking up data within
     * an app in the managed profile.
     * <p>
     * When a managed profile is created, the system allows the user to send data from the primary
     * side to the profile by setting up certain default cross profile intent filters. If
     * this is undesired, this restriction can be set to disallow it. Note that this restriction
     * will not block any sharing allowed by explicit
     * {@link DevicePolicyManager#addCrossProfileIntentFilter} calls by the profile owner.
     * <p>
     * This restriction is only meaningful when set by profile owner. When it is set by device
     * owner, it does not have any effect.
     * <p>
     * The default value is <code>false</code>.
     *
     * @see DevicePolicyManager#addUserRestriction(ComponentName, String)
     * @see DevicePolicyManager#clearUserRestriction(ComponentName, String)
     * @see #getUserRestrictions()
     */
    public static final String DISALLOW_SHARE_INTO_MANAGED_PROFILE = "no_sharing_into_profile";

    /**
     * Specifies whether the user is allowed to print.
     *
     * This restriction can be set by device or profile owner.
     *
     * The default value is {@code false}.
     *
     * @see DevicePolicyManager#addUserRestriction(ComponentName, String)
     * @see DevicePolicyManager#clearUserRestriction(ComponentName, String)
     * @see #getUserRestrictions()
     */
    public static final String DISALLOW_PRINTING = "no_printing";

    /**
     * Specifies whether the user is allowed to modify private DNS settings.
     *
     * <p>The default value is <code>false</code>.
     *
     * <p>This user restriction can only be applied by the Device Owner.
     * <p>Key for user restrictions.
     * <p>Type: Boolean
     * @see DevicePolicyManager#addUserRestriction(ComponentName, String)
     * @see DevicePolicyManager#clearUserRestriction(ComponentName, String)
     * @see #getUserRestrictions()
     */
    public static final String DISALLOW_CONFIG_PRIVATE_DNS =
            "disallow_config_private_dns";

    /**
     * Application restriction key that is used to indicate the pending arrival
     * of real restrictions for the app.
     *
     * <p>
     * Applications that support restrictions should check for the presence of this key.
     * A <code>true</code> value indicates that restrictions may be applied in the near
     * future but are not available yet. It is the responsibility of any
     * management application that sets this flag to update it when the final
     * restrictions are enforced.
     *
     * <p>Key for application restrictions.
     * <p>Type: Boolean
     * @see android.app.admin.DevicePolicyManager#setApplicationRestrictions(
     *      android.content.ComponentName, String, Bundle)
     * @see android.app.admin.DevicePolicyManager#getApplicationRestrictions(
     *      android.content.ComponentName, String)
     */
    public static final String KEY_RESTRICTIONS_PENDING = "restrictions_pending";

    private static final String ACTION_CREATE_USER = "android.os.action.CREATE_USER";

    /**
     * Extra containing a name for the user being created. Optional parameter passed to
     * ACTION_CREATE_USER activity.
     * @hide
     */
    public static final String EXTRA_USER_NAME = "android.os.extra.USER_NAME";

    /**
     * Extra containing account name for the user being created. Optional parameter passed to
     * ACTION_CREATE_USER activity.
     * @hide
     */
    public static final String EXTRA_USER_ACCOUNT_NAME = "android.os.extra.USER_ACCOUNT_NAME";

    /**
     * Extra containing account type for the user being created. Optional parameter passed to
     * ACTION_CREATE_USER activity.
     * @hide
     */
    public static final String EXTRA_USER_ACCOUNT_TYPE = "android.os.extra.USER_ACCOUNT_TYPE";

    /**
     * Extra containing account-specific data for the user being created. Optional parameter passed
     * to ACTION_CREATE_USER activity.
     * @hide
     */
    public static final String EXTRA_USER_ACCOUNT_OPTIONS
            = "android.os.extra.USER_ACCOUNT_OPTIONS";

    /** @hide */
    public static final int PIN_VERIFICATION_FAILED_INCORRECT = -3;
    /** @hide */
    public static final int PIN_VERIFICATION_FAILED_NOT_SET = -2;
    /** @hide */
    public static final int PIN_VERIFICATION_SUCCESS = -1;

    /**
     * Sent when user restrictions have changed.
     *
     * @hide
     */
    @SystemApi
    @TestApi // To allow seeing it from CTS.
    public static final String ACTION_USER_RESTRICTIONS_CHANGED =
            "android.os.action.USER_RESTRICTIONS_CHANGED";

    /**
     * Error result indicating that this user is not allowed to add other users on this device.
     * This is a result code returned from the activity created by the intent
     * {@link #createUserCreationIntent(String, String, String, PersistableBundle)}.
     */
    public static final int USER_CREATION_FAILED_NOT_PERMITTED = Activity.RESULT_FIRST_USER;

    /**
     * Error result indicating that no more users can be created on this device.
     * This is a result code returned from the activity created by the intent
     * {@link #createUserCreationIntent(String, String, String, PersistableBundle)}.
     */
    public static final int USER_CREATION_FAILED_NO_MORE_USERS = Activity.RESULT_FIRST_USER + 1;

    /**
     * Indicates user operation is successful.
     */
    public static final int USER_OPERATION_SUCCESS = 0;

    /**
     * Indicates user operation failed for unknown reason.
     */
    public static final int USER_OPERATION_ERROR_UNKNOWN = 1;

    /**
     * Indicates user operation failed because target user is a managed profile.
     */
    public static final int USER_OPERATION_ERROR_MANAGED_PROFILE = 2;

    /**
     * Indicates user operation failed because maximum running user limit has been reached.
     */
    public static final int USER_OPERATION_ERROR_MAX_RUNNING_USERS = 3;

    /**
     * Indicates user operation failed because the target user is in the foreground.
     */
    public static final int USER_OPERATION_ERROR_CURRENT_USER = 4;

    /**
     * Indicates user operation failed because device has low data storage.
     */
    public static final int USER_OPERATION_ERROR_LOW_STORAGE = 5;

    /**
     * Indicates user operation failed because maximum user limit has been reached.
     */
    public static final int USER_OPERATION_ERROR_MAX_USERS = 6;

    /**
     * Result returned from various user operations.
     *
     * @hide
     */
    @Retention(RetentionPolicy.SOURCE)
    @IntDef(prefix = { "USER_OPERATION_" }, value = {
            USER_OPERATION_SUCCESS,
            USER_OPERATION_ERROR_UNKNOWN,
            USER_OPERATION_ERROR_MANAGED_PROFILE,
            USER_OPERATION_ERROR_MAX_RUNNING_USERS,
            USER_OPERATION_ERROR_CURRENT_USER,
            USER_OPERATION_ERROR_LOW_STORAGE,
            USER_OPERATION_ERROR_MAX_USERS
    })
    public @interface UserOperationResult {}

    /**
     * Thrown to indicate user operation failed.
     */
    public static class UserOperationException extends RuntimeException {
        private final @UserOperationResult int mUserOperationResult;

        /**
         * Constructs a UserOperationException with specific result code.
         *
         * @param message the detail message
         * @param userOperationResult the result code
         * @hide
         */
        public UserOperationException(String message,
                @UserOperationResult int userOperationResult) {
            super(message);
            mUserOperationResult = userOperationResult;
        }

        /**
         * Returns the operation result code.
         */
        public @UserOperationResult int getUserOperationResult() {
            return mUserOperationResult;
        }
    }

    /** @hide */
    public static UserManager get(Context context) {
        return (UserManager) context.getSystemService(Context.USER_SERVICE);
    }

    /** @hide */
    public UserManager(Context context, IUserManager service) {
        mService = service;
        mContext = context.getApplicationContext();
    }

    /**
     * Returns whether this device supports multiple users with their own login and customizable
     * space.
     * @return whether the device supports multiple users.
     */
    public static boolean supportsMultipleUsers() {
        return getMaxSupportedUsers() > 1
                && SystemProperties.getBoolean("fw.show_multiuserui",
                Resources.getSystem().getBoolean(R.bool.config_enableMultiUserUI));
    }

    /**
     * @hide
     * @return Whether the device is running with split system user. It means the system user and
     * primary user are two separate users. Previously system user and primary user are combined as
     * a single owner user.  see @link {android.os.UserHandle#USER_OWNER}
     */
    @TestApi
    public static boolean isSplitSystemUser() {
        return RoSystemProperties.FW_SYSTEM_USER_SPLIT;
    }

    /**
     * @return Whether guest user is always ephemeral
     * @hide
     */
    public static boolean isGuestUserEphemeral() {
        return Resources.getSystem()
                .getBoolean(com.android.internal.R.bool.config_guestUserEphemeral);
    }

    /**
     * Returns whether switching users is currently allowed.
     * <p>For instance switching users is not allowed if the current user is in a phone call,
     * system user hasn't been unlocked yet, or {@link #DISALLOW_USER_SWITCH} is set.
     * @hide
     */
    @SystemApi
    @RequiresPermission(anyOf = {android.Manifest.permission.MANAGE_USERS,
            android.Manifest.permission.INTERACT_ACROSS_USERS}, conditional = true)
    public boolean canSwitchUsers() {
        boolean allowUserSwitchingWhenSystemUserLocked = Settings.Global.getInt(
                mContext.getContentResolver(),
                Settings.Global.ALLOW_USER_SWITCHING_WHEN_SYSTEM_USER_LOCKED, 0) != 0;
        boolean isSystemUserUnlocked = isUserUnlocked(UserHandle.SYSTEM);
        boolean inCall = TelephonyManager.getDefault().getCallState()
                != TelephonyManager.CALL_STATE_IDLE;
        boolean isUserSwitchDisallowed = hasUserRestriction(DISALLOW_USER_SWITCH);
        return (allowUserSwitchingWhenSystemUserLocked || isSystemUserUnlocked) && !inCall
                && !isUserSwitchDisallowed;
    }

    /**
     * Returns the user handle for the user that this process is running under.
     *
     * @return the user handle of this process.
     * @hide
     */
    public @UserIdInt int getUserHandle() {
        return UserHandle.myUserId();
    }

    /**
     * Returns the user name of the user making this call.  This call is only
     * available to applications on the system image; it requires the
     * MANAGE_USERS permission.
     * @return the user name
     */
    public String getUserName() {
        UserInfo user = getUserInfo(getUserHandle());
        return user == null ? "" : user.name;
    }

    /**
     * Returns whether user name has been set.
     * <p>This method can be used to check that the value returned by {@link #getUserName()} was
     * set by the user and is not a placeholder string provided by the system.
     * @hide
     */
    public boolean isUserNameSet() {
        try {
            return mService.isUserNameSet(getUserHandle());
        } catch (RemoteException re) {
            throw re.rethrowFromSystemServer();
        }
    }

    /**
     * Used to determine whether the user making this call is subject to
     * teleportations.
     *
     * <p>As of {@link android.os.Build.VERSION_CODES#LOLLIPOP}, this method can
     * now automatically identify goats using advanced goat recognition technology.</p>
     *
     * @return Returns true if the user making this call is a goat.
     */
    public boolean isUserAGoat() {
        return mContext.getPackageManager()
                .isPackageAvailable("com.coffeestainstudios.goatsimulator");
    }

    /**
     * Used to check if this process is running under the primary user. The primary user
     * is the first human user on a device.
     *
     * @return whether this process is running under the primary user.
     * @hide
     */
    @SystemApi
    @RequiresPermission(android.Manifest.permission.MANAGE_USERS)
    public boolean isPrimaryUser() {
        UserInfo user = getUserInfo(UserHandle.myUserId());
        return user != null && user.isPrimary();
    }

    /**
     * Used to check if this process is running under the system user. The system user
     * is the initial user that is implicitly created on first boot and hosts most of the
     * system services.
     *
     * @return whether this process is running under the system user.
     */
    public boolean isSystemUser() {
        return UserHandle.myUserId() == UserHandle.USER_SYSTEM;
    }

    /**
     * Used to check if this process is running as an admin user. An admin user is allowed to
     * modify or configure certain settings that aren't available to non-admin users,
     * create and delete additional users, etc. There can be more than one admin users.
     *
     * @return whether this process is running under an admin user.
     * @hide
     */
    @SystemApi
    @RequiresPermission(android.Manifest.permission.MANAGE_USERS)
    public boolean isAdminUser() {
        return isUserAdmin(UserHandle.myUserId());
    }

    /**
     * @hide
     * Returns whether the provided user is an admin user. There can be more than one admin
     * user.
     */
    public boolean isUserAdmin(@UserIdInt int userId) {
        UserInfo user = getUserInfo(userId);
        return user != null && user.isAdmin();
    }

    /**
     * @hide
     * @deprecated Use {@link #isRestrictedProfile()}
     */
    @Deprecated
    public boolean isLinkedUser() {
        return isRestrictedProfile();
    }

    /**
     * Used to check if this process is running under a restricted profile. Restricted profiles
     * may have a reduced number of available apps, app restrictions, and account restrictions.
     *
     * @return whether this process is running under a restricted profile.
     * @hide
     */
    @SystemApi
    @RequiresPermission(android.Manifest.permission.MANAGE_USERS)
    public boolean isRestrictedProfile() {
        try {
            return mService.isRestricted();
        } catch (RemoteException re) {
            throw re.rethrowFromSystemServer();
        }
    }

    /**
     * Checks if specified user can have restricted profile.
     * @hide
     */
    public boolean canHaveRestrictedProfile(@UserIdInt int userId) {
        try {
            return mService.canHaveRestrictedProfile(userId);
        } catch (RemoteException re) {
            throw re.rethrowFromSystemServer();
        }
    }

    /**
     * Returns whether the calling user has at least one restricted profile associated with it.
     * @return
     * @hide
     */
    @SystemApi
    public boolean hasRestrictedProfiles() {
        try {
            return mService.hasRestrictedProfiles();
        } catch (RemoteException re) {
            throw re.rethrowFromSystemServer();
        }
    }

    /**
     * Checks if a user is a guest user.
     * @return whether user is a guest user.
     * @hide
     */
    public boolean isGuestUser(int id) {
        UserInfo user = getUserInfo(id);
        return user != null && user.isGuest();
    }

    /**
     * Used to check if this process is running under a guest user. A guest user may be transient.
     *
     * @return whether this process is running under a guest user.
     * @hide
     */
    @SystemApi
    @RequiresPermission(android.Manifest.permission.MANAGE_USERS)
    public boolean isGuestUser() {
        UserInfo user = getUserInfo(UserHandle.myUserId());
        return user != null && user.isGuest();
    }


    /**
     * Checks if the calling app is running in a demo user. When running in a demo user,
     * apps can be more helpful to the user, or explain their features in more detail.
     *
     * @return whether the caller is a demo user.
     */
    public boolean isDemoUser() {
        try {
            return mService.isDemoUser(UserHandle.myUserId());
        } catch (RemoteException re) {
            throw re.rethrowFromSystemServer();
        }
    }

    /**
     * Checks if the calling app is running in a managed profile.
     *
     * @return whether the caller is in a managed profile.
     * @hide
     */
    @SystemApi
    @RequiresPermission(android.Manifest.permission.MANAGE_USERS)
    public boolean isManagedProfile() {
        // No need for synchronization.  Once it becomes non-null, it'll be non-null forever.
        // Worst case we might end up calling the AIDL method multiple times but that's fine.
        if (mIsManagedProfileCached != null) {
            return mIsManagedProfileCached;
        }
        try {
            mIsManagedProfileCached = mService.isManagedProfile(UserHandle.myUserId());
            return mIsManagedProfileCached;
        } catch (RemoteException re) {
            throw re.rethrowFromSystemServer();
        }
    }

    /**
     * Checks if the specified user is a managed profile.
     * Requires {@link android.Manifest.permission#MANAGE_USERS} permission, otherwise the caller
     * must be in the same profile group of specified user.
     *
     * @return whether the specified user is a managed profile.
     * @hide
     */
    @SystemApi
    @RequiresPermission(android.Manifest.permission.MANAGE_USERS)
    public boolean isManagedProfile(@UserIdInt int userId) {
        if (userId == UserHandle.myUserId()) {
            return isManagedProfile();
        }
        try {
            return mService.isManagedProfile(userId);
        } catch (RemoteException re) {
            throw re.rethrowFromSystemServer();
        }
    }

    /**
     * Gets badge for a managed profile.
     * Requires {@link android.Manifest.permission#MANAGE_USERS} permission, otherwise the caller
     * must be in the same profile group of specified user.
     *
     * @return which badge to use for the managed profile badge id will be less than
     *         UserManagerService.getMaxManagedProfiles()
     * @hide
     */
    public int getManagedProfileBadge(@UserIdInt int userId) {
        try {
            return mService.getManagedProfileBadge(userId);
        } catch (RemoteException re) {
            throw re.rethrowFromSystemServer();
        }
    }

    /**
     * Checks if the calling app is running as an ephemeral user.
     *
     * @return whether the caller is an ephemeral user.
     * @hide
     */
    public boolean isEphemeralUser() {
        return isUserEphemeral(UserHandle.myUserId());
    }

    /**
     * Returns whether the specified user is ephemeral.
     * @hide
     */
    public boolean isUserEphemeral(@UserIdInt int userId) {
        final UserInfo user = getUserInfo(userId);
        return user != null && user.isEphemeral();
    }

    /**
     * Return whether the given user is actively running.  This means that
     * the user is in the "started" state, not "stopped" -- it is currently
     * allowed to run code through scheduled alarms, receiving broadcasts,
     * etc.  A started user may be either the current foreground user or a
     * background user; the result here does not distinguish between the two.
     *
     * <p>Note prior to Android Nougat MR1 (SDK version <= 24;
     * {@link android.os.Build.VERSION_CODES#N}, this API required a system permission
     * in order to check other profile's status.
     * Since Android Nougat MR1 (SDK version >= 25;
     * {@link android.os.Build.VERSION_CODES#N_MR1}), the restriction has been relaxed, and now
     * it'll accept any {@link android.os.UserHandle} within the same profile group as the caller.
     *
     * @param user The user to retrieve the running state for.
     */
    // Note this requires either INTERACT_ACROSS_USERS or MANAGE_USERS.
    public boolean isUserRunning(UserHandle user) {
        return isUserRunning(user.getIdentifier());
    }

    /** {@hide} */
    public boolean isUserRunning(@UserIdInt int userId) {
        try {
            return mService.isUserRunning(userId);
        } catch (RemoteException re) {
            throw re.rethrowFromSystemServer();
        }
    }

    /**
     * Return whether the given user is actively running <em>or</em> stopping.
     * This is like {@link #isUserRunning(UserHandle)}, but will also return
     * true if the user had been running but is in the process of being stopped
     * (but is not yet fully stopped, and still running some code).
     *
     * <p>Note prior to Android Nougat MR1 (SDK version <= 24;
     * {@link android.os.Build.VERSION_CODES#N}, this API required a system permission
     * in order to check other profile's status.
     * Since Android Nougat MR1 (SDK version >= 25;
     * {@link android.os.Build.VERSION_CODES#N_MR1}), the restriction has been relaxed, and now
     * it'll accept any {@link android.os.UserHandle} within the same profile group as the caller.
     *
     * @param user The user to retrieve the running state for.
     */
    // Note this requires either INTERACT_ACROSS_USERS or MANAGE_USERS.
    public boolean isUserRunningOrStopping(UserHandle user) {
        try {
            // TODO: reconcile stopped vs stopping?
            return ActivityManager.getService().isUserRunning(
                    user.getIdentifier(), ActivityManager.FLAG_OR_STOPPED);
        } catch (RemoteException re) {
            throw re.rethrowFromSystemServer();
        }
    }

    /**
     * Return whether the calling user is running in an "unlocked" state.
     * <p>
     * On devices with direct boot, a user is unlocked only after they've
     * entered their credentials (such as a lock pattern or PIN). On devices
     * without direct boot, a user is unlocked as soon as it starts.
     * <p>
     * When a user is locked, only device-protected data storage is available.
     * When a user is unlocked, both device-protected and credential-protected
     * private app data storage is available.
     *
     * @see Intent#ACTION_USER_UNLOCKED
     * @see Context#createDeviceProtectedStorageContext()
     */
    public boolean isUserUnlocked() {
        return isUserUnlocked(Process.myUserHandle());
    }

    /**
     * Return whether the given user is running in an "unlocked" state.
     * <p>
     * On devices with direct boot, a user is unlocked only after they've
     * entered their credentials (such as a lock pattern or PIN). On devices
     * without direct boot, a user is unlocked as soon as it starts.
     * <p>
     * When a user is locked, only device-protected data storage is available.
     * When a user is unlocked, both device-protected and credential-protected
     * private app data storage is available.
     * <p>Requires {@code android.permission.MANAGE_USERS} or
     * {@code android.permission.INTERACT_ACROSS_USERS}, otherwise specified {@link UserHandle user}
     * must be the calling user or a managed profile associated with it.
     *
     * @param user to retrieve the unlocked state for.
     * @see Intent#ACTION_USER_UNLOCKED
     * @see Context#createDeviceProtectedStorageContext()
     */
    public boolean isUserUnlocked(UserHandle user) {
        return isUserUnlocked(user.getIdentifier());
    }

    /** {@hide} */
    public boolean isUserUnlocked(@UserIdInt int userId) {
        try {
            return mService.isUserUnlocked(userId);
        } catch (RemoteException re) {
            throw re.rethrowFromSystemServer();
        }
    }

    /** {@hide} */
    public boolean isUserUnlockingOrUnlocked(UserHandle user) {
        return isUserUnlockingOrUnlocked(user.getIdentifier());
    }

    /** {@hide} */
    public boolean isUserUnlockingOrUnlocked(@UserIdInt int userId) {
        try {
            return mService.isUserUnlockingOrUnlocked(userId);
        } catch (RemoteException re) {
            throw re.rethrowFromSystemServer();
        }
    }

    /**
     * Return the time when the calling user started in elapsed milliseconds since boot,
     * or 0 if not started.
     *
     * @hide
     */
    public long getUserStartRealtime() {
        try {
            return mService.getUserStartRealtime();
        } catch (RemoteException re) {
            throw re.rethrowFromSystemServer();
        }
    }

    /**
     * Return the time when the calling user was unlocked elapsed milliseconds since boot,
     * or 0 if not unlocked.
     *
     * @hide
     */
    public long getUserUnlockRealtime() {
        try {
            return mService.getUserUnlockRealtime();
        } catch (RemoteException re) {
            throw re.rethrowFromSystemServer();
        }
    }

    /**
     * Returns the UserInfo object describing a specific user.
     * Requires {@link android.Manifest.permission#MANAGE_USERS} permission.
     * @param userHandle the user handle of the user whose information is being requested.
     * @return the UserInfo object for a specific user.
     * @hide
     */
    public UserInfo getUserInfo(@UserIdInt int userHandle) {
        try {
            return mService.getUserInfo(userHandle);
        } catch (RemoteException re) {
            throw re.rethrowFromSystemServer();
        }
    }

    /**
     * @hide
     *
     * Returns who set a user restriction on a user.
     * @param restrictionKey the string key representing the restriction
     * @param userHandle the UserHandle of the user for whom to retrieve the restrictions.
     * @return The source of user restriction. Any combination of {@link #RESTRICTION_NOT_SET},
     *         {@link #RESTRICTION_SOURCE_SYSTEM}, {@link #RESTRICTION_SOURCE_DEVICE_OWNER}
     *         and {@link #RESTRICTION_SOURCE_PROFILE_OWNER}
     * @deprecated use {@link #getUserRestrictionSources(String, int)} instead.
     */
    @Deprecated
    @SystemApi
    @UserRestrictionSource
    @RequiresPermission(android.Manifest.permission.MANAGE_USERS)
    public int getUserRestrictionSource(String restrictionKey, UserHandle userHandle) {
        try {
            return mService.getUserRestrictionSource(restrictionKey, userHandle.getIdentifier());
        } catch (RemoteException re) {
            throw re.rethrowFromSystemServer();
        }
    }

    /**
     * @hide
     *
     * Returns a list of users who set a user restriction on a given user.
     * @param restrictionKey the string key representing the restriction
     * @param userHandle the UserHandle of the user for whom to retrieve the restrictions.
     * @return a list of user ids enforcing this restriction.
     */
    @SystemApi
    @RequiresPermission(android.Manifest.permission.MANAGE_USERS)
    public List<EnforcingUser> getUserRestrictionSources(
            String restrictionKey, UserHandle userHandle) {
        try {
            return mService.getUserRestrictionSources(restrictionKey, userHandle.getIdentifier());
        } catch (RemoteException re) {
            throw re.rethrowFromSystemServer();
        }
    }

    /**
     * Returns the user-wide restrictions imposed on this user.
     * @return a Bundle containing all the restrictions.
     */
    public Bundle getUserRestrictions() {
        return getUserRestrictions(Process.myUserHandle());
    }

    /**
     * Returns the user-wide restrictions imposed on the user specified by <code>userHandle</code>.
     * @param userHandle the UserHandle of the user for whom to retrieve the restrictions.
     * @return a Bundle containing all the restrictions.
     */
    public Bundle getUserRestrictions(UserHandle userHandle) {
        try {
            return mService.getUserRestrictions(userHandle.getIdentifier());
        } catch (RemoteException re) {
            throw re.rethrowFromSystemServer();
        }
    }

     /**
     * @hide
     * Returns whether the given user has been disallowed from performing certain actions
     * or setting certain settings through UserManager (e.g. this type of restriction would prevent
     * the guest user from doing certain things, such as making calls). This method disregards
     * restrictions set by device policy.
     * @param restrictionKey the string key representing the restriction
     * @param userHandle the UserHandle of the user for whom to retrieve the restrictions.
     */
    public boolean hasBaseUserRestriction(String restrictionKey, UserHandle userHandle) {
        try {
            return mService.hasBaseUserRestriction(restrictionKey, userHandle.getIdentifier());
        } catch (RemoteException re) {
            throw re.rethrowFromSystemServer();
        }
    }

    /**
     * This will no longer work.  Device owners and profile owners should use
     * {@link DevicePolicyManager#addUserRestriction(ComponentName, String)} instead.
     */
    // System apps should use UserManager.setUserRestriction() instead.
    @Deprecated
    public void setUserRestrictions(Bundle restrictions) {
        throw new UnsupportedOperationException("This method is no longer supported");
    }

    /**
     * This will no longer work.  Device owners and profile owners should use
     * {@link DevicePolicyManager#addUserRestriction(ComponentName, String)} instead.
     */
    // System apps should use UserManager.setUserRestriction() instead.
    @Deprecated
    public void setUserRestrictions(Bundle restrictions, UserHandle userHandle) {
        throw new UnsupportedOperationException("This method is no longer supported");
    }

    /**
     * Sets the value of a specific restriction.
     * Requires the MANAGE_USERS permission.
     * @param key the key of the restriction
     * @param value the value for the restriction
     * @deprecated use {@link android.app.admin.DevicePolicyManager#addUserRestriction(
     * android.content.ComponentName, String)} or
     * {@link android.app.admin.DevicePolicyManager#clearUserRestriction(
     * android.content.ComponentName, String)} instead.
     */
    @Deprecated
    public void setUserRestriction(String key, boolean value) {
        setUserRestriction(key, value, Process.myUserHandle());
    }

    /**
     * @hide
     * Sets the value of a specific restriction on a specific user.
     * Requires the MANAGE_USERS permission.
     * @param key the key of the restriction
     * @param value the value for the restriction
     * @param userHandle the user whose restriction is to be changed.
     * @deprecated use {@link android.app.admin.DevicePolicyManager#addUserRestriction(
     * android.content.ComponentName, String)} or
     * {@link android.app.admin.DevicePolicyManager#clearUserRestriction(
     * android.content.ComponentName, String)} instead.
     */
    @Deprecated
    public void setUserRestriction(String key, boolean value, UserHandle userHandle) {
        try {
            mService.setUserRestriction(key, value, userHandle.getIdentifier());
        } catch (RemoteException re) {
            throw re.rethrowFromSystemServer();
        }
    }

    /**
     * Returns whether the current user has been disallowed from performing certain actions
     * or setting certain settings.
     *
     * @param restrictionKey The string key representing the restriction.
     * @return {@code true} if the current user has the given restriction, {@code false} otherwise.
     */
    public boolean hasUserRestriction(String restrictionKey) {
        return hasUserRestriction(restrictionKey, Process.myUserHandle());
    }

    /**
     * @hide
     * Returns whether the given user has been disallowed from performing certain actions
     * or setting certain settings.
     * @param restrictionKey the string key representing the restriction
     * @param userHandle the UserHandle of the user for whom to retrieve the restrictions.
     */
    public boolean hasUserRestriction(String restrictionKey, UserHandle userHandle) {
        try {
            return mService.hasUserRestriction(restrictionKey,
                    userHandle.getIdentifier());
        } catch (RemoteException re) {
            throw re.rethrowFromSystemServer();
        }
    }

    /**
     * @hide
     * Returns whether any user on the device has the given user restriction set.
     */
    public boolean hasUserRestrictionOnAnyUser(String restrictionKey) {
        try {
            return mService.hasUserRestrictionOnAnyUser(restrictionKey);
        } catch (RemoteException re) {
            throw re.rethrowFromSystemServer();
        }
    }

    /**
     * Return the serial number for a user.  This is a device-unique
     * number assigned to that user; if the user is deleted and then a new
     * user created, the new users will not be given the same serial number.
     * @param user The user whose serial number is to be retrieved.
     * @return The serial number of the given user; returns -1 if the
     * given UserHandle does not exist.
     * @see #getUserForSerialNumber(long)
     */
    public long getSerialNumberForUser(UserHandle user) {
        return getUserSerialNumber(user.getIdentifier());
    }

    /**
     * Return the user associated with a serial number previously
     * returned by {@link #getSerialNumberForUser(UserHandle)}.
     * @param serialNumber The serial number of the user that is being
     * retrieved.
     * @return Return the user associated with the serial number, or null
     * if there is not one.
     * @see #getSerialNumberForUser(UserHandle)
     */
    public UserHandle getUserForSerialNumber(long serialNumber) {
        int ident = getUserHandle((int) serialNumber);
        return ident >= 0 ? new UserHandle(ident) : null;
    }

    /**
     * Creates a user with the specified name and options. For non-admin users, default user
     * restrictions are going to be applied.
     * Requires {@link android.Manifest.permission#MANAGE_USERS} permission.
     *
     * @param name the user's name
     * @param flags flags that identify the type of user and other properties.
     * @see UserInfo
     *
     * @return the UserInfo object for the created user, or null if the user could not be created.
     * @hide
     */
    public UserInfo createUser(String name, int flags) {
        UserInfo user = null;
        try {
            user = mService.createUser(name, flags);
            // TODO: Keep this in sync with
            // UserManagerService.LocalService.createUserEvenWhenDisallowed
            if (user != null && !user.isAdmin() && !user.isDemo()) {
                mService.setUserRestriction(DISALLOW_SMS, true, user.id);
                mService.setUserRestriction(DISALLOW_OUTGOING_CALLS, true, user.id);
            }
        } catch (RemoteException re) {
            throw re.rethrowFromSystemServer();
        }
        return user;
    }

    /**
     * Creates a guest user and configures it.
     * @param context an application context
     * @param name the name to set for the user
     * @hide
     */
    public UserInfo createGuest(Context context, String name) {
        UserInfo guest = null;
        try {
            guest = mService.createUser(name, UserInfo.FLAG_GUEST);
            if (guest != null) {
                Settings.Secure.putStringForUser(context.getContentResolver(),
                        Settings.Secure.SKIP_FIRST_USE_HINTS, "1", guest.id);
            }
        } catch (RemoteException re) {
            throw re.rethrowFromSystemServer();
        }
        return guest;
    }

    /**
     * Creates a user with the specified name and options as a profile of another user.
     * Requires {@link android.Manifest.permission#MANAGE_USERS} permission.
     *
     * @param name the user's name
     * @param flags flags that identify the type of user and other properties.
     * @param userHandle new user will be a profile of this user.
     *
     * @return the {@link UserInfo} object for the created user, or null if the user
     *         could not be created.
     * @hide
     */
    public UserInfo createProfileForUser(String name, int flags, @UserIdInt int userHandle) {
        return createProfileForUser(name, flags, userHandle, null);
    }

    /**
     * Version of {@link #createProfileForUser(String, int, int)} that allows you to specify
     * any packages that should not be installed in the new profile by default, these packages can
     * still be installed later by the user if needed.
     *
     * @param name the user's name
     * @param flags flags that identify the type of user and other properties.
     * @param userHandle new user will be a profile of this user.
     * @param disallowedPackages packages that will not be installed in the profile being created.
     *
     * @return the {@link UserInfo} object for the created user, or null if the user
     *         could not be created.
     * @hide
     */
    public UserInfo createProfileForUser(String name, int flags, @UserIdInt int userHandle,
            String[] disallowedPackages) {
        try {
            return mService.createProfileForUser(name, flags, userHandle, disallowedPackages);
        } catch (RemoteException re) {
            throw re.rethrowFromSystemServer();
        }
    }

    /**
     * Similar to {@link #createProfileForUser(String, int, int, String[])}
     * except bypassing the checking of {@link UserManager#DISALLOW_ADD_MANAGED_PROFILE}.
     * Requires {@link android.Manifest.permission#MANAGE_USERS} permission.
     *
     * @see #createProfileForUser(String, int, int, String[])
     * @hide
     */
    public UserInfo createProfileForUserEvenWhenDisallowed(String name, int flags,
            @UserIdInt int userHandle, String[] disallowedPackages) {
        try {
            return mService.createProfileForUserEvenWhenDisallowed(name, flags, userHandle,
                    disallowedPackages);
        } catch (RemoteException re) {
            throw re.rethrowFromSystemServer();
        }
    }

    /**
     * Creates a restricted profile with the specified name. This method also sets necessary
     * restrictions and adds shared accounts.
     *
     * @param name profile's name
     * @return UserInfo object for the created user, or null if the user could not be created.
     * @hide
     */
    public UserInfo createRestrictedProfile(String name) {
        try {
            UserHandle parentUserHandle = Process.myUserHandle();
            UserInfo user = mService.createRestrictedProfile(name,
                    parentUserHandle.getIdentifier());
            if (user != null) {
                AccountManager.get(mContext).addSharedAccountsFromParentUser(parentUserHandle,
                        UserHandle.of(user.id));
            }
            return user;
        } catch (RemoteException re) {
            throw re.rethrowFromSystemServer();
        }
    }

    /**
     * Returns an intent to create a user for the provided name and account name. The name
     * and account name will be used when the setup process for the new user is started.
     * <p>
     * The intent should be launched using startActivityForResult and the return result will
     * indicate if the user consented to adding a new user and if the operation succeeded. Any
     * errors in creating the user will be returned in the result code. If the user cancels the
     * request, the return result will be {@link Activity#RESULT_CANCELED}. On success, the
     * result code will be {@link Activity#RESULT_OK}.
     * <p>
     * Use {@link #supportsMultipleUsers()} to first check if the device supports this operation
     * at all.
     * <p>
     * The new user is created but not initialized. After switching into the user for the first
     * time, the preferred user name and account information are used by the setup process for that
     * user.
     *
     * @param userName Optional name to assign to the user.
     * @param accountName Optional account name that will be used by the setup wizard to initialize
     *                    the user.
     * @param accountType Optional account type for the account to be created. This is required
     *                    if the account name is specified.
     * @param accountOptions Optional bundle of data to be passed in during account creation in the
     *                       new user via {@link AccountManager#addAccount(String, String, String[],
     *                       Bundle, android.app.Activity, android.accounts.AccountManagerCallback,
     *                       Handler)}.
     * @return An Intent that can be launched from an Activity.
     * @see #USER_CREATION_FAILED_NOT_PERMITTED
     * @see #USER_CREATION_FAILED_NO_MORE_USERS
     * @see #supportsMultipleUsers
     */
    public static Intent createUserCreationIntent(@Nullable String userName,
            @Nullable String accountName,
            @Nullable String accountType, @Nullable PersistableBundle accountOptions) {
        Intent intent = new Intent(ACTION_CREATE_USER);
        if (userName != null) {
            intent.putExtra(EXTRA_USER_NAME, userName);
        }
        if (accountName != null && accountType == null) {
            throw new IllegalArgumentException("accountType must be specified if accountName is "
                    + "specified");
        }
        if (accountName != null) {
            intent.putExtra(EXTRA_USER_ACCOUNT_NAME, accountName);
        }
        if (accountType != null) {
            intent.putExtra(EXTRA_USER_ACCOUNT_TYPE, accountType);
        }
        if (accountOptions != null) {
            intent.putExtra(EXTRA_USER_ACCOUNT_OPTIONS, accountOptions);
        }
        return intent;
    }

    /**
     * @hide
     *
     * Returns the preferred account name for user creation.
     */
    @SystemApi
    @RequiresPermission(android.Manifest.permission.MANAGE_USERS)
    public String getSeedAccountName() {
        try {
            return mService.getSeedAccountName();
        } catch (RemoteException re) {
            throw re.rethrowFromSystemServer();
        }
    }

    /**
     * @hide
     *
     * Returns the preferred account type for user creation.
     */
    @SystemApi
    @RequiresPermission(android.Manifest.permission.MANAGE_USERS)
    public String getSeedAccountType() {
        try {
            return mService.getSeedAccountType();
        } catch (RemoteException re) {
            throw re.rethrowFromSystemServer();
        }
    }

    /**
     * @hide
     *
     * Returns the preferred account's options bundle for user creation.
     * @return Any options set by the requestor that created the user.
     */
    @SystemApi
    @RequiresPermission(android.Manifest.permission.MANAGE_USERS)
    public PersistableBundle getSeedAccountOptions() {
        try {
            return mService.getSeedAccountOptions();
        } catch (RemoteException re) {
            throw re.rethrowFromSystemServer();
        }
    }

    /**
     * @hide
     *
     * Called by a system activity to set the seed account information of a user created
     * through the user creation intent.
     * @param userId
     * @param accountName
     * @param accountType
     * @param accountOptions
     * @see #createUserCreationIntent(String, String, String, PersistableBundle)
     */
    public void setSeedAccountData(int userId, String accountName, String accountType,
            PersistableBundle accountOptions) {
        try {
            mService.setSeedAccountData(userId, accountName, accountType, accountOptions,
                    /* persist= */ true);
        } catch (RemoteException re) {
            throw re.rethrowFromSystemServer();
        }
    }

    /**
     * @hide
     * Clears the seed information used to create this user.
     */
    @SystemApi
    @RequiresPermission(android.Manifest.permission.MANAGE_USERS)
    public void clearSeedAccountData() {
        try {
            mService.clearSeedAccountData();
        } catch (RemoteException re) {
            throw re.rethrowFromSystemServer();
        }
    }

    /**
     * @hide
     * Marks the guest user for deletion to allow a new guest to be created before deleting
     * the current user who is a guest.
     * @param userHandle
     * @return
     */
    public boolean markGuestForDeletion(@UserIdInt int userHandle) {
        try {
            return mService.markGuestForDeletion(userHandle);
        } catch (RemoteException re) {
            throw re.rethrowFromSystemServer();
        }
    }

    /**
     * Sets the user as enabled, if such an user exists.
     *
     * <p>Requires {@link android.Manifest.permission#MANAGE_USERS} permission.
     *
     * <p>Note that the default is true, it's only that managed profiles might not be enabled.
     * Also ephemeral users can be disabled to indicate that their removal is in progress and they
     * shouldn't be re-entered. Therefore ephemeral users should not be re-enabled once disabled.
     *
     * @param userId the id of the profile to enable
     * @hide
     */
    public void setUserEnabled(@UserIdInt int userId) {
        try {
            mService.setUserEnabled(userId);
        } catch (RemoteException re) {
            throw re.rethrowFromSystemServer();
        }
    }

    /**
     * Assigns admin privileges to the user, if such a user exists.
     *
     * <p>Requires {@link android.Manifest.permission#MANAGE_USERS} and
     * {@link android.Manifest.permission#INTERACT_ACROSS_USERS_FULL} permissions.
     *
     * @param userHandle the id of the user to become admin
     * @hide
     */
    @RequiresPermission(allOf = {
            Manifest.permission.INTERACT_ACROSS_USERS_FULL,
            Manifest.permission.MANAGE_USERS
    })
    public void setUserAdmin(@UserIdInt int userHandle) {
        try {
            mService.setUserAdmin(userHandle);
        } catch (RemoteException re) {
            throw re.rethrowFromSystemServer();
        }
    }

    /**
     * Evicts the user's credential encryption key from memory by stopping and restarting the user.
     *
     * @hide
     */
    public void evictCredentialEncryptionKey(@UserIdInt int userHandle) {
        try {
            mService.evictCredentialEncryptionKey(userHandle);
        } catch (RemoteException re) {
            throw re.rethrowFromSystemServer();
        }
    }

    /**
     * Return the number of users currently created on the device.
     */
    public int getUserCount() {
        List<UserInfo> users = getUsers();
        return users != null ? users.size() : 1;
    }

    /**
     * Returns information for all users on this device, including ones marked for deletion.
     * To retrieve only users that are alive, use {@link #getUsers(boolean)}.
     * <p>
     * Requires {@link android.Manifest.permission#MANAGE_USERS} permission.
     * @return the list of users that exist on the device.
     * @hide
     */
    public List<UserInfo> getUsers() {
        try {
            return mService.getUsers(false);
        } catch (RemoteException re) {
            throw re.rethrowFromSystemServer();
        }
    }

    /**
     * Returns serial numbers of all users on this device.
     *
     * @param excludeDying specify if the list should exclude users being removed.
     * @return the list of serial numbers of users that exist on the device.
     * @hide
     */
    @SystemApi
    @RequiresPermission(android.Manifest.permission.MANAGE_USERS)
    public long[] getSerialNumbersOfUsers(boolean excludeDying) {
        try {
            List<UserInfo> users = mService.getUsers(excludeDying);
            long[] result = new long[users.size()];
            for (int i = 0; i < result.length; i++) {
                result[i] = users.get(i).serialNumber;
            }
            return result;
        } catch (RemoteException re) {
            throw re.rethrowFromSystemServer();
        }
    }

    /**
     * @return the user's account name, null if not found.
     * @hide
     */
    @RequiresPermission( allOf = {
            Manifest.permission.INTERACT_ACROSS_USERS_FULL,
            Manifest.permission.MANAGE_USERS
    })
    public @Nullable String getUserAccount(@UserIdInt int userHandle) {
        try {
            return mService.getUserAccount(userHandle);
        } catch (RemoteException re) {
            throw re.rethrowFromSystemServer();
        }
    }

    /**
     * Set account name for the given user.
     * @hide
     */
    @RequiresPermission( allOf = {
            Manifest.permission.INTERACT_ACROSS_USERS_FULL,
            Manifest.permission.MANAGE_USERS
    })
    public void setUserAccount(@UserIdInt int userHandle, @Nullable String accountName) {
        try {
            mService.setUserAccount(userHandle, accountName);
        } catch (RemoteException re) {
            throw re.rethrowFromSystemServer();
        }
    }

    /**
     * Returns information for Primary user.
     * Requires {@link android.Manifest.permission#MANAGE_USERS} permission.
     *
     * @return the Primary user, null if not found.
     * @hide
     */
    public @Nullable UserInfo getPrimaryUser() {
        try {
            return mService.getPrimaryUser();
        } catch (RemoteException re) {
            throw re.rethrowFromSystemServer();
        }
    }

    /**
     * Checks whether it's possible to add more users. Caller must hold the MANAGE_USERS
     * permission.
     *
     * @return true if more users can be added, false if limit has been reached.
     * @hide
     */
    public boolean canAddMoreUsers() {
        final List<UserInfo> users = getUsers(true);
        final int totalUserCount = users.size();
        int aliveUserCount = 0;
        for (int i = 0; i < totalUserCount; i++) {
            UserInfo user = users.get(i);
            if (!user.isGuest()) {
                aliveUserCount++;
            }
        }
        return aliveUserCount < getMaxSupportedUsers();
    }

    /**
     * Checks whether it's possible to add more managed profiles. Caller must hold the MANAGE_USERS
     * permission.
     * if allowedToRemoveOne is true and if the user already has a managed profile, then return if
     * we could add a new managed profile to this user after removing the existing one.
     *
     * @return true if more managed profiles can be added, false if limit has been reached.
     * @hide
     */
    public boolean canAddMoreManagedProfiles(@UserIdInt int userId, boolean allowedToRemoveOne) {
        try {
            return mService.canAddMoreManagedProfiles(userId, allowedToRemoveOne);
        } catch (RemoteException re) {
            throw re.rethrowFromSystemServer();
        }
    }

    /**
     * Returns list of the profiles of userHandle including
     * userHandle itself.
     * Note that this returns both enabled and not enabled profiles. See
     * {@link #getEnabledProfiles(int)} if you need only the enabled ones.
     *
     * Requires {@link android.Manifest.permission#MANAGE_USERS} permission.
     * @param userHandle profiles of this user will be returned.
     * @return the list of profiles.
     * @hide
     */
    public List<UserInfo> getProfiles(@UserIdInt int userHandle) {
        try {
            return mService.getProfiles(userHandle, false /* enabledOnly */);
        } catch (RemoteException re) {
            throw re.rethrowFromSystemServer();
        }
    }

    /**
     * Requires {@link android.Manifest.permission#MANAGE_USERS} permission.
     * @param userId one of the two user ids to check.
     * @param otherUserId one of the two user ids to check.
     * @return true if the two user ids are in the same profile group.
     * @hide
     */
    public boolean isSameProfileGroup(@UserIdInt int userId, int otherUserId) {
        try {
            return mService.isSameProfileGroup(userId, otherUserId);
        } catch (RemoteException re) {
            throw re.rethrowFromSystemServer();
        }
    }

    /**
     * Returns list of the profiles of userHandle including
     * userHandle itself.
     * Note that this returns only enabled.
     *
     * Requires {@link android.Manifest.permission#MANAGE_USERS} permission.
     * @param userHandle profiles of this user will be returned.
     * @return the list of profiles.
     * @hide
     */
    public List<UserInfo> getEnabledProfiles(@UserIdInt int userHandle) {
        try {
            return mService.getProfiles(userHandle, true /* enabledOnly */);
        } catch (RemoteException re) {
            throw re.rethrowFromSystemServer();
        }
    }

    /**
     * Returns a list of UserHandles for profiles associated with the user that the calling process
     * is running on, including the user itself.
     *
     * @return A non-empty list of UserHandles associated with the calling user.
     */
    public List<UserHandle> getUserProfiles() {
        int[] userIds = getProfileIds(UserHandle.myUserId(), true /* enabledOnly */);
        List<UserHandle> result = new ArrayList<>(userIds.length);
        for (int userId : userIds) {
            result.add(UserHandle.of(userId));
        }
        return result;
    }

    /**
     * Returns a list of ids for profiles associated with the specified user including the user
     * itself.
     *
     * @param userId      id of the user to return profiles for
     * @param enabledOnly whether return only {@link UserInfo#isEnabled() enabled} profiles
     * @return A non-empty list of ids of profiles associated with the specified user.
     *
     * @hide
     */
    @RequiresPermission(anyOf = {Manifest.permission.MANAGE_USERS,
            Manifest.permission.CREATE_USERS}, conditional = true)
    public @NonNull int[] getProfileIds(@UserIdInt int userId, boolean enabledOnly) {
        try {
            return mService.getProfileIds(userId, enabledOnly);
        } catch (RemoteException re) {
            throw re.rethrowFromSystemServer();
        }
    }

    /**
     * @see #getProfileIds(int, boolean)
     * @hide
     */
    public int[] getProfileIdsWithDisabled(@UserIdInt int userId) {
        return getProfileIds(userId, false /* enabledOnly */);
    }

    /**
     * @see #getProfileIds(int, boolean)
     * @hide
     */
    public int[] getEnabledProfileIds(@UserIdInt int userId) {
        return getProfileIds(userId, true /* enabledOnly */);
    }

    /**
     * Returns the device credential owner id of the profile from
     * which this method is called, or userHandle if called from a user that
     * is not a profile.
     *
     * @hide
     */
    public int getCredentialOwnerProfile(@UserIdInt int userHandle) {
        try {
            return mService.getCredentialOwnerProfile(userHandle);
        } catch (RemoteException re) {
            throw re.rethrowFromSystemServer();
        }
    }

    /**
     * Returns the parent of the profile which this method is called from
     * or null if called from a user that is not a profile.
     *
     * @hide
     */
    public UserInfo getProfileParent(@UserIdInt int userHandle) {
        try {
            return mService.getProfileParent(userHandle);
        } catch (RemoteException re) {
            throw re.rethrowFromSystemServer();
        }
    }

    /**
     * Get the parent of a user profile.
     *
     * @param user the handle of the user profile
     *
     * @return the parent of the user or {@code null} if the user is not profile
     *
     * @hide
     */
    @SystemApi
    @RequiresPermission(android.Manifest.permission.MANAGE_USERS)
    public @Nullable UserHandle getProfileParent(@NonNull UserHandle user) {
        UserInfo info = getProfileParent(user.getIdentifier());

        if (info == null) {
            return null;
        }

        return UserHandle.of(info.id);
    }

    /**
     * Enables or disables quiet mode for a managed profile. If quiet mode is enabled, apps in a
     * managed profile don't run, generate notifications, or consume data or battery.
     * <p>
     * If a user's credential is needed to turn off quiet mode, a confirm credential screen will be
     * shown to the user.
     * <p>
     * The change may not happen instantly, however apps can listen for
     * {@link Intent#ACTION_MANAGED_PROFILE_AVAILABLE} and
     * {@link Intent#ACTION_MANAGED_PROFILE_UNAVAILABLE} broadcasts in order to be notified of
     * the change of the quiet mode. Apps can also check the current state of quiet mode by
     * calling {@link #isQuietModeEnabled(UserHandle)}.
     * <p>
     * The caller must either be the foreground default launcher or have one of these permissions:
     * {@code MANAGE_USERS} or {@code MODIFY_QUIET_MODE}.
     *
     * @param enableQuietMode whether quiet mode should be enabled or disabled
     * @param userHandle user handle of the profile
     * @return {@code false} if user's credential is needed in order to turn off quiet mode,
     *         {@code true} otherwise
     * @throws SecurityException if the caller is invalid
     * @throws IllegalArgumentException if {@code userHandle} is not a managed profile
     *
     * @see #isQuietModeEnabled(UserHandle)
     */
    public boolean requestQuietModeEnabled(boolean enableQuietMode, @NonNull UserHandle userHandle) {
        return requestQuietModeEnabled(enableQuietMode, userHandle, null);
    }

    /**
     * Similar to {@link #requestQuietModeEnabled(boolean, UserHandle)}, except you can specify
     * a target to start when user is unlocked. If {@code target} is specified, caller must have
     * the {@link android.Manifest.permission#MANAGE_USERS} permission.
     *
     * @see {@link #requestQuietModeEnabled(boolean, UserHandle)}
     * @hide
     */
    public boolean requestQuietModeEnabled(
            boolean enableQuietMode, @NonNull UserHandle userHandle, IntentSender target) {
        try {
            return mService.requestQuietModeEnabled(
                    mContext.getPackageName(), enableQuietMode, userHandle.getIdentifier(), target);
        } catch (RemoteException re) {
            throw re.rethrowFromSystemServer();
        }
    }

    /**
     * Returns whether the given profile is in quiet mode or not.
     * Notes: Quiet mode is only supported for managed profiles.
     *
     * @param userHandle The user handle of the profile to be queried.
     * @return true if the profile is in quiet mode, false otherwise.
     */
    public boolean isQuietModeEnabled(UserHandle userHandle) {
        try {
            return mService.isQuietModeEnabled(userHandle.getIdentifier());
        } catch (RemoteException re) {
            throw re.rethrowFromSystemServer();
        }
    }

    /**
     * If the target user is a managed profile of the calling user or the caller
     * is itself a managed profile, then this returns a badged copy of the given
     * icon to be able to distinguish it from the original icon. For badging an
     * arbitrary drawable use {@link #getBadgedDrawableForUser(
     * android.graphics.drawable.Drawable, UserHandle, android.graphics.Rect, int)}.
     * <p>
     * If the original drawable is a BitmapDrawable and the backing bitmap is
     * mutable as per {@link android.graphics.Bitmap#isMutable()}, the badging
     * is performed in place and the original drawable is returned.
     * </p>
     *
     * @param icon The icon to badge.
     * @param user The target user.
     * @return A drawable that combines the original icon and a badge as
     *         determined by the system.
     * @removed
     */
    public Drawable getBadgedIconForUser(Drawable icon, UserHandle user) {
        return mContext.getPackageManager().getUserBadgedIcon(icon, user);
    }

    /**
     * If the target user is a managed profile of the calling user or the caller
     * is itself a managed profile, then this returns a badged copy of the given
     * drawable allowing the user to distinguish it from the original drawable.
     * The caller can specify the location in the bounds of the drawable to be
     * badged where the badge should be applied as well as the density of the
     * badge to be used.
     * <p>
     * If the original drawable is a BitmapDrawable and the backing bitmap is
     * mutable as per {@link android.graphics.Bitmap#isMutable()}, the badging
     * is performed in place and the original drawable is returned.
     * </p>
     *
     * @param badgedDrawable The drawable to badge.
     * @param user The target user.
     * @param badgeLocation Where in the bounds of the badged drawable to place
     *         the badge. If it's {@code null}, the badge is applied on top of the entire
     *         drawable being badged.
     * @param badgeDensity The optional desired density for the badge as per
     *         {@link android.util.DisplayMetrics#densityDpi}. If it's not positive,
     *         the density of the display is used.
     * @return A drawable that combines the original drawable and a badge as
     *         determined by the system.
     * @removed
     */
    public Drawable getBadgedDrawableForUser(Drawable badgedDrawable, UserHandle user,
            Rect badgeLocation, int badgeDensity) {
        return mContext.getPackageManager().getUserBadgedDrawableForDensity(badgedDrawable, user,
                badgeLocation, badgeDensity);
    }

    /**
     * If the target user is a managed profile of the calling user or the caller
     * is itself a managed profile, then this returns a copy of the label with
     * badging for accessibility services like talkback. E.g. passing in "Email"
     * and it might return "Work Email" for Email in the work profile.
     *
     * @param label The label to change.
     * @param user The target user.
     * @return A label that combines the original label and a badge as
     *         determined by the system.
     * @removed
     */
    public CharSequence getBadgedLabelForUser(CharSequence label, UserHandle user) {
        return mContext.getPackageManager().getUserBadgedLabel(label, user);
    }

    /**
     * Returns information for all users on this device. Requires
     * {@link android.Manifest.permission#MANAGE_USERS} permission.
     *
     * @param excludeDying specify if the list should exclude users being
     *            removed.
     * @return the list of users that were created.
     * @hide
     */
    public @NonNull List<UserInfo> getUsers(boolean excludeDying) {
        try {
            return mService.getUsers(excludeDying);
        } catch (RemoteException re) {
            throw re.rethrowFromSystemServer();
        }
    }

    /**
     * Removes a user and all associated data.
     * Requires {@link android.Manifest.permission#MANAGE_USERS} permission.
     * @param userHandle the integer handle of the user, where 0 is the primary user.
     * @hide
     */
    public boolean removeUser(@UserIdInt int userHandle) {
        try {
            return mService.removeUser(userHandle);
        } catch (RemoteException re) {
            throw re.rethrowFromSystemServer();
        }
    }

    /**
     * Removes a user and all associated data.
     *
     * @param user the user that needs to be removed.
     * @hide
     */
    @SystemApi
    @RequiresPermission(android.Manifest.permission.MANAGE_USERS)
    public boolean removeUser(UserHandle user) {
        return removeUser(user.getIdentifier());
    }


    /**
     * Similar to {@link #removeUser(int)} except bypassing the checking of
     * {@link UserManager#DISALLOW_REMOVE_USER}
     * or {@link UserManager#DISALLOW_REMOVE_MANAGED_PROFILE}.
     *
     * @see {@link #removeUser(int)}
     * @hide
     */
    public boolean removeUserEvenWhenDisallowed(@UserIdInt int userHandle) {
        try {
            return mService.removeUserEvenWhenDisallowed(userHandle);
        } catch (RemoteException re) {
            throw re.rethrowFromSystemServer();
        }
    }

    /**
     * Updates the user's name.
     * Requires {@link android.Manifest.permission#MANAGE_USERS} permission.
     *
     * @param userHandle the user's integer handle
     * @param name the new name for the user
     * @hide
     */
    public void setUserName(@UserIdInt int userHandle, String name) {
        try {
            mService.setUserName(userHandle, name);
        } catch (RemoteException re) {
            throw re.rethrowFromSystemServer();
        }
    }

    /**
     * Sets the user's photo.
     * @param userHandle the user for whom to change the photo.
     * @param icon the bitmap to set as the photo.
     * @hide
     */
    public void setUserIcon(@UserIdInt int userHandle, Bitmap icon) {
        try {
            mService.setUserIcon(userHandle, icon);
        } catch (RemoteException re) {
            throw re.rethrowFromSystemServer();
        }
    }

    /**
     * Returns a file descriptor for the user's photo. PNG data can be read from this file.
     * @param userHandle the user whose photo we want to read.
     * @return a {@link Bitmap} of the user's photo, or null if there's no photo.
     * @see com.android.internal.util.UserIcons#getDefaultUserIcon for a default.
     * @hide
     */
    public Bitmap getUserIcon(@UserIdInt int userHandle) {
        try {
            ParcelFileDescriptor fd = mService.getUserIcon(userHandle);
            if (fd != null) {
                try {
                    return BitmapFactory.decodeFileDescriptor(fd.getFileDescriptor());
                } finally {
                    try {
                        fd.close();
                    } catch (IOException e) {
                    }
                }
            }
        } catch (RemoteException re) {
            throw re.rethrowFromSystemServer();
        }
        return null;
    }

    /**
     * Returns the maximum number of users that can be created on this device. A return value
     * of 1 means that it is a single user device.
     * @hide
     * @return a value greater than or equal to 1
     */
    public static int getMaxSupportedUsers() {
        // Don't allow multiple users on certain builds
        if (android.os.Build.ID.startsWith("JVP")) return 1;
        if (ActivityManager.isLowRamDeviceStatic()) {
            // Low-ram devices are Svelte. Most of the time they don't get multi-user.
            if ((Resources.getSystem().getConfiguration().uiMode & Configuration.UI_MODE_TYPE_MASK)
                    != Configuration.UI_MODE_TYPE_TELEVISION) {
                return 1;
            }
        }
        return SystemProperties.getInt("fw.max_users",
                Resources.getSystem().getInteger(R.integer.config_multiuserMaximumUsers));
    }

    /**
     * Returns true if the user switcher should be shown, this will be if device supports multi-user
     * and there are at least 2 users available that are not managed profiles.
     * @hide
     * @return true if user switcher should be shown.
     */
    public boolean isUserSwitcherEnabled() {
        if (!supportsMultipleUsers()) {
            return false;
        }
        if (hasUserRestriction(DISALLOW_USER_SWITCH)) {
            return false;
        }
        // If Demo Mode is on, don't show user switcher
        if (isDeviceInDemoMode(mContext)) {
            return false;
        }
        // If user disabled this feature, don't show switcher
        final boolean userSwitcherEnabled = Settings.Global.getInt(mContext.getContentResolver(),
                Settings.Global.USER_SWITCHER_ENABLED, 1) != 0;
        if (!userSwitcherEnabled) {
            return false;
        }
        List<UserInfo> users = getUsers(true);
        if (users == null) {
           return false;
        }
        int switchableUserCount = 0;
        for (UserInfo user : users) {
            if (user.supportsSwitchToByUser()) {
                ++switchableUserCount;
            }
        }
        final boolean guestEnabled = !mContext.getSystemService(DevicePolicyManager.class)
                .getGuestUserDisabled(null);
        return switchableUserCount > 1 || guestEnabled;
    }

    /**
     * @hide
     */
    public static boolean isDeviceInDemoMode(Context context) {
        return Settings.Global.getInt(context.getContentResolver(),
                Settings.Global.DEVICE_DEMO_MODE, 0) > 0;
    }

    /**
     * Returns a serial number on this device for a given userHandle. User handles can be recycled
     * when deleting and creating users, but serial numbers are not reused until the device is wiped.
     * @param userHandle
     * @return a serial number associated with that user, or -1 if the userHandle is not valid.
     * @hide
     */
    public int getUserSerialNumber(@UserIdInt int userHandle) {
        try {
            return mService.getUserSerialNumber(userHandle);
        } catch (RemoteException re) {
            throw re.rethrowFromSystemServer();
        }
    }

    /**
     * Returns a userHandle on this device for a given user serial number. User handles can be
     * recycled when deleting and creating users, but serial numbers are not reused until the device
     * is wiped.
     * @param userSerialNumber
     * @return the userHandle associated with that user serial number, or -1 if the serial number
     * is not valid.
     * @hide
     */
    public @UserIdInt int getUserHandle(int userSerialNumber) {
        try {
            return mService.getUserHandle(userSerialNumber);
        } catch (RemoteException re) {
            throw re.rethrowFromSystemServer();
        }
    }

    /**
     * Returns a {@link Bundle} containing any saved application restrictions for this user, for the
     * given package name. Only an application with this package name can call this method.
     *
     * <p>The returned {@link Bundle} consists of key-value pairs, as defined by the application,
     * where the types of values may be:
     * <ul>
     * <li>{@code boolean}
     * <li>{@code int}
     * <li>{@code String} or {@code String[]}
     * <li>From {@link android.os.Build.VERSION_CODES#M}, {@code Bundle} or {@code Bundle[]}
     * </ul>
     *
     * <p>NOTE: The method performs disk I/O and shouldn't be called on the main thread
     *
     * @param packageName the package name of the calling application
     * @return a {@link Bundle} with the restrictions for that package, or an empty {@link Bundle}
     * if there are no saved restrictions.
     *
     * @see #KEY_RESTRICTIONS_PENDING
     */
    @WorkerThread
    public Bundle getApplicationRestrictions(String packageName) {
        try {
            return mService.getApplicationRestrictions(packageName);
        } catch (RemoteException re) {
            throw re.rethrowFromSystemServer();
        }
    }

    /**
     * @hide
     */
    @WorkerThread
    public Bundle getApplicationRestrictions(String packageName, UserHandle user) {
        try {
            return mService.getApplicationRestrictionsForUser(packageName, user.getIdentifier());
        } catch (RemoteException re) {
            throw re.rethrowFromSystemServer();
        }
    }

    /**
     * @hide
     */
    @WorkerThread
    public void setApplicationRestrictions(String packageName, Bundle restrictions,
            UserHandle user) {
        try {
            mService.setApplicationRestrictions(packageName, restrictions, user.getIdentifier());
        } catch (RemoteException re) {
            throw re.rethrowFromSystemServer();
        }
    }

    /**
     * Sets a new challenge PIN for restrictions. This is only for use by pre-installed
     * apps and requires the MANAGE_USERS permission.
     * @param newPin the PIN to use for challenge dialogs.
     * @return Returns true if the challenge PIN was set successfully.
     * @deprecated The restrictions PIN functionality is no longer provided by the system.
     * This method is preserved for backwards compatibility reasons and always returns false.
     */
    @Deprecated
    public boolean setRestrictionsChallenge(String newPin) {
        return false;
    }

    /**
     * @hide
     * Set restrictions that should apply to any future guest user that's created.
     */
    public void setDefaultGuestRestrictions(Bundle restrictions) {
        try {
            mService.setDefaultGuestRestrictions(restrictions);
        } catch (RemoteException re) {
            throw re.rethrowFromSystemServer();
        }
    }

    /**
     * @hide
     * Gets the default guest restrictions.
     */
    public Bundle getDefaultGuestRestrictions() {
        try {
            return mService.getDefaultGuestRestrictions();
        } catch (RemoteException re) {
            throw re.rethrowFromSystemServer();
        }
    }

    /**
     * Returns creation time of the user or of a managed profile associated with the calling user.
     * @param userHandle user handle of the user or a managed profile associated with the
     *                   calling user.
     * @return creation time in milliseconds since Epoch time.
     */
    public long getUserCreationTime(UserHandle userHandle) {
        try {
            return mService.getUserCreationTime(userHandle.getIdentifier());
        } catch (RemoteException re) {
            throw re.rethrowFromSystemServer();
        }
    }

    /**
     * @hide
     * Checks if any uninitialized user has the specific seed account name and type.
     *
     * @param accountName The account name to check for
     * @param accountType The account type of the account to check for
     * @return whether the seed account was found
     */
    public boolean someUserHasSeedAccount(String accountName, String accountType) {
        try {
            return mService.someUserHasSeedAccount(accountName, accountType);
        } catch (RemoteException re) {
            throw re.rethrowFromSystemServer();
        }
    }

    /**
     * @hide
     * User that enforces a restriction.
     *
     * @see #getUserRestrictionSources(String, UserHandle)
     */
    @SystemApi
    public static final class EnforcingUser implements Parcelable {
        private final @UserIdInt int userId;
        private final @UserRestrictionSource int userRestrictionSource;

        /**
         * @hide
         */
        public EnforcingUser(
                @UserIdInt int userId, @UserRestrictionSource int userRestrictionSource) {
            this.userId = userId;
            this.userRestrictionSource = userRestrictionSource;
        }

        private EnforcingUser(Parcel in) {
            userId = in.readInt();
            userRestrictionSource = in.readInt();
        }

        public static final Creator<EnforcingUser> CREATOR = new Creator<EnforcingUser>() {
            @Override
            public EnforcingUser createFromParcel(Parcel in) {
                return new EnforcingUser(in);
            }

            @Override
            public EnforcingUser[] newArray(int size) {
                return new EnforcingUser[size];
            }
        };

        @Override
        public int describeContents() {
            return 0;
        }

        @Override
        public void writeToParcel(Parcel dest, int flags) {
            dest.writeInt(userId);
            dest.writeInt(userRestrictionSource);
        }

        /**
         * Returns an id of the enforcing user.
         *
         * <p> Will be UserHandle.USER_NULL when restriction is set by the system.
         */
        public UserHandle getUserHandle() {
            return UserHandle.of(userId);
        }

        /**
         * Returns the status of the enforcing user.
         *
         * <p> One of {@link #RESTRICTION_SOURCE_SYSTEM},
         * {@link #RESTRICTION_SOURCE_DEVICE_OWNER} and
         * {@link #RESTRICTION_SOURCE_PROFILE_OWNER}
         */
        public @UserRestrictionSource int getUserRestrictionSource() {
            return userRestrictionSource;
        }
    }
}<|MERGE_RESOLUTION|>--- conflicted
+++ resolved
@@ -948,11 +948,7 @@
      * @see DevicePolicyManager#clearUserRestriction(ComponentName, String)
      * @see #getUserRestrictions()
      */
-<<<<<<< HEAD
-    public static final String DISALLOW_INTELLIGENCE_CAPTURE = "no_intelligence_capture";
-=======
     public static final String DISALLOW_CONTENT_CAPTURE = "no_content_capture";
->>>>>>> de843449
 
     /**
      * Specifies if user switching is blocked on the current user.
