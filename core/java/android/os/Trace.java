/*
 * Copyright (C) 2012 The Android Open Source Project
 *
 * Licensed under the Apache License, Version 2.0 (the "License");
 * you may not use this file except in compliance with the License.
 * You may obtain a copy of the License at
 *
 *      http://www.apache.org/licenses/LICENSE-2.0
 *
 * Unless required by applicable law or agreed to in writing, software
 * distributed under the License is distributed on an "AS IS" BASIS,
 * WITHOUT WARRANTIES OR CONDITIONS OF ANY KIND, either express or implied.
 * See the License for the specific language governing permissions and
 * limitations under the License.
 */

package android.os;

import com.android.internal.os.Zygote;

import dalvik.annotation.optimization.FastNative;

/**
 * Writes trace events to the system trace buffer.  These trace events can be
 * collected and visualized using the Systrace tool.
 *
 * <p>This tracing mechanism is independent of the method tracing mechanism
 * offered by {@link Debug#startMethodTracing}.  In particular, it enables
 * tracing of events that occur across multiple processes.
 * <p>For information about using the Systrace tool, read <a
 * href="{@docRoot}tools/debugging/systrace.html">Analyzing Display and Performance
 * with Systrace</a>.
 */
public final class Trace {
    /*
     * Writes trace events to the kernel trace buffer.  These trace events can be
     * collected using the "atrace" program for offline analysis.
     */

    private static final String TAG = "Trace";

    // These tags must be kept in sync with system/core/include/cutils/trace.h.
    // They should also be added to frameworks/native/cmds/atrace/atrace.cpp.
    /** @hide */
    public static final long TRACE_TAG_NEVER = 0;
    /** @hide */
    public static final long TRACE_TAG_ALWAYS = 1L << 0;
    /** @hide */
    public static final long TRACE_TAG_GRAPHICS = 1L << 1;
    /** @hide */
    public static final long TRACE_TAG_INPUT = 1L << 2;
    /** @hide */
    public static final long TRACE_TAG_VIEW = 1L << 3;
    /** @hide */
    public static final long TRACE_TAG_WEBVIEW = 1L << 4;
    /** @hide */
    public static final long TRACE_TAG_WINDOW_MANAGER = 1L << 5;
    /** @hide */
    public static final long TRACE_TAG_ACTIVITY_MANAGER = 1L << 6;
    /** @hide */
    public static final long TRACE_TAG_SYNC_MANAGER = 1L << 7;
    /** @hide */
    public static final long TRACE_TAG_AUDIO = 1L << 8;
    /** @hide */
    public static final long TRACE_TAG_VIDEO = 1L << 9;
    /** @hide */
    public static final long TRACE_TAG_CAMERA = 1L << 10;
    /** @hide */
    public static final long TRACE_TAG_HAL = 1L << 11;
    /** @hide */
    public static final long TRACE_TAG_APP = 1L << 12;
    /** @hide */
    public static final long TRACE_TAG_RESOURCES = 1L << 13;
    /** @hide */
    public static final long TRACE_TAG_DALVIK = 1L << 14;
    /** @hide */
    public static final long TRACE_TAG_RS = 1L << 15;
    /** @hide */
    public static final long TRACE_TAG_BIONIC = 1L << 16;
    /** @hide */
    public static final long TRACE_TAG_POWER = 1L << 17;
    /** @hide */
    public static final long TRACE_TAG_PACKAGE_MANAGER = 1L << 18;
    /** @hide */
    public static final long TRACE_TAG_SYSTEM_SERVER = 1L << 19;
    /** @hide */
    public static final long TRACE_TAG_DATABASE = 1L << 20;
    /** @hide */
    public static final long TRACE_TAG_NETWORK = 1L << 21;
    /** @hide */
    public static final long TRACE_TAG_ADB = 1L << 22;
    /** @hide */
    public static final long TRACE_TAG_VIBRATOR = 1L << 23;
    /** @hide */
    public static final long TRACE_TAG_AIDL = 1L << 24;
    /** @hide */
    public static final long TRACE_TAG_NNAPI = 1L << 25;

    private static final long TRACE_TAG_NOT_READY = 1L << 63;
    private static final int MAX_SECTION_NAME_LEN = 127;

    // Must be volatile to avoid word tearing.
    private static volatile long sEnabledTags = TRACE_TAG_NOT_READY;

    private static int sZygoteDebugFlags = 0;

    private static native long nativeGetEnabledTags();
    private static native void nativeSetAppTracingAllowed(boolean allowed);
    private static native void nativeSetTracingEnabled(boolean allowed);

    @FastNative
    private static native void nativeTraceCounter(long tag, String name, long value);
    @FastNative
    private static native void nativeTraceBegin(long tag, String name);
    @FastNative
    private static native void nativeTraceEnd(long tag);
    @FastNative
    private static native void nativeAsyncTraceBegin(long tag, String name, int cookie);
    @FastNative
    private static native void nativeAsyncTraceEnd(long tag, String name, int cookie);

    static {
        // We configure two separate change callbacks, one in Trace.cpp and one here.  The
        // native callback reads the tags from the system property, and this callback
        // reads the value that the native code retrieved.  It's essential that the native
        // callback executes first.
        //
        // The system provides ordering through a priority level.  Callbacks made through
        // SystemProperties.addChangeCallback currently have a negative priority, while
        // our native code is using a priority of zero.
        SystemProperties.addChangeCallback(() -> {
            cacheEnabledTags();
            if ((sZygoteDebugFlags & Zygote.DEBUG_JAVA_DEBUGGABLE) != 0) {
                traceCounter(TRACE_TAG_ALWAYS, "java_debuggable", 1);
            }
        });
    }

    private Trace() {
    }

    /**
     * Caches a copy of the enabled-tag bits.  The "master" copy is held by the native code,
     * and comes from the PROPERTY_TRACE_TAG_ENABLEFLAGS property.
     * <p>
     * If the native code hasn't yet read the property, we will cause it to do one-time
     * initialization.  We don't want to do this during class init, because this class is
     * preloaded, so all apps would be stuck with whatever the zygote saw.  (The zygote
     * doesn't see the system-property update broadcasts.)
     * <p>
     * We want to defer initialization until the first use by an app, post-zygote.
     * <p>
     * We're okay if multiple threads call here simultaneously -- the native state is
     * synchronized, and sEnabledTags is volatile (prevents word tearing).
     */
    private static long cacheEnabledTags() {
        long tags = nativeGetEnabledTags();
        sEnabledTags = tags;
        return tags;
    }

    /**
     * Returns true if a trace tag is enabled.
     *
     * @param traceTag The trace tag to check.
     * @return True if the trace tag is valid.
     *
     * @hide
     */
    public static boolean isTagEnabled(long traceTag) {
        long tags = sEnabledTags;
        if (tags == TRACE_TAG_NOT_READY) {
            tags = cacheEnabledTags();
        }
        return (tags & traceTag) != 0;
    }

    /**
     * Writes trace message to indicate the value of a given counter.
     *
     * @param traceTag The trace tag.
     * @param counterName The counter name to appear in the trace.
     * @param counterValue The counter value.
     *
     * @hide
     */
    public static void traceCounter(long traceTag, String counterName, int counterValue) {
        if (isTagEnabled(traceTag)) {
            nativeTraceCounter(traceTag, counterName, counterValue);
        }
    }

    /**
     * Set whether application tracing is allowed for this process.  This is intended to be set
     * once at application start-up time based on whether the application is debuggable.
     *
     * @hide
     */
    public static void setAppTracingAllowed(boolean allowed) {
        nativeSetAppTracingAllowed(allowed);

        // Setting whether app tracing is allowed may change the tags, so we update the cached
        // tags here.
        cacheEnabledTags();
    }

    /**
     * Set whether tracing is enabled in this process.  Tracing is disabled shortly after Zygote
     * initializes and re-enabled after processes fork from Zygote.  This is done because Zygote
     * has no way to be notified about changes to the tracing tags, and if Zygote ever reads and
     * caches the tracing tags, forked processes will inherit those stale tags.
     *
     * @hide
     */
    public static void setTracingEnabled(boolean enabled, int debugFlags) {
        nativeSetTracingEnabled(enabled);
        sZygoteDebugFlags = debugFlags;

        // Setting whether tracing is enabled may change the tags, so we update the cached tags
        // here.
        cacheEnabledTags();
    }

    /**
     * Writes a trace message to indicate that a given section of code has
     * begun. Must be followed by a call to {@link #traceEnd} using the same
     * tag.
     *
     * @param traceTag The trace tag.
     * @param methodName The method name to appear in the trace.
     *
     * @hide
     */
    public static void traceBegin(long traceTag, String methodName) {
        if (isTagEnabled(traceTag)) {
            nativeTraceBegin(traceTag, methodName);
        }
    }

    /**
     * Writes a trace message to indicate that the current method has ended.
     * Must be called exactly once for each call to {@link #traceBegin} using the same tag.
     *
     * @param traceTag The trace tag.
     *
     * @hide
     */
    public static void traceEnd(long traceTag) {
        if (isTagEnabled(traceTag)) {
            nativeTraceEnd(traceTag);
        }
    }

    /**
     * Writes a trace message to indicate that a given section of code has
     * begun. Must be followed by a call to {@link #asyncTraceEnd} using the same
     * tag. Unlike {@link #traceBegin(long, String)} and {@link #traceEnd(long)},
     * asynchronous events do not need to be nested. The name and cookie used to
     * begin an event must be used to end it.
     *
     * @param traceTag The trace tag.
     * @param methodName The method name to appear in the trace.
     * @param cookie Unique identifier for distinguishing simultaneous events
     *
     * @hide
     */
    public static void asyncTraceBegin(long traceTag, String methodName, int cookie) {
        if (isTagEnabled(traceTag)) {
            nativeAsyncTraceBegin(traceTag, methodName, cookie);
        }
    }

    /**
     * Writes a trace message to indicate that the current method has ended.
     * Must be called exactly once for each call to {@link #asyncTraceBegin(long, String, int)}
     * using the same tag, name and cookie.
     *
     * @param traceTag The trace tag.
     * @param methodName The method name to appear in the trace.
     * @param cookie Unique identifier for distinguishing simultaneous events
     *
     * @hide
     */
    public static void asyncTraceEnd(long traceTag, String methodName, int cookie) {
        if (isTagEnabled(traceTag)) {
            nativeAsyncTraceEnd(traceTag, methodName, cookie);
        }
    }

    /**
     * Checks whether or not tracing is currently enabled. This is useful to avoid intermediate
     * string creation for trace sections that require formatting. It is not necessary
     * to guard all Trace method calls as they internally already check this. However it is
     * recommended to use this to prevent creating any temporary objects that would then be
     * passed to those methods to reduce runtime cost when tracing isn't enabled.
     *
     * @return true if tracing is currently enabled, false otherwise
     */
    public static boolean isEnabled() {
        return isTagEnabled(TRACE_TAG_APP);
    }

    /**
     * Writes a trace message to indicate that a given section of code has begun. This call must
     * be followed by a corresponding call to {@link #endSection()} on the same thread.
     *
     * <p class="note"> At this time the vertical bar character '|', newline character '\n', and
     * null character '\0' are used internally by the tracing mechanism.  If sectionName contains
     * these characters they will be replaced with a space character in the trace.
     *
     * @param sectionName The name of the code section to appear in the trace.  This may be at
     * most 127 Unicode code units long.
     */
    public static void beginSection(String sectionName) {
        if (isTagEnabled(TRACE_TAG_APP)) {
            if (sectionName.length() > MAX_SECTION_NAME_LEN) {
                throw new IllegalArgumentException("sectionName is too long");
            }
            nativeTraceBegin(TRACE_TAG_APP, sectionName);
        }
    }

    /**
     * Writes a trace message to indicate that a given section of code has ended. This call must
     * be preceeded by a corresponding call to {@link #beginSection(String)}. Calling this method
     * will mark the end of the most recently begun section of code, so care must be taken to
     * ensure that beginSection / endSection pairs are properly nested and called from the same
     * thread.
     */
    public static void endSection() {
        if (isTagEnabled(TRACE_TAG_APP)) {
            nativeTraceEnd(TRACE_TAG_APP);
        }
    }

    /**
     * Writes a trace message to indicate that a given section of code has
     * begun. Must be followed by a call to {@link #endAsyncSection(String, int)} with the same
     * methodName and cookie. Unlike {@link #beginSection(String)} and {@link #endSection()},
     * asynchronous events do not need to be nested. The name and cookie used to
     * begin an event must be used to end it.
     *
     * @param methodName The method name to appear in the trace.
     * @param cookie Unique identifier for distinguishing simultaneous events
     */
    public static void beginAsyncSection(String methodName, int cookie) {
        asyncTraceBegin(TRACE_TAG_APP, methodName, cookie);
    }

    /**
     * Writes a trace message to indicate that the current method has ended.
     * Must be called exactly once for each call to {@link #beginAsyncSection(String, int)}
     * using the same name and cookie.
     *
     * @param methodName The method name to appear in the trace.
     * @param cookie Unique identifier for distinguishing simultaneous events
     */
    public static void endAsyncSection(String methodName, int cookie) {
        asyncTraceEnd(TRACE_TAG_APP, methodName, cookie);
    }

    /**
     * Writes trace message to indicate the value of a given counter.
     *
     * @param counterName The counter name to appear in the trace.
     * @param counterValue The counter value.
     */
<<<<<<< HEAD
    public static void setCounter(String counterName, int counterValue) {
=======
    public static void setCounter(String counterName, long counterValue) {
>>>>>>> de843449
        if (isTagEnabled(TRACE_TAG_APP)) {
            nativeTraceCounter(TRACE_TAG_APP, counterName, counterValue);
        }
    }
}<|MERGE_RESOLUTION|>--- conflicted
+++ resolved
@@ -365,11 +365,7 @@
      * @param counterName The counter name to appear in the trace.
      * @param counterValue The counter value.
      */
-<<<<<<< HEAD
-    public static void setCounter(String counterName, int counterValue) {
-=======
     public static void setCounter(String counterName, long counterValue) {
->>>>>>> de843449
         if (isTagEnabled(TRACE_TAG_APP)) {
             nativeTraceCounter(TRACE_TAG_APP, counterName, counterValue);
         }
