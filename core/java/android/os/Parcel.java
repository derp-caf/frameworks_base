--- conflicted
+++ resolved
@@ -683,10 +683,7 @@
      * {@hide}
      * {@SystemApi}
      */
-<<<<<<< HEAD
-=======
     @UnsupportedAppUsage
->>>>>>> 825827da
     public final void writeBlob(@Nullable byte[] b) {
         writeBlob(b, 0, (b != null) ? b.length : 0);
     }
@@ -776,10 +773,7 @@
      * growing dataCapacity() if needed.
      * @hide
      */
-<<<<<<< HEAD
-=======
     @UnsupportedAppUsage
->>>>>>> 825827da
     public final void writeCharSequence(@Nullable CharSequence val) {
         TextUtils.writeToParcel(val, this, 0);
     }
@@ -941,10 +935,7 @@
     /**
      * @hide For testing only.
      */
-<<<<<<< HEAD
-=======
     @UnsupportedAppUsage
->>>>>>> 825827da
     public void writeArrayMap(@Nullable ArrayMap<String, Object> val) {
         writeArrayMapInternal(val);
     }
@@ -1810,10 +1801,7 @@
     }
 
     /** @hide */
-<<<<<<< HEAD
-=======
     @UnsupportedAppUsage
->>>>>>> 825827da
     public final void writeParcelableCreator(@NonNull Parcelable p) {
         String name = p.getClass().getName();
         writeString(name);
@@ -2159,10 +2147,7 @@
      * Read a CharSequence value from the parcel at the current dataPosition().
      * @hide
      */
-<<<<<<< HEAD
-=======
     @UnsupportedAppUsage
->>>>>>> 825827da
     @Nullable
     public final CharSequence readCharSequence() {
         return TextUtils.CHAR_SEQUENCE_CREATOR.createFromParcel(this);
@@ -2376,10 +2361,7 @@
      * {@hide}
      * {@SystemApi}
      */
-<<<<<<< HEAD
-=======
     @UnsupportedAppUsage
->>>>>>> 825827da
     @Nullable
     public final byte[] readBlob() {
         return nativeReadBlob(mNativePtr);
@@ -2389,10 +2371,7 @@
      * Read and return a String[] object from the parcel.
      * {@hide}
      */
-<<<<<<< HEAD
-=======
     @UnsupportedAppUsage
->>>>>>> 825827da
     @Nullable
     public final String[] readStringArray() {
         String[] array = null;
@@ -3007,10 +2986,7 @@
     }
 
     /** @hide */
-<<<<<<< HEAD
-=======
     @UnsupportedAppUsage
->>>>>>> 825827da
     @Nullable
     public final Parcelable.Creator<?> readParcelableCreator(@Nullable ClassLoader loader) {
         String name = readString();
@@ -3293,10 +3269,7 @@
     /**
      * @hide For testing only.
      */
-<<<<<<< HEAD
-=======
     @UnsupportedAppUsage
->>>>>>> 825827da
     public void readArrayMap(@NonNull ArrayMap outVal, @Nullable ClassLoader loader) {
         final int N = readInt();
         if (N < 0) {
@@ -3312,10 +3285,7 @@
      *
      * @hide
      */
-<<<<<<< HEAD
-=======
     @UnsupportedAppUsage
->>>>>>> 825827da
     public @Nullable ArraySet<? extends Object> readArraySet(@Nullable ClassLoader loader) {
         final int size = readInt();
         if (size < 0) {
