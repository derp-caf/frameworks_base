/*
 * Copyright (C) 2007 The Android Open Source Project
 *
 * Licensed under the Apache License, Version 2.0 (the "License");
 * you may not use this file except in compliance with the License.
 * You may obtain a copy of the License at
 *
 *      http://www.apache.org/licenses/LICENSE-2.0
 *
 * Unless required by applicable law or agreed to in writing, software
 * distributed under the License is distributed on an "AS IS" BASIS,
 * WITHOUT WARRANTIES OR CONDITIONS OF ANY KIND, either express or implied.
 * See the License for the specific language governing permissions and
 * limitations under the License.
 */

package android.os;

import android.annotation.SystemApi;
import android.annotation.TestApi;
import android.app.admin.DevicePolicyManager;
import android.content.Context;
import android.os.storage.StorageManager;
import android.os.storage.StorageVolume;
import android.text.TextUtils;
import android.util.Log;

import java.io.File;
import java.util.LinkedList;

/**
 * Provides access to environment variables.
 */
public class Environment {
    private static final String TAG = "Environment";

    // NOTE: keep credential-protected paths in sync with StrictMode.java

    private static final String ENV_EXTERNAL_STORAGE = "EXTERNAL_STORAGE";
    private static final String ENV_ANDROID_ROOT = "ANDROID_ROOT";
    private static final String ENV_ANDROID_DATA = "ANDROID_DATA";
    private static final String ENV_ANDROID_EXPAND = "ANDROID_EXPAND";
    private static final String ENV_ANDROID_STORAGE = "ANDROID_STORAGE";
    private static final String ENV_DOWNLOAD_CACHE = "DOWNLOAD_CACHE";
    private static final String ENV_OEM_ROOT = "OEM_ROOT";
    private static final String ENV_ODM_ROOT = "ODM_ROOT";
    private static final String ENV_VENDOR_ROOT = "VENDOR_ROOT";
    private static final String ENV_PRODUCT_ROOT = "PRODUCT_ROOT";
    private static final String ENV_PRODUCT_SERVICES_ROOT = "PRODUCT_SERVICES_ROOT";

    /** {@hide} */
    public static final String DIR_ANDROID = "Android";
    private static final String DIR_DATA = "data";
    private static final String DIR_MEDIA = "media";
    private static final String DIR_OBB = "obb";
    private static final String DIR_FILES = "files";
    private static final String DIR_CACHE = "cache";

    /** {@hide} */
    @Deprecated
    public static final String DIRECTORY_ANDROID = DIR_ANDROID;

    private static final File DIR_ANDROID_ROOT = getDirectory(ENV_ANDROID_ROOT, "/system");
    private static final File DIR_ANDROID_DATA = getDirectory(ENV_ANDROID_DATA, "/data");
    private static final File DIR_ANDROID_EXPAND = getDirectory(ENV_ANDROID_EXPAND, "/mnt/expand");
    private static final File DIR_ANDROID_STORAGE = getDirectory(ENV_ANDROID_STORAGE, "/storage");
    private static final File DIR_DOWNLOAD_CACHE = getDirectory(ENV_DOWNLOAD_CACHE, "/cache");
    private static final File DIR_OEM_ROOT = getDirectory(ENV_OEM_ROOT, "/oem");
    private static final File DIR_ODM_ROOT = getDirectory(ENV_ODM_ROOT, "/odm");
    private static final File DIR_VENDOR_ROOT = getDirectory(ENV_VENDOR_ROOT, "/vendor");
    private static final File DIR_PRODUCT_ROOT = getDirectory(ENV_PRODUCT_ROOT, "/product");
    private static final File DIR_PRODUCT_SERVICES_ROOT = getDirectory(ENV_PRODUCT_SERVICES_ROOT,
                                                           "/product_services");

    private static UserEnvironment sCurrentUser;
    private static boolean sUserRequired;

    static {
        initForCurrentUser();
    }

    /** {@hide} */
    public static void initForCurrentUser() {
        final int userId = UserHandle.myUserId();
        sCurrentUser = new UserEnvironment(userId);
    }

    /** {@hide} */
    public static class UserEnvironment {
        private final int mUserId;

        public UserEnvironment(int userId) {
            mUserId = userId;
        }

        public File[] getExternalDirs() {
            final StorageVolume[] volumes = StorageManager.getVolumeList(mUserId,
                    StorageManager.FLAG_FOR_WRITE);
            final File[] files = new File[volumes.length];
            for (int i = 0; i < volumes.length; i++) {
                files[i] = volumes[i].getPathFile();
            }
            return files;
        }

        @Deprecated
        public File getExternalStorageDirectory() {
            return getExternalDirs()[0];
        }

        @Deprecated
        public File getExternalStoragePublicDirectory(String type) {
            return buildExternalStoragePublicDirs(type)[0];
        }

        public File[] buildExternalStoragePublicDirs(String type) {
            return buildPaths(getExternalDirs(), type);
        }

        public File[] buildExternalStorageAndroidDataDirs() {
            return buildPaths(getExternalDirs(), DIR_ANDROID, DIR_DATA);
        }

        public File[] buildExternalStorageAndroidObbDirs() {
            return buildPaths(getExternalDirs(), DIR_ANDROID, DIR_OBB);
        }

        public File[] buildExternalStorageAppDataDirs(String packageName) {
            return buildPaths(getExternalDirs(), DIR_ANDROID, DIR_DATA, packageName);
        }

        public File[] buildExternalStorageAppMediaDirs(String packageName) {
            return buildPaths(getExternalDirs(), DIR_ANDROID, DIR_MEDIA, packageName);
        }

        public File[] buildExternalStorageAppObbDirs(String packageName) {
            return buildPaths(getExternalDirs(), DIR_ANDROID, DIR_OBB, packageName);
        }

        public File[] buildExternalStorageAppFilesDirs(String packageName) {
            return buildPaths(getExternalDirs(), DIR_ANDROID, DIR_DATA, packageName, DIR_FILES);
        }

        public File[] buildExternalStorageAppCacheDirs(String packageName) {
            return buildPaths(getExternalDirs(), DIR_ANDROID, DIR_DATA, packageName, DIR_CACHE);
        }
    }

    /**
     * Return root of the "system" partition holding the core Android OS.
     * Always present and mounted read-only.
     */
    public static File getRootDirectory() {
        return DIR_ANDROID_ROOT;
    }

    /** {@hide} */
    @TestApi
    public static File getStorageDirectory() {
        return DIR_ANDROID_STORAGE;
    }

    /**
     * Return root directory of the "oem" partition holding OEM customizations,
     * if any. If present, the partition is mounted read-only.
     *
     * @hide
     */
    @SystemApi
    public static File getOemDirectory() {
        return DIR_OEM_ROOT;
    }

    /**
     * Return root directory of the "odm" partition holding ODM customizations,
     * if any. If present, the partition is mounted read-only.
     *
     * @hide
     */
    @SystemApi
    public static File getOdmDirectory() {
        return DIR_ODM_ROOT;
    }

    /**
     * Return root directory of the "vendor" partition that holds vendor-provided
     * software that should persist across simple reflashing of the "system" partition.
     * @hide
     */
    @SystemApi
    public static File getVendorDirectory() {
        return DIR_VENDOR_ROOT;
    }

    /**
     * Return root directory of the "product" partition holding product-specific
     * customizations if any. If present, the partition is mounted read-only.
     *
     * @hide
     */
    @SystemApi
    @TestApi
    public static File getProductDirectory() {
        return DIR_PRODUCT_ROOT;
    }

    /**
     * Return root directory of the "product_services" partition holding middleware
     * services if any. If present, the partition is mounted read-only.
     *
     * @hide
     */
    @SystemApi
    public static File getProductServicesDirectory() {
        return DIR_PRODUCT_SERVICES_ROOT;
    }

    /**
     * Return the system directory for a user. This is for use by system
     * services to store files relating to the user. This directory will be
     * automatically deleted when the user is removed.
     *
     * @deprecated This directory is valid and still exists, but but callers
     *             should <em>strongly</em> consider switching to using either
     *             {@link #getDataSystemCeDirectory(int)} or
     *             {@link #getDataSystemDeDirectory(int)}, both of which support
     *             fast user wipe.
     * @hide
     */
    @Deprecated
    public static File getUserSystemDirectory(int userId) {
        return new File(new File(getDataSystemDirectory(), "users"), Integer.toString(userId));
    }

    /**
     * Returns the config directory for a user. This is for use by system
     * services to store files relating to the user which should be readable by
     * any app running as that user.
     *
     * @deprecated This directory is valid and still exists, but callers should
     *             <em>strongly</em> consider switching to
     *             {@link #getDataMiscCeDirectory(int)} which is protected with
     *             user credentials or {@link #getDataMiscDeDirectory(int)}
     *             which supports fast user wipe.
     * @hide
     */
    @Deprecated
    public static File getUserConfigDirectory(int userId) {
        return new File(new File(new File(
                getDataDirectory(), "misc"), "user"), Integer.toString(userId));
    }

    /**
     * Return the user data directory.
     */
    public static File getDataDirectory() {
        return DIR_ANDROID_DATA;
    }

    /** {@hide} */
    public static File getDataDirectory(String volumeUuid) {
        if (TextUtils.isEmpty(volumeUuid)) {
            return DIR_ANDROID_DATA;
        } else {
            return new File("/mnt/expand/" + volumeUuid);
        }
    }

    /** {@hide} */
    public static File getExpandDirectory() {
        return DIR_ANDROID_EXPAND;
    }

    /** {@hide} */
    public static File getDataSystemDirectory() {
        return new File(getDataDirectory(), "system");
    }

    /**
     * Returns the base directory for per-user system directory, device encrypted.
     * {@hide}
     */
    public static File getDataSystemDeDirectory() {
        return buildPath(getDataDirectory(), "system_de");
    }

    /**
     * Returns the base directory for per-user system directory, credential encrypted.
     * {@hide}
     */
    public static File getDataSystemCeDirectory() {
        return buildPath(getDataDirectory(), "system_ce");
    }

    /**
     * Return the "credential encrypted" system directory for a user. This is
     * for use by system services to store files relating to the user. This
     * directory supports fast user wipe, and will be automatically deleted when
     * the user is removed.
     * <p>
     * Data stored under this path is "credential encrypted", which uses an
     * encryption key that is entangled with user credentials, such as a PIN or
     * password. The contents will only be available once the user has been
     * unlocked, as reported by {@code SystemService.onUnlockUser()}.
     * <p>
     * New code should <em>strongly</em> prefer storing sensitive data in these
     * credential encrypted areas.
     *
     * @hide
     */
    public static File getDataSystemCeDirectory(int userId) {
        return buildPath(getDataDirectory(), "system_ce", String.valueOf(userId));
    }

    /**
     * Return the "device encrypted" system directory for a user. This is for
     * use by system services to store files relating to the user. This
     * directory supports fast user wipe, and will be automatically deleted when
     * the user is removed.
     * <p>
     * Data stored under this path is "device encrypted", which uses an
     * encryption key that is tied to the physical device. The contents will
     * only be available once the device has finished a {@code dm-verity}
     * protected boot.
     * <p>
     * New code should <em>strongly</em> avoid storing sensitive data in these
     * device encrypted areas.
     *
     * @hide
     */
    public static File getDataSystemDeDirectory(int userId) {
        return buildPath(getDataDirectory(), "system_de", String.valueOf(userId));
    }

    /** {@hide} */
    public static File getDataMiscDirectory() {
        return new File(getDataDirectory(), "misc");
    }

    /** {@hide} */
    public static File getDataMiscCeDirectory() {
        return buildPath(getDataDirectory(), "misc_ce");
    }

    /** {@hide} */
    public static File getDataMiscCeDirectory(int userId) {
        return buildPath(getDataDirectory(), "misc_ce", String.valueOf(userId));
    }

    /** {@hide} */
    public static File getDataMiscDeDirectory(int userId) {
        return buildPath(getDataDirectory(), "misc_de", String.valueOf(userId));
    }

    private static File getDataProfilesDeDirectory(int userId) {
        return buildPath(getDataDirectory(), "misc", "profiles", "cur", String.valueOf(userId));
    }

    /** {@hide} */
    public static File getDataVendorCeDirectory(int userId) {
        return buildPath(getDataDirectory(), "vendor_ce", String.valueOf(userId));
    }

    /** {@hide} */
    public static File getDataVendorDeDirectory(int userId) {
        return buildPath(getDataDirectory(), "vendor_de", String.valueOf(userId));
    }

    /** {@hide} */
    public static File getDataRefProfilesDePackageDirectory(String packageName) {
        return buildPath(getDataDirectory(), "misc", "profiles", "ref", packageName);
    }

    /** {@hide} */
    public static File getDataProfilesDePackageDirectory(int userId, String packageName) {
        return buildPath(getDataProfilesDeDirectory(userId), packageName);
    }

    /** {@hide} */
    public static File getDataAppDirectory(String volumeUuid) {
        return new File(getDataDirectory(volumeUuid), "app");
    }

    /** {@hide} */
    public static File getDataStagingDirectory(String volumeUuid) {
        return new File(getDataDirectory(volumeUuid), "staging");
    }

    /** {@hide} */
    public static File getDataUserCeDirectory(String volumeUuid) {
        return new File(getDataDirectory(volumeUuid), "user");
    }

    /** {@hide} */
    public static File getDataUserCeDirectory(String volumeUuid, int userId) {
        return new File(getDataUserCeDirectory(volumeUuid), String.valueOf(userId));
    }

    /** {@hide} */
    public static File getDataUserCePackageDirectory(String volumeUuid, int userId,
            String packageName) {
        // TODO: keep consistent with installd
        return new File(getDataUserCeDirectory(volumeUuid, userId), packageName);
    }

    /** {@hide} */
    public static File getDataUserDeDirectory(String volumeUuid) {
        return new File(getDataDirectory(volumeUuid), "user_de");
    }

    /** {@hide} */
    public static File getDataUserDeDirectory(String volumeUuid, int userId) {
        return new File(getDataUserDeDirectory(volumeUuid), String.valueOf(userId));
    }

    /** {@hide} */
    public static File getDataUserDePackageDirectory(String volumeUuid, int userId,
            String packageName) {
        // TODO: keep consistent with installd
        return new File(getDataUserDeDirectory(volumeUuid, userId), packageName);
    }

    /**
     * Return preloads directory.
     * <p>This directory may contain pre-loaded content such as
     * {@link #getDataPreloadsDemoDirectory() demo videos} and
     * {@link #getDataPreloadsAppsDirectory() APK files} .
     * {@hide}
     */
    public static File getDataPreloadsDirectory() {
        return new File(getDataDirectory(), "preloads");
    }

    /**
     * @see #getDataPreloadsDirectory()
     * {@hide}
     */
    public static File getDataPreloadsDemoDirectory() {
        return new File(getDataPreloadsDirectory(), "demo");
    }

    /**
     * @see #getDataPreloadsDirectory()
     * {@hide}
     */
    public static File getDataPreloadsAppsDirectory() {
        return new File(getDataPreloadsDirectory(), "apps");
    }

    /**
     * @see #getDataPreloadsDirectory()
     * {@hide}
     */
    public static File getDataPreloadsMediaDirectory() {
        return new File(getDataPreloadsDirectory(), "media");
    }

    /**
     * Returns location of preloaded cache directory for package name
     * @see #getDataPreloadsDirectory()
     * {@hide}
     */
    public static File getDataPreloadsFileCacheDirectory(String packageName) {
        return new File(getDataPreloadsFileCacheDirectory(), packageName);
    }

    /**
     * Returns location of preloaded cache directory.
     * @see #getDataPreloadsDirectory()
     * {@hide}
     */
    public static File getDataPreloadsFileCacheDirectory() {
        return new File(getDataPreloadsDirectory(), "file_cache");
    }

    /**
     * Returns location of packages cache directory.
     * {@hide}
     */
    public static File getPackageCacheDirectory() {
        return new File(getDataSystemDirectory(), "package_cache");
    }

    /**
     * Return the primary shared/external storage directory. This directory may
     * not currently be accessible if it has been mounted by the user on their
     * computer, has been removed from the device, or some other problem has
     * happened. You can determine its current state with
     * {@link #getExternalStorageState()}.
     * <p>
     * <em>Note: don't be confused by the word "external" here. This directory
     * can better be thought as media/shared storage. It is a filesystem that
     * can hold a relatively large amount of data and that is shared across all
     * applications (does not enforce permissions). Traditionally this is an SD
     * card, but it may also be implemented as built-in storage in a device that
     * is distinct from the protected internal storage and can be mounted as a
     * filesystem on a computer.</em>
     * <p>
     * On devices with multiple users (as described by {@link UserManager}),
     * each user has their own isolated shared storage. Applications only have
     * access to the shared storage for the user they're running as.
     * <p>
     * In devices with multiple shared/external storage directories, this
     * directory represents the primary storage that the user will interact
     * with. Access to secondary storage is available through
     * {@link Context#getExternalFilesDirs(String)},
     * {@link Context#getExternalCacheDirs()}, and
     * {@link Context#getExternalMediaDirs()}.
     * <p>
     * Applications should not directly use this top-level directory, in order
     * to avoid polluting the user's root namespace. Any files that are private
     * to the application should be placed in a directory returned by
     * {@link android.content.Context#getExternalFilesDir
     * Context.getExternalFilesDir}, which the system will take care of deleting
     * if the application is uninstalled. Other shared files should be placed in
     * one of the directories returned by
     * {@link #getExternalStoragePublicDirectory}.
     * <p>
     * Writing to this path requires the
     * {@link android.Manifest.permission#WRITE_EXTERNAL_STORAGE} permission,
     * and starting in {@link android.os.Build.VERSION_CODES#KITKAT}, read access requires the
     * {@link android.Manifest.permission#READ_EXTERNAL_STORAGE} permission,
     * which is automatically granted if you hold the write permission.
     * <p>
     * Starting in {@link android.os.Build.VERSION_CODES#KITKAT}, if your
     * application only needs to store internal data, consider using
     * {@link Context#getExternalFilesDir(String)},
     * {@link Context#getExternalCacheDir()}, or
     * {@link Context#getExternalMediaDirs()}, which require no permissions to
     * read or write.
     * <p>
     * This path may change between platform versions, so applications should
     * only persist relative paths.
     * <p>
     * Here is an example of typical code to monitor the state of external
     * storage:
     * <p>
     * {@sample development/samples/ApiDemos/src/com/example/android/apis/content/ExternalStorage.java
     * monitor_storage}
     *
     * @see #getExternalStorageState()
     * @see #isExternalStorageRemovable()
     */
    public static File getExternalStorageDirectory() {
        throwIfUserRequired();
        return sCurrentUser.getExternalDirs()[0];
    }

    /** {@hide} */
    public static File getLegacyExternalStorageDirectory() {
        return new File(System.getenv(ENV_EXTERNAL_STORAGE));
    }

    /** {@hide} */
    public static File getLegacyExternalStorageObbDirectory() {
        return buildPath(getLegacyExternalStorageDirectory(), DIR_ANDROID, DIR_OBB);
    }

    /**
     * Standard directory in which to place any audio files that should be
     * in the regular list of music for the user.
     * This may be combined with
     * {@link #DIRECTORY_PODCASTS}, {@link #DIRECTORY_NOTIFICATIONS},
     * {@link #DIRECTORY_ALARMS}, and {@link #DIRECTORY_RINGTONES} as a series
     * of directories to categories a particular audio file as more than one
     * type.
     */
    public static String DIRECTORY_MUSIC = "Music";

    /**
     * Standard directory in which to place any audio files that should be
     * in the list of podcasts that the user can select (not as regular
     * music).
     * This may be combined with {@link #DIRECTORY_MUSIC},
     * {@link #DIRECTORY_NOTIFICATIONS},
     * {@link #DIRECTORY_ALARMS}, and {@link #DIRECTORY_RINGTONES} as a series
     * of directories to categories a particular audio file as more than one
     * type.
     */
    public static String DIRECTORY_PODCASTS = "Podcasts";

    /**
     * Standard directory in which to place any audio files that should be
     * in the list of ringtones that the user can select (not as regular
     * music).
     * This may be combined with {@link #DIRECTORY_MUSIC},
     * {@link #DIRECTORY_PODCASTS}, {@link #DIRECTORY_NOTIFICATIONS}, and
     * {@link #DIRECTORY_ALARMS} as a series
     * of directories to categories a particular audio file as more than one
     * type.
     */
    public static String DIRECTORY_RINGTONES = "Ringtones";

    /**
     * Standard directory in which to place any audio files that should be
     * in the list of alarms that the user can select (not as regular
     * music).
     * This may be combined with {@link #DIRECTORY_MUSIC},
     * {@link #DIRECTORY_PODCASTS}, {@link #DIRECTORY_NOTIFICATIONS},
     * and {@link #DIRECTORY_RINGTONES} as a series
     * of directories to categories a particular audio file as more than one
     * type.
     */
    public static String DIRECTORY_ALARMS = "Alarms";

    /**
     * Standard directory in which to place any audio files that should be
     * in the list of notifications that the user can select (not as regular
     * music).
     * This may be combined with {@link #DIRECTORY_MUSIC},
     * {@link #DIRECTORY_PODCASTS},
     * {@link #DIRECTORY_ALARMS}, and {@link #DIRECTORY_RINGTONES} as a series
     * of directories to categories a particular audio file as more than one
     * type.
     */
    public static String DIRECTORY_NOTIFICATIONS = "Notifications";

    /**
     * Standard directory in which to place pictures that are available to
     * the user.  Note that this is primarily a convention for the top-level
     * public directory, as the media scanner will find and collect pictures
     * in any directory.
     */
    public static String DIRECTORY_PICTURES = "Pictures";

    /**
     * Standard directory in which to place movies that are available to
     * the user.  Note that this is primarily a convention for the top-level
     * public directory, as the media scanner will find and collect movies
     * in any directory.
     */
    public static String DIRECTORY_MOVIES = "Movies";

    /**
     * Standard directory in which to place files that have been downloaded by
     * the user.  Note that this is primarily a convention for the top-level
     * public directory, you are free to download files anywhere in your own
     * private directories.  Also note that though the constant here is
     * named DIRECTORY_DOWNLOADS (plural), the actual file name is non-plural for
     * backwards compatibility reasons.
     */
    public static String DIRECTORY_DOWNLOADS = "Download";

    /**
     * The traditional location for pictures and videos when mounting the
     * device as a camera.  Note that this is primarily a convention for the
     * top-level public directory, as this convention makes no sense elsewhere.
     */
    public static String DIRECTORY_DCIM = "DCIM";

    /**
     * Standard directory in which to place documents that have been created by
     * the user.
     */
    public static String DIRECTORY_DOCUMENTS = "Documents";

    /**
     * Standard directory in which to place screenshots that have been taken by
     * the user. Typically used as a secondary directory under
     * {@link #DIRECTORY_PICTURES}.
     */
    public static String DIRECTORY_SCREENSHOTS = "Screenshots";

    /**
<<<<<<< HEAD
=======
     * Standard directory in which to place any audio files which are
     * audiobooks.
     */
    public static String DIRECTORY_AUDIOBOOKS = "Audiobooks";

    /**
>>>>>>> de843449
     * List of standard storage directories.
     * <p>
     * Each of its values have its own constant:
     * <ul>
     *   <li>{@link #DIRECTORY_MUSIC}
     *   <li>{@link #DIRECTORY_PODCASTS}
     *   <li>{@link #DIRECTORY_ALARMS}
     *   <li>{@link #DIRECTORY_RINGTONES}
     *   <li>{@link #DIRECTORY_NOTIFICATIONS}
     *   <li>{@link #DIRECTORY_PICTURES}
     *   <li>{@link #DIRECTORY_MOVIES}
     *   <li>{@link #DIRECTORY_DOWNLOADS}
     *   <li>{@link #DIRECTORY_DCIM}
     *   <li>{@link #DIRECTORY_DOCUMENTS}
     *   <li>{@link #DIRECTORY_AUDIOBOOKS}
     * </ul>
     * @hide
     */
    public static final String[] STANDARD_DIRECTORIES = {
            DIRECTORY_MUSIC,
            DIRECTORY_PODCASTS,
            DIRECTORY_RINGTONES,
            DIRECTORY_ALARMS,
            DIRECTORY_NOTIFICATIONS,
            DIRECTORY_PICTURES,
            DIRECTORY_MOVIES,
            DIRECTORY_DOWNLOADS,
            DIRECTORY_DCIM,
            DIRECTORY_DOCUMENTS,
            DIRECTORY_AUDIOBOOKS,
    };

    /**
     * @hide
     */
    public static boolean isStandardDirectory(String dir) {
        for (String valid : STANDARD_DIRECTORIES) {
            if (valid.equals(dir)) {
                return true;
            }
        }
        return false;
    }

    /** {@hide} */ public static final int HAS_MUSIC = 1 << 0;
    /** {@hide} */ public static final int HAS_PODCASTS = 1 << 1;
    /** {@hide} */ public static final int HAS_RINGTONES = 1 << 2;
    /** {@hide} */ public static final int HAS_ALARMS = 1 << 3;
    /** {@hide} */ public static final int HAS_NOTIFICATIONS = 1 << 4;
    /** {@hide} */ public static final int HAS_PICTURES = 1 << 5;
    /** {@hide} */ public static final int HAS_MOVIES = 1 << 6;
    /** {@hide} */ public static final int HAS_DOWNLOADS = 1 << 7;
    /** {@hide} */ public static final int HAS_DCIM = 1 << 8;
    /** {@hide} */ public static final int HAS_DOCUMENTS = 1 << 9;
    /** {@hide} */ public static final int HAS_AUDIOBOOKS = 1 << 10;

    /** {@hide} */ public static final int HAS_ANDROID = 1 << 16;
    /** {@hide} */ public static final int HAS_OTHER = 1 << 17;

    /**
     * Classify the content types present on the given external storage device.
     * <p>
     * This is typically useful for deciding if an inserted SD card is empty, or
     * if it contains content like photos that should be preserved.
     *
     * @hide
     */
    public static int classifyExternalStorageDirectory(File dir) {
        int res = 0;
        for (File f : FileUtils.listFilesOrEmpty(dir)) {
            if (f.isFile() && isInterestingFile(f)) {
                res |= HAS_OTHER;
            } else if (f.isDirectory() && hasInterestingFiles(f)) {
                final String name = f.getName();
                if (DIRECTORY_MUSIC.equals(name)) res |= HAS_MUSIC;
                else if (DIRECTORY_PODCASTS.equals(name)) res |= HAS_PODCASTS;
                else if (DIRECTORY_RINGTONES.equals(name)) res |= HAS_RINGTONES;
                else if (DIRECTORY_ALARMS.equals(name)) res |= HAS_ALARMS;
                else if (DIRECTORY_NOTIFICATIONS.equals(name)) res |= HAS_NOTIFICATIONS;
                else if (DIRECTORY_PICTURES.equals(name)) res |= HAS_PICTURES;
                else if (DIRECTORY_MOVIES.equals(name)) res |= HAS_MOVIES;
                else if (DIRECTORY_DOWNLOADS.equals(name)) res |= HAS_DOWNLOADS;
                else if (DIRECTORY_DCIM.equals(name)) res |= HAS_DCIM;
                else if (DIRECTORY_DOCUMENTS.equals(name)) res |= HAS_DOCUMENTS;
                else if (DIRECTORY_AUDIOBOOKS.equals(name)) res |= HAS_AUDIOBOOKS;
                else if (DIRECTORY_ANDROID.equals(name)) res |= HAS_ANDROID;
                else res |= HAS_OTHER;
            }
        }
        return res;
    }

    private static boolean hasInterestingFiles(File dir) {
        final LinkedList<File> explore = new LinkedList<>();
        explore.add(dir);
        while (!explore.isEmpty()) {
            dir = explore.pop();
            for (File f : FileUtils.listFilesOrEmpty(dir)) {
                if (isInterestingFile(f)) return true;
                if (f.isDirectory()) explore.add(f);
            }
        }
        return false;
    }

    private static boolean isInterestingFile(File file) {
        if (file.isFile()) {
            final String name = file.getName().toLowerCase();
            if (name.endsWith(".exe") || name.equals("autorun.inf")
                    || name.equals("launchpad.zip") || name.equals(".nomedia")) {
                return false;
            } else {
                return true;
            }
        } else {
            return false;
        }
    }

    /**
     * Get a top-level shared/external storage directory for placing files of a
     * particular type. This is where the user will typically place and manage
     * their own files, so you should be careful about what you put here to
     * ensure you don't erase their files or get in the way of their own
     * organization.
     * <p>
     * On devices with multiple users (as described by {@link UserManager}),
     * each user has their own isolated shared storage. Applications only have
     * access to the shared storage for the user they're running as.
     * </p>
     * <p>
     * Here is an example of typical code to manipulate a picture on the public
     * shared storage:
     * </p>
     * {@sample development/samples/ApiDemos/src/com/example/android/apis/content/ExternalStorage.java
     * public_picture}
     *
     * @param type The type of storage directory to return. Should be one of
     *            {@link #DIRECTORY_MUSIC}, {@link #DIRECTORY_PODCASTS},
     *            {@link #DIRECTORY_RINGTONES}, {@link #DIRECTORY_ALARMS},
     *            {@link #DIRECTORY_NOTIFICATIONS}, {@link #DIRECTORY_PICTURES},
     *            {@link #DIRECTORY_MOVIES}, {@link #DIRECTORY_DOWNLOADS},
     *            {@link #DIRECTORY_DCIM}, or {@link #DIRECTORY_DOCUMENTS}. May not be null.
     * @return Returns the File path for the directory. Note that this directory
     *         may not yet exist, so you must make sure it exists before using
     *         it such as with {@link File#mkdirs File.mkdirs()}.
     */
    public static File getExternalStoragePublicDirectory(String type) {
        throwIfUserRequired();
        return sCurrentUser.buildExternalStoragePublicDirs(type)[0];
    }

    /**
     * Returns the path for android-specific data on the SD card.
     * @hide
     */
    public static File[] buildExternalStorageAndroidDataDirs() {
        throwIfUserRequired();
        return sCurrentUser.buildExternalStorageAndroidDataDirs();
    }

    /**
     * Generates the raw path to an application's data
     * @hide
     */
    public static File[] buildExternalStorageAppDataDirs(String packageName) {
        throwIfUserRequired();
        return sCurrentUser.buildExternalStorageAppDataDirs(packageName);
    }

    /**
     * Generates the raw path to an application's media
     * @hide
     */
    public static File[] buildExternalStorageAppMediaDirs(String packageName) {
        throwIfUserRequired();
        return sCurrentUser.buildExternalStorageAppMediaDirs(packageName);
    }

    /**
     * Generates the raw path to an application's OBB files
     * @hide
     */
    public static File[] buildExternalStorageAppObbDirs(String packageName) {
        throwIfUserRequired();
        return sCurrentUser.buildExternalStorageAppObbDirs(packageName);
    }

    /**
     * Generates the path to an application's files.
     * @hide
     */
    public static File[] buildExternalStorageAppFilesDirs(String packageName) {
        throwIfUserRequired();
        return sCurrentUser.buildExternalStorageAppFilesDirs(packageName);
    }

    /**
     * Generates the path to an application's cache.
     * @hide
     */
    public static File[] buildExternalStorageAppCacheDirs(String packageName) {
        throwIfUserRequired();
        return sCurrentUser.buildExternalStorageAppCacheDirs(packageName);
    }

    /**
     * Return the download/cache content directory.
     */
    public static File getDownloadCacheDirectory() {
        return DIR_DOWNLOAD_CACHE;
    }

    /**
     * Unknown storage state, such as when a path isn't backed by known storage
     * media.
     *
     * @see #getExternalStorageState(File)
     */
    public static final String MEDIA_UNKNOWN = "unknown";

    /**
     * Storage state if the media is not present.
     *
     * @see #getExternalStorageState(File)
     */
    public static final String MEDIA_REMOVED = "removed";

    /**
     * Storage state if the media is present but not mounted.
     *
     * @see #getExternalStorageState(File)
     */
    public static final String MEDIA_UNMOUNTED = "unmounted";

    /**
     * Storage state if the media is present and being disk-checked.
     *
     * @see #getExternalStorageState(File)
     */
    public static final String MEDIA_CHECKING = "checking";

    /**
     * Storage state if the media is present but is blank or is using an
     * unsupported filesystem.
     *
     * @see #getExternalStorageState(File)
     */
    public static final String MEDIA_NOFS = "nofs";

    /**
     * Storage state if the media is present and mounted at its mount point with
     * read/write access.
     *
     * @see #getExternalStorageState(File)
     */
    public static final String MEDIA_MOUNTED = "mounted";

    /**
     * Storage state if the media is present and mounted at its mount point with
     * read-only access.
     *
     * @see #getExternalStorageState(File)
     */
    public static final String MEDIA_MOUNTED_READ_ONLY = "mounted_ro";

    /**
     * Storage state if the media is present not mounted, and shared via USB
     * mass storage.
     *
     * @see #getExternalStorageState(File)
     */
    public static final String MEDIA_SHARED = "shared";

    /**
     * Storage state if the media was removed before it was unmounted.
     *
     * @see #getExternalStorageState(File)
     */
    public static final String MEDIA_BAD_REMOVAL = "bad_removal";

    /**
     * Storage state if the media is present but cannot be mounted. Typically
     * this happens if the file system on the media is corrupted.
     *
     * @see #getExternalStorageState(File)
     */
    public static final String MEDIA_UNMOUNTABLE = "unmountable";

    /**
     * Storage state if the media is in the process of being ejected.
     *
     * @see #getExternalStorageState(File)
     */
    public static final String MEDIA_EJECTING = "ejecting";

    /**
     * Returns the current state of the primary shared/external storage media.
     *
     * @see #getExternalStorageDirectory()
     * @return one of {@link #MEDIA_UNKNOWN}, {@link #MEDIA_REMOVED},
     *         {@link #MEDIA_UNMOUNTED}, {@link #MEDIA_CHECKING},
     *         {@link #MEDIA_NOFS}, {@link #MEDIA_MOUNTED},
     *         {@link #MEDIA_MOUNTED_READ_ONLY}, {@link #MEDIA_SHARED},
     *         {@link #MEDIA_BAD_REMOVAL}, or {@link #MEDIA_UNMOUNTABLE}.
     */
    public static String getExternalStorageState() {
        final File externalDir = sCurrentUser.getExternalDirs()[0];
        return getExternalStorageState(externalDir);
    }

    /**
     * @deprecated use {@link #getExternalStorageState(File)}
     */
    @Deprecated
    public static String getStorageState(File path) {
        return getExternalStorageState(path);
    }

    /**
     * Returns the current state of the shared/external storage media at the
     * given path.
     *
     * @return one of {@link #MEDIA_UNKNOWN}, {@link #MEDIA_REMOVED},
     *         {@link #MEDIA_UNMOUNTED}, {@link #MEDIA_CHECKING},
     *         {@link #MEDIA_NOFS}, {@link #MEDIA_MOUNTED},
     *         {@link #MEDIA_MOUNTED_READ_ONLY}, {@link #MEDIA_SHARED},
     *         {@link #MEDIA_BAD_REMOVAL}, or {@link #MEDIA_UNMOUNTABLE}.
     */
    public static String getExternalStorageState(File path) {
        final StorageVolume volume = StorageManager.getStorageVolume(path, UserHandle.myUserId());
        if (volume != null) {
            return volume.getState();
        } else {
            return MEDIA_UNKNOWN;
        }
    }

    /**
     * Returns whether the primary shared/external storage media is physically
     * removable.
     *
     * @return true if the storage device can be removed (such as an SD card),
     *         or false if the storage device is built in and cannot be
     *         physically removed.
     */
    public static boolean isExternalStorageRemovable() {
        final File externalDir = sCurrentUser.getExternalDirs()[0];
        return isExternalStorageRemovable(externalDir);
    }

    /**
     * Returns whether the shared/external storage media at the given path is
     * physically removable.
     *
     * @return true if the storage device can be removed (such as an SD card),
     *         or false if the storage device is built in and cannot be
     *         physically removed.
     * @throws IllegalArgumentException if the path is not a valid storage
     *             device.
     */
    public static boolean isExternalStorageRemovable(File path) {
        final StorageVolume volume = StorageManager.getStorageVolume(path, UserHandle.myUserId());
        if (volume != null) {
            return volume.isRemovable();
        } else {
            throw new IllegalArgumentException("Failed to find storage device at " + path);
        }
    }

    /**
     * Returns whether the primary shared/external storage media is emulated.
     * <p>
     * The contents of emulated storage devices are backed by a private user
     * data partition, which means there is little benefit to apps storing data
     * here instead of the private directories returned by
     * {@link Context#getFilesDir()}, etc.
     * <p>
     * This returns true when emulated storage is backed by either internal
     * storage or an adopted storage device.
     *
     * @see DevicePolicyManager#setStorageEncryption(android.content.ComponentName,
     *      boolean)
     */
    public static boolean isExternalStorageEmulated() {
        final File externalDir = sCurrentUser.getExternalDirs()[0];
        return isExternalStorageEmulated(externalDir);
    }

    /**
     * Returns whether the shared/external storage media at the given path is
     * emulated.
     * <p>
     * The contents of emulated storage devices are backed by a private user
     * data partition, which means there is little benefit to apps storing data
     * here instead of the private directories returned by
     * {@link Context#getFilesDir()}, etc.
     * <p>
     * This returns true when emulated storage is backed by either internal
     * storage or an adopted storage device.
     *
     * @throws IllegalArgumentException if the path is not a valid storage
     *             device.
     */
    public static boolean isExternalStorageEmulated(File path) {
        final StorageVolume volume = StorageManager.getStorageVolume(path, UserHandle.myUserId());
        if (volume != null) {
            return volume.isEmulated();
        } else {
            throw new IllegalArgumentException("Failed to find storage device at " + path);
        }
    }

    static File getDirectory(String variableName, String defaultPath) {
        String path = System.getenv(variableName);
        return path == null ? new File(defaultPath) : new File(path);
    }

    /** {@hide} */
    public static void setUserRequired(boolean userRequired) {
        sUserRequired = userRequired;
    }

    private static void throwIfUserRequired() {
        if (sUserRequired) {
            Log.wtf(TAG, "Path requests must specify a user by using UserEnvironment",
                    new Throwable());
        }
    }

    /**
     * Append path segments to each given base path, returning result.
     *
     * @hide
     */
    public static File[] buildPaths(File[] base, String... segments) {
        File[] result = new File[base.length];
        for (int i = 0; i < base.length; i++) {
            result[i] = buildPath(base[i], segments);
        }
        return result;
    }

    /**
     * Append path segments to given base path, returning result.
     *
     * @hide
     */
    @TestApi
    public static File buildPath(File base, String... segments) {
        File cur = base;
        for (String segment : segments) {
            if (cur == null) {
                cur = new File(segment);
            } else {
                cur = new File(cur, segment);
            }
        }
        return cur;
    }

    /**
     * If the given path exists on emulated external storage, return the
     * translated backing path hosted on internal storage. This bypasses any
     * emulation later, improving performance. This is <em>only</em> suitable
     * for read-only access.
     * <p>
     * Returns original path if given path doesn't meet these criteria. Callers
     * must hold {@link android.Manifest.permission#WRITE_MEDIA_STORAGE}
     * permission.
     *
     * @deprecated disabled now that FUSE has been replaced by sdcardfs
     * @hide
     */
    @Deprecated
    public static File maybeTranslateEmulatedPathToInternal(File path) {
        return StorageManager.maybeTranslateEmulatedPathToInternal(path);
    }
}<|MERGE_RESOLUTION|>--- conflicted
+++ resolved
@@ -662,15 +662,12 @@
     public static String DIRECTORY_SCREENSHOTS = "Screenshots";
 
     /**
-<<<<<<< HEAD
-=======
      * Standard directory in which to place any audio files which are
      * audiobooks.
      */
     public static String DIRECTORY_AUDIOBOOKS = "Audiobooks";
 
     /**
->>>>>>> de843449
      * List of standard storage directories.
      * <p>
      * Each of its values have its own constant:
