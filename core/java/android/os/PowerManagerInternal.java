--- conflicted
+++ resolved
@@ -333,8 +333,4 @@
 
     /** Allows power button to intercept a power key button press. */
     public abstract boolean interceptPowerKeyDown(KeyEvent event);
-<<<<<<< HEAD
-
-=======
->>>>>>> 12ddeed1
 }