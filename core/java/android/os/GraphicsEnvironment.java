/*
 * Copyright 2016 The Android Open Source Project
 *
 * Licensed under the Apache License, Version 2.0 (the "License");
 * you may not use this file except in compliance with the License.
 * You may obtain a copy of the License at
 *
 *      http://www.apache.org/licenses/LICENSE-2.0
 *
 * Unless required by applicable law or agreed to in writing, software
 * distributed under the License is distributed on an "AS IS" BASIS,
 * WITHOUT WARRANTIES OR CONDITIONS OF ANY KIND, either express or implied.
 * See the License for the specific language governing permissions and
 * limitations under the License.
 */

package android.os;

<<<<<<< HEAD
=======
import android.app.Activity;
import android.content.BroadcastReceiver;
>>>>>>> 825827da
import android.content.ContentResolver;
import android.content.Context;
import android.content.Intent;
import android.content.pm.ApplicationInfo;
import android.content.pm.PackageInfo;
import android.content.pm.PackageManager;
import android.content.pm.ResolveInfo;
import android.content.res.AssetFileDescriptor;
import android.content.res.AssetManager;
import android.provider.Settings;
import android.util.Log;
import android.widget.Toast;

import dalvik.system.VMRuntime;

import java.io.File;
import java.io.FileDescriptor;
import java.io.FileInputStream;
import java.io.FileNotFoundException;
import java.io.IOException;
import java.util.ArrayList;
import java.util.Arrays;
import java.util.HashMap;
import java.util.List;
import java.util.Map;

/** @hide */
public class GraphicsEnvironment {

    private static final GraphicsEnvironment sInstance = new GraphicsEnvironment();

    /**
     * Returns the shared {@link GraphicsEnvironment} instance.
     */
    public static GraphicsEnvironment getInstance() {
        return sInstance;
    }

    private static final boolean DEBUG = false;
    private static final String TAG = "GraphicsEnvironment";
    private static final String SYSTEM_DRIVER_NAME = "system";
    private static final String SYSTEM_DRIVER_VERSION_NAME = "";
    private static final long SYSTEM_DRIVER_VERSION_CODE = 0;
    private static final String PROPERTY_GFX_DRIVER = "ro.gfx.driver.0";
    private static final String PROPERTY_GFX_DRIVER_BUILD_TIME = "ro.gfx.driver_build_time";
<<<<<<< HEAD
    private static final String METADATA_DRIVER_BUILD_TIME = "driver_build_time";
    private static final String ANGLE_RULES_FILE = "a4a_rules.json";
    private static final String ANGLE_TEMP_RULES = "debug.angle.rules";
    private static final String ACTION_ANGLE_FOR_ANDROID = "android.app.action.ANGLE_FOR_ANDROID";
=======
    private static final String METADATA_DRIVER_BUILD_TIME = "com.android.gamedriver.build_time";
    private static final String ANGLE_RULES_FILE = "a4a_rules.json";
    private static final String ANGLE_TEMP_RULES = "debug.angle.rules";
    private static final String ACTION_ANGLE_FOR_ANDROID = "android.app.action.ANGLE_FOR_ANDROID";
    private static final String ACTION_ANGLE_FOR_ANDROID_TOAST_MESSAGE =
            "android.app.action.ANGLE_FOR_ANDROID_TOAST_MESSAGE";
    private static final String INTENT_KEY_A4A_TOAST_MESSAGE = "A4A Toast Message";
>>>>>>> 825827da
    private static final String GAME_DRIVER_WHITELIST_ALL = "*";

    private ClassLoader mClassLoader;
    private String mLayerPath;
    private String mDebugLayerPath;

    /**
     * Set up GraphicsEnvironment
     */
    public void setup(Context context, Bundle coreSettings) {
        final PackageManager pm = context.getPackageManager();
        final String packageName = context.getPackageName();
<<<<<<< HEAD
        setupGpuLayers(context, coreSettings, pm, packageName);
        setupAngle(context, coreSettings, pm, packageName);
=======
        Trace.traceBegin(Trace.TRACE_TAG_GRAPHICS, "setupGpuLayers");
        setupGpuLayers(context, coreSettings, pm, packageName);
        Trace.traceEnd(Trace.TRACE_TAG_GRAPHICS);
        Trace.traceBegin(Trace.TRACE_TAG_GRAPHICS, "setupAngle");
        setupAngle(context, coreSettings, pm, packageName);
        Trace.traceEnd(Trace.TRACE_TAG_GRAPHICS);
        Trace.traceBegin(Trace.TRACE_TAG_GRAPHICS, "chooseDriver");
>>>>>>> 825827da
        if (!chooseDriver(context, coreSettings, pm, packageName)) {
            setGpuStats(SYSTEM_DRIVER_NAME, SYSTEM_DRIVER_VERSION_NAME, SYSTEM_DRIVER_VERSION_CODE,
                    SystemProperties.getLong(PROPERTY_GFX_DRIVER_BUILD_TIME, 0), packageName);
        }
<<<<<<< HEAD
=======
        Trace.traceEnd(Trace.TRACE_TAG_GRAPHICS);
>>>>>>> 825827da
    }

    /**
     * Check whether application is debuggable
     */
    private static boolean isDebuggable(Context context) {
        return (context.getApplicationInfo().flags & ApplicationInfo.FLAG_DEBUGGABLE) > 0;
    }

    /**
     * Store the layer paths available to the loader.
     */
    public void setLayerPaths(ClassLoader classLoader,
                              String layerPath,
                              String debugLayerPath) {
        // We have to store these in the class because they are set up before we
        // have access to the Context to properly set up GraphicsEnvironment
        mClassLoader = classLoader;
        mLayerPath = layerPath;
        mDebugLayerPath = debugLayerPath;
    }

    /**
     * Return the debug layer app's on-disk and in-APK lib directories
     */
    private static String getDebugLayerAppPaths(PackageManager pm, String app) {
        final ApplicationInfo appInfo;
        try {
            appInfo = pm.getApplicationInfo(app, PackageManager.MATCH_ALL);
        } catch (PackageManager.NameNotFoundException e) {
            Log.w(TAG, "Debug layer app '" + app + "' not installed");

            return null;
        }

        final String abi = chooseAbi(appInfo);

        final StringBuilder sb = new StringBuilder();
        sb.append(appInfo.nativeLibraryDir)
            .append(File.pathSeparator);
        sb.append(appInfo.sourceDir)
            .append("!/lib/")
            .append(abi);
        final String paths = sb.toString();

        if (DEBUG) Log.v(TAG, "Debug layer app libs: " + paths);

        return paths;
    }

    /**
     * Set up layer search paths for all apps
     * If debuggable, check for additional debug settings
     */
    private void setupGpuLayers(
            Context context, Bundle coreSettings, PackageManager pm, String packageName) {
        String layerPaths = "";

        // Only enable additional debug functionality if the following conditions are met:
        // 1. App is debuggable or device is rooted
        // 2. ENABLE_GPU_DEBUG_LAYERS is true
        // 3. Package name is equal to GPU_DEBUG_APP

        if (isDebuggable(context) || (getCanLoadSystemLibraries() == 1)) {

            final int enable = coreSettings.getInt(Settings.Global.ENABLE_GPU_DEBUG_LAYERS, 0);

            if (enable != 0) {

                final String gpuDebugApp = coreSettings.getString(Settings.Global.GPU_DEBUG_APP);

                if ((gpuDebugApp != null && packageName != null)
                        && (!gpuDebugApp.isEmpty() && !packageName.isEmpty())
                        && gpuDebugApp.equals(packageName)) {
                    Log.i(TAG, "GPU debug layers enabled for " + packageName);

                    // Prepend the debug layer path as a searchable path.
                    // This will ensure debug layers added will take precedence over
                    // the layers specified by the app.
                    layerPaths = mDebugLayerPath + ":";

                    // If there is a debug layer app specified, add its path.
                    final String gpuDebugLayerApp =
                            coreSettings.getString(Settings.Global.GPU_DEBUG_LAYER_APP);

                    if (gpuDebugLayerApp != null && !gpuDebugLayerApp.isEmpty()) {
                        Log.i(TAG, "GPU debug layer app: " + gpuDebugLayerApp);
                        final String paths = getDebugLayerAppPaths(pm, gpuDebugLayerApp);
                        if (paths != null) {
                            // Append the path so files placed in the app's base directory will
                            // override the external path
                            layerPaths += paths + ":";
                        }
                    }

                    final String layers = coreSettings.getString(Settings.Global.GPU_DEBUG_LAYERS);

                    Log.i(TAG, "Vulkan debug layer list: " + layers);
                    if (layers != null && !layers.isEmpty()) {
                        setDebugLayers(layers);
                    }

                    final String layersGLES =
                            coreSettings.getString(Settings.Global.GPU_DEBUG_LAYERS_GLES);

                    Log.i(TAG, "GLES debug layer list: " + layersGLES);
                    if (layersGLES != null && !layersGLES.isEmpty()) {
                        setDebugLayersGLES(layersGLES);
                    }
                }
            }
        }

        // Include the app's lib directory in all cases
        layerPaths += mLayerPath;

        setLayerPaths(mClassLoader, layerPaths);
    }

    enum OpenGlDriverChoice {
        DEFAULT,
        NATIVE,
        ANGLE
    }

    private static final Map<OpenGlDriverChoice, String> sDriverMap = buildMap();
    private static Map<OpenGlDriverChoice, String> buildMap() {
        final Map<OpenGlDriverChoice, String> map = new HashMap<>();
        map.put(OpenGlDriverChoice.DEFAULT, "default");
        map.put(OpenGlDriverChoice.ANGLE, "angle");
        map.put(OpenGlDriverChoice.NATIVE, "native");

        return map;
    }


    private static List<String> getGlobalSettingsString(ContentResolver contentResolver,
                                                        Bundle bundle,
                                                        String globalSetting) {
        final List<String> valueList;
        final String settingsValue;

        if (bundle != null) {
            settingsValue = bundle.getString(globalSetting);
        } else {
            settingsValue = Settings.Global.getString(contentResolver, globalSetting);
        }

        if (settingsValue != null) {
            valueList = new ArrayList<>(Arrays.asList(settingsValue.split(",")));
        } else {
            valueList = new ArrayList<>();
        }

        return valueList;
    }

    private static int getGlobalSettingsPkgIndex(String pkgName,
                                                 List<String> globalSettingsDriverPkgs) {
        for (int pkgIndex = 0; pkgIndex < globalSettingsDriverPkgs.size(); pkgIndex++) {
            if (globalSettingsDriverPkgs.get(pkgIndex).equals(pkgName)) {
                return pkgIndex;
            }
        }

        return -1;
    }

    private static String getDriverForPkg(Context context, Bundle bundle, String packageName) {
        final String allUseAngle;
        if (bundle != null) {
            allUseAngle =
                    bundle.getString(Settings.Global.GLOBAL_SETTINGS_ANGLE_GL_DRIVER_ALL_ANGLE);
        } else {
            ContentResolver contentResolver = context.getContentResolver();
            allUseAngle = Settings.Global.getString(contentResolver,
                    Settings.Global.GLOBAL_SETTINGS_ANGLE_GL_DRIVER_ALL_ANGLE);
        }
        if ((allUseAngle != null) && allUseAngle.equals("1")) {
            return sDriverMap.get(OpenGlDriverChoice.ANGLE);
        }

        final ContentResolver contentResolver = context.getContentResolver();
        final List<String> globalSettingsDriverPkgs =
                getGlobalSettingsString(contentResolver, bundle,
                        Settings.Global.GLOBAL_SETTINGS_ANGLE_GL_DRIVER_SELECTION_PKGS);
        final List<String> globalSettingsDriverValues =
                getGlobalSettingsString(contentResolver, bundle,
                        Settings.Global.GLOBAL_SETTINGS_ANGLE_GL_DRIVER_SELECTION_VALUES);

        // Make sure we have a good package name
        if ((packageName == null) || (packageName.isEmpty())) {
            return sDriverMap.get(OpenGlDriverChoice.DEFAULT);
        }
        // Make sure we have good settings to use
        if (globalSettingsDriverPkgs.size() != globalSettingsDriverValues.size()) {
            Log.w(TAG,
                    "Global.Settings values are invalid: "
                        + "globalSettingsDriverPkgs.size = "
                            + globalSettingsDriverPkgs.size() + ", "
                        + "globalSettingsDriverValues.size = "
                            + globalSettingsDriverValues.size());
            return sDriverMap.get(OpenGlDriverChoice.DEFAULT);
        }

        final int pkgIndex = getGlobalSettingsPkgIndex(packageName, globalSettingsDriverPkgs);

        if (pkgIndex < 0) {
            return sDriverMap.get(OpenGlDriverChoice.DEFAULT);
        }

        return globalSettingsDriverValues.get(pkgIndex);
    }

    /**
     * Get the ANGLE package name.
     */
    private String getAnglePackageName(PackageManager pm) {
        final Intent intent = new Intent(ACTION_ANGLE_FOR_ANDROID);

        final List<ResolveInfo> resolveInfos =
                pm.queryIntentActivities(intent, PackageManager.MATCH_SYSTEM_ONLY);
        if (resolveInfos.size() != 1) {
            Log.e(TAG, "Invalid number of ANGLE packages. Required: 1, Found: "
                    + resolveInfos.size());
            for (ResolveInfo resolveInfo : resolveInfos) {
                Log.e(TAG, "Found ANGLE package: " + resolveInfo.activityInfo.packageName);
            }
            return "";
        }

        // Must be exactly 1 ANGLE PKG found to get here.
        return resolveInfos.get(0).activityInfo.packageName;
    }

    /**
     * Attempt to setup ANGLE with a temporary rules file.
     * True: Temporary rules file was loaded.
     * False: Temporary rules file was *not* loaded.
     */
    private static boolean setupAngleWithTempRulesFile(Context context,
                                                String packageName,
                                                String paths,
                                                String devOptIn) {
        /**
         * We only want to load a temp rules file for:
         *  - apps that are marked 'debuggable' in their manifest
         *  - devices that are running a userdebug build (ro.debuggable) or can inject libraries for
         *    debugging (PR_SET_DUMPABLE).
         */
        final boolean appIsDebuggable = isDebuggable(context);
        final boolean deviceIsDebuggable = getCanLoadSystemLibraries() == 1;
        if (!(appIsDebuggable || deviceIsDebuggable)) {
            Log.v(TAG, "Skipping loading temporary rules file: "
                    + "appIsDebuggable = " + appIsDebuggable + ", "
                    + "adbRootEnabled = " + deviceIsDebuggable);
            return false;
        }

        final String angleTempRules = SystemProperties.get(ANGLE_TEMP_RULES);

        if ((angleTempRules == null) || angleTempRules.isEmpty()) {
            Log.v(TAG, "System property '" + ANGLE_TEMP_RULES + "' is not set or is empty");
            return false;
        }

        Log.i(TAG, "Detected system property " + ANGLE_TEMP_RULES + ": " + angleTempRules);

        final File tempRulesFile = new File(angleTempRules);
        if (tempRulesFile.exists()) {
            Log.i(TAG, angleTempRules + " exists, loading file.");
            try {
                final FileInputStream stream = new FileInputStream(angleTempRules);

                try {
                    final FileDescriptor rulesFd = stream.getFD();
                    final long rulesOffset = 0;
                    final long rulesLength = stream.getChannel().size();
                    Log.i(TAG, "Loaded temporary ANGLE rules from " + angleTempRules);

                    setAngleInfo(paths, packageName, devOptIn, rulesFd, rulesOffset, rulesLength);

                    stream.close();

                    // We successfully setup ANGLE, so return with good status
                    return true;
                } catch (IOException e) {
                    Log.w(TAG, "Hit IOException thrown by FileInputStream: " + e);
                }
            } catch (FileNotFoundException e) {
                Log.w(TAG, "Temp ANGLE rules file not found: " + e);
            } catch (SecurityException e) {
                Log.w(TAG, "Temp ANGLE rules file not accessible: " + e);
            }
        }

        return false;
    }

    /**
     * Attempt to setup ANGLE with a rules file loaded from the ANGLE APK.
     * True: APK rules file was loaded.
     * False: APK rules file was *not* loaded.
     */
    private static boolean setupAngleRulesApk(String anglePkgName,
            ApplicationInfo angleInfo,
            PackageManager pm,
            String packageName,
            String paths,
            String devOptIn) {
        // Pass the rules file to loader for ANGLE decisions
        try {
            final AssetManager angleAssets = pm.getResourcesForApplication(angleInfo).getAssets();

            try {
                final AssetFileDescriptor assetsFd = angleAssets.openFd(ANGLE_RULES_FILE);

                setAngleInfo(paths, packageName, devOptIn, assetsFd.getFileDescriptor(),
                        assetsFd.getStartOffset(), assetsFd.getLength());

                assetsFd.close();

                return true;
            } catch (IOException e) {
                Log.w(TAG, "Failed to get AssetFileDescriptor for " + ANGLE_RULES_FILE
                        + " from '" + anglePkgName + "': " + e);
            }
        } catch (PackageManager.NameNotFoundException e) {
            Log.w(TAG, "Failed to get AssetManager for '" + anglePkgName + "': " + e);
        }

        return false;
    }

    /**
     * Pull ANGLE whitelist from GlobalSettings and compare against current package
     */
    private static boolean checkAngleWhitelist(Context context, Bundle bundle, String packageName) {
        final ContentResolver contentResolver = context.getContentResolver();
        final List<String> angleWhitelist =
                getGlobalSettingsString(contentResolver, bundle,
                    Settings.Global.GLOBAL_SETTINGS_ANGLE_WHITELIST);

        return angleWhitelist.contains(packageName);
    }

    /**
     * Pass ANGLE details down to trigger enable logic
     *
     * @param context
     * @param bundle
     * @param packageName
     * @return true: ANGLE setup successfully
     *         false: ANGLE not setup (not on whitelist, ANGLE not present, etc.)
     */
    public boolean setupAngle(Context context, Bundle bundle, PackageManager pm,
            String packageName) {
        if (packageName.isEmpty()) {
            Log.v(TAG, "No package name available yet, skipping ANGLE setup");
            return false;
        }

        final String devOptIn = getDriverForPkg(context, bundle, packageName);
        if (DEBUG) {
            Log.v(TAG, "ANGLE Developer option for '" + packageName + "' "
                    + "set to: '" + devOptIn + "'");
        }

        // We only need to check rules if the app is whitelisted or the developer has
        // explicitly chosen something other than default driver.
        //
        // The whitelist will be generated by the ANGLE APK at both boot time and
        // ANGLE update time. It will only include apps mentioned in the rules file.
        //
        // If the user has set the developer option to something other than default,
        // we need to call setupAngleRulesApk() with the package name and the developer
        // option value (native/angle/other). Then later when we are actually trying to
        // load a driver, GraphicsEnv::shouldUseAngle() has seen the package name before
        // and can confidently answer yes/no based on the previously set developer
        // option value.
        final boolean whitelisted = checkAngleWhitelist(context, bundle, packageName);
        final boolean defaulted = devOptIn.equals(sDriverMap.get(OpenGlDriverChoice.DEFAULT));
        final boolean rulesCheck = (whitelisted || !defaulted);
        if (!rulesCheck) {
            return false;
        }

        if (whitelisted) {
            Log.v(TAG, "ANGLE whitelist includes " + packageName);
        }
        if (!defaulted) {
            Log.v(TAG, "ANGLE developer option for " + packageName + ": " + devOptIn);
        }

        final String anglePkgName = getAnglePackageName(pm);
        if (anglePkgName.isEmpty()) {
            Log.e(TAG, "Failed to find ANGLE package.");
            return false;
        }

        final ApplicationInfo angleInfo;
        try {
            angleInfo = pm.getApplicationInfo(anglePkgName, PackageManager.MATCH_SYSTEM_ONLY);
        } catch (PackageManager.NameNotFoundException e) {
            Log.w(TAG, "ANGLE package '" + anglePkgName + "' not installed");
            return false;
        }

        final String abi = chooseAbi(angleInfo);

        // Build a path that includes installed native libs and APK
        final String paths = angleInfo.nativeLibraryDir
                + File.pathSeparator
                + angleInfo.sourceDir
                + "!/lib/"
                + abi;

        if (DEBUG) Log.v(TAG, "ANGLE package libs: " + paths);

        if (setupAngleWithTempRulesFile(context, packageName, paths, devOptIn)) {
            // We setup ANGLE with a temp rules file, so we're done here.
            return true;
        }

        if (setupAngleRulesApk(anglePkgName, angleInfo, pm, packageName, paths, devOptIn)) {
            // We setup ANGLE with rules from the APK, so we're done here.
            return true;
        }

        return false;
    }

    /**
     * Determine if the "ANGLE In Use" dialog box should be shown.
     */
    private boolean shouldShowAngleInUseDialogBox(Context context) {
        try {
            ContentResolver contentResolver = context.getContentResolver();
            final int showDialogBox = Settings.Global.getInt(contentResolver,
                    Settings.Global.GLOBAL_SETTINGS_SHOW_ANGLE_IN_USE_DIALOG_BOX);

            return (showDialogBox == 1);
        } catch (Settings.SettingNotFoundException | SecurityException e) {
            // Do nothing and move on
        }

        // No setting, so assume false
        return false;
    }

    /**
     * Determine if ANGLE should be used.
     */
    private boolean shouldUseAngle(Context context, String packageName) {
        // Need to make sure we are evaluating ANGLE usage for the correct circumstances
        if (!setupAngle(context, null, context.getPackageManager(), packageName)) {
            Log.v(TAG, "Package '" + packageName + "' should use not ANGLE");
            return false;
        }

        final boolean useAngle = getShouldUseAngle(packageName);
        Log.v(TAG, "Package '" + packageName + "' should use ANGLE = '" + useAngle + "'");

        return useAngle;
    }

    /**
     * Show the ANGLE in Use Dialog Box
     * @param context
     */
    public void showAngleInUseDialogBox(Context context) {
        final String packageName = context.getPackageName();

        if (shouldShowAngleInUseDialogBox(context) && shouldUseAngle(context, packageName)) {
<<<<<<< HEAD
            final String toastMsg = packageName + " is using ANGLE";
            final Toast toast = Toast.makeText(context, toastMsg, Toast.LENGTH_LONG);
            toast.show();
=======
            final Intent intent = new Intent(ACTION_ANGLE_FOR_ANDROID_TOAST_MESSAGE);
            String anglePkg = getAnglePackageName(context.getPackageManager());
            intent.setPackage(anglePkg);

            context.sendOrderedBroadcast(intent, null, new BroadcastReceiver() {
                @Override
                public void onReceive(Context context, Intent intent) {
                    Bundle results = getResultExtras(true);

                    String toastMsg = results.getString(INTENT_KEY_A4A_TOAST_MESSAGE);
                    final Toast toast = Toast.makeText(context, toastMsg, Toast.LENGTH_LONG);
                    toast.show();
                }
            }, null, Activity.RESULT_OK, null, null);
>>>>>>> 825827da
        }
    }

    /**
     * Choose whether the current process should use the builtin or an updated driver.
     */
    private static boolean chooseDriver(
            Context context, Bundle coreSettings, PackageManager pm, String packageName) {
        final String driverPackageName = SystemProperties.get(PROPERTY_GFX_DRIVER);
        if (driverPackageName == null || driverPackageName.isEmpty()) {
            return false;
        }

        final PackageInfo driverPackageInfo;
        try {
            driverPackageInfo = pm.getPackageInfo(driverPackageName,
                    PackageManager.MATCH_SYSTEM_ONLY | PackageManager.GET_META_DATA);
        } catch (PackageManager.NameNotFoundException e) {
            Log.w(TAG, "driver package '" + driverPackageName + "' not installed");
            return false;
        }

        // O drivers are restricted to the sphal linker namespace, so don't try to use
        // packages unless they declare they're compatible with that restriction.
        final ApplicationInfo driverAppInfo = driverPackageInfo.applicationInfo;
        if (driverAppInfo.targetSdkVersion < Build.VERSION_CODES.O) {
            if (DEBUG) {
                Log.w(TAG, "updated driver package is not known to be compatible with O");
            }
            return false;
        }

        // To minimize risk of driver updates crippling the device beyond user repair, never use an
        // updated driver for privileged or non-updated system apps. Presumably pre-installed apps
        // were tested thoroughly with the pre-installed driver.
        final ApplicationInfo ai = context.getApplicationInfo();
        if (ai.isPrivilegedApp() || (ai.isSystemApp() && !ai.isUpdatedSystemApp())) {
            if (DEBUG) Log.v(TAG, "ignoring driver package for privileged/non-updated system app");
            return false;
        }

        // GAME_DRIVER_ALL_APPS
        // 0: Default (Invalid values fallback to default as well)
        // 1: All apps use Game Driver
        // 2: All apps use system graphics driver
        final int gameDriverAllApps = coreSettings.getInt(Settings.Global.GAME_DRIVER_ALL_APPS, 0);
        if (gameDriverAllApps == 2) {
            if (DEBUG) {
                Log.w(TAG, "Game Driver is turned off on this device");
            }
            return false;
        }

        if (gameDriverAllApps != 1) {
            // GAME_DRIVER_OPT_OUT_APPS has higher priority than GAME_DRIVER_OPT_IN_APPS
            if (getGlobalSettingsString(null, coreSettings,
                    Settings.Global.GAME_DRIVER_OPT_OUT_APPS).contains(packageName)) {
                if (DEBUG) {
                    Log.w(TAG, packageName + " opts out from Game Driver.");
                }
                return false;
            }
            final boolean isOptIn =
                    getGlobalSettingsString(null, coreSettings,
                            Settings.Global.GAME_DRIVER_OPT_IN_APPS).contains(packageName);
            final List<String> whitelist = getGlobalSettingsString(null, coreSettings,
                    Settings.Global.GAME_DRIVER_WHITELIST);
            if (!isOptIn && whitelist.indexOf(GAME_DRIVER_WHITELIST_ALL) != 0
                    && !whitelist.contains(packageName)) {
                if (DEBUG) {
                    Log.w(TAG, packageName + " is not on the whitelist.");
                }
                return false;
            }

            // If the application is not opted-in and check whether it's on the blacklist,
            // terminate early if it's on the blacklist and fallback to system driver.
            if (!isOptIn
                    && getGlobalSettingsString(null, coreSettings,
                                               Settings.Global.GAME_DRIVER_BLACKLIST)
                            .contains(ai.packageName)) {
                return false;
            }
        }

        final String abi = chooseAbi(driverAppInfo);
        if (abi == null) {
            if (DEBUG) {
                // This is the normal case for the pre-installed empty driver package, don't spam
                if (driverAppInfo.isUpdatedSystemApp()) {
                    Log.w(TAG, "updated driver package has no compatible native libraries");
                }
            }
            return false;
        }

        final StringBuilder sb = new StringBuilder();
        sb.append(driverAppInfo.nativeLibraryDir)
          .append(File.pathSeparator);
        sb.append(driverAppInfo.sourceDir)
          .append("!/lib/")
          .append(abi);
        final String paths = sb.toString();

        final String sphalLibraries =
                coreSettings.getString(Settings.Global.GAME_DRIVER_SPHAL_LIBRARIES);

        if (DEBUG) {
            Log.v(TAG,
                    "gfx driver package search path: " + paths
                            + ", required sphal libraries: " + sphalLibraries);
        }
        setDriverPathAndSphalLibraries(paths, sphalLibraries);

        if (driverAppInfo.metaData == null) {
            throw new NullPointerException("apk's meta-data cannot be null");
        }

        final String driverBuildTime = driverAppInfo.metaData.getString(METADATA_DRIVER_BUILD_TIME);
        if (driverBuildTime == null || driverBuildTime.isEmpty()) {
<<<<<<< HEAD
            throw new IllegalArgumentException("driver_build_time meta-data is not set");
=======
            throw new IllegalArgumentException("com.android.gamedriver.build_time is not set");
>>>>>>> 825827da
        }
        // driver_build_time in the meta-data is in "L<Unix epoch timestamp>" format. e.g. L123456.
        // Long.parseLong will throw if the meta-data "driver_build_time" is not set properly.
        setGpuStats(driverPackageName, driverPackageInfo.versionName, driverAppInfo.longVersionCode,
                Long.parseLong(driverBuildTime.substring(1)), packageName);

        return true;
    }

    private static String chooseAbi(ApplicationInfo ai) {
        final String isa = VMRuntime.getCurrentInstructionSet();
        if (ai.primaryCpuAbi != null &&
                isa.equals(VMRuntime.getInstructionSet(ai.primaryCpuAbi))) {
            return ai.primaryCpuAbi;
        }
        if (ai.secondaryCpuAbi != null &&
                isa.equals(VMRuntime.getInstructionSet(ai.secondaryCpuAbi))) {
            return ai.secondaryCpuAbi;
        }
        return null;
    }

    private static native int getCanLoadSystemLibraries();
    private static native void setLayerPaths(ClassLoader classLoader, String layerPaths);
    private static native void setDebugLayers(String layers);
    private static native void setDebugLayersGLES(String layers);
    private static native void setDriverPathAndSphalLibraries(String path, String sphalLibraries);
    private static native void setGpuStats(String driverPackageName, String driverVersionName,
            long driverVersionCode, long driverBuildTime, String appPackageName);
    private static native void setAngleInfo(String path, String appPackage, String devOptIn,
            FileDescriptor rulesFd, long rulesOffset, long rulesLength);
    private static native boolean getShouldUseAngle(String packageName);
}<|MERGE_RESOLUTION|>--- conflicted
+++ resolved
@@ -16,11 +16,8 @@
 
 package android.os;
 
-<<<<<<< HEAD
-=======
 import android.app.Activity;
 import android.content.BroadcastReceiver;
->>>>>>> 825827da
 import android.content.ContentResolver;
 import android.content.Context;
 import android.content.Intent;
@@ -66,12 +63,6 @@
     private static final long SYSTEM_DRIVER_VERSION_CODE = 0;
     private static final String PROPERTY_GFX_DRIVER = "ro.gfx.driver.0";
     private static final String PROPERTY_GFX_DRIVER_BUILD_TIME = "ro.gfx.driver_build_time";
-<<<<<<< HEAD
-    private static final String METADATA_DRIVER_BUILD_TIME = "driver_build_time";
-    private static final String ANGLE_RULES_FILE = "a4a_rules.json";
-    private static final String ANGLE_TEMP_RULES = "debug.angle.rules";
-    private static final String ACTION_ANGLE_FOR_ANDROID = "android.app.action.ANGLE_FOR_ANDROID";
-=======
     private static final String METADATA_DRIVER_BUILD_TIME = "com.android.gamedriver.build_time";
     private static final String ANGLE_RULES_FILE = "a4a_rules.json";
     private static final String ANGLE_TEMP_RULES = "debug.angle.rules";
@@ -79,7 +70,6 @@
     private static final String ACTION_ANGLE_FOR_ANDROID_TOAST_MESSAGE =
             "android.app.action.ANGLE_FOR_ANDROID_TOAST_MESSAGE";
     private static final String INTENT_KEY_A4A_TOAST_MESSAGE = "A4A Toast Message";
->>>>>>> 825827da
     private static final String GAME_DRIVER_WHITELIST_ALL = "*";
 
     private ClassLoader mClassLoader;
@@ -92,10 +82,6 @@
     public void setup(Context context, Bundle coreSettings) {
         final PackageManager pm = context.getPackageManager();
         final String packageName = context.getPackageName();
-<<<<<<< HEAD
-        setupGpuLayers(context, coreSettings, pm, packageName);
-        setupAngle(context, coreSettings, pm, packageName);
-=======
         Trace.traceBegin(Trace.TRACE_TAG_GRAPHICS, "setupGpuLayers");
         setupGpuLayers(context, coreSettings, pm, packageName);
         Trace.traceEnd(Trace.TRACE_TAG_GRAPHICS);
@@ -103,15 +89,11 @@
         setupAngle(context, coreSettings, pm, packageName);
         Trace.traceEnd(Trace.TRACE_TAG_GRAPHICS);
         Trace.traceBegin(Trace.TRACE_TAG_GRAPHICS, "chooseDriver");
->>>>>>> 825827da
         if (!chooseDriver(context, coreSettings, pm, packageName)) {
             setGpuStats(SYSTEM_DRIVER_NAME, SYSTEM_DRIVER_VERSION_NAME, SYSTEM_DRIVER_VERSION_CODE,
                     SystemProperties.getLong(PROPERTY_GFX_DRIVER_BUILD_TIME, 0), packageName);
         }
-<<<<<<< HEAD
-=======
         Trace.traceEnd(Trace.TRACE_TAG_GRAPHICS);
->>>>>>> 825827da
     }
 
     /**
@@ -586,11 +568,6 @@
         final String packageName = context.getPackageName();
 
         if (shouldShowAngleInUseDialogBox(context) && shouldUseAngle(context, packageName)) {
-<<<<<<< HEAD
-            final String toastMsg = packageName + " is using ANGLE";
-            final Toast toast = Toast.makeText(context, toastMsg, Toast.LENGTH_LONG);
-            toast.show();
-=======
             final Intent intent = new Intent(ACTION_ANGLE_FOR_ANDROID_TOAST_MESSAGE);
             String anglePkg = getAnglePackageName(context.getPackageManager());
             intent.setPackage(anglePkg);
@@ -605,7 +582,6 @@
                     toast.show();
                 }
             }, null, Activity.RESULT_OK, null, null);
->>>>>>> 825827da
         }
     }
 
@@ -726,11 +702,7 @@
 
         final String driverBuildTime = driverAppInfo.metaData.getString(METADATA_DRIVER_BUILD_TIME);
         if (driverBuildTime == null || driverBuildTime.isEmpty()) {
-<<<<<<< HEAD
-            throw new IllegalArgumentException("driver_build_time meta-data is not set");
-=======
             throw new IllegalArgumentException("com.android.gamedriver.build_time is not set");
->>>>>>> 825827da
         }
         // driver_build_time in the meta-data is in "L<Unix epoch timestamp>" format. e.g. L123456.
         // Long.parseLong will throw if the meta-data "driver_build_time" is not set properly.
