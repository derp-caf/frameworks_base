--- conflicted
+++ resolved
@@ -246,15 +246,9 @@
 
     /** {@hide} */
     public static final int FLAG_STORAGE_DE = IInstalld.FLAG_STORAGE_DE;
-<<<<<<< HEAD
     /** {@hide} */
     public static final int FLAG_STORAGE_CE = IInstalld.FLAG_STORAGE_CE;
     /** {@hide} */
-=======
-    /** {@hide} */
-    public static final int FLAG_STORAGE_CE = IInstalld.FLAG_STORAGE_CE;
-    /** {@hide} */
->>>>>>> dbf9e87c
     public static final int FLAG_STORAGE_EXTERNAL = IInstalld.FLAG_STORAGE_EXTERNAL;
 
     /** {@hide} */
