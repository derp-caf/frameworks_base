/**
 * Copyright (c) 2016, The Android Open Source Project
 *
 * Licensed under the Apache License, Version 2.0 (the "License");
 * you may not use this file except in compliance with the License.
 * You may obtain a copy of the License at
 *
 *     http://www.apache.org/licenses/LICENSE-2.0
 *
 * Unless required by applicable law or agreed to in writing, software
 * distributed under the License is distributed on an "AS IS" BASIS,
 * WITHOUT WARRANTIES OR CONDITIONS OF ANY KIND, either express or implied.
 * See the License for the specific language governing permissions and
 * limitations under the License.
 */

package android.os.storage;

import android.content.pm.IPackageMoveObserver;
import android.content.res.ObbInfo;
import android.os.IVoldTaskListener;
import android.os.ParcelFileDescriptor;
import android.os.storage.DiskInfo;
import android.os.storage.IStorageEventListener;
import android.os.storage.IStorageShutdownObserver;
import android.os.storage.IObbActionListener;
import android.os.storage.StorageVolume;
import android.os.storage.VolumeInfo;
import android.os.storage.VolumeRecord;
import com.android.internal.os.AppFuseMount;

/**
 * WARNING! Update IMountService.h and IMountService.cpp if you change this
 * file. In particular, the transaction ids below must match the
 * _TRANSACTION enum in IMountService.cpp
 *
 * @hide - Applications should use android.os.storage.StorageManager to access
 *       storage functions.
 */
interface IStorageManager {
    /**
     * Registers an IStorageEventListener for receiving async notifications.
     */
    void registerListener(IStorageEventListener listener) = 0;
    /**
     * Unregisters an IStorageEventListener
     */
    void unregisterListener(IStorageEventListener listener) = 1;
    /**
     * Shuts down the StorageManagerService and gracefully unmounts all external media.
     * Invokes call back once the shutdown is complete.
     */
    void shutdown(IStorageShutdownObserver observer) = 19;
    /**
     * Mounts an Opaque Binary Blob (OBB) with the specified decryption key and
     * only allows the calling process's UID access to the contents.
     * StorageManagerService will call back to the supplied IObbActionListener to inform
     * it of the terminal state of the call.
     */
    void mountObb(in String rawPath, in String canonicalPath, in String key,
            IObbActionListener token, int nonce, in ObbInfo obbInfo) = 21;
    /**
     * Unmounts an Opaque Binary Blob (OBB). When the force flag is specified,
     * any program using it will be forcibly killed to unmount the image.
     * StorageManagerService will call back to the supplied IObbActionListener to inform
     * it of the terminal state of the call.
     */
    void unmountObb(in String rawPath, boolean force, IObbActionListener token, int nonce) = 22;
    /**
     * Checks whether the specified Opaque Binary Blob (OBB) is mounted
     * somewhere.
     */
    boolean isObbMounted(in String rawPath) = 23;
    /**
     * Gets the path to the mounted Opaque Binary Blob (OBB).
     */
    String getMountedObbPath(in String rawPath) = 24;
    /**
     * Decrypts any encrypted volumes.
     */
    int decryptStorage(in String password) = 26;
    /**
     * Encrypts storage.
     */
    int encryptStorage(int type, in String password) = 27;
    /**
     * Changes the encryption password.
     */
    int changeEncryptionPassword(int type, in String password) = 28;
    /**
     * Returns list of all mountable volumes.
     */
    StorageVolume[] getVolumeList(int uid, in String packageName, int flags) = 29;
    /**
     * Determines the encryption state of the volume.
     * @return a numerical value. See {@code ENCRYPTION_STATE_*} for possible
     * values.
     * Note that this has been replaced in most cases by the APIs in
     * StorageManager (see isEncryptable and below)
     * This is still useful to get the error state when encryption has failed
     * and CryptKeeper needs to throw up a screen advising the user what to do
     */
    int getEncryptionState() = 31;
    /**
     * Verify the encryption password against the stored volume.  This method
     * may only be called by the system process.
     */
    int verifyEncryptionPassword(in String password) = 32;
    /**
     * Ensure that all directories along given path exist, creating parent
     * directories as needed. Validates that given path is absolute and that it
     * contains no relative "." or ".." paths or symlinks. Also ensures that
     * path belongs to a volume managed by vold, and that path is either
     * external storage data or OBB directory belonging to calling app.
     */
    void mkdirs(in String callingPkg, in String path) = 34;
    /**
     * Determines the type of the encryption password
     * @return PasswordType
     */
    int getPasswordType() = 35;
    /**
     * Get password from vold
     * @return password or empty string
     */
    String getPassword() = 36;
    /**
     * Securely clear password from vold
     */
    oneway void clearPassword() = 37;
    /**
     * Set a field in the crypto header.
     * @param field field to set
     * @param contents contents to set in field
     */
    oneway void setField(in String field, in String contents) = 38;
    /**
     * Gets a field from the crypto header.
     * @param field field to get
     * @return contents of field
     */
    String getField(in String field) = 39;
    /**
     * Report the time of the last maintenance operation such as fstrim.
     * @return Timestamp of the last maintenance operation, in the
     *     System.currentTimeMillis() time base
     * @throws RemoteException
     */
    long lastMaintenance() = 41;
    /**
     * Kick off an immediate maintenance operation
     * @throws RemoteException
     */
    void runMaintenance() = 42;
    DiskInfo[] getDisks() = 44;
    VolumeInfo[] getVolumes(int flags) = 45;
    VolumeRecord[] getVolumeRecords(int flags) = 46;
    void mount(in String volId) = 47;
    void unmount(in String volId) = 48;
    void format(in String volId) = 49;
    void partitionPublic(in String diskId) = 50;
    void partitionPrivate(in String diskId) = 51;
    void partitionMixed(in String diskId, int ratio) = 52;
    void setVolumeNickname(in String fsUuid, in String nickname) = 53;
    void setVolumeUserFlags(in String fsUuid, int flags, int mask) = 54;
    void forgetVolume(in String fsUuid) = 55;
    void forgetAllVolumes() = 56;
    String getPrimaryStorageUuid() = 57;
    void setPrimaryStorageUuid(in String volumeUuid, IPackageMoveObserver callback) = 58;
    void benchmark(in String volId, IVoldTaskListener listener) = 59;
    void setDebugFlags(int flags, int mask) = 60;
    void createUserKey(int userId, int serialNumber, boolean ephemeral) = 61;
    void destroyUserKey(int userId) = 62;
    void unlockUserKey(int userId, int serialNumber, in byte[] token, in byte[] secret) = 63;
    void lockUserKey(int userId) = 64;
    boolean isUserKeyUnlocked(int userId) = 65;
    void prepareUserStorage(in String volumeUuid, int userId, int serialNumber, int flags) = 66;
    void destroyUserStorage(in String volumeUuid, int userId, int flags) = 67;
    boolean isConvertibleToFBE() = 68;
    void addUserKeyAuth(int userId, int serialNumber, in byte[] token, in byte[] secret) = 70;
    void fixateNewestUserKeyAuth(int userId) = 71;
    void fstrim(int flags, IVoldTaskListener listener) = 72;
    AppFuseMount mountProxyFileDescriptorBridge() = 73;
    ParcelFileDescriptor openProxyFileDescriptor(int mountPointId, int fileId, int mode) = 74;
    long getCacheQuotaBytes(String volumeUuid, int uid) = 75;
    long getCacheSizeBytes(String volumeUuid, int uid) = 76;
    long getAllocatableBytes(String volumeUuid, int flags, String callingPackage) = 77;
    void allocateBytes(String volumeUuid, long bytes, int flags, String callingPackage) = 78;
    void runIdleMaintenance() = 79;
    void abortIdleMaintenance() = 80;
<<<<<<< HEAD
    String translateAppToSystem(String path, String packageName, int userId) = 81;
    String translateSystemToApp(String path, String packageName, int userId) = 82;
=======
    void clearUserKeyAuth(int userId, int serialNumber, in byte[] token, in byte[] secret) = 81;
>>>>>>> 5bba4aba
}<|MERGE_RESOLUTION|>--- conflicted
+++ resolved
@@ -188,10 +188,7 @@
     void allocateBytes(String volumeUuid, long bytes, int flags, String callingPackage) = 78;
     void runIdleMaintenance() = 79;
     void abortIdleMaintenance() = 80;
-<<<<<<< HEAD
     String translateAppToSystem(String path, String packageName, int userId) = 81;
     String translateSystemToApp(String path, String packageName, int userId) = 82;
-=======
-    void clearUserKeyAuth(int userId, int serialNumber, in byte[] token, in byte[] secret) = 81;
->>>>>>> 5bba4aba
+    void clearUserKeyAuth(int userId, int serialNumber, in byte[] token, in byte[] secret) = 83;
 }