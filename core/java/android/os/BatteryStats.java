/*
 * Copyright (C) 2008 The Android Open Source Project
 *
 * Licensed under the Apache License, Version 2.0 (the "License");
 * you may not use this file except in compliance with the License.
 * You may obtain a copy of the License at
 *
 *      http://www.apache.org/licenses/LICENSE-2.0
 *
 * Unless required by applicable law or agreed to in writing, software
 * distributed under the License is distributed on an "AS IS" BASIS,
 * WITHOUT WARRANTIES OR CONDITIONS OF ANY KIND, either express or implied.
 * See the License for the specific language governing permissions and
 * limitations under the License.
 */

package android.os;

import static android.app.ActivityManager.PROCESS_STATE_BOUND_TOP;
import static android.app.ActivityManager.PROCESS_STATE_FOREGROUND_SERVICE_LOCATION;

import android.annotation.UnsupportedAppUsage;
import android.app.ActivityManager;
import android.content.Context;
import android.content.pm.ApplicationInfo;
import android.server.ServerProtoEnums;
import android.service.batterystats.BatteryStatsServiceDumpHistoryProto;
import android.service.batterystats.BatteryStatsServiceDumpProto;
import android.telephony.SignalStrength;
import android.telephony.TelephonyManager;
import android.text.format.DateFormat;
import android.util.ArrayMap;
import android.util.LongSparseArray;
import android.util.MutableBoolean;
import android.util.Pair;
import android.util.Printer;
import android.util.SparseArray;
import android.util.SparseIntArray;
import android.util.TimeUtils;
import android.util.proto.ProtoOutputStream;
import android.view.Display;

import com.android.internal.annotations.VisibleForTesting;
import com.android.internal.location.gnssmetrics.GnssMetrics;
import com.android.internal.os.BatterySipper;
import com.android.internal.os.BatteryStatsHelper;
import com.android.internal.util.Preconditions;

import java.io.FileDescriptor;
import java.io.PrintWriter;
import java.text.DecimalFormat;
import java.util.ArrayList;
import java.util.Collections;
import java.util.Comparator;
import java.util.Formatter;
import java.util.HashMap;
import java.util.List;
import java.util.Map;
import java.util.function.Function;

/**
 * A class providing access to battery usage statistics, including information on
 * wakelocks, processes, packages, and services.  All times are represented in microseconds
 * except where indicated otherwise.
 * @hide
 */
public abstract class BatteryStats implements Parcelable {

    @UnsupportedAppUsage(maxTargetSdk = Build.VERSION_CODES.P)
    public BatteryStats() {}

    private static final String TAG = "BatteryStats";

    private static final boolean LOCAL_LOGV = false;
    /** Fetching RPM stats is too slow to do each time screen changes, so disable it. */
    protected static final boolean SCREEN_OFF_RPM_STATS_ENABLED = false;

    /** @hide */
    public static final String SERVICE_NAME = "batterystats";

    /**
     * A constant indicating a partial wake lock timer.
     */
    @UnsupportedAppUsage
    public static final int WAKE_TYPE_PARTIAL = 0;

    /**
     * A constant indicating a full wake lock timer.
     */
    public static final int WAKE_TYPE_FULL = 1;

    /**
     * A constant indicating a window wake lock timer.
     */
    public static final int WAKE_TYPE_WINDOW = 2;

    /**
     * A constant indicating a sensor timer.
     */
    public static final int SENSOR = 3;

    /**
     * A constant indicating a a wifi running timer
     */
    public static final int WIFI_RUNNING = 4;

    /**
     * A constant indicating a full wifi lock timer
     */
    public static final int FULL_WIFI_LOCK = 5;

    /**
     * A constant indicating a wifi scan
     */
    public static final int WIFI_SCAN = 6;

    /**
     * A constant indicating a wifi multicast timer
     */
    public static final int WIFI_MULTICAST_ENABLED = 7;

    /**
     * A constant indicating a video turn on timer
     */
    public static final int VIDEO_TURNED_ON = 8;

    /**
     * A constant indicating a vibrator on timer
     */
    public static final int VIBRATOR_ON = 9;

    /**
     * A constant indicating a foreground activity timer
     */
    public static final int FOREGROUND_ACTIVITY = 10;

    /**
     * A constant indicating a wifi batched scan is active
     */
    public static final int WIFI_BATCHED_SCAN = 11;

    /**
     * A constant indicating a process state timer
     */
    public static final int PROCESS_STATE = 12;

    /**
     * A constant indicating a sync timer
     */
    public static final int SYNC = 13;

    /**
     * A constant indicating a job timer
     */
    public static final int JOB = 14;

    /**
     * A constant indicating an audio turn on timer
     */
    public static final int AUDIO_TURNED_ON = 15;

    /**
     * A constant indicating a flashlight turn on timer
     */
    public static final int FLASHLIGHT_TURNED_ON = 16;

    /**
     * A constant indicating a camera turn on timer
     */
    public static final int CAMERA_TURNED_ON = 17;

    /**
     * A constant indicating a draw wake lock timer.
     */
    public static final int WAKE_TYPE_DRAW = 18;

    /**
     * A constant indicating a bluetooth scan timer.
     */
    public static final int BLUETOOTH_SCAN_ON = 19;

    /**
     * A constant indicating an aggregated partial wake lock timer.
     */
    public static final int AGGREGATED_WAKE_TYPE_PARTIAL = 20;

    /**
     * A constant indicating a bluetooth scan timer for unoptimized scans.
     */
    public static final int BLUETOOTH_UNOPTIMIZED_SCAN_ON = 21;

    /**
     * A constant indicating a foreground service timer
     */
    public static final int FOREGROUND_SERVICE = 22;

    /**
     * A constant indicating an aggregate wifi multicast timer
     */
     public static final int WIFI_AGGREGATE_MULTICAST_ENABLED = 23;

    /**
     * Include all of the data in the stats, including previously saved data.
     */
    public static final int STATS_SINCE_CHARGED = 0;

    /**
     * Include only the current run in the stats.
     *
     * @deprecated As of {@link android.os.Build.VERSION_CODES#Q}, only {@link #STATS_SINCE_CHARGED}
     * is supported.
     */
    @UnsupportedAppUsage
    @Deprecated
    public static final int STATS_CURRENT = 1;

    /**
     * Include only the run since the last time the device was unplugged in the stats.
     *
     * @deprecated As of {@link android.os.Build.VERSION_CODES#Q}, only {@link #STATS_SINCE_CHARGED}
     * is supported.
     */
    @Deprecated
    public static final int STATS_SINCE_UNPLUGGED = 2;

    // NOTE: Update this list if you add/change any stats above.
    // These characters are supposed to represent "total", "last", "current",
    // and "unplugged". They were shortened for efficiency sake.
    private static final String[] STAT_NAMES = { "l", "c", "u" };

    /**
     * Current version of checkin data format.
     *
     * New in version 19:
     *   - Wakelock data (wl) gets current and max times.
     * New in version 20:
     *   - Background timers and counters for: Sensor, BluetoothScan, WifiScan, Jobs, Syncs.
     * New in version 21:
     *   - Actual (not just apportioned) Wakelock time is also recorded.
     *   - Aggregated partial wakelock time (per uid, instead of per wakelock) is recorded.
     *   - BLE scan result count
     *   - CPU frequency time per uid
     * New in version 22:
     *   - BLE scan result background count, BLE unoptimized scan time
     *   - Background partial wakelock time & count
     * New in version 23:
     *   - Logging smeared power model values
     * New in version 24:
     *   - Fixed bugs in background timers and BLE scan time
     * New in version 25:
     *   - Package wakeup alarms are now on screen-off timebase
     * New in version 26:
     *   - Resource power manager (rpm) states [but screenOffRpm is disabled from working properly]
     * New in version 27:
     *   - Always On Display (screen doze mode) time and power
     * New in version 28:
     *   - Light/Deep Doze power
     *   - WiFi Multicast Wakelock statistics (count & duration)
     * New in version 29:
     *   - Process states re-ordered. TOP_SLEEPING now below BACKGROUND. HEAVY_WEIGHT introduced.
     *   - CPU times per UID process state
     * New in version 30:
     *   - Uid.PROCESS_STATE_FOREGROUND_SERVICE only tracks
     *   ActivityManager.PROCESS_STATE_FOREGROUND_SERVICE.
     * New in version 31:
     *   - New cellular network types.
     *   - Deferred job metrics.
     * New in version 32:
     *   - Ambient display properly output in data dump.
     * New in version 33:
     *   - Fixed bug in min learned capacity updating process.
     * New in version 34:
     *   - Deprecated STATS_SINCE_UNPLUGGED and STATS_CURRENT.
     * New in version 35:
     *   - Fixed bug that was not reporting high cellular tx power correctly
     *   - Added out of service and emergency service modes to data connection types
     */
    static final int CHECKIN_VERSION = 35;

    /**
     * Old version, we hit 9 and ran out of room, need to remove.
     */
    private static final int BATTERY_STATS_CHECKIN_VERSION = 9;

    private static final long BYTES_PER_KB = 1024;
    private static final long BYTES_PER_MB = 1048576; // 1024^2
    private static final long BYTES_PER_GB = 1073741824; //1024^3
    public static final double MILLISECONDS_IN_HOUR = 3600 * 1000;

    private static final String VERSION_DATA = "vers";
    private static final String UID_DATA = "uid";
    private static final String WAKEUP_ALARM_DATA = "wua";
    private static final String APK_DATA = "apk";
    private static final String PROCESS_DATA = "pr";
    private static final String CPU_DATA = "cpu";
    private static final String GLOBAL_CPU_FREQ_DATA = "gcf";
    private static final String CPU_TIMES_AT_FREQ_DATA = "ctf";
    // rpm line is:
    // BATTERY_STATS_CHECKIN_VERSION, uid, which, "rpm", state/voter name, total time, total count,
    // screen-off time, screen-off count
    private static final String RESOURCE_POWER_MANAGER_DATA = "rpm";
    private static final String SENSOR_DATA = "sr";
    private static final String VIBRATOR_DATA = "vib";
    private static final String FOREGROUND_ACTIVITY_DATA = "fg";
    // fgs line is:
    // BATTERY_STATS_CHECKIN_VERSION, uid, category, "fgs",
    // foreground service time, count
    private static final String FOREGROUND_SERVICE_DATA = "fgs";
    private static final String STATE_TIME_DATA = "st";
    // wl line is:
    // BATTERY_STATS_CHECKIN_VERSION, uid, which, "wl", name,
    // full        totalTime, 'f',  count, current duration, max duration, total duration,
    // partial     totalTime, 'p',  count, current duration, max duration, total duration,
    // bg partial  totalTime, 'bp', count, current duration, max duration, total duration,
    // window      totalTime, 'w',  count, current duration, max duration, total duration
    // [Currently, full and window wakelocks have durations current = max = total = -1]
    private static final String WAKELOCK_DATA = "wl";
    // awl line is:
    // BATTERY_STATS_CHECKIN_VERSION, uid, which, "awl",
    // cumulative partial wakelock duration, cumulative background partial wakelock duration
    private static final String AGGREGATED_WAKELOCK_DATA = "awl";
    private static final String SYNC_DATA = "sy";
    private static final String JOB_DATA = "jb";
    private static final String JOB_COMPLETION_DATA = "jbc";

    /**
     * jbd line is:
     * BATTERY_STATS_CHECKIN_VERSION, uid, which, "jbd",
     * jobsDeferredEventCount, jobsDeferredCount, totalLatencyMillis,
     * count at latency < 1 hr, count at latency 1 to 2 hrs, 2 to 4 hrs, 4 to 8 hrs, and past 8 hrs
     * <p>
     * @see #JOB_FRESHNESS_BUCKETS
     */
    private static final String JOBS_DEFERRED_DATA = "jbd";
    private static final String KERNEL_WAKELOCK_DATA = "kwl";
    private static final String WAKEUP_REASON_DATA = "wr";
    private static final String NETWORK_DATA = "nt";
    private static final String USER_ACTIVITY_DATA = "ua";
    private static final String BATTERY_DATA = "bt";
    private static final String BATTERY_DISCHARGE_DATA = "dc";
    private static final String BATTERY_LEVEL_DATA = "lv";
    private static final String GLOBAL_WIFI_DATA = "gwfl";
    private static final String WIFI_DATA = "wfl";
    private static final String GLOBAL_WIFI_CONTROLLER_DATA = "gwfcd";
    private static final String WIFI_CONTROLLER_DATA = "wfcd";
    private static final String GLOBAL_BLUETOOTH_CONTROLLER_DATA = "gble";
    private static final String BLUETOOTH_CONTROLLER_DATA = "ble";
    private static final String BLUETOOTH_MISC_DATA = "blem";
    private static final String MISC_DATA = "m";
    private static final String GLOBAL_NETWORK_DATA = "gn";
    private static final String GLOBAL_MODEM_CONTROLLER_DATA = "gmcd";
    private static final String MODEM_CONTROLLER_DATA = "mcd";
    private static final String HISTORY_STRING_POOL = "hsp";
    private static final String HISTORY_DATA = "h";
    private static final String SCREEN_BRIGHTNESS_DATA = "br";
    private static final String SIGNAL_STRENGTH_TIME_DATA = "sgt";
    private static final String SIGNAL_SCANNING_TIME_DATA = "sst";
    private static final String SIGNAL_STRENGTH_COUNT_DATA = "sgc";
    private static final String DATA_CONNECTION_TIME_DATA = "dct";
    private static final String DATA_CONNECTION_COUNT_DATA = "dcc";
    private static final String WIFI_STATE_TIME_DATA = "wst";
    private static final String WIFI_STATE_COUNT_DATA = "wsc";
    private static final String WIFI_SUPPL_STATE_TIME_DATA = "wsst";
    private static final String WIFI_SUPPL_STATE_COUNT_DATA = "wssc";
    private static final String WIFI_SIGNAL_STRENGTH_TIME_DATA = "wsgt";
    private static final String WIFI_SIGNAL_STRENGTH_COUNT_DATA = "wsgc";
    private static final String POWER_USE_SUMMARY_DATA = "pws";
    private static final String POWER_USE_ITEM_DATA = "pwi";
    private static final String DISCHARGE_STEP_DATA = "dsd";
    private static final String CHARGE_STEP_DATA = "csd";
    private static final String DISCHARGE_TIME_REMAIN_DATA = "dtr";
    private static final String CHARGE_TIME_REMAIN_DATA = "ctr";
    private static final String FLASHLIGHT_DATA = "fla";
    private static final String CAMERA_DATA = "cam";
    private static final String VIDEO_DATA = "vid";
    private static final String AUDIO_DATA = "aud";
    private static final String WIFI_MULTICAST_TOTAL_DATA = "wmct";
    private static final String WIFI_MULTICAST_DATA = "wmc";

    public static final String RESULT_RECEIVER_CONTROLLER_KEY = "controller_activity";

    private final StringBuilder mFormatBuilder = new StringBuilder(32);
    private final Formatter mFormatter = new Formatter(mFormatBuilder);

    private static final String CELLULAR_CONTROLLER_NAME = "Cellular";
    private static final String WIFI_CONTROLLER_NAME = "WiFi";

    /**
     * Indicates times spent by the uid at each cpu frequency in all process states.
     *
     * Other types might include times spent in foreground, background etc.
     */
    @VisibleForTesting
    public static final String UID_TIMES_TYPE_ALL = "A";

    /**
     * These are the thresholds for bucketing last time since a job was run for an app
     * that just moved to ACTIVE due to a launch. So if the last time a job ran was less
     * than 1 hour ago, then it's reasonably fresh, 2 hours ago, not so fresh and so
     * on.
     */
    public static final long[] JOB_FRESHNESS_BUCKETS = {
            1 * 60 * 60 * 1000L,
            2 * 60 * 60 * 1000L,
            4 * 60 * 60 * 1000L,
            8 * 60 * 60 * 1000L,
            Long.MAX_VALUE
    };

    /**
     * "Job stop reason codes" from the job scheduler subsystem, which we can't refer to from this
     * class, so we initialize it from the job scheduler side at runtime using
     * {@link #setJobStopReasons}.
     */
    private static int[] sJobStopReasonCodes = {0};

    /**
     * A function that converts the "job stop reason codes" to their names.
     *
     * Similarly to {@link #sJobStopReasonCodes} it's initialized by the job scheduler subsystem
     * using {@link #setJobStopReasons}.
     */
    private static Function<Integer, String> sJobStopReasonNameConverter = (x) -> "unknown";

    /**
     * Set by the job scheduler subsystem to "push" job stop reasons, and a function that returns
     * the "name" of each code. We do it this way to remove a build time dependency from this
     * class to the job scheduler framework code.
     *
     * Note the passed array will be used as-is, without copying. The caller must not change
     * the array it passed to it.
     *
     * @hide
     */
    public static void setJobStopReasons(int[] reasonCodes,
            Function<Integer, String> jobStopReasonNameConverter) {
        Preconditions.checkArgument(reasonCodes.length > 0);
        Preconditions.checkArgument(jobStopReasonNameConverter != null);

        sJobStopReasonCodes = reasonCodes;
        sJobStopReasonNameConverter = jobStopReasonNameConverter;
    }

    /**
     * State for keeping track of counting information.
     */
    public static abstract class Counter {

        @UnsupportedAppUsage(maxTargetSdk = Build.VERSION_CODES.P)
        public Counter() {}

        /**
         * Returns the count associated with this Counter for the
         * selected type of statistics.
         *
         * @param which one of STATS_SINCE_CHARGED, STATS_SINCE_UNPLUGGED, or STATS_CURRENT
         */
        @UnsupportedAppUsage
        public abstract int getCountLocked(int which);

        /**
         * Temporary for debugging.
         */
        public abstract void logState(Printer pw, String prefix);
    }

    /**
     * State for keeping track of long counting information.
     */
    public static abstract class LongCounter {

        /**
         * Returns the count associated with this Counter for the
         * selected type of statistics.
         *
         * @param which one of STATS_SINCE_CHARGED, STATS_SINCE_UNPLUGGED, or STATS_CURRENT
         */
        public abstract long getCountLocked(int which);

        /**
         * Temporary for debugging.
         */
        public abstract void logState(Printer pw, String prefix);
    }

    /**
     * State for keeping track of array of long counting information.
     */
    public static abstract class LongCounterArray {
        /**
         * Returns the counts associated with this Counter for the
         * selected type of statistics.
         *
         * @param which one of STATS_SINCE_CHARGED, STATS_SINCE_UNPLUGGED, or STATS_CURRENT
         */
        public abstract long[] getCountsLocked(int which);

        /**
         * Temporary for debugging.
         */
        public abstract void logState(Printer pw, String prefix);
    }

    /**
     * Container class that aggregates counters for transmit, receive, and idle state of a
     * radio controller.
     */
    public static abstract class ControllerActivityCounter {
        /**
         * @return a non-null {@link LongCounter} representing time spent (milliseconds) in the
         * idle state.
         */
        public abstract LongCounter getIdleTimeCounter();

        /**
         * @return a non-null {@link LongCounter} representing time spent (milliseconds) in the
         * scan state.
         */
        public abstract LongCounter getScanTimeCounter();

        /**
         * @return a non-null {@link LongCounter} representing time spent (milliseconds) in the
         * sleep state.
         */
        public abstract LongCounter getSleepTimeCounter();

        /**
         * @return a non-null {@link LongCounter} representing time spent (milliseconds) in the
         * receive state.
         */
        public abstract LongCounter getRxTimeCounter();

        /**
         * An array of {@link LongCounter}, representing various transmit levels, where each level
         * may draw a different amount of power. The levels themselves are controller-specific.
         * @return non-null array of {@link LongCounter}s representing time spent (milliseconds) in
         * various transmit level states.
         */
        public abstract LongCounter[] getTxTimeCounters();

        /**
         * @return a non-null {@link LongCounter} representing the power consumed by the controller
         * in all states, measured in milli-ampere-milliseconds (mAms). The counter may always
         * yield a value of 0 if the device doesn't support power calculations.
         */
        public abstract LongCounter getPowerCounter();

        /**
         * @return a non-null {@link LongCounter} representing total power monitored on the rails
         * in mAms (miliamps-milliseconds). The counter may always yield a value of 0 if the device
         * doesn't support power rail monitoring.
         */
        public abstract LongCounter getMonitoredRailChargeConsumedMaMs();
    }

    /**
     * State for keeping track of timing information.
     */
    public static abstract class Timer {

        @UnsupportedAppUsage(maxTargetSdk = Build.VERSION_CODES.P)
        public Timer() {}

        /**
         * Returns the count associated with this Timer for the
         * selected type of statistics.
         *
         * @param which one of STATS_SINCE_CHARGED, STATS_SINCE_UNPLUGGED, or STATS_CURRENT
         */
        @UnsupportedAppUsage
        public abstract int getCountLocked(int which);

        /**
         * Returns the total time in microseconds associated with this Timer for the
         * selected type of statistics.
         *
         * @param elapsedRealtimeUs current elapsed realtime of system in microseconds
         * @param which one of STATS_SINCE_CHARGED, STATS_SINCE_UNPLUGGED, or STATS_CURRENT
         * @return a time in microseconds
         */
        @UnsupportedAppUsage
        public abstract long getTotalTimeLocked(long elapsedRealtimeUs, int which);

        /**
         * Returns the total time in microseconds associated with this Timer since the
         * 'mark' was last set.
         *
         * @param elapsedRealtimeUs current elapsed realtime of system in microseconds
         * @return a time in microseconds
         */
        public abstract long getTimeSinceMarkLocked(long elapsedRealtimeUs);

        /**
         * Returns the max duration if it is being tracked.
         * Not all Timer subclasses track the max, total, and current durations.
         */
        public long getMaxDurationMsLocked(long elapsedRealtimeMs) {
            return -1;
        }

        /**
         * Returns the current time the timer has been active, if it is being tracked.
         * Not all Timer subclasses track the max, total, and current durations.
         */
        public long getCurrentDurationMsLocked(long elapsedRealtimeMs) {
            return -1;
        }

        /**
         * Returns the total time the timer has been active, if it is being tracked.
         *
         * Returns the total cumulative duration (i.e. sum of past durations) that this timer has
         * been on since reset.
         * This may differ from getTotalTimeLocked(elapsedRealtimeUs, STATS_SINCE_CHARGED)/1000 since,
         * depending on the Timer, getTotalTimeLocked may represent the total 'blamed' or 'pooled'
         * time, rather than the actual time. By contrast, getTotalDurationMsLocked always gives
         * the actual total time.
         * Not all Timer subclasses track the max, total, and current durations.
         */
        public long getTotalDurationMsLocked(long elapsedRealtimeMs) {
            return -1;
        }

        /**
         * Returns the secondary Timer held by the Timer, if one exists. This secondary timer may be
         * used, for example, for tracking background usage. Secondary timers are never pooled.
         *
         * Not all Timer subclasses have a secondary timer; those that don't return null.
         */
        public Timer getSubTimer() {
            return null;
        }

        /**
         * Returns whether the timer is currently running.  Some types of timers
         * (e.g. BatchTimers) don't know whether the event is currently active,
         * and report false.
         */
        public boolean isRunningLocked() {
            return false;
        }

        /**
         * Temporary for debugging.
         */
        public abstract void logState(Printer pw, String prefix);
    }

    /**
     * Maps the ActivityManager procstate into corresponding BatteryStats procstate.
     */
    public static int mapToInternalProcessState(int procState) {
        if (procState == ActivityManager.PROCESS_STATE_NONEXISTENT) {
            return ActivityManager.PROCESS_STATE_NONEXISTENT;
        } else if (procState == ActivityManager.PROCESS_STATE_TOP) {
            return Uid.PROCESS_STATE_TOP;
        } else if (ActivityManager.isForegroundService(procState)) {
            // State when app has put itself in the foreground.
            return Uid.PROCESS_STATE_FOREGROUND_SERVICE;
        } else if (procState <= ActivityManager.PROCESS_STATE_IMPORTANT_FOREGROUND) {
            // Persistent and other foreground states go here.
            return Uid.PROCESS_STATE_FOREGROUND;
        } else if (procState <= ActivityManager.PROCESS_STATE_RECEIVER) {
            return Uid.PROCESS_STATE_BACKGROUND;
        } else if (procState <= ActivityManager.PROCESS_STATE_TOP_SLEEPING) {
            return Uid.PROCESS_STATE_TOP_SLEEPING;
        } else if (procState <= ActivityManager.PROCESS_STATE_HEAVY_WEIGHT) {
            return Uid.PROCESS_STATE_HEAVY_WEIGHT;
        } else {
            return Uid.PROCESS_STATE_CACHED;
        }
    }

    /**
     * The statistics associated with a particular uid.
     */
    public static abstract class Uid {

        /**
         * Returns a mapping containing wakelock statistics.
         *
         * @return a Map from Strings to Uid.Wakelock objects.
         */
        @UnsupportedAppUsage
        public abstract ArrayMap<String, ? extends Wakelock> getWakelockStats();

        /**
         * Returns the WiFi Multicast Wakelock statistics.
         *
         * @return a Timer Object for the per uid Multicast statistics.
         */
        public abstract Timer getMulticastWakelockStats();

        /**
         * Returns a mapping containing sync statistics.
         *
         * @return a Map from Strings to Timer objects.
         */
        public abstract ArrayMap<String, ? extends Timer> getSyncStats();

        /**
         * Returns a mapping containing scheduled job statistics.
         *
         * @return a Map from Strings to Timer objects.
         */
        public abstract ArrayMap<String, ? extends Timer> getJobStats();

        /**
         * Returns statistics about how jobs have completed.
         *
         * @return A Map of String job names to completion type -> count mapping.
         */
        public abstract ArrayMap<String, SparseIntArray> getJobCompletionStats();

        /**
         * The statistics associated with a particular wake lock.
         */
        public static abstract class Wakelock {
<<<<<<< HEAD
=======
            @UnsupportedAppUsage(maxTargetSdk = Build.VERSION_CODES.P)
            public Wakelock() {}

>>>>>>> dbf9e87c
            @UnsupportedAppUsage
            public abstract Timer getWakeTime(int type);
        }

        /**
         * The cumulative time the uid spent holding any partial wakelocks. This will generally
         * differ from summing over the Wakelocks in getWakelockStats since the latter may have
         * wakelocks that overlap in time (and therefore over-counts).
         */
        public abstract Timer getAggregatedPartialWakelockTimer();

        /**
         * Returns a mapping containing sensor statistics.
         *
         * @return a Map from Integer sensor ids to Uid.Sensor objects.
         */
        @UnsupportedAppUsage
        public abstract SparseArray<? extends Sensor> getSensorStats();

        /**
         * Returns a mapping containing active process data.
         */
        public abstract SparseArray<? extends Pid> getPidStats();

        /**
         * Returns a mapping containing process statistics.
         *
         * @return a Map from Strings to Uid.Proc objects.
         */
        @UnsupportedAppUsage
        public abstract ArrayMap<String, ? extends Proc> getProcessStats();

        /**
         * Returns a mapping containing package statistics.
         *
         * @return a Map from Strings to Uid.Pkg objects.
         */
        @UnsupportedAppUsage
        public abstract ArrayMap<String, ? extends Pkg> getPackageStats();

        public abstract ControllerActivityCounter getWifiControllerActivity();
        public abstract ControllerActivityCounter getBluetoothControllerActivity();
        public abstract ControllerActivityCounter getModemControllerActivity();

        /**
         * {@hide}
         */
        @UnsupportedAppUsage
        public abstract int getUid();

        public abstract void noteWifiRunningLocked(long elapsedRealtime);
        public abstract void noteWifiStoppedLocked(long elapsedRealtime);
        public abstract void noteFullWifiLockAcquiredLocked(long elapsedRealtime);
        public abstract void noteFullWifiLockReleasedLocked(long elapsedRealtime);
        public abstract void noteWifiScanStartedLocked(long elapsedRealtime);
        public abstract void noteWifiScanStoppedLocked(long elapsedRealtime);
        public abstract void noteWifiBatchedScanStartedLocked(int csph, long elapsedRealtime);
        public abstract void noteWifiBatchedScanStoppedLocked(long elapsedRealtime);
        public abstract void noteWifiMulticastEnabledLocked(long elapsedRealtime);
        public abstract void noteWifiMulticastDisabledLocked(long elapsedRealtime);
        public abstract void noteActivityResumedLocked(long elapsedRealtime);
        public abstract void noteActivityPausedLocked(long elapsedRealtime);
        @UnsupportedAppUsage
        public abstract long getWifiRunningTime(long elapsedRealtimeUs, int which);
        @UnsupportedAppUsage
        public abstract long getFullWifiLockTime(long elapsedRealtimeUs, int which);
        @UnsupportedAppUsage
        public abstract long getWifiScanTime(long elapsedRealtimeUs, int which);
        public abstract int getWifiScanCount(int which);
        /**
         * Returns the timer keeping track of wifi scans.
         */
        public abstract Timer getWifiScanTimer();
        public abstract int getWifiScanBackgroundCount(int which);
        public abstract long getWifiScanActualTime(long elapsedRealtimeUs);
        public abstract long getWifiScanBackgroundTime(long elapsedRealtimeUs);
        /**
         * Returns the timer keeping track of background wifi scans.
         */
        public abstract Timer getWifiScanBackgroundTimer();
        @UnsupportedAppUsage
        public abstract long getWifiBatchedScanTime(int csphBin, long elapsedRealtimeUs, int which);
        public abstract int getWifiBatchedScanCount(int csphBin, int which);
        @UnsupportedAppUsage
        public abstract long getWifiMulticastTime(long elapsedRealtimeUs, int which);
        @UnsupportedAppUsage
        public abstract Timer getAudioTurnedOnTimer();
        @UnsupportedAppUsage
        public abstract Timer getVideoTurnedOnTimer();
        public abstract Timer getFlashlightTurnedOnTimer();
        public abstract Timer getCameraTurnedOnTimer();
        public abstract Timer getForegroundActivityTimer();

        /**
         * Returns the timer keeping track of Foreground Service time
         */
        public abstract Timer getForegroundServiceTimer();
        public abstract Timer getBluetoothScanTimer();
        public abstract Timer getBluetoothScanBackgroundTimer();
        public abstract Timer getBluetoothUnoptimizedScanTimer();
        public abstract Timer getBluetoothUnoptimizedScanBackgroundTimer();
        public abstract Counter getBluetoothScanResultCounter();
        public abstract Counter getBluetoothScanResultBgCounter();

        public abstract long[] getCpuFreqTimes(int which);
        public abstract long[] getScreenOffCpuFreqTimes(int which);
        /**
         * Returns cpu active time of an uid.
         */
        public abstract long getCpuActiveTime();
        /**
         * Returns cpu times of an uid on each cluster
         */
        public abstract long[] getCpuClusterTimes();

        /**
         * Returns cpu times of an uid at a particular process state.
         */
        public abstract long[] getCpuFreqTimes(int which, int procState);
        /**
         * Returns cpu times of an uid while the screen if off at a particular process state.
         */
        public abstract long[] getScreenOffCpuFreqTimes(int which, int procState);

        // Note: the following times are disjoint.  They can be added together to find the
        // total time a uid has had any processes running at all.

        /**
         * Time this uid has any processes in the top state.
         */
        public static final int PROCESS_STATE_TOP = 0;
        /**
         * Time this uid has any process with a started foreground service, but
         * none in the "top" state.
         */
        public static final int PROCESS_STATE_FOREGROUND_SERVICE = 1;
        /**
         * Time this uid has any process in an active foreground state, but none in the
         * "foreground service" or better state. Persistent and other foreground states go here.
         */
        public static final int PROCESS_STATE_FOREGROUND = 2;
        /**
         * Time this uid has any process in an active background state, but none in the
         * "foreground" or better state.
         */
        public static final int PROCESS_STATE_BACKGROUND = 3;
        /**
         * Time this uid has any process that is top while the device is sleeping, but not
         * active for any other reason.  We kind-of consider it a kind of cached process
         * for execution restrictions.
         */
        public static final int PROCESS_STATE_TOP_SLEEPING = 4;
        /**
         * Time this uid has any process that is in the background but it has an activity
         * marked as "can't save state".  This is essentially a cached process, though the
         * system will try much harder than normal to avoid killing it.
         */
        public static final int PROCESS_STATE_HEAVY_WEIGHT = 5;
        /**
         * Time this uid has any processes that are sitting around cached, not in one of the
         * other active states.
         */
        public static final int PROCESS_STATE_CACHED = 6;
        /**
         * Total number of process states we track.
         */
        public static final int NUM_PROCESS_STATE = 7;

        // Used in dump
        static final String[] PROCESS_STATE_NAMES = {
                "Top", "Fg Service", "Foreground", "Background", "Top Sleeping", "Heavy Weight",
                "Cached"
        };

        // Used in checkin dump
        @VisibleForTesting
        public static final String[] UID_PROCESS_TYPES = {
                "T",  // TOP
                "FS", // FOREGROUND_SERVICE
                "F",  // FOREGROUND
                "B",  // BACKGROUND
                "TS", // TOP_SLEEPING
                "HW",  // HEAVY_WEIGHT
                "C"   // CACHED
        };

        /**
         * When the process exits one of these states, we need to make sure cpu time in this state
         * is not attributed to any non-critical process states.
         */
        public static final int[] CRITICAL_PROC_STATES = {
                PROCESS_STATE_TOP,
                PROCESS_STATE_FOREGROUND_SERVICE_LOCATION,
                PROCESS_STATE_BOUND_TOP, PROCESS_STATE_FOREGROUND_SERVICE,
                PROCESS_STATE_FOREGROUND
        };

        public abstract long getProcessStateTime(int state, long elapsedRealtimeUs, int which);
        public abstract Timer getProcessStateTimer(int state);

        public abstract Timer getVibratorOnTimer();

        public static final int NUM_WIFI_BATCHED_SCAN_BINS = 5;

        /**
         * Note that these must match the constants in android.os.PowerManager.
         * Also, if the user activity types change, the BatteryStatsImpl.VERSION must
         * also be bumped.
         */
        static final String[] USER_ACTIVITY_TYPES = {
            "other", "button", "touch", "accessibility", "attention"
        };

        public static final int NUM_USER_ACTIVITY_TYPES = USER_ACTIVITY_TYPES.length;

        public abstract void noteUserActivityLocked(int type);
        public abstract boolean hasUserActivity();
        public abstract int getUserActivityCount(int type, int which);

        public abstract boolean hasNetworkActivity();
        @UnsupportedAppUsage
        public abstract long getNetworkActivityBytes(int type, int which);
        public abstract long getNetworkActivityPackets(int type, int which);
        @UnsupportedAppUsage
        public abstract long getMobileRadioActiveTime(int which);
        public abstract int getMobileRadioActiveCount(int which);

        /**
         * Get the total cpu time (in microseconds) this UID had processes executing in userspace.
         */
        public abstract long getUserCpuTimeUs(int which);

        /**
         * Get the total cpu time (in microseconds) this UID had processes executing kernel syscalls.
         */
        public abstract long getSystemCpuTimeUs(int which);

        /**
         * Returns the approximate cpu time (in microseconds) spent at a certain CPU speed for a
         * given CPU cluster.
         * @param cluster the index of the CPU cluster.
         * @param step the index of the CPU speed. This is not the actual speed of the CPU.
         * @param which one of STATS_SINCE_CHARGED, STATS_SINCE_UNPLUGGED, or STATS_CURRENT.
         * @see com.android.internal.os.PowerProfile#getNumCpuClusters()
         * @see com.android.internal.os.PowerProfile#getNumSpeedStepsInCpuCluster(int)
         */
        public abstract long getTimeAtCpuSpeed(int cluster, int step, int which);

        /**
         * Returns the number of times this UID woke up the Application Processor to
         * process a mobile radio packet.
         * @param which one of STATS_SINCE_CHARGED, STATS_SINCE_UNPLUGGED, or STATS_CURRENT.
         */
        public abstract long getMobileRadioApWakeupCount(int which);

        /**
         * Returns the number of times this UID woke up the Application Processor to
         * process a WiFi packet.
         * @param which one of STATS_SINCE_CHARGED, STATS_SINCE_UNPLUGGED, or STATS_CURRENT.
         */
        public abstract long getWifiRadioApWakeupCount(int which);

        /**
         * Appends the deferred jobs data to the StringBuilder passed in, in checkin format
         * @param sb StringBuilder that can be overwritten with the deferred jobs data
         * @param which one of STATS_*
         */
        public abstract void getDeferredJobsCheckinLineLocked(StringBuilder sb, int which);

        /**
         * Appends the deferred jobs data to the StringBuilder passed in
         * @param sb StringBuilder that can be overwritten with the deferred jobs data
         * @param which one of STATS_*
         */
        public abstract void getDeferredJobsLineLocked(StringBuilder sb, int which);

        public static abstract class Sensor {

            @UnsupportedAppUsage(maxTargetSdk = Build.VERSION_CODES.P)
            public Sensor() {}

            /*
             * FIXME: it's not correct to use this magic value because it
             * could clash with a sensor handle (which are defined by
             * the sensor HAL, and therefore out of our control
             */
            // Magic sensor number for the GPS.
            @UnsupportedAppUsage
            public static final int GPS = -10000;

            @UnsupportedAppUsage
            public abstract int getHandle();

            @UnsupportedAppUsage
            public abstract Timer getSensorTime();

            /** Returns a Timer for sensor usage when app is in the background. */
            public abstract Timer getSensorBackgroundTime();
        }

        public class Pid {
            public int mWakeNesting;
            public long mWakeSumMs;
            public long mWakeStartMs;
        }

        /**
         * The statistics associated with a particular process.
         */
        public static abstract class Proc {

            @UnsupportedAppUsage(maxTargetSdk = Build.VERSION_CODES.P)
            public Proc() {}

            public static class ExcessivePower {
                public static final int TYPE_WAKE = 1;
                public static final int TYPE_CPU = 2;

                @UnsupportedAppUsage
                public int type;
                @UnsupportedAppUsage
                public long overTime;
                @UnsupportedAppUsage
                public long usedTime;
            }

            /**
             * Returns true if this process is still active in the battery stats.
             */
            public abstract boolean isActive();

            /**
             * Returns the total time (in milliseconds) spent executing in user code.
             *
             * @param which one of STATS_SINCE_CHARGED, STATS_SINCE_UNPLUGGED, or STATS_CURRENT.
             */
            @UnsupportedAppUsage
            public abstract long getUserTime(int which);

            /**
             * Returns the total time (in milliseconds) spent executing in system code.
             *
             * @param which one of STATS_SINCE_CHARGED, STATS_SINCE_UNPLUGGED, or STATS_CURRENT.
             */
            @UnsupportedAppUsage
            public abstract long getSystemTime(int which);

            /**
             * Returns the number of times the process has been started.
             *
             * @param which one of STATS_SINCE_CHARGED, STATS_SINCE_UNPLUGGED, or STATS_CURRENT.
             */
            @UnsupportedAppUsage
            public abstract int getStarts(int which);

            /**
             * Returns the number of times the process has crashed.
             *
             * @param which one of STATS_SINCE_CHARGED, STATS_SINCE_UNPLUGGED, or STATS_CURRENT.
             */
            public abstract int getNumCrashes(int which);

            /**
             * Returns the number of times the process has ANRed.
             *
             * @param which one of STATS_SINCE_CHARGED, STATS_SINCE_UNPLUGGED, or STATS_CURRENT.
             */
            public abstract int getNumAnrs(int which);

            /**
             * Returns the cpu time (milliseconds) spent while the process was in the foreground.
             * @param which one of STATS_SINCE_CHARGED, STATS_SINCE_UNPLUGGED, or STATS_CURRENT.
             * @return foreground cpu time in microseconds
             */
            @UnsupportedAppUsage
            public abstract long getForegroundTime(int which);

            @UnsupportedAppUsage
            public abstract int countExcessivePowers();

            @UnsupportedAppUsage
            public abstract ExcessivePower getExcessivePower(int i);
        }

        /**
         * The statistics associated with a particular package.
         */
        public static abstract class Pkg {

            @UnsupportedAppUsage(maxTargetSdk = Build.VERSION_CODES.P)
            public Pkg() {}

            /**
             * Returns information about all wakeup alarms that have been triggered for this
             * package.  The mapping keys are tag names for the alarms, the counter contains
             * the number of times the alarm was triggered while on battery.
             */
            @UnsupportedAppUsage
            public abstract ArrayMap<String, ? extends Counter> getWakeupAlarmStats();

            /**
             * Returns a mapping containing service statistics.
             */
            @UnsupportedAppUsage
            public abstract ArrayMap<String, ? extends Serv> getServiceStats();

            /**
             * The statistics associated with a particular service.
             */
            public static abstract class Serv {

                /**
                 * Returns the amount of time spent started.
                 *
                 * @param batteryUptime elapsed uptime on battery in microseconds.
                 * @param which one of STATS_SINCE_CHARGED, STATS_SINCE_UNPLUGGED, or STATS_CURRENT.
                 * @return
                 */
                @UnsupportedAppUsage
                public abstract long getStartTime(long batteryUptime, int which);

                /**
                 * Returns the total number of times startService() has been called.
                 *
                 * @param which one of STATS_SINCE_CHARGED, STATS_SINCE_UNPLUGGED, or STATS_CURRENT.
                 */
                @UnsupportedAppUsage
                public abstract int getStarts(int which);

                /**
                 * Returns the total number times the service has been launched.
                 *
                 * @param which one of STATS_SINCE_CHARGED, STATS_SINCE_UNPLUGGED, or STATS_CURRENT.
                 */
                @UnsupportedAppUsage
                public abstract int getLaunches(int which);
            }
        }
    }

    public static final class LevelStepTracker {
        public long mLastStepTime = -1;
        public int mNumStepDurations;
        public final long[] mStepDurations;

        public LevelStepTracker(int maxLevelSteps) {
            mStepDurations = new long[maxLevelSteps];
        }

        public LevelStepTracker(int numSteps, long[] steps) {
            mNumStepDurations = numSteps;
            mStepDurations = new long[numSteps];
            System.arraycopy(steps, 0, mStepDurations, 0, numSteps);
        }

        public long getDurationAt(int index) {
            return mStepDurations[index] & STEP_LEVEL_TIME_MASK;
        }

        public int getLevelAt(int index) {
            return (int)((mStepDurations[index] & STEP_LEVEL_LEVEL_MASK)
                    >> STEP_LEVEL_LEVEL_SHIFT);
        }

        public int getInitModeAt(int index) {
            return (int)((mStepDurations[index] & STEP_LEVEL_INITIAL_MODE_MASK)
                    >> STEP_LEVEL_INITIAL_MODE_SHIFT);
        }

        public int getModModeAt(int index) {
            return (int)((mStepDurations[index] & STEP_LEVEL_MODIFIED_MODE_MASK)
                    >> STEP_LEVEL_MODIFIED_MODE_SHIFT);
        }

        private void appendHex(long val, int topOffset, StringBuilder out) {
            boolean hasData = false;
            while (topOffset >= 0) {
                int digit = (int)( (val>>topOffset) & 0xf );
                topOffset -= 4;
                if (!hasData && digit == 0) {
                    continue;
                }
                hasData = true;
                if (digit >= 0 && digit <= 9) {
                    out.append((char)('0' + digit));
                } else {
                    out.append((char)('a' + digit - 10));
                }
            }
        }

        public void encodeEntryAt(int index, StringBuilder out) {
            long item = mStepDurations[index];
            long duration = item & STEP_LEVEL_TIME_MASK;
            int level = (int)((item & STEP_LEVEL_LEVEL_MASK)
                    >> STEP_LEVEL_LEVEL_SHIFT);
            int initMode = (int)((item & STEP_LEVEL_INITIAL_MODE_MASK)
                    >> STEP_LEVEL_INITIAL_MODE_SHIFT);
            int modMode = (int)((item & STEP_LEVEL_MODIFIED_MODE_MASK)
                    >> STEP_LEVEL_MODIFIED_MODE_SHIFT);
            switch ((initMode&STEP_LEVEL_MODE_SCREEN_STATE) + 1) {
                case Display.STATE_OFF: out.append('f'); break;
                case Display.STATE_ON: out.append('o'); break;
                case Display.STATE_DOZE: out.append('d'); break;
                case Display.STATE_DOZE_SUSPEND: out.append('z'); break;
            }
            if ((initMode&STEP_LEVEL_MODE_POWER_SAVE) != 0) {
                out.append('p');
            }
            if ((initMode&STEP_LEVEL_MODE_DEVICE_IDLE) != 0) {
                out.append('i');
            }
            switch ((modMode&STEP_LEVEL_MODE_SCREEN_STATE) + 1) {
                case Display.STATE_OFF: out.append('F'); break;
                case Display.STATE_ON: out.append('O'); break;
                case Display.STATE_DOZE: out.append('D'); break;
                case Display.STATE_DOZE_SUSPEND: out.append('Z'); break;
            }
            if ((modMode&STEP_LEVEL_MODE_POWER_SAVE) != 0) {
                out.append('P');
            }
            if ((modMode&STEP_LEVEL_MODE_DEVICE_IDLE) != 0) {
                out.append('I');
            }
            out.append('-');
            appendHex(level, 4, out);
            out.append('-');
            appendHex(duration, STEP_LEVEL_LEVEL_SHIFT-4, out);
        }

        public void decodeEntryAt(int index, String value) {
            final int N = value.length();
            int i = 0;
            char c;
            long out = 0;
            while (i < N && (c=value.charAt(i)) != '-') {
                i++;
                switch (c) {
                    case 'f': out |= (((long)Display.STATE_OFF-1)<<STEP_LEVEL_INITIAL_MODE_SHIFT);
                        break;
                    case 'o': out |= (((long)Display.STATE_ON-1)<<STEP_LEVEL_INITIAL_MODE_SHIFT);
                        break;
                    case 'd': out |= (((long)Display.STATE_DOZE-1)<<STEP_LEVEL_INITIAL_MODE_SHIFT);
                        break;
                    case 'z': out |= (((long)Display.STATE_DOZE_SUSPEND-1)
                            << STEP_LEVEL_INITIAL_MODE_SHIFT);
                        break;
                    case 'p': out |= (((long)STEP_LEVEL_MODE_POWER_SAVE)
                            << STEP_LEVEL_INITIAL_MODE_SHIFT);
                        break;
                    case 'i': out |= (((long)STEP_LEVEL_MODE_DEVICE_IDLE)
                            << STEP_LEVEL_INITIAL_MODE_SHIFT);
                        break;
                    case 'F': out |= (((long)Display.STATE_OFF-1)<<STEP_LEVEL_MODIFIED_MODE_SHIFT);
                        break;
                    case 'O': out |= (((long)Display.STATE_ON-1)<<STEP_LEVEL_MODIFIED_MODE_SHIFT);
                        break;
                    case 'D': out |= (((long)Display.STATE_DOZE-1)<<STEP_LEVEL_MODIFIED_MODE_SHIFT);
                        break;
                    case 'Z': out |= (((long)Display.STATE_DOZE_SUSPEND-1)
                            << STEP_LEVEL_MODIFIED_MODE_SHIFT);
                        break;
                    case 'P': out |= (((long)STEP_LEVEL_MODE_POWER_SAVE)
                            << STEP_LEVEL_MODIFIED_MODE_SHIFT);
                        break;
                    case 'I': out |= (((long)STEP_LEVEL_MODE_DEVICE_IDLE)
                            << STEP_LEVEL_MODIFIED_MODE_SHIFT);
                        break;
                }
            }
            i++;
            long level = 0;
            while (i < N && (c=value.charAt(i)) != '-') {
                i++;
                level <<= 4;
                if (c >= '0' && c <= '9') {
                    level += c - '0';
                } else if (c >= 'a' && c <= 'f') {
                    level += c - 'a' + 10;
                } else if (c >= 'A' && c <= 'F') {
                    level += c - 'A' + 10;
                }
            }
            i++;
            out |= (level << STEP_LEVEL_LEVEL_SHIFT) & STEP_LEVEL_LEVEL_MASK;
            long duration = 0;
            while (i < N && (c=value.charAt(i)) != '-') {
                i++;
                duration <<= 4;
                if (c >= '0' && c <= '9') {
                    duration += c - '0';
                } else if (c >= 'a' && c <= 'f') {
                    duration += c - 'a' + 10;
                } else if (c >= 'A' && c <= 'F') {
                    duration += c - 'A' + 10;
                }
            }
            mStepDurations[index] = out | (duration & STEP_LEVEL_TIME_MASK);
        }

        public void init() {
            mLastStepTime = -1;
            mNumStepDurations = 0;
        }

        public void clearTime() {
            mLastStepTime = -1;
        }

        public long computeTimePerLevel() {
            final long[] steps = mStepDurations;
            final int numSteps = mNumStepDurations;

            // For now we'll do a simple average across all steps.
            if (numSteps <= 0) {
                return -1;
            }
            long total = 0;
            for (int i=0; i<numSteps; i++) {
                total += steps[i] & STEP_LEVEL_TIME_MASK;
            }
            return total / numSteps;
            /*
            long[] buckets = new long[numSteps];
            int numBuckets = 0;
            int numToAverage = 4;
            int i = 0;
            while (i < numSteps) {
                long totalTime = 0;
                int num = 0;
                for (int j=0; j<numToAverage && (i+j)<numSteps; j++) {
                    totalTime += steps[i+j] & STEP_LEVEL_TIME_MASK;
                    num++;
                }
                buckets[numBuckets] = totalTime / num;
                numBuckets++;
                numToAverage *= 2;
                i += num;
            }
            if (numBuckets < 1) {
                return -1;
            }
            long averageTime = buckets[numBuckets-1];
            for (i=numBuckets-2; i>=0; i--) {
                averageTime = (averageTime + buckets[i]) / 2;
            }
            return averageTime;
            */
        }

        public long computeTimeEstimate(long modesOfInterest, long modeValues,
                int[] outNumOfInterest) {
            final long[] steps = mStepDurations;
            final int count = mNumStepDurations;
            if (count <= 0) {
                return -1;
            }
            long total = 0;
            int numOfInterest = 0;
            for (int i=0; i<count; i++) {
                long initMode = (steps[i] & STEP_LEVEL_INITIAL_MODE_MASK)
                        >> STEP_LEVEL_INITIAL_MODE_SHIFT;
                long modMode = (steps[i] & STEP_LEVEL_MODIFIED_MODE_MASK)
                        >> STEP_LEVEL_MODIFIED_MODE_SHIFT;
                // If the modes of interest didn't change during this step period...
                if ((modMode&modesOfInterest) == 0) {
                    // And the mode values during this period match those we are measuring...
                    if ((initMode&modesOfInterest) == modeValues) {
                        // Then this can be used to estimate the total time!
                        numOfInterest++;
                        total += steps[i] & STEP_LEVEL_TIME_MASK;
                    }
                }
            }
            if (numOfInterest <= 0) {
                return -1;
            }

            if (outNumOfInterest != null) {
                outNumOfInterest[0] = numOfInterest;
            }

            // The estimated time is the average time we spend in each level, multipled
            // by 100 -- the total number of battery levels
            return (total / numOfInterest) * 100;
        }

        public void addLevelSteps(int numStepLevels, long modeBits, long elapsedRealtime) {
            int stepCount = mNumStepDurations;
            final long lastStepTime = mLastStepTime;
            if (lastStepTime >= 0 && numStepLevels > 0) {
                final long[] steps = mStepDurations;
                long duration = elapsedRealtime - lastStepTime;
                for (int i=0; i<numStepLevels; i++) {
                    System.arraycopy(steps, 0, steps, 1, steps.length-1);
                    long thisDuration = duration / (numStepLevels-i);
                    duration -= thisDuration;
                    if (thisDuration > STEP_LEVEL_TIME_MASK) {
                        thisDuration = STEP_LEVEL_TIME_MASK;
                    }
                    steps[0] = thisDuration | modeBits;
                }
                stepCount += numStepLevels;
                if (stepCount > steps.length) {
                    stepCount = steps.length;
                }
            }
            mNumStepDurations = stepCount;
            mLastStepTime = elapsedRealtime;
        }

        public void readFromParcel(Parcel in) {
            final int N = in.readInt();
            if (N > mStepDurations.length) {
                throw new ParcelFormatException("more step durations than available: " + N);
            }
            mNumStepDurations = N;
            for (int i=0; i<N; i++) {
                mStepDurations[i] = in.readLong();
            }
        }

        public void writeToParcel(Parcel out) {
            final int N = mNumStepDurations;
            out.writeInt(N);
            for (int i=0; i<N; i++) {
                out.writeLong(mStepDurations[i]);
            }
        }
    }

    public static final class PackageChange {
        public String mPackageName;
        public boolean mUpdate;
        public long mVersionCode;
    }

    public static final class DailyItem {
        public long mStartTime;
        public long mEndTime;
        public LevelStepTracker mDischargeSteps;
        public LevelStepTracker mChargeSteps;
        public ArrayList<PackageChange> mPackageChanges;
    }

    public abstract DailyItem getDailyItemLocked(int daysAgo);

    public abstract long getCurrentDailyStartTime();

    public abstract long getNextMinDailyDeadline();

    public abstract long getNextMaxDailyDeadline();

    public abstract long[] getCpuFreqs();

    public final static class HistoryTag {
        public String string;
        public int uid;

        public int poolIdx;

        public void setTo(HistoryTag o) {
            string = o.string;
            uid = o.uid;
            poolIdx = o.poolIdx;
        }

        public void setTo(String _string, int _uid) {
            string = _string;
            uid = _uid;
            poolIdx = -1;
        }

        public void writeToParcel(Parcel dest, int flags) {
            dest.writeString(string);
            dest.writeInt(uid);
        }

        public void readFromParcel(Parcel src) {
            string = src.readString();
            uid = src.readInt();
            poolIdx = -1;
        }

        @Override
        public boolean equals(Object o) {
            if (this == o) return true;
            if (o == null || getClass() != o.getClass()) return false;

            HistoryTag that = (HistoryTag) o;

            if (uid != that.uid) return false;
            if (!string.equals(that.string)) return false;

            return true;
        }

        @Override
        public int hashCode() {
            int result = string.hashCode();
            result = 31 * result + uid;
            return result;
        }
    }

    /**
     * Optional detailed information that can go into a history step.  This is typically
     * generated each time the battery level changes.
     */
    public final static class HistoryStepDetails {
        // Time (in 1/100 second) spent in user space and the kernel since the last step.
        public int userTime;
        public int systemTime;

        // Top three apps using CPU in the last step, with times in 1/100 second.
        public int appCpuUid1;
        public int appCpuUTime1;
        public int appCpuSTime1;
        public int appCpuUid2;
        public int appCpuUTime2;
        public int appCpuSTime2;
        public int appCpuUid3;
        public int appCpuUTime3;
        public int appCpuSTime3;

        // Information from /proc/stat
        public int statUserTime;
        public int statSystemTime;
        public int statIOWaitTime;
        public int statIrqTime;
        public int statSoftIrqTime;
        public int statIdlTime;

        // Platform-level low power state stats
        public String statPlatformIdleState;
        public String statSubsystemPowerState;

        public HistoryStepDetails() {
            clear();
        }

        public void clear() {
            userTime = systemTime = 0;
            appCpuUid1 = appCpuUid2 = appCpuUid3 = -1;
            appCpuUTime1 = appCpuSTime1 = appCpuUTime2 = appCpuSTime2
                    = appCpuUTime3 = appCpuSTime3 = 0;
        }

        public void writeToParcel(Parcel out) {
            out.writeInt(userTime);
            out.writeInt(systemTime);
            out.writeInt(appCpuUid1);
            out.writeInt(appCpuUTime1);
            out.writeInt(appCpuSTime1);
            out.writeInt(appCpuUid2);
            out.writeInt(appCpuUTime2);
            out.writeInt(appCpuSTime2);
            out.writeInt(appCpuUid3);
            out.writeInt(appCpuUTime3);
            out.writeInt(appCpuSTime3);
            out.writeInt(statUserTime);
            out.writeInt(statSystemTime);
            out.writeInt(statIOWaitTime);
            out.writeInt(statIrqTime);
            out.writeInt(statSoftIrqTime);
            out.writeInt(statIdlTime);
            out.writeString(statPlatformIdleState);
            out.writeString(statSubsystemPowerState);
        }

        public void readFromParcel(Parcel in) {
            userTime = in.readInt();
            systemTime = in.readInt();
            appCpuUid1 = in.readInt();
            appCpuUTime1 = in.readInt();
            appCpuSTime1 = in.readInt();
            appCpuUid2 = in.readInt();
            appCpuUTime2 = in.readInt();
            appCpuSTime2 = in.readInt();
            appCpuUid3 = in.readInt();
            appCpuUTime3 = in.readInt();
            appCpuSTime3 = in.readInt();
            statUserTime = in.readInt();
            statSystemTime = in.readInt();
            statIOWaitTime = in.readInt();
            statIrqTime = in.readInt();
            statSoftIrqTime = in.readInt();
            statIdlTime = in.readInt();
            statPlatformIdleState = in.readString();
            statSubsystemPowerState = in.readString();
        }
    }

    /**
     * Battery history record.
     */
    public static final class HistoryItem {
        @UnsupportedAppUsage(maxTargetSdk = Build.VERSION_CODES.P)
        public HistoryItem next;

        // The time of this event in milliseconds, as per SystemClock.elapsedRealtime().
        @UnsupportedAppUsage
        public long time;

        @UnsupportedAppUsage
        public static final byte CMD_UPDATE = 0;        // These can be written as deltas
        public static final byte CMD_NULL = -1;
        public static final byte CMD_START = 4;
        public static final byte CMD_CURRENT_TIME = 5;
        public static final byte CMD_OVERFLOW = 6;
        public static final byte CMD_RESET = 7;
        public static final byte CMD_SHUTDOWN = 8;

        @UnsupportedAppUsage
        public byte cmd = CMD_NULL;

        /**
         * Return whether the command code is a delta data update.
         */
        public boolean isDeltaData() {
            return cmd == CMD_UPDATE;
        }

        @UnsupportedAppUsage
        public byte batteryLevel;
        @UnsupportedAppUsage
        public byte batteryStatus;
        @UnsupportedAppUsage
        public byte batteryHealth;
        @UnsupportedAppUsage
        public byte batteryPlugType;

        public short batteryTemperature;
        @UnsupportedAppUsage
        public char batteryVoltage;

        // The charge of the battery in micro-Ampere-hours.
        public int batteryChargeUAh;

        public double modemRailChargeMah;
        public double wifiRailChargeMah;

        // Constants from SCREEN_BRIGHTNESS_*
        public static final int STATE_BRIGHTNESS_SHIFT = 0;
        public static final int STATE_BRIGHTNESS_MASK = 0x7;
        // Constants from SIGNAL_STRENGTH_*
        public static final int STATE_PHONE_SIGNAL_STRENGTH_SHIFT = 3;
        public static final int STATE_PHONE_SIGNAL_STRENGTH_MASK = 0x7 << STATE_PHONE_SIGNAL_STRENGTH_SHIFT;
        // Constants from ServiceState.STATE_*
        public static final int STATE_PHONE_STATE_SHIFT = 6;
        public static final int STATE_PHONE_STATE_MASK = 0x7 << STATE_PHONE_STATE_SHIFT;
        // Constants from DATA_CONNECTION_*
        public static final int STATE_DATA_CONNECTION_SHIFT = 9;
        public static final int STATE_DATA_CONNECTION_MASK = 0x1f << STATE_DATA_CONNECTION_SHIFT;

        // These states always appear directly in the first int token
        // of a delta change; they should be ones that change relatively
        // frequently.
        public static final int STATE_CPU_RUNNING_FLAG = 1<<31;
        public static final int STATE_WAKE_LOCK_FLAG = 1<<30;
        public static final int STATE_GPS_ON_FLAG = 1<<29;
        public static final int STATE_WIFI_FULL_LOCK_FLAG = 1<<28;
        public static final int STATE_WIFI_SCAN_FLAG = 1<<27;
        public static final int STATE_WIFI_RADIO_ACTIVE_FLAG = 1<<26;
        public static final int STATE_MOBILE_RADIO_ACTIVE_FLAG = 1<<25;
        // Do not use, this is used for coulomb delta count.
        private static final int STATE_RESERVED_0 = 1<<24;
        // These are on the lower bits used for the command; if they change
        // we need to write another int of data.
        public static final int STATE_SENSOR_ON_FLAG = 1<<23;
        public static final int STATE_AUDIO_ON_FLAG = 1<<22;
        public static final int STATE_PHONE_SCANNING_FLAG = 1<<21;
        public static final int STATE_SCREEN_ON_FLAG = 1<<20;       // consider moving to states2
        public static final int STATE_BATTERY_PLUGGED_FLAG = 1<<19; // consider moving to states2
        public static final int STATE_SCREEN_DOZE_FLAG = 1 << 18;
        // empty slot
        public static final int STATE_WIFI_MULTICAST_ON_FLAG = 1<<16;

        public static final int MOST_INTERESTING_STATES =
                STATE_BATTERY_PLUGGED_FLAG | STATE_SCREEN_ON_FLAG | STATE_SCREEN_DOZE_FLAG;

        public static final int SETTLE_TO_ZERO_STATES = 0xffff0000 & ~MOST_INTERESTING_STATES;

        @UnsupportedAppUsage
        public int states;

        // Constants from WIFI_SUPPL_STATE_*
        public static final int STATE2_WIFI_SUPPL_STATE_SHIFT = 0;
        public static final int STATE2_WIFI_SUPPL_STATE_MASK = 0xf;
        // Values for NUM_WIFI_SIGNAL_STRENGTH_BINS
        public static final int STATE2_WIFI_SIGNAL_STRENGTH_SHIFT = 4;
        public static final int STATE2_WIFI_SIGNAL_STRENGTH_MASK =
                0x7 << STATE2_WIFI_SIGNAL_STRENGTH_SHIFT;
        // Values for NUM_GPS_SIGNAL_QUALITY_LEVELS
        public static final int STATE2_GPS_SIGNAL_QUALITY_SHIFT = 7;
        public static final int STATE2_GPS_SIGNAL_QUALITY_MASK =
            0x1 << STATE2_GPS_SIGNAL_QUALITY_SHIFT;

        public static final int STATE2_POWER_SAVE_FLAG = 1<<31;
        public static final int STATE2_VIDEO_ON_FLAG = 1<<30;
        public static final int STATE2_WIFI_RUNNING_FLAG = 1<<29;
        public static final int STATE2_WIFI_ON_FLAG = 1<<28;
        public static final int STATE2_FLASHLIGHT_FLAG = 1<<27;
        public static final int STATE2_DEVICE_IDLE_SHIFT = 25;
        public static final int STATE2_DEVICE_IDLE_MASK = 0x3 << STATE2_DEVICE_IDLE_SHIFT;
        public static final int STATE2_CHARGING_FLAG = 1<<24;
        public static final int STATE2_PHONE_IN_CALL_FLAG = 1<<23;
        public static final int STATE2_BLUETOOTH_ON_FLAG = 1<<22;
        public static final int STATE2_CAMERA_FLAG = 1<<21;
        public static final int STATE2_BLUETOOTH_SCAN_FLAG = 1 << 20;
        public static final int STATE2_CELLULAR_HIGH_TX_POWER_FLAG = 1 << 19;
        public static final int STATE2_USB_DATA_LINK_FLAG = 1 << 18;

        public static final int MOST_INTERESTING_STATES2 =
                STATE2_POWER_SAVE_FLAG | STATE2_WIFI_ON_FLAG | STATE2_DEVICE_IDLE_MASK
                | STATE2_CHARGING_FLAG | STATE2_PHONE_IN_CALL_FLAG | STATE2_BLUETOOTH_ON_FLAG;

        public static final int SETTLE_TO_ZERO_STATES2 = 0xffff0000 & ~MOST_INTERESTING_STATES2;

        @UnsupportedAppUsage
        public int states2;

        // The wake lock that was acquired at this point.
        public HistoryTag wakelockTag;

        // Kernel wakeup reason at this point.
        public HistoryTag wakeReasonTag;

        // Non-null when there is more detailed information at this step.
        public HistoryStepDetails stepDetails;

        public static final int EVENT_FLAG_START = 0x8000;
        public static final int EVENT_FLAG_FINISH = 0x4000;

        // No event in this item.
        public static final int EVENT_NONE = 0x0000;
        // Event is about a process that is running.
        public static final int EVENT_PROC = 0x0001;
        // Event is about an application package that is in the foreground.
        public static final int EVENT_FOREGROUND = 0x0002;
        // Event is about an application package that is at the top of the screen.
        public static final int EVENT_TOP = 0x0003;
        // Event is about active sync operations.
        public static final int EVENT_SYNC = 0x0004;
        // Events for all additional wake locks aquired/release within a wake block.
        // These are not generated by default.
        public static final int EVENT_WAKE_LOCK = 0x0005;
        // Event is about an application executing a scheduled job.
        public static final int EVENT_JOB = 0x0006;
        // Events for users running.
        public static final int EVENT_USER_RUNNING = 0x0007;
        // Events for foreground user.
        public static final int EVENT_USER_FOREGROUND = 0x0008;
        // Event for connectivity changed.
        public static final int EVENT_CONNECTIVITY_CHANGED = 0x0009;
        // Event for becoming active taking us out of idle mode.
        public static final int EVENT_ACTIVE = 0x000a;
        // Event for a package being installed.
        public static final int EVENT_PACKAGE_INSTALLED = 0x000b;
        // Event for a package being uninstalled.
        public static final int EVENT_PACKAGE_UNINSTALLED = 0x000c;
        // Event for a package being uninstalled.
        public static final int EVENT_ALARM = 0x000d;
        // Record that we have decided we need to collect new stats data.
        public static final int EVENT_COLLECT_EXTERNAL_STATS = 0x000e;
        // Event for a package becoming inactive due to being unused for a period of time.
        public static final int EVENT_PACKAGE_INACTIVE = 0x000f;
        // Event for a package becoming active due to an interaction.
        public static final int EVENT_PACKAGE_ACTIVE = 0x0010;
        // Event for a package being on the temporary whitelist.
        public static final int EVENT_TEMP_WHITELIST = 0x0011;
        // Event for the screen waking up.
        public static final int EVENT_SCREEN_WAKE_UP = 0x0012;
        // Event for the UID that woke up the application processor.
        // Used for wakeups coming from WiFi, modem, etc.
        public static final int EVENT_WAKEUP_AP = 0x0013;
        // Event for reporting that a specific partial wake lock has been held for a long duration.
        public static final int EVENT_LONG_WAKE_LOCK = 0x0014;

        // Number of event types.
        public static final int EVENT_COUNT = 0x0016;
        // Mask to extract out only the type part of the event.
        public static final int EVENT_TYPE_MASK = ~(EVENT_FLAG_START|EVENT_FLAG_FINISH);

        public static final int EVENT_PROC_START = EVENT_PROC | EVENT_FLAG_START;
        public static final int EVENT_PROC_FINISH = EVENT_PROC | EVENT_FLAG_FINISH;
        public static final int EVENT_FOREGROUND_START = EVENT_FOREGROUND | EVENT_FLAG_START;
        public static final int EVENT_FOREGROUND_FINISH = EVENT_FOREGROUND | EVENT_FLAG_FINISH;
        public static final int EVENT_TOP_START = EVENT_TOP | EVENT_FLAG_START;
        public static final int EVENT_TOP_FINISH = EVENT_TOP | EVENT_FLAG_FINISH;
        public static final int EVENT_SYNC_START = EVENT_SYNC | EVENT_FLAG_START;
        public static final int EVENT_SYNC_FINISH = EVENT_SYNC | EVENT_FLAG_FINISH;
        public static final int EVENT_WAKE_LOCK_START = EVENT_WAKE_LOCK | EVENT_FLAG_START;
        public static final int EVENT_WAKE_LOCK_FINISH = EVENT_WAKE_LOCK | EVENT_FLAG_FINISH;
        public static final int EVENT_JOB_START = EVENT_JOB | EVENT_FLAG_START;
        public static final int EVENT_JOB_FINISH = EVENT_JOB | EVENT_FLAG_FINISH;
        public static final int EVENT_USER_RUNNING_START = EVENT_USER_RUNNING | EVENT_FLAG_START;
        public static final int EVENT_USER_RUNNING_FINISH = EVENT_USER_RUNNING | EVENT_FLAG_FINISH;
        public static final int EVENT_USER_FOREGROUND_START =
                EVENT_USER_FOREGROUND | EVENT_FLAG_START;
        public static final int EVENT_USER_FOREGROUND_FINISH =
                EVENT_USER_FOREGROUND | EVENT_FLAG_FINISH;
        public static final int EVENT_ALARM_START = EVENT_ALARM | EVENT_FLAG_START;
        public static final int EVENT_ALARM_FINISH = EVENT_ALARM | EVENT_FLAG_FINISH;
        public static final int EVENT_TEMP_WHITELIST_START =
                EVENT_TEMP_WHITELIST | EVENT_FLAG_START;
        public static final int EVENT_TEMP_WHITELIST_FINISH =
                EVENT_TEMP_WHITELIST | EVENT_FLAG_FINISH;
        public static final int EVENT_LONG_WAKE_LOCK_START =
                EVENT_LONG_WAKE_LOCK | EVENT_FLAG_START;
        public static final int EVENT_LONG_WAKE_LOCK_FINISH =
                EVENT_LONG_WAKE_LOCK | EVENT_FLAG_FINISH;

        // For CMD_EVENT.
        public int eventCode;
        public HistoryTag eventTag;

        // Only set for CMD_CURRENT_TIME or CMD_RESET, as per System.currentTimeMillis().
        public long currentTime;

        // Meta-data when reading.
        public int numReadInts;

        // Pre-allocated objects.
        public final HistoryTag localWakelockTag = new HistoryTag();
        public final HistoryTag localWakeReasonTag = new HistoryTag();
        public final HistoryTag localEventTag = new HistoryTag();

        @UnsupportedAppUsage
        public HistoryItem() {
        }

        public HistoryItem(Parcel src) {
            readFromParcel(src);
        }

        public void writeToParcel(Parcel dest, int flags) {
            dest.writeLong(time);
            int bat = (((int)cmd)&0xff)
                    | ((((int)batteryLevel)<<8)&0xff00)
                    | ((((int)batteryStatus)<<16)&0xf0000)
                    | ((((int)batteryHealth)<<20)&0xf00000)
                    | ((((int)batteryPlugType)<<24)&0xf000000)
                    | (wakelockTag != null ? 0x10000000 : 0)
                    | (wakeReasonTag != null ? 0x20000000 : 0)
                    | (eventCode != EVENT_NONE ? 0x40000000 : 0);
            dest.writeInt(bat);
            bat = (((int)batteryTemperature)&0xffff)
                    | ((((int)batteryVoltage)<<16)&0xffff0000);
            dest.writeInt(bat);
            dest.writeInt(batteryChargeUAh);
            dest.writeDouble(modemRailChargeMah);
            dest.writeDouble(wifiRailChargeMah);
            dest.writeInt(states);
            dest.writeInt(states2);
            if (wakelockTag != null) {
                wakelockTag.writeToParcel(dest, flags);
            }
            if (wakeReasonTag != null) {
                wakeReasonTag.writeToParcel(dest, flags);
            }
            if (eventCode != EVENT_NONE) {
                dest.writeInt(eventCode);
                eventTag.writeToParcel(dest, flags);
            }
            if (cmd == CMD_CURRENT_TIME || cmd == CMD_RESET) {
                dest.writeLong(currentTime);
            }
        }

        public void readFromParcel(Parcel src) {
            int start = src.dataPosition();
            time = src.readLong();
            int bat = src.readInt();
            cmd = (byte)(bat&0xff);
            batteryLevel = (byte)((bat>>8)&0xff);
            batteryStatus = (byte)((bat>>16)&0xf);
            batteryHealth = (byte)((bat>>20)&0xf);
            batteryPlugType = (byte)((bat>>24)&0xf);
            int bat2 = src.readInt();
            batteryTemperature = (short)(bat2&0xffff);
            batteryVoltage = (char)((bat2>>16)&0xffff);
            batteryChargeUAh = src.readInt();
            modemRailChargeMah = src.readDouble();
            wifiRailChargeMah = src.readDouble();
            states = src.readInt();
            states2 = src.readInt();
            if ((bat&0x10000000) != 0) {
                wakelockTag = localWakelockTag;
                wakelockTag.readFromParcel(src);
            } else {
                wakelockTag = null;
            }
            if ((bat&0x20000000) != 0) {
                wakeReasonTag = localWakeReasonTag;
                wakeReasonTag.readFromParcel(src);
            } else {
                wakeReasonTag = null;
            }
            if ((bat&0x40000000) != 0) {
                eventCode = src.readInt();
                eventTag = localEventTag;
                eventTag.readFromParcel(src);
            } else {
                eventCode = EVENT_NONE;
                eventTag = null;
            }
            if (cmd == CMD_CURRENT_TIME || cmd == CMD_RESET) {
                currentTime = src.readLong();
            } else {
                currentTime = 0;
            }
            numReadInts += (src.dataPosition()-start)/4;
        }

        @UnsupportedAppUsage(maxTargetSdk = Build.VERSION_CODES.P)
        public void clear() {
            time = 0;
            cmd = CMD_NULL;
            batteryLevel = 0;
            batteryStatus = 0;
            batteryHealth = 0;
            batteryPlugType = 0;
            batteryTemperature = 0;
            batteryVoltage = 0;
            batteryChargeUAh = 0;
            modemRailChargeMah = 0;
            wifiRailChargeMah = 0;
            states = 0;
            states2 = 0;
            wakelockTag = null;
            wakeReasonTag = null;
            eventCode = EVENT_NONE;
            eventTag = null;
        }

        @UnsupportedAppUsage(maxTargetSdk = Build.VERSION_CODES.P)
        public void setTo(HistoryItem o) {
            time = o.time;
            cmd = o.cmd;
            setToCommon(o);
        }

        @UnsupportedAppUsage(maxTargetSdk = Build.VERSION_CODES.P)
        public void setTo(long time, byte cmd, HistoryItem o) {
            this.time = time;
            this.cmd = cmd;
            setToCommon(o);
        }

        private void setToCommon(HistoryItem o) {
            batteryLevel = o.batteryLevel;
            batteryStatus = o.batteryStatus;
            batteryHealth = o.batteryHealth;
            batteryPlugType = o.batteryPlugType;
            batteryTemperature = o.batteryTemperature;
            batteryVoltage = o.batteryVoltage;
            batteryChargeUAh = o.batteryChargeUAh;
            modemRailChargeMah = o.modemRailChargeMah;
            wifiRailChargeMah = o.wifiRailChargeMah;
            states = o.states;
            states2 = o.states2;
            if (o.wakelockTag != null) {
                wakelockTag = localWakelockTag;
                wakelockTag.setTo(o.wakelockTag);
            } else {
                wakelockTag = null;
            }
            if (o.wakeReasonTag != null) {
                wakeReasonTag = localWakeReasonTag;
                wakeReasonTag.setTo(o.wakeReasonTag);
            } else {
                wakeReasonTag = null;
            }
            eventCode = o.eventCode;
            if (o.eventTag != null) {
                eventTag = localEventTag;
                eventTag.setTo(o.eventTag);
            } else {
                eventTag = null;
            }
            currentTime = o.currentTime;
        }

        public boolean sameNonEvent(HistoryItem o) {
            return batteryLevel == o.batteryLevel
                    && batteryStatus == o.batteryStatus
                    && batteryHealth == o.batteryHealth
                    && batteryPlugType == o.batteryPlugType
                    && batteryTemperature == o.batteryTemperature
                    && batteryVoltage == o.batteryVoltage
                    && batteryChargeUAh == o.batteryChargeUAh
                    && modemRailChargeMah == o.modemRailChargeMah
                    && wifiRailChargeMah == o.wifiRailChargeMah
                    && states == o.states
                    && states2 == o.states2
                    && currentTime == o.currentTime;
        }

        @UnsupportedAppUsage(maxTargetSdk = Build.VERSION_CODES.P)
        public boolean same(HistoryItem o) {
            if (!sameNonEvent(o) || eventCode != o.eventCode) {
                return false;
            }
            if (wakelockTag != o.wakelockTag) {
                if (wakelockTag == null || o.wakelockTag == null) {
                    return false;
                }
                if (!wakelockTag.equals(o.wakelockTag)) {
                    return false;
                }
            }
            if (wakeReasonTag != o.wakeReasonTag) {
                if (wakeReasonTag == null || o.wakeReasonTag == null) {
                    return false;
                }
                if (!wakeReasonTag.equals(o.wakeReasonTag)) {
                    return false;
                }
            }
            if (eventTag != o.eventTag) {
                if (eventTag == null || o.eventTag == null) {
                    return false;
                }
                if (!eventTag.equals(o.eventTag)) {
                    return false;
                }
            }
            return true;
        }
    }

    public final static class HistoryEventTracker {
        private final HashMap<String, SparseIntArray>[] mActiveEvents
                = (HashMap<String, SparseIntArray>[]) new HashMap[HistoryItem.EVENT_COUNT];

        public boolean updateState(int code, String name, int uid, int poolIdx) {
            if ((code&HistoryItem.EVENT_FLAG_START) != 0) {
                int idx = code&HistoryItem.EVENT_TYPE_MASK;
                HashMap<String, SparseIntArray> active = mActiveEvents[idx];
                if (active == null) {
                    active = new HashMap<>();
                    mActiveEvents[idx] = active;
                }
                SparseIntArray uids = active.get(name);
                if (uids == null) {
                    uids = new SparseIntArray();
                    active.put(name, uids);
                }
                if (uids.indexOfKey(uid) >= 0) {
                    // Already set, nothing to do!
                    return false;
                }
                uids.put(uid, poolIdx);
            } else if ((code&HistoryItem.EVENT_FLAG_FINISH) != 0) {
                int idx = code&HistoryItem.EVENT_TYPE_MASK;
                HashMap<String, SparseIntArray> active = mActiveEvents[idx];
                if (active == null) {
                    // not currently active, nothing to do.
                    return false;
                }
                SparseIntArray uids = active.get(name);
                if (uids == null) {
                    // not currently active, nothing to do.
                    return false;
                }
                idx = uids.indexOfKey(uid);
                if (idx < 0) {
                    // not currently active, nothing to do.
                    return false;
                }
                uids.removeAt(idx);
                if (uids.size() <= 0) {
                    active.remove(name);
                }
            }
            return true;
        }

        public void removeEvents(int code) {
            int idx = code&HistoryItem.EVENT_TYPE_MASK;
            mActiveEvents[idx] = null;
        }

        public HashMap<String, SparseIntArray> getStateForEvent(int code) {
            return mActiveEvents[code];
        }
    }

    public static final class BitDescription {
        public final int mask;
        public final int shift;
        public final String name;
        public final String shortName;
        public final String[] values;
        public final String[] shortValues;

        public BitDescription(int mask, String name, String shortName) {
            this.mask = mask;
            this.shift = -1;
            this.name = name;
            this.shortName = shortName;
            this.values = null;
            this.shortValues = null;
        }

        public BitDescription(int mask, int shift, String name, String shortName,
                String[] values, String[] shortValues) {
            this.mask = mask;
            this.shift = shift;
            this.name = name;
            this.shortName = shortName;
            this.values = values;
            this.shortValues = shortValues;
        }
    }

    /**
     * Don't allow any more batching in to the current history event.  This
     * is called when printing partial histories, so to ensure that the next
     * history event will go in to a new batch after what was printed in the
     * last partial history.
     */
    public abstract void commitCurrentHistoryBatchLocked();

    public abstract int getHistoryTotalSize();

    public abstract int getHistoryUsedSize();

    @UnsupportedAppUsage
    public abstract boolean startIteratingHistoryLocked();

    public abstract int getHistoryStringPoolSize();

    public abstract int getHistoryStringPoolBytes();

    public abstract String getHistoryTagPoolString(int index);

    public abstract int getHistoryTagPoolUid(int index);

    @UnsupportedAppUsage
    public abstract boolean getNextHistoryLocked(HistoryItem out);

    public abstract void finishIteratingHistoryLocked();

    public abstract boolean startIteratingOldHistoryLocked();

    public abstract boolean getNextOldHistoryLocked(HistoryItem out);

    public abstract void finishIteratingOldHistoryLocked();

    /**
     * Return the base time offset for the battery history.
     */
    public abstract long getHistoryBaseTime();

    /**
     * Returns the number of times the device has been started.
     */
    public abstract int getStartCount();

    /**
     * Returns the time in microseconds that the screen has been on while the device was
     * running on battery.
     *
     * {@hide}
     */
    @UnsupportedAppUsage
    public abstract long getScreenOnTime(long elapsedRealtimeUs, int which);

    /**
     * Returns the number of times the screen was turned on.
     *
     * {@hide}
     */
    public abstract int getScreenOnCount(int which);

    /**
     * Returns the time in microseconds that the screen has been dozing while the device was
     * running on battery.
     *
     * {@hide}
     */
    public abstract long getScreenDozeTime(long elapsedRealtimeUs, int which);

    /**
     * Returns the number of times the screen was turned dozing.
     *
     * {@hide}
     */
    public abstract int getScreenDozeCount(int which);

    public abstract long getInteractiveTime(long elapsedRealtimeUs, int which);

    public static final int SCREEN_BRIGHTNESS_DARK = 0;
    public static final int SCREEN_BRIGHTNESS_DIM = 1;
    public static final int SCREEN_BRIGHTNESS_MEDIUM = 2;
    public static final int SCREEN_BRIGHTNESS_LIGHT = 3;
    public static final int SCREEN_BRIGHTNESS_BRIGHT = 4;

    static final String[] SCREEN_BRIGHTNESS_NAMES = {
        "dark", "dim", "medium", "light", "bright"
    };

    static final String[] SCREEN_BRIGHTNESS_SHORT_NAMES = {
        "0", "1", "2", "3", "4"
    };

    @UnsupportedAppUsage
    public static final int NUM_SCREEN_BRIGHTNESS_BINS = 5;

    /**
     * Returns the time in microseconds that the screen has been on with
     * the given brightness
     *
     * {@hide}
     */
    @UnsupportedAppUsage
    public abstract long getScreenBrightnessTime(int brightnessBin,
            long elapsedRealtimeUs, int which);

    /**
     * Returns the {@link Timer} object that tracks the given screen brightness.
     *
     * {@hide}
     */
    public abstract Timer getScreenBrightnessTimer(int brightnessBin);

    /**
     * Returns the time in microseconds that power save mode has been enabled while the device was
     * running on battery.
     *
     * {@hide}
     */
    public abstract long getPowerSaveModeEnabledTime(long elapsedRealtimeUs, int which);

    /**
     * Returns the number of times that power save mode was enabled.
     *
     * {@hide}
     */
    public abstract int getPowerSaveModeEnabledCount(int which);

    /**
     * Constant for device idle mode: not active.
     */
    public static final int DEVICE_IDLE_MODE_OFF = ServerProtoEnums.DEVICE_IDLE_MODE_OFF; // 0

    /**
     * Constant for device idle mode: active in lightweight mode.
     */
    public static final int DEVICE_IDLE_MODE_LIGHT = ServerProtoEnums.DEVICE_IDLE_MODE_LIGHT; // 1

    /**
     * Constant for device idle mode: active in full mode.
     */
    public static final int DEVICE_IDLE_MODE_DEEP = ServerProtoEnums.DEVICE_IDLE_MODE_DEEP; // 2

    /**
     * Returns the time in microseconds that device has been in idle mode while
     * running on battery.
     *
     * {@hide}
     */
    public abstract long getDeviceIdleModeTime(int mode, long elapsedRealtimeUs, int which);

    /**
     * Returns the number of times that the devie has gone in to idle mode.
     *
     * {@hide}
     */
    public abstract int getDeviceIdleModeCount(int mode, int which);

    /**
     * Return the longest duration we spent in a particular device idle mode (fully in the
     * mode, not in idle maintenance etc).
     */
    public abstract long getLongestDeviceIdleModeTime(int mode);

    /**
     * Returns the time in microseconds that device has been in idling while on
     * battery.  This is broader than {@link #getDeviceIdleModeTime} -- it
     * counts all of the time that we consider the device to be idle, whether or not
     * it is currently in the actual device idle mode.
     *
     * {@hide}
     */
    public abstract long getDeviceIdlingTime(int mode, long elapsedRealtimeUs, int which);

    /**
     * Returns the number of times that the device has started idling.
     *
     * {@hide}
     */
    public abstract int getDeviceIdlingCount(int mode, int which);

    /**
     * Returns the number of times that connectivity state changed.
     *
     * {@hide}
     */
    public abstract int getNumConnectivityChange(int which);


    /**
     * Returns the time in microseconds that the phone has been running with
     * the given GPS signal quality level
     *
     * {@hide}
     */
    public abstract long getGpsSignalQualityTime(int strengthBin,
        long elapsedRealtimeUs, int which);

    /**
     * Returns the GPS battery drain in mA-ms
     *
     * {@hide}
     */
    public abstract long getGpsBatteryDrainMaMs();

    /**
     * Returns the time in microseconds that the phone has been on while the device was
     * running on battery.
     *
     * {@hide}
     */
    @UnsupportedAppUsage
    public abstract long getPhoneOnTime(long elapsedRealtimeUs, int which);

    /**
     * Returns the number of times a phone call was activated.
     *
     * {@hide}
     */
    public abstract int getPhoneOnCount(int which);

    /**
     * Returns the time in microseconds that the phone has been running with
     * the given signal strength.
     *
     * {@hide}
     */
    @UnsupportedAppUsage
    public abstract long getPhoneSignalStrengthTime(int strengthBin,
            long elapsedRealtimeUs, int which);

    /**
     * Returns the time in microseconds that the phone has been trying to
     * acquire a signal.
     *
     * {@hide}
     */
    public abstract long getPhoneSignalScanningTime(
            long elapsedRealtimeUs, int which);

    /**
     * Returns the {@link Timer} object that tracks how much the phone has been trying to
     * acquire a signal.
     *
     * {@hide}
     */
    public abstract Timer getPhoneSignalScanningTimer();

    /**
     * Returns the number of times the phone has entered the given signal strength.
     *
     * {@hide}
     */
    public abstract int getPhoneSignalStrengthCount(int strengthBin, int which);

    /**
     * Return the {@link Timer} object used to track the given signal strength's duration and
     * counts.
     */
    protected abstract Timer getPhoneSignalStrengthTimer(int strengthBin);

    /**
     * Returns the time in microseconds that the mobile network has been active
     * (in a high power state).
     *
     * {@hide}
     */
    @UnsupportedAppUsage(maxTargetSdk = Build.VERSION_CODES.P)
    public abstract long getMobileRadioActiveTime(long elapsedRealtimeUs, int which);

    /**
     * Returns the number of times that the mobile network has transitioned to the
     * active state.
     *
     * {@hide}
     */
    public abstract int getMobileRadioActiveCount(int which);

    /**
     * Returns the time in microseconds that is the difference between the mobile radio
     * time we saw based on the elapsed timestamp when going down vs. the given time stamp
     * from the radio.
     *
     * {@hide}
     */
    public abstract long getMobileRadioActiveAdjustedTime(int which);

    /**
     * Returns the time in microseconds that the mobile network has been active
     * (in a high power state) but not being able to blame on an app.
     *
     * {@hide}
     */
    public abstract long getMobileRadioActiveUnknownTime(int which);

    /**
     * Return count of number of times radio was up that could not be blamed on apps.
     *
     * {@hide}
     */
    public abstract int getMobileRadioActiveUnknownCount(int which);

    public static final int DATA_CONNECTION_OUT_OF_SERVICE = 0;
    public static final int DATA_CONNECTION_EMERGENCY_SERVICE =
            TelephonyManager.MAX_NETWORK_TYPE + 1;
    public static final int DATA_CONNECTION_OTHER = DATA_CONNECTION_EMERGENCY_SERVICE + 1;


    static final String[] DATA_CONNECTION_NAMES = {
        "oos", "gprs", "edge", "umts", "cdma", "evdo_0", "evdo_A",
        "1xrtt", "hsdpa", "hsupa", "hspa", "iden", "evdo_b", "lte",
        "ehrpd", "hspap", "gsm", "td_scdma", "iwlan", "lte_ca", "nr",
        "emngcy", "other"
    };

    @UnsupportedAppUsage
    public static final int NUM_DATA_CONNECTION_TYPES = DATA_CONNECTION_OTHER + 1;

    /**
     * Returns the time in microseconds that the phone has been running with
     * the given data connection.
     *
     * {@hide}
     */
    public abstract long getPhoneDataConnectionTime(int dataType,
            long elapsedRealtimeUs, int which);

    /**
     * Returns the number of times the phone has entered the given data
     * connection type.
     *
     * {@hide}
     */
    public abstract int getPhoneDataConnectionCount(int dataType, int which);

    /**
     * Returns the {@link Timer} object that tracks the phone's data connection type stats.
     */
    public abstract Timer getPhoneDataConnectionTimer(int dataType);

    public static final int WIFI_SUPPL_STATE_INVALID = 0;
    public static final int WIFI_SUPPL_STATE_DISCONNECTED = 1;
    public static final int WIFI_SUPPL_STATE_INTERFACE_DISABLED = 2;
    public static final int WIFI_SUPPL_STATE_INACTIVE = 3;
    public static final int WIFI_SUPPL_STATE_SCANNING = 4;
    public static final int WIFI_SUPPL_STATE_AUTHENTICATING = 5;
    public static final int WIFI_SUPPL_STATE_ASSOCIATING = 6;
    public static final int WIFI_SUPPL_STATE_ASSOCIATED = 7;
    public static final int WIFI_SUPPL_STATE_FOUR_WAY_HANDSHAKE = 8;
    public static final int WIFI_SUPPL_STATE_GROUP_HANDSHAKE = 9;
    public static final int WIFI_SUPPL_STATE_COMPLETED = 10;
    public static final int WIFI_SUPPL_STATE_DORMANT = 11;
    public static final int WIFI_SUPPL_STATE_UNINITIALIZED = 12;

    public static final int NUM_WIFI_SUPPL_STATES = WIFI_SUPPL_STATE_UNINITIALIZED+1;

    static final String[] WIFI_SUPPL_STATE_NAMES = {
        "invalid", "disconn", "disabled", "inactive", "scanning",
        "authenticating", "associating", "associated", "4-way-handshake",
        "group-handshake", "completed", "dormant", "uninit"
    };

    static final String[] WIFI_SUPPL_STATE_SHORT_NAMES = {
        "inv", "dsc", "dis", "inact", "scan",
        "auth", "ascing", "asced", "4-way",
        "group", "compl", "dorm", "uninit"
    };

    public static final BitDescription[] HISTORY_STATE_DESCRIPTIONS = new BitDescription[] {
        new BitDescription(HistoryItem.STATE_CPU_RUNNING_FLAG, "running", "r"),
        new BitDescription(HistoryItem.STATE_WAKE_LOCK_FLAG, "wake_lock", "w"),
        new BitDescription(HistoryItem.STATE_SENSOR_ON_FLAG, "sensor", "s"),
        new BitDescription(HistoryItem.STATE_GPS_ON_FLAG, "gps", "g"),
        new BitDescription(HistoryItem.STATE_WIFI_FULL_LOCK_FLAG, "wifi_full_lock", "Wl"),
        new BitDescription(HistoryItem.STATE_WIFI_SCAN_FLAG, "wifi_scan", "Ws"),
        new BitDescription(HistoryItem.STATE_WIFI_MULTICAST_ON_FLAG, "wifi_multicast", "Wm"),
        new BitDescription(HistoryItem.STATE_WIFI_RADIO_ACTIVE_FLAG, "wifi_radio", "Wr"),
        new BitDescription(HistoryItem.STATE_MOBILE_RADIO_ACTIVE_FLAG, "mobile_radio", "Pr"),
        new BitDescription(HistoryItem.STATE_PHONE_SCANNING_FLAG, "phone_scanning", "Psc"),
        new BitDescription(HistoryItem.STATE_AUDIO_ON_FLAG, "audio", "a"),
        new BitDescription(HistoryItem.STATE_SCREEN_ON_FLAG, "screen", "S"),
        new BitDescription(HistoryItem.STATE_BATTERY_PLUGGED_FLAG, "plugged", "BP"),
        new BitDescription(HistoryItem.STATE_SCREEN_DOZE_FLAG, "screen_doze", "Sd"),
        new BitDescription(HistoryItem.STATE_DATA_CONNECTION_MASK,
                HistoryItem.STATE_DATA_CONNECTION_SHIFT, "data_conn", "Pcn",
                DATA_CONNECTION_NAMES, DATA_CONNECTION_NAMES),
        new BitDescription(HistoryItem.STATE_PHONE_STATE_MASK,
                HistoryItem.STATE_PHONE_STATE_SHIFT, "phone_state", "Pst",
                new String[] {"in", "out", "emergency", "off"},
                new String[] {"in", "out", "em", "off"}),
        new BitDescription(HistoryItem.STATE_PHONE_SIGNAL_STRENGTH_MASK,
                HistoryItem.STATE_PHONE_SIGNAL_STRENGTH_SHIFT, "phone_signal_strength", "Pss",
                SignalStrength.SIGNAL_STRENGTH_NAMES,
                new String[] { "0", "1", "2", "3", "4" }),
        new BitDescription(HistoryItem.STATE_BRIGHTNESS_MASK,
                HistoryItem.STATE_BRIGHTNESS_SHIFT, "brightness", "Sb",
                SCREEN_BRIGHTNESS_NAMES, SCREEN_BRIGHTNESS_SHORT_NAMES),
    };

    public static final BitDescription[] HISTORY_STATE2_DESCRIPTIONS = new BitDescription[] {
        new BitDescription(HistoryItem.STATE2_POWER_SAVE_FLAG, "power_save", "ps"),
        new BitDescription(HistoryItem.STATE2_VIDEO_ON_FLAG, "video", "v"),
        new BitDescription(HistoryItem.STATE2_WIFI_RUNNING_FLAG, "wifi_running", "Ww"),
        new BitDescription(HistoryItem.STATE2_WIFI_ON_FLAG, "wifi", "W"),
        new BitDescription(HistoryItem.STATE2_FLASHLIGHT_FLAG, "flashlight", "fl"),
        new BitDescription(HistoryItem.STATE2_DEVICE_IDLE_MASK,
                HistoryItem.STATE2_DEVICE_IDLE_SHIFT, "device_idle", "di",
                new String[] { "off", "light", "full", "???" },
                new String[] { "off", "light", "full", "???" }),
        new BitDescription(HistoryItem.STATE2_CHARGING_FLAG, "charging", "ch"),
        new BitDescription(HistoryItem.STATE2_USB_DATA_LINK_FLAG, "usb_data", "Ud"),
        new BitDescription(HistoryItem.STATE2_PHONE_IN_CALL_FLAG, "phone_in_call", "Pcl"),
        new BitDescription(HistoryItem.STATE2_BLUETOOTH_ON_FLAG, "bluetooth", "b"),
        new BitDescription(HistoryItem.STATE2_WIFI_SIGNAL_STRENGTH_MASK,
                HistoryItem.STATE2_WIFI_SIGNAL_STRENGTH_SHIFT, "wifi_signal_strength", "Wss",
                new String[] { "0", "1", "2", "3", "4" },
                new String[] { "0", "1", "2", "3", "4" }),
        new BitDescription(HistoryItem.STATE2_WIFI_SUPPL_STATE_MASK,
                HistoryItem.STATE2_WIFI_SUPPL_STATE_SHIFT, "wifi_suppl", "Wsp",
                WIFI_SUPPL_STATE_NAMES, WIFI_SUPPL_STATE_SHORT_NAMES),
        new BitDescription(HistoryItem.STATE2_CAMERA_FLAG, "camera", "ca"),
        new BitDescription(HistoryItem.STATE2_BLUETOOTH_SCAN_FLAG, "ble_scan", "bles"),
        new BitDescription(HistoryItem.STATE2_CELLULAR_HIGH_TX_POWER_FLAG,
                "cellular_high_tx_power", "Chtp"),
        new BitDescription(HistoryItem.STATE2_GPS_SIGNAL_QUALITY_MASK,
            HistoryItem.STATE2_GPS_SIGNAL_QUALITY_SHIFT, "gps_signal_quality", "Gss",
            new String[] { "poor", "good"}, new String[] { "poor", "good"})
    };

    public static final String[] HISTORY_EVENT_NAMES = new String[] {
            "null", "proc", "fg", "top", "sync", "wake_lock_in", "job", "user", "userfg", "conn",
            "active", "pkginst", "pkgunin", "alarm", "stats", "pkginactive", "pkgactive",
            "tmpwhitelist", "screenwake", "wakeupap", "longwake", "est_capacity"
    };

    public static final String[] HISTORY_EVENT_CHECKIN_NAMES = new String[] {
            "Enl", "Epr", "Efg", "Etp", "Esy", "Ewl", "Ejb", "Eur", "Euf", "Ecn",
            "Eac", "Epi", "Epu", "Eal", "Est", "Eai", "Eaa", "Etw",
            "Esw", "Ewa", "Elw", "Eec"
    };

    @FunctionalInterface
    public interface IntToString {
        String applyAsString(int val);
    }

    private static final IntToString sUidToString = UserHandle::formatUid;
    private static final IntToString sIntToString = Integer::toString;

    public static final IntToString[] HISTORY_EVENT_INT_FORMATTERS = new IntToString[] {
            sUidToString, sUidToString, sUidToString, sUidToString, sUidToString, sUidToString,
            sUidToString, sUidToString, sUidToString, sUidToString, sUidToString, sIntToString,
            sUidToString, sUidToString, sUidToString, sUidToString, sUidToString, sUidToString,
            sUidToString, sUidToString, sUidToString, sIntToString
    };

    /**
     * Returns total time for WiFi Multicast Wakelock timer.
     * Note that this may be different from the sum of per uid timer values.
     *
     *  {@hide}
     */
    public abstract long getWifiMulticastWakelockTime(long elapsedRealtimeUs, int which);

    /**
     * Returns total time for WiFi Multicast Wakelock timer
     * Note that this may be different from the sum of per uid timer values.
     *
     * {@hide}
     */
    public abstract int getWifiMulticastWakelockCount(int which);

    /**
     * Returns the time in microseconds that wifi has been on while the device was
     * running on battery.
     *
     * {@hide}
     */
    @UnsupportedAppUsage
    public abstract long getWifiOnTime(long elapsedRealtimeUs, int which);

    /**
     * Returns the time in microseconds that wifi has been active while the device was
     * running on battery.
     *
     * {@hide}
     */
    public abstract long getWifiActiveTime(long elapsedRealtimeUs, int which);

    /**
     * Returns the time in microseconds that wifi has been on and the driver has
     * been in the running state while the device was running on battery.
     *
     * {@hide}
     */
    @UnsupportedAppUsage
    public abstract long getGlobalWifiRunningTime(long elapsedRealtimeUs, int which);

    public static final int WIFI_STATE_OFF = 0;
    public static final int WIFI_STATE_OFF_SCANNING = 1;
    public static final int WIFI_STATE_ON_NO_NETWORKS = 2;
    public static final int WIFI_STATE_ON_DISCONNECTED = 3;
    public static final int WIFI_STATE_ON_CONNECTED_STA = 4;
    public static final int WIFI_STATE_ON_CONNECTED_P2P = 5;
    public static final int WIFI_STATE_ON_CONNECTED_STA_P2P = 6;
    public static final int WIFI_STATE_SOFT_AP = 7;

    static final String[] WIFI_STATE_NAMES = {
        "off", "scanning", "no_net", "disconn",
        "sta", "p2p", "sta_p2p", "soft_ap"
    };

    public static final int NUM_WIFI_STATES = WIFI_STATE_SOFT_AP+1;

    /**
     * Returns the time in microseconds that WiFi has been running in the given state.
     *
     * {@hide}
     */
    public abstract long getWifiStateTime(int wifiState,
            long elapsedRealtimeUs, int which);

    /**
     * Returns the number of times that WiFi has entered the given state.
     *
     * {@hide}
     */
    public abstract int getWifiStateCount(int wifiState, int which);

    /**
     * Returns the {@link Timer} object that tracks the given WiFi state.
     *
     * {@hide}
     */
    public abstract Timer getWifiStateTimer(int wifiState);

    /**
     * Returns the time in microseconds that the wifi supplicant has been
     * in a given state.
     *
     * {@hide}
     */
    public abstract long getWifiSupplStateTime(int state, long elapsedRealtimeUs, int which);

    /**
     * Returns the number of times that the wifi supplicant has transitioned
     * to a given state.
     *
     * {@hide}
     */
    public abstract int getWifiSupplStateCount(int state, int which);

    /**
     * Returns the {@link Timer} object that tracks the given wifi supplicant state.
     *
     * {@hide}
     */
    public abstract Timer getWifiSupplStateTimer(int state);

    public static final int NUM_WIFI_SIGNAL_STRENGTH_BINS = 5;

    /**
     * Returns the time in microseconds that WIFI has been running with
     * the given signal strength.
     *
     * {@hide}
     */
    public abstract long getWifiSignalStrengthTime(int strengthBin,
            long elapsedRealtimeUs, int which);

    /**
     * Returns the number of times WIFI has entered the given signal strength.
     *
     * {@hide}
     */
    public abstract int getWifiSignalStrengthCount(int strengthBin, int which);

    /**
     * Returns the {@link Timer} object that tracks the given WIFI signal strength.
     *
     * {@hide}
     */
    public abstract Timer getWifiSignalStrengthTimer(int strengthBin);

    /**
     * Returns the time in microseconds that the flashlight has been on while the device was
     * running on battery.
     *
     * {@hide}
     */
    public abstract long getFlashlightOnTime(long elapsedRealtimeUs, int which);

    /**
     * Returns the number of times that the flashlight has been turned on while the device was
     * running on battery.
     *
     * {@hide}
     */
    public abstract long getFlashlightOnCount(int which);

    /**
     * Returns the time in microseconds that the camera has been on while the device was
     * running on battery.
     *
     * {@hide}
     */
    public abstract long getCameraOnTime(long elapsedRealtimeUs, int which);

    /**
     * Returns the time in microseconds that bluetooth scans were running while the device was
     * on battery.
     *
     * {@hide}
     */
    public abstract long getBluetoothScanTime(long elapsedRealtimeUs, int which);

    public static final int NETWORK_MOBILE_RX_DATA = 0;
    public static final int NETWORK_MOBILE_TX_DATA = 1;
    public static final int NETWORK_WIFI_RX_DATA = 2;
    public static final int NETWORK_WIFI_TX_DATA = 3;
    public static final int NETWORK_BT_RX_DATA = 4;
    public static final int NETWORK_BT_TX_DATA = 5;
    public static final int NETWORK_MOBILE_BG_RX_DATA = 6;
    public static final int NETWORK_MOBILE_BG_TX_DATA = 7;
    public static final int NETWORK_WIFI_BG_RX_DATA = 8;
    public static final int NETWORK_WIFI_BG_TX_DATA = 9;
    public static final int NUM_NETWORK_ACTIVITY_TYPES = NETWORK_WIFI_BG_TX_DATA + 1;

    @UnsupportedAppUsage(maxTargetSdk = Build.VERSION_CODES.P)
    public abstract long getNetworkActivityBytes(int type, int which);
    public abstract long getNetworkActivityPackets(int type, int which);

    /**
     * Returns true if the BatteryStats object has detailed WiFi power reports.
     * When true, calling {@link #getWifiControllerActivity()} will yield the
     * actual power data.
     */
    public abstract boolean hasWifiActivityReporting();

    /**
     * Returns a {@link ControllerActivityCounter} which is an aggregate of the times spent
     * in various radio controller states, such as transmit, receive, and idle.
     * @return non-null {@link ControllerActivityCounter}
     */
    public abstract ControllerActivityCounter getWifiControllerActivity();

    /**
     * Returns true if the BatteryStats object has detailed bluetooth power reports.
     * When true, calling {@link #getBluetoothControllerActivity()} will yield the
     * actual power data.
     */
    public abstract boolean hasBluetoothActivityReporting();

    /**
     * Returns a {@link ControllerActivityCounter} which is an aggregate of the times spent
     * in various radio controller states, such as transmit, receive, and idle.
     * @return non-null {@link ControllerActivityCounter}
     */
    public abstract ControllerActivityCounter getBluetoothControllerActivity();

    /**
     * Returns true if the BatteryStats object has detailed modem power reports.
     * When true, calling {@link #getModemControllerActivity()} will yield the
     * actual power data.
     */
    public abstract boolean hasModemActivityReporting();

    /**
     * Returns a {@link ControllerActivityCounter} which is an aggregate of the times spent
     * in various radio controller states, such as transmit, receive, and idle.
     * @return non-null {@link ControllerActivityCounter}
     */
    public abstract ControllerActivityCounter getModemControllerActivity();

    /**
     * Return the wall clock time when battery stats data collection started.
     */
    public abstract long getStartClockTime();

    /**
     * Return platform version tag that we were running in when the battery stats started.
     */
    public abstract String getStartPlatformVersion();

    /**
     * Return platform version tag that we were running in when the battery stats ended.
     */
    public abstract String getEndPlatformVersion();

    /**
     * Return the internal version code of the parcelled format.
     */
    public abstract int getParcelVersion();

    /**
     * Return whether we are currently running on battery.
     */
    public abstract boolean getIsOnBattery();

    /**
     * Returns a SparseArray containing the statistics for each uid.
     */
    @UnsupportedAppUsage
    public abstract SparseArray<? extends Uid> getUidStats();

    /**
     * Returns the current battery uptime in microseconds.
     *
     * @param curTime the amount of elapsed realtime in microseconds.
     */
    @UnsupportedAppUsage
    public abstract long getBatteryUptime(long curTime);

    /**
     * Returns the current battery realtime in microseconds.
     *
     * @param curTime the amount of elapsed realtime in microseconds.
     */
    public abstract long getBatteryRealtime(long curTime);

    /**
     * Returns the battery percentage level at the last time the device was unplugged from power, or
     * the last time it booted on battery power.
     */
    public abstract int getDischargeStartLevel();

    /**
     * Returns the current battery percentage level if we are in a discharge cycle, otherwise
     * returns the level at the last plug event.
     */
    public abstract int getDischargeCurrentLevel();

    /**
     * Get the amount the battery has discharged since the stats were
     * last reset after charging, as a lower-end approximation.
     */
    public abstract int getLowDischargeAmountSinceCharge();

    /**
     * Get the amount the battery has discharged since the stats were
     * last reset after charging, as an upper-end approximation.
     */
    public abstract int getHighDischargeAmountSinceCharge();

    /**
     * Retrieve the discharge amount over the selected discharge period <var>which</var>.
     */
    public abstract int getDischargeAmount(int which);

    /**
     * Get the amount the battery has discharged while the screen was on,
     * since the last time power was unplugged.
     */
    public abstract int getDischargeAmountScreenOn();

    /**
     * Get the amount the battery has discharged while the screen was on,
     * since the last time the device was charged.
     */
    public abstract int getDischargeAmountScreenOnSinceCharge();

    /**
     * Get the amount the battery has discharged while the screen was off,
     * since the last time power was unplugged.
     */
    public abstract int getDischargeAmountScreenOff();

    /**
     * Get the amount the battery has discharged while the screen was off,
     * since the last time the device was charged.
     */
    public abstract int getDischargeAmountScreenOffSinceCharge();

    /**
     * Get the amount the battery has discharged while the screen was dozing,
     * since the last time power was unplugged.
     */
    public abstract int getDischargeAmountScreenDoze();

    /**
     * Get the amount the battery has discharged while the screen was dozing,
     * since the last time the device was charged.
     */
    public abstract int getDischargeAmountScreenDozeSinceCharge();

    /**
     * Returns the total, last, or current battery uptime in microseconds.
     *
     * @param curTime the elapsed realtime in microseconds.
     * @param which one of STATS_SINCE_CHARGED, STATS_SINCE_UNPLUGGED, or STATS_CURRENT.
     */
    @UnsupportedAppUsage
    public abstract long computeBatteryUptime(long curTime, int which);

    /**
     * Returns the total, last, or current battery realtime in microseconds.
     *
     * @param curTime the current elapsed realtime in microseconds.
     * @param which one of STATS_SINCE_CHARGED, STATS_SINCE_UNPLUGGED, or STATS_CURRENT.
     */
    @UnsupportedAppUsage
    public abstract long computeBatteryRealtime(long curTime, int which);

    /**
     * Returns the total, last, or current battery screen off/doze uptime in microseconds.
     *
     * @param curTime the elapsed realtime in microseconds.
     * @param which one of STATS_SINCE_CHARGED, STATS_SINCE_UNPLUGGED, or STATS_CURRENT.
     */
    public abstract long computeBatteryScreenOffUptime(long curTime, int which);

    /**
     * Returns the total, last, or current battery screen off/doze realtime in microseconds.
     *
     * @param curTime the current elapsed realtime in microseconds.
     * @param which one of STATS_SINCE_CHARGED, STATS_SINCE_UNPLUGGED, or STATS_CURRENT.
     */
    public abstract long computeBatteryScreenOffRealtime(long curTime, int which);

    /**
     * Returns the total, last, or current uptime in microseconds.
     *
     * @param curTime the current elapsed realtime in microseconds.
     * @param which one of STATS_SINCE_CHARGED, STATS_SINCE_UNPLUGGED, or STATS_CURRENT.
     */
    public abstract long computeUptime(long curTime, int which);

    /**
     * Returns the total, last, or current realtime in microseconds.
     *
     * @param curTime the current elapsed realtime in microseconds.
     * @param which one of STATS_SINCE_CHARGED, STATS_SINCE_UNPLUGGED, or STATS_CURRENT.
     */
    public abstract long computeRealtime(long curTime, int which);

    /**
     * Compute an approximation for how much run time (in microseconds) is remaining on
     * the battery.  Returns -1 if no time can be computed: either there is not
     * enough current data to make a decision, or the battery is currently
     * charging.
     *
     * @param curTime The current elepsed realtime in microseconds.
     */
    @UnsupportedAppUsage
    public abstract long computeBatteryTimeRemaining(long curTime);

    // The part of a step duration that is the actual time.
    public static final long STEP_LEVEL_TIME_MASK = 0x000000ffffffffffL;

    // Bits in a step duration that are the new battery level we are at.
    public static final long STEP_LEVEL_LEVEL_MASK = 0x0000ff0000000000L;
    public static final int STEP_LEVEL_LEVEL_SHIFT = 40;

    // Bits in a step duration that are the initial mode we were in at that step.
    public static final long STEP_LEVEL_INITIAL_MODE_MASK = 0x00ff000000000000L;
    public static final int STEP_LEVEL_INITIAL_MODE_SHIFT = 48;

    // Bits in a step duration that indicate which modes changed during that step.
    public static final long STEP_LEVEL_MODIFIED_MODE_MASK = 0xff00000000000000L;
    public static final int STEP_LEVEL_MODIFIED_MODE_SHIFT = 56;

    // Step duration mode: the screen is on, off, dozed, etc; value is Display.STATE_* - 1.
    public static final int STEP_LEVEL_MODE_SCREEN_STATE = 0x03;

    // The largest value for screen state that is tracked in battery states. Any values above
    // this should be mapped back to one of the tracked values before being tracked here.
    public static final int MAX_TRACKED_SCREEN_STATE = Display.STATE_DOZE_SUSPEND;

    // Step duration mode: power save is on.
    public static final int STEP_LEVEL_MODE_POWER_SAVE = 0x04;

    // Step duration mode: device is currently in idle mode.
    public static final int STEP_LEVEL_MODE_DEVICE_IDLE = 0x08;

    public static final int[] STEP_LEVEL_MODES_OF_INTEREST = new int[] {
            STEP_LEVEL_MODE_SCREEN_STATE|STEP_LEVEL_MODE_POWER_SAVE,
            STEP_LEVEL_MODE_SCREEN_STATE|STEP_LEVEL_MODE_POWER_SAVE|STEP_LEVEL_MODE_DEVICE_IDLE,
            STEP_LEVEL_MODE_SCREEN_STATE|STEP_LEVEL_MODE_DEVICE_IDLE,
            STEP_LEVEL_MODE_SCREEN_STATE|STEP_LEVEL_MODE_POWER_SAVE,
            STEP_LEVEL_MODE_SCREEN_STATE|STEP_LEVEL_MODE_POWER_SAVE,
            STEP_LEVEL_MODE_SCREEN_STATE|STEP_LEVEL_MODE_POWER_SAVE,
            STEP_LEVEL_MODE_SCREEN_STATE|STEP_LEVEL_MODE_POWER_SAVE,
            STEP_LEVEL_MODE_SCREEN_STATE|STEP_LEVEL_MODE_POWER_SAVE,
            STEP_LEVEL_MODE_SCREEN_STATE|STEP_LEVEL_MODE_POWER_SAVE|STEP_LEVEL_MODE_DEVICE_IDLE,
            STEP_LEVEL_MODE_SCREEN_STATE|STEP_LEVEL_MODE_DEVICE_IDLE,
    };
    public static final int[] STEP_LEVEL_MODE_VALUES = new int[] {
            (Display.STATE_OFF-1),
            (Display.STATE_OFF-1)|STEP_LEVEL_MODE_POWER_SAVE,
            (Display.STATE_OFF-1)|STEP_LEVEL_MODE_DEVICE_IDLE,
            (Display.STATE_ON-1),
            (Display.STATE_ON-1)|STEP_LEVEL_MODE_POWER_SAVE,
            (Display.STATE_DOZE-1),
            (Display.STATE_DOZE-1)|STEP_LEVEL_MODE_POWER_SAVE,
            (Display.STATE_DOZE_SUSPEND-1),
            (Display.STATE_DOZE_SUSPEND-1)|STEP_LEVEL_MODE_POWER_SAVE,
            (Display.STATE_DOZE_SUSPEND-1)|STEP_LEVEL_MODE_DEVICE_IDLE,
    };
    public static final String[] STEP_LEVEL_MODE_LABELS = new String[] {
            "screen off",
            "screen off power save",
            "screen off device idle",
            "screen on",
            "screen on power save",
            "screen doze",
            "screen doze power save",
            "screen doze-suspend",
            "screen doze-suspend power save",
            "screen doze-suspend device idle",
    };

    /**
     * Return the amount of battery discharge while the screen was off, measured in
     * micro-Ampere-hours. This will be non-zero only if the device's battery has
     * a coulomb counter.
     */
    public abstract long getUahDischargeScreenOff(int which);

    /**
     * Return the amount of battery discharge while the screen was in doze mode, measured in
     * micro-Ampere-hours. This will be non-zero only if the device's battery has
     * a coulomb counter.
     */
    public abstract long getUahDischargeScreenDoze(int which);

    /**
     * Return the amount of battery discharge  measured in micro-Ampere-hours. This will be
     * non-zero only if the device's battery has a coulomb counter.
     */
    public abstract long getUahDischarge(int which);

    /**
     * @return the amount of battery discharge while the device is in light idle mode, measured in
     * micro-Ampere-hours.
     */
    public abstract long getUahDischargeLightDoze(int which);

    /**
     * @return the amount of battery discharge while the device is in deep idle mode, measured in
     * micro-Ampere-hours.
     */
    public abstract long getUahDischargeDeepDoze(int which);

    /**
     * Returns the estimated real battery capacity, which may be less than the capacity
     * declared by the PowerProfile.
     * @return The estimated battery capacity in mAh.
     */
    public abstract int getEstimatedBatteryCapacity();

    /**
     * @return The minimum learned battery capacity in uAh.
     */
    public abstract int getMinLearnedBatteryCapacity();

    /**
     * @return The maximum learned battery capacity in uAh.
     */
    public abstract int getMaxLearnedBatteryCapacity() ;

    /**
     * Return the array of discharge step durations.
     */
    public abstract LevelStepTracker getDischargeLevelStepTracker();

    /**
     * Return the array of daily discharge step durations.
     */
    public abstract LevelStepTracker getDailyDischargeLevelStepTracker();

    /**
     * Compute an approximation for how much time (in microseconds) remains until the battery
     * is fully charged.  Returns -1 if no time can be computed: either there is not
     * enough current data to make a decision, or the battery is currently
     * discharging.
     *
     * @param curTime The current elepsed realtime in microseconds.
     */
    @UnsupportedAppUsage
    public abstract long computeChargeTimeRemaining(long curTime);

    /**
     * Return the array of charge step durations.
     */
    public abstract LevelStepTracker getChargeLevelStepTracker();

    /**
     * Return the array of daily charge step durations.
     */
    public abstract LevelStepTracker getDailyChargeLevelStepTracker();

    public abstract ArrayList<PackageChange> getDailyPackageChanges();

    public abstract Map<String, ? extends Timer> getWakeupReasonStats();

    public abstract Map<String, ? extends Timer> getKernelWakelockStats();

    /**
     * Returns Timers tracking the total time of each Resource Power Manager state and voter.
     */
    public abstract Map<String, ? extends Timer> getRpmStats();
    /**
     * Returns Timers tracking the screen-off time of each Resource Power Manager state and voter.
     */
    public abstract Map<String, ? extends Timer> getScreenOffRpmStats();


    public abstract LongSparseArray<? extends Timer> getKernelMemoryStats();

    public abstract void writeToParcelWithoutUids(Parcel out, int flags);

    private final static void formatTimeRaw(StringBuilder out, long seconds) {
        long days = seconds / (60 * 60 * 24);
        if (days != 0) {
            out.append(days);
            out.append("d ");
        }
        long used = days * 60 * 60 * 24;

        long hours = (seconds - used) / (60 * 60);
        if (hours != 0 || used != 0) {
            out.append(hours);
            out.append("h ");
        }
        used += hours * 60 * 60;

        long mins = (seconds-used) / 60;
        if (mins != 0 || used != 0) {
            out.append(mins);
            out.append("m ");
        }
        used += mins * 60;

        if (seconds != 0 || used != 0) {
            out.append(seconds-used);
            out.append("s ");
        }
    }

    public final static void formatTimeMs(StringBuilder sb, long time) {
        long sec = time / 1000;
        formatTimeRaw(sb, sec);
        sb.append(time - (sec * 1000));
        sb.append("ms ");
    }

    public final static void formatTimeMsNoSpace(StringBuilder sb, long time) {
        long sec = time / 1000;
        formatTimeRaw(sb, sec);
        sb.append(time - (sec * 1000));
        sb.append("ms");
    }

    public final String formatRatioLocked(long num, long den) {
        if (den == 0L) {
            return "--%";
        }
        float perc = ((float)num) / ((float)den) * 100;
        mFormatBuilder.setLength(0);
        mFormatter.format("%.1f%%", perc);
        return mFormatBuilder.toString();
    }

    final String formatBytesLocked(long bytes) {
        mFormatBuilder.setLength(0);

        if (bytes < BYTES_PER_KB) {
            return bytes + "B";
        } else if (bytes < BYTES_PER_MB) {
            mFormatter.format("%.2fKB", bytes / (double) BYTES_PER_KB);
            return mFormatBuilder.toString();
        } else if (bytes < BYTES_PER_GB){
            mFormatter.format("%.2fMB", bytes / (double) BYTES_PER_MB);
            return mFormatBuilder.toString();
        } else {
            mFormatter.format("%.2fGB", bytes / (double) BYTES_PER_GB);
            return mFormatBuilder.toString();
        }
    }

    private static long roundUsToMs(long timeUs) {
        return (timeUs + 500) / 1000;
    }

    private static long computeWakeLock(Timer timer, long elapsedRealtimeUs, int which) {
        if (timer != null) {
            // Convert from microseconds to milliseconds with rounding
            long totalTimeMicros = timer.getTotalTimeLocked(elapsedRealtimeUs, which);
            long totalTimeMillis = (totalTimeMicros + 500) / 1000;
            return totalTimeMillis;
        }
        return 0;
    }

    /**
     *
     * @param sb a StringBuilder object.
     * @param timer a Timer object contining the wakelock times.
     * @param elapsedRealtimeUs the current on-battery time in microseconds.
     * @param name the name of the wakelock.
     * @param which which one of STATS_SINCE_CHARGED, STATS_SINCE_UNPLUGGED, or STATS_CURRENT.
     * @param linePrefix a String to be prepended to each line of output.
     * @return the line prefix
     */
    private static final String printWakeLock(StringBuilder sb, Timer timer,
            long elapsedRealtimeUs, String name, int which, String linePrefix) {

        if (timer != null) {
            long totalTimeMillis = computeWakeLock(timer, elapsedRealtimeUs, which);

            int count = timer.getCountLocked(which);
            if (totalTimeMillis != 0) {
                sb.append(linePrefix);
                formatTimeMs(sb, totalTimeMillis);
                if (name != null) {
                    sb.append(name);
                    sb.append(' ');
                }
                sb.append('(');
                sb.append(count);
                sb.append(" times)");
                final long maxDurationMs = timer.getMaxDurationMsLocked(elapsedRealtimeUs/1000);
                if (maxDurationMs >= 0) {
                    sb.append(" max=");
                    sb.append(maxDurationMs);
                }
                // Put actual time if it is available and different from totalTimeMillis.
                final long totalDurMs = timer.getTotalDurationMsLocked(elapsedRealtimeUs/1000);
                if (totalDurMs > totalTimeMillis) {
                    sb.append(" actual=");
                    sb.append(totalDurMs);
                }
                if (timer.isRunningLocked()) {
                    final long currentMs = timer.getCurrentDurationMsLocked(elapsedRealtimeUs/1000);
                    if (currentMs >= 0) {
                        sb.append(" (running for ");
                        sb.append(currentMs);
                        sb.append("ms)");
                    } else {
                        sb.append(" (running)");
                    }
                }

                return ", ";
            }
        }
        return linePrefix;
    }

    /**
     * Prints details about a timer, if its total time was greater than 0.
     *
     * @param pw a PrintWriter object to print to.
     * @param sb a StringBuilder object.
     * @param timer a Timer object contining the wakelock times.
     * @param rawRealtimeUs the current on-battery time in microseconds.
     * @param which which one of STATS_SINCE_CHARGED, STATS_SINCE_UNPLUGGED, or STATS_CURRENT.
     * @param prefix a String to be prepended to each line of output.
     * @param type the name of the timer.
     * @return true if anything was printed.
     */
    private static final boolean printTimer(PrintWriter pw, StringBuilder sb, Timer timer,
            long rawRealtimeUs, int which, String prefix, String type) {
        if (timer != null) {
            // Convert from microseconds to milliseconds with rounding
            final long totalTimeMs = (timer.getTotalTimeLocked(
                    rawRealtimeUs, which) + 500) / 1000;
            final int count = timer.getCountLocked(which);
            if (totalTimeMs != 0) {
                sb.setLength(0);
                sb.append(prefix);
                sb.append("    ");
                sb.append(type);
                sb.append(": ");
                formatTimeMs(sb, totalTimeMs);
                sb.append("realtime (");
                sb.append(count);
                sb.append(" times)");
                final long maxDurationMs = timer.getMaxDurationMsLocked(rawRealtimeUs/1000);
                if (maxDurationMs >= 0) {
                    sb.append(" max=");
                    sb.append(maxDurationMs);
                }
                if (timer.isRunningLocked()) {
                    final long currentMs = timer.getCurrentDurationMsLocked(rawRealtimeUs/1000);
                    if (currentMs >= 0) {
                        sb.append(" (running for ");
                        sb.append(currentMs);
                        sb.append("ms)");
                    } else {
                        sb.append(" (running)");
                    }
                }
                pw.println(sb.toString());
                return true;
            }
        }
        return false;
    }

    /**
     * Checkin version of wakelock printer. Prints simple comma-separated list.
     *
     * @param sb a StringBuilder object.
     * @param timer a Timer object contining the wakelock times.
     * @param elapsedRealtimeUs the current time in microseconds.
     * @param name the name of the wakelock.
     * @param which which one of STATS_SINCE_CHARGED, STATS_SINCE_UNPLUGGED, or STATS_CURRENT.
     * @param linePrefix a String to be prepended to each line of output.
     * @return the line prefix
     */
    private static final String printWakeLockCheckin(StringBuilder sb, Timer timer,
            long elapsedRealtimeUs, String name, int which, String linePrefix) {
        long totalTimeMicros = 0;
        int count = 0;
        long max = 0;
        long current = 0;
        long totalDuration = 0;
        if (timer != null) {
            totalTimeMicros = timer.getTotalTimeLocked(elapsedRealtimeUs, which);
            count = timer.getCountLocked(which);
            current = timer.getCurrentDurationMsLocked(elapsedRealtimeUs/1000);
            max = timer.getMaxDurationMsLocked(elapsedRealtimeUs/1000);
            totalDuration = timer.getTotalDurationMsLocked(elapsedRealtimeUs/1000);
        }
        sb.append(linePrefix);
        sb.append((totalTimeMicros + 500) / 1000); // microseconds to milliseconds with rounding
        sb.append(',');
        sb.append(name != null ? name + "," : "");
        sb.append(count);
        sb.append(',');
        sb.append(current);
        sb.append(',');
        sb.append(max);
        // Partial, full, and window wakelocks are pooled, so totalDuration is meaningful (albeit
        // not always tracked). Kernel wakelocks (which have name == null) have no notion of
        // totalDuration independent of totalTimeMicros (since they are not pooled).
        if (name != null) {
            sb.append(',');
            sb.append(totalDuration);
        }
        return ",";
    }

    private static final void dumpLineHeader(PrintWriter pw, int uid, String category,
                                             String type) {
        pw.print(BATTERY_STATS_CHECKIN_VERSION);
        pw.print(',');
        pw.print(uid);
        pw.print(',');
        pw.print(category);
        pw.print(',');
        pw.print(type);
    }

    /**
     * Dump a comma-separated line of values for terse checkin mode.
     *
     * @param pw the PageWriter to dump log to
     * @param category category of data (e.g. "total", "last", "unplugged", "current" )
     * @param type type of data (e.g. "wakelock", "sensor", "process", "apk" ,  "process", "network")
     * @param args type-dependent data arguments
     */
    @UnsupportedAppUsage
    private static final void dumpLine(PrintWriter pw, int uid, String category, String type,
           Object... args ) {
        dumpLineHeader(pw, uid, category, type);
        for (Object arg : args) {
            pw.print(',');
            pw.print(arg);
        }
        pw.println();
    }

    /**
     * Dump a given timer stat for terse checkin mode.
     *
     * @param pw the PageWriter to dump log to
     * @param uid the UID to log
     * @param category category of data (e.g. "total", "last", "unplugged", "current" )
     * @param type type of data (e.g. "wakelock", "sensor", "process", "apk" ,  "process", "network")
     * @param timer a {@link Timer} to dump stats for
     * @param rawRealtime the current elapsed realtime of the system in microseconds
     * @param which one of STATS_SINCE_CHARGED, STATS_SINCE_UNPLUGGED, or STATS_CURRENT
     */
    private static final void dumpTimer(PrintWriter pw, int uid, String category, String type,
                                        Timer timer, long rawRealtime, int which) {
        if (timer != null) {
            // Convert from microseconds to milliseconds with rounding
            final long totalTime = roundUsToMs(timer.getTotalTimeLocked(rawRealtime, which));
            final int count = timer.getCountLocked(which);
            if (totalTime != 0 || count != 0) {
                dumpLine(pw, uid, category, type, totalTime, count);
            }
        }
    }

    /**
     * Dump a given timer stat to the proto stream.
     *
     * @param proto the ProtoOutputStream to log to
     * @param fieldId type of data, the field to save to (e.g. AggregatedBatteryStats.WAKELOCK)
     * @param timer a {@link Timer} to dump stats for
     * @param rawRealtimeUs the current elapsed realtime of the system in microseconds
     * @param which one of STATS_SINCE_CHARGED, STATS_SINCE_UNPLUGGED, or STATS_CURRENT
     */
    private static void dumpTimer(ProtoOutputStream proto, long fieldId,
                                        Timer timer, long rawRealtimeUs, int which) {
        if (timer == null) {
            return;
        }
        // Convert from microseconds to milliseconds with rounding
        final long timeMs = roundUsToMs(timer.getTotalTimeLocked(rawRealtimeUs, which));
        final int count = timer.getCountLocked(which);
        final long maxDurationMs = timer.getMaxDurationMsLocked(rawRealtimeUs / 1000);
        final long curDurationMs = timer.getCurrentDurationMsLocked(rawRealtimeUs / 1000);
        final long totalDurationMs = timer.getTotalDurationMsLocked(rawRealtimeUs / 1000);
        if (timeMs != 0 || count != 0 || maxDurationMs != -1 || curDurationMs != -1
                || totalDurationMs != -1) {
            final long token = proto.start(fieldId);
            proto.write(TimerProto.DURATION_MS, timeMs);
            proto.write(TimerProto.COUNT, count);
            // These values will be -1 for timers that don't implement the functionality.
            if (maxDurationMs != -1) {
                proto.write(TimerProto.MAX_DURATION_MS, maxDurationMs);
            }
            if (curDurationMs != -1) {
                proto.write(TimerProto.CURRENT_DURATION_MS, curDurationMs);
            }
            if (totalDurationMs != -1) {
                proto.write(TimerProto.TOTAL_DURATION_MS, totalDurationMs);
            }
            proto.end(token);
        }
    }

    /**
     * Checks if the ControllerActivityCounter has any data worth dumping.
     */
    private static boolean controllerActivityHasData(ControllerActivityCounter counter, int which) {
        if (counter == null) {
            return false;
        }

        if (counter.getIdleTimeCounter().getCountLocked(which) != 0
                || counter.getRxTimeCounter().getCountLocked(which) != 0
                || counter.getPowerCounter().getCountLocked(which) != 0
                || counter.getMonitoredRailChargeConsumedMaMs().getCountLocked(which) != 0) {
            return true;
        }

        for (LongCounter c : counter.getTxTimeCounters()) {
            if (c.getCountLocked(which) != 0) {
                return true;
            }
        }
        return false;
    }

    /**
     * Dumps the ControllerActivityCounter if it has any data worth dumping.
     * The order of the arguments in the final check in line is:
     *
     * idle, rx, power, tx...
     *
     * where tx... is one or more transmit level times.
     */
    private static final void dumpControllerActivityLine(PrintWriter pw, int uid, String category,
                                                         String type,
                                                         ControllerActivityCounter counter,
                                                         int which) {
        if (!controllerActivityHasData(counter, which)) {
            return;
        }

        dumpLineHeader(pw, uid, category, type);
        pw.print(",");
        pw.print(counter.getIdleTimeCounter().getCountLocked(which));
        pw.print(",");
        pw.print(counter.getRxTimeCounter().getCountLocked(which));
        pw.print(",");
        pw.print(counter.getPowerCounter().getCountLocked(which) / (MILLISECONDS_IN_HOUR));
        pw.print(",");
        pw.print(counter.getMonitoredRailChargeConsumedMaMs().getCountLocked(which)
                / (MILLISECONDS_IN_HOUR));
        for (LongCounter c : counter.getTxTimeCounters()) {
            pw.print(",");
            pw.print(c.getCountLocked(which));
        }
        pw.println();
    }

    /**
     * Dumps the ControllerActivityCounter if it has any data worth dumping.
     */
    private static void dumpControllerActivityProto(ProtoOutputStream proto, long fieldId,
                                                    ControllerActivityCounter counter,
                                                    int which) {
        if (!controllerActivityHasData(counter, which)) {
            return;
        }

        final long cToken = proto.start(fieldId);

        proto.write(ControllerActivityProto.IDLE_DURATION_MS,
                counter.getIdleTimeCounter().getCountLocked(which));
        proto.write(ControllerActivityProto.RX_DURATION_MS,
                counter.getRxTimeCounter().getCountLocked(which));
        proto.write(ControllerActivityProto.POWER_MAH,
                counter.getPowerCounter().getCountLocked(which) / (MILLISECONDS_IN_HOUR));
        proto.write(ControllerActivityProto.MONITORED_RAIL_CHARGE_MAH,
                counter.getMonitoredRailChargeConsumedMaMs().getCountLocked(which)
                        / (MILLISECONDS_IN_HOUR));

        long tToken;
        LongCounter[] txCounters = counter.getTxTimeCounters();
        for (int i = 0; i < txCounters.length; ++i) {
            LongCounter c = txCounters[i];
            tToken = proto.start(ControllerActivityProto.TX);
            proto.write(ControllerActivityProto.TxLevel.LEVEL, i);
            proto.write(ControllerActivityProto.TxLevel.DURATION_MS, c.getCountLocked(which));
            proto.end(tToken);
        }

        proto.end(cToken);
    }

    private final void printControllerActivityIfInteresting(PrintWriter pw, StringBuilder sb,
                                                            String prefix, String controllerName,
                                                            ControllerActivityCounter counter,
                                                            int which) {
        if (controllerActivityHasData(counter, which)) {
            printControllerActivity(pw, sb, prefix, controllerName, counter, which);
        }
    }

    private final void printControllerActivity(PrintWriter pw, StringBuilder sb, String prefix,
                                               String controllerName,
                                               ControllerActivityCounter counter, int which) {
        final long idleTimeMs = counter.getIdleTimeCounter().getCountLocked(which);
        final long rxTimeMs = counter.getRxTimeCounter().getCountLocked(which);
        final long powerDrainMaMs = counter.getPowerCounter().getCountLocked(which);
        final long monitoredRailChargeConsumedMaMs =
                counter.getMonitoredRailChargeConsumedMaMs().getCountLocked(which);
        // Battery real time
        final long totalControllerActivityTimeMs
            = computeBatteryRealtime(SystemClock.elapsedRealtime() * 1000, which) / 1000;
        long totalTxTimeMs = 0;
        for (LongCounter txState : counter.getTxTimeCounters()) {
            totalTxTimeMs += txState.getCountLocked(which);
        }

        if (controllerName.equals(WIFI_CONTROLLER_NAME)) {
            final long scanTimeMs = counter.getScanTimeCounter().getCountLocked(which);
            sb.setLength(0);
            sb.append(prefix);
            sb.append("     ");
            sb.append(controllerName);
            sb.append(" Scan time:  ");
            formatTimeMs(sb, scanTimeMs);
            sb.append("(");
            sb.append(formatRatioLocked(scanTimeMs, totalControllerActivityTimeMs));
            sb.append(")");
            pw.println(sb.toString());

            final long sleepTimeMs
                = totalControllerActivityTimeMs - (idleTimeMs + rxTimeMs + totalTxTimeMs);
            sb.setLength(0);
            sb.append(prefix);
            sb.append("     ");
            sb.append(controllerName);
            sb.append(" Sleep time:  ");
            formatTimeMs(sb, sleepTimeMs);
            sb.append("(");
            sb.append(formatRatioLocked(sleepTimeMs, totalControllerActivityTimeMs));
            sb.append(")");
            pw.println(sb.toString());
        }

        if (controllerName.equals(CELLULAR_CONTROLLER_NAME)) {
            final long sleepTimeMs = counter.getSleepTimeCounter().getCountLocked(which);
            sb.setLength(0);
            sb.append(prefix);
            sb.append("     ");
            sb.append(controllerName);
            sb.append(" Sleep time:  ");
            formatTimeMs(sb, sleepTimeMs);
            sb.append("(");
            sb.append(formatRatioLocked(sleepTimeMs, totalControllerActivityTimeMs));
            sb.append(")");
            pw.println(sb.toString());
        }

        sb.setLength(0);
        sb.append(prefix);
        sb.append("     ");
        sb.append(controllerName);
        sb.append(" Idle time:   ");
        formatTimeMs(sb, idleTimeMs);
        sb.append("(");
        sb.append(formatRatioLocked(idleTimeMs, totalControllerActivityTimeMs));
        sb.append(")");
        pw.println(sb.toString());

        sb.setLength(0);
        sb.append(prefix);
        sb.append("     ");
        sb.append(controllerName);
        sb.append(" Rx time:     ");
        formatTimeMs(sb, rxTimeMs);
        sb.append("(");
        sb.append(formatRatioLocked(rxTimeMs, totalControllerActivityTimeMs));
        sb.append(")");
        pw.println(sb.toString());

        sb.setLength(0);
        sb.append(prefix);
        sb.append("     ");
        sb.append(controllerName);
        sb.append(" Tx time:     ");

        String [] powerLevel;
        switch(controllerName) {
            case CELLULAR_CONTROLLER_NAME:
                powerLevel = new String[] {
                    "   less than 0dBm: ",
                    "   0dBm to 8dBm: ",
                    "   8dBm to 15dBm: ",
                    "   15dBm to 20dBm: ",
                    "   above 20dBm: "};
                break;
            default:
                powerLevel = new String[] {"[0]", "[1]", "[2]", "[3]", "[4]"};
                break;
        }
        final int numTxLvls = Math.min(counter.getTxTimeCounters().length, powerLevel.length);
        if (numTxLvls > 1) {
            pw.println(sb.toString());
            for (int lvl = 0; lvl < numTxLvls; lvl++) {
                final long txLvlTimeMs = counter.getTxTimeCounters()[lvl].getCountLocked(which);
                sb.setLength(0);
                sb.append(prefix);
                sb.append("    ");
                sb.append(powerLevel[lvl]);
                sb.append(" ");
                formatTimeMs(sb, txLvlTimeMs);
                sb.append("(");
                sb.append(formatRatioLocked(txLvlTimeMs, totalControllerActivityTimeMs));
                sb.append(")");
                pw.println(sb.toString());
            }
        } else {
            final long txLvlTimeMs = counter.getTxTimeCounters()[0].getCountLocked(which);
            formatTimeMs(sb, txLvlTimeMs);
            sb.append("(");
            sb.append(formatRatioLocked(txLvlTimeMs, totalControllerActivityTimeMs));
            sb.append(")");
            pw.println(sb.toString());
        }

        if (powerDrainMaMs > 0) {
            sb.setLength(0);
            sb.append(prefix);
            sb.append("     ");
            sb.append(controllerName);
            sb.append(" Battery drain: ").append(
                    BatteryStatsHelper.makemAh(powerDrainMaMs / MILLISECONDS_IN_HOUR));
            sb.append("mAh");
            pw.println(sb.toString());
        }

        if (monitoredRailChargeConsumedMaMs > 0) {
            sb.setLength(0);
            sb.append(prefix);
            sb.append("     ");
            sb.append(controllerName);
            sb.append(" Monitored rail energy drain: ").append(
                    new DecimalFormat("#.##").format(
                            monitoredRailChargeConsumedMaMs / MILLISECONDS_IN_HOUR));
            sb.append(" mAh");
            pw.println(sb.toString());
        }
    }

    /**
     * Temporary for settings.
     */
    public final void dumpCheckinLocked(Context context, PrintWriter pw, int which, int reqUid) {
        dumpCheckinLocked(context, pw, which, reqUid, BatteryStatsHelper.checkWifiOnly(context));
    }

    /**
     * Checkin server version of dump to produce more compact, computer-readable log.
     *
     * NOTE: all times are expressed in microseconds, unless specified otherwise.
     */
    public final void dumpCheckinLocked(Context context, PrintWriter pw, int which, int reqUid,
            boolean wifiOnly) {

        if (which != BatteryStats.STATS_SINCE_CHARGED) {
            dumpLine(pw, 0, STAT_NAMES[which], "err",
                    "ERROR: BatteryStats.dumpCheckin called for which type " + which
                    + " but only STATS_SINCE_CHARGED is supported.");
            return;
        }

        final long rawUptime = SystemClock.uptimeMillis() * 1000;
        final long rawRealtimeMs = SystemClock.elapsedRealtime();
        final long rawRealtime = rawRealtimeMs * 1000;
        final long batteryUptime = getBatteryUptime(rawUptime);
        final long whichBatteryUptime = computeBatteryUptime(rawUptime, which);
        final long whichBatteryRealtime = computeBatteryRealtime(rawRealtime, which);
        final long whichBatteryScreenOffUptime = computeBatteryScreenOffUptime(rawUptime, which);
        final long whichBatteryScreenOffRealtime = computeBatteryScreenOffRealtime(rawRealtime,
                which);
        final long totalRealtime = computeRealtime(rawRealtime, which);
        final long totalUptime = computeUptime(rawUptime, which);
        final long screenOnTime = getScreenOnTime(rawRealtime, which);
        final long screenDozeTime = getScreenDozeTime(rawRealtime, which);
        final long interactiveTime = getInteractiveTime(rawRealtime, which);
        final long powerSaveModeEnabledTime = getPowerSaveModeEnabledTime(rawRealtime, which);
        final long deviceIdleModeLightTime = getDeviceIdleModeTime(DEVICE_IDLE_MODE_LIGHT,
                rawRealtime, which);
        final long deviceIdleModeFullTime = getDeviceIdleModeTime(DEVICE_IDLE_MODE_DEEP,
                rawRealtime, which);
        final long deviceLightIdlingTime = getDeviceIdlingTime(DEVICE_IDLE_MODE_LIGHT,
                rawRealtime, which);
        final long deviceIdlingTime = getDeviceIdlingTime(DEVICE_IDLE_MODE_DEEP,
                rawRealtime, which);
        final int connChanges = getNumConnectivityChange(which);
        final long phoneOnTime = getPhoneOnTime(rawRealtime, which);
        final long dischargeCount = getUahDischarge(which);
        final long dischargeScreenOffCount = getUahDischargeScreenOff(which);
        final long dischargeScreenDozeCount = getUahDischargeScreenDoze(which);
        final long dischargeLightDozeCount = getUahDischargeLightDoze(which);
        final long dischargeDeepDozeCount = getUahDischargeDeepDoze(which);

        final StringBuilder sb = new StringBuilder(128);

        final SparseArray<? extends Uid> uidStats = getUidStats();
        final int NU = uidStats.size();

        final String category = STAT_NAMES[which];

        // Dump "battery" stat
        dumpLine(pw, 0 /* uid */, category, BATTERY_DATA,
                which == STATS_SINCE_CHARGED ? getStartCount() : "N/A",
                whichBatteryRealtime / 1000, whichBatteryUptime / 1000,
                totalRealtime / 1000, totalUptime / 1000,
                getStartClockTime(),
                whichBatteryScreenOffRealtime / 1000, whichBatteryScreenOffUptime / 1000,
                getEstimatedBatteryCapacity(),
                getMinLearnedBatteryCapacity(), getMaxLearnedBatteryCapacity(),
                screenDozeTime / 1000);


        // Calculate wakelock times across all uids.
        long fullWakeLockTimeTotal = 0;
        long partialWakeLockTimeTotal = 0;

        for (int iu = 0; iu < NU; iu++) {
            final Uid u = uidStats.valueAt(iu);

            final ArrayMap<String, ? extends BatteryStats.Uid.Wakelock> wakelocks
                    = u.getWakelockStats();
            for (int iw=wakelocks.size()-1; iw>=0; iw--) {
                final Uid.Wakelock wl = wakelocks.valueAt(iw);

                final Timer fullWakeTimer = wl.getWakeTime(WAKE_TYPE_FULL);
                if (fullWakeTimer != null) {
                    fullWakeLockTimeTotal += fullWakeTimer.getTotalTimeLocked(rawRealtime,
                            which);
                }

                final Timer partialWakeTimer = wl.getWakeTime(WAKE_TYPE_PARTIAL);
                if (partialWakeTimer != null) {
                    partialWakeLockTimeTotal += partialWakeTimer.getTotalTimeLocked(
                        rawRealtime, which);
                }
            }
        }

        // Dump network stats
        final long mobileRxTotalBytes = getNetworkActivityBytes(NETWORK_MOBILE_RX_DATA, which);
        final long mobileTxTotalBytes = getNetworkActivityBytes(NETWORK_MOBILE_TX_DATA, which);
        final long wifiRxTotalBytes = getNetworkActivityBytes(NETWORK_WIFI_RX_DATA, which);
        final long wifiTxTotalBytes = getNetworkActivityBytes(NETWORK_WIFI_TX_DATA, which);
        final long mobileRxTotalPackets = getNetworkActivityPackets(NETWORK_MOBILE_RX_DATA, which);
        final long mobileTxTotalPackets = getNetworkActivityPackets(NETWORK_MOBILE_TX_DATA, which);
        final long wifiRxTotalPackets = getNetworkActivityPackets(NETWORK_WIFI_RX_DATA, which);
        final long wifiTxTotalPackets = getNetworkActivityPackets(NETWORK_WIFI_TX_DATA, which);
        final long btRxTotalBytes = getNetworkActivityBytes(NETWORK_BT_RX_DATA, which);
        final long btTxTotalBytes = getNetworkActivityBytes(NETWORK_BT_TX_DATA, which);
        dumpLine(pw, 0 /* uid */, category, GLOBAL_NETWORK_DATA,
                mobileRxTotalBytes, mobileTxTotalBytes, wifiRxTotalBytes, wifiTxTotalBytes,
                mobileRxTotalPackets, mobileTxTotalPackets, wifiRxTotalPackets, wifiTxTotalPackets,
                btRxTotalBytes, btTxTotalBytes);

        // Dump Modem controller stats
        dumpControllerActivityLine(pw, 0 /* uid */, category, GLOBAL_MODEM_CONTROLLER_DATA,
                getModemControllerActivity(), which);

        // Dump Wifi controller stats
        final long wifiOnTime = getWifiOnTime(rawRealtime, which);
        final long wifiRunningTime = getGlobalWifiRunningTime(rawRealtime, which);
        dumpLine(pw, 0 /* uid */, category, GLOBAL_WIFI_DATA, wifiOnTime / 1000,
                wifiRunningTime / 1000, /* legacy fields follow, keep at 0 */ 0, 0, 0);

        dumpControllerActivityLine(pw, 0 /* uid */, category, GLOBAL_WIFI_CONTROLLER_DATA,
                getWifiControllerActivity(), which);

        // Dump Bluetooth controller stats
        dumpControllerActivityLine(pw, 0 /* uid */, category, GLOBAL_BLUETOOTH_CONTROLLER_DATA,
                getBluetoothControllerActivity(), which);

        // Dump misc stats
        dumpLine(pw, 0 /* uid */, category, MISC_DATA,
                screenOnTime / 1000, phoneOnTime / 1000,
                fullWakeLockTimeTotal / 1000, partialWakeLockTimeTotal / 1000,
                getMobileRadioActiveTime(rawRealtime, which) / 1000,
                getMobileRadioActiveAdjustedTime(which) / 1000, interactiveTime / 1000,
                powerSaveModeEnabledTime / 1000, connChanges, deviceIdleModeFullTime / 1000,
                getDeviceIdleModeCount(DEVICE_IDLE_MODE_DEEP, which), deviceIdlingTime / 1000,
                getDeviceIdlingCount(DEVICE_IDLE_MODE_DEEP, which),
                getMobileRadioActiveCount(which),
                getMobileRadioActiveUnknownTime(which) / 1000, deviceIdleModeLightTime / 1000,
                getDeviceIdleModeCount(DEVICE_IDLE_MODE_LIGHT, which), deviceLightIdlingTime / 1000,
                getDeviceIdlingCount(DEVICE_IDLE_MODE_LIGHT, which),
                getLongestDeviceIdleModeTime(DEVICE_IDLE_MODE_LIGHT),
                getLongestDeviceIdleModeTime(DEVICE_IDLE_MODE_DEEP));

        // Dump screen brightness stats
        Object[] args = new Object[NUM_SCREEN_BRIGHTNESS_BINS];
        for (int i=0; i<NUM_SCREEN_BRIGHTNESS_BINS; i++) {
            args[i] = getScreenBrightnessTime(i, rawRealtime, which) / 1000;
        }
        dumpLine(pw, 0 /* uid */, category, SCREEN_BRIGHTNESS_DATA, args);

        // Dump signal strength stats
        args = new Object[SignalStrength.NUM_SIGNAL_STRENGTH_BINS];
        for (int i=0; i<SignalStrength.NUM_SIGNAL_STRENGTH_BINS; i++) {
            args[i] = getPhoneSignalStrengthTime(i, rawRealtime, which) / 1000;
        }
        dumpLine(pw, 0 /* uid */, category, SIGNAL_STRENGTH_TIME_DATA, args);
        dumpLine(pw, 0 /* uid */, category, SIGNAL_SCANNING_TIME_DATA,
                getPhoneSignalScanningTime(rawRealtime, which) / 1000);
        for (int i=0; i<SignalStrength.NUM_SIGNAL_STRENGTH_BINS; i++) {
            args[i] = getPhoneSignalStrengthCount(i, which);
        }
        dumpLine(pw, 0 /* uid */, category, SIGNAL_STRENGTH_COUNT_DATA, args);

        // Dump network type stats
        args = new Object[NUM_DATA_CONNECTION_TYPES];
        for (int i=0; i<NUM_DATA_CONNECTION_TYPES; i++) {
            args[i] = getPhoneDataConnectionTime(i, rawRealtime, which) / 1000;
        }
        dumpLine(pw, 0 /* uid */, category, DATA_CONNECTION_TIME_DATA, args);
        for (int i=0; i<NUM_DATA_CONNECTION_TYPES; i++) {
            args[i] = getPhoneDataConnectionCount(i, which);
        }
        dumpLine(pw, 0 /* uid */, category, DATA_CONNECTION_COUNT_DATA, args);

        // Dump wifi state stats
        args = new Object[NUM_WIFI_STATES];
        for (int i=0; i<NUM_WIFI_STATES; i++) {
            args[i] = getWifiStateTime(i, rawRealtime, which) / 1000;
        }
        dumpLine(pw, 0 /* uid */, category, WIFI_STATE_TIME_DATA, args);
        for (int i=0; i<NUM_WIFI_STATES; i++) {
            args[i] = getWifiStateCount(i, which);
        }
        dumpLine(pw, 0 /* uid */, category, WIFI_STATE_COUNT_DATA, args);

        // Dump wifi suppl state stats
        args = new Object[NUM_WIFI_SUPPL_STATES];
        for (int i=0; i<NUM_WIFI_SUPPL_STATES; i++) {
            args[i] = getWifiSupplStateTime(i, rawRealtime, which) / 1000;
        }
        dumpLine(pw, 0 /* uid */, category, WIFI_SUPPL_STATE_TIME_DATA, args);
        for (int i=0; i<NUM_WIFI_SUPPL_STATES; i++) {
            args[i] = getWifiSupplStateCount(i, which);
        }
        dumpLine(pw, 0 /* uid */, category, WIFI_SUPPL_STATE_COUNT_DATA, args);

        // Dump wifi signal strength stats
        args = new Object[NUM_WIFI_SIGNAL_STRENGTH_BINS];
        for (int i=0; i<NUM_WIFI_SIGNAL_STRENGTH_BINS; i++) {
            args[i] = getWifiSignalStrengthTime(i, rawRealtime, which) / 1000;
        }
        dumpLine(pw, 0 /* uid */, category, WIFI_SIGNAL_STRENGTH_TIME_DATA, args);
        for (int i=0; i<NUM_WIFI_SIGNAL_STRENGTH_BINS; i++) {
            args[i] = getWifiSignalStrengthCount(i, which);
        }
        dumpLine(pw, 0 /* uid */, category, WIFI_SIGNAL_STRENGTH_COUNT_DATA, args);

        // Dump Multicast total stats
        final long multicastWakeLockTimeTotalMicros =
                getWifiMulticastWakelockTime(rawRealtime, which);
        final int multicastWakeLockCountTotal = getWifiMulticastWakelockCount(which);
        dumpLine(pw, 0 /* uid */, category, WIFI_MULTICAST_TOTAL_DATA,
                multicastWakeLockTimeTotalMicros / 1000,
                multicastWakeLockCountTotal);

        dumpLine(pw, 0 /* uid */, category, BATTERY_DISCHARGE_DATA,
                getLowDischargeAmountSinceCharge(), getHighDischargeAmountSinceCharge(),
                getDischargeAmountScreenOnSinceCharge(),
                getDischargeAmountScreenOffSinceCharge(),
                dischargeCount / 1000, dischargeScreenOffCount / 1000,
                getDischargeAmountScreenDozeSinceCharge(), dischargeScreenDozeCount / 1000,
                dischargeLightDozeCount / 1000, dischargeDeepDozeCount / 1000);

        if (reqUid < 0) {
            final Map<String, ? extends Timer> kernelWakelocks = getKernelWakelockStats();
            if (kernelWakelocks.size() > 0) {
                for (Map.Entry<String, ? extends Timer> ent : kernelWakelocks.entrySet()) {
                    sb.setLength(0);
                    printWakeLockCheckin(sb, ent.getValue(), rawRealtime, null, which, "");
                    dumpLine(pw, 0 /* uid */, category, KERNEL_WAKELOCK_DATA,
                            "\"" + ent.getKey() + "\"", sb.toString());
                }
            }
            final Map<String, ? extends Timer> wakeupReasons = getWakeupReasonStats();
            if (wakeupReasons.size() > 0) {
                for (Map.Entry<String, ? extends Timer> ent : wakeupReasons.entrySet()) {
                    // Not doing the regular wake lock formatting to remain compatible
                    // with the old checkin format.
                    long totalTimeMicros = ent.getValue().getTotalTimeLocked(rawRealtime, which);
                    int count = ent.getValue().getCountLocked(which);
                    dumpLine(pw, 0 /* uid */, category, WAKEUP_REASON_DATA,
                            "\"" + ent.getKey() + "\"", (totalTimeMicros + 500) / 1000, count);
                }
            }
        }

        final Map<String, ? extends Timer> rpmStats = getRpmStats();
        final Map<String, ? extends Timer> screenOffRpmStats = getScreenOffRpmStats();
        if (rpmStats.size() > 0) {
            for (Map.Entry<String, ? extends Timer> ent : rpmStats.entrySet()) {
                sb.setLength(0);
                Timer totalTimer = ent.getValue();
                long timeMs = (totalTimer.getTotalTimeLocked(rawRealtime, which) + 500) / 1000;
                int count = totalTimer.getCountLocked(which);
                Timer screenOffTimer = screenOffRpmStats.get(ent.getKey());
                long screenOffTimeMs = screenOffTimer != null
                        ? (screenOffTimer.getTotalTimeLocked(rawRealtime, which) + 500) / 1000 : 0;
                int screenOffCount = screenOffTimer != null
                        ? screenOffTimer.getCountLocked(which) : 0;
                if (SCREEN_OFF_RPM_STATS_ENABLED) {
                    dumpLine(pw, 0 /* uid */, category, RESOURCE_POWER_MANAGER_DATA,
                            "\"" + ent.getKey() + "\"", timeMs, count, screenOffTimeMs,
                            screenOffCount);
                } else {
                    dumpLine(pw, 0 /* uid */, category, RESOURCE_POWER_MANAGER_DATA,
                            "\"" + ent.getKey() + "\"", timeMs, count);
                }
            }
        }

        final BatteryStatsHelper helper = new BatteryStatsHelper(context, false, wifiOnly);
        helper.create(this);
        helper.refreshStats(which, UserHandle.USER_ALL);
        final List<BatterySipper> sippers = helper.getUsageList();
        if (sippers != null && sippers.size() > 0) {
            dumpLine(pw, 0 /* uid */, category, POWER_USE_SUMMARY_DATA,
                    BatteryStatsHelper.makemAh(helper.getPowerProfile().getBatteryCapacity()),
                    BatteryStatsHelper.makemAh(helper.getComputedPower()),
                    BatteryStatsHelper.makemAh(helper.getMinDrainedPower()),
                    BatteryStatsHelper.makemAh(helper.getMaxDrainedPower()));
            int uid = 0;
            for (int i=0; i<sippers.size(); i++) {
                final BatterySipper bs = sippers.get(i);
                String label;
                switch (bs.drainType) {
                    case AMBIENT_DISPLAY:
                        label = "ambi";
                        break;
                    case IDLE:
                        label="idle";
                        break;
                    case CELL:
                        label="cell";
                        break;
                    case PHONE:
                        label="phone";
                        break;
                    case WIFI:
                        label="wifi";
                        break;
                    case BLUETOOTH:
                        label="blue";
                        break;
                    case SCREEN:
                        label="scrn";
                        break;
                    case FLASHLIGHT:
                        label="flashlight";
                        break;
                    case APP:
                        uid = bs.uidObj.getUid();
                        label = "uid";
                        break;
                    case USER:
                        uid = UserHandle.getUid(bs.userId, 0);
                        label = "user";
                        break;
                    case UNACCOUNTED:
                        label = "unacc";
                        break;
                    case OVERCOUNTED:
                        label = "over";
                        break;
                    case CAMERA:
                        label = "camera";
                        break;
                    case MEMORY:
                        label = "memory";
                        break;
                    default:
                        label = "???";
                }
                dumpLine(pw, uid, category, POWER_USE_ITEM_DATA, label,
                        BatteryStatsHelper.makemAh(bs.totalPowerMah),
                        bs.shouldHide ? 1 : 0,
                        BatteryStatsHelper.makemAh(bs.screenPowerMah),
                        BatteryStatsHelper.makemAh(bs.proportionalSmearMah));
            }
        }

        final long[] cpuFreqs = getCpuFreqs();
        if (cpuFreqs != null) {
            sb.setLength(0);
            for (int i = 0; i < cpuFreqs.length; ++i) {
                sb.append((i == 0 ? "" : ",") + cpuFreqs[i]);
            }
            dumpLine(pw, 0 /* uid */, category, GLOBAL_CPU_FREQ_DATA, sb.toString());
        }

        // Dump stats per UID.
        for (int iu = 0; iu < NU; iu++) {
            final int uid = uidStats.keyAt(iu);
            if (reqUid >= 0 && uid != reqUid) {
                continue;
            }
            final Uid u = uidStats.valueAt(iu);

            // Dump Network stats per uid, if any
            final long mobileBytesRx = u.getNetworkActivityBytes(NETWORK_MOBILE_RX_DATA, which);
            final long mobileBytesTx = u.getNetworkActivityBytes(NETWORK_MOBILE_TX_DATA, which);
            final long wifiBytesRx = u.getNetworkActivityBytes(NETWORK_WIFI_RX_DATA, which);
            final long wifiBytesTx = u.getNetworkActivityBytes(NETWORK_WIFI_TX_DATA, which);
            final long mobilePacketsRx = u.getNetworkActivityPackets(NETWORK_MOBILE_RX_DATA, which);
            final long mobilePacketsTx = u.getNetworkActivityPackets(NETWORK_MOBILE_TX_DATA, which);
            final long mobileActiveTime = u.getMobileRadioActiveTime(which);
            final int mobileActiveCount = u.getMobileRadioActiveCount(which);
            final long mobileWakeup = u.getMobileRadioApWakeupCount(which);
            final long wifiPacketsRx = u.getNetworkActivityPackets(NETWORK_WIFI_RX_DATA, which);
            final long wifiPacketsTx = u.getNetworkActivityPackets(NETWORK_WIFI_TX_DATA, which);
            final long wifiWakeup = u.getWifiRadioApWakeupCount(which);
            final long btBytesRx = u.getNetworkActivityBytes(NETWORK_BT_RX_DATA, which);
            final long btBytesTx = u.getNetworkActivityBytes(NETWORK_BT_TX_DATA, which);
            // Background data transfers
            final long mobileBytesBgRx = u.getNetworkActivityBytes(NETWORK_MOBILE_BG_RX_DATA,
                    which);
            final long mobileBytesBgTx = u.getNetworkActivityBytes(NETWORK_MOBILE_BG_TX_DATA,
                    which);
            final long wifiBytesBgRx = u.getNetworkActivityBytes(NETWORK_WIFI_BG_RX_DATA, which);
            final long wifiBytesBgTx = u.getNetworkActivityBytes(NETWORK_WIFI_BG_TX_DATA, which);
            final long mobilePacketsBgRx = u.getNetworkActivityPackets(NETWORK_MOBILE_BG_RX_DATA,
                    which);
            final long mobilePacketsBgTx = u.getNetworkActivityPackets(NETWORK_MOBILE_BG_TX_DATA,
                    which);
            final long wifiPacketsBgRx = u.getNetworkActivityPackets(NETWORK_WIFI_BG_RX_DATA,
                    which);
            final long wifiPacketsBgTx = u.getNetworkActivityPackets(NETWORK_WIFI_BG_TX_DATA,
                    which);

            if (mobileBytesRx > 0 || mobileBytesTx > 0 || wifiBytesRx > 0 || wifiBytesTx > 0
                    || mobilePacketsRx > 0 || mobilePacketsTx > 0 || wifiPacketsRx > 0
                    || wifiPacketsTx > 0 || mobileActiveTime > 0 || mobileActiveCount > 0
                    || btBytesRx > 0 || btBytesTx > 0 || mobileWakeup > 0 || wifiWakeup > 0
                    || mobileBytesBgRx > 0 || mobileBytesBgTx > 0 || wifiBytesBgRx > 0
                    || wifiBytesBgTx > 0
                    || mobilePacketsBgRx > 0 || mobilePacketsBgTx > 0 || wifiPacketsBgRx > 0
                    || wifiPacketsBgTx > 0) {
                dumpLine(pw, uid, category, NETWORK_DATA, mobileBytesRx, mobileBytesTx,
                        wifiBytesRx, wifiBytesTx,
                        mobilePacketsRx, mobilePacketsTx,
                        wifiPacketsRx, wifiPacketsTx,
                        mobileActiveTime, mobileActiveCount,
                        btBytesRx, btBytesTx, mobileWakeup, wifiWakeup,
                        mobileBytesBgRx, mobileBytesBgTx, wifiBytesBgRx, wifiBytesBgTx,
                        mobilePacketsBgRx, mobilePacketsBgTx, wifiPacketsBgRx, wifiPacketsBgTx
                        );
            }

            // Dump modem controller data, per UID.
            dumpControllerActivityLine(pw, uid, category, MODEM_CONTROLLER_DATA,
                    u.getModemControllerActivity(), which);

            // Dump Wifi controller data, per UID.
            final long fullWifiLockOnTime = u.getFullWifiLockTime(rawRealtime, which);
            final long wifiScanTime = u.getWifiScanTime(rawRealtime, which);
            final int wifiScanCount = u.getWifiScanCount(which);
            final int wifiScanCountBg = u.getWifiScanBackgroundCount(which);
            // Note that 'ActualTime' are unpooled and always since reset (regardless of 'which')
            final long wifiScanActualTimeMs = (u.getWifiScanActualTime(rawRealtime) + 500) / 1000;
            final long wifiScanActualTimeMsBg = (u.getWifiScanBackgroundTime(rawRealtime) + 500)
                    / 1000;
            final long uidWifiRunningTime = u.getWifiRunningTime(rawRealtime, which);
            if (fullWifiLockOnTime != 0 || wifiScanTime != 0 || wifiScanCount != 0
                    || wifiScanCountBg != 0 || wifiScanActualTimeMs != 0
                    || wifiScanActualTimeMsBg != 0 || uidWifiRunningTime != 0) {
                dumpLine(pw, uid, category, WIFI_DATA, fullWifiLockOnTime, wifiScanTime,
                        uidWifiRunningTime, wifiScanCount,
                        /* legacy fields follow, keep at 0 */ 0, 0, 0,
                        wifiScanCountBg, wifiScanActualTimeMs, wifiScanActualTimeMsBg);
            }

            dumpControllerActivityLine(pw, uid, category, WIFI_CONTROLLER_DATA,
                    u.getWifiControllerActivity(), which);

            final Timer bleTimer = u.getBluetoothScanTimer();
            if (bleTimer != null) {
                // Convert from microseconds to milliseconds with rounding
                final long totalTime = (bleTimer.getTotalTimeLocked(rawRealtime, which) + 500)
                        / 1000;
                if (totalTime != 0) {
                    final int count = bleTimer.getCountLocked(which);
                    final Timer bleTimerBg = u.getBluetoothScanBackgroundTimer();
                    final int countBg = bleTimerBg != null ? bleTimerBg.getCountLocked(which) : 0;
                    // 'actualTime' are unpooled and always since reset (regardless of 'which')
                    final long actualTime = bleTimer.getTotalDurationMsLocked(rawRealtimeMs);
                    final long actualTimeBg = bleTimerBg != null ?
                            bleTimerBg.getTotalDurationMsLocked(rawRealtimeMs) : 0;
                    // Result counters
                    final int resultCount = u.getBluetoothScanResultCounter() != null ?
                            u.getBluetoothScanResultCounter().getCountLocked(which) : 0;
                    final int resultCountBg = u.getBluetoothScanResultBgCounter() != null ?
                            u.getBluetoothScanResultBgCounter().getCountLocked(which) : 0;
                    // Unoptimized scan timer. Unpooled and since reset (regardless of 'which').
                    final Timer unoptimizedScanTimer = u.getBluetoothUnoptimizedScanTimer();
                    final long unoptimizedScanTotalTime = unoptimizedScanTimer != null ?
                            unoptimizedScanTimer.getTotalDurationMsLocked(rawRealtimeMs) : 0;
                    final long unoptimizedScanMaxTime = unoptimizedScanTimer != null ?
                            unoptimizedScanTimer.getMaxDurationMsLocked(rawRealtimeMs) : 0;
                    // Unoptimized bg scan timer. Unpooled and since reset (regardless of 'which').
                    final Timer unoptimizedScanTimerBg =
                            u.getBluetoothUnoptimizedScanBackgroundTimer();
                    final long unoptimizedScanTotalTimeBg = unoptimizedScanTimerBg != null ?
                            unoptimizedScanTimerBg.getTotalDurationMsLocked(rawRealtimeMs) : 0;
                    final long unoptimizedScanMaxTimeBg = unoptimizedScanTimerBg != null ?
                            unoptimizedScanTimerBg.getMaxDurationMsLocked(rawRealtimeMs) : 0;

                    dumpLine(pw, uid, category, BLUETOOTH_MISC_DATA, totalTime, count,
                            countBg, actualTime, actualTimeBg, resultCount, resultCountBg,
                            unoptimizedScanTotalTime, unoptimizedScanTotalTimeBg,
                            unoptimizedScanMaxTime, unoptimizedScanMaxTimeBg);
                }
            }

            dumpControllerActivityLine(pw, uid, category, BLUETOOTH_CONTROLLER_DATA,
                    u.getBluetoothControllerActivity(), which);

            if (u.hasUserActivity()) {
                args = new Object[Uid.NUM_USER_ACTIVITY_TYPES];
                boolean hasData = false;
                for (int i=0; i<Uid.NUM_USER_ACTIVITY_TYPES; i++) {
                    int val = u.getUserActivityCount(i, which);
                    args[i] = val;
                    if (val != 0) hasData = true;
                }
                if (hasData) {
                    dumpLine(pw, uid /* uid */, category, USER_ACTIVITY_DATA, args);
                }
            }

            if (u.getAggregatedPartialWakelockTimer() != null) {
                final Timer timer = u.getAggregatedPartialWakelockTimer();
                // Times are since reset (regardless of 'which')
                final long totTimeMs = timer.getTotalDurationMsLocked(rawRealtimeMs);
                final Timer bgTimer = timer.getSubTimer();
                final long bgTimeMs = bgTimer != null ?
                        bgTimer.getTotalDurationMsLocked(rawRealtimeMs) : 0;
                dumpLine(pw, uid, category, AGGREGATED_WAKELOCK_DATA, totTimeMs, bgTimeMs);
            }

            final ArrayMap<String, ? extends Uid.Wakelock> wakelocks = u.getWakelockStats();
            for (int iw=wakelocks.size()-1; iw>=0; iw--) {
                final Uid.Wakelock wl = wakelocks.valueAt(iw);
                String linePrefix = "";
                sb.setLength(0);
                linePrefix = printWakeLockCheckin(sb, wl.getWakeTime(WAKE_TYPE_FULL),
                        rawRealtime, "f", which, linePrefix);
                final Timer pTimer = wl.getWakeTime(WAKE_TYPE_PARTIAL);
                linePrefix = printWakeLockCheckin(sb, pTimer,
                        rawRealtime, "p", which, linePrefix);
                linePrefix = printWakeLockCheckin(sb, pTimer != null ? pTimer.getSubTimer() : null,
                        rawRealtime, "bp", which, linePrefix);
                linePrefix = printWakeLockCheckin(sb, wl.getWakeTime(WAKE_TYPE_WINDOW),
                        rawRealtime, "w", which, linePrefix);

                // Only log if we had at least one wakelock...
                if (sb.length() > 0) {
                    String name = wakelocks.keyAt(iw);
                    if (name.indexOf(',') >= 0) {
                        name = name.replace(',', '_');
                    }
                    if (name.indexOf('\n') >= 0) {
                        name = name.replace('\n', '_');
                    }
                    if (name.indexOf('\r') >= 0) {
                        name = name.replace('\r', '_');
                    }
                    dumpLine(pw, uid, category, WAKELOCK_DATA, name, sb.toString());
                }
            }

            // WiFi Multicast Wakelock Statistics
            final Timer mcTimer = u.getMulticastWakelockStats();
            if (mcTimer != null) {
                final long totalMcWakelockTimeMs =
                        mcTimer.getTotalTimeLocked(rawRealtime, which) / 1000 ;
                final int countMcWakelock = mcTimer.getCountLocked(which);
                if(totalMcWakelockTimeMs > 0) {
                    dumpLine(pw, uid, category, WIFI_MULTICAST_DATA,
                            totalMcWakelockTimeMs, countMcWakelock);
                }
            }

            final ArrayMap<String, ? extends Timer> syncs = u.getSyncStats();
            for (int isy=syncs.size()-1; isy>=0; isy--) {
                final Timer timer = syncs.valueAt(isy);
                // Convert from microseconds to milliseconds with rounding
                final long totalTime = (timer.getTotalTimeLocked(rawRealtime, which) + 500) / 1000;
                final int count = timer.getCountLocked(which);
                final Timer bgTimer = timer.getSubTimer();
                final long bgTime = bgTimer != null ?
                        bgTimer.getTotalDurationMsLocked(rawRealtimeMs) : -1;
                final int bgCount = bgTimer != null ? bgTimer.getCountLocked(which) : -1;
                if (totalTime != 0) {
                    dumpLine(pw, uid, category, SYNC_DATA, "\"" + syncs.keyAt(isy) + "\"",
                            totalTime, count, bgTime, bgCount);
                }
            }

            final ArrayMap<String, ? extends Timer> jobs = u.getJobStats();
            for (int ij=jobs.size()-1; ij>=0; ij--) {
                final Timer timer = jobs.valueAt(ij);
                // Convert from microseconds to milliseconds with rounding
                final long totalTime = (timer.getTotalTimeLocked(rawRealtime, which) + 500) / 1000;
                final int count = timer.getCountLocked(which);
                final Timer bgTimer = timer.getSubTimer();
                final long bgTime = bgTimer != null ?
                        bgTimer.getTotalDurationMsLocked(rawRealtimeMs) : -1;
                final int bgCount = bgTimer != null ? bgTimer.getCountLocked(which) : -1;
                if (totalTime != 0) {
                    dumpLine(pw, uid, category, JOB_DATA, "\"" + jobs.keyAt(ij) + "\"",
                            totalTime, count, bgTime, bgCount);
                }
            }

            final Object[] jobCompletionArgs = new Object[sJobStopReasonCodes.length + 1];

            final ArrayMap<String, SparseIntArray> completions = u.getJobCompletionStats();
            for (int ic=completions.size()-1; ic>=0; ic--) {
                SparseIntArray types = completions.valueAt(ic);
                if (types != null) {
                    jobCompletionArgs[0] = "\"" + completions.keyAt(ic) + "\"";
                    for (int i = 0; i < sJobStopReasonCodes.length; i++) {
                        jobCompletionArgs[i + 1] = types.get(sJobStopReasonCodes[i], 0);
                    }

                    dumpLine(pw, uid, category, JOB_COMPLETION_DATA, jobCompletionArgs);
                }
            }

            // Dump deferred jobs stats
            u.getDeferredJobsCheckinLineLocked(sb, which);
            if (sb.length() > 0) {
                dumpLine(pw, uid, category, JOBS_DEFERRED_DATA, sb.toString());
            }

            dumpTimer(pw, uid, category, FLASHLIGHT_DATA, u.getFlashlightTurnedOnTimer(),
                    rawRealtime, which);
            dumpTimer(pw, uid, category, CAMERA_DATA, u.getCameraTurnedOnTimer(),
                    rawRealtime, which);
            dumpTimer(pw, uid, category, VIDEO_DATA, u.getVideoTurnedOnTimer(),
                    rawRealtime, which);
            dumpTimer(pw, uid, category, AUDIO_DATA, u.getAudioTurnedOnTimer(),
                    rawRealtime, which);

            final SparseArray<? extends BatteryStats.Uid.Sensor> sensors = u.getSensorStats();
            final int NSE = sensors.size();
            for (int ise=0; ise<NSE; ise++) {
                final Uid.Sensor se = sensors.valueAt(ise);
                final int sensorNumber = sensors.keyAt(ise);
                final Timer timer = se.getSensorTime();
                if (timer != null) {
                    // Convert from microseconds to milliseconds with rounding
                    final long totalTime = (timer.getTotalTimeLocked(rawRealtime, which) + 500)
                            / 1000;
                    if (totalTime != 0) {
                        final int count = timer.getCountLocked(which);
                        final Timer bgTimer = se.getSensorBackgroundTime();
                        final int bgCount = bgTimer != null ? bgTimer.getCountLocked(which) : 0;
                        // 'actualTime' are unpooled and always since reset (regardless of 'which')
                        final long actualTime = timer.getTotalDurationMsLocked(rawRealtimeMs);
                        final long bgActualTime = bgTimer != null ?
                                bgTimer.getTotalDurationMsLocked(rawRealtimeMs) : 0;
                        dumpLine(pw, uid, category, SENSOR_DATA, sensorNumber, totalTime,
                                count, bgCount, actualTime, bgActualTime);
                    }
                }
            }

            dumpTimer(pw, uid, category, VIBRATOR_DATA, u.getVibratorOnTimer(),
                    rawRealtime, which);

            dumpTimer(pw, uid, category, FOREGROUND_ACTIVITY_DATA, u.getForegroundActivityTimer(),
                    rawRealtime, which);

            dumpTimer(pw, uid, category, FOREGROUND_SERVICE_DATA, u.getForegroundServiceTimer(),
                    rawRealtime, which);

            final Object[] stateTimes = new Object[Uid.NUM_PROCESS_STATE];
            long totalStateTime = 0;
            for (int ips=0; ips<Uid.NUM_PROCESS_STATE; ips++) {
                final long time = u.getProcessStateTime(ips, rawRealtime, which);
                totalStateTime += time;
                stateTimes[ips] = (time + 500) / 1000;
            }
            if (totalStateTime > 0) {
                dumpLine(pw, uid, category, STATE_TIME_DATA, stateTimes);
            }

            final long userCpuTimeUs = u.getUserCpuTimeUs(which);
            final long systemCpuTimeUs = u.getSystemCpuTimeUs(which);
            if (userCpuTimeUs > 0 || systemCpuTimeUs > 0) {
                dumpLine(pw, uid, category, CPU_DATA, userCpuTimeUs / 1000, systemCpuTimeUs / 1000,
                        0 /* old cpu power, keep for compatibility */);
            }

            // If the cpuFreqs is null, then don't bother checking for cpu freq times.
            if (cpuFreqs != null) {
                final long[] cpuFreqTimeMs = u.getCpuFreqTimes(which);
                // If total cpuFreqTimes is null, then we don't need to check for
                // screenOffCpuFreqTimes.
                if (cpuFreqTimeMs != null && cpuFreqTimeMs.length == cpuFreqs.length) {
                    sb.setLength(0);
                    for (int i = 0; i < cpuFreqTimeMs.length; ++i) {
                        sb.append((i == 0 ? "" : ",") + cpuFreqTimeMs[i]);
                    }
                    final long[] screenOffCpuFreqTimeMs = u.getScreenOffCpuFreqTimes(which);
                    if (screenOffCpuFreqTimeMs != null) {
                        for (int i = 0; i < screenOffCpuFreqTimeMs.length; ++i) {
                            sb.append("," + screenOffCpuFreqTimeMs[i]);
                        }
                    } else {
                        for (int i = 0; i < cpuFreqTimeMs.length; ++i) {
                            sb.append(",0");
                        }
                    }
                    dumpLine(pw, uid, category, CPU_TIMES_AT_FREQ_DATA, UID_TIMES_TYPE_ALL,
                            cpuFreqTimeMs.length, sb.toString());
                }

                for (int procState = 0; procState < Uid.NUM_PROCESS_STATE; ++procState) {
                    final long[] timesMs = u.getCpuFreqTimes(which, procState);
                    if (timesMs != null && timesMs.length == cpuFreqs.length) {
                        sb.setLength(0);
                        for (int i = 0; i < timesMs.length; ++i) {
                            sb.append((i == 0 ? "" : ",") + timesMs[i]);
                        }
                        final long[] screenOffTimesMs = u.getScreenOffCpuFreqTimes(
                                which, procState);
                        if (screenOffTimesMs != null) {
                            for (int i = 0; i < screenOffTimesMs.length; ++i) {
                                sb.append("," + screenOffTimesMs[i]);
                            }
                        } else {
                            for (int i = 0; i < timesMs.length; ++i) {
                                sb.append(",0");
                            }
                        }
                        dumpLine(pw, uid, category, CPU_TIMES_AT_FREQ_DATA,
                                Uid.UID_PROCESS_TYPES[procState], timesMs.length, sb.toString());
                    }
                }
            }

            final ArrayMap<String, ? extends BatteryStats.Uid.Proc> processStats
                    = u.getProcessStats();
            for (int ipr=processStats.size()-1; ipr>=0; ipr--) {
                final Uid.Proc ps = processStats.valueAt(ipr);

                final long userMillis = ps.getUserTime(which);
                final long systemMillis = ps.getSystemTime(which);
                final long foregroundMillis = ps.getForegroundTime(which);
                final int starts = ps.getStarts(which);
                final int numCrashes = ps.getNumCrashes(which);
                final int numAnrs = ps.getNumAnrs(which);

                if (userMillis != 0 || systemMillis != 0 || foregroundMillis != 0
                        || starts != 0 || numAnrs != 0 || numCrashes != 0) {
                    dumpLine(pw, uid, category, PROCESS_DATA, "\"" + processStats.keyAt(ipr) + "\"",
                            userMillis, systemMillis, foregroundMillis, starts, numAnrs, numCrashes);
                }
            }

            final ArrayMap<String, ? extends BatteryStats.Uid.Pkg> packageStats
                    = u.getPackageStats();
            for (int ipkg=packageStats.size()-1; ipkg>=0; ipkg--) {
                final Uid.Pkg ps = packageStats.valueAt(ipkg);
                int wakeups = 0;
                final ArrayMap<String, ? extends Counter> alarms = ps.getWakeupAlarmStats();
                for (int iwa=alarms.size()-1; iwa>=0; iwa--) {
                    int count = alarms.valueAt(iwa).getCountLocked(which);
                    wakeups += count;
                    String name = alarms.keyAt(iwa).replace(',', '_');
                    dumpLine(pw, uid, category, WAKEUP_ALARM_DATA, name, count);
                }
                final ArrayMap<String, ? extends  Uid.Pkg.Serv> serviceStats = ps.getServiceStats();
                for (int isvc=serviceStats.size()-1; isvc>=0; isvc--) {
                    final BatteryStats.Uid.Pkg.Serv ss = serviceStats.valueAt(isvc);
                    final long startTime = ss.getStartTime(batteryUptime, which);
                    final int starts = ss.getStarts(which);
                    final int launches = ss.getLaunches(which);
                    if (startTime != 0 || starts != 0 || launches != 0) {
                        dumpLine(pw, uid, category, APK_DATA,
                                wakeups, // wakeup alarms
                                packageStats.keyAt(ipkg), // Apk
                                serviceStats.keyAt(isvc), // service
                                startTime / 1000, // time spent started, in ms
                                starts,
                                launches);
                    }
                }
            }
        }
    }

    static final class TimerEntry {
        final String mName;
        final int mId;
        final BatteryStats.Timer mTimer;
        final long mTime;
        TimerEntry(String name, int id, BatteryStats.Timer timer, long time) {
            mName = name;
            mId = id;
            mTimer = timer;
            mTime = time;
        }
    }

    private void printmAh(PrintWriter printer, double power) {
        printer.print(BatteryStatsHelper.makemAh(power));
    }

    private void printmAh(StringBuilder sb, double power) {
        sb.append(BatteryStatsHelper.makemAh(power));
    }

    /**
     * Temporary for settings.
     */
    public final void dumpLocked(Context context, PrintWriter pw, String prefix, int which,
            int reqUid) {
        dumpLocked(context, pw, prefix, which, reqUid, BatteryStatsHelper.checkWifiOnly(context));
    }

    @SuppressWarnings("unused")
    public final void dumpLocked(Context context, PrintWriter pw, String prefix, final int which,
            int reqUid, boolean wifiOnly) {

        if (which != BatteryStats.STATS_SINCE_CHARGED) {
            pw.println("ERROR: BatteryStats.dump called for which type " + which
                    + " but only STATS_SINCE_CHARGED is supported");
            return;
        }

        final long rawUptime = SystemClock.uptimeMillis() * 1000;
        final long rawRealtime = SystemClock.elapsedRealtime() * 1000;
        final long rawRealtimeMs = (rawRealtime + 500) / 1000;
        final long batteryUptime = getBatteryUptime(rawUptime);

        final long whichBatteryUptime = computeBatteryUptime(rawUptime, which);
        final long whichBatteryRealtime = computeBatteryRealtime(rawRealtime, which);
        final long totalRealtime = computeRealtime(rawRealtime, which);
        final long totalUptime = computeUptime(rawUptime, which);
        final long whichBatteryScreenOffUptime = computeBatteryScreenOffUptime(rawUptime, which);
        final long whichBatteryScreenOffRealtime = computeBatteryScreenOffRealtime(rawRealtime,
                which);
        final long batteryTimeRemaining = computeBatteryTimeRemaining(rawRealtime);
        final long chargeTimeRemaining = computeChargeTimeRemaining(rawRealtime);
        final long screenDozeTime = getScreenDozeTime(rawRealtime, which);

        final StringBuilder sb = new StringBuilder(128);

        final SparseArray<? extends Uid> uidStats = getUidStats();
        final int NU = uidStats.size();

        final int estimatedBatteryCapacity = getEstimatedBatteryCapacity();
        if (estimatedBatteryCapacity > 0) {
            sb.setLength(0);
            sb.append(prefix);
                sb.append("  Estimated battery capacity: ");
                sb.append(BatteryStatsHelper.makemAh(estimatedBatteryCapacity));
                sb.append(" mAh");
            pw.println(sb.toString());
        }

        final int minLearnedBatteryCapacity = getMinLearnedBatteryCapacity();
        if (minLearnedBatteryCapacity > 0) {
            sb.setLength(0);
            sb.append(prefix);
                sb.append("  Min learned battery capacity: ");
                sb.append(BatteryStatsHelper.makemAh(minLearnedBatteryCapacity / 1000));
                sb.append(" mAh");
            pw.println(sb.toString());
        }
        final int maxLearnedBatteryCapacity = getMaxLearnedBatteryCapacity();
        if (maxLearnedBatteryCapacity > 0) {
            sb.setLength(0);
            sb.append(prefix);
                sb.append("  Max learned battery capacity: ");
                sb.append(BatteryStatsHelper.makemAh(maxLearnedBatteryCapacity / 1000));
                sb.append(" mAh");
            pw.println(sb.toString());
        }

        sb.setLength(0);
        sb.append(prefix);
        sb.append("  Time on battery: ");
        formatTimeMs(sb, whichBatteryRealtime / 1000); sb.append("(");
        sb.append(formatRatioLocked(whichBatteryRealtime, totalRealtime));
        sb.append(") realtime, ");
        formatTimeMs(sb, whichBatteryUptime / 1000);
        sb.append("("); sb.append(formatRatioLocked(whichBatteryUptime, whichBatteryRealtime));
        sb.append(") uptime");
        pw.println(sb.toString());

        sb.setLength(0);
        sb.append(prefix);
        sb.append("  Time on battery screen off: ");
        formatTimeMs(sb, whichBatteryScreenOffRealtime / 1000); sb.append("(");
        sb.append(formatRatioLocked(whichBatteryScreenOffRealtime, whichBatteryRealtime));
        sb.append(") realtime, ");
        formatTimeMs(sb, whichBatteryScreenOffUptime / 1000);
        sb.append("(");
        sb.append(formatRatioLocked(whichBatteryScreenOffUptime, whichBatteryRealtime));
        sb.append(") uptime");
        pw.println(sb.toString());

        sb.setLength(0);
        sb.append(prefix);
        sb.append("  Time on battery screen doze: ");
        formatTimeMs(sb, screenDozeTime / 1000); sb.append("(");
        sb.append(formatRatioLocked(screenDozeTime, whichBatteryRealtime));
        sb.append(")");
        pw.println(sb.toString());

        sb.setLength(0);
        sb.append(prefix);
                sb.append("  Total run time: ");
                formatTimeMs(sb, totalRealtime / 1000);
                sb.append("realtime, ");
                formatTimeMs(sb, totalUptime / 1000);
                sb.append("uptime");
        pw.println(sb.toString());
        if (batteryTimeRemaining >= 0) {
            sb.setLength(0);
            sb.append(prefix);
                    sb.append("  Battery time remaining: ");
                    formatTimeMs(sb, batteryTimeRemaining / 1000);
            pw.println(sb.toString());
        }
        if (chargeTimeRemaining >= 0) {
            sb.setLength(0);
            sb.append(prefix);
                    sb.append("  Charge time remaining: ");
                    formatTimeMs(sb, chargeTimeRemaining / 1000);
            pw.println(sb.toString());
        }

        final long dischargeCount = getUahDischarge(which);
        if (dischargeCount >= 0) {
            sb.setLength(0);
            sb.append(prefix);
                sb.append("  Discharge: ");
                sb.append(BatteryStatsHelper.makemAh(dischargeCount / 1000.0));
                sb.append(" mAh");
            pw.println(sb.toString());
        }

        final long dischargeScreenOffCount = getUahDischargeScreenOff(which);
        if (dischargeScreenOffCount >= 0) {
            sb.setLength(0);
            sb.append(prefix);
                sb.append("  Screen off discharge: ");
                sb.append(BatteryStatsHelper.makemAh(dischargeScreenOffCount / 1000.0));
                sb.append(" mAh");
            pw.println(sb.toString());
        }

        final long dischargeScreenDozeCount = getUahDischargeScreenDoze(which);
        if (dischargeScreenDozeCount >= 0) {
            sb.setLength(0);
            sb.append(prefix);
            sb.append("  Screen doze discharge: ");
            sb.append(BatteryStatsHelper.makemAh(dischargeScreenDozeCount / 1000.0));
            sb.append(" mAh");
            pw.println(sb.toString());
        }

        final long dischargeScreenOnCount = dischargeCount - dischargeScreenOffCount;
        if (dischargeScreenOnCount >= 0) {
            sb.setLength(0);
            sb.append(prefix);
                sb.append("  Screen on discharge: ");
                sb.append(BatteryStatsHelper.makemAh(dischargeScreenOnCount / 1000.0));
                sb.append(" mAh");
            pw.println(sb.toString());
        }

        final long dischargeLightDozeCount = getUahDischargeLightDoze(which);
        if (dischargeLightDozeCount >= 0) {
            sb.setLength(0);
            sb.append(prefix);
            sb.append("  Device light doze discharge: ");
            sb.append(BatteryStatsHelper.makemAh(dischargeLightDozeCount / 1000.0));
            sb.append(" mAh");
            pw.println(sb.toString());
        }

        final long dischargeDeepDozeCount = getUahDischargeDeepDoze(which);
        if (dischargeDeepDozeCount >= 0) {
            sb.setLength(0);
            sb.append(prefix);
            sb.append("  Device deep doze discharge: ");
            sb.append(BatteryStatsHelper.makemAh(dischargeDeepDozeCount / 1000.0));
            sb.append(" mAh");
            pw.println(sb.toString());
        }

        pw.print("  Start clock time: ");
        pw.println(DateFormat.format("yyyy-MM-dd-HH-mm-ss", getStartClockTime()).toString());

        final long screenOnTime = getScreenOnTime(rawRealtime, which);
        final long interactiveTime = getInteractiveTime(rawRealtime, which);
        final long powerSaveModeEnabledTime = getPowerSaveModeEnabledTime(rawRealtime, which);
        final long deviceIdleModeLightTime = getDeviceIdleModeTime(DEVICE_IDLE_MODE_LIGHT,
                rawRealtime, which);
        final long deviceIdleModeFullTime = getDeviceIdleModeTime(DEVICE_IDLE_MODE_DEEP,
                rawRealtime, which);
        final long deviceLightIdlingTime = getDeviceIdlingTime(DEVICE_IDLE_MODE_LIGHT,
                rawRealtime, which);
        final long deviceIdlingTime = getDeviceIdlingTime(DEVICE_IDLE_MODE_DEEP,
                rawRealtime, which);
        final long phoneOnTime = getPhoneOnTime(rawRealtime, which);
        final long wifiRunningTime = getGlobalWifiRunningTime(rawRealtime, which);
        final long wifiOnTime = getWifiOnTime(rawRealtime, which);
        sb.setLength(0);
        sb.append(prefix);
                sb.append("  Screen on: "); formatTimeMs(sb, screenOnTime / 1000);
                sb.append("("); sb.append(formatRatioLocked(screenOnTime, whichBatteryRealtime));
                sb.append(") "); sb.append(getScreenOnCount(which));
                sb.append("x, Interactive: "); formatTimeMs(sb, interactiveTime / 1000);
                sb.append("("); sb.append(formatRatioLocked(interactiveTime, whichBatteryRealtime));
                sb.append(")");
        pw.println(sb.toString());
        sb.setLength(0);
        sb.append(prefix);
        sb.append("  Screen brightnesses:");
        boolean didOne = false;
        for (int i=0; i<NUM_SCREEN_BRIGHTNESS_BINS; i++) {
            final long time = getScreenBrightnessTime(i, rawRealtime, which);
            if (time == 0) {
                continue;
            }
            sb.append("\n    ");
            sb.append(prefix);
            didOne = true;
            sb.append(SCREEN_BRIGHTNESS_NAMES[i]);
            sb.append(" ");
            formatTimeMs(sb, time/1000);
            sb.append("(");
            sb.append(formatRatioLocked(time, screenOnTime));
            sb.append(")");
        }
        if (!didOne) sb.append(" (no activity)");
        pw.println(sb.toString());
        if (powerSaveModeEnabledTime != 0) {
            sb.setLength(0);
            sb.append(prefix);
                    sb.append("  Power save mode enabled: ");
                    formatTimeMs(sb, powerSaveModeEnabledTime / 1000);
                    sb.append("(");
                    sb.append(formatRatioLocked(powerSaveModeEnabledTime, whichBatteryRealtime));
                    sb.append(")");
            pw.println(sb.toString());
        }
        if (deviceLightIdlingTime != 0) {
            sb.setLength(0);
            sb.append(prefix);
                    sb.append("  Device light idling: ");
                    formatTimeMs(sb, deviceLightIdlingTime / 1000);
                    sb.append("(");
                    sb.append(formatRatioLocked(deviceLightIdlingTime, whichBatteryRealtime));
                    sb.append(") "); sb.append(getDeviceIdlingCount(DEVICE_IDLE_MODE_LIGHT, which));
                    sb.append("x");
            pw.println(sb.toString());
        }
        if (deviceIdleModeLightTime != 0) {
            sb.setLength(0);
            sb.append(prefix);
                    sb.append("  Idle mode light time: ");
                    formatTimeMs(sb, deviceIdleModeLightTime / 1000);
                    sb.append("(");
                    sb.append(formatRatioLocked(deviceIdleModeLightTime, whichBatteryRealtime));
                    sb.append(") ");
                    sb.append(getDeviceIdleModeCount(DEVICE_IDLE_MODE_LIGHT, which));
                    sb.append("x");
                    sb.append(" -- longest ");
                    formatTimeMs(sb, getLongestDeviceIdleModeTime(DEVICE_IDLE_MODE_LIGHT));
            pw.println(sb.toString());
        }
        if (deviceIdlingTime != 0) {
            sb.setLength(0);
            sb.append(prefix);
                    sb.append("  Device full idling: ");
                    formatTimeMs(sb, deviceIdlingTime / 1000);
                    sb.append("(");
                    sb.append(formatRatioLocked(deviceIdlingTime, whichBatteryRealtime));
                    sb.append(") "); sb.append(getDeviceIdlingCount(DEVICE_IDLE_MODE_DEEP, which));
                    sb.append("x");
            pw.println(sb.toString());
        }
        if (deviceIdleModeFullTime != 0) {
            sb.setLength(0);
            sb.append(prefix);
                    sb.append("  Idle mode full time: ");
                    formatTimeMs(sb, deviceIdleModeFullTime / 1000);
                    sb.append("(");
                    sb.append(formatRatioLocked(deviceIdleModeFullTime, whichBatteryRealtime));
                    sb.append(") ");
                    sb.append(getDeviceIdleModeCount(DEVICE_IDLE_MODE_DEEP, which));
                    sb.append("x");
                    sb.append(" -- longest ");
                    formatTimeMs(sb, getLongestDeviceIdleModeTime(DEVICE_IDLE_MODE_DEEP));
            pw.println(sb.toString());
        }
        if (phoneOnTime != 0) {
            sb.setLength(0);
            sb.append(prefix);
                    sb.append("  Active phone call: "); formatTimeMs(sb, phoneOnTime / 1000);
                    sb.append("("); sb.append(formatRatioLocked(phoneOnTime, whichBatteryRealtime));
                    sb.append(") "); sb.append(getPhoneOnCount(which)); sb.append("x");
        }
        final int connChanges = getNumConnectivityChange(which);
        if (connChanges != 0) {
            pw.print(prefix);
            pw.print("  Connectivity changes: "); pw.println(connChanges);
        }

        // Calculate wakelock times across all uids.
        long fullWakeLockTimeTotalMicros = 0;
        long partialWakeLockTimeTotalMicros = 0;

        final ArrayList<TimerEntry> timers = new ArrayList<>();

        for (int iu = 0; iu < NU; iu++) {
            final Uid u = uidStats.valueAt(iu);

            final ArrayMap<String, ? extends BatteryStats.Uid.Wakelock> wakelocks
                    = u.getWakelockStats();
            for (int iw=wakelocks.size()-1; iw>=0; iw--) {
                final Uid.Wakelock wl = wakelocks.valueAt(iw);

                final Timer fullWakeTimer = wl.getWakeTime(WAKE_TYPE_FULL);
                if (fullWakeTimer != null) {
                    fullWakeLockTimeTotalMicros += fullWakeTimer.getTotalTimeLocked(
                            rawRealtime, which);
                }

                final Timer partialWakeTimer = wl.getWakeTime(WAKE_TYPE_PARTIAL);
                if (partialWakeTimer != null) {
                    final long totalTimeMicros = partialWakeTimer.getTotalTimeLocked(
                            rawRealtime, which);
                    if (totalTimeMicros > 0) {
                        if (reqUid < 0) {
                            // Only show the ordered list of all wake
                            // locks if the caller is not asking for data
                            // about a specific uid.
                            timers.add(new TimerEntry(wakelocks.keyAt(iw), u.getUid(),
                                    partialWakeTimer, totalTimeMicros));
                        }
                        partialWakeLockTimeTotalMicros += totalTimeMicros;
                    }
                }
            }
        }

        final long mobileRxTotalBytes = getNetworkActivityBytes(NETWORK_MOBILE_RX_DATA, which);
        final long mobileTxTotalBytes = getNetworkActivityBytes(NETWORK_MOBILE_TX_DATA, which);
        final long wifiRxTotalBytes = getNetworkActivityBytes(NETWORK_WIFI_RX_DATA, which);
        final long wifiTxTotalBytes = getNetworkActivityBytes(NETWORK_WIFI_TX_DATA, which);
        final long mobileRxTotalPackets = getNetworkActivityPackets(NETWORK_MOBILE_RX_DATA, which);
        final long mobileTxTotalPackets = getNetworkActivityPackets(NETWORK_MOBILE_TX_DATA, which);
        final long wifiRxTotalPackets = getNetworkActivityPackets(NETWORK_WIFI_RX_DATA, which);
        final long wifiTxTotalPackets = getNetworkActivityPackets(NETWORK_WIFI_TX_DATA, which);
        final long btRxTotalBytes = getNetworkActivityBytes(NETWORK_BT_RX_DATA, which);
        final long btTxTotalBytes = getNetworkActivityBytes(NETWORK_BT_TX_DATA, which);

        if (fullWakeLockTimeTotalMicros != 0) {
            sb.setLength(0);
            sb.append(prefix);
                    sb.append("  Total full wakelock time: "); formatTimeMsNoSpace(sb,
                            (fullWakeLockTimeTotalMicros + 500) / 1000);
            pw.println(sb.toString());
        }

        if (partialWakeLockTimeTotalMicros != 0) {
            sb.setLength(0);
            sb.append(prefix);
                    sb.append("  Total partial wakelock time: "); formatTimeMsNoSpace(sb,
                            (partialWakeLockTimeTotalMicros + 500) / 1000);
            pw.println(sb.toString());
        }

        final long multicastWakeLockTimeTotalMicros =
                getWifiMulticastWakelockTime(rawRealtime, which);
        final int multicastWakeLockCountTotal = getWifiMulticastWakelockCount(which);
        if (multicastWakeLockTimeTotalMicros != 0) {
            sb.setLength(0);
            sb.append(prefix);
            sb.append("  Total WiFi Multicast wakelock Count: ");
            sb.append(multicastWakeLockCountTotal);
            pw.println(sb.toString());

            sb.setLength(0);
            sb.append(prefix);
            sb.append("  Total WiFi Multicast wakelock time: ");
            formatTimeMsNoSpace(sb, (multicastWakeLockTimeTotalMicros + 500) / 1000);
            pw.println(sb.toString());
        }

        pw.println("");
        pw.print(prefix);
        sb.setLength(0);
        sb.append(prefix);
        sb.append("  CONNECTIVITY POWER SUMMARY START");
        pw.println(sb.toString());

        pw.print(prefix);
        sb.setLength(0);
        sb.append(prefix);
        sb.append("  Logging duration for connectivity statistics: ");
        formatTimeMs(sb, whichBatteryRealtime / 1000);
        pw.println(sb.toString());

        sb.setLength(0);
        sb.append(prefix);
        sb.append("  Cellular Statistics:");
        pw.println(sb.toString());

        pw.print(prefix);
        sb.setLength(0);
        sb.append(prefix);
        sb.append("     Cellular kernel active time: ");
        final long mobileActiveTime = getMobileRadioActiveTime(rawRealtime, which);
        formatTimeMs(sb, mobileActiveTime / 1000);
        sb.append("("); sb.append(formatRatioLocked(mobileActiveTime, whichBatteryRealtime));
        sb.append(")");
        pw.println(sb.toString());

        printControllerActivity(pw, sb, prefix, CELLULAR_CONTROLLER_NAME,
                getModemControllerActivity(), which);

        pw.print("     Cellular data received: "); pw.println(formatBytesLocked(mobileRxTotalBytes));
        pw.print("     Cellular data sent: "); pw.println(formatBytesLocked(mobileTxTotalBytes));
        pw.print("     Cellular packets received: "); pw.println(mobileRxTotalPackets);
        pw.print("     Cellular packets sent: "); pw.println(mobileTxTotalPackets);

        sb.setLength(0);
        sb.append(prefix);
        sb.append("     Cellular Radio Access Technology:");
        didOne = false;
        for (int i=0; i<NUM_DATA_CONNECTION_TYPES; i++) {
            final long time = getPhoneDataConnectionTime(i, rawRealtime, which);
            if (time == 0) {
                continue;
            }
            sb.append("\n       ");
            sb.append(prefix);
            didOne = true;
            sb.append(i < DATA_CONNECTION_NAMES.length ? DATA_CONNECTION_NAMES[i] : "ERROR");
            sb.append(" ");
            formatTimeMs(sb, time/1000);
            sb.append("(");
            sb.append(formatRatioLocked(time, whichBatteryRealtime));
            sb.append(") ");
        }
        if (!didOne) sb.append(" (no activity)");
        pw.println(sb.toString());

        sb.setLength(0);
        sb.append(prefix);
        sb.append("     Cellular Rx signal strength (RSRP):");
        final String[] cellularRxSignalStrengthDescription = new String[]{
            "very poor (less than -128dBm): ",
            "poor (-128dBm to -118dBm): ",
            "moderate (-118dBm to -108dBm): ",
            "good (-108dBm to -98dBm): ",
            "great (greater than -98dBm): "};
        didOne = false;
        final int numCellularRxBins = Math.min(SignalStrength.NUM_SIGNAL_STRENGTH_BINS,
            cellularRxSignalStrengthDescription.length);
        for (int i=0; i<numCellularRxBins; i++) {
            final long time = getPhoneSignalStrengthTime(i, rawRealtime, which);
            if (time == 0) {
                continue;
            }
            sb.append("\n       ");
            sb.append(prefix);
            didOne = true;
            sb.append(cellularRxSignalStrengthDescription[i]);
            sb.append(" ");
            formatTimeMs(sb, time/1000);
            sb.append("(");
            sb.append(formatRatioLocked(time, whichBatteryRealtime));
            sb.append(") ");
        }
        if (!didOne) sb.append(" (no activity)");
        pw.println(sb.toString());

        pw.print(prefix);
        sb.setLength(0);
        sb.append(prefix);
        sb.append("  Wifi Statistics:");
        pw.println(sb.toString());

        pw.print(prefix);
        sb.setLength(0);
        sb.append(prefix);
        sb.append("     Wifi kernel active time: ");
        final long wifiActiveTime = getWifiActiveTime(rawRealtime, which);
        formatTimeMs(sb, wifiActiveTime / 1000);
        sb.append("("); sb.append(formatRatioLocked(wifiActiveTime, whichBatteryRealtime));
        sb.append(")");
        pw.println(sb.toString());

        printControllerActivity(pw, sb, prefix, WIFI_CONTROLLER_NAME,
                getWifiControllerActivity(), which);

        pw.print("     Wifi data received: "); pw.println(formatBytesLocked(wifiRxTotalBytes));
        pw.print("     Wifi data sent: "); pw.println(formatBytesLocked(wifiTxTotalBytes));
        pw.print("     Wifi packets received: "); pw.println(wifiRxTotalPackets);
        pw.print("     Wifi packets sent: "); pw.println(wifiTxTotalPackets);

        sb.setLength(0);
        sb.append(prefix);
        sb.append("     Wifi states:");
        didOne = false;
        for (int i=0; i<NUM_WIFI_STATES; i++) {
            final long time = getWifiStateTime(i, rawRealtime, which);
            if (time == 0) {
                continue;
            }
            sb.append("\n       ");
            didOne = true;
            sb.append(WIFI_STATE_NAMES[i]);
            sb.append(" ");
            formatTimeMs(sb, time/1000);
            sb.append("(");
            sb.append(formatRatioLocked(time, whichBatteryRealtime));
            sb.append(") ");
        }
        if (!didOne) sb.append(" (no activity)");
        pw.println(sb.toString());

        sb.setLength(0);
        sb.append(prefix);
        sb.append("     Wifi supplicant states:");
        didOne = false;
        for (int i=0; i<NUM_WIFI_SUPPL_STATES; i++) {
            final long time = getWifiSupplStateTime(i, rawRealtime, which);
            if (time == 0) {
                continue;
            }
            sb.append("\n       ");
            didOne = true;
            sb.append(WIFI_SUPPL_STATE_NAMES[i]);
            sb.append(" ");
            formatTimeMs(sb, time/1000);
            sb.append("(");
            sb.append(formatRatioLocked(time, whichBatteryRealtime));
            sb.append(") ");
        }
        if (!didOne) sb.append(" (no activity)");
        pw.println(sb.toString());

        sb.setLength(0);
        sb.append(prefix);
        sb.append("     Wifi Rx signal strength (RSSI):");
        final String[] wifiRxSignalStrengthDescription = new String[]{
            "very poor (less than -88.75dBm): ",
            "poor (-88.75 to -77.5dBm): ",
            "moderate (-77.5dBm to -66.25dBm): ",
            "good (-66.25dBm to -55dBm): ",
            "great (greater than -55dBm): "};
        didOne = false;
        final int numWifiRxBins = Math.min(NUM_WIFI_SIGNAL_STRENGTH_BINS,
            wifiRxSignalStrengthDescription.length);
        for (int i=0; i<numWifiRxBins; i++) {
            final long time = getWifiSignalStrengthTime(i, rawRealtime, which);
            if (time == 0) {
                continue;
            }
            sb.append("\n    ");
            sb.append(prefix);
            didOne = true;
            sb.append("     ");
            sb.append(wifiRxSignalStrengthDescription[i]);
            formatTimeMs(sb, time/1000);
            sb.append("(");
            sb.append(formatRatioLocked(time, whichBatteryRealtime));
            sb.append(") ");
        }
        if (!didOne) sb.append(" (no activity)");
        pw.println(sb.toString());

        pw.print(prefix);
        sb.setLength(0);
        sb.append(prefix);
        sb.append("  GPS Statistics:");
        pw.println(sb.toString());

        sb.setLength(0);
        sb.append(prefix);
        sb.append("     GPS signal quality (Top 4 Average CN0):");
        final String[] gpsSignalQualityDescription = new String[]{
            "poor (less than 20 dBHz): ",
            "good (greater than 20 dBHz): "};
        final int numGpsSignalQualityBins = Math.min(GnssMetrics.NUM_GPS_SIGNAL_QUALITY_LEVELS,
            gpsSignalQualityDescription.length);
        for (int i=0; i<numGpsSignalQualityBins; i++) {
            final long time = getGpsSignalQualityTime(i, rawRealtime, which);
            sb.append("\n    ");
            sb.append(prefix);
            sb.append("  ");
            sb.append(gpsSignalQualityDescription[i]);
            formatTimeMs(sb, time/1000);
            sb.append("(");
            sb.append(formatRatioLocked(time, whichBatteryRealtime));
            sb.append(") ");
        }
        pw.println(sb.toString());

        final long gpsBatteryDrainMaMs = getGpsBatteryDrainMaMs();
        if (gpsBatteryDrainMaMs > 0) {
            pw.print(prefix);
            sb.setLength(0);
            sb.append(prefix);
            sb.append("     GPS Battery Drain: ");
            sb.append(new DecimalFormat("#.##").format(
                    ((double) gpsBatteryDrainMaMs) / (3600 * 1000)));
            sb.append("mAh");
            pw.println(sb.toString());
        }

        pw.print(prefix);
        sb.setLength(0);
        sb.append(prefix);
        sb.append("  CONNECTIVITY POWER SUMMARY END");
        pw.println(sb.toString());
        pw.println("");

        pw.print(prefix);
        pw.print("  Bluetooth total received: "); pw.print(formatBytesLocked(btRxTotalBytes));
        pw.print(", sent: "); pw.println(formatBytesLocked(btTxTotalBytes));

        final long bluetoothScanTimeMs = getBluetoothScanTime(rawRealtime, which) / 1000;
        sb.setLength(0);
        sb.append(prefix);
        sb.append("  Bluetooth scan time: "); formatTimeMs(sb, bluetoothScanTimeMs);
        pw.println(sb.toString());

        printControllerActivity(pw, sb, prefix, "Bluetooth", getBluetoothControllerActivity(),
                which);

        pw.println();

        pw.print(prefix); pw.println("  Device battery use since last full charge");
        pw.print(prefix); pw.print("    Amount discharged (lower bound): ");
        pw.println(getLowDischargeAmountSinceCharge());
        pw.print(prefix); pw.print("    Amount discharged (upper bound): ");
        pw.println(getHighDischargeAmountSinceCharge());
        pw.print(prefix); pw.print("    Amount discharged while screen on: ");
        pw.println(getDischargeAmountScreenOnSinceCharge());
        pw.print(prefix); pw.print("    Amount discharged while screen off: ");
        pw.println(getDischargeAmountScreenOffSinceCharge());
        pw.print(prefix); pw.print("    Amount discharged while screen doze: ");
        pw.println(getDischargeAmountScreenDozeSinceCharge());
        pw.println();

        final BatteryStatsHelper helper = new BatteryStatsHelper(context, false, wifiOnly);
        helper.create(this);
        helper.refreshStats(which, UserHandle.USER_ALL);
        List<BatterySipper> sippers = helper.getUsageList();
        if (sippers != null && sippers.size() > 0) {
            pw.print(prefix); pw.println("  Estimated power use (mAh):");
            pw.print(prefix); pw.print("    Capacity: ");
                    printmAh(pw, helper.getPowerProfile().getBatteryCapacity());
                    pw.print(", Computed drain: "); printmAh(pw, helper.getComputedPower());
                    pw.print(", actual drain: "); printmAh(pw, helper.getMinDrainedPower());
                    if (helper.getMinDrainedPower() != helper.getMaxDrainedPower()) {
                        pw.print("-"); printmAh(pw, helper.getMaxDrainedPower());
                    }
                    pw.println();
            for (int i=0; i<sippers.size(); i++) {
                final BatterySipper bs = sippers.get(i);
                pw.print(prefix);
                switch (bs.drainType) {
                    case AMBIENT_DISPLAY:
                        pw.print("    Ambient display: ");
                        break;
                    case IDLE:
                        pw.print("    Idle: ");
                        break;
                    case CELL:
                        pw.print("    Cell standby: ");
                        break;
                    case PHONE:
                        pw.print("    Phone calls: ");
                        break;
                    case WIFI:
                        pw.print("    Wifi: ");
                        break;
                    case BLUETOOTH:
                        pw.print("    Bluetooth: ");
                        break;
                    case SCREEN:
                        pw.print("    Screen: ");
                        break;
                    case FLASHLIGHT:
                        pw.print("    Flashlight: ");
                        break;
                    case APP:
                        pw.print("    Uid ");
                        UserHandle.formatUid(pw, bs.uidObj.getUid());
                        pw.print(": ");
                        break;
                    case USER:
                        pw.print("    User "); pw.print(bs.userId);
                        pw.print(": ");
                        break;
                    case UNACCOUNTED:
                        pw.print("    Unaccounted: ");
                        break;
                    case OVERCOUNTED:
                        pw.print("    Over-counted: ");
                        break;
                    case CAMERA:
                        pw.print("    Camera: ");
                        break;
                    default:
                        pw.print("    ???: ");
                        break;
                }
                printmAh(pw, bs.totalPowerMah);

                if (bs.usagePowerMah != bs.totalPowerMah) {
                    // If the usage (generic power) isn't the whole amount, we list out
                    // what components are involved in the calculation.

                    pw.print(" (");
                    if (bs.usagePowerMah != 0) {
                        pw.print(" usage=");
                        printmAh(pw, bs.usagePowerMah);
                    }
                    if (bs.cpuPowerMah != 0) {
                        pw.print(" cpu=");
                        printmAh(pw, bs.cpuPowerMah);
                    }
                    if (bs.wakeLockPowerMah != 0) {
                        pw.print(" wake=");
                        printmAh(pw, bs.wakeLockPowerMah);
                    }
                    if (bs.mobileRadioPowerMah != 0) {
                        pw.print(" radio=");
                        printmAh(pw, bs.mobileRadioPowerMah);
                    }
                    if (bs.wifiPowerMah != 0) {
                        pw.print(" wifi=");
                        printmAh(pw, bs.wifiPowerMah);
                    }
                    if (bs.bluetoothPowerMah != 0) {
                        pw.print(" bt=");
                        printmAh(pw, bs.bluetoothPowerMah);
                    }
                    if (bs.gpsPowerMah != 0) {
                        pw.print(" gps=");
                        printmAh(pw, bs.gpsPowerMah);
                    }
                    if (bs.sensorPowerMah != 0) {
                        pw.print(" sensor=");
                        printmAh(pw, bs.sensorPowerMah);
                    }
                    if (bs.cameraPowerMah != 0) {
                        pw.print(" camera=");
                        printmAh(pw, bs.cameraPowerMah);
                    }
                    if (bs.flashlightPowerMah != 0) {
                        pw.print(" flash=");
                        printmAh(pw, bs.flashlightPowerMah);
                    }
                    pw.print(" )");
                }

                // If there is additional smearing information, include it.
                if (bs.totalSmearedPowerMah != bs.totalPowerMah) {
                    pw.print(" Including smearing: ");
                    printmAh(pw, bs.totalSmearedPowerMah);
                    pw.print(" (");
                    if (bs.screenPowerMah != 0) {
                        pw.print(" screen=");
                        printmAh(pw, bs.screenPowerMah);
                    }
                    if (bs.proportionalSmearMah != 0) {
                        pw.print(" proportional=");
                        printmAh(pw, bs.proportionalSmearMah);
                    }
                    pw.print(" )");
                }
                if (bs.shouldHide) {
                    pw.print(" Excluded from smearing");
                }

                pw.println();
            }
            pw.println();
        }

        sippers = helper.getMobilemsppList();
        if (sippers != null && sippers.size() > 0) {
            pw.print(prefix); pw.println("  Per-app mobile ms per packet:");
            long totalTime = 0;
            for (int i=0; i<sippers.size(); i++) {
                final BatterySipper bs = sippers.get(i);
                sb.setLength(0);
                sb.append(prefix); sb.append("    Uid ");
                UserHandle.formatUid(sb, bs.uidObj.getUid());
                sb.append(": "); sb.append(BatteryStatsHelper.makemAh(bs.mobilemspp));
                sb.append(" ("); sb.append(bs.mobileRxPackets+bs.mobileTxPackets);
                sb.append(" packets over "); formatTimeMsNoSpace(sb, bs.mobileActive);
                sb.append(") "); sb.append(bs.mobileActiveCount); sb.append("x");
                pw.println(sb.toString());
                totalTime += bs.mobileActive;
            }
            sb.setLength(0);
            sb.append(prefix);
            sb.append("    TOTAL TIME: ");
            formatTimeMs(sb, totalTime);
            sb.append("("); sb.append(formatRatioLocked(totalTime, whichBatteryRealtime));
            sb.append(")");
            pw.println(sb.toString());
            pw.println();
        }

        final Comparator<TimerEntry> timerComparator = new Comparator<TimerEntry>() {
            @Override
            public int compare(TimerEntry lhs, TimerEntry rhs) {
                long lhsTime = lhs.mTime;
                long rhsTime = rhs.mTime;
                if (lhsTime < rhsTime) {
                    return 1;
                }
                if (lhsTime > rhsTime) {
                    return -1;
                }
                return 0;
            }
        };

        if (reqUid < 0) {
            final Map<String, ? extends BatteryStats.Timer> kernelWakelocks
                    = getKernelWakelockStats();
            if (kernelWakelocks.size() > 0) {
                final ArrayList<TimerEntry> ktimers = new ArrayList<>();
                for (Map.Entry<String, ? extends BatteryStats.Timer> ent
                        : kernelWakelocks.entrySet()) {
                    final BatteryStats.Timer timer = ent.getValue();
                    final long totalTimeMillis = computeWakeLock(timer, rawRealtime, which);
                    if (totalTimeMillis > 0) {
                        ktimers.add(new TimerEntry(ent.getKey(), 0, timer, totalTimeMillis));
                    }
                }
                if (ktimers.size() > 0) {
                    Collections.sort(ktimers, timerComparator);
                    pw.print(prefix); pw.println("  All kernel wake locks:");
                    for (int i=0; i<ktimers.size(); i++) {
                        final TimerEntry timer = ktimers.get(i);
                        String linePrefix = ": ";
                        sb.setLength(0);
                        sb.append(prefix);
                        sb.append("  Kernel Wake lock ");
                        sb.append(timer.mName);
                        linePrefix = printWakeLock(sb, timer.mTimer, rawRealtime, null,
                                which, linePrefix);
                        if (!linePrefix.equals(": ")) {
                            sb.append(" realtime");
                            // Only print out wake locks that were held
                            pw.println(sb.toString());
                        }
                    }
                    pw.println();
                }
            }

            if (timers.size() > 0) {
                Collections.sort(timers, timerComparator);
                pw.print(prefix); pw.println("  All partial wake locks:");
                for (int i=0; i<timers.size(); i++) {
                    TimerEntry timer = timers.get(i);
                    sb.setLength(0);
                    sb.append("  Wake lock ");
                    UserHandle.formatUid(sb, timer.mId);
                    sb.append(" ");
                    sb.append(timer.mName);
                    printWakeLock(sb, timer.mTimer, rawRealtime, null, which, ": ");
                    sb.append(" realtime");
                    pw.println(sb.toString());
                }
                timers.clear();
                pw.println();
            }

            final Map<String, ? extends Timer> wakeupReasons = getWakeupReasonStats();
            if (wakeupReasons.size() > 0) {
                pw.print(prefix); pw.println("  All wakeup reasons:");
                final ArrayList<TimerEntry> reasons = new ArrayList<>();
                for (Map.Entry<String, ? extends Timer> ent : wakeupReasons.entrySet()) {
                    final Timer timer = ent.getValue();
                    reasons.add(new TimerEntry(ent.getKey(), 0, timer,
                            timer.getCountLocked(which)));
                }
                Collections.sort(reasons, timerComparator);
                for (int i=0; i<reasons.size(); i++) {
                    TimerEntry timer = reasons.get(i);
                    String linePrefix = ": ";
                    sb.setLength(0);
                    sb.append(prefix);
                    sb.append("  Wakeup reason ");
                    sb.append(timer.mName);
                    printWakeLock(sb, timer.mTimer, rawRealtime, null, which, ": ");
                    sb.append(" realtime");
                    pw.println(sb.toString());
                }
                pw.println();
            }
        }

        final LongSparseArray<? extends Timer> mMemoryStats = getKernelMemoryStats();
        if (mMemoryStats.size() > 0) {
            pw.println("  Memory Stats");
            for (int i = 0; i < mMemoryStats.size(); i++) {
                sb.setLength(0);
                sb.append("  Bandwidth ");
                sb.append(mMemoryStats.keyAt(i));
                sb.append(" Time ");
                sb.append(mMemoryStats.valueAt(i).getTotalTimeLocked(rawRealtime, which));
                pw.println(sb.toString());
            }
            pw.println();
        }

        final Map<String, ? extends Timer> rpmStats = getRpmStats();
        if (rpmStats.size() > 0) {
            pw.print(prefix); pw.println("  Resource Power Manager Stats");
            if (rpmStats.size() > 0) {
                for (Map.Entry<String, ? extends Timer> ent : rpmStats.entrySet()) {
                    final String timerName = ent.getKey();
                    final Timer timer = ent.getValue();
                    printTimer(pw, sb, timer, rawRealtime, which, prefix, timerName);
                }
            }
            pw.println();
        }
        if (SCREEN_OFF_RPM_STATS_ENABLED) {
            final Map<String, ? extends Timer> screenOffRpmStats = getScreenOffRpmStats();
            if (screenOffRpmStats.size() > 0) {
                pw.print(prefix);
                pw.println("  Resource Power Manager Stats for when screen was off");
                if (screenOffRpmStats.size() > 0) {
                    for (Map.Entry<String, ? extends Timer> ent : screenOffRpmStats.entrySet()) {
                        final String timerName = ent.getKey();
                        final Timer timer = ent.getValue();
                        printTimer(pw, sb, timer, rawRealtime, which, prefix, timerName);
                    }
                }
                pw.println();
            }
        }

        final long[] cpuFreqs = getCpuFreqs();
        if (cpuFreqs != null) {
            sb.setLength(0);
            sb.append("  CPU freqs:");
            for (int i = 0; i < cpuFreqs.length; ++i) {
                sb.append(" " + cpuFreqs[i]);
            }
            pw.println(sb.toString());
            pw.println();
        }

        for (int iu=0; iu<NU; iu++) {
            final int uid = uidStats.keyAt(iu);
            if (reqUid >= 0 && uid != reqUid && uid != Process.SYSTEM_UID) {
                continue;
            }

            final Uid u = uidStats.valueAt(iu);

            pw.print(prefix);
            pw.print("  ");
            UserHandle.formatUid(pw, uid);
            pw.println(":");
            boolean uidActivity = false;

            final long mobileRxBytes = u.getNetworkActivityBytes(NETWORK_MOBILE_RX_DATA, which);
            final long mobileTxBytes = u.getNetworkActivityBytes(NETWORK_MOBILE_TX_DATA, which);
            final long wifiRxBytes = u.getNetworkActivityBytes(NETWORK_WIFI_RX_DATA, which);
            final long wifiTxBytes = u.getNetworkActivityBytes(NETWORK_WIFI_TX_DATA, which);
            final long btRxBytes = u.getNetworkActivityBytes(NETWORK_BT_RX_DATA, which);
            final long btTxBytes = u.getNetworkActivityBytes(NETWORK_BT_TX_DATA, which);

            final long mobileRxPackets = u.getNetworkActivityPackets(NETWORK_MOBILE_RX_DATA, which);
            final long mobileTxPackets = u.getNetworkActivityPackets(NETWORK_MOBILE_TX_DATA, which);
            final long wifiRxPackets = u.getNetworkActivityPackets(NETWORK_WIFI_RX_DATA, which);
            final long wifiTxPackets = u.getNetworkActivityPackets(NETWORK_WIFI_TX_DATA, which);

            final long uidMobileActiveTime = u.getMobileRadioActiveTime(which);
            final int uidMobileActiveCount = u.getMobileRadioActiveCount(which);

            final long fullWifiLockOnTime = u.getFullWifiLockTime(rawRealtime, which);
            final long wifiScanTime = u.getWifiScanTime(rawRealtime, which);
            final int wifiScanCount = u.getWifiScanCount(which);
            final int wifiScanCountBg = u.getWifiScanBackgroundCount(which);
            // 'actualTime' are unpooled and always since reset (regardless of 'which')
            final long wifiScanActualTime = u.getWifiScanActualTime(rawRealtime);
            final long wifiScanActualTimeBg = u.getWifiScanBackgroundTime(rawRealtime);
            final long uidWifiRunningTime = u.getWifiRunningTime(rawRealtime, which);

            final long mobileWakeup = u.getMobileRadioApWakeupCount(which);
            final long wifiWakeup = u.getWifiRadioApWakeupCount(which);

            if (mobileRxBytes > 0 || mobileTxBytes > 0
                    || mobileRxPackets > 0 || mobileTxPackets > 0) {
                pw.print(prefix); pw.print("    Mobile network: ");
                        pw.print(formatBytesLocked(mobileRxBytes)); pw.print(" received, ");
                        pw.print(formatBytesLocked(mobileTxBytes));
                        pw.print(" sent (packets "); pw.print(mobileRxPackets);
                        pw.print(" received, "); pw.print(mobileTxPackets); pw.println(" sent)");
            }
            if (uidMobileActiveTime > 0 || uidMobileActiveCount > 0) {
                sb.setLength(0);
                sb.append(prefix); sb.append("    Mobile radio active: ");
                formatTimeMs(sb, uidMobileActiveTime / 1000);
                sb.append("(");
                sb.append(formatRatioLocked(uidMobileActiveTime, mobileActiveTime));
                sb.append(") "); sb.append(uidMobileActiveCount); sb.append("x");
                long packets = mobileRxPackets + mobileTxPackets;
                if (packets == 0) {
                    packets = 1;
                }
                sb.append(" @ ");
                sb.append(BatteryStatsHelper.makemAh(uidMobileActiveTime / 1000 / (double)packets));
                sb.append(" mspp");
                pw.println(sb.toString());
            }

            if (mobileWakeup > 0) {
                sb.setLength(0);
                sb.append(prefix);
                sb.append("    Mobile radio AP wakeups: ");
                sb.append(mobileWakeup);
                pw.println(sb.toString());
            }

            printControllerActivityIfInteresting(pw, sb, prefix + "  ",
                CELLULAR_CONTROLLER_NAME, u.getModemControllerActivity(), which);

            if (wifiRxBytes > 0 || wifiTxBytes > 0 || wifiRxPackets > 0 || wifiTxPackets > 0) {
                pw.print(prefix); pw.print("    Wi-Fi network: ");
                        pw.print(formatBytesLocked(wifiRxBytes)); pw.print(" received, ");
                        pw.print(formatBytesLocked(wifiTxBytes));
                        pw.print(" sent (packets "); pw.print(wifiRxPackets);
                        pw.print(" received, "); pw.print(wifiTxPackets); pw.println(" sent)");
            }

            if (fullWifiLockOnTime != 0 || wifiScanTime != 0 || wifiScanCount != 0
                    || wifiScanCountBg != 0 || wifiScanActualTime != 0 || wifiScanActualTimeBg != 0
                    || uidWifiRunningTime != 0) {
                sb.setLength(0);
                sb.append(prefix); sb.append("    Wifi Running: ");
                        formatTimeMs(sb, uidWifiRunningTime / 1000);
                        sb.append("("); sb.append(formatRatioLocked(uidWifiRunningTime,
                                whichBatteryRealtime)); sb.append(")\n");
                sb.append(prefix); sb.append("    Full Wifi Lock: ");
                        formatTimeMs(sb, fullWifiLockOnTime / 1000);
                        sb.append("("); sb.append(formatRatioLocked(fullWifiLockOnTime,
                                whichBatteryRealtime)); sb.append(")\n");
                sb.append(prefix); sb.append("    Wifi Scan (blamed): ");
                        formatTimeMs(sb, wifiScanTime / 1000);
                        sb.append("("); sb.append(formatRatioLocked(wifiScanTime,
                                whichBatteryRealtime)); sb.append(") ");
                                sb.append(wifiScanCount);
                                sb.append("x\n");
                // actual and background times are unpooled and since reset (regardless of 'which')
                sb.append(prefix); sb.append("    Wifi Scan (actual): ");
                        formatTimeMs(sb, wifiScanActualTime / 1000);
                        sb.append("("); sb.append(formatRatioLocked(wifiScanActualTime,
                                computeBatteryRealtime(rawRealtime, STATS_SINCE_CHARGED)));
                                sb.append(") ");
                                sb.append(wifiScanCount);
                                sb.append("x\n");
                sb.append(prefix); sb.append("    Background Wifi Scan: ");
                        formatTimeMs(sb, wifiScanActualTimeBg / 1000);
                        sb.append("("); sb.append(formatRatioLocked(wifiScanActualTimeBg,
                                computeBatteryRealtime(rawRealtime, STATS_SINCE_CHARGED)));
                                sb.append(") ");
                                sb.append(wifiScanCountBg);
                                sb.append("x");
                pw.println(sb.toString());
            }

            if (wifiWakeup > 0) {
                sb.setLength(0);
                sb.append(prefix);
                sb.append("    WiFi AP wakeups: ");
                sb.append(wifiWakeup);
                pw.println(sb.toString());
            }

            printControllerActivityIfInteresting(pw, sb, prefix + "  ", WIFI_CONTROLLER_NAME,
                    u.getWifiControllerActivity(), which);

            if (btRxBytes > 0 || btTxBytes > 0) {
                pw.print(prefix); pw.print("    Bluetooth network: ");
                pw.print(formatBytesLocked(btRxBytes)); pw.print(" received, ");
                pw.print(formatBytesLocked(btTxBytes));
                pw.println(" sent");
            }

            final Timer bleTimer = u.getBluetoothScanTimer();
            if (bleTimer != null) {
                // Convert from microseconds to milliseconds with rounding
                final long totalTimeMs = (bleTimer.getTotalTimeLocked(rawRealtime, which) + 500)
                        / 1000;
                if (totalTimeMs != 0) {
                    final int count = bleTimer.getCountLocked(which);
                    final Timer bleTimerBg = u.getBluetoothScanBackgroundTimer();
                    final int countBg = bleTimerBg != null ? bleTimerBg.getCountLocked(which) : 0;
                    // 'actualTime' are unpooled and always since reset (regardless of 'which')
                    final long actualTimeMs = bleTimer.getTotalDurationMsLocked(rawRealtimeMs);
                    final long actualTimeMsBg = bleTimerBg != null ?
                            bleTimerBg.getTotalDurationMsLocked(rawRealtimeMs) : 0;
                    // Result counters
                    final int resultCount = u.getBluetoothScanResultCounter() != null ?
                            u.getBluetoothScanResultCounter().getCountLocked(which) : 0;
                    final int resultCountBg = u.getBluetoothScanResultBgCounter() != null ?
                            u.getBluetoothScanResultBgCounter().getCountLocked(which) : 0;
                    // Unoptimized scan timer. Unpooled and since reset (regardless of 'which').
                    final Timer unoptimizedScanTimer = u.getBluetoothUnoptimizedScanTimer();
                    final long unoptimizedScanTotalTime = unoptimizedScanTimer != null ?
                            unoptimizedScanTimer.getTotalDurationMsLocked(rawRealtimeMs) : 0;
                    final long unoptimizedScanMaxTime = unoptimizedScanTimer != null ?
                            unoptimizedScanTimer.getMaxDurationMsLocked(rawRealtimeMs) : 0;
                    // Unoptimized bg scan timer. Unpooled and since reset (regardless of 'which').
                    final Timer unoptimizedScanTimerBg =
                            u.getBluetoothUnoptimizedScanBackgroundTimer();
                    final long unoptimizedScanTotalTimeBg = unoptimizedScanTimerBg != null ?
                            unoptimizedScanTimerBg.getTotalDurationMsLocked(rawRealtimeMs) : 0;
                    final long unoptimizedScanMaxTimeBg = unoptimizedScanTimerBg != null ?
                            unoptimizedScanTimerBg.getMaxDurationMsLocked(rawRealtimeMs) : 0;

                    sb.setLength(0);
                    if (actualTimeMs != totalTimeMs) {
                        sb.append(prefix);
                        sb.append("    Bluetooth Scan (total blamed realtime): ");
                        formatTimeMs(sb, totalTimeMs);
                        sb.append(" (");
                        sb.append(count);
                        sb.append(" times)");
                        if (bleTimer.isRunningLocked()) {
                            sb.append(" (currently running)");
                        }
                        sb.append("\n");
                    }

                    sb.append(prefix);
                    sb.append("    Bluetooth Scan (total actual realtime): ");
                    formatTimeMs(sb, actualTimeMs); // since reset, ignores 'which'
                    sb.append(" (");
                    sb.append(count);
                    sb.append(" times)");
                    if (bleTimer.isRunningLocked()) {
                            sb.append(" (currently running)");
                    }
                    sb.append("\n");
                    if (actualTimeMsBg > 0 || countBg > 0) {
                        sb.append(prefix);
                        sb.append("    Bluetooth Scan (background realtime): ");
                        formatTimeMs(sb, actualTimeMsBg); // since reset, ignores 'which'
                        sb.append(" (");
                        sb.append(countBg);
                        sb.append(" times)");
                        if (bleTimerBg != null && bleTimerBg.isRunningLocked()) {
                            sb.append(" (currently running in background)");
                        }
                        sb.append("\n");
                    }

                    sb.append(prefix);
                    sb.append("    Bluetooth Scan Results: ");
                    sb.append(resultCount);
                    sb.append(" (");
                    sb.append(resultCountBg);
                    sb.append(" in background)");

                    if (unoptimizedScanTotalTime > 0 || unoptimizedScanTotalTimeBg > 0) {
                        sb.append("\n");
                        sb.append(prefix);
                        sb.append("    Unoptimized Bluetooth Scan (realtime): ");
                        formatTimeMs(sb, unoptimizedScanTotalTime); // since reset, ignores 'which'
                        sb.append(" (max ");
                        formatTimeMs(sb, unoptimizedScanMaxTime); // since reset, ignores 'which'
                        sb.append(")");
                        if (unoptimizedScanTimer != null
                                && unoptimizedScanTimer.isRunningLocked()) {
                            sb.append(" (currently running unoptimized)");
                        }
                        if (unoptimizedScanTimerBg != null && unoptimizedScanTotalTimeBg > 0) {
                            sb.append("\n");
                            sb.append(prefix);
                            sb.append("    Unoptimized Bluetooth Scan (background realtime): ");
                            formatTimeMs(sb, unoptimizedScanTotalTimeBg); // since reset
                            sb.append(" (max ");
                            formatTimeMs(sb, unoptimizedScanMaxTimeBg); // since reset
                            sb.append(")");
                            if (unoptimizedScanTimerBg.isRunningLocked()) {
                                sb.append(" (currently running unoptimized in background)");
                            }
                        }
                    }
                    pw.println(sb.toString());
                    uidActivity = true;
                }
            }



            if (u.hasUserActivity()) {
                boolean hasData = false;
                for (int i=0; i<Uid.NUM_USER_ACTIVITY_TYPES; i++) {
                    final int val = u.getUserActivityCount(i, which);
                    if (val != 0) {
                        if (!hasData) {
                            sb.setLength(0);
                            sb.append("    User activity: ");
                            hasData = true;
                        } else {
                            sb.append(", ");
                        }
                        sb.append(val);
                        sb.append(" ");
                        sb.append(Uid.USER_ACTIVITY_TYPES[i]);
                    }
                }
                if (hasData) {
                    pw.println(sb.toString());
                }
            }

            final ArrayMap<String, ? extends BatteryStats.Uid.Wakelock> wakelocks
                    = u.getWakelockStats();
            long totalFullWakelock = 0, totalPartialWakelock = 0, totalWindowWakelock = 0;
            long totalDrawWakelock = 0;
            int countWakelock = 0;
            for (int iw=wakelocks.size()-1; iw>=0; iw--) {
                final Uid.Wakelock wl = wakelocks.valueAt(iw);
                String linePrefix = ": ";
                sb.setLength(0);
                sb.append(prefix);
                sb.append("    Wake lock ");
                sb.append(wakelocks.keyAt(iw));
                linePrefix = printWakeLock(sb, wl.getWakeTime(WAKE_TYPE_FULL), rawRealtime,
                        "full", which, linePrefix);
                final Timer pTimer = wl.getWakeTime(WAKE_TYPE_PARTIAL);
                linePrefix = printWakeLock(sb, pTimer, rawRealtime,
                        "partial", which, linePrefix);
                linePrefix = printWakeLock(sb, pTimer != null ? pTimer.getSubTimer() : null,
                        rawRealtime, "background partial", which, linePrefix);
                linePrefix = printWakeLock(sb, wl.getWakeTime(WAKE_TYPE_WINDOW), rawRealtime,
                        "window", which, linePrefix);
                linePrefix = printWakeLock(sb, wl.getWakeTime(WAKE_TYPE_DRAW), rawRealtime,
                        "draw", which, linePrefix);
                sb.append(" realtime");
                pw.println(sb.toString());
                uidActivity = true;
                countWakelock++;

                totalFullWakelock += computeWakeLock(wl.getWakeTime(WAKE_TYPE_FULL),
                        rawRealtime, which);
                totalPartialWakelock += computeWakeLock(wl.getWakeTime(WAKE_TYPE_PARTIAL),
                        rawRealtime, which);
                totalWindowWakelock += computeWakeLock(wl.getWakeTime(WAKE_TYPE_WINDOW),
                        rawRealtime, which);
                totalDrawWakelock += computeWakeLock(wl.getWakeTime(WAKE_TYPE_DRAW),
                        rawRealtime, which);
            }
            if (countWakelock > 1) {
                // get unpooled partial wakelock quantities (unlike totalPartialWakelock, which is
                // pooled and therefore just a lower bound)
                long actualTotalPartialWakelock = 0;
                long actualBgPartialWakelock = 0;
                if (u.getAggregatedPartialWakelockTimer() != null) {
                    final Timer aggTimer = u.getAggregatedPartialWakelockTimer();
                    // Convert from microseconds to milliseconds with rounding
                    actualTotalPartialWakelock =
                            aggTimer.getTotalDurationMsLocked(rawRealtimeMs);
                    final Timer bgAggTimer = aggTimer.getSubTimer();
                    actualBgPartialWakelock = bgAggTimer != null ?
                            bgAggTimer.getTotalDurationMsLocked(rawRealtimeMs) : 0;
                }

                if (actualTotalPartialWakelock != 0 || actualBgPartialWakelock != 0 ||
                        totalFullWakelock != 0 || totalPartialWakelock != 0 ||
                        totalWindowWakelock != 0) {
                    sb.setLength(0);
                    sb.append(prefix);
                    sb.append("    TOTAL wake: ");
                    boolean needComma = false;
                    if (totalFullWakelock != 0) {
                        needComma = true;
                        formatTimeMs(sb, totalFullWakelock);
                        sb.append("full");
                    }
                    if (totalPartialWakelock != 0) {
                        if (needComma) {
                            sb.append(", ");
                        }
                        needComma = true;
                        formatTimeMs(sb, totalPartialWakelock);
                        sb.append("blamed partial");
                    }
                    if (actualTotalPartialWakelock != 0) {
                        if (needComma) {
                            sb.append(", ");
                        }
                        needComma = true;
                        formatTimeMs(sb, actualTotalPartialWakelock);
                        sb.append("actual partial");
                    }
                    if (actualBgPartialWakelock != 0) {
                        if (needComma) {
                            sb.append(", ");
                        }
                        needComma = true;
                        formatTimeMs(sb, actualBgPartialWakelock);
                        sb.append("actual background partial");
                    }
                    if (totalWindowWakelock != 0) {
                        if (needComma) {
                            sb.append(", ");
                        }
                        needComma = true;
                        formatTimeMs(sb, totalWindowWakelock);
                        sb.append("window");
                    }
                    if (totalDrawWakelock != 0) {
                        if (needComma) {
                            sb.append(",");
                        }
                        needComma = true;
                        formatTimeMs(sb, totalDrawWakelock);
                        sb.append("draw");
                    }
                    sb.append(" realtime");
                    pw.println(sb.toString());
                }
            }

            // Calculate multicast wakelock stats
            final Timer mcTimer = u.getMulticastWakelockStats();
            if (mcTimer != null) {
                final long multicastWakeLockTimeMicros = mcTimer.getTotalTimeLocked(rawRealtime, which);
                final int multicastWakeLockCount = mcTimer.getCountLocked(which);

                if (multicastWakeLockTimeMicros > 0) {
                    sb.setLength(0);
                    sb.append(prefix);
                    sb.append("    WiFi Multicast Wakelock");
                    sb.append(" count = ");
                    sb.append(multicastWakeLockCount);
                    sb.append(" time = ");
                    formatTimeMsNoSpace(sb, (multicastWakeLockTimeMicros + 500) / 1000);
                    pw.println(sb.toString());
                }
            }

            final ArrayMap<String, ? extends Timer> syncs = u.getSyncStats();
            for (int isy=syncs.size()-1; isy>=0; isy--) {
                final Timer timer = syncs.valueAt(isy);
                // Convert from microseconds to milliseconds with rounding
                final long totalTime = (timer.getTotalTimeLocked(rawRealtime, which) + 500) / 1000;
                final int count = timer.getCountLocked(which);
                final Timer bgTimer = timer.getSubTimer();
                final long bgTime = bgTimer != null ?
                        bgTimer.getTotalDurationMsLocked(rawRealtimeMs) : -1;
                final int bgCount = bgTimer != null ? bgTimer.getCountLocked(which) : -1;
                sb.setLength(0);
                sb.append(prefix);
                sb.append("    Sync ");
                sb.append(syncs.keyAt(isy));
                sb.append(": ");
                if (totalTime != 0) {
                    formatTimeMs(sb, totalTime);
                    sb.append("realtime (");
                    sb.append(count);
                    sb.append(" times)");
                    if (bgTime > 0) {
                        sb.append(", ");
                        formatTimeMs(sb, bgTime);
                        sb.append("background (");
                        sb.append(bgCount);
                        sb.append(" times)");
                    }
                } else {
                    sb.append("(not used)");
                }
                pw.println(sb.toString());
                uidActivity = true;
            }

            final ArrayMap<String, ? extends Timer> jobs = u.getJobStats();
            for (int ij=jobs.size()-1; ij>=0; ij--) {
                final Timer timer = jobs.valueAt(ij);
                // Convert from microseconds to milliseconds with rounding
                final long totalTime = (timer.getTotalTimeLocked(rawRealtime, which) + 500) / 1000;
                final int count = timer.getCountLocked(which);
                final Timer bgTimer = timer.getSubTimer();
                final long bgTime = bgTimer != null ?
                        bgTimer.getTotalDurationMsLocked(rawRealtimeMs) : -1;
                final int bgCount = bgTimer != null ? bgTimer.getCountLocked(which) : -1;
                sb.setLength(0);
                sb.append(prefix);
                sb.append("    Job ");
                sb.append(jobs.keyAt(ij));
                sb.append(": ");
                if (totalTime != 0) {
                    formatTimeMs(sb, totalTime);
                    sb.append("realtime (");
                    sb.append(count);
                    sb.append(" times)");
                    if (bgTime > 0) {
                        sb.append(", ");
                        formatTimeMs(sb, bgTime);
                        sb.append("background (");
                        sb.append(bgCount);
                        sb.append(" times)");
                    }
                } else {
                    sb.append("(not used)");
                }
                pw.println(sb.toString());
                uidActivity = true;
            }

            final ArrayMap<String, SparseIntArray> completions = u.getJobCompletionStats();
            for (int ic=completions.size()-1; ic>=0; ic--) {
                SparseIntArray types = completions.valueAt(ic);
                if (types != null) {
                    pw.print(prefix);
                    pw.print("    Job Completions ");
                    pw.print(completions.keyAt(ic));
                    pw.print(":");
                    for (int it=0; it<types.size(); it++) {
                        pw.print(" ");
                        pw.print(sJobStopReasonNameConverter.apply(types.keyAt(it)));
                        pw.print("(");
                        pw.print(types.valueAt(it));
                        pw.print("x)");
                    }
                    pw.println();
                }
            }

            u.getDeferredJobsLineLocked(sb, which);
            if (sb.length() > 0) {
                pw.print("    Jobs deferred on launch "); pw.println(sb.toString());
            }

            uidActivity |= printTimer(pw, sb, u.getFlashlightTurnedOnTimer(), rawRealtime, which,
                    prefix, "Flashlight");
            uidActivity |= printTimer(pw, sb, u.getCameraTurnedOnTimer(), rawRealtime, which,
                    prefix, "Camera");
            uidActivity |= printTimer(pw, sb, u.getVideoTurnedOnTimer(), rawRealtime, which,
                    prefix, "Video");
            uidActivity |= printTimer(pw, sb, u.getAudioTurnedOnTimer(), rawRealtime, which,
                    prefix, "Audio");

            final SparseArray<? extends BatteryStats.Uid.Sensor> sensors = u.getSensorStats();
            final int NSE = sensors.size();
            for (int ise=0; ise<NSE; ise++) {
                final Uid.Sensor se = sensors.valueAt(ise);
                final int sensorNumber = sensors.keyAt(ise);
                sb.setLength(0);
                sb.append(prefix);
                sb.append("    Sensor ");
                int handle = se.getHandle();
                if (handle == Uid.Sensor.GPS) {
                    sb.append("GPS");
                } else {
                    sb.append(handle);
                }
                sb.append(": ");

                final Timer timer = se.getSensorTime();
                if (timer != null) {
                    // Convert from microseconds to milliseconds with rounding
                    final long totalTime = (timer.getTotalTimeLocked(rawRealtime, which) + 500)
                            / 1000;
                    final int count = timer.getCountLocked(which);
                    final Timer bgTimer = se.getSensorBackgroundTime();
                    final int bgCount = bgTimer != null ? bgTimer.getCountLocked(which) : 0;
                    // 'actualTime' are unpooled and always since reset (regardless of 'which')
                    final long actualTime = timer.getTotalDurationMsLocked(rawRealtimeMs);
                    final long bgActualTime = bgTimer != null ?
                            bgTimer.getTotalDurationMsLocked(rawRealtimeMs) : 0;

                    //timer.logState();
                    if (totalTime != 0) {
                        if (actualTime != totalTime) {
                            formatTimeMs(sb, totalTime);
                            sb.append("blamed realtime, ");
                        }

                        formatTimeMs(sb, actualTime); // since reset, regardless of 'which'
                        sb.append("realtime (");
                        sb.append(count);
                        sb.append(" times)");

                        if (bgActualTime != 0 || bgCount > 0) {
                            sb.append(", ");
                            formatTimeMs(sb, bgActualTime); // since reset, regardless of 'which'
                            sb.append("background (");
                            sb.append(bgCount);
                            sb.append(" times)");
                        }
                    } else {
                        sb.append("(not used)");
                    }
                } else {
                    sb.append("(not used)");
                }

                pw.println(sb.toString());
                uidActivity = true;
            }

            uidActivity |= printTimer(pw, sb, u.getVibratorOnTimer(), rawRealtime, which, prefix,
                    "Vibrator");
            uidActivity |= printTimer(pw, sb, u.getForegroundActivityTimer(), rawRealtime, which,
                    prefix, "Foreground activities");
            uidActivity |= printTimer(pw, sb, u.getForegroundServiceTimer(), rawRealtime, which,
                    prefix, "Foreground services");

            long totalStateTime = 0;
            for (int ips=0; ips<Uid.NUM_PROCESS_STATE; ips++) {
                long time = u.getProcessStateTime(ips, rawRealtime, which);
                if (time > 0) {
                    totalStateTime += time;
                    sb.setLength(0);
                    sb.append(prefix);
                    sb.append("    ");
                    sb.append(Uid.PROCESS_STATE_NAMES[ips]);
                    sb.append(" for: ");
                    formatTimeMs(sb, (time + 500) / 1000);
                    pw.println(sb.toString());
                    uidActivity = true;
                }
            }
            if (totalStateTime > 0) {
                sb.setLength(0);
                sb.append(prefix);
                sb.append("    Total running: ");
                formatTimeMs(sb, (totalStateTime + 500) / 1000);
                pw.println(sb.toString());
            }

            final long userCpuTimeUs = u.getUserCpuTimeUs(which);
            final long systemCpuTimeUs = u.getSystemCpuTimeUs(which);
            if (userCpuTimeUs > 0 || systemCpuTimeUs > 0) {
                sb.setLength(0);
                sb.append(prefix);
                sb.append("    Total cpu time: u=");
                formatTimeMs(sb, userCpuTimeUs / 1000);
                sb.append("s=");
                formatTimeMs(sb, systemCpuTimeUs / 1000);
                pw.println(sb.toString());
            }

            final long[] cpuFreqTimes = u.getCpuFreqTimes(which);
            if (cpuFreqTimes != null) {
                sb.setLength(0);
                sb.append("    Total cpu time per freq:");
                for (int i = 0; i < cpuFreqTimes.length; ++i) {
                    sb.append(" " + cpuFreqTimes[i]);
                }
                pw.println(sb.toString());
            }
            final long[] screenOffCpuFreqTimes = u.getScreenOffCpuFreqTimes(which);
            if (screenOffCpuFreqTimes != null) {
                sb.setLength(0);
                sb.append("    Total screen-off cpu time per freq:");
                for (int i = 0; i < screenOffCpuFreqTimes.length; ++i) {
                    sb.append(" " + screenOffCpuFreqTimes[i]);
                }
                pw.println(sb.toString());
            }

            for (int procState = 0; procState < Uid.NUM_PROCESS_STATE; ++procState) {
                final long[] cpuTimes = u.getCpuFreqTimes(which, procState);
                if (cpuTimes != null) {
                    sb.setLength(0);
                    sb.append("    Cpu times per freq at state "
                            + Uid.PROCESS_STATE_NAMES[procState] + ":");
                    for (int i = 0; i < cpuTimes.length; ++i) {
                        sb.append(" " + cpuTimes[i]);
                    }
                    pw.println(sb.toString());
                }

                final long[] screenOffCpuTimes = u.getScreenOffCpuFreqTimes(which, procState);
                if (screenOffCpuTimes != null) {
                    sb.setLength(0);
                    sb.append("   Screen-off cpu times per freq at state "
                            + Uid.PROCESS_STATE_NAMES[procState] + ":");
                    for (int i = 0; i < screenOffCpuTimes.length; ++i) {
                        sb.append(" " + screenOffCpuTimes[i]);
                    }
                    pw.println(sb.toString());
                }
            }

            final ArrayMap<String, ? extends BatteryStats.Uid.Proc> processStats
                    = u.getProcessStats();
            for (int ipr=processStats.size()-1; ipr>=0; ipr--) {
                final Uid.Proc ps = processStats.valueAt(ipr);
                long userTime;
                long systemTime;
                long foregroundTime;
                int starts;
                int numExcessive;

                userTime = ps.getUserTime(which);
                systemTime = ps.getSystemTime(which);
                foregroundTime = ps.getForegroundTime(which);
                starts = ps.getStarts(which);
                final int numCrashes = ps.getNumCrashes(which);
                final int numAnrs = ps.getNumAnrs(which);
                numExcessive = which == STATS_SINCE_CHARGED
                        ? ps.countExcessivePowers() : 0;

                if (userTime != 0 || systemTime != 0 || foregroundTime != 0 || starts != 0
                        || numExcessive != 0 || numCrashes != 0 || numAnrs != 0) {
                    sb.setLength(0);
                    sb.append(prefix); sb.append("    Proc ");
                            sb.append(processStats.keyAt(ipr)); sb.append(":\n");
                    sb.append(prefix); sb.append("      CPU: ");
                            formatTimeMs(sb, userTime); sb.append("usr + ");
                            formatTimeMs(sb, systemTime); sb.append("krn ; ");
                            formatTimeMs(sb, foregroundTime); sb.append("fg");
                    if (starts != 0 || numCrashes != 0 || numAnrs != 0) {
                        sb.append("\n"); sb.append(prefix); sb.append("      ");
                        boolean hasOne = false;
                        if (starts != 0) {
                            hasOne = true;
                            sb.append(starts); sb.append(" starts");
                        }
                        if (numCrashes != 0) {
                            if (hasOne) {
                                sb.append(", ");
                            }
                            hasOne = true;
                            sb.append(numCrashes); sb.append(" crashes");
                        }
                        if (numAnrs != 0) {
                            if (hasOne) {
                                sb.append(", ");
                            }
                            sb.append(numAnrs); sb.append(" anrs");
                        }
                    }
                    pw.println(sb.toString());
                    for (int e=0; e<numExcessive; e++) {
                        Uid.Proc.ExcessivePower ew = ps.getExcessivePower(e);
                        if (ew != null) {
                            pw.print(prefix); pw.print("      * Killed for ");
                                    if (ew.type == Uid.Proc.ExcessivePower.TYPE_CPU) {
                                        pw.print("cpu");
                                    } else {
                                        pw.print("unknown");
                                    }
                                    pw.print(" use: ");
                                    TimeUtils.formatDuration(ew.usedTime, pw);
                                    pw.print(" over ");
                                    TimeUtils.formatDuration(ew.overTime, pw);
                                    if (ew.overTime != 0) {
                                        pw.print(" (");
                                        pw.print((ew.usedTime*100)/ew.overTime);
                                        pw.println("%)");
                                    }
                        }
                    }
                    uidActivity = true;
                }
            }

            final ArrayMap<String, ? extends BatteryStats.Uid.Pkg> packageStats
                    = u.getPackageStats();
            for (int ipkg=packageStats.size()-1; ipkg>=0; ipkg--) {
                pw.print(prefix); pw.print("    Apk "); pw.print(packageStats.keyAt(ipkg));
                pw.println(":");
                boolean apkActivity = false;
                final Uid.Pkg ps = packageStats.valueAt(ipkg);
                final ArrayMap<String, ? extends Counter> alarms = ps.getWakeupAlarmStats();
                for (int iwa=alarms.size()-1; iwa>=0; iwa--) {
                    pw.print(prefix); pw.print("      Wakeup alarm ");
                            pw.print(alarms.keyAt(iwa)); pw.print(": ");
                            pw.print(alarms.valueAt(iwa).getCountLocked(which));
                            pw.println(" times");
                    apkActivity = true;
                }
                final ArrayMap<String, ? extends  Uid.Pkg.Serv> serviceStats = ps.getServiceStats();
                for (int isvc=serviceStats.size()-1; isvc>=0; isvc--) {
                    final BatteryStats.Uid.Pkg.Serv ss = serviceStats.valueAt(isvc);
                    final long startTime = ss.getStartTime(batteryUptime, which);
                    final int starts = ss.getStarts(which);
                    final int launches = ss.getLaunches(which);
                    if (startTime != 0 || starts != 0 || launches != 0) {
                        sb.setLength(0);
                        sb.append(prefix); sb.append("      Service ");
                                sb.append(serviceStats.keyAt(isvc)); sb.append(":\n");
                        sb.append(prefix); sb.append("        Created for: ");
                                formatTimeMs(sb, startTime / 1000);
                                sb.append("uptime\n");
                        sb.append(prefix); sb.append("        Starts: ");
                                sb.append(starts);
                                sb.append(", launches: "); sb.append(launches);
                        pw.println(sb.toString());
                        apkActivity = true;
                    }
                }
                if (!apkActivity) {
                    pw.print(prefix); pw.println("      (nothing executed)");
                }
                uidActivity = true;
            }
            if (!uidActivity) {
                pw.print(prefix); pw.println("    (nothing executed)");
            }
        }
    }

    static void printBitDescriptions(StringBuilder sb, int oldval, int newval,
            HistoryTag wakelockTag, BitDescription[] descriptions, boolean longNames) {
        int diff = oldval ^ newval;
        if (diff == 0) return;
        boolean didWake = false;
        for (int i=0; i<descriptions.length; i++) {
            BitDescription bd = descriptions[i];
            if ((diff&bd.mask) != 0) {
                sb.append(longNames ? " " : ",");
                if (bd.shift < 0) {
                    sb.append((newval & bd.mask) != 0 ? "+" : "-");
                    sb.append(longNames ? bd.name : bd.shortName);
                    if (bd.mask == HistoryItem.STATE_WAKE_LOCK_FLAG && wakelockTag != null) {
                        didWake = true;
                        sb.append("=");
                        if (longNames) {
                            UserHandle.formatUid(sb, wakelockTag.uid);
                            sb.append(":\"");
                            sb.append(wakelockTag.string);
                            sb.append("\"");
                        } else {
                            sb.append(wakelockTag.poolIdx);
                        }
                    }
                } else {
                    sb.append(longNames ? bd.name : bd.shortName);
                    sb.append("=");
                    int val = (newval&bd.mask)>>bd.shift;
                    if (bd.values != null && val >= 0 && val < bd.values.length) {
                        sb.append(longNames ? bd.values[val] : bd.shortValues[val]);
                    } else {
                        sb.append(val);
                    }
                }
            }
        }
        if (!didWake && wakelockTag != null) {
            sb.append(longNames ? " wake_lock=" : ",w=");
            if (longNames) {
                UserHandle.formatUid(sb, wakelockTag.uid);
                sb.append(":\"");
                sb.append(wakelockTag.string);
                sb.append("\"");
            } else {
                sb.append(wakelockTag.poolIdx);
            }
        }
    }

    public void prepareForDumpLocked() {
        // We don't need to require subclasses implement this.
    }

    public static class HistoryPrinter {
        int oldState = 0;
        int oldState2 = 0;
        int oldLevel = -1;
        int oldStatus = -1;
        int oldHealth = -1;
        int oldPlug = -1;
        int oldTemp = -1;
        int oldVolt = -1;
        int oldChargeMAh = -1;
        double oldModemRailChargeMah = -1;
        double oldWifiRailChargeMah = -1;
        long lastTime = -1;

        void reset() {
            oldState = oldState2 = 0;
            oldLevel = -1;
            oldStatus = -1;
            oldHealth = -1;
            oldPlug = -1;
            oldTemp = -1;
            oldVolt = -1;
            oldChargeMAh = -1;
            oldModemRailChargeMah = -1;
            oldWifiRailChargeMah = -1;
        }

        public void printNextItem(PrintWriter pw, HistoryItem rec, long baseTime, boolean checkin,
                boolean verbose) {
            pw.print(printNextItem(rec, baseTime, checkin, verbose));
        }

        /** Print the next history item to proto. */
        public void printNextItem(ProtoOutputStream proto, HistoryItem rec, long baseTime,
                boolean verbose) {
            String item = printNextItem(rec, baseTime, true, verbose);
            for (String line : item.split("\n")) {
                proto.write(BatteryStatsServiceDumpHistoryProto.CSV_LINES, line);
            }
        }

        private String printNextItem(HistoryItem rec, long baseTime, boolean checkin,
                boolean verbose) {
            StringBuilder item = new StringBuilder();
            if (!checkin) {
                item.append("  ");
                TimeUtils.formatDuration(
                        rec.time - baseTime, item, TimeUtils.HUNDRED_DAY_FIELD_LEN);
                item.append(" (");
                item.append(rec.numReadInts);
                item.append(") ");
            } else {
                item.append(BATTERY_STATS_CHECKIN_VERSION); item.append(',');
                item.append(HISTORY_DATA); item.append(',');
                if (lastTime < 0) {
                    item.append(rec.time - baseTime);
                } else {
                    item.append(rec.time - lastTime);
                }
                lastTime = rec.time;
            }
            if (rec.cmd == HistoryItem.CMD_START) {
                if (checkin) {
                    item.append(":");
                }
                item.append("START\n");
                reset();
            } else if (rec.cmd == HistoryItem.CMD_CURRENT_TIME
                    || rec.cmd == HistoryItem.CMD_RESET) {
                if (checkin) {
                    item.append(":");
                }
                if (rec.cmd == HistoryItem.CMD_RESET) {
                    item.append("RESET:");
                    reset();
                }
                item.append("TIME:");
                if (checkin) {
                    item.append(rec.currentTime);
                    item.append("\n");
                } else {
                    item.append(" ");
                    item.append(DateFormat.format("yyyy-MM-dd-HH-mm-ss",
                            rec.currentTime).toString());
                    item.append("\n");
                }
            } else if (rec.cmd == HistoryItem.CMD_SHUTDOWN) {
                if (checkin) {
                    item.append(":");
                }
                item.append("SHUTDOWN\n");
            } else if (rec.cmd == HistoryItem.CMD_OVERFLOW) {
                if (checkin) {
                    item.append(":");
                }
                item.append("*OVERFLOW*\n");
            } else {
                if (!checkin) {
                    if (rec.batteryLevel < 10) item.append("00");
                    else if (rec.batteryLevel < 100) item.append("0");
                    item.append(rec.batteryLevel);
                    if (verbose) {
                        item.append(" ");
                        if (rec.states < 0) ;
                        else if (rec.states < 0x10) item.append("0000000");
                        else if (rec.states < 0x100) item.append("000000");
                        else if (rec.states < 0x1000) item.append("00000");
                        else if (rec.states < 0x10000) item.append("0000");
                        else if (rec.states < 0x100000) item.append("000");
                        else if (rec.states < 0x1000000) item.append("00");
                        else if (rec.states < 0x10000000) item.append("0");
                        item.append(Integer.toHexString(rec.states));
                    }
                } else {
                    if (oldLevel != rec.batteryLevel) {
                        oldLevel = rec.batteryLevel;
                        item.append(",Bl="); item.append(rec.batteryLevel);
                    }
                }
                if (oldStatus != rec.batteryStatus) {
                    oldStatus = rec.batteryStatus;
                    item.append(checkin ? ",Bs=" : " status=");
                    switch (oldStatus) {
                        case BatteryManager.BATTERY_STATUS_UNKNOWN:
                            item.append(checkin ? "?" : "unknown");
                            break;
                        case BatteryManager.BATTERY_STATUS_CHARGING:
                            item.append(checkin ? "c" : "charging");
                            break;
                        case BatteryManager.BATTERY_STATUS_DISCHARGING:
                            item.append(checkin ? "d" : "discharging");
                            break;
                        case BatteryManager.BATTERY_STATUS_NOT_CHARGING:
                            item.append(checkin ? "n" : "not-charging");
                            break;
                        case BatteryManager.BATTERY_STATUS_FULL:
                            item.append(checkin ? "f" : "full");
                            break;
                        default:
                            item.append(oldStatus);
                            break;
                    }
                }
                if (oldHealth != rec.batteryHealth) {
                    oldHealth = rec.batteryHealth;
                    item.append(checkin ? ",Bh=" : " health=");
                    switch (oldHealth) {
                        case BatteryManager.BATTERY_HEALTH_UNKNOWN:
                            item.append(checkin ? "?" : "unknown");
                            break;
                        case BatteryManager.BATTERY_HEALTH_GOOD:
                            item.append(checkin ? "g" : "good");
                            break;
                        case BatteryManager.BATTERY_HEALTH_OVERHEAT:
                            item.append(checkin ? "h" : "overheat");
                            break;
                        case BatteryManager.BATTERY_HEALTH_DEAD:
                            item.append(checkin ? "d" : "dead");
                            break;
                        case BatteryManager.BATTERY_HEALTH_OVER_VOLTAGE:
                            item.append(checkin ? "v" : "over-voltage");
                            break;
                        case BatteryManager.BATTERY_HEALTH_UNSPECIFIED_FAILURE:
                            item.append(checkin ? "f" : "failure");
                            break;
                        case BatteryManager.BATTERY_HEALTH_COLD:
                            item.append(checkin ? "c" : "cold");
                            break;
                        default:
                            item.append(oldHealth);
                            break;
                    }
                }
                if (oldPlug != rec.batteryPlugType) {
                    oldPlug = rec.batteryPlugType;
                    item.append(checkin ? ",Bp=" : " plug=");
                    switch (oldPlug) {
                        case 0:
                            item.append(checkin ? "n" : "none");
                            break;
                        case BatteryManager.BATTERY_PLUGGED_AC:
                            item.append(checkin ? "a" : "ac");
                            break;
                        case BatteryManager.BATTERY_PLUGGED_USB:
                            item.append(checkin ? "u" : "usb");
                            break;
                        case BatteryManager.BATTERY_PLUGGED_WIRELESS:
                            item.append(checkin ? "w" : "wireless");
                            break;
                        default:
                            item.append(oldPlug);
                            break;
                    }
                }
                if (oldTemp != rec.batteryTemperature) {
                    oldTemp = rec.batteryTemperature;
                    item.append(checkin ? ",Bt=" : " temp=");
                    item.append(oldTemp);
                }
                if (oldVolt != rec.batteryVoltage) {
                    oldVolt = rec.batteryVoltage;
                    item.append(checkin ? ",Bv=" : " volt=");
                    item.append(oldVolt);
                }
                final int chargeMAh = rec.batteryChargeUAh / 1000;
                if (oldChargeMAh != chargeMAh) {
                    oldChargeMAh = chargeMAh;
                    item.append(checkin ? ",Bcc=" : " charge=");
                    item.append(oldChargeMAh);
                }
                if (oldModemRailChargeMah != rec.modemRailChargeMah) {
                    oldModemRailChargeMah = rec.modemRailChargeMah;
                    item.append(checkin ? ",Mrc=" : " modemRailChargemAh=");
                    item.append(new DecimalFormat("#.##").format(oldModemRailChargeMah));
                }
                if (oldWifiRailChargeMah != rec.wifiRailChargeMah) {
                    oldWifiRailChargeMah = rec.wifiRailChargeMah;
                    item.append(checkin ? ",Wrc=" : " wifiRailChargemAh=");
                    item.append(new DecimalFormat("#.##").format(oldWifiRailChargeMah));
                }
                printBitDescriptions(item, oldState, rec.states, rec.wakelockTag,
                        HISTORY_STATE_DESCRIPTIONS, !checkin);
                printBitDescriptions(item, oldState2, rec.states2, null,
                        HISTORY_STATE2_DESCRIPTIONS, !checkin);
                if (rec.wakeReasonTag != null) {
                    if (checkin) {
                        item.append(",wr=");
                        item.append(rec.wakeReasonTag.poolIdx);
                    } else {
                        item.append(" wake_reason=");
                        item.append(rec.wakeReasonTag.uid);
                        item.append(":\"");
                        item.append(rec.wakeReasonTag.string);
                        item.append("\"");
                    }
                }
                if (rec.eventCode != HistoryItem.EVENT_NONE) {
                    item.append(checkin ? "," : " ");
                    if ((rec.eventCode&HistoryItem.EVENT_FLAG_START) != 0) {
                        item.append("+");
                    } else if ((rec.eventCode&HistoryItem.EVENT_FLAG_FINISH) != 0) {
                        item.append("-");
                    }
                    String[] eventNames = checkin ? HISTORY_EVENT_CHECKIN_NAMES
                            : HISTORY_EVENT_NAMES;
                    int idx = rec.eventCode & ~(HistoryItem.EVENT_FLAG_START
                            | HistoryItem.EVENT_FLAG_FINISH);
                    if (idx >= 0 && idx < eventNames.length) {
                        item.append(eventNames[idx]);
                    } else {
                        item.append(checkin ? "Ev" : "event");
                        item.append(idx);
                    }
                    item.append("=");
                    if (checkin) {
                        item.append(rec.eventTag.poolIdx);
                    } else {
                        item.append(HISTORY_EVENT_INT_FORMATTERS[idx]
                                .applyAsString(rec.eventTag.uid));
                        item.append(":\"");
                        item.append(rec.eventTag.string);
                        item.append("\"");
                    }
                }
                item.append("\n");
                if (rec.stepDetails != null) {
                    if (!checkin) {
                        item.append("                 Details: cpu=");
                        item.append(rec.stepDetails.userTime);
                        item.append("u+");
                        item.append(rec.stepDetails.systemTime);
                        item.append("s");
                        if (rec.stepDetails.appCpuUid1 >= 0) {
                            item.append(" (");
                            printStepCpuUidDetails(item, rec.stepDetails.appCpuUid1,
                                    rec.stepDetails.appCpuUTime1, rec.stepDetails.appCpuSTime1);
                            if (rec.stepDetails.appCpuUid2 >= 0) {
                                item.append(", ");
                                printStepCpuUidDetails(item, rec.stepDetails.appCpuUid2,
                                        rec.stepDetails.appCpuUTime2, rec.stepDetails.appCpuSTime2);
                            }
                            if (rec.stepDetails.appCpuUid3 >= 0) {
                                item.append(", ");
                                printStepCpuUidDetails(item, rec.stepDetails.appCpuUid3,
                                        rec.stepDetails.appCpuUTime3, rec.stepDetails.appCpuSTime3);
                            }
                            item.append(')');
                        }
                        item.append("\n");
                        item.append("                          /proc/stat=");
                        item.append(rec.stepDetails.statUserTime);
                        item.append(" usr, ");
                        item.append(rec.stepDetails.statSystemTime);
                        item.append(" sys, ");
                        item.append(rec.stepDetails.statIOWaitTime);
                        item.append(" io, ");
                        item.append(rec.stepDetails.statIrqTime);
                        item.append(" irq, ");
                        item.append(rec.stepDetails.statSoftIrqTime);
                        item.append(" sirq, ");
                        item.append(rec.stepDetails.statIdlTime);
                        item.append(" idle");
                        int totalRun = rec.stepDetails.statUserTime + rec.stepDetails.statSystemTime
                                + rec.stepDetails.statIOWaitTime + rec.stepDetails.statIrqTime
                                + rec.stepDetails.statSoftIrqTime;
                        int total = totalRun + rec.stepDetails.statIdlTime;
                        if (total > 0) {
                            item.append(" (");
                            float perc = ((float)totalRun) / ((float)total) * 100;
                            item.append(String.format("%.1f%%", perc));
                            item.append(" of ");
                            StringBuilder sb = new StringBuilder(64);
                            formatTimeMsNoSpace(sb, total*10);
                            item.append(sb);
                            item.append(")");
                        }
                        item.append(", PlatformIdleStat ");
                        item.append(rec.stepDetails.statPlatformIdleState);
                        item.append("\n");

                        item.append(", SubsystemPowerState ");
                        item.append(rec.stepDetails.statSubsystemPowerState);
                        item.append("\n");
                    } else {
                        item.append(BATTERY_STATS_CHECKIN_VERSION); item.append(',');
                        item.append(HISTORY_DATA); item.append(",0,Dcpu=");
                        item.append(rec.stepDetails.userTime);
                        item.append(":");
                        item.append(rec.stepDetails.systemTime);
                        if (rec.stepDetails.appCpuUid1 >= 0) {
                            printStepCpuUidCheckinDetails(item, rec.stepDetails.appCpuUid1,
                                    rec.stepDetails.appCpuUTime1, rec.stepDetails.appCpuSTime1);
                            if (rec.stepDetails.appCpuUid2 >= 0) {
                                printStepCpuUidCheckinDetails(item, rec.stepDetails.appCpuUid2,
                                        rec.stepDetails.appCpuUTime2, rec.stepDetails.appCpuSTime2);
                            }
                            if (rec.stepDetails.appCpuUid3 >= 0) {
                                printStepCpuUidCheckinDetails(item, rec.stepDetails.appCpuUid3,
                                        rec.stepDetails.appCpuUTime3, rec.stepDetails.appCpuSTime3);
                            }
                        }
                        item.append("\n");
                        item.append(BATTERY_STATS_CHECKIN_VERSION); item.append(',');
                        item.append(HISTORY_DATA); item.append(",0,Dpst=");
                        item.append(rec.stepDetails.statUserTime);
                        item.append(',');
                        item.append(rec.stepDetails.statSystemTime);
                        item.append(',');
                        item.append(rec.stepDetails.statIOWaitTime);
                        item.append(',');
                        item.append(rec.stepDetails.statIrqTime);
                        item.append(',');
                        item.append(rec.stepDetails.statSoftIrqTime);
                        item.append(',');
                        item.append(rec.stepDetails.statIdlTime);
                        item.append(',');
                        if (rec.stepDetails.statPlatformIdleState != null) {
                            item.append(rec.stepDetails.statPlatformIdleState);
                            if (rec.stepDetails.statSubsystemPowerState != null) {
                                item.append(',');
                            }
                        }

                        if (rec.stepDetails.statSubsystemPowerState != null) {
                            item.append(rec.stepDetails.statSubsystemPowerState);
                        }
                        item.append("\n");
                    }
                }
                oldState = rec.states;
                oldState2 = rec.states2;
                // Clear High Tx Power Flag for volta positioning
                if ((rec.states2 & HistoryItem.STATE2_CELLULAR_HIGH_TX_POWER_FLAG) != 0) {
                    rec.states2 &= ~HistoryItem.STATE2_CELLULAR_HIGH_TX_POWER_FLAG;
                }
            }

            return item.toString();
        }

        private void printStepCpuUidDetails(StringBuilder sb, int uid, int utime, int stime) {
            UserHandle.formatUid(sb, uid);
            sb.append("=");
            sb.append(utime);
            sb.append("u+");
            sb.append(stime);
            sb.append("s");
        }

        private void printStepCpuUidCheckinDetails(StringBuilder sb, int uid, int utime,
                int stime) {
            sb.append('/');
            sb.append(uid);
            sb.append(":");
            sb.append(utime);
            sb.append(":");
            sb.append(stime);
        }
    }

    private void printSizeValue(PrintWriter pw, long size) {
        float result = size;
        String suffix = "";
        if (result >= 10*1024) {
            suffix = "KB";
            result = result / 1024;
        }
        if (result >= 10*1024) {
            suffix = "MB";
            result = result / 1024;
        }
        if (result >= 10*1024) {
            suffix = "GB";
            result = result / 1024;
        }
        if (result >= 10*1024) {
            suffix = "TB";
            result = result / 1024;
        }
        if (result >= 10*1024) {
            suffix = "PB";
            result = result / 1024;
        }
        pw.print((int)result);
        pw.print(suffix);
    }

    private static boolean dumpTimeEstimate(PrintWriter pw, String label1, String label2,
            String label3, long estimatedTime) {
        if (estimatedTime < 0) {
            return false;
        }
        pw.print(label1);
        pw.print(label2);
        pw.print(label3);
        StringBuilder sb = new StringBuilder(64);
        formatTimeMs(sb, estimatedTime);
        pw.print(sb);
        pw.println();
        return true;
    }

    private static boolean dumpDurationSteps(PrintWriter pw, String prefix, String header,
            LevelStepTracker steps, boolean checkin) {
        if (steps == null) {
            return false;
        }
        int count = steps.mNumStepDurations;
        if (count <= 0) {
            return false;
        }
        if (!checkin) {
            pw.println(header);
        }
        String[] lineArgs = new String[5];
        for (int i=0; i<count; i++) {
            long duration = steps.getDurationAt(i);
            int level = steps.getLevelAt(i);
            long initMode = steps.getInitModeAt(i);
            long modMode = steps.getModModeAt(i);
            if (checkin) {
                lineArgs[0] = Long.toString(duration);
                lineArgs[1] = Integer.toString(level);
                if ((modMode&STEP_LEVEL_MODE_SCREEN_STATE) == 0) {
                    switch ((int)(initMode&STEP_LEVEL_MODE_SCREEN_STATE) + 1) {
                        case Display.STATE_OFF: lineArgs[2] = "s-"; break;
                        case Display.STATE_ON: lineArgs[2] = "s+"; break;
                        case Display.STATE_DOZE: lineArgs[2] = "sd"; break;
                        case Display.STATE_DOZE_SUSPEND: lineArgs[2] = "sds"; break;
                        default: lineArgs[2] = "?"; break;
                    }
                } else {
                    lineArgs[2] = "";
                }
                if ((modMode&STEP_LEVEL_MODE_POWER_SAVE) == 0) {
                    lineArgs[3] = (initMode&STEP_LEVEL_MODE_POWER_SAVE) != 0 ? "p+" : "p-";
                } else {
                    lineArgs[3] = "";
                }
                if ((modMode&STEP_LEVEL_MODE_DEVICE_IDLE) == 0) {
                    lineArgs[4] = (initMode&STEP_LEVEL_MODE_DEVICE_IDLE) != 0 ? "i+" : "i-";
                } else {
                    lineArgs[4] = "";
                }
                dumpLine(pw, 0 /* uid */, "i" /* category */, header, (Object[])lineArgs);
            } else {
                pw.print(prefix);
                pw.print("#"); pw.print(i); pw.print(": ");
                TimeUtils.formatDuration(duration, pw);
                pw.print(" to "); pw.print(level);
                boolean haveModes = false;
                if ((modMode&STEP_LEVEL_MODE_SCREEN_STATE) == 0) {
                    pw.print(" (");
                    switch ((int)(initMode&STEP_LEVEL_MODE_SCREEN_STATE) + 1) {
                        case Display.STATE_OFF: pw.print("screen-off"); break;
                        case Display.STATE_ON: pw.print("screen-on"); break;
                        case Display.STATE_DOZE: pw.print("screen-doze"); break;
                        case Display.STATE_DOZE_SUSPEND: pw.print("screen-doze-suspend"); break;
                        default: pw.print("screen-?"); break;
                    }
                    haveModes = true;
                }
                if ((modMode&STEP_LEVEL_MODE_POWER_SAVE) == 0) {
                    pw.print(haveModes ? ", " : " (");
                    pw.print((initMode&STEP_LEVEL_MODE_POWER_SAVE) != 0
                            ? "power-save-on" : "power-save-off");
                    haveModes = true;
                }
                if ((modMode&STEP_LEVEL_MODE_DEVICE_IDLE) == 0) {
                    pw.print(haveModes ? ", " : " (");
                    pw.print((initMode&STEP_LEVEL_MODE_DEVICE_IDLE) != 0
                            ? "device-idle-on" : "device-idle-off");
                    haveModes = true;
                }
                if (haveModes) {
                    pw.print(")");
                }
                pw.println();
            }
        }
        return true;
    }

    private static void dumpDurationSteps(ProtoOutputStream proto, long fieldId,
            LevelStepTracker steps) {
        if (steps == null) {
            return;
        }
        int count = steps.mNumStepDurations;
        for (int i = 0; i < count; ++i) {
            long token = proto.start(fieldId);
            proto.write(SystemProto.BatteryLevelStep.DURATION_MS, steps.getDurationAt(i));
            proto.write(SystemProto.BatteryLevelStep.LEVEL, steps.getLevelAt(i));

            final long initMode = steps.getInitModeAt(i);
            final long modMode = steps.getModModeAt(i);

            int ds = SystemProto.BatteryLevelStep.DS_MIXED;
            if ((modMode & STEP_LEVEL_MODE_SCREEN_STATE) == 0) {
                switch ((int) (initMode & STEP_LEVEL_MODE_SCREEN_STATE) + 1) {
                    case Display.STATE_OFF:
                        ds = SystemProto.BatteryLevelStep.DS_OFF;
                        break;
                    case Display.STATE_ON:
                        ds = SystemProto.BatteryLevelStep.DS_ON;
                        break;
                    case Display.STATE_DOZE:
                        ds = SystemProto.BatteryLevelStep.DS_DOZE;
                        break;
                    case Display.STATE_DOZE_SUSPEND:
                        ds = SystemProto.BatteryLevelStep.DS_DOZE_SUSPEND;
                        break;
                    default:
                        ds = SystemProto.BatteryLevelStep.DS_ERROR;
                        break;
                }
            }
            proto.write(SystemProto.BatteryLevelStep.DISPLAY_STATE, ds);

            int psm = SystemProto.BatteryLevelStep.PSM_MIXED;
            if ((modMode & STEP_LEVEL_MODE_POWER_SAVE) == 0) {
                psm = (initMode & STEP_LEVEL_MODE_POWER_SAVE) != 0
                    ? SystemProto.BatteryLevelStep.PSM_ON : SystemProto.BatteryLevelStep.PSM_OFF;
            }
            proto.write(SystemProto.BatteryLevelStep.POWER_SAVE_MODE, psm);

            int im = SystemProto.BatteryLevelStep.IM_MIXED;
            if ((modMode & STEP_LEVEL_MODE_DEVICE_IDLE) == 0) {
                im = (initMode & STEP_LEVEL_MODE_DEVICE_IDLE) != 0
                    ? SystemProto.BatteryLevelStep.IM_ON : SystemProto.BatteryLevelStep.IM_OFF;
            }
            proto.write(SystemProto.BatteryLevelStep.IDLE_MODE, im);

            proto.end(token);
        }
    }

    public static final int DUMP_CHARGED_ONLY = 1<<1;
    public static final int DUMP_DAILY_ONLY = 1<<2;
    public static final int DUMP_HISTORY_ONLY = 1<<3;
    public static final int DUMP_INCLUDE_HISTORY = 1<<4;
    public static final int DUMP_VERBOSE = 1<<5;
    public static final int DUMP_DEVICE_WIFI_ONLY = 1<<6;

    private void dumpHistoryLocked(PrintWriter pw, int flags, long histStart, boolean checkin) {
        final HistoryPrinter hprinter = new HistoryPrinter();
        final HistoryItem rec = new HistoryItem();
        long lastTime = -1;
        long baseTime = -1;
        boolean printed = false;
        HistoryEventTracker tracker = null;
        while (getNextHistoryLocked(rec)) {
            lastTime = rec.time;
            if (baseTime < 0) {
                baseTime = lastTime;
            }
            if (rec.time >= histStart) {
                if (histStart >= 0 && !printed) {
                    if (rec.cmd == HistoryItem.CMD_CURRENT_TIME
                            || rec.cmd == HistoryItem.CMD_RESET
                            || rec.cmd == HistoryItem.CMD_START
                            || rec.cmd == HistoryItem.CMD_SHUTDOWN) {
                        printed = true;
                        hprinter.printNextItem(pw, rec, baseTime, checkin,
                                (flags&DUMP_VERBOSE) != 0);
                        rec.cmd = HistoryItem.CMD_UPDATE;
                    } else if (rec.currentTime != 0) {
                        printed = true;
                        byte cmd = rec.cmd;
                        rec.cmd = HistoryItem.CMD_CURRENT_TIME;
                        hprinter.printNextItem(pw, rec, baseTime, checkin,
                                (flags&DUMP_VERBOSE) != 0);
                        rec.cmd = cmd;
                    }
                    if (tracker != null) {
                        if (rec.cmd != HistoryItem.CMD_UPDATE) {
                            hprinter.printNextItem(pw, rec, baseTime, checkin,
                                    (flags&DUMP_VERBOSE) != 0);
                            rec.cmd = HistoryItem.CMD_UPDATE;
                        }
                        int oldEventCode = rec.eventCode;
                        HistoryTag oldEventTag = rec.eventTag;
                        rec.eventTag = new HistoryTag();
                        for (int i=0; i<HistoryItem.EVENT_COUNT; i++) {
                            HashMap<String, SparseIntArray> active
                                    = tracker.getStateForEvent(i);
                            if (active == null) {
                                continue;
                            }
                            for (HashMap.Entry<String, SparseIntArray> ent
                                    : active.entrySet()) {
                                SparseIntArray uids = ent.getValue();
                                for (int j=0; j<uids.size(); j++) {
                                    rec.eventCode = i;
                                    rec.eventTag.string = ent.getKey();
                                    rec.eventTag.uid = uids.keyAt(j);
                                    rec.eventTag.poolIdx = uids.valueAt(j);
                                    hprinter.printNextItem(pw, rec, baseTime, checkin,
                                            (flags&DUMP_VERBOSE) != 0);
                                    rec.wakeReasonTag = null;
                                    rec.wakelockTag = null;
                                }
                            }
                        }
                        rec.eventCode = oldEventCode;
                        rec.eventTag = oldEventTag;
                        tracker = null;
                    }
                }
                hprinter.printNextItem(pw, rec, baseTime, checkin,
                        (flags&DUMP_VERBOSE) != 0);
            } else if (false && rec.eventCode != HistoryItem.EVENT_NONE) {
                // This is an attempt to aggregate the previous state and generate
                // fake events to reflect that state at the point where we start
                // printing real events.  It doesn't really work right, so is turned off.
                if (tracker == null) {
                    tracker = new HistoryEventTracker();
                }
                tracker.updateState(rec.eventCode, rec.eventTag.string,
                        rec.eventTag.uid, rec.eventTag.poolIdx);
            }
        }
        if (histStart >= 0) {
            commitCurrentHistoryBatchLocked();
            pw.print(checkin ? "NEXT: " : "  NEXT: "); pw.println(lastTime+1);
        }
    }

    private void dumpDailyLevelStepSummary(PrintWriter pw, String prefix, String label,
            LevelStepTracker steps, StringBuilder tmpSb, int[] tmpOutInt) {
        if (steps == null) {
            return;
        }
        long timeRemaining = steps.computeTimeEstimate(0, 0, tmpOutInt);
        if (timeRemaining >= 0) {
            pw.print(prefix); pw.print(label); pw.print(" total time: ");
            tmpSb.setLength(0);
            formatTimeMs(tmpSb, timeRemaining);
            pw.print(tmpSb);
            pw.print(" (from "); pw.print(tmpOutInt[0]);
            pw.println(" steps)");
        }
        for (int i=0; i< STEP_LEVEL_MODES_OF_INTEREST.length; i++) {
            long estimatedTime = steps.computeTimeEstimate(STEP_LEVEL_MODES_OF_INTEREST[i],
                    STEP_LEVEL_MODE_VALUES[i], tmpOutInt);
            if (estimatedTime > 0) {
                pw.print(prefix); pw.print(label); pw.print(" ");
                pw.print(STEP_LEVEL_MODE_LABELS[i]);
                pw.print(" time: ");
                tmpSb.setLength(0);
                formatTimeMs(tmpSb, estimatedTime);
                pw.print(tmpSb);
                pw.print(" (from "); pw.print(tmpOutInt[0]);
                pw.println(" steps)");
            }
        }
    }

    private void dumpDailyPackageChanges(PrintWriter pw, String prefix,
            ArrayList<PackageChange> changes) {
        if (changes == null) {
            return;
        }
        pw.print(prefix); pw.println("Package changes:");
        for (int i=0; i<changes.size(); i++) {
            PackageChange pc = changes.get(i);
            if (pc.mUpdate) {
                pw.print(prefix); pw.print("  Update "); pw.print(pc.mPackageName);
                pw.print(" vers="); pw.println(pc.mVersionCode);
            } else {
                pw.print(prefix); pw.print("  Uninstall "); pw.println(pc.mPackageName);
            }
        }
    }

    /**
     * Dumps a human-readable summary of the battery statistics to the given PrintWriter.
     *
     * @param pw a Printer to receive the dump output.
     */
    @SuppressWarnings("unused")
    public void dumpLocked(Context context, PrintWriter pw, int flags, int reqUid, long histStart) {
        prepareForDumpLocked();

        final boolean filtering = (flags
                & (DUMP_HISTORY_ONLY|DUMP_CHARGED_ONLY|DUMP_DAILY_ONLY)) != 0;

        if ((flags&DUMP_HISTORY_ONLY) != 0 || !filtering) {
            final long historyTotalSize = getHistoryTotalSize();
            final long historyUsedSize = getHistoryUsedSize();
            if (startIteratingHistoryLocked()) {
                try {
                    pw.print("Battery History (");
                    pw.print((100*historyUsedSize)/historyTotalSize);
                    pw.print("% used, ");
                    printSizeValue(pw, historyUsedSize);
                    pw.print(" used of ");
                    printSizeValue(pw, historyTotalSize);
                    pw.print(", ");
                    pw.print(getHistoryStringPoolSize());
                    pw.print(" strings using ");
                    printSizeValue(pw, getHistoryStringPoolBytes());
                    pw.println("):");
                    dumpHistoryLocked(pw, flags, histStart, false);
                    pw.println();
                } finally {
                    finishIteratingHistoryLocked();
                }
            }

            if (startIteratingOldHistoryLocked()) {
                try {
                    final HistoryItem rec = new HistoryItem();
                    pw.println("Old battery History:");
                    HistoryPrinter hprinter = new HistoryPrinter();
                    long baseTime = -1;
                    while (getNextOldHistoryLocked(rec)) {
                        if (baseTime < 0) {
                            baseTime = rec.time;
                        }
                        hprinter.printNextItem(pw, rec, baseTime, false, (flags&DUMP_VERBOSE) != 0);
                    }
                    pw.println();
                } finally {
                    finishIteratingOldHistoryLocked();
                }
            }
        }

        if (filtering && (flags&(DUMP_CHARGED_ONLY|DUMP_DAILY_ONLY)) == 0) {
            return;
        }

        if (!filtering) {
            SparseArray<? extends Uid> uidStats = getUidStats();
            final int NU = uidStats.size();
            boolean didPid = false;
            long nowRealtime = SystemClock.elapsedRealtime();
            for (int i=0; i<NU; i++) {
                Uid uid = uidStats.valueAt(i);
                SparseArray<? extends Uid.Pid> pids = uid.getPidStats();
                if (pids != null) {
                    for (int j=0; j<pids.size(); j++) {
                        Uid.Pid pid = pids.valueAt(j);
                        if (!didPid) {
                            pw.println("Per-PID Stats:");
                            didPid = true;
                        }
                        long time = pid.mWakeSumMs + (pid.mWakeNesting > 0
                                ? (nowRealtime - pid.mWakeStartMs) : 0);
                        pw.print("  PID "); pw.print(pids.keyAt(j));
                                pw.print(" wake time: ");
                                TimeUtils.formatDuration(time, pw);
                                pw.println("");
                    }
                }
            }
            if (didPid) {
                pw.println();
            }
        }

        if (!filtering || (flags&DUMP_CHARGED_ONLY) != 0) {
            if (dumpDurationSteps(pw, "  ", "Discharge step durations:",
                    getDischargeLevelStepTracker(), false)) {
                long timeRemaining = computeBatteryTimeRemaining(
                    SystemClock.elapsedRealtime() * 1000);
                if (timeRemaining >= 0) {
                    pw.print("  Estimated discharge time remaining: ");
                    TimeUtils.formatDuration(timeRemaining / 1000, pw);
                    pw.println();
                }
                final LevelStepTracker steps = getDischargeLevelStepTracker();
                for (int i=0; i< STEP_LEVEL_MODES_OF_INTEREST.length; i++) {
                    dumpTimeEstimate(pw, "  Estimated ", STEP_LEVEL_MODE_LABELS[i], " time: ",
                            steps.computeTimeEstimate(STEP_LEVEL_MODES_OF_INTEREST[i],
                                    STEP_LEVEL_MODE_VALUES[i], null));
                }
                pw.println();
            }
            if (dumpDurationSteps(pw, "  ", "Charge step durations:",
                    getChargeLevelStepTracker(), false)) {
                long timeRemaining = computeChargeTimeRemaining(
                    SystemClock.elapsedRealtime() * 1000);
                if (timeRemaining >= 0) {
                    pw.print("  Estimated charge time remaining: ");
                    TimeUtils.formatDuration(timeRemaining / 1000, pw);
                    pw.println();
                }
                pw.println();
            }
        }
        if (!filtering || (flags & DUMP_DAILY_ONLY) != 0) {
            pw.println("Daily stats:");
            pw.print("  Current start time: ");
            pw.println(DateFormat.format("yyyy-MM-dd-HH-mm-ss",
                    getCurrentDailyStartTime()).toString());
            pw.print("  Next min deadline: ");
            pw.println(DateFormat.format("yyyy-MM-dd-HH-mm-ss",
                    getNextMinDailyDeadline()).toString());
            pw.print("  Next max deadline: ");
            pw.println(DateFormat.format("yyyy-MM-dd-HH-mm-ss",
                    getNextMaxDailyDeadline()).toString());
            StringBuilder sb = new StringBuilder(64);
            int[] outInt = new int[1];
            LevelStepTracker dsteps = getDailyDischargeLevelStepTracker();
            LevelStepTracker csteps = getDailyChargeLevelStepTracker();
            ArrayList<PackageChange> pkgc = getDailyPackageChanges();
            if (dsteps.mNumStepDurations > 0 || csteps.mNumStepDurations > 0 || pkgc != null) {
                if ((flags&DUMP_DAILY_ONLY) != 0 || !filtering) {
                    if (dumpDurationSteps(pw, "    ", "  Current daily discharge step durations:",
                            dsteps, false)) {
                        dumpDailyLevelStepSummary(pw, "      ", "Discharge", dsteps,
                                sb, outInt);
                    }
                    if (dumpDurationSteps(pw, "    ", "  Current daily charge step durations:",
                            csteps, false)) {
                        dumpDailyLevelStepSummary(pw, "      ", "Charge", csteps,
                                sb, outInt);
                    }
                    dumpDailyPackageChanges(pw, "    ", pkgc);
                } else {
                    pw.println("  Current daily steps:");
                    dumpDailyLevelStepSummary(pw, "    ", "Discharge", dsteps,
                            sb, outInt);
                    dumpDailyLevelStepSummary(pw, "    ", "Charge", csteps,
                            sb, outInt);
                }
            }
            DailyItem dit;
            int curIndex = 0;
            while ((dit=getDailyItemLocked(curIndex)) != null) {
                curIndex++;
                if ((flags&DUMP_DAILY_ONLY) != 0) {
                    pw.println();
                }
                pw.print("  Daily from ");
                pw.print(DateFormat.format("yyyy-MM-dd-HH-mm-ss", dit.mStartTime).toString());
                pw.print(" to ");
                pw.print(DateFormat.format("yyyy-MM-dd-HH-mm-ss", dit.mEndTime).toString());
                pw.println(":");
                if ((flags&DUMP_DAILY_ONLY) != 0 || !filtering) {
                    if (dumpDurationSteps(pw, "      ",
                            "    Discharge step durations:", dit.mDischargeSteps, false)) {
                        dumpDailyLevelStepSummary(pw, "        ", "Discharge", dit.mDischargeSteps,
                                sb, outInt);
                    }
                    if (dumpDurationSteps(pw, "      ",
                            "    Charge step durations:", dit.mChargeSteps, false)) {
                        dumpDailyLevelStepSummary(pw, "        ", "Charge", dit.mChargeSteps,
                                sb, outInt);
                    }
                    dumpDailyPackageChanges(pw, "    ", dit.mPackageChanges);
                } else {
                    dumpDailyLevelStepSummary(pw, "    ", "Discharge", dit.mDischargeSteps,
                            sb, outInt);
                    dumpDailyLevelStepSummary(pw, "    ", "Charge", dit.mChargeSteps,
                            sb, outInt);
                }
            }
            pw.println();
        }
        if (!filtering || (flags&DUMP_CHARGED_ONLY) != 0) {
            pw.println("Statistics since last charge:");
            pw.println("  System starts: " + getStartCount()
                    + ", currently on battery: " + getIsOnBattery());
            dumpLocked(context, pw, "", STATS_SINCE_CHARGED, reqUid,
                    (flags&DUMP_DEVICE_WIFI_ONLY) != 0);
            pw.println();
        }
    }

    // This is called from BatteryStatsService.
    @SuppressWarnings("unused")
    public void dumpCheckinLocked(Context context, PrintWriter pw,
            List<ApplicationInfo> apps, int flags, long histStart) {
        prepareForDumpLocked();

        dumpLine(pw, 0 /* uid */, "i" /* category */, VERSION_DATA,
                CHECKIN_VERSION, getParcelVersion(), getStartPlatformVersion(),
                getEndPlatformVersion());

        long now = getHistoryBaseTime() + SystemClock.elapsedRealtime();

        if ((flags & (DUMP_INCLUDE_HISTORY | DUMP_HISTORY_ONLY)) != 0) {
            if (startIteratingHistoryLocked()) {
                try {
                    for (int i=0; i<getHistoryStringPoolSize(); i++) {
                        pw.print(BATTERY_STATS_CHECKIN_VERSION); pw.print(',');
                        pw.print(HISTORY_STRING_POOL); pw.print(',');
                        pw.print(i);
                        pw.print(",");
                        pw.print(getHistoryTagPoolUid(i));
                        pw.print(",\"");
                        String str = getHistoryTagPoolString(i);
                        str = str.replace("\\", "\\\\");
                        str = str.replace("\"", "\\\"");
                        pw.print(str);
                        pw.print("\"");
                        pw.println();
                    }
                    dumpHistoryLocked(pw, flags, histStart, true);
                } finally {
                    finishIteratingHistoryLocked();
                }
            }
        }

        if ((flags & DUMP_HISTORY_ONLY) != 0) {
            return;
        }

        if (apps != null) {
            SparseArray<Pair<ArrayList<String>, MutableBoolean>> uids = new SparseArray<>();
            for (int i=0; i<apps.size(); i++) {
                ApplicationInfo ai = apps.get(i);
                Pair<ArrayList<String>, MutableBoolean> pkgs = uids.get(
                        UserHandle.getAppId(ai.uid));
                if (pkgs == null) {
                    pkgs = new Pair<>(new ArrayList<String>(), new MutableBoolean(false));
                    uids.put(UserHandle.getAppId(ai.uid), pkgs);
                }
                pkgs.first.add(ai.packageName);
            }
            SparseArray<? extends Uid> uidStats = getUidStats();
            final int NU = uidStats.size();
            String[] lineArgs = new String[2];
            for (int i=0; i<NU; i++) {
                int uid = UserHandle.getAppId(uidStats.keyAt(i));
                Pair<ArrayList<String>, MutableBoolean> pkgs = uids.get(uid);
                if (pkgs != null && !pkgs.second.value) {
                    pkgs.second.value = true;
                    for (int j=0; j<pkgs.first.size(); j++) {
                        lineArgs[0] = Integer.toString(uid);
                        lineArgs[1] = pkgs.first.get(j);
                        dumpLine(pw, 0 /* uid */, "i" /* category */, UID_DATA,
                                (Object[])lineArgs);
                    }
                }
            }
        }
        if ((flags & DUMP_DAILY_ONLY) == 0) {
            dumpDurationSteps(pw, "", DISCHARGE_STEP_DATA, getDischargeLevelStepTracker(), true);
            String[] lineArgs = new String[1];
            long timeRemaining = computeBatteryTimeRemaining(SystemClock.elapsedRealtime() * 1000);
            if (timeRemaining >= 0) {
                lineArgs[0] = Long.toString(timeRemaining);
                dumpLine(pw, 0 /* uid */, "i" /* category */, DISCHARGE_TIME_REMAIN_DATA,
                        (Object[])lineArgs);
            }
            dumpDurationSteps(pw, "", CHARGE_STEP_DATA, getChargeLevelStepTracker(), true);
            timeRemaining = computeChargeTimeRemaining(SystemClock.elapsedRealtime() * 1000);
            if (timeRemaining >= 0) {
                lineArgs[0] = Long.toString(timeRemaining);
                dumpLine(pw, 0 /* uid */, "i" /* category */, CHARGE_TIME_REMAIN_DATA,
                        (Object[])lineArgs);
            }
            dumpCheckinLocked(context, pw, STATS_SINCE_CHARGED, -1,
                    (flags&DUMP_DEVICE_WIFI_ONLY) != 0);
        }
    }

    /**
     * Dump #STATS_SINCE_CHARGED batterystats data to a proto. If the flags include
     * DUMP_INCLUDE_HISTORY or DUMP_HISTORY_ONLY, only the history will be dumped.
     * @hide
     */
    public void dumpProtoLocked(Context context, FileDescriptor fd, List<ApplicationInfo> apps,
            int flags, long histStart) {
        final ProtoOutputStream proto = new ProtoOutputStream(fd);
        prepareForDumpLocked();

        if ((flags & (DUMP_INCLUDE_HISTORY | DUMP_HISTORY_ONLY)) != 0) {
            dumpProtoHistoryLocked(proto, flags, histStart);
            proto.flush();
            return;
        }

        final long bToken = proto.start(BatteryStatsServiceDumpProto.BATTERYSTATS);

        proto.write(BatteryStatsProto.REPORT_VERSION, CHECKIN_VERSION);
        proto.write(BatteryStatsProto.PARCEL_VERSION, getParcelVersion());
        proto.write(BatteryStatsProto.START_PLATFORM_VERSION, getStartPlatformVersion());
        proto.write(BatteryStatsProto.END_PLATFORM_VERSION, getEndPlatformVersion());

        if ((flags & DUMP_DAILY_ONLY) == 0) {
            final BatteryStatsHelper helper = new BatteryStatsHelper(context, false,
                    (flags & DUMP_DEVICE_WIFI_ONLY) != 0);
            helper.create(this);
            helper.refreshStats(STATS_SINCE_CHARGED, UserHandle.USER_ALL);

            dumpProtoAppsLocked(proto, helper, apps);
            dumpProtoSystemLocked(proto, helper);
        }

        proto.end(bToken);
        proto.flush();
    }

    private void dumpProtoAppsLocked(ProtoOutputStream proto, BatteryStatsHelper helper,
            List<ApplicationInfo> apps) {
        final int which = STATS_SINCE_CHARGED;
        final long rawUptimeUs = SystemClock.uptimeMillis() * 1000;
        final long rawRealtimeMs = SystemClock.elapsedRealtime();
        final long rawRealtimeUs = rawRealtimeMs * 1000;
        final long batteryUptimeUs = getBatteryUptime(rawUptimeUs);

        SparseArray<ArrayList<String>> aidToPackages = new SparseArray<>();
        if (apps != null) {
            for (int i = 0; i < apps.size(); ++i) {
                ApplicationInfo ai = apps.get(i);
                int aid = UserHandle.getAppId(ai.uid);
                ArrayList<String> pkgs = aidToPackages.get(aid);
                if (pkgs == null) {
                    pkgs = new ArrayList<String>();
                    aidToPackages.put(aid, pkgs);
                }
                pkgs.add(ai.packageName);
            }
        }

        SparseArray<BatterySipper> uidToSipper = new SparseArray<>();
        final List<BatterySipper> sippers = helper.getUsageList();
        if (sippers != null) {
            for (int i = 0; i < sippers.size(); ++i) {
                final BatterySipper bs = sippers.get(i);
                if (bs.drainType != BatterySipper.DrainType.APP) {
                    // Others are handled by dumpProtoSystemLocked()
                    continue;
                }
                uidToSipper.put(bs.uidObj.getUid(), bs);
            }
        }

        SparseArray<? extends Uid> uidStats = getUidStats();
        final int n = uidStats.size();
        for (int iu = 0; iu < n; ++iu) {
            final long uTkn = proto.start(BatteryStatsProto.UIDS);
            final Uid u = uidStats.valueAt(iu);

            final int uid = uidStats.keyAt(iu);
            proto.write(UidProto.UID, uid);

            // Print packages and apk stats (UID_DATA & APK_DATA)
            ArrayList<String> pkgs = aidToPackages.get(UserHandle.getAppId(uid));
            if (pkgs == null) {
                pkgs = new ArrayList<String>();
            }
            final ArrayMap<String, ? extends BatteryStats.Uid.Pkg> packageStats =
                    u.getPackageStats();
            for (int ipkg = packageStats.size() - 1; ipkg >= 0; --ipkg) {
                String pkg = packageStats.keyAt(ipkg);
                final ArrayMap<String, ? extends  Uid.Pkg.Serv> serviceStats =
                        packageStats.valueAt(ipkg).getServiceStats();
                if (serviceStats.size() == 0) {
                    // Due to the way ActivityManagerService logs wakeup alarms, some packages (for
                    // example, "android") may be included in the packageStats that aren't part of
                    // the UID. If they don't have any services, then they shouldn't be listed here.
                    // These packages won't be a part in the pkgs List.
                    continue;
                }

                final long pToken = proto.start(UidProto.PACKAGES);
                proto.write(UidProto.Package.NAME, pkg);
                // Remove from the packages list since we're logging it here.
                pkgs.remove(pkg);

                for (int isvc = serviceStats.size() - 1; isvc >= 0; --isvc) {
                    final BatteryStats.Uid.Pkg.Serv ss = serviceStats.valueAt(isvc);

                    final long startTimeMs = roundUsToMs(ss.getStartTime(batteryUptimeUs, which));
                    final int starts = ss.getStarts(which);
                    final int launches = ss.getLaunches(which);
                    if (startTimeMs == 0 && starts == 0 && launches == 0) {
                        continue;
                    }

                    long sToken = proto.start(UidProto.Package.SERVICES);

                    proto.write(UidProto.Package.Service.NAME, serviceStats.keyAt(isvc));
                    proto.write(UidProto.Package.Service.START_DURATION_MS, startTimeMs);
                    proto.write(UidProto.Package.Service.START_COUNT, starts);
                    proto.write(UidProto.Package.Service.LAUNCH_COUNT, launches);

                    proto.end(sToken);
                }
                proto.end(pToken);
            }
            // Print any remaining packages that weren't in the packageStats map. pkgs is pulled
            // from PackageManager data. Packages are only included in packageStats if there was
            // specific data tracked for them (services and wakeup alarms, etc.).
            for (String p : pkgs) {
                final long pToken = proto.start(UidProto.PACKAGES);
                proto.write(UidProto.Package.NAME, p);
                proto.end(pToken);
            }

            // Total wakelock data (AGGREGATED_WAKELOCK_DATA)
            if (u.getAggregatedPartialWakelockTimer() != null) {
                final Timer timer = u.getAggregatedPartialWakelockTimer();
                // Times are since reset (regardless of 'which')
                final long totTimeMs = timer.getTotalDurationMsLocked(rawRealtimeMs);
                final Timer bgTimer = timer.getSubTimer();
                final long bgTimeMs = bgTimer != null
                        ? bgTimer.getTotalDurationMsLocked(rawRealtimeMs) : 0;
                final long awToken = proto.start(UidProto.AGGREGATED_WAKELOCK);
                proto.write(UidProto.AggregatedWakelock.PARTIAL_DURATION_MS, totTimeMs);
                proto.write(UidProto.AggregatedWakelock.BACKGROUND_PARTIAL_DURATION_MS, bgTimeMs);
                proto.end(awToken);
            }

            // Audio (AUDIO_DATA)
            dumpTimer(proto, UidProto.AUDIO, u.getAudioTurnedOnTimer(), rawRealtimeUs, which);

            // Bluetooth Controller (BLUETOOTH_CONTROLLER_DATA)
            dumpControllerActivityProto(proto, UidProto.BLUETOOTH_CONTROLLER,
                    u.getBluetoothControllerActivity(), which);

            // BLE scans (BLUETOOTH_MISC_DATA) (uses totalDurationMsLocked and MaxDurationMsLocked)
            final Timer bleTimer = u.getBluetoothScanTimer();
            if (bleTimer != null) {
                final long bmToken = proto.start(UidProto.BLUETOOTH_MISC);

                dumpTimer(proto, UidProto.BluetoothMisc.APPORTIONED_BLE_SCAN, bleTimer,
                        rawRealtimeUs, which);
                dumpTimer(proto, UidProto.BluetoothMisc.BACKGROUND_BLE_SCAN,
                        u.getBluetoothScanBackgroundTimer(), rawRealtimeUs, which);
                // Unoptimized scan timer. Unpooled and since reset (regardless of 'which').
                dumpTimer(proto, UidProto.BluetoothMisc.UNOPTIMIZED_BLE_SCAN,
                        u.getBluetoothUnoptimizedScanTimer(), rawRealtimeUs, which);
                // Unoptimized bg scan timer. Unpooled and since reset (regardless of 'which').
                dumpTimer(proto, UidProto.BluetoothMisc.BACKGROUND_UNOPTIMIZED_BLE_SCAN,
                        u.getBluetoothUnoptimizedScanBackgroundTimer(), rawRealtimeUs, which);
                // Result counters
                proto.write(UidProto.BluetoothMisc.BLE_SCAN_RESULT_COUNT,
                        u.getBluetoothScanResultCounter() != null
                            ? u.getBluetoothScanResultCounter().getCountLocked(which) : 0);
                proto.write(UidProto.BluetoothMisc.BACKGROUND_BLE_SCAN_RESULT_COUNT,
                        u.getBluetoothScanResultBgCounter() != null
                            ? u.getBluetoothScanResultBgCounter().getCountLocked(which) : 0);

                proto.end(bmToken);
            }

            // Camera (CAMERA_DATA)
            dumpTimer(proto, UidProto.CAMERA, u.getCameraTurnedOnTimer(), rawRealtimeUs, which);

            // CPU stats (CPU_DATA & CPU_TIMES_AT_FREQ_DATA)
            final long cpuToken = proto.start(UidProto.CPU);
            proto.write(UidProto.Cpu.USER_DURATION_MS, roundUsToMs(u.getUserCpuTimeUs(which)));
            proto.write(UidProto.Cpu.SYSTEM_DURATION_MS, roundUsToMs(u.getSystemCpuTimeUs(which)));

            final long[] cpuFreqs = getCpuFreqs();
            if (cpuFreqs != null) {
                final long[] cpuFreqTimeMs = u.getCpuFreqTimes(which);
                // If total cpuFreqTimes is null, then we don't need to check for
                // screenOffCpuFreqTimes.
                if (cpuFreqTimeMs != null && cpuFreqTimeMs.length == cpuFreqs.length) {
                    long[] screenOffCpuFreqTimeMs = u.getScreenOffCpuFreqTimes(which);
                    if (screenOffCpuFreqTimeMs == null) {
                        screenOffCpuFreqTimeMs = new long[cpuFreqTimeMs.length];
                    }
                    for (int ic = 0; ic < cpuFreqTimeMs.length; ++ic) {
                        long cToken = proto.start(UidProto.Cpu.BY_FREQUENCY);
                        proto.write(UidProto.Cpu.ByFrequency.FREQUENCY_INDEX, ic + 1);
                        proto.write(UidProto.Cpu.ByFrequency.TOTAL_DURATION_MS,
                                cpuFreqTimeMs[ic]);
                        proto.write(UidProto.Cpu.ByFrequency.SCREEN_OFF_DURATION_MS,
                                screenOffCpuFreqTimeMs[ic]);
                        proto.end(cToken);
                    }
                }
            }

            for (int procState = 0; procState < Uid.NUM_PROCESS_STATE; ++procState) {
                final long[] timesMs = u.getCpuFreqTimes(which, procState);
                if (timesMs != null && timesMs.length == cpuFreqs.length) {
                    long[] screenOffTimesMs = u.getScreenOffCpuFreqTimes(which, procState);
                    if (screenOffTimesMs == null) {
                        screenOffTimesMs = new long[timesMs.length];
                    }
                    final long procToken = proto.start(UidProto.Cpu.BY_PROCESS_STATE);
                    proto.write(UidProto.Cpu.ByProcessState.PROCESS_STATE, procState);
                    for (int ic = 0; ic < timesMs.length; ++ic) {
                        long cToken = proto.start(UidProto.Cpu.ByProcessState.BY_FREQUENCY);
                        proto.write(UidProto.Cpu.ByFrequency.FREQUENCY_INDEX, ic + 1);
                        proto.write(UidProto.Cpu.ByFrequency.TOTAL_DURATION_MS,
                                timesMs[ic]);
                        proto.write(UidProto.Cpu.ByFrequency.SCREEN_OFF_DURATION_MS,
                                screenOffTimesMs[ic]);
                        proto.end(cToken);
                    }
                    proto.end(procToken);
                }
            }
            proto.end(cpuToken);

            // Flashlight (FLASHLIGHT_DATA)
            dumpTimer(proto, UidProto.FLASHLIGHT, u.getFlashlightTurnedOnTimer(),
                    rawRealtimeUs, which);

            // Foreground activity (FOREGROUND_ACTIVITY_DATA)
            dumpTimer(proto, UidProto.FOREGROUND_ACTIVITY, u.getForegroundActivityTimer(),
                    rawRealtimeUs, which);

            // Foreground service (FOREGROUND_SERVICE_DATA)
            dumpTimer(proto, UidProto.FOREGROUND_SERVICE, u.getForegroundServiceTimer(),
                    rawRealtimeUs, which);

            // Job completion (JOB_COMPLETION_DATA)
            final ArrayMap<String, SparseIntArray> completions = u.getJobCompletionStats();
            for (int ic = 0; ic < completions.size(); ++ic) {
                SparseIntArray types = completions.valueAt(ic);
                if (types != null) {
                    final long jcToken = proto.start(UidProto.JOB_COMPLETION);

                    proto.write(UidProto.JobCompletion.NAME, completions.keyAt(ic));

                    for (int r : sJobStopReasonCodes) {
                        long rToken = proto.start(UidProto.JobCompletion.REASON_COUNT);
                        proto.write(UidProto.JobCompletion.ReasonCount.NAME, r);
                        proto.write(UidProto.JobCompletion.ReasonCount.COUNT, types.get(r, 0));
                        proto.end(rToken);
                    }

                    proto.end(jcToken);
                }
            }

            // Scheduled jobs (JOB_DATA)
            final ArrayMap<String, ? extends Timer> jobs = u.getJobStats();
            for (int ij = jobs.size() - 1; ij >= 0; --ij) {
                final Timer timer = jobs.valueAt(ij);
                final Timer bgTimer = timer.getSubTimer();
                final long jToken = proto.start(UidProto.JOBS);

                proto.write(UidProto.Job.NAME, jobs.keyAt(ij));
                // Background uses totalDurationMsLocked, while total uses totalTimeLocked
                dumpTimer(proto, UidProto.Job.TOTAL, timer, rawRealtimeUs, which);
                dumpTimer(proto, UidProto.Job.BACKGROUND, bgTimer, rawRealtimeUs, which);

                proto.end(jToken);
            }

            // Modem Controller (MODEM_CONTROLLER_DATA)
            dumpControllerActivityProto(proto, UidProto.MODEM_CONTROLLER,
                    u.getModemControllerActivity(), which);

            // Network stats (NETWORK_DATA)
            final long nToken = proto.start(UidProto.NETWORK);
            proto.write(UidProto.Network.MOBILE_BYTES_RX,
                    u.getNetworkActivityBytes(NETWORK_MOBILE_RX_DATA, which));
            proto.write(UidProto.Network.MOBILE_BYTES_TX,
                    u.getNetworkActivityBytes(NETWORK_MOBILE_TX_DATA, which));
            proto.write(UidProto.Network.WIFI_BYTES_RX,
                    u.getNetworkActivityBytes(NETWORK_WIFI_RX_DATA, which));
            proto.write(UidProto.Network.WIFI_BYTES_TX,
                    u.getNetworkActivityBytes(NETWORK_WIFI_TX_DATA, which));
            proto.write(UidProto.Network.BT_BYTES_RX,
                    u.getNetworkActivityBytes(NETWORK_BT_RX_DATA, which));
            proto.write(UidProto.Network.BT_BYTES_TX,
                    u.getNetworkActivityBytes(NETWORK_BT_TX_DATA, which));
            proto.write(UidProto.Network.MOBILE_PACKETS_RX,
                    u.getNetworkActivityPackets(NETWORK_MOBILE_RX_DATA, which));
            proto.write(UidProto.Network.MOBILE_PACKETS_TX,
                    u.getNetworkActivityPackets(NETWORK_MOBILE_TX_DATA, which));
            proto.write(UidProto.Network.WIFI_PACKETS_RX,
                    u.getNetworkActivityPackets(NETWORK_WIFI_RX_DATA, which));
            proto.write(UidProto.Network.WIFI_PACKETS_TX,
                    u.getNetworkActivityPackets(NETWORK_WIFI_TX_DATA, which));
            proto.write(UidProto.Network.MOBILE_ACTIVE_DURATION_MS,
                    roundUsToMs(u.getMobileRadioActiveTime(which)));
            proto.write(UidProto.Network.MOBILE_ACTIVE_COUNT,
                    u.getMobileRadioActiveCount(which));
            proto.write(UidProto.Network.MOBILE_WAKEUP_COUNT,
                    u.getMobileRadioApWakeupCount(which));
            proto.write(UidProto.Network.WIFI_WAKEUP_COUNT,
                    u.getWifiRadioApWakeupCount(which));
            proto.write(UidProto.Network.MOBILE_BYTES_BG_RX,
                    u.getNetworkActivityBytes(NETWORK_MOBILE_BG_RX_DATA, which));
            proto.write(UidProto.Network.MOBILE_BYTES_BG_TX,
                    u.getNetworkActivityBytes(NETWORK_MOBILE_BG_TX_DATA, which));
            proto.write(UidProto.Network.WIFI_BYTES_BG_RX,
                    u.getNetworkActivityBytes(NETWORK_WIFI_BG_RX_DATA, which));
            proto.write(UidProto.Network.WIFI_BYTES_BG_TX,
                    u.getNetworkActivityBytes(NETWORK_WIFI_BG_TX_DATA, which));
            proto.write(UidProto.Network.MOBILE_PACKETS_BG_RX,
                    u.getNetworkActivityPackets(NETWORK_MOBILE_BG_RX_DATA, which));
            proto.write(UidProto.Network.MOBILE_PACKETS_BG_TX,
                    u.getNetworkActivityPackets(NETWORK_MOBILE_BG_TX_DATA, which));
            proto.write(UidProto.Network.WIFI_PACKETS_BG_RX,
                    u.getNetworkActivityPackets(NETWORK_WIFI_BG_RX_DATA, which));
            proto.write(UidProto.Network.WIFI_PACKETS_BG_TX,
                    u.getNetworkActivityPackets(NETWORK_WIFI_BG_TX_DATA, which));
            proto.end(nToken);

            // Power use item (POWER_USE_ITEM_DATA)
            BatterySipper bs = uidToSipper.get(uid);
            if (bs != null) {
                final long bsToken = proto.start(UidProto.POWER_USE_ITEM);
                proto.write(UidProto.PowerUseItem.COMPUTED_POWER_MAH, bs.totalPowerMah);
                proto.write(UidProto.PowerUseItem.SHOULD_HIDE, bs.shouldHide);
                proto.write(UidProto.PowerUseItem.SCREEN_POWER_MAH, bs.screenPowerMah);
                proto.write(UidProto.PowerUseItem.PROPORTIONAL_SMEAR_MAH,
                        bs.proportionalSmearMah);
                proto.end(bsToken);
            }

            // Processes (PROCESS_DATA)
            final ArrayMap<String, ? extends BatteryStats.Uid.Proc> processStats =
                    u.getProcessStats();
            for (int ipr = processStats.size() - 1; ipr >= 0; --ipr) {
                final Uid.Proc ps = processStats.valueAt(ipr);
                final long prToken = proto.start(UidProto.PROCESS);

                proto.write(UidProto.Process.NAME, processStats.keyAt(ipr));
                proto.write(UidProto.Process.USER_DURATION_MS, ps.getUserTime(which));
                proto.write(UidProto.Process.SYSTEM_DURATION_MS, ps.getSystemTime(which));
                proto.write(UidProto.Process.FOREGROUND_DURATION_MS, ps.getForegroundTime(which));
                proto.write(UidProto.Process.START_COUNT, ps.getStarts(which));
                proto.write(UidProto.Process.ANR_COUNT, ps.getNumAnrs(which));
                proto.write(UidProto.Process.CRASH_COUNT, ps.getNumCrashes(which));

                proto.end(prToken);
            }

            // Sensors (SENSOR_DATA)
            final SparseArray<? extends BatteryStats.Uid.Sensor> sensors = u.getSensorStats();
            for (int ise = 0; ise < sensors.size(); ++ise) {
                final Uid.Sensor se = sensors.valueAt(ise);
                final Timer timer = se.getSensorTime();
                if (timer == null) {
                    continue;
                }
                final Timer bgTimer = se.getSensorBackgroundTime();
                final int sensorNumber = sensors.keyAt(ise);
                final long seToken = proto.start(UidProto.SENSORS);

                proto.write(UidProto.Sensor.ID, sensorNumber);
                // Background uses totalDurationMsLocked, while total uses totalTimeLocked
                dumpTimer(proto, UidProto.Sensor.APPORTIONED, timer, rawRealtimeUs, which);
                dumpTimer(proto, UidProto.Sensor.BACKGROUND, bgTimer, rawRealtimeUs, which);

                proto.end(seToken);
            }

            // State times (STATE_TIME_DATA)
            for (int ips = 0; ips < Uid.NUM_PROCESS_STATE; ++ips) {
                long durMs = roundUsToMs(u.getProcessStateTime(ips, rawRealtimeUs, which));
                if (durMs == 0) {
                    continue;
                }
                final long stToken = proto.start(UidProto.STATES);
                proto.write(UidProto.StateTime.STATE, ips);
                proto.write(UidProto.StateTime.DURATION_MS, durMs);
                proto.end(stToken);
            }

            // Syncs (SYNC_DATA)
            final ArrayMap<String, ? extends Timer> syncs = u.getSyncStats();
            for (int isy = syncs.size() - 1; isy >= 0; --isy) {
                final Timer timer = syncs.valueAt(isy);
                final Timer bgTimer = timer.getSubTimer();
                final long syToken = proto.start(UidProto.SYNCS);

                proto.write(UidProto.Sync.NAME, syncs.keyAt(isy));
                // Background uses totalDurationMsLocked, while total uses totalTimeLocked
                dumpTimer(proto, UidProto.Sync.TOTAL, timer, rawRealtimeUs, which);
                dumpTimer(proto, UidProto.Sync.BACKGROUND, bgTimer, rawRealtimeUs, which);

                proto.end(syToken);
            }

            // User activity (USER_ACTIVITY_DATA)
            if (u.hasUserActivity()) {
                for (int i = 0; i < Uid.NUM_USER_ACTIVITY_TYPES; ++i) {
                    int val = u.getUserActivityCount(i, which);
                    if (val != 0) {
                        final long uaToken = proto.start(UidProto.USER_ACTIVITY);
                        proto.write(UidProto.UserActivity.NAME, i);
                        proto.write(UidProto.UserActivity.COUNT, val);
                        proto.end(uaToken);
                    }
                }
            }

            // Vibrator (VIBRATOR_DATA)
            dumpTimer(proto, UidProto.VIBRATOR, u.getVibratorOnTimer(), rawRealtimeUs, which);

            // Video (VIDEO_DATA)
            dumpTimer(proto, UidProto.VIDEO, u.getVideoTurnedOnTimer(), rawRealtimeUs, which);

            // Wakelocks (WAKELOCK_DATA)
            final ArrayMap<String, ? extends Uid.Wakelock> wakelocks = u.getWakelockStats();
            for (int iw = wakelocks.size() - 1; iw >= 0; --iw) {
                final Uid.Wakelock wl = wakelocks.valueAt(iw);
                final long wToken = proto.start(UidProto.WAKELOCKS);
                proto.write(UidProto.Wakelock.NAME, wakelocks.keyAt(iw));
                dumpTimer(proto, UidProto.Wakelock.FULL, wl.getWakeTime(WAKE_TYPE_FULL),
                        rawRealtimeUs, which);
                final Timer pTimer = wl.getWakeTime(WAKE_TYPE_PARTIAL);
                if (pTimer != null) {
                    dumpTimer(proto, UidProto.Wakelock.PARTIAL, pTimer, rawRealtimeUs, which);
                    dumpTimer(proto, UidProto.Wakelock.BACKGROUND_PARTIAL, pTimer.getSubTimer(),
                            rawRealtimeUs, which);
                }
                dumpTimer(proto, UidProto.Wakelock.WINDOW, wl.getWakeTime(WAKE_TYPE_WINDOW),
                        rawRealtimeUs, which);
                proto.end(wToken);
            }

            // Wifi Multicast Wakelock (WIFI_MULTICAST_WAKELOCK_DATA)
            dumpTimer(proto, UidProto.WIFI_MULTICAST_WAKELOCK, u.getMulticastWakelockStats(),
                    rawRealtimeUs, which);

            // Wakeup alarms (WAKEUP_ALARM_DATA)
            for (int ipkg = packageStats.size() - 1; ipkg >= 0; --ipkg) {
                final Uid.Pkg ps = packageStats.valueAt(ipkg);
                final ArrayMap<String, ? extends Counter> alarms = ps.getWakeupAlarmStats();
                for (int iwa = alarms.size() - 1; iwa >= 0; --iwa) {
                    final long waToken = proto.start(UidProto.WAKEUP_ALARM);
                    proto.write(UidProto.WakeupAlarm.NAME, alarms.keyAt(iwa));
                    proto.write(UidProto.WakeupAlarm.COUNT,
                            alarms.valueAt(iwa).getCountLocked(which));
                    proto.end(waToken);
                }
            }

            // Wifi Controller (WIFI_CONTROLLER_DATA)
            dumpControllerActivityProto(proto, UidProto.WIFI_CONTROLLER,
                    u.getWifiControllerActivity(), which);

            // Wifi data (WIFI_DATA)
            final long wToken = proto.start(UidProto.WIFI);
            proto.write(UidProto.Wifi.FULL_WIFI_LOCK_DURATION_MS,
                    roundUsToMs(u.getFullWifiLockTime(rawRealtimeUs, which)));
            dumpTimer(proto, UidProto.Wifi.APPORTIONED_SCAN, u.getWifiScanTimer(),
                    rawRealtimeUs, which);
            proto.write(UidProto.Wifi.RUNNING_DURATION_MS,
                    roundUsToMs(u.getWifiRunningTime(rawRealtimeUs, which)));
            dumpTimer(proto, UidProto.Wifi.BACKGROUND_SCAN, u.getWifiScanBackgroundTimer(),
                    rawRealtimeUs, which);
            proto.end(wToken);

            proto.end(uTkn);
        }
    }

    private void dumpProtoHistoryLocked(ProtoOutputStream proto, int flags, long histStart) {
        if (!startIteratingHistoryLocked()) {
            return;
        }

        proto.write(BatteryStatsServiceDumpHistoryProto.REPORT_VERSION, CHECKIN_VERSION);
        proto.write(BatteryStatsServiceDumpHistoryProto.PARCEL_VERSION, getParcelVersion());
        proto.write(BatteryStatsServiceDumpHistoryProto.START_PLATFORM_VERSION,
                getStartPlatformVersion());
        proto.write(BatteryStatsServiceDumpHistoryProto.END_PLATFORM_VERSION,
                getEndPlatformVersion());
        try {
            long token;
            // History string pool (HISTORY_STRING_POOL)
            for (int i = 0; i < getHistoryStringPoolSize(); ++i) {
                token = proto.start(BatteryStatsServiceDumpHistoryProto.KEYS);
                proto.write(BatteryStatsServiceDumpHistoryProto.Key.INDEX, i);
                proto.write(BatteryStatsServiceDumpHistoryProto.Key.UID, getHistoryTagPoolUid(i));
                proto.write(BatteryStatsServiceDumpHistoryProto.Key.TAG,
                        getHistoryTagPoolString(i));
                proto.end(token);
            }

            // History data (HISTORY_DATA)
            final HistoryPrinter hprinter = new HistoryPrinter();
            final HistoryItem rec = new HistoryItem();
            long lastTime = -1;
            long baseTime = -1;
            boolean printed = false;
            HistoryEventTracker tracker = null;
            while (getNextHistoryLocked(rec)) {
                lastTime = rec.time;
                if (baseTime < 0) {
                    baseTime = lastTime;
                }
                if (rec.time >= histStart) {
                    if (histStart >= 0 && !printed) {
                        if (rec.cmd == HistoryItem.CMD_CURRENT_TIME
                                || rec.cmd == HistoryItem.CMD_RESET
                                || rec.cmd == HistoryItem.CMD_START
                                || rec.cmd == HistoryItem.CMD_SHUTDOWN) {
                            printed = true;
                            hprinter.printNextItem(proto, rec, baseTime,
                                    (flags & DUMP_VERBOSE) != 0);
                            rec.cmd = HistoryItem.CMD_UPDATE;
                        } else if (rec.currentTime != 0) {
                            printed = true;
                            byte cmd = rec.cmd;
                            rec.cmd = HistoryItem.CMD_CURRENT_TIME;
                            hprinter.printNextItem(proto, rec, baseTime,
                                    (flags & DUMP_VERBOSE) != 0);
                            rec.cmd = cmd;
                        }
                        if (tracker != null) {
                            if (rec.cmd != HistoryItem.CMD_UPDATE) {
                                hprinter.printNextItem(proto, rec, baseTime,
                                        (flags & DUMP_VERBOSE) != 0);
                                rec.cmd = HistoryItem.CMD_UPDATE;
                            }
                            int oldEventCode = rec.eventCode;
                            HistoryTag oldEventTag = rec.eventTag;
                            rec.eventTag = new HistoryTag();
                            for (int i = 0; i < HistoryItem.EVENT_COUNT; i++) {
                                HashMap<String, SparseIntArray> active =
                                        tracker.getStateForEvent(i);
                                if (active == null) {
                                    continue;
                                }
                                for (HashMap.Entry<String, SparseIntArray> ent
                                        : active.entrySet()) {
                                    SparseIntArray uids = ent.getValue();
                                    for (int j = 0; j < uids.size(); j++) {
                                        rec.eventCode = i;
                                        rec.eventTag.string = ent.getKey();
                                        rec.eventTag.uid = uids.keyAt(j);
                                        rec.eventTag.poolIdx = uids.valueAt(j);
                                        hprinter.printNextItem(proto, rec, baseTime,
                                                (flags & DUMP_VERBOSE) != 0);
                                        rec.wakeReasonTag = null;
                                        rec.wakelockTag = null;
                                    }
                                }
                            }
                            rec.eventCode = oldEventCode;
                            rec.eventTag = oldEventTag;
                            tracker = null;
                        }
                    }
                    hprinter.printNextItem(proto, rec, baseTime,
                            (flags & DUMP_VERBOSE) != 0);
                }
            }
            if (histStart >= 0) {
                commitCurrentHistoryBatchLocked();
                proto.write(BatteryStatsServiceDumpHistoryProto.CSV_LINES,
                        "NEXT: " + (lastTime + 1));
            }
        } finally {
            finishIteratingHistoryLocked();
        }
    }

    private void dumpProtoSystemLocked(ProtoOutputStream proto, BatteryStatsHelper helper) {
        final long sToken = proto.start(BatteryStatsProto.SYSTEM);
        final long rawUptimeUs = SystemClock.uptimeMillis() * 1000;
        final long rawRealtimeMs = SystemClock.elapsedRealtime();
        final long rawRealtimeUs = rawRealtimeMs * 1000;
        final int which = STATS_SINCE_CHARGED;

        // Battery data (BATTERY_DATA)
        final long bToken = proto.start(SystemProto.BATTERY);
        proto.write(SystemProto.Battery.START_CLOCK_TIME_MS, getStartClockTime());
        proto.write(SystemProto.Battery.START_COUNT, getStartCount());
        proto.write(SystemProto.Battery.TOTAL_REALTIME_MS,
                computeRealtime(rawRealtimeUs, which) / 1000);
        proto.write(SystemProto.Battery.TOTAL_UPTIME_MS,
                computeUptime(rawUptimeUs, which) / 1000);
        proto.write(SystemProto.Battery.BATTERY_REALTIME_MS,
                computeBatteryRealtime(rawRealtimeUs, which) / 1000);
        proto.write(SystemProto.Battery.BATTERY_UPTIME_MS,
                computeBatteryUptime(rawUptimeUs, which) / 1000);
        proto.write(SystemProto.Battery.SCREEN_OFF_REALTIME_MS,
                computeBatteryScreenOffRealtime(rawRealtimeUs, which) / 1000);
        proto.write(SystemProto.Battery.SCREEN_OFF_UPTIME_MS,
                computeBatteryScreenOffUptime(rawUptimeUs, which) / 1000);
        proto.write(SystemProto.Battery.SCREEN_DOZE_DURATION_MS,
                getScreenDozeTime(rawRealtimeUs, which) / 1000);
        proto.write(SystemProto.Battery.ESTIMATED_BATTERY_CAPACITY_MAH,
                getEstimatedBatteryCapacity());
        proto.write(SystemProto.Battery.MIN_LEARNED_BATTERY_CAPACITY_UAH,
                getMinLearnedBatteryCapacity());
        proto.write(SystemProto.Battery.MAX_LEARNED_BATTERY_CAPACITY_UAH,
                getMaxLearnedBatteryCapacity());
        proto.end(bToken);

        // Battery discharge (BATTERY_DISCHARGE_DATA)
        final long bdToken = proto.start(SystemProto.BATTERY_DISCHARGE);
        proto.write(SystemProto.BatteryDischarge.LOWER_BOUND_SINCE_CHARGE,
                getLowDischargeAmountSinceCharge());
        proto.write(SystemProto.BatteryDischarge.UPPER_BOUND_SINCE_CHARGE,
                getHighDischargeAmountSinceCharge());
        proto.write(SystemProto.BatteryDischarge.SCREEN_ON_SINCE_CHARGE,
                getDischargeAmountScreenOnSinceCharge());
        proto.write(SystemProto.BatteryDischarge.SCREEN_OFF_SINCE_CHARGE,
                getDischargeAmountScreenOffSinceCharge());
        proto.write(SystemProto.BatteryDischarge.SCREEN_DOZE_SINCE_CHARGE,
                getDischargeAmountScreenDozeSinceCharge());
        proto.write(SystemProto.BatteryDischarge.TOTAL_MAH,
                getUahDischarge(which) / 1000);
        proto.write(SystemProto.BatteryDischarge.TOTAL_MAH_SCREEN_OFF,
                getUahDischargeScreenOff(which) / 1000);
        proto.write(SystemProto.BatteryDischarge.TOTAL_MAH_SCREEN_DOZE,
                getUahDischargeScreenDoze(which) / 1000);
        proto.write(SystemProto.BatteryDischarge.TOTAL_MAH_LIGHT_DOZE,
                getUahDischargeLightDoze(which) / 1000);
        proto.write(SystemProto.BatteryDischarge.TOTAL_MAH_DEEP_DOZE,
                getUahDischargeDeepDoze(which) / 1000);
        proto.end(bdToken);

        // Time remaining
        long timeRemainingUs = computeChargeTimeRemaining(rawRealtimeUs);
        // These are part of a oneof, so we should only set one of them.
        if (timeRemainingUs >= 0) {
            // Charge time remaining (CHARGE_TIME_REMAIN_DATA)
            proto.write(SystemProto.CHARGE_TIME_REMAINING_MS, timeRemainingUs / 1000);
        } else {
            timeRemainingUs = computeBatteryTimeRemaining(rawRealtimeUs);
            // Discharge time remaining (DISCHARGE_TIME_REMAIN_DATA)
            if (timeRemainingUs >= 0) {
                proto.write(SystemProto.DISCHARGE_TIME_REMAINING_MS, timeRemainingUs / 1000);
            } else {
                proto.write(SystemProto.DISCHARGE_TIME_REMAINING_MS, -1);
            }
        }

        // Charge step (CHARGE_STEP_DATA)
        dumpDurationSteps(proto, SystemProto.CHARGE_STEP, getChargeLevelStepTracker());

        // Phone data connection (DATA_CONNECTION_TIME_DATA and DATA_CONNECTION_COUNT_DATA)
        for (int i = 0; i < NUM_DATA_CONNECTION_TYPES; ++i) {
            // Map OTHER to TelephonyManager.NETWORK_TYPE_UNKNOWN and mark NONE as a boolean.
            boolean isNone = (i == DATA_CONNECTION_OUT_OF_SERVICE);
            int telephonyNetworkType = i;
            if (i == DATA_CONNECTION_OTHER || i == DATA_CONNECTION_EMERGENCY_SERVICE) {
                telephonyNetworkType = TelephonyManager.NETWORK_TYPE_UNKNOWN;
            }
            final long pdcToken = proto.start(SystemProto.DATA_CONNECTION);
            if (isNone) {
                proto.write(SystemProto.DataConnection.IS_NONE, isNone);
            } else {
                proto.write(SystemProto.DataConnection.NAME, telephonyNetworkType);
            }
            dumpTimer(proto, SystemProto.DataConnection.TOTAL, getPhoneDataConnectionTimer(i),
                    rawRealtimeUs, which);
            proto.end(pdcToken);
        }

        // Discharge step (DISCHARGE_STEP_DATA)
        dumpDurationSteps(proto, SystemProto.DISCHARGE_STEP, getDischargeLevelStepTracker());

        // CPU frequencies (GLOBAL_CPU_FREQ_DATA)
        final long[] cpuFreqs = getCpuFreqs();
        if (cpuFreqs != null) {
            for (long i : cpuFreqs) {
                proto.write(SystemProto.CPU_FREQUENCY, i);
            }
        }

        // Bluetooth controller (GLOBAL_BLUETOOTH_CONTROLLER_DATA)
        dumpControllerActivityProto(proto, SystemProto.GLOBAL_BLUETOOTH_CONTROLLER,
                getBluetoothControllerActivity(), which);

        // Modem controller (GLOBAL_MODEM_CONTROLLER_DATA)
        dumpControllerActivityProto(proto, SystemProto.GLOBAL_MODEM_CONTROLLER,
                getModemControllerActivity(), which);

        // Global network data (GLOBAL_NETWORK_DATA)
        final long gnToken = proto.start(SystemProto.GLOBAL_NETWORK);
        proto.write(SystemProto.GlobalNetwork.MOBILE_BYTES_RX,
                getNetworkActivityBytes(NETWORK_MOBILE_RX_DATA, which));
        proto.write(SystemProto.GlobalNetwork.MOBILE_BYTES_TX,
                getNetworkActivityBytes(NETWORK_MOBILE_TX_DATA, which));
        proto.write(SystemProto.GlobalNetwork.MOBILE_PACKETS_RX,
                getNetworkActivityPackets(NETWORK_MOBILE_RX_DATA, which));
        proto.write(SystemProto.GlobalNetwork.MOBILE_PACKETS_TX,
                getNetworkActivityPackets(NETWORK_MOBILE_TX_DATA, which));
        proto.write(SystemProto.GlobalNetwork.WIFI_BYTES_RX,
                getNetworkActivityBytes(NETWORK_WIFI_RX_DATA, which));
        proto.write(SystemProto.GlobalNetwork.WIFI_BYTES_TX,
                getNetworkActivityBytes(NETWORK_WIFI_TX_DATA, which));
        proto.write(SystemProto.GlobalNetwork.WIFI_PACKETS_RX,
                getNetworkActivityPackets(NETWORK_WIFI_RX_DATA, which));
        proto.write(SystemProto.GlobalNetwork.WIFI_PACKETS_TX,
                getNetworkActivityPackets(NETWORK_WIFI_TX_DATA, which));
        proto.write(SystemProto.GlobalNetwork.BT_BYTES_RX,
                getNetworkActivityBytes(NETWORK_BT_RX_DATA, which));
        proto.write(SystemProto.GlobalNetwork.BT_BYTES_TX,
                getNetworkActivityBytes(NETWORK_BT_TX_DATA, which));
        proto.end(gnToken);

        // Wifi controller (GLOBAL_WIFI_CONTROLLER_DATA)
        dumpControllerActivityProto(proto, SystemProto.GLOBAL_WIFI_CONTROLLER,
                getWifiControllerActivity(), which);


        // Global wifi (GLOBAL_WIFI_DATA)
        final long gwToken = proto.start(SystemProto.GLOBAL_WIFI);
        proto.write(SystemProto.GlobalWifi.ON_DURATION_MS,
                getWifiOnTime(rawRealtimeUs, which) / 1000);
        proto.write(SystemProto.GlobalWifi.RUNNING_DURATION_MS,
                getGlobalWifiRunningTime(rawRealtimeUs, which) / 1000);
        proto.end(gwToken);

        // Kernel wakelock (KERNEL_WAKELOCK_DATA)
        final Map<String, ? extends Timer> kernelWakelocks = getKernelWakelockStats();
        for (Map.Entry<String, ? extends Timer> ent : kernelWakelocks.entrySet()) {
            final long kwToken = proto.start(SystemProto.KERNEL_WAKELOCK);
            proto.write(SystemProto.KernelWakelock.NAME, ent.getKey());
            dumpTimer(proto, SystemProto.KernelWakelock.TOTAL, ent.getValue(),
                    rawRealtimeUs, which);
            proto.end(kwToken);
        }

        // Misc (MISC_DATA)
        // Calculate wakelock times across all uids.
        long fullWakeLockTimeTotalUs = 0;
        long partialWakeLockTimeTotalUs = 0;

        final SparseArray<? extends Uid> uidStats = getUidStats();
        for (int iu = 0; iu < uidStats.size(); iu++) {
            final Uid u = uidStats.valueAt(iu);

            final ArrayMap<String, ? extends BatteryStats.Uid.Wakelock> wakelocks =
                    u.getWakelockStats();
            for (int iw = wakelocks.size() - 1; iw >= 0; --iw) {
                final Uid.Wakelock wl = wakelocks.valueAt(iw);

                final Timer fullWakeTimer = wl.getWakeTime(WAKE_TYPE_FULL);
                if (fullWakeTimer != null) {
                    fullWakeLockTimeTotalUs += fullWakeTimer.getTotalTimeLocked(rawRealtimeUs,
                            which);
                }

                final Timer partialWakeTimer = wl.getWakeTime(WAKE_TYPE_PARTIAL);
                if (partialWakeTimer != null) {
                    partialWakeLockTimeTotalUs += partialWakeTimer.getTotalTimeLocked(
                        rawRealtimeUs, which);
                }
            }
        }
        final long mToken = proto.start(SystemProto.MISC);
        proto.write(SystemProto.Misc.SCREEN_ON_DURATION_MS,
                getScreenOnTime(rawRealtimeUs, which) / 1000);
        proto.write(SystemProto.Misc.PHONE_ON_DURATION_MS,
                getPhoneOnTime(rawRealtimeUs, which) / 1000);
        proto.write(SystemProto.Misc.FULL_WAKELOCK_TOTAL_DURATION_MS,
                fullWakeLockTimeTotalUs / 1000);
        proto.write(SystemProto.Misc.PARTIAL_WAKELOCK_TOTAL_DURATION_MS,
                partialWakeLockTimeTotalUs / 1000);
        proto.write(SystemProto.Misc.MOBILE_RADIO_ACTIVE_DURATION_MS,
                getMobileRadioActiveTime(rawRealtimeUs, which) / 1000);
        proto.write(SystemProto.Misc.MOBILE_RADIO_ACTIVE_ADJUSTED_TIME_MS,
                getMobileRadioActiveAdjustedTime(which) / 1000);
        proto.write(SystemProto.Misc.MOBILE_RADIO_ACTIVE_COUNT,
                getMobileRadioActiveCount(which));
        proto.write(SystemProto.Misc.MOBILE_RADIO_ACTIVE_UNKNOWN_DURATION_MS,
                getMobileRadioActiveUnknownTime(which) / 1000);
        proto.write(SystemProto.Misc.INTERACTIVE_DURATION_MS,
                getInteractiveTime(rawRealtimeUs, which) / 1000);
        proto.write(SystemProto.Misc.BATTERY_SAVER_MODE_ENABLED_DURATION_MS,
                getPowerSaveModeEnabledTime(rawRealtimeUs, which) / 1000);
        proto.write(SystemProto.Misc.NUM_CONNECTIVITY_CHANGES,
                getNumConnectivityChange(which));
        proto.write(SystemProto.Misc.DEEP_DOZE_ENABLED_DURATION_MS,
                getDeviceIdleModeTime(DEVICE_IDLE_MODE_DEEP, rawRealtimeUs, which) / 1000);
        proto.write(SystemProto.Misc.DEEP_DOZE_COUNT,
                getDeviceIdleModeCount(DEVICE_IDLE_MODE_DEEP, which));
        proto.write(SystemProto.Misc.DEEP_DOZE_IDLING_DURATION_MS,
                getDeviceIdlingTime(DEVICE_IDLE_MODE_DEEP, rawRealtimeUs, which) / 1000);
        proto.write(SystemProto.Misc.DEEP_DOZE_IDLING_COUNT,
                getDeviceIdlingCount(DEVICE_IDLE_MODE_DEEP, which));
        proto.write(SystemProto.Misc.LONGEST_DEEP_DOZE_DURATION_MS,
                getLongestDeviceIdleModeTime(DEVICE_IDLE_MODE_DEEP));
        proto.write(SystemProto.Misc.LIGHT_DOZE_ENABLED_DURATION_MS,
                getDeviceIdleModeTime(DEVICE_IDLE_MODE_LIGHT, rawRealtimeUs, which) / 1000);
        proto.write(SystemProto.Misc.LIGHT_DOZE_COUNT,
                getDeviceIdleModeCount(DEVICE_IDLE_MODE_LIGHT, which));
        proto.write(SystemProto.Misc.LIGHT_DOZE_IDLING_DURATION_MS,
                getDeviceIdlingTime(DEVICE_IDLE_MODE_LIGHT, rawRealtimeUs, which) / 1000);
        proto.write(SystemProto.Misc.LIGHT_DOZE_IDLING_COUNT,
                getDeviceIdlingCount(DEVICE_IDLE_MODE_LIGHT, which));
        proto.write(SystemProto.Misc.LONGEST_LIGHT_DOZE_DURATION_MS,
                getLongestDeviceIdleModeTime(DEVICE_IDLE_MODE_LIGHT));
        proto.end(mToken);

        // Wifi multicast wakelock total stats (WIFI_MULTICAST_WAKELOCK_TOTAL_DATA)
        final long multicastWakeLockTimeTotalUs =
                getWifiMulticastWakelockTime(rawRealtimeUs, which);
        final int multicastWakeLockCountTotal = getWifiMulticastWakelockCount(which);
        final long wmctToken = proto.start(SystemProto.WIFI_MULTICAST_WAKELOCK_TOTAL);
        proto.write(SystemProto.WifiMulticastWakelockTotal.DURATION_MS,
                multicastWakeLockTimeTotalUs / 1000);
        proto.write(SystemProto.WifiMulticastWakelockTotal.COUNT,
                multicastWakeLockCountTotal);
        proto.end(wmctToken);

        // Power use item (POWER_USE_ITEM_DATA)
        final List<BatterySipper> sippers = helper.getUsageList();
        if (sippers != null) {
            for (int i = 0; i < sippers.size(); ++i) {
                final BatterySipper bs = sippers.get(i);
                int n = SystemProto.PowerUseItem.UNKNOWN_SIPPER;
                int uid = 0;
                switch (bs.drainType) {
                    case AMBIENT_DISPLAY:
                        n = SystemProto.PowerUseItem.AMBIENT_DISPLAY;
                        break;
                    case IDLE:
                        n = SystemProto.PowerUseItem.IDLE;
                        break;
                    case CELL:
                        n = SystemProto.PowerUseItem.CELL;
                        break;
                    case PHONE:
                        n = SystemProto.PowerUseItem.PHONE;
                        break;
                    case WIFI:
                        n = SystemProto.PowerUseItem.WIFI;
                        break;
                    case BLUETOOTH:
                        n = SystemProto.PowerUseItem.BLUETOOTH;
                        break;
                    case SCREEN:
                        n = SystemProto.PowerUseItem.SCREEN;
                        break;
                    case FLASHLIGHT:
                        n = SystemProto.PowerUseItem.FLASHLIGHT;
                        break;
                    case APP:
                        // dumpProtoAppsLocked will handle this.
                        continue;
                    case USER:
                        n = SystemProto.PowerUseItem.USER;
                        uid = UserHandle.getUid(bs.userId, 0);
                        break;
                    case UNACCOUNTED:
                        n = SystemProto.PowerUseItem.UNACCOUNTED;
                        break;
                    case OVERCOUNTED:
                        n = SystemProto.PowerUseItem.OVERCOUNTED;
                        break;
                    case CAMERA:
                        n = SystemProto.PowerUseItem.CAMERA;
                        break;
                    case MEMORY:
                        n = SystemProto.PowerUseItem.MEMORY;
                        break;
                }
                final long puiToken = proto.start(SystemProto.POWER_USE_ITEM);
                proto.write(SystemProto.PowerUseItem.NAME, n);
                proto.write(SystemProto.PowerUseItem.UID, uid);
                proto.write(SystemProto.PowerUseItem.COMPUTED_POWER_MAH, bs.totalPowerMah);
                proto.write(SystemProto.PowerUseItem.SHOULD_HIDE, bs.shouldHide);
                proto.write(SystemProto.PowerUseItem.SCREEN_POWER_MAH, bs.screenPowerMah);
                proto.write(SystemProto.PowerUseItem.PROPORTIONAL_SMEAR_MAH,
                        bs.proportionalSmearMah);
                proto.end(puiToken);
            }
        }

        // Power use summary (POWER_USE_SUMMARY_DATA)
        final long pusToken = proto.start(SystemProto.POWER_USE_SUMMARY);
        proto.write(SystemProto.PowerUseSummary.BATTERY_CAPACITY_MAH,
                helper.getPowerProfile().getBatteryCapacity());
        proto.write(SystemProto.PowerUseSummary.COMPUTED_POWER_MAH, helper.getComputedPower());
        proto.write(SystemProto.PowerUseSummary.MIN_DRAINED_POWER_MAH, helper.getMinDrainedPower());
        proto.write(SystemProto.PowerUseSummary.MAX_DRAINED_POWER_MAH, helper.getMaxDrainedPower());
        proto.end(pusToken);

        // RPM stats (RESOURCE_POWER_MANAGER_DATA)
        final Map<String, ? extends Timer> rpmStats = getRpmStats();
        final Map<String, ? extends Timer> screenOffRpmStats = getScreenOffRpmStats();
        for (Map.Entry<String, ? extends Timer> ent : rpmStats.entrySet()) {
            final long rpmToken = proto.start(SystemProto.RESOURCE_POWER_MANAGER);
            proto.write(SystemProto.ResourcePowerManager.NAME, ent.getKey());
            dumpTimer(proto, SystemProto.ResourcePowerManager.TOTAL,
                    ent.getValue(), rawRealtimeUs, which);
            dumpTimer(proto, SystemProto.ResourcePowerManager.SCREEN_OFF,
                    screenOffRpmStats.get(ent.getKey()), rawRealtimeUs, which);
            proto.end(rpmToken);
        }

        // Screen brightness (SCREEN_BRIGHTNESS_DATA)
        for (int i = 0; i < NUM_SCREEN_BRIGHTNESS_BINS; ++i) {
            final long sbToken = proto.start(SystemProto.SCREEN_BRIGHTNESS);
            proto.write(SystemProto.ScreenBrightness.NAME, i);
            dumpTimer(proto, SystemProto.ScreenBrightness.TOTAL, getScreenBrightnessTimer(i),
                    rawRealtimeUs, which);
            proto.end(sbToken);
        }

        // Signal scanning time (SIGNAL_SCANNING_TIME_DATA)
        dumpTimer(proto, SystemProto.SIGNAL_SCANNING, getPhoneSignalScanningTimer(), rawRealtimeUs,
                which);

        // Phone signal strength (SIGNAL_STRENGTH_TIME_DATA and SIGNAL_STRENGTH_COUNT_DATA)
        for (int i = 0; i < SignalStrength.NUM_SIGNAL_STRENGTH_BINS; ++i) {
            final long pssToken = proto.start(SystemProto.PHONE_SIGNAL_STRENGTH);
            proto.write(SystemProto.PhoneSignalStrength.NAME, i);
            dumpTimer(proto, SystemProto.PhoneSignalStrength.TOTAL, getPhoneSignalStrengthTimer(i),
                    rawRealtimeUs, which);
            proto.end(pssToken);
        }

        // Wakeup reasons (WAKEUP_REASON_DATA)
        final Map<String, ? extends Timer> wakeupReasons = getWakeupReasonStats();
        for (Map.Entry<String, ? extends Timer> ent : wakeupReasons.entrySet()) {
            final long wrToken = proto.start(SystemProto.WAKEUP_REASON);
            proto.write(SystemProto.WakeupReason.NAME, ent.getKey());
            dumpTimer(proto, SystemProto.WakeupReason.TOTAL, ent.getValue(), rawRealtimeUs, which);
            proto.end(wrToken);
        }

        // Wifi signal strength (WIFI_SIGNAL_STRENGTH_TIME_DATA and WIFI_SIGNAL_STRENGTH_COUNT_DATA)
        for (int i = 0; i < NUM_WIFI_SIGNAL_STRENGTH_BINS; ++i) {
            final long wssToken = proto.start(SystemProto.WIFI_SIGNAL_STRENGTH);
            proto.write(SystemProto.WifiSignalStrength.NAME, i);
            dumpTimer(proto, SystemProto.WifiSignalStrength.TOTAL, getWifiSignalStrengthTimer(i),
                    rawRealtimeUs, which);
            proto.end(wssToken);
        }

        // Wifi state (WIFI_STATE_TIME_DATA and WIFI_STATE_COUNT_DATA)
        for (int i = 0; i < NUM_WIFI_STATES; ++i) {
            final long wsToken = proto.start(SystemProto.WIFI_STATE);
            proto.write(SystemProto.WifiState.NAME, i);
            dumpTimer(proto, SystemProto.WifiState.TOTAL, getWifiStateTimer(i),
                    rawRealtimeUs, which);
            proto.end(wsToken);
        }

        // Wifi supplicant state (WIFI_SUPPL_STATE_TIME_DATA and WIFI_SUPPL_STATE_COUNT_DATA)
        for (int i = 0; i < NUM_WIFI_SUPPL_STATES; ++i) {
            final long wssToken = proto.start(SystemProto.WIFI_SUPPLICANT_STATE);
            proto.write(SystemProto.WifiSupplicantState.NAME, i);
            dumpTimer(proto, SystemProto.WifiSupplicantState.TOTAL, getWifiSupplStateTimer(i),
                    rawRealtimeUs, which);
            proto.end(wssToken);
        }

        proto.end(sToken);
    }
}<|MERGE_RESOLUTION|>--- conflicted
+++ resolved
@@ -716,12 +716,9 @@
          * The statistics associated with a particular wake lock.
          */
         public static abstract class Wakelock {
-<<<<<<< HEAD
-=======
             @UnsupportedAppUsage(maxTargetSdk = Build.VERSION_CODES.P)
             public Wakelock() {}
 
->>>>>>> dbf9e87c
             @UnsupportedAppUsage
             public abstract Timer getWakeTime(int type);
         }
