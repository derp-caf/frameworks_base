/*
 * Copyright (C) 2012 The Android Open Source Project
 *
 * Licensed under the Apache License, Version 2.0 (the "License");
 * you may not use this file except in compliance with the License.
 * You may obtain a copy of the License at
 *
 *      http://www.apache.org/licenses/LICENSE-2.0
 *
 * Unless required by applicable law or agreed to in writing, software
 * distributed under the License is distributed on an "AS IS" BASIS,
 * WITHOUT WARRANTIES OR CONDITIONS OF ANY KIND, either express or implied.
 * See the License for the specific language governing permissions and
 * limitations under the License.
 */

package android.os;

import android.annotation.UnsupportedAppUsage;
import android.content.Context;
import android.media.AudioAttributes;
import android.util.Log;

/**
 * Vibrator implementation that controls the main system vibrator.
 *
 * @hide
 */
public class SystemVibrator extends Vibrator {
    private static final String TAG = "Vibrator";

    private final IVibratorService mService;
    private final Binder mToken = new Binder();

    @UnsupportedAppUsage
    public SystemVibrator() {
        mService = IVibratorService.Stub.asInterface(ServiceManager.getService("vibrator"));
    }

    @UnsupportedAppUsage
    public SystemVibrator(Context context) {
        super(context);
        mService = IVibratorService.Stub.asInterface(ServiceManager.getService("vibrator"));
    }

    @Override
    public boolean hasVibrator() {
        if (mService == null) {
            Log.w(TAG, "Failed to vibrate; no vibrator service.");
            return false;
        }
        try {
            return mService.hasVibrator();
        } catch (RemoteException e) {
        }
        return false;
    }

    @Override
    public boolean hasAmplitudeControl() {
        if (mService == null) {
            Log.w(TAG, "Failed to check amplitude control; no vibrator service.");
            return false;
        }
        try {
            return mService.hasAmplitudeControl();
        } catch (RemoteException e) {
        }
        return false;
    }

    @Override
    public void vibrate(int uid, String opPkg, VibrationEffect effect,
            String reason, AudioAttributes attributes) {
        if (mService == null) {
            Log.w(TAG, "Failed to vibrate; no vibrator service.");
            return;
        }
        try {
<<<<<<< HEAD
            mService.vibrate(uid, opPkg, effect, usageForAttributes(attributes), reason, mToken);
=======
            mService.vibrate(uid, opPkg, effect, attributes, reason, mToken);
>>>>>>> dbf9e87c
        } catch (RemoteException e) {
            Log.w(TAG, "Failed to vibrate.", e);
        }
    }

    @Override
    public void cancel() {
        if (mService == null) {
            return;
        }
        try {
            mService.cancelVibrate(mToken);
        } catch (RemoteException e) {
            Log.w(TAG, "Failed to cancel vibration.", e);
        }
    }
}<|MERGE_RESOLUTION|>--- conflicted
+++ resolved
@@ -77,11 +77,7 @@
             return;
         }
         try {
-<<<<<<< HEAD
-            mService.vibrate(uid, opPkg, effect, usageForAttributes(attributes), reason, mToken);
-=======
             mService.vibrate(uid, opPkg, effect, attributes, reason, mToken);
->>>>>>> dbf9e87c
         } catch (RemoteException e) {
             Log.w(TAG, "Failed to vibrate.", e);
         }
