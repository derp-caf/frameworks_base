/*
 * Copyright (C) 2013 The Android Open Source Project
 *
 * Licensed under the Apache License, Version 2.0 (the "License");
 * you may not use this file except in compliance with the License.
 * You may obtain a copy of the License at
 *
 *      http://www.apache.org/licenses/LICENSE-2.0
 *
 * Unless required by applicable law or agreed to in writing, software
 * distributed under the License is distributed on an "AS IS" BASIS,
 * WITHOUT WARRANTIES OR CONDITIONS OF ANY KIND, either express or implied.
 * See the License for the specific language governing permissions and
 * limitations under the License.
 */

package android.hardware.camera2;

import android.annotation.NonNull;
import android.hardware.camera2.impl.CameraMetadataNative;
import android.hardware.camera2.impl.PublicKey;
import android.hardware.camera2.impl.SyntheticKey;
import android.util.Log;

import java.lang.reflect.Field;
import java.lang.reflect.Modifier;
import java.util.ArrayList;
import java.util.Arrays;
import java.util.Collections;
import java.util.List;

/**
 * The base class for camera controls and information.
 *
 * <p>
 * This class defines the basic key/value map used for querying for camera
 * characteristics or capture results, and for setting camera request
 * parameters.
 * </p>
 *
 * <p>
 * All instances of CameraMetadata are immutable. The list of keys with {@link #getKeys()}
 * never changes, nor do the values returned by any key with {@code #get} throughout
 * the lifetime of the object.
 * </p>
 *
 * @see CameraDevice
 * @see CameraManager
 * @see CameraCharacteristics
 **/
public abstract class CameraMetadata<TKey> {

    private static final String TAG = "CameraMetadataAb";
    private static final boolean DEBUG = false;
    private CameraMetadataNative mNativeInstance = null;

    /**
     * Set a camera metadata field to a value. The field definitions can be
     * found in {@link CameraCharacteristics}, {@link CaptureResult}, and
     * {@link CaptureRequest}.
     *
     * @param key The metadata field to write.
     * @param value The value to set the field to, which must be of a matching
     * type to the key.
     *
     * @hide
     */
    protected CameraMetadata() {
    }

    /**
     * Get a camera metadata field value.
     *
     * <p>The field definitions can be
     * found in {@link CameraCharacteristics}, {@link CaptureResult}, and
     * {@link CaptureRequest}.</p>
     *
     * <p>Querying the value for the same key more than once will return a value
     * which is equal to the previous queried value.</p>
     *
     * @throws IllegalArgumentException if the key was not valid
     *
     * @param key The metadata field to read.
     * @return The value of that key, or {@code null} if the field is not set.
     *
     * @hide
     */
     protected abstract <T> T getProtected(TKey key);

     /**
      * @hide
      */
     protected void setNativeInstance(CameraMetadataNative nativeInstance) {
        mNativeInstance = nativeInstance;
     }

     /**
      * @hide
      */
     protected abstract Class<TKey> getKeyClass();

    /**
     * Returns a list of the keys contained in this map.
     *
     * <p>The list returned is not modifiable, so any attempts to modify it will throw
     * a {@code UnsupportedOperationException}.</p>
     *
     * <p>All values retrieved by a key from this list with {@code #get} are guaranteed to be
     * non-{@code null}. Each key is only listed once in the list. The order of the keys
     * is undefined.</p>
     *
     * @return List of the keys contained in this map.
     */
    @SuppressWarnings("unchecked")
    @NonNull
    public List<TKey> getKeys() {
        Class<CameraMetadata<TKey>> thisClass = (Class<CameraMetadata<TKey>>) getClass();
        return Collections.unmodifiableList(
                getKeys(thisClass, getKeyClass(), this, /*filterTags*/null,
                    /*includeSynthetic*/ true));
    }

    /**
     * Return a list of all the Key<?> that are declared as a field inside of the class
     * {@code type}.
     *
     * <p>
     * Optionally, if {@code instance} is not null, then filter out any keys with null values.
     * </p>
     *
     * <p>
     * Optionally, if {@code filterTags} is not {@code null}, then filter out any keys
     * whose native {@code tag} is not in {@code filterTags}. The {@code filterTags} array will be
     * sorted as a side effect.
     * {@code includeSynthetic} Includes public syntenthic fields by default.
     * </p>
     */
     /*package*/ @SuppressWarnings("unchecked")
    <TKey> ArrayList<TKey> getKeys(
             Class<?> type, Class<TKey> keyClass,
             CameraMetadata<TKey> instance,
             int[] filterTags, boolean includeSynthetic) {

        if (DEBUG) Log.v(TAG, "getKeysStatic for " + type);

        // TotalCaptureResult does not have any of the keys on it, use CaptureResult instead
        if (type.equals(TotalCaptureResult.class)) {
            type = CaptureResult.class;
        }

        if (filterTags != null) {
            Arrays.sort(filterTags);
        }

        ArrayList<TKey> keyList = new ArrayList<TKey>();

        Field[] fields = type.getDeclaredFields();
        for (Field field : fields) {
            // Filter for Keys that are public
            if (field.getType().isAssignableFrom(keyClass) &&
                    (field.getModifiers() & Modifier.PUBLIC) != 0) {

                TKey key;
                try {
                    key = (TKey) field.get(instance);
                } catch (IllegalAccessException e) {
                    throw new AssertionError("Can't get IllegalAccessException", e);
                } catch (IllegalArgumentException e) {
                    throw new AssertionError("Can't get IllegalArgumentException", e);
                }

                if (instance == null || instance.getProtected(key) != null) {
                    if (shouldKeyBeAdded(key, field, filterTags, includeSynthetic)) {
                        keyList.add(key);

                        if (DEBUG) {
                            Log.v(TAG, "getKeysStatic - key was added - " + key);
                        }
                    } else if (DEBUG) {
                        Log.v(TAG, "getKeysStatic - key was filtered - " + key);
                    }
                }
            }
        }

        if (null == mNativeInstance) {
            return keyList;
        }

        ArrayList<TKey> vendorKeys = mNativeInstance.getAllVendorKeys(keyClass);

        if (vendorKeys != null) {
            for (TKey k : vendorKeys) {
                String keyName;
                long vendorId;
                if (k instanceof CaptureRequest.Key<?>) {
                    keyName = ((CaptureRequest.Key<?>) k).getName();
                    vendorId = ((CaptureRequest.Key<?>) k).getVendorId();
                } else if (k instanceof CaptureResult.Key<?>) {
                    keyName = ((CaptureResult.Key<?>) k).getName();
                    vendorId = ((CaptureResult.Key<?>) k).getVendorId();
                } else if (k instanceof CameraCharacteristics.Key<?>) {
                    keyName = ((CameraCharacteristics.Key<?>) k).getName();
                    vendorId = ((CameraCharacteristics.Key<?>) k).getVendorId();
                } else {
                    continue;
                }


                if (filterTags != null && Arrays.binarySearch(filterTags,
                        CameraMetadataNative.getTag(keyName, vendorId)) < 0) {
                    // ignore vendor keys not in filterTags
                    continue;
                }
                if (instance == null || instance.getProtected(k) != null)  {
                    keyList.add(k);
                }

            }
        }

        return keyList;
    }

    @SuppressWarnings("rawtypes")
    private static <TKey> boolean shouldKeyBeAdded(TKey key, Field field, int[] filterTags,
            boolean includeSynthetic) {
        if (key == null) {
            throw new NullPointerException("key must not be null");
        }

        CameraMetadataNative.Key nativeKey;

        /*
         * Get the native key from the public api key
         */
        if (key instanceof CameraCharacteristics.Key) {
            nativeKey = ((CameraCharacteristics.Key)key).getNativeKey();
        } else if (key instanceof CaptureResult.Key) {
            nativeKey = ((CaptureResult.Key)key).getNativeKey();
        } else if (key instanceof CaptureRequest.Key) {
            nativeKey = ((CaptureRequest.Key)key).getNativeKey();
        } else {
            // Reject fields that aren't a key
            throw new IllegalArgumentException("key type must be that of a metadata key");
        }

        if (field.getAnnotation(PublicKey.class) == null) {
            // Never expose @hide keys up to the API user
            return false;
        }

        // No filtering necessary
        if (filterTags == null) {
            return true;
        }

        if (field.getAnnotation(SyntheticKey.class) != null) {
            // This key is synthetic, so calling #getTag will throw IAE

            return includeSynthetic;
        }

        /*
         * Regular key: look up it's native tag and see if it's in filterTags
         */

        int keyTag = nativeKey.getTag();

        // non-negative result is returned iff the value is in the array
        return Arrays.binarySearch(filterTags, keyTag) >= 0;
    }

    /*@O~@~@~@~@~@~@~@~@~@~@~@~@~@~@~@~@~@~@~@~@~@~@~@~@~@~@~@~@~@~@~@~@~@~
     * The enum values below this point are generated from metadata
     * definitions in /system/media/camera/docs. Do not modify by hand or
     * modify the comment blocks at the start or end.
     *~@~@~@~@~@~@~@~@~@~@~@~@~@~@~@~@~@~@~@~@~@~@~@~@~@~@~@~@~@~@~@~@~@~@~*/

    //
    // Enumeration values for CameraCharacteristics#LENS_INFO_FOCUS_DISTANCE_CALIBRATION
    //

    /**
     * <p>The lens focus distance is not accurate, and the units used for
     * {@link CaptureRequest#LENS_FOCUS_DISTANCE android.lens.focusDistance} do not correspond to any physical units.</p>
     * <p>Setting the lens to the same focus distance on separate occasions may
     * result in a different real focus distance, depending on factors such
     * as the orientation of the device, the age of the focusing mechanism,
     * and the device temperature. The focus distance value will still be
     * in the range of <code>[0, {@link CameraCharacteristics#LENS_INFO_MINIMUM_FOCUS_DISTANCE android.lens.info.minimumFocusDistance}]</code>, where 0
     * represents the farthest focus.</p>
     *
     * @see CaptureRequest#LENS_FOCUS_DISTANCE
     * @see CameraCharacteristics#LENS_INFO_MINIMUM_FOCUS_DISTANCE
     * @see CameraCharacteristics#LENS_INFO_FOCUS_DISTANCE_CALIBRATION
     */
    public static final int LENS_INFO_FOCUS_DISTANCE_CALIBRATION_UNCALIBRATED = 0;

    /**
     * <p>The lens focus distance is measured in diopters.</p>
     * <p>However, setting the lens to the same focus distance
     * on separate occasions may result in a different real
     * focus distance, depending on factors such as the
     * orientation of the device, the age of the focusing
     * mechanism, and the device temperature.</p>
     * @see CameraCharacteristics#LENS_INFO_FOCUS_DISTANCE_CALIBRATION
     */
    public static final int LENS_INFO_FOCUS_DISTANCE_CALIBRATION_APPROXIMATE = 1;

    /**
     * <p>The lens focus distance is measured in diopters, and
     * is calibrated.</p>
     * <p>The lens mechanism is calibrated so that setting the
     * same focus distance is repeatable on multiple
     * occasions with good accuracy, and the focus distance
     * corresponds to the real physical distance to the plane
     * of best focus.</p>
     * @see CameraCharacteristics#LENS_INFO_FOCUS_DISTANCE_CALIBRATION
     */
    public static final int LENS_INFO_FOCUS_DISTANCE_CALIBRATION_CALIBRATED = 2;

    //
    // Enumeration values for CameraCharacteristics#LENS_FACING
    //

    /**
     * <p>The camera device faces the same direction as the device's screen.</p>
     * @see CameraCharacteristics#LENS_FACING
     */
    public static final int LENS_FACING_FRONT = 0;

    /**
     * <p>The camera device faces the opposite direction as the device's screen.</p>
     * @see CameraCharacteristics#LENS_FACING
     */
    public static final int LENS_FACING_BACK = 1;

    /**
     * <p>The camera device is an external camera, and has no fixed facing relative to the
     * device's screen.</p>
     * @see CameraCharacteristics#LENS_FACING
     */
    public static final int LENS_FACING_EXTERNAL = 2;

    //
    // Enumeration values for CameraCharacteristics#LENS_POSE_REFERENCE
    //

    /**
     * <p>The value of {@link CameraCharacteristics#LENS_POSE_TRANSLATION android.lens.poseTranslation} is relative to the optical center of
     * the largest camera device facing the same direction as this camera.</p>
     * <p>This is the default value for API levels before Android P.</p>
     *
     * @see CameraCharacteristics#LENS_POSE_TRANSLATION
     * @see CameraCharacteristics#LENS_POSE_REFERENCE
     */
    public static final int LENS_POSE_REFERENCE_PRIMARY_CAMERA = 0;

    /**
     * <p>The value of {@link CameraCharacteristics#LENS_POSE_TRANSLATION android.lens.poseTranslation} is relative to the position of the
     * primary gyroscope of this Android device.</p>
     *
     * @see CameraCharacteristics#LENS_POSE_TRANSLATION
     * @see CameraCharacteristics#LENS_POSE_REFERENCE
     */
    public static final int LENS_POSE_REFERENCE_GYROSCOPE = 1;

    //
    // Enumeration values for CameraCharacteristics#REQUEST_AVAILABLE_CAPABILITIES
    //

    /**
     * <p>The minimal set of capabilities that every camera
     * device (regardless of {@link CameraCharacteristics#INFO_SUPPORTED_HARDWARE_LEVEL android.info.supportedHardwareLevel})
     * supports.</p>
     * <p>This capability is listed by all normal devices, and
     * indicates that the camera device has a feature set
     * that's comparable to the baseline requirements for the
     * older android.hardware.Camera API.</p>
     * <p>Devices with the DEPTH_OUTPUT capability might not list this
     * capability, indicating that they support only depth measurement,
     * not standard color output.</p>
     *
     * @see CameraCharacteristics#INFO_SUPPORTED_HARDWARE_LEVEL
     * @see CameraCharacteristics#REQUEST_AVAILABLE_CAPABILITIES
     */
    public static final int REQUEST_AVAILABLE_CAPABILITIES_BACKWARD_COMPATIBLE = 0;

    /**
     * <p>The camera device can be manually controlled (3A algorithms such
     * as auto-exposure, and auto-focus can be bypassed).
     * The camera device supports basic manual control of the sensor image
     * acquisition related stages. This means the following controls are
     * guaranteed to be supported:</p>
     * <ul>
     * <li>Manual frame duration control<ul>
     * <li>{@link CaptureRequest#SENSOR_FRAME_DURATION android.sensor.frameDuration}</li>
     * <li>{@link CameraCharacteristics#SENSOR_INFO_MAX_FRAME_DURATION android.sensor.info.maxFrameDuration}</li>
     * </ul>
     * </li>
     * <li>Manual exposure control<ul>
     * <li>{@link CaptureRequest#SENSOR_EXPOSURE_TIME android.sensor.exposureTime}</li>
     * <li>{@link CameraCharacteristics#SENSOR_INFO_EXPOSURE_TIME_RANGE android.sensor.info.exposureTimeRange}</li>
     * </ul>
     * </li>
     * <li>Manual sensitivity control<ul>
     * <li>{@link CaptureRequest#SENSOR_SENSITIVITY android.sensor.sensitivity}</li>
     * <li>{@link CameraCharacteristics#SENSOR_INFO_SENSITIVITY_RANGE android.sensor.info.sensitivityRange}</li>
     * </ul>
     * </li>
     * <li>Manual lens control (if the lens is adjustable)<ul>
     * <li>android.lens.*</li>
     * </ul>
     * </li>
     * <li>Manual flash control (if a flash unit is present)<ul>
     * <li>android.flash.*</li>
     * </ul>
     * </li>
     * <li>Manual black level locking<ul>
     * <li>{@link CaptureRequest#BLACK_LEVEL_LOCK android.blackLevel.lock}</li>
     * </ul>
     * </li>
     * <li>Auto exposure lock<ul>
     * <li>{@link CaptureRequest#CONTROL_AE_LOCK android.control.aeLock}</li>
     * </ul>
     * </li>
     * </ul>
     * <p>If any of the above 3A algorithms are enabled, then the camera
     * device will accurately report the values applied by 3A in the
     * result.</p>
     * <p>A given camera device may also support additional manual sensor controls,
     * but this capability only covers the above list of controls.</p>
     * <p>If this is supported, {@link CameraCharacteristics#SCALER_STREAM_CONFIGURATION_MAP android.scaler.streamConfigurationMap} will
     * additionally return a min frame duration that is greater than
     * zero for each supported size-format combination.</p>
     * <p>For camera devices with LOGICAL_MULTI_CAMERA capability, when the underlying active
     * physical camera switches, exposureTime, sensitivity, and lens properties may change
     * even if AE/AF is locked. However, the overall auto exposure and auto focus experience
     * for users will be consistent. Refer to LOGICAL_MULTI_CAMERA capability for details.</p>
     *
     * @see CaptureRequest#BLACK_LEVEL_LOCK
     * @see CaptureRequest#CONTROL_AE_LOCK
     * @see CameraCharacteristics#SCALER_STREAM_CONFIGURATION_MAP
     * @see CaptureRequest#SENSOR_EXPOSURE_TIME
     * @see CaptureRequest#SENSOR_FRAME_DURATION
     * @see CameraCharacteristics#SENSOR_INFO_EXPOSURE_TIME_RANGE
     * @see CameraCharacteristics#SENSOR_INFO_MAX_FRAME_DURATION
     * @see CameraCharacteristics#SENSOR_INFO_SENSITIVITY_RANGE
     * @see CaptureRequest#SENSOR_SENSITIVITY
     * @see CameraCharacteristics#REQUEST_AVAILABLE_CAPABILITIES
     */
    public static final int REQUEST_AVAILABLE_CAPABILITIES_MANUAL_SENSOR = 1;

    /**
     * <p>The camera device post-processing stages can be manually controlled.
     * The camera device supports basic manual control of the image post-processing
     * stages. This means the following controls are guaranteed to be supported:</p>
     * <ul>
     * <li>
     * <p>Manual tonemap control</p>
     * <ul>
     * <li>{@link CaptureRequest#TONEMAP_CURVE android.tonemap.curve}</li>
     * <li>{@link CaptureRequest#TONEMAP_MODE android.tonemap.mode}</li>
     * <li>{@link CameraCharacteristics#TONEMAP_MAX_CURVE_POINTS android.tonemap.maxCurvePoints}</li>
     * <li>{@link CaptureRequest#TONEMAP_GAMMA android.tonemap.gamma}</li>
     * <li>{@link CaptureRequest#TONEMAP_PRESET_CURVE android.tonemap.presetCurve}</li>
     * </ul>
     * </li>
     * <li>
     * <p>Manual white balance control</p>
     * <ul>
     * <li>{@link CaptureRequest#COLOR_CORRECTION_TRANSFORM android.colorCorrection.transform}</li>
     * <li>{@link CaptureRequest#COLOR_CORRECTION_GAINS android.colorCorrection.gains}</li>
     * </ul>
     * </li>
     * <li>Manual lens shading map control<ul>
     * <li>{@link CaptureRequest#SHADING_MODE android.shading.mode}</li>
     * <li>{@link CaptureRequest#STATISTICS_LENS_SHADING_MAP_MODE android.statistics.lensShadingMapMode}</li>
     * <li>android.statistics.lensShadingMap</li>
     * <li>android.lens.info.shadingMapSize</li>
     * </ul>
     * </li>
     * <li>Manual aberration correction control (if aberration correction is supported)<ul>
     * <li>{@link CaptureRequest#COLOR_CORRECTION_ABERRATION_MODE android.colorCorrection.aberrationMode}</li>
     * <li>{@link CameraCharacteristics#COLOR_CORRECTION_AVAILABLE_ABERRATION_MODES android.colorCorrection.availableAberrationModes}</li>
     * </ul>
     * </li>
     * <li>Auto white balance lock<ul>
     * <li>{@link CaptureRequest#CONTROL_AWB_LOCK android.control.awbLock}</li>
     * </ul>
     * </li>
     * </ul>
     * <p>If auto white balance is enabled, then the camera device
     * will accurately report the values applied by AWB in the result.</p>
     * <p>A given camera device may also support additional post-processing
     * controls, but this capability only covers the above list of controls.</p>
     * <p>For camera devices with LOGICAL_MULTI_CAMERA capability, when underlying active
     * physical camera switches, tonemap, white balance, and shading map may change even if
     * awb is locked. However, the overall post-processing experience for users will be
     * consistent. Refer to LOGICAL_MULTI_CAMERA capability for details.</p>
     *
     * @see CaptureRequest#COLOR_CORRECTION_ABERRATION_MODE
     * @see CameraCharacteristics#COLOR_CORRECTION_AVAILABLE_ABERRATION_MODES
     * @see CaptureRequest#COLOR_CORRECTION_GAINS
     * @see CaptureRequest#COLOR_CORRECTION_TRANSFORM
     * @see CaptureRequest#CONTROL_AWB_LOCK
     * @see CaptureRequest#SHADING_MODE
     * @see CaptureRequest#STATISTICS_LENS_SHADING_MAP_MODE
     * @see CaptureRequest#TONEMAP_CURVE
     * @see CaptureRequest#TONEMAP_GAMMA
     * @see CameraCharacteristics#TONEMAP_MAX_CURVE_POINTS
     * @see CaptureRequest#TONEMAP_MODE
     * @see CaptureRequest#TONEMAP_PRESET_CURVE
     * @see CameraCharacteristics#REQUEST_AVAILABLE_CAPABILITIES
     */
    public static final int REQUEST_AVAILABLE_CAPABILITIES_MANUAL_POST_PROCESSING = 2;

    /**
     * <p>The camera device supports outputting RAW buffers and
     * metadata for interpreting them.</p>
     * <p>Devices supporting the RAW capability allow both for
     * saving DNG files, and for direct application processing of
     * raw sensor images.</p>
     * <ul>
     * <li>RAW_SENSOR is supported as an output format.</li>
     * <li>The maximum available resolution for RAW_SENSOR streams
     *   will match either the value in
     *   {@link CameraCharacteristics#SENSOR_INFO_PIXEL_ARRAY_SIZE android.sensor.info.pixelArraySize} or
     *   {@link CameraCharacteristics#SENSOR_INFO_PRE_CORRECTION_ACTIVE_ARRAY_SIZE android.sensor.info.preCorrectionActiveArraySize}.</li>
     * <li>All DNG-related optional metadata entries are provided
     *   by the camera device.</li>
     * </ul>
     *
     * @see CameraCharacteristics#SENSOR_INFO_PIXEL_ARRAY_SIZE
     * @see CameraCharacteristics#SENSOR_INFO_PRE_CORRECTION_ACTIVE_ARRAY_SIZE
     * @see CameraCharacteristics#REQUEST_AVAILABLE_CAPABILITIES
     */
    public static final int REQUEST_AVAILABLE_CAPABILITIES_RAW = 3;

    /**
     * <p>The camera device supports the Zero Shutter Lag reprocessing use case.</p>
     * <ul>
     * <li>One input stream is supported, that is, <code>{@link CameraCharacteristics#REQUEST_MAX_NUM_INPUT_STREAMS android.request.maxNumInputStreams} == 1</code>.</li>
     * <li>{@link android.graphics.ImageFormat#PRIVATE } is supported as an output/input format,
     *   that is, {@link android.graphics.ImageFormat#PRIVATE } is included in the lists of
     *   formats returned by {@link android.hardware.camera2.params.StreamConfigurationMap#getInputFormats } and {@link android.hardware.camera2.params.StreamConfigurationMap#getOutputFormats }.</li>
     * <li>{@link android.hardware.camera2.params.StreamConfigurationMap#getValidOutputFormatsForInput }
     *   returns non empty int[] for each supported input format returned by {@link android.hardware.camera2.params.StreamConfigurationMap#getInputFormats }.</li>
     * <li>Each size returned by {@link android.hardware.camera2.params.StreamConfigurationMap#getInputSizes getInputSizes(ImageFormat.PRIVATE)} is also included in {@link android.hardware.camera2.params.StreamConfigurationMap#getOutputSizes getOutputSizes(ImageFormat.PRIVATE)}</li>
     * <li>Using {@link android.graphics.ImageFormat#PRIVATE } does not cause a frame rate drop
     *   relative to the sensor's maximum capture rate (at that resolution).</li>
     * <li>{@link android.graphics.ImageFormat#PRIVATE } will be reprocessable into both
     *   {@link android.graphics.ImageFormat#YUV_420_888 } and
     *   {@link android.graphics.ImageFormat#JPEG } formats.</li>
     * <li>For a MONOCHROME camera supporting Y8 format, {@link android.graphics.ImageFormat#PRIVATE } will be reprocessable into
     *   {@link android.graphics.ImageFormat#Y8 }.</li>
     * <li>The maximum available resolution for PRIVATE streams
     *   (both input/output) will match the maximum available
     *   resolution of JPEG streams.</li>
     * <li>Static metadata {@link CameraCharacteristics#REPROCESS_MAX_CAPTURE_STALL android.reprocess.maxCaptureStall}.</li>
     * <li>Only below controls are effective for reprocessing requests and
     *   will be present in capture results, other controls in reprocess
     *   requests will be ignored by the camera device.<ul>
     * <li>android.jpeg.*</li>
     * <li>{@link CaptureRequest#NOISE_REDUCTION_MODE android.noiseReduction.mode}</li>
     * <li>{@link CaptureRequest#EDGE_MODE android.edge.mode}</li>
     * </ul>
     * </li>
     * <li>{@link CameraCharacteristics#NOISE_REDUCTION_AVAILABLE_NOISE_REDUCTION_MODES android.noiseReduction.availableNoiseReductionModes} and
     *   {@link CameraCharacteristics#EDGE_AVAILABLE_EDGE_MODES android.edge.availableEdgeModes} will both list ZERO_SHUTTER_LAG as a supported mode.</li>
     * </ul>
     *
     * @see CameraCharacteristics#EDGE_AVAILABLE_EDGE_MODES
     * @see CaptureRequest#EDGE_MODE
     * @see CameraCharacteristics#NOISE_REDUCTION_AVAILABLE_NOISE_REDUCTION_MODES
     * @see CaptureRequest#NOISE_REDUCTION_MODE
     * @see CameraCharacteristics#REPROCESS_MAX_CAPTURE_STALL
     * @see CameraCharacteristics#REQUEST_MAX_NUM_INPUT_STREAMS
     * @see CameraCharacteristics#REQUEST_AVAILABLE_CAPABILITIES
     */
    public static final int REQUEST_AVAILABLE_CAPABILITIES_PRIVATE_REPROCESSING = 4;

    /**
     * <p>The camera device supports accurately reporting the sensor settings for many of
     * the sensor controls while the built-in 3A algorithm is running.  This allows
     * reporting of sensor settings even when these settings cannot be manually changed.</p>
     * <p>The values reported for the following controls are guaranteed to be available
     * in the CaptureResult, including when 3A is enabled:</p>
     * <ul>
     * <li>Exposure control<ul>
     * <li>{@link CaptureRequest#SENSOR_EXPOSURE_TIME android.sensor.exposureTime}</li>
     * </ul>
     * </li>
     * <li>Sensitivity control<ul>
     * <li>{@link CaptureRequest#SENSOR_SENSITIVITY android.sensor.sensitivity}</li>
     * </ul>
     * </li>
     * <li>Lens controls (if the lens is adjustable)<ul>
     * <li>{@link CaptureRequest#LENS_FOCUS_DISTANCE android.lens.focusDistance}</li>
     * <li>{@link CaptureRequest#LENS_APERTURE android.lens.aperture}</li>
     * </ul>
     * </li>
     * </ul>
     * <p>This capability is a subset of the MANUAL_SENSOR control capability, and will
     * always be included if the MANUAL_SENSOR capability is available.</p>
     *
     * @see CaptureRequest#LENS_APERTURE
     * @see CaptureRequest#LENS_FOCUS_DISTANCE
     * @see CaptureRequest#SENSOR_EXPOSURE_TIME
     * @see CaptureRequest#SENSOR_SENSITIVITY
     * @see CameraCharacteristics#REQUEST_AVAILABLE_CAPABILITIES
     */
    public static final int REQUEST_AVAILABLE_CAPABILITIES_READ_SENSOR_SETTINGS = 5;

    /**
     * <p>The camera device supports capturing high-resolution images at &gt;= 20 frames per
     * second, in at least the uncompressed YUV format, when post-processing settings are
     * set to FAST. Additionally, all image resolutions less than 24 megapixels can be
     * captured at &gt;= 10 frames per second. Here, 'high resolution' means at least 8
     * megapixels, or the maximum resolution of the device, whichever is smaller.</p>
     * <p>More specifically, this means that a size matching the camera device's active array
     * size is listed as a supported size for the {@link android.graphics.ImageFormat#YUV_420_888 } format in either {@link android.hardware.camera2.params.StreamConfigurationMap#getOutputSizes } or {@link android.hardware.camera2.params.StreamConfigurationMap#getHighResolutionOutputSizes },
     * with a minimum frame duration for that format and size of either &lt;= 1/20 s, or
     * &lt;= 1/10 s if the image size is less than 24 megapixels, respectively; and
     * the {@link CameraCharacteristics#CONTROL_AE_AVAILABLE_TARGET_FPS_RANGES android.control.aeAvailableTargetFpsRanges} entry lists at least one FPS range
     * where the minimum FPS is &gt;= 1 / minimumFrameDuration for the maximum-size
     * YUV_420_888 format.  If that maximum size is listed in {@link android.hardware.camera2.params.StreamConfigurationMap#getHighResolutionOutputSizes },
     * then the list of resolutions for YUV_420_888 from {@link android.hardware.camera2.params.StreamConfigurationMap#getOutputSizes } contains at
     * least one resolution &gt;= 8 megapixels, with a minimum frame duration of &lt;= 1/20
     * s.</p>
     * <p>If the device supports the {@link android.graphics.ImageFormat#RAW10 }, {@link android.graphics.ImageFormat#RAW12 }, {@link android.graphics.ImageFormat#Y8 }, then those can also be
     * captured at the same rate as the maximum-size YUV_420_888 resolution is.</p>
     * <p>If the device supports the PRIVATE_REPROCESSING capability, then the same guarantees
     * as for the YUV_420_888 format also apply to the {@link android.graphics.ImageFormat#PRIVATE } format.</p>
     * <p>In addition, the {@link CameraCharacteristics#SYNC_MAX_LATENCY android.sync.maxLatency} field is guaranted to have a value between 0
     * and 4, inclusive. {@link CameraCharacteristics#CONTROL_AE_LOCK_AVAILABLE android.control.aeLockAvailable} and {@link CameraCharacteristics#CONTROL_AWB_LOCK_AVAILABLE android.control.awbLockAvailable}
     * are also guaranteed to be <code>true</code> so burst capture with these two locks ON yields
     * consistent image output.</p>
     *
     * @see CameraCharacteristics#CONTROL_AE_AVAILABLE_TARGET_FPS_RANGES
     * @see CameraCharacteristics#CONTROL_AE_LOCK_AVAILABLE
     * @see CameraCharacteristics#CONTROL_AWB_LOCK_AVAILABLE
     * @see CameraCharacteristics#SYNC_MAX_LATENCY
     * @see CameraCharacteristics#REQUEST_AVAILABLE_CAPABILITIES
     */
    public static final int REQUEST_AVAILABLE_CAPABILITIES_BURST_CAPTURE = 6;

    /**
     * <p>The camera device supports the YUV_420_888 reprocessing use case, similar as
     * PRIVATE_REPROCESSING, This capability requires the camera device to support the
     * following:</p>
     * <ul>
     * <li>One input stream is supported, that is, <code>{@link CameraCharacteristics#REQUEST_MAX_NUM_INPUT_STREAMS android.request.maxNumInputStreams} == 1</code>.</li>
     * <li>{@link android.graphics.ImageFormat#YUV_420_888 } is supported as an output/input
     *   format, that is, YUV_420_888 is included in the lists of formats returned by {@link android.hardware.camera2.params.StreamConfigurationMap#getInputFormats } and {@link android.hardware.camera2.params.StreamConfigurationMap#getOutputFormats }.</li>
     * <li>{@link android.hardware.camera2.params.StreamConfigurationMap#getValidOutputFormatsForInput }
     *   returns non-empty int[] for each supported input format returned by {@link android.hardware.camera2.params.StreamConfigurationMap#getInputFormats }.</li>
     * <li>Each size returned by {@link android.hardware.camera2.params.StreamConfigurationMap#getInputSizes getInputSizes(YUV_420_888)} is also included in {@link android.hardware.camera2.params.StreamConfigurationMap#getOutputSizes getOutputSizes(YUV_420_888)}</li>
     * <li>Using {@link android.graphics.ImageFormat#YUV_420_888 } does not cause a frame rate
     *   drop relative to the sensor's maximum capture rate (at that resolution).</li>
     * <li>{@link android.graphics.ImageFormat#YUV_420_888 } will be reprocessable into both
     *   {@link android.graphics.ImageFormat#YUV_420_888 } and {@link android.graphics.ImageFormat#JPEG } formats.</li>
     * <li>The maximum available resolution for {@link android.graphics.ImageFormat#YUV_420_888 } streams (both input/output) will match the
     *   maximum available resolution of {@link android.graphics.ImageFormat#JPEG } streams.</li>
     * <li>For a MONOCHROME camera with Y8 format support, all the requirements mentioned
     *   above for YUV_420_888 apply for Y8 format as well.</li>
     * <li>Static metadata {@link CameraCharacteristics#REPROCESS_MAX_CAPTURE_STALL android.reprocess.maxCaptureStall}.</li>
     * <li>Only the below controls are effective for reprocessing requests and will be present
     *   in capture results. The reprocess requests are from the original capture results
     *   that are associated with the intermediate {@link android.graphics.ImageFormat#YUV_420_888 } output buffers.  All other controls in the
     *   reprocess requests will be ignored by the camera device.<ul>
     * <li>android.jpeg.*</li>
     * <li>{@link CaptureRequest#NOISE_REDUCTION_MODE android.noiseReduction.mode}</li>
     * <li>{@link CaptureRequest#EDGE_MODE android.edge.mode}</li>
     * <li>{@link CaptureRequest#REPROCESS_EFFECTIVE_EXPOSURE_FACTOR android.reprocess.effectiveExposureFactor}</li>
     * </ul>
     * </li>
     * <li>{@link CameraCharacteristics#NOISE_REDUCTION_AVAILABLE_NOISE_REDUCTION_MODES android.noiseReduction.availableNoiseReductionModes} and
     *   {@link CameraCharacteristics#EDGE_AVAILABLE_EDGE_MODES android.edge.availableEdgeModes} will both list ZERO_SHUTTER_LAG as a supported mode.</li>
     * </ul>
     *
     * @see CameraCharacteristics#EDGE_AVAILABLE_EDGE_MODES
     * @see CaptureRequest#EDGE_MODE
     * @see CameraCharacteristics#NOISE_REDUCTION_AVAILABLE_NOISE_REDUCTION_MODES
     * @see CaptureRequest#NOISE_REDUCTION_MODE
     * @see CaptureRequest#REPROCESS_EFFECTIVE_EXPOSURE_FACTOR
     * @see CameraCharacteristics#REPROCESS_MAX_CAPTURE_STALL
     * @see CameraCharacteristics#REQUEST_MAX_NUM_INPUT_STREAMS
     * @see CameraCharacteristics#REQUEST_AVAILABLE_CAPABILITIES
     */
    public static final int REQUEST_AVAILABLE_CAPABILITIES_YUV_REPROCESSING = 7;

    /**
     * <p>The camera device can produce depth measurements from its field of view.</p>
     * <p>This capability requires the camera device to support the following:</p>
     * <ul>
     * <li>{@link android.graphics.ImageFormat#DEPTH16 } is supported as
     *   an output format.</li>
     * <li>{@link android.graphics.ImageFormat#DEPTH_POINT_CLOUD } is
     *   optionally supported as an output format.</li>
     * <li>This camera device, and all camera devices with the same {@link CameraCharacteristics#LENS_FACING android.lens.facing}, will
     *   list the following calibration metadata entries in both {@link android.hardware.camera2.CameraCharacteristics }
     *   and {@link android.hardware.camera2.CaptureResult }:<ul>
     * <li>{@link CameraCharacteristics#LENS_POSE_TRANSLATION android.lens.poseTranslation}</li>
     * <li>{@link CameraCharacteristics#LENS_POSE_ROTATION android.lens.poseRotation}</li>
     * <li>{@link CameraCharacteristics#LENS_INTRINSIC_CALIBRATION android.lens.intrinsicCalibration}</li>
     * <li>{@link CameraCharacteristics#LENS_DISTORTION android.lens.distortion}</li>
     * </ul>
     * </li>
     * <li>The {@link CameraCharacteristics#DEPTH_DEPTH_IS_EXCLUSIVE android.depth.depthIsExclusive} entry is listed by this device.</li>
     * <li>As of Android P, the {@link CameraCharacteristics#LENS_POSE_REFERENCE android.lens.poseReference} entry is listed by this device.</li>
     * <li>A LIMITED camera with only the DEPTH_OUTPUT capability does not have to support
     *   normal YUV_420_888, Y8, JPEG, and PRIV-format outputs. It only has to support the
     *   DEPTH16 format.</li>
     * </ul>
     * <p>Generally, depth output operates at a slower frame rate than standard color capture,
     * so the DEPTH16 and DEPTH_POINT_CLOUD formats will commonly have a stall duration that
     * should be accounted for (see {@link android.hardware.camera2.params.StreamConfigurationMap#getOutputStallDuration }).
     * On a device that supports both depth and color-based output, to enable smooth preview,
     * using a repeating burst is recommended, where a depth-output target is only included
     * once every N frames, where N is the ratio between preview output rate and depth output
     * rate, including depth stall time.</p>
     *
     * @see CameraCharacteristics#DEPTH_DEPTH_IS_EXCLUSIVE
     * @see CameraCharacteristics#LENS_DISTORTION
     * @see CameraCharacteristics#LENS_FACING
     * @see CameraCharacteristics#LENS_INTRINSIC_CALIBRATION
     * @see CameraCharacteristics#LENS_POSE_REFERENCE
     * @see CameraCharacteristics#LENS_POSE_ROTATION
     * @see CameraCharacteristics#LENS_POSE_TRANSLATION
     * @see CameraCharacteristics#REQUEST_AVAILABLE_CAPABILITIES
     */
    public static final int REQUEST_AVAILABLE_CAPABILITIES_DEPTH_OUTPUT = 8;

    /**
     * <p>The device supports constrained high speed video recording (frame rate &gt;=120fps) use
     * case. The camera device will support high speed capture session created by {@link android.hardware.camera2.CameraDevice#createConstrainedHighSpeedCaptureSession }, which
     * only accepts high speed request lists created by {@link android.hardware.camera2.CameraConstrainedHighSpeedCaptureSession#createHighSpeedRequestList }.</p>
     * <p>A camera device can still support high speed video streaming by advertising the high
     * speed FPS ranges in {@link CameraCharacteristics#CONTROL_AE_AVAILABLE_TARGET_FPS_RANGES android.control.aeAvailableTargetFpsRanges}. For this case, all
     * normal capture request per frame control and synchronization requirements will apply
     * to the high speed fps ranges, the same as all other fps ranges. This capability
     * describes the capability of a specialized operating mode with many limitations (see
     * below), which is only targeted at high speed video recording.</p>
     * <p>The supported high speed video sizes and fps ranges are specified in {@link android.hardware.camera2.params.StreamConfigurationMap#getHighSpeedVideoFpsRanges }.
     * To get desired output frame rates, the application is only allowed to select video
     * size and FPS range combinations provided by {@link android.hardware.camera2.params.StreamConfigurationMap#getHighSpeedVideoSizes }.  The
     * fps range can be controlled via {@link CaptureRequest#CONTROL_AE_TARGET_FPS_RANGE android.control.aeTargetFpsRange}.</p>
     * <p>In this capability, the camera device will override aeMode, awbMode, and afMode to
     * ON, AUTO, and CONTINUOUS_VIDEO, respectively. All post-processing block mode
     * controls will be overridden to be FAST. Therefore, no manual control of capture
     * and post-processing parameters is possible. All other controls operate the
     * same as when {@link CaptureRequest#CONTROL_MODE android.control.mode} == AUTO. This means that all other
     * android.control.* fields continue to work, such as</p>
     * <ul>
     * <li>{@link CaptureRequest#CONTROL_AE_TARGET_FPS_RANGE android.control.aeTargetFpsRange}</li>
     * <li>{@link CaptureRequest#CONTROL_AE_EXPOSURE_COMPENSATION android.control.aeExposureCompensation}</li>
     * <li>{@link CaptureRequest#CONTROL_AE_LOCK android.control.aeLock}</li>
     * <li>{@link CaptureRequest#CONTROL_AWB_LOCK android.control.awbLock}</li>
     * <li>{@link CaptureRequest#CONTROL_EFFECT_MODE android.control.effectMode}</li>
     * <li>{@link CaptureRequest#CONTROL_AE_REGIONS android.control.aeRegions}</li>
     * <li>{@link CaptureRequest#CONTROL_AF_REGIONS android.control.afRegions}</li>
     * <li>{@link CaptureRequest#CONTROL_AWB_REGIONS android.control.awbRegions}</li>
     * <li>{@link CaptureRequest#CONTROL_AF_TRIGGER android.control.afTrigger}</li>
     * <li>{@link CaptureRequest#CONTROL_AE_PRECAPTURE_TRIGGER android.control.aePrecaptureTrigger}</li>
     * </ul>
     * <p>Outside of android.control.*, the following controls will work:</p>
     * <ul>
     * <li>{@link CaptureRequest#FLASH_MODE android.flash.mode} (TORCH mode only, automatic flash for still capture will not
     * work since aeMode is ON)</li>
     * <li>{@link CaptureRequest#LENS_OPTICAL_STABILIZATION_MODE android.lens.opticalStabilizationMode} (if it is supported)</li>
     * <li>{@link CaptureRequest#SCALER_CROP_REGION android.scaler.cropRegion}</li>
     * <li>{@link CaptureRequest#STATISTICS_FACE_DETECT_MODE android.statistics.faceDetectMode} (if it is supported)</li>
     * </ul>
     * <p>For high speed recording use case, the actual maximum supported frame rate may
     * be lower than what camera can output, depending on the destination Surfaces for
     * the image data. For example, if the destination surface is from video encoder,
     * the application need check if the video encoder is capable of supporting the
     * high frame rate for a given video size, or it will end up with lower recording
     * frame rate. If the destination surface is from preview window, the actual preview frame
     * rate will be bounded by the screen refresh rate.</p>
     * <p>The camera device will only support up to 2 high speed simultaneous output surfaces
     * (preview and recording surfaces) in this mode. Above controls will be effective only
     * if all of below conditions are true:</p>
     * <ul>
     * <li>The application creates a camera capture session with no more than 2 surfaces via
     * {@link android.hardware.camera2.CameraDevice#createConstrainedHighSpeedCaptureSession }. The
     * targeted surfaces must be preview surface (either from {@link android.view.SurfaceView } or {@link android.graphics.SurfaceTexture }) or recording
     * surface(either from {@link android.media.MediaRecorder#getSurface } or {@link android.media.MediaCodec#createInputSurface }).</li>
     * <li>The stream sizes are selected from the sizes reported by
     * {@link android.hardware.camera2.params.StreamConfigurationMap#getHighSpeedVideoSizes }.</li>
     * <li>The FPS ranges are selected from {@link android.hardware.camera2.params.StreamConfigurationMap#getHighSpeedVideoFpsRanges }.</li>
     * </ul>
     * <p>When above conditions are NOT satistied,
     * {@link android.hardware.camera2.CameraDevice#createConstrainedHighSpeedCaptureSession }
     * will fail.</p>
     * <p>Switching to a FPS range that has different maximum FPS may trigger some camera device
     * reconfigurations, which may introduce extra latency. It is recommended that
     * the application avoids unnecessary maximum target FPS changes as much as possible
     * during high speed streaming.</p>
     *
     * @see CameraCharacteristics#CONTROL_AE_AVAILABLE_TARGET_FPS_RANGES
     * @see CaptureRequest#CONTROL_AE_EXPOSURE_COMPENSATION
     * @see CaptureRequest#CONTROL_AE_LOCK
     * @see CaptureRequest#CONTROL_AE_PRECAPTURE_TRIGGER
     * @see CaptureRequest#CONTROL_AE_REGIONS
     * @see CaptureRequest#CONTROL_AE_TARGET_FPS_RANGE
     * @see CaptureRequest#CONTROL_AF_REGIONS
     * @see CaptureRequest#CONTROL_AF_TRIGGER
     * @see CaptureRequest#CONTROL_AWB_LOCK
     * @see CaptureRequest#CONTROL_AWB_REGIONS
     * @see CaptureRequest#CONTROL_EFFECT_MODE
     * @see CaptureRequest#CONTROL_MODE
     * @see CaptureRequest#FLASH_MODE
     * @see CaptureRequest#LENS_OPTICAL_STABILIZATION_MODE
     * @see CaptureRequest#SCALER_CROP_REGION
     * @see CaptureRequest#STATISTICS_FACE_DETECT_MODE
     * @see CameraCharacteristics#REQUEST_AVAILABLE_CAPABILITIES
     */
    public static final int REQUEST_AVAILABLE_CAPABILITIES_CONSTRAINED_HIGH_SPEED_VIDEO = 9;

    /**
     * <p>The camera device supports the MOTION_TRACKING value for
     * {@link CaptureRequest#CONTROL_CAPTURE_INTENT android.control.captureIntent}, which limits maximum exposure time to 20 ms.</p>
     * <p>This limits the motion blur of capture images, resulting in better image tracking
     * results for use cases such as image stabilization or augmented reality.</p>
     *
     * @see CaptureRequest#CONTROL_CAPTURE_INTENT
     * @see CameraCharacteristics#REQUEST_AVAILABLE_CAPABILITIES
     */
    public static final int REQUEST_AVAILABLE_CAPABILITIES_MOTION_TRACKING = 10;

    /**
     * <p>The camera device is a logical camera backed by two or more physical cameras.</p>
     * <p>In API level 28, the physical cameras must also be exposed to the application via
     * {@link android.hardware.camera2.CameraManager#getCameraIdList }.</p>
     * <p>Starting from API level 29, some or all physical cameras may not be independently
     * exposed to the application, in which case the physical camera IDs will not be
     * available in {@link android.hardware.camera2.CameraManager#getCameraIdList }. But the
     * application can still query the physical cameras' characteristics by calling
     * {@link android.hardware.camera2.CameraManager#getCameraCharacteristics }. Additionally,
     * if a physical camera is hidden from camera ID list, the mandatory stream combinations
     * for that physical camera must be supported through the logical camera using physical
     * streams.</p>
     * <p>Combinations of logical and physical streams, or physical streams from different
     * physical cameras are not guaranteed. However, if the camera device supports
     * {@link CameraDevice#isSessionConfigurationSupported },
     * application must be able to query whether a stream combination involving physical
     * streams is supported by calling
     * {@link CameraDevice#isSessionConfigurationSupported }.</p>
     * <p>Camera application shouldn't assume that there are at most 1 rear camera and 1 front
     * camera in the system. For an application that switches between front and back cameras,
     * the recommendation is to switch between the first rear camera and the first front
     * camera in the list of supported camera devices.</p>
     * <p>This capability requires the camera device to support the following:</p>
     * <ul>
     * <li>The IDs of underlying physical cameras are returned via
     *   {@link android.hardware.camera2.CameraCharacteristics#getPhysicalCameraIds }.</li>
     * <li>This camera device must list static metadata
     *   {@link CameraCharacteristics#LOGICAL_MULTI_CAMERA_SENSOR_SYNC_TYPE android.logicalMultiCamera.sensorSyncType} in
     *   {@link android.hardware.camera2.CameraCharacteristics }.</li>
     * <li>The underlying physical cameras' static metadata must list the following entries,
     *   so that the application can correlate pixels from the physical streams:<ul>
     * <li>{@link CameraCharacteristics#LENS_POSE_REFERENCE android.lens.poseReference}</li>
     * <li>{@link CameraCharacteristics#LENS_POSE_ROTATION android.lens.poseRotation}</li>
     * <li>{@link CameraCharacteristics#LENS_POSE_TRANSLATION android.lens.poseTranslation}</li>
     * <li>{@link CameraCharacteristics#LENS_INTRINSIC_CALIBRATION android.lens.intrinsicCalibration}</li>
     * <li>{@link CameraCharacteristics#LENS_DISTORTION android.lens.distortion}</li>
     * </ul>
     * </li>
     * <li>The SENSOR_INFO_TIMESTAMP_SOURCE of the logical device and physical devices must be
     *   the same.</li>
     * <li>The logical camera must be LIMITED or higher device.</li>
     * </ul>
     * <p>A logical camera device's dynamic metadata may contain
     * {@link CaptureResult#LOGICAL_MULTI_CAMERA_ACTIVE_PHYSICAL_ID android.logicalMultiCamera.activePhysicalId} to notify the application of the current
     * active physical camera Id. An active physical camera is the physical camera from which
     * the logical camera's main image data outputs (YUV or RAW) and metadata come from.
     * In addition, this serves as an indication which physical camera is used to output to
     * a RAW stream, or in case only physical cameras support RAW, which physical RAW stream
     * the application should request.</p>
     * <p>Logical camera's static metadata tags below describe the default active physical
     * camera. An active physical camera is default if it's used when application directly
     * uses requests built from a template. All templates will default to the same active
     * physical camera.</p>
     * <ul>
     * <li>{@link CameraCharacteristics#SENSOR_INFO_SENSITIVITY_RANGE android.sensor.info.sensitivityRange}</li>
     * <li>{@link CameraCharacteristics#SENSOR_INFO_COLOR_FILTER_ARRANGEMENT android.sensor.info.colorFilterArrangement}</li>
     * <li>{@link CameraCharacteristics#SENSOR_INFO_EXPOSURE_TIME_RANGE android.sensor.info.exposureTimeRange}</li>
     * <li>{@link CameraCharacteristics#SENSOR_INFO_MAX_FRAME_DURATION android.sensor.info.maxFrameDuration}</li>
     * <li>{@link CameraCharacteristics#SENSOR_INFO_PHYSICAL_SIZE android.sensor.info.physicalSize}</li>
     * <li>{@link CameraCharacteristics#SENSOR_INFO_WHITE_LEVEL android.sensor.info.whiteLevel}</li>
     * <li>{@link CameraCharacteristics#SENSOR_INFO_LENS_SHADING_APPLIED android.sensor.info.lensShadingApplied}</li>
     * <li>{@link CameraCharacteristics#SENSOR_REFERENCE_ILLUMINANT1 android.sensor.referenceIlluminant1}</li>
     * <li>{@link CameraCharacteristics#SENSOR_REFERENCE_ILLUMINANT2 android.sensor.referenceIlluminant2}</li>
     * <li>{@link CameraCharacteristics#SENSOR_CALIBRATION_TRANSFORM1 android.sensor.calibrationTransform1}</li>
     * <li>{@link CameraCharacteristics#SENSOR_CALIBRATION_TRANSFORM2 android.sensor.calibrationTransform2}</li>
     * <li>{@link CameraCharacteristics#SENSOR_COLOR_TRANSFORM1 android.sensor.colorTransform1}</li>
     * <li>{@link CameraCharacteristics#SENSOR_COLOR_TRANSFORM2 android.sensor.colorTransform2}</li>
     * <li>{@link CameraCharacteristics#SENSOR_FORWARD_MATRIX1 android.sensor.forwardMatrix1}</li>
     * <li>{@link CameraCharacteristics#SENSOR_FORWARD_MATRIX2 android.sensor.forwardMatrix2}</li>
     * <li>{@link CameraCharacteristics#SENSOR_BLACK_LEVEL_PATTERN android.sensor.blackLevelPattern}</li>
     * <li>{@link CameraCharacteristics#SENSOR_MAX_ANALOG_SENSITIVITY android.sensor.maxAnalogSensitivity}</li>
     * <li>{@link CameraCharacteristics#SENSOR_OPTICAL_BLACK_REGIONS android.sensor.opticalBlackRegions}</li>
     * <li>{@link CameraCharacteristics#SENSOR_AVAILABLE_TEST_PATTERN_MODES android.sensor.availableTestPatternModes}</li>
     * <li>{@link CameraCharacteristics#LENS_INFO_HYPERFOCAL_DISTANCE android.lens.info.hyperfocalDistance}</li>
     * <li>{@link CameraCharacteristics#LENS_INFO_MINIMUM_FOCUS_DISTANCE android.lens.info.minimumFocusDistance}</li>
     * <li>{@link CameraCharacteristics#LENS_INFO_FOCUS_DISTANCE_CALIBRATION android.lens.info.focusDistanceCalibration}</li>
     * <li>{@link CameraCharacteristics#LENS_POSE_ROTATION android.lens.poseRotation}</li>
     * <li>{@link CameraCharacteristics#LENS_POSE_TRANSLATION android.lens.poseTranslation}</li>
     * <li>{@link CameraCharacteristics#LENS_INTRINSIC_CALIBRATION android.lens.intrinsicCalibration}</li>
     * <li>{@link CameraCharacteristics#LENS_POSE_REFERENCE android.lens.poseReference}</li>
     * <li>{@link CameraCharacteristics#LENS_DISTORTION android.lens.distortion}</li>
     * </ul>
     * <p>The field of view of all non-RAW physical streams must be the same or as close as
     * possible to that of non-RAW logical streams. If the requested FOV is outside of the
     * range supported by the physical camera, the physical stream for that physical camera
     * will use either the maximum or minimum scaler crop region, depending on which one is
     * closer to the requested FOV. For example, for a logical camera with wide-tele lens
     * configuration where the wide lens is the default, if the logical camera's crop region
     * is set to maximum, the physical stream for the tele lens will be configured to its
     * maximum crop region. On the other hand, if the logical camera has a normal-wide lens
     * configuration where the normal lens is the default, when the logical camera's crop
     * region is set to maximum, the FOV of the logical streams will be that of the normal
     * lens. The FOV of the physical streams for the wide lens will be the same as the
     * logical stream, by making the crop region smaller than its active array size to
     * compensate for the smaller focal length.</p>
     * <p>Even if the underlying physical cameras have different RAW characteristics (such as
     * size or CFA pattern), a logical camera can still advertise RAW capability. In this
     * case, when the application configures a RAW stream, the camera device will make sure
     * the active physical camera will remain active to ensure consistent RAW output
     * behavior, and not switch to other physical cameras.</p>
     * <p>The capture request and result metadata tags required for backward compatible camera
     * functionalities will be solely based on the logical camera capabiltity. On the other
     * hand, the use of manual capture controls (sensor or post-processing) with a
     * logical camera may result in unexpected behavior when the HAL decides to switch
     * between physical cameras with different characteristics under the hood. For example,
     * when the application manually sets exposure time and sensitivity while zooming in,
     * the brightness of the camera images may suddenly change because HAL switches from one
     * physical camera to the other.</p>
     *
     * @see CameraCharacteristics#LENS_DISTORTION
     * @see CameraCharacteristics#LENS_INFO_FOCUS_DISTANCE_CALIBRATION
     * @see CameraCharacteristics#LENS_INFO_HYPERFOCAL_DISTANCE
     * @see CameraCharacteristics#LENS_INFO_MINIMUM_FOCUS_DISTANCE
     * @see CameraCharacteristics#LENS_INTRINSIC_CALIBRATION
     * @see CameraCharacteristics#LENS_POSE_REFERENCE
     * @see CameraCharacteristics#LENS_POSE_ROTATION
     * @see CameraCharacteristics#LENS_POSE_TRANSLATION
     * @see CaptureResult#LOGICAL_MULTI_CAMERA_ACTIVE_PHYSICAL_ID
     * @see CameraCharacteristics#LOGICAL_MULTI_CAMERA_SENSOR_SYNC_TYPE
     * @see CameraCharacteristics#SENSOR_AVAILABLE_TEST_PATTERN_MODES
     * @see CameraCharacteristics#SENSOR_BLACK_LEVEL_PATTERN
     * @see CameraCharacteristics#SENSOR_CALIBRATION_TRANSFORM1
     * @see CameraCharacteristics#SENSOR_CALIBRATION_TRANSFORM2
     * @see CameraCharacteristics#SENSOR_COLOR_TRANSFORM1
     * @see CameraCharacteristics#SENSOR_COLOR_TRANSFORM2
     * @see CameraCharacteristics#SENSOR_FORWARD_MATRIX1
     * @see CameraCharacteristics#SENSOR_FORWARD_MATRIX2
     * @see CameraCharacteristics#SENSOR_INFO_COLOR_FILTER_ARRANGEMENT
     * @see CameraCharacteristics#SENSOR_INFO_EXPOSURE_TIME_RANGE
     * @see CameraCharacteristics#SENSOR_INFO_LENS_SHADING_APPLIED
     * @see CameraCharacteristics#SENSOR_INFO_MAX_FRAME_DURATION
     * @see CameraCharacteristics#SENSOR_INFO_PHYSICAL_SIZE
     * @see CameraCharacteristics#SENSOR_INFO_SENSITIVITY_RANGE
     * @see CameraCharacteristics#SENSOR_INFO_WHITE_LEVEL
     * @see CameraCharacteristics#SENSOR_MAX_ANALOG_SENSITIVITY
     * @see CameraCharacteristics#SENSOR_OPTICAL_BLACK_REGIONS
     * @see CameraCharacteristics#SENSOR_REFERENCE_ILLUMINANT1
     * @see CameraCharacteristics#SENSOR_REFERENCE_ILLUMINANT2
     * @see CameraCharacteristics#REQUEST_AVAILABLE_CAPABILITIES
     */
    public static final int REQUEST_AVAILABLE_CAPABILITIES_LOGICAL_MULTI_CAMERA = 11;

    /**
     * <p>The camera device is a monochrome camera that doesn't contain a color filter array,
     * and for YUV_420_888 stream, the pixel values on U and V planes are all 128.</p>
     * <p>A MONOCHROME camera must support the guaranteed stream combinations required for
     * its device level and capabilities. Additionally, if the monochrome camera device
     * supports Y8 format, all mandatory stream combination requirements related to {@link android.graphics.ImageFormat#YUV_420_888 YUV_420_888} apply
     * to {@link android.graphics.ImageFormat#Y8 Y8} as well. There are no
     * mandatory stream combination requirements with regard to
     * {@link android.graphics.ImageFormat#Y8 Y8} for Bayer camera devices.</p>
     * <p>Starting from Android Q, the SENSOR_INFO_COLOR_FILTER_ARRANGEMENT of a MONOCHROME
     * camera will be either MONO or NIR.</p>
     * @see CameraCharacteristics#REQUEST_AVAILABLE_CAPABILITIES
     */
    public static final int REQUEST_AVAILABLE_CAPABILITIES_MONOCHROME = 12;

    /**
     * <p>The camera device is capable of writing image data into a region of memory
     * inaccessible to Android userspace or the Android kernel, and only accessible to
     * trusted execution environments (TEE).</p>
     * @see CameraCharacteristics#REQUEST_AVAILABLE_CAPABILITIES
     */
    public static final int REQUEST_AVAILABLE_CAPABILITIES_SECURE_IMAGE_DATA = 13;

<<<<<<< HEAD
=======
    /**
     * <p>The camera device is only accessible by Android's system components and privileged
     * applications. Processes need to have the android.permission.SYSTEM_CAMERA in
     * addition to android.permission.CAMERA in order to connect to this camera device.</p>
     * @see CameraCharacteristics#REQUEST_AVAILABLE_CAPABILITIES
     */
    public static final int REQUEST_AVAILABLE_CAPABILITIES_SYSTEM_CAMERA = 14;

>>>>>>> dbf9e87c
    //
    // Enumeration values for CameraCharacteristics#SCALER_CROPPING_TYPE
    //

    /**
     * <p>The camera device only supports centered crop regions.</p>
     * @see CameraCharacteristics#SCALER_CROPPING_TYPE
     */
    public static final int SCALER_CROPPING_TYPE_CENTER_ONLY = 0;

    /**
     * <p>The camera device supports arbitrarily chosen crop regions.</p>
     * @see CameraCharacteristics#SCALER_CROPPING_TYPE
     */
    public static final int SCALER_CROPPING_TYPE_FREEFORM = 1;

    //
    // Enumeration values for CameraCharacteristics#SENSOR_INFO_COLOR_FILTER_ARRANGEMENT
    //

    /**
     * @see CameraCharacteristics#SENSOR_INFO_COLOR_FILTER_ARRANGEMENT
     */
    public static final int SENSOR_INFO_COLOR_FILTER_ARRANGEMENT_RGGB = 0;

    /**
     * @see CameraCharacteristics#SENSOR_INFO_COLOR_FILTER_ARRANGEMENT
     */
    public static final int SENSOR_INFO_COLOR_FILTER_ARRANGEMENT_GRBG = 1;

    /**
     * @see CameraCharacteristics#SENSOR_INFO_COLOR_FILTER_ARRANGEMENT
     */
    public static final int SENSOR_INFO_COLOR_FILTER_ARRANGEMENT_GBRG = 2;

    /**
     * @see CameraCharacteristics#SENSOR_INFO_COLOR_FILTER_ARRANGEMENT
     */
    public static final int SENSOR_INFO_COLOR_FILTER_ARRANGEMENT_BGGR = 3;

    /**
     * <p>Sensor is not Bayer; output has 3 16-bit
     * values for each pixel, instead of just 1 16-bit value
     * per pixel.</p>
     * @see CameraCharacteristics#SENSOR_INFO_COLOR_FILTER_ARRANGEMENT
     */
    public static final int SENSOR_INFO_COLOR_FILTER_ARRANGEMENT_RGB = 4;

    /**
     * <p>Sensor doesn't have any Bayer color filter.
     * Such sensor captures visible light in monochrome. The exact weighting and
     * wavelengths captured is not specified, but generally only includes the visible
     * frequencies. This value implies a MONOCHROME camera.</p>
     * @see CameraCharacteristics#SENSOR_INFO_COLOR_FILTER_ARRANGEMENT
     */
    public static final int SENSOR_INFO_COLOR_FILTER_ARRANGEMENT_MONO = 5;

    /**
     * <p>Sensor has a near infrared filter capturing light with wavelength between
     * roughly 750nm and 1400nm, and the same filter covers the whole sensor array. This
     * value implies a MONOCHROME camera.</p>
     * @see CameraCharacteristics#SENSOR_INFO_COLOR_FILTER_ARRANGEMENT
     */
    public static final int SENSOR_INFO_COLOR_FILTER_ARRANGEMENT_NIR = 6;

    //
    // Enumeration values for CameraCharacteristics#SENSOR_INFO_TIMESTAMP_SOURCE
    //

    /**
     * <p>Timestamps from {@link CaptureResult#SENSOR_TIMESTAMP android.sensor.timestamp} are in nanoseconds and monotonic,
     * but can not be compared to timestamps from other subsystems
     * (e.g. accelerometer, gyro etc.), or other instances of the same or different
     * camera devices in the same system. Timestamps between streams and results for
     * a single camera instance are comparable, and the timestamps for all buffers
     * and the result metadata generated by a single capture are identical.</p>
     *
     * @see CaptureResult#SENSOR_TIMESTAMP
     * @see CameraCharacteristics#SENSOR_INFO_TIMESTAMP_SOURCE
     */
    public static final int SENSOR_INFO_TIMESTAMP_SOURCE_UNKNOWN = 0;

    /**
     * <p>Timestamps from {@link CaptureResult#SENSOR_TIMESTAMP android.sensor.timestamp} are in the same timebase as
     * {@link android.os.SystemClock#elapsedRealtimeNanos },
     * and they can be compared to other timestamps using that base.</p>
     *
     * @see CaptureResult#SENSOR_TIMESTAMP
     * @see CameraCharacteristics#SENSOR_INFO_TIMESTAMP_SOURCE
     */
    public static final int SENSOR_INFO_TIMESTAMP_SOURCE_REALTIME = 1;

    //
    // Enumeration values for CameraCharacteristics#SENSOR_REFERENCE_ILLUMINANT1
    //

    /**
     * @see CameraCharacteristics#SENSOR_REFERENCE_ILLUMINANT1
     */
    public static final int SENSOR_REFERENCE_ILLUMINANT1_DAYLIGHT = 1;

    /**
     * @see CameraCharacteristics#SENSOR_REFERENCE_ILLUMINANT1
     */
    public static final int SENSOR_REFERENCE_ILLUMINANT1_FLUORESCENT = 2;

    /**
     * <p>Incandescent light</p>
     * @see CameraCharacteristics#SENSOR_REFERENCE_ILLUMINANT1
     */
    public static final int SENSOR_REFERENCE_ILLUMINANT1_TUNGSTEN = 3;

    /**
     * @see CameraCharacteristics#SENSOR_REFERENCE_ILLUMINANT1
     */
    public static final int SENSOR_REFERENCE_ILLUMINANT1_FLASH = 4;

    /**
     * @see CameraCharacteristics#SENSOR_REFERENCE_ILLUMINANT1
     */
    public static final int SENSOR_REFERENCE_ILLUMINANT1_FINE_WEATHER = 9;

    /**
     * @see CameraCharacteristics#SENSOR_REFERENCE_ILLUMINANT1
     */
    public static final int SENSOR_REFERENCE_ILLUMINANT1_CLOUDY_WEATHER = 10;

    /**
     * @see CameraCharacteristics#SENSOR_REFERENCE_ILLUMINANT1
     */
    public static final int SENSOR_REFERENCE_ILLUMINANT1_SHADE = 11;

    /**
     * <p>D 5700 - 7100K</p>
     * @see CameraCharacteristics#SENSOR_REFERENCE_ILLUMINANT1
     */
    public static final int SENSOR_REFERENCE_ILLUMINANT1_DAYLIGHT_FLUORESCENT = 12;

    /**
     * <p>N 4600 - 5400K</p>
     * @see CameraCharacteristics#SENSOR_REFERENCE_ILLUMINANT1
     */
    public static final int SENSOR_REFERENCE_ILLUMINANT1_DAY_WHITE_FLUORESCENT = 13;

    /**
     * <p>W 3900 - 4500K</p>
     * @see CameraCharacteristics#SENSOR_REFERENCE_ILLUMINANT1
     */
    public static final int SENSOR_REFERENCE_ILLUMINANT1_COOL_WHITE_FLUORESCENT = 14;

    /**
     * <p>WW 3200 - 3700K</p>
     * @see CameraCharacteristics#SENSOR_REFERENCE_ILLUMINANT1
     */
    public static final int SENSOR_REFERENCE_ILLUMINANT1_WHITE_FLUORESCENT = 15;

    /**
     * @see CameraCharacteristics#SENSOR_REFERENCE_ILLUMINANT1
     */
    public static final int SENSOR_REFERENCE_ILLUMINANT1_STANDARD_A = 17;

    /**
     * @see CameraCharacteristics#SENSOR_REFERENCE_ILLUMINANT1
     */
    public static final int SENSOR_REFERENCE_ILLUMINANT1_STANDARD_B = 18;

    /**
     * @see CameraCharacteristics#SENSOR_REFERENCE_ILLUMINANT1
     */
    public static final int SENSOR_REFERENCE_ILLUMINANT1_STANDARD_C = 19;

    /**
     * @see CameraCharacteristics#SENSOR_REFERENCE_ILLUMINANT1
     */
    public static final int SENSOR_REFERENCE_ILLUMINANT1_D55 = 20;

    /**
     * @see CameraCharacteristics#SENSOR_REFERENCE_ILLUMINANT1
     */
    public static final int SENSOR_REFERENCE_ILLUMINANT1_D65 = 21;

    /**
     * @see CameraCharacteristics#SENSOR_REFERENCE_ILLUMINANT1
     */
    public static final int SENSOR_REFERENCE_ILLUMINANT1_D75 = 22;

    /**
     * @see CameraCharacteristics#SENSOR_REFERENCE_ILLUMINANT1
     */
    public static final int SENSOR_REFERENCE_ILLUMINANT1_D50 = 23;

    /**
     * @see CameraCharacteristics#SENSOR_REFERENCE_ILLUMINANT1
     */
    public static final int SENSOR_REFERENCE_ILLUMINANT1_ISO_STUDIO_TUNGSTEN = 24;

    //
    // Enumeration values for CameraCharacteristics#LED_AVAILABLE_LEDS
    //

    /**
     * <p>android.led.transmit control is used.</p>
     * @see CameraCharacteristics#LED_AVAILABLE_LEDS
     * @hide
     */
    public static final int LED_AVAILABLE_LEDS_TRANSMIT = 0;

    //
    // Enumeration values for CameraCharacteristics#INFO_SUPPORTED_HARDWARE_LEVEL
    //

    /**
     * <p>This camera device does not have enough capabilities to qualify as a <code>FULL</code> device or
     * better.</p>
     * <p>Only the stream configurations listed in the <code>LEGACY</code> and <code>LIMITED</code> tables in the
     * {@link android.hardware.camera2.CameraDevice#createCaptureSession createCaptureSession} documentation are guaranteed to be supported.</p>
     * <p>All <code>LIMITED</code> devices support the <code>BACKWARDS_COMPATIBLE</code> capability, indicating basic
     * support for color image capture. The only exception is that the device may
     * alternatively support only the <code>DEPTH_OUTPUT</code> capability, if it can only output depth
     * measurements and not color images.</p>
     * <p><code>LIMITED</code> devices and above require the use of {@link CaptureRequest#CONTROL_AE_PRECAPTURE_TRIGGER android.control.aePrecaptureTrigger}
     * to lock exposure metering (and calculate flash power, for cameras with flash) before
     * capturing a high-quality still image.</p>
     * <p>A <code>LIMITED</code> device that only lists the <code>BACKWARDS_COMPATIBLE</code> capability is only
     * required to support full-automatic operation and post-processing (<code>OFF</code> is not
     * supported for {@link CaptureRequest#CONTROL_AE_MODE android.control.aeMode}, {@link CaptureRequest#CONTROL_AF_MODE android.control.afMode}, or
     * {@link CaptureRequest#CONTROL_AWB_MODE android.control.awbMode})</p>
     * <p>Additional capabilities may optionally be supported by a <code>LIMITED</code>-level device, and
     * can be checked for in {@link CameraCharacteristics#REQUEST_AVAILABLE_CAPABILITIES android.request.availableCapabilities}.</p>
     *
     * @see CaptureRequest#CONTROL_AE_MODE
     * @see CaptureRequest#CONTROL_AE_PRECAPTURE_TRIGGER
     * @see CaptureRequest#CONTROL_AF_MODE
     * @see CaptureRequest#CONTROL_AWB_MODE
     * @see CameraCharacteristics#REQUEST_AVAILABLE_CAPABILITIES
     * @see CameraCharacteristics#INFO_SUPPORTED_HARDWARE_LEVEL
     */
    public static final int INFO_SUPPORTED_HARDWARE_LEVEL_LIMITED = 0;

    /**
     * <p>This camera device is capable of supporting advanced imaging applications.</p>
     * <p>The stream configurations listed in the <code>FULL</code>, <code>LEGACY</code> and <code>LIMITED</code> tables in the
     * {@link android.hardware.camera2.CameraDevice#createCaptureSession createCaptureSession} documentation are guaranteed to be supported.</p>
     * <p>A <code>FULL</code> device will support below capabilities:</p>
     * <ul>
     * <li><code>BURST_CAPTURE</code> capability ({@link CameraCharacteristics#REQUEST_AVAILABLE_CAPABILITIES android.request.availableCapabilities} contains
     *   <code>BURST_CAPTURE</code>)</li>
     * <li>Per frame control ({@link CameraCharacteristics#SYNC_MAX_LATENCY android.sync.maxLatency} <code>==</code> PER_FRAME_CONTROL)</li>
     * <li>Manual sensor control ({@link CameraCharacteristics#REQUEST_AVAILABLE_CAPABILITIES android.request.availableCapabilities} contains <code>MANUAL_SENSOR</code>)</li>
     * <li>Manual post-processing control ({@link CameraCharacteristics#REQUEST_AVAILABLE_CAPABILITIES android.request.availableCapabilities} contains
     *   <code>MANUAL_POST_PROCESSING</code>)</li>
     * <li>The required exposure time range defined in {@link CameraCharacteristics#SENSOR_INFO_EXPOSURE_TIME_RANGE android.sensor.info.exposureTimeRange}</li>
     * <li>The required maxFrameDuration defined in {@link CameraCharacteristics#SENSOR_INFO_MAX_FRAME_DURATION android.sensor.info.maxFrameDuration}</li>
     * </ul>
     * <p>Note:
     * Pre-API level 23, FULL devices also supported arbitrary cropping region
     * ({@link CameraCharacteristics#SCALER_CROPPING_TYPE android.scaler.croppingType} <code>== FREEFORM</code>); this requirement was relaxed in API level
     * 23, and <code>FULL</code> devices may only support <code>CENTERED</code> cropping.</p>
     *
     * @see CameraCharacteristics#REQUEST_AVAILABLE_CAPABILITIES
     * @see CameraCharacteristics#SCALER_CROPPING_TYPE
     * @see CameraCharacteristics#SENSOR_INFO_EXPOSURE_TIME_RANGE
     * @see CameraCharacteristics#SENSOR_INFO_MAX_FRAME_DURATION
     * @see CameraCharacteristics#SYNC_MAX_LATENCY
     * @see CameraCharacteristics#INFO_SUPPORTED_HARDWARE_LEVEL
     */
    public static final int INFO_SUPPORTED_HARDWARE_LEVEL_FULL = 1;

    /**
     * <p>This camera device is running in backward compatibility mode.</p>
     * <p>Only the stream configurations listed in the <code>LEGACY</code> table in the {@link android.hardware.camera2.CameraDevice#createCaptureSession createCaptureSession} documentation are supported.</p>
     * <p>A <code>LEGACY</code> device does not support per-frame control, manual sensor control, manual
     * post-processing, arbitrary cropping regions, and has relaxed performance constraints.
     * No additional capabilities beyond <code>BACKWARD_COMPATIBLE</code> will ever be listed by a
     * <code>LEGACY</code> device in {@link CameraCharacteristics#REQUEST_AVAILABLE_CAPABILITIES android.request.availableCapabilities}.</p>
     * <p>In addition, the {@link CaptureRequest#CONTROL_AE_PRECAPTURE_TRIGGER android.control.aePrecaptureTrigger} is not functional on <code>LEGACY</code>
     * devices. Instead, every request that includes a JPEG-format output target is treated
     * as triggering a still capture, internally executing a precapture trigger.  This may
     * fire the flash for flash power metering during precapture, and then fire the flash
     * for the final capture, if a flash is available on the device and the AE mode is set to
     * enable the flash.</p>
     * <p>Devices that initially shipped with Android version {@link android.os.Build.VERSION_CODES#Q Q} or newer will not include any LEGACY-level devices.</p>
     *
     * @see CaptureRequest#CONTROL_AE_PRECAPTURE_TRIGGER
     * @see CameraCharacteristics#REQUEST_AVAILABLE_CAPABILITIES
     * @see CameraCharacteristics#INFO_SUPPORTED_HARDWARE_LEVEL
     */
    public static final int INFO_SUPPORTED_HARDWARE_LEVEL_LEGACY = 2;

    /**
     * <p>This camera device is capable of YUV reprocessing and RAW data capture, in addition to
     * FULL-level capabilities.</p>
     * <p>The stream configurations listed in the <code>LEVEL_3</code>, <code>RAW</code>, <code>FULL</code>, <code>LEGACY</code> and
     * <code>LIMITED</code> tables in the {@link android.hardware.camera2.CameraDevice#createCaptureSession createCaptureSession} documentation are guaranteed to be supported.</p>
     * <p>The following additional capabilities are guaranteed to be supported:</p>
     * <ul>
     * <li><code>YUV_REPROCESSING</code> capability ({@link CameraCharacteristics#REQUEST_AVAILABLE_CAPABILITIES android.request.availableCapabilities} contains
     *   <code>YUV_REPROCESSING</code>)</li>
     * <li><code>RAW</code> capability ({@link CameraCharacteristics#REQUEST_AVAILABLE_CAPABILITIES android.request.availableCapabilities} contains
     *   <code>RAW</code>)</li>
     * </ul>
     *
     * @see CameraCharacteristics#REQUEST_AVAILABLE_CAPABILITIES
     * @see CameraCharacteristics#INFO_SUPPORTED_HARDWARE_LEVEL
     */
    public static final int INFO_SUPPORTED_HARDWARE_LEVEL_3 = 3;

    /**
     * <p>This camera device is backed by an external camera connected to this Android device.</p>
     * <p>The device has capability identical to a LIMITED level device, with the following
     * exceptions:</p>
     * <ul>
     * <li>The device may not report lens/sensor related information such as<ul>
     * <li>{@link CaptureRequest#LENS_FOCAL_LENGTH android.lens.focalLength}</li>
     * <li>{@link CameraCharacteristics#LENS_INFO_HYPERFOCAL_DISTANCE android.lens.info.hyperfocalDistance}</li>
     * <li>{@link CameraCharacteristics#SENSOR_INFO_PHYSICAL_SIZE android.sensor.info.physicalSize}</li>
     * <li>{@link CameraCharacteristics#SENSOR_INFO_WHITE_LEVEL android.sensor.info.whiteLevel}</li>
     * <li>{@link CameraCharacteristics#SENSOR_BLACK_LEVEL_PATTERN android.sensor.blackLevelPattern}</li>
     * <li>{@link CameraCharacteristics#SENSOR_INFO_COLOR_FILTER_ARRANGEMENT android.sensor.info.colorFilterArrangement}</li>
     * <li>{@link CaptureResult#SENSOR_ROLLING_SHUTTER_SKEW android.sensor.rollingShutterSkew}</li>
     * </ul>
     * </li>
     * <li>The device will report 0 for {@link CameraCharacteristics#SENSOR_ORIENTATION android.sensor.orientation}</li>
     * <li>The device has less guarantee on stable framerate, as the framerate partly depends
     *   on the external camera being used.</li>
     * </ul>
     *
     * @see CaptureRequest#LENS_FOCAL_LENGTH
     * @see CameraCharacteristics#LENS_INFO_HYPERFOCAL_DISTANCE
     * @see CameraCharacteristics#SENSOR_BLACK_LEVEL_PATTERN
     * @see CameraCharacteristics#SENSOR_INFO_COLOR_FILTER_ARRANGEMENT
     * @see CameraCharacteristics#SENSOR_INFO_PHYSICAL_SIZE
     * @see CameraCharacteristics#SENSOR_INFO_WHITE_LEVEL
     * @see CameraCharacteristics#SENSOR_ORIENTATION
     * @see CaptureResult#SENSOR_ROLLING_SHUTTER_SKEW
     * @see CameraCharacteristics#INFO_SUPPORTED_HARDWARE_LEVEL
     */
    public static final int INFO_SUPPORTED_HARDWARE_LEVEL_EXTERNAL = 4;

    //
    // Enumeration values for CameraCharacteristics#SYNC_MAX_LATENCY
    //

    /**
     * <p>Every frame has the requests immediately applied.</p>
     * <p>Changing controls over multiple requests one after another will
     * produce results that have those controls applied atomically
     * each frame.</p>
     * <p>All FULL capability devices will have this as their maxLatency.</p>
     * @see CameraCharacteristics#SYNC_MAX_LATENCY
     */
    public static final int SYNC_MAX_LATENCY_PER_FRAME_CONTROL = 0;

    /**
     * <p>Each new frame has some subset (potentially the entire set)
     * of the past requests applied to the camera settings.</p>
     * <p>By submitting a series of identical requests, the camera device
     * will eventually have the camera settings applied, but it is
     * unknown when that exact point will be.</p>
     * <p>All LEGACY capability devices will have this as their maxLatency.</p>
     * @see CameraCharacteristics#SYNC_MAX_LATENCY
     */
    public static final int SYNC_MAX_LATENCY_UNKNOWN = -1;

    //
    // Enumeration values for CameraCharacteristics#LOGICAL_MULTI_CAMERA_SENSOR_SYNC_TYPE
    //

    /**
     * <p>A software mechanism is used to synchronize between the physical cameras. As a result,
     * the timestamp of an image from a physical stream is only an approximation of the
     * image sensor start-of-exposure time.</p>
     * @see CameraCharacteristics#LOGICAL_MULTI_CAMERA_SENSOR_SYNC_TYPE
     */
    public static final int LOGICAL_MULTI_CAMERA_SENSOR_SYNC_TYPE_APPROXIMATE = 0;

    /**
     * <p>The camera device supports frame timestamp synchronization at the hardware level,
     * and the timestamp of a physical stream image accurately reflects its
     * start-of-exposure time.</p>
     * @see CameraCharacteristics#LOGICAL_MULTI_CAMERA_SENSOR_SYNC_TYPE
     */
    public static final int LOGICAL_MULTI_CAMERA_SENSOR_SYNC_TYPE_CALIBRATED = 1;

    //
    // Enumeration values for CaptureRequest#COLOR_CORRECTION_MODE
    //

    /**
     * <p>Use the {@link CaptureRequest#COLOR_CORRECTION_TRANSFORM android.colorCorrection.transform} matrix
     * and {@link CaptureRequest#COLOR_CORRECTION_GAINS android.colorCorrection.gains} to do color conversion.</p>
     * <p>All advanced white balance adjustments (not specified
     * by our white balance pipeline) must be disabled.</p>
     * <p>If AWB is enabled with <code>{@link CaptureRequest#CONTROL_AWB_MODE android.control.awbMode} != OFF</code>, then
     * TRANSFORM_MATRIX is ignored. The camera device will override
     * this value to either FAST or HIGH_QUALITY.</p>
     *
     * @see CaptureRequest#COLOR_CORRECTION_GAINS
     * @see CaptureRequest#COLOR_CORRECTION_TRANSFORM
     * @see CaptureRequest#CONTROL_AWB_MODE
     * @see CaptureRequest#COLOR_CORRECTION_MODE
     */
    public static final int COLOR_CORRECTION_MODE_TRANSFORM_MATRIX = 0;

    /**
     * <p>Color correction processing must not slow down
     * capture rate relative to sensor raw output.</p>
     * <p>Advanced white balance adjustments above and beyond
     * the specified white balance pipeline may be applied.</p>
     * <p>If AWB is enabled with <code>{@link CaptureRequest#CONTROL_AWB_MODE android.control.awbMode} != OFF</code>, then
     * the camera device uses the last frame's AWB values
     * (or defaults if AWB has never been run).</p>
     *
     * @see CaptureRequest#CONTROL_AWB_MODE
     * @see CaptureRequest#COLOR_CORRECTION_MODE
     */
    public static final int COLOR_CORRECTION_MODE_FAST = 1;

    /**
     * <p>Color correction processing operates at improved
     * quality but the capture rate might be reduced (relative to sensor
     * raw output rate)</p>
     * <p>Advanced white balance adjustments above and beyond
     * the specified white balance pipeline may be applied.</p>
     * <p>If AWB is enabled with <code>{@link CaptureRequest#CONTROL_AWB_MODE android.control.awbMode} != OFF</code>, then
     * the camera device uses the last frame's AWB values
     * (or defaults if AWB has never been run).</p>
     *
     * @see CaptureRequest#CONTROL_AWB_MODE
     * @see CaptureRequest#COLOR_CORRECTION_MODE
     */
    public static final int COLOR_CORRECTION_MODE_HIGH_QUALITY = 2;

    //
    // Enumeration values for CaptureRequest#COLOR_CORRECTION_ABERRATION_MODE
    //

    /**
     * <p>No aberration correction is applied.</p>
     * @see CaptureRequest#COLOR_CORRECTION_ABERRATION_MODE
     */
    public static final int COLOR_CORRECTION_ABERRATION_MODE_OFF = 0;

    /**
     * <p>Aberration correction will not slow down capture rate
     * relative to sensor raw output.</p>
     * @see CaptureRequest#COLOR_CORRECTION_ABERRATION_MODE
     */
    public static final int COLOR_CORRECTION_ABERRATION_MODE_FAST = 1;

    /**
     * <p>Aberration correction operates at improved quality but the capture rate might be
     * reduced (relative to sensor raw output rate)</p>
     * @see CaptureRequest#COLOR_CORRECTION_ABERRATION_MODE
     */
    public static final int COLOR_CORRECTION_ABERRATION_MODE_HIGH_QUALITY = 2;

    //
    // Enumeration values for CaptureRequest#CONTROL_AE_ANTIBANDING_MODE
    //

    /**
     * <p>The camera device will not adjust exposure duration to
     * avoid banding problems.</p>
     * @see CaptureRequest#CONTROL_AE_ANTIBANDING_MODE
     */
    public static final int CONTROL_AE_ANTIBANDING_MODE_OFF = 0;

    /**
     * <p>The camera device will adjust exposure duration to
     * avoid banding problems with 50Hz illumination sources.</p>
     * @see CaptureRequest#CONTROL_AE_ANTIBANDING_MODE
     */
    public static final int CONTROL_AE_ANTIBANDING_MODE_50HZ = 1;

    /**
     * <p>The camera device will adjust exposure duration to
     * avoid banding problems with 60Hz illumination
     * sources.</p>
     * @see CaptureRequest#CONTROL_AE_ANTIBANDING_MODE
     */
    public static final int CONTROL_AE_ANTIBANDING_MODE_60HZ = 2;

    /**
     * <p>The camera device will automatically adapt its
     * antibanding routine to the current illumination
     * condition. This is the default mode if AUTO is
     * available on given camera device.</p>
     * @see CaptureRequest#CONTROL_AE_ANTIBANDING_MODE
     */
    public static final int CONTROL_AE_ANTIBANDING_MODE_AUTO = 3;

    //
    // Enumeration values for CaptureRequest#CONTROL_AE_MODE
    //

    /**
     * <p>The camera device's autoexposure routine is disabled.</p>
     * <p>The application-selected {@link CaptureRequest#SENSOR_EXPOSURE_TIME android.sensor.exposureTime},
     * {@link CaptureRequest#SENSOR_SENSITIVITY android.sensor.sensitivity} and
     * {@link CaptureRequest#SENSOR_FRAME_DURATION android.sensor.frameDuration} are used by the camera
     * device, along with android.flash.* fields, if there's
     * a flash unit for this camera device.</p>
     * <p>Note that auto-white balance (AWB) and auto-focus (AF)
     * behavior is device dependent when AE is in OFF mode.
     * To have consistent behavior across different devices,
     * it is recommended to either set AWB and AF to OFF mode
     * or lock AWB and AF before setting AE to OFF.
     * See {@link CaptureRequest#CONTROL_AWB_MODE android.control.awbMode}, {@link CaptureRequest#CONTROL_AF_MODE android.control.afMode},
     * {@link CaptureRequest#CONTROL_AWB_LOCK android.control.awbLock}, and {@link CaptureRequest#CONTROL_AF_TRIGGER android.control.afTrigger}
     * for more details.</p>
     * <p>LEGACY devices do not support the OFF mode and will
     * override attempts to use this value to ON.</p>
     *
     * @see CaptureRequest#CONTROL_AF_MODE
     * @see CaptureRequest#CONTROL_AF_TRIGGER
     * @see CaptureRequest#CONTROL_AWB_LOCK
     * @see CaptureRequest#CONTROL_AWB_MODE
     * @see CaptureRequest#SENSOR_EXPOSURE_TIME
     * @see CaptureRequest#SENSOR_FRAME_DURATION
     * @see CaptureRequest#SENSOR_SENSITIVITY
     * @see CaptureRequest#CONTROL_AE_MODE
     */
    public static final int CONTROL_AE_MODE_OFF = 0;

    /**
     * <p>The camera device's autoexposure routine is active,
     * with no flash control.</p>
     * <p>The application's values for
     * {@link CaptureRequest#SENSOR_EXPOSURE_TIME android.sensor.exposureTime},
     * {@link CaptureRequest#SENSOR_SENSITIVITY android.sensor.sensitivity}, and
     * {@link CaptureRequest#SENSOR_FRAME_DURATION android.sensor.frameDuration} are ignored. The
     * application has control over the various
     * android.flash.* fields.</p>
     *
     * @see CaptureRequest#SENSOR_EXPOSURE_TIME
     * @see CaptureRequest#SENSOR_FRAME_DURATION
     * @see CaptureRequest#SENSOR_SENSITIVITY
     * @see CaptureRequest#CONTROL_AE_MODE
     */
    public static final int CONTROL_AE_MODE_ON = 1;

    /**
     * <p>Like ON, except that the camera device also controls
     * the camera's flash unit, firing it in low-light
     * conditions.</p>
     * <p>The flash may be fired during a precapture sequence
     * (triggered by {@link CaptureRequest#CONTROL_AE_PRECAPTURE_TRIGGER android.control.aePrecaptureTrigger}) and
     * may be fired for captures for which the
     * {@link CaptureRequest#CONTROL_CAPTURE_INTENT android.control.captureIntent} field is set to
     * STILL_CAPTURE</p>
     *
     * @see CaptureRequest#CONTROL_AE_PRECAPTURE_TRIGGER
     * @see CaptureRequest#CONTROL_CAPTURE_INTENT
     * @see CaptureRequest#CONTROL_AE_MODE
     */
    public static final int CONTROL_AE_MODE_ON_AUTO_FLASH = 2;

    /**
     * <p>Like ON, except that the camera device also controls
     * the camera's flash unit, always firing it for still
     * captures.</p>
     * <p>The flash may be fired during a precapture sequence
     * (triggered by {@link CaptureRequest#CONTROL_AE_PRECAPTURE_TRIGGER android.control.aePrecaptureTrigger}) and
     * will always be fired for captures for which the
     * {@link CaptureRequest#CONTROL_CAPTURE_INTENT android.control.captureIntent} field is set to
     * STILL_CAPTURE</p>
     *
     * @see CaptureRequest#CONTROL_AE_PRECAPTURE_TRIGGER
     * @see CaptureRequest#CONTROL_CAPTURE_INTENT
     * @see CaptureRequest#CONTROL_AE_MODE
     */
    public static final int CONTROL_AE_MODE_ON_ALWAYS_FLASH = 3;

    /**
     * <p>Like ON_AUTO_FLASH, but with automatic red eye
     * reduction.</p>
     * <p>If deemed necessary by the camera device, a red eye
     * reduction flash will fire during the precapture
     * sequence.</p>
     * @see CaptureRequest#CONTROL_AE_MODE
     */
    public static final int CONTROL_AE_MODE_ON_AUTO_FLASH_REDEYE = 4;

    /**
     * <p>An external flash has been turned on.</p>
     * <p>It informs the camera device that an external flash has been turned on, and that
     * metering (and continuous focus if active) should be quickly recaculated to account
     * for the external flash. Otherwise, this mode acts like ON.</p>
     * <p>When the external flash is turned off, AE mode should be changed to one of the
     * other available AE modes.</p>
     * <p>If the camera device supports AE external flash mode, {@link CaptureResult#CONTROL_AE_STATE android.control.aeState} must
     * be FLASH_REQUIRED after the camera device finishes AE scan and it's too dark without
     * flash.</p>
     *
     * @see CaptureResult#CONTROL_AE_STATE
     * @see CaptureRequest#CONTROL_AE_MODE
     */
    public static final int CONTROL_AE_MODE_ON_EXTERNAL_FLASH = 5;

    //
    // Enumeration values for CaptureRequest#CONTROL_AE_PRECAPTURE_TRIGGER
    //

    /**
     * <p>The trigger is idle.</p>
     * @see CaptureRequest#CONTROL_AE_PRECAPTURE_TRIGGER
     */
    public static final int CONTROL_AE_PRECAPTURE_TRIGGER_IDLE = 0;

    /**
     * <p>The precapture metering sequence will be started
     * by the camera device.</p>
     * <p>The exact effect of the precapture trigger depends on
     * the current AE mode and state.</p>
     * @see CaptureRequest#CONTROL_AE_PRECAPTURE_TRIGGER
     */
    public static final int CONTROL_AE_PRECAPTURE_TRIGGER_START = 1;

    /**
     * <p>The camera device will cancel any currently active or completed
     * precapture metering sequence, the auto-exposure routine will return to its
     * initial state.</p>
     * @see CaptureRequest#CONTROL_AE_PRECAPTURE_TRIGGER
     */
    public static final int CONTROL_AE_PRECAPTURE_TRIGGER_CANCEL = 2;

    //
    // Enumeration values for CaptureRequest#CONTROL_AF_MODE
    //

    /**
     * <p>The auto-focus routine does not control the lens;
     * {@link CaptureRequest#LENS_FOCUS_DISTANCE android.lens.focusDistance} is controlled by the
     * application.</p>
     *
     * @see CaptureRequest#LENS_FOCUS_DISTANCE
     * @see CaptureRequest#CONTROL_AF_MODE
     */
    public static final int CONTROL_AF_MODE_OFF = 0;

    /**
     * <p>Basic automatic focus mode.</p>
     * <p>In this mode, the lens does not move unless
     * the autofocus trigger action is called. When that trigger
     * is activated, AF will transition to ACTIVE_SCAN, then to
     * the outcome of the scan (FOCUSED or NOT_FOCUSED).</p>
     * <p>Always supported if lens is not fixed focus.</p>
     * <p>Use {@link CameraCharacteristics#LENS_INFO_MINIMUM_FOCUS_DISTANCE android.lens.info.minimumFocusDistance} to determine if lens
     * is fixed-focus.</p>
     * <p>Triggering AF_CANCEL resets the lens position to default,
     * and sets the AF state to INACTIVE.</p>
     *
     * @see CameraCharacteristics#LENS_INFO_MINIMUM_FOCUS_DISTANCE
     * @see CaptureRequest#CONTROL_AF_MODE
     */
    public static final int CONTROL_AF_MODE_AUTO = 1;

    /**
     * <p>Close-up focusing mode.</p>
     * <p>In this mode, the lens does not move unless the
     * autofocus trigger action is called. When that trigger is
     * activated, AF will transition to ACTIVE_SCAN, then to
     * the outcome of the scan (FOCUSED or NOT_FOCUSED). This
     * mode is optimized for focusing on objects very close to
     * the camera.</p>
     * <p>When that trigger is activated, AF will transition to
     * ACTIVE_SCAN, then to the outcome of the scan (FOCUSED or
     * NOT_FOCUSED). Triggering cancel AF resets the lens
     * position to default, and sets the AF state to
     * INACTIVE.</p>
     * @see CaptureRequest#CONTROL_AF_MODE
     */
    public static final int CONTROL_AF_MODE_MACRO = 2;

    /**
     * <p>In this mode, the AF algorithm modifies the lens
     * position continually to attempt to provide a
     * constantly-in-focus image stream.</p>
     * <p>The focusing behavior should be suitable for good quality
     * video recording; typically this means slower focus
     * movement and no overshoots. When the AF trigger is not
     * involved, the AF algorithm should start in INACTIVE state,
     * and then transition into PASSIVE_SCAN and PASSIVE_FOCUSED
     * states as appropriate. When the AF trigger is activated,
     * the algorithm should immediately transition into
     * AF_FOCUSED or AF_NOT_FOCUSED as appropriate, and lock the
     * lens position until a cancel AF trigger is received.</p>
     * <p>Once cancel is received, the algorithm should transition
     * back to INACTIVE and resume passive scan. Note that this
     * behavior is not identical to CONTINUOUS_PICTURE, since an
     * ongoing PASSIVE_SCAN must immediately be
     * canceled.</p>
     * @see CaptureRequest#CONTROL_AF_MODE
     */
    public static final int CONTROL_AF_MODE_CONTINUOUS_VIDEO = 3;

    /**
     * <p>In this mode, the AF algorithm modifies the lens
     * position continually to attempt to provide a
     * constantly-in-focus image stream.</p>
     * <p>The focusing behavior should be suitable for still image
     * capture; typically this means focusing as fast as
     * possible. When the AF trigger is not involved, the AF
     * algorithm should start in INACTIVE state, and then
     * transition into PASSIVE_SCAN and PASSIVE_FOCUSED states as
     * appropriate as it attempts to maintain focus. When the AF
     * trigger is activated, the algorithm should finish its
     * PASSIVE_SCAN if active, and then transition into
     * AF_FOCUSED or AF_NOT_FOCUSED as appropriate, and lock the
     * lens position until a cancel AF trigger is received.</p>
     * <p>When the AF cancel trigger is activated, the algorithm
     * should transition back to INACTIVE and then act as if it
     * has just been started.</p>
     * @see CaptureRequest#CONTROL_AF_MODE
     */
    public static final int CONTROL_AF_MODE_CONTINUOUS_PICTURE = 4;

    /**
     * <p>Extended depth of field (digital focus) mode.</p>
     * <p>The camera device will produce images with an extended
     * depth of field automatically; no special focusing
     * operations need to be done before taking a picture.</p>
     * <p>AF triggers are ignored, and the AF state will always be
     * INACTIVE.</p>
     * @see CaptureRequest#CONTROL_AF_MODE
     */
    public static final int CONTROL_AF_MODE_EDOF = 5;

    //
    // Enumeration values for CaptureRequest#CONTROL_AF_TRIGGER
    //

    /**
     * <p>The trigger is idle.</p>
     * @see CaptureRequest#CONTROL_AF_TRIGGER
     */
    public static final int CONTROL_AF_TRIGGER_IDLE = 0;

    /**
     * <p>Autofocus will trigger now.</p>
     * @see CaptureRequest#CONTROL_AF_TRIGGER
     */
    public static final int CONTROL_AF_TRIGGER_START = 1;

    /**
     * <p>Autofocus will return to its initial
     * state, and cancel any currently active trigger.</p>
     * @see CaptureRequest#CONTROL_AF_TRIGGER
     */
    public static final int CONTROL_AF_TRIGGER_CANCEL = 2;

    //
    // Enumeration values for CaptureRequest#CONTROL_AWB_MODE
    //

    /**
     * <p>The camera device's auto-white balance routine is disabled.</p>
     * <p>The application-selected color transform matrix
     * ({@link CaptureRequest#COLOR_CORRECTION_TRANSFORM android.colorCorrection.transform}) and gains
     * ({@link CaptureRequest#COLOR_CORRECTION_GAINS android.colorCorrection.gains}) are used by the camera
     * device for manual white balance control.</p>
     *
     * @see CaptureRequest#COLOR_CORRECTION_GAINS
     * @see CaptureRequest#COLOR_CORRECTION_TRANSFORM
     * @see CaptureRequest#CONTROL_AWB_MODE
     */
    public static final int CONTROL_AWB_MODE_OFF = 0;

    /**
     * <p>The camera device's auto-white balance routine is active.</p>
     * <p>The application's values for {@link CaptureRequest#COLOR_CORRECTION_TRANSFORM android.colorCorrection.transform}
     * and {@link CaptureRequest#COLOR_CORRECTION_GAINS android.colorCorrection.gains} are ignored.
     * For devices that support the MANUAL_POST_PROCESSING capability, the
     * values used by the camera device for the transform and gains
     * will be available in the capture result for this request.</p>
     *
     * @see CaptureRequest#COLOR_CORRECTION_GAINS
     * @see CaptureRequest#COLOR_CORRECTION_TRANSFORM
     * @see CaptureRequest#CONTROL_AWB_MODE
     */
    public static final int CONTROL_AWB_MODE_AUTO = 1;

    /**
     * <p>The camera device's auto-white balance routine is disabled;
     * the camera device uses incandescent light as the assumed scene
     * illumination for white balance.</p>
     * <p>While the exact white balance transforms are up to the
     * camera device, they will approximately match the CIE
     * standard illuminant A.</p>
     * <p>The application's values for {@link CaptureRequest#COLOR_CORRECTION_TRANSFORM android.colorCorrection.transform}
     * and {@link CaptureRequest#COLOR_CORRECTION_GAINS android.colorCorrection.gains} are ignored.
     * For devices that support the MANUAL_POST_PROCESSING capability, the
     * values used by the camera device for the transform and gains
     * will be available in the capture result for this request.</p>
     *
     * @see CaptureRequest#COLOR_CORRECTION_GAINS
     * @see CaptureRequest#COLOR_CORRECTION_TRANSFORM
     * @see CaptureRequest#CONTROL_AWB_MODE
     */
    public static final int CONTROL_AWB_MODE_INCANDESCENT = 2;

    /**
     * <p>The camera device's auto-white balance routine is disabled;
     * the camera device uses fluorescent light as the assumed scene
     * illumination for white balance.</p>
     * <p>While the exact white balance transforms are up to the
     * camera device, they will approximately match the CIE
     * standard illuminant F2.</p>
     * <p>The application's values for {@link CaptureRequest#COLOR_CORRECTION_TRANSFORM android.colorCorrection.transform}
     * and {@link CaptureRequest#COLOR_CORRECTION_GAINS android.colorCorrection.gains} are ignored.
     * For devices that support the MANUAL_POST_PROCESSING capability, the
     * values used by the camera device for the transform and gains
     * will be available in the capture result for this request.</p>
     *
     * @see CaptureRequest#COLOR_CORRECTION_GAINS
     * @see CaptureRequest#COLOR_CORRECTION_TRANSFORM
     * @see CaptureRequest#CONTROL_AWB_MODE
     */
    public static final int CONTROL_AWB_MODE_FLUORESCENT = 3;

    /**
     * <p>The camera device's auto-white balance routine is disabled;
     * the camera device uses warm fluorescent light as the assumed scene
     * illumination for white balance.</p>
     * <p>While the exact white balance transforms are up to the
     * camera device, they will approximately match the CIE
     * standard illuminant F4.</p>
     * <p>The application's values for {@link CaptureRequest#COLOR_CORRECTION_TRANSFORM android.colorCorrection.transform}
     * and {@link CaptureRequest#COLOR_CORRECTION_GAINS android.colorCorrection.gains} are ignored.
     * For devices that support the MANUAL_POST_PROCESSING capability, the
     * values used by the camera device for the transform and gains
     * will be available in the capture result for this request.</p>
     *
     * @see CaptureRequest#COLOR_CORRECTION_GAINS
     * @see CaptureRequest#COLOR_CORRECTION_TRANSFORM
     * @see CaptureRequest#CONTROL_AWB_MODE
     */
    public static final int CONTROL_AWB_MODE_WARM_FLUORESCENT = 4;

    /**
     * <p>The camera device's auto-white balance routine is disabled;
     * the camera device uses daylight light as the assumed scene
     * illumination for white balance.</p>
     * <p>While the exact white balance transforms are up to the
     * camera device, they will approximately match the CIE
     * standard illuminant D65.</p>
     * <p>The application's values for {@link CaptureRequest#COLOR_CORRECTION_TRANSFORM android.colorCorrection.transform}
     * and {@link CaptureRequest#COLOR_CORRECTION_GAINS android.colorCorrection.gains} are ignored.
     * For devices that support the MANUAL_POST_PROCESSING capability, the
     * values used by the camera device for the transform and gains
     * will be available in the capture result for this request.</p>
     *
     * @see CaptureRequest#COLOR_CORRECTION_GAINS
     * @see CaptureRequest#COLOR_CORRECTION_TRANSFORM
     * @see CaptureRequest#CONTROL_AWB_MODE
     */
    public static final int CONTROL_AWB_MODE_DAYLIGHT = 5;

    /**
     * <p>The camera device's auto-white balance routine is disabled;
     * the camera device uses cloudy daylight light as the assumed scene
     * illumination for white balance.</p>
     * <p>The application's values for {@link CaptureRequest#COLOR_CORRECTION_TRANSFORM android.colorCorrection.transform}
     * and {@link CaptureRequest#COLOR_CORRECTION_GAINS android.colorCorrection.gains} are ignored.
     * For devices that support the MANUAL_POST_PROCESSING capability, the
     * values used by the camera device for the transform and gains
     * will be available in the capture result for this request.</p>
     *
     * @see CaptureRequest#COLOR_CORRECTION_GAINS
     * @see CaptureRequest#COLOR_CORRECTION_TRANSFORM
     * @see CaptureRequest#CONTROL_AWB_MODE
     */
    public static final int CONTROL_AWB_MODE_CLOUDY_DAYLIGHT = 6;

    /**
     * <p>The camera device's auto-white balance routine is disabled;
     * the camera device uses twilight light as the assumed scene
     * illumination for white balance.</p>
     * <p>The application's values for {@link CaptureRequest#COLOR_CORRECTION_TRANSFORM android.colorCorrection.transform}
     * and {@link CaptureRequest#COLOR_CORRECTION_GAINS android.colorCorrection.gains} are ignored.
     * For devices that support the MANUAL_POST_PROCESSING capability, the
     * values used by the camera device for the transform and gains
     * will be available in the capture result for this request.</p>
     *
     * @see CaptureRequest#COLOR_CORRECTION_GAINS
     * @see CaptureRequest#COLOR_CORRECTION_TRANSFORM
     * @see CaptureRequest#CONTROL_AWB_MODE
     */
    public static final int CONTROL_AWB_MODE_TWILIGHT = 7;

    /**
     * <p>The camera device's auto-white balance routine is disabled;
     * the camera device uses shade light as the assumed scene
     * illumination for white balance.</p>
     * <p>The application's values for {@link CaptureRequest#COLOR_CORRECTION_TRANSFORM android.colorCorrection.transform}
     * and {@link CaptureRequest#COLOR_CORRECTION_GAINS android.colorCorrection.gains} are ignored.
     * For devices that support the MANUAL_POST_PROCESSING capability, the
     * values used by the camera device for the transform and gains
     * will be available in the capture result for this request.</p>
     *
     * @see CaptureRequest#COLOR_CORRECTION_GAINS
     * @see CaptureRequest#COLOR_CORRECTION_TRANSFORM
     * @see CaptureRequest#CONTROL_AWB_MODE
     */
    public static final int CONTROL_AWB_MODE_SHADE = 8;

    //
    // Enumeration values for CaptureRequest#CONTROL_CAPTURE_INTENT
    //

    /**
     * <p>The goal of this request doesn't fall into the other
     * categories. The camera device will default to preview-like
     * behavior.</p>
     * @see CaptureRequest#CONTROL_CAPTURE_INTENT
     */
    public static final int CONTROL_CAPTURE_INTENT_CUSTOM = 0;

    /**
     * <p>This request is for a preview-like use case.</p>
     * <p>The precapture trigger may be used to start off a metering
     * w/flash sequence.</p>
     * @see CaptureRequest#CONTROL_CAPTURE_INTENT
     */
    public static final int CONTROL_CAPTURE_INTENT_PREVIEW = 1;

    /**
     * <p>This request is for a still capture-type
     * use case.</p>
     * <p>If the flash unit is under automatic control, it may fire as needed.</p>
     * @see CaptureRequest#CONTROL_CAPTURE_INTENT
     */
    public static final int CONTROL_CAPTURE_INTENT_STILL_CAPTURE = 2;

    /**
     * <p>This request is for a video recording
     * use case.</p>
     * @see CaptureRequest#CONTROL_CAPTURE_INTENT
     */
    public static final int CONTROL_CAPTURE_INTENT_VIDEO_RECORD = 3;

    /**
     * <p>This request is for a video snapshot (still
     * image while recording video) use case.</p>
     * <p>The camera device should take the highest-quality image
     * possible (given the other settings) without disrupting the
     * frame rate of video recording.  </p>
     * @see CaptureRequest#CONTROL_CAPTURE_INTENT
     */
    public static final int CONTROL_CAPTURE_INTENT_VIDEO_SNAPSHOT = 4;

    /**
     * <p>This request is for a ZSL usecase; the
     * application will stream full-resolution images and
     * reprocess one or several later for a final
     * capture.</p>
     * @see CaptureRequest#CONTROL_CAPTURE_INTENT
     */
    public static final int CONTROL_CAPTURE_INTENT_ZERO_SHUTTER_LAG = 5;

    /**
     * <p>This request is for manual capture use case where
     * the applications want to directly control the capture parameters.</p>
     * <p>For example, the application may wish to manually control
     * {@link CaptureRequest#SENSOR_EXPOSURE_TIME android.sensor.exposureTime}, {@link CaptureRequest#SENSOR_SENSITIVITY android.sensor.sensitivity}, etc.</p>
     *
     * @see CaptureRequest#SENSOR_EXPOSURE_TIME
     * @see CaptureRequest#SENSOR_SENSITIVITY
     * @see CaptureRequest#CONTROL_CAPTURE_INTENT
     */
    public static final int CONTROL_CAPTURE_INTENT_MANUAL = 6;

    /**
     * <p>This request is for a motion tracking use case, where
     * the application will use camera and inertial sensor data to
     * locate and track objects in the world.</p>
     * <p>The camera device auto-exposure routine will limit the exposure time
     * of the camera to no more than 20 milliseconds, to minimize motion blur.</p>
     * @see CaptureRequest#CONTROL_CAPTURE_INTENT
     */
    public static final int CONTROL_CAPTURE_INTENT_MOTION_TRACKING = 7;

    //
    // Enumeration values for CaptureRequest#CONTROL_EFFECT_MODE
    //

    /**
     * <p>No color effect will be applied.</p>
     * @see CaptureRequest#CONTROL_EFFECT_MODE
     */
    public static final int CONTROL_EFFECT_MODE_OFF = 0;

    /**
     * <p>A "monocolor" effect where the image is mapped into
     * a single color.</p>
     * <p>This will typically be grayscale.</p>
     * @see CaptureRequest#CONTROL_EFFECT_MODE
     */
    public static final int CONTROL_EFFECT_MODE_MONO = 1;

    /**
     * <p>A "photo-negative" effect where the image's colors
     * are inverted.</p>
     * @see CaptureRequest#CONTROL_EFFECT_MODE
     */
    public static final int CONTROL_EFFECT_MODE_NEGATIVE = 2;

    /**
     * <p>A "solarisation" effect (Sabattier effect) where the
     * image is wholly or partially reversed in
     * tone.</p>
     * @see CaptureRequest#CONTROL_EFFECT_MODE
     */
    public static final int CONTROL_EFFECT_MODE_SOLARIZE = 3;

    /**
     * <p>A "sepia" effect where the image is mapped into warm
     * gray, red, and brown tones.</p>
     * @see CaptureRequest#CONTROL_EFFECT_MODE
     */
    public static final int CONTROL_EFFECT_MODE_SEPIA = 4;

    /**
     * <p>A "posterization" effect where the image uses
     * discrete regions of tone rather than a continuous
     * gradient of tones.</p>
     * @see CaptureRequest#CONTROL_EFFECT_MODE
     */
    public static final int CONTROL_EFFECT_MODE_POSTERIZE = 5;

    /**
     * <p>A "whiteboard" effect where the image is typically displayed
     * as regions of white, with black or grey details.</p>
     * @see CaptureRequest#CONTROL_EFFECT_MODE
     */
    public static final int CONTROL_EFFECT_MODE_WHITEBOARD = 6;

    /**
     * <p>A "blackboard" effect where the image is typically displayed
     * as regions of black, with white or grey details.</p>
     * @see CaptureRequest#CONTROL_EFFECT_MODE
     */
    public static final int CONTROL_EFFECT_MODE_BLACKBOARD = 7;

    /**
     * <p>An "aqua" effect where a blue hue is added to the image.</p>
     * @see CaptureRequest#CONTROL_EFFECT_MODE
     */
    public static final int CONTROL_EFFECT_MODE_AQUA = 8;

    //
    // Enumeration values for CaptureRequest#CONTROL_MODE
    //

    /**
     * <p>Full application control of pipeline.</p>
     * <p>All control by the device's metering and focusing (3A)
     * routines is disabled, and no other settings in
     * android.control.* have any effect, except that
     * {@link CaptureRequest#CONTROL_CAPTURE_INTENT android.control.captureIntent} may be used by the camera
     * device to select post-processing values for processing
     * blocks that do not allow for manual control, or are not
     * exposed by the camera API.</p>
     * <p>However, the camera device's 3A routines may continue to
     * collect statistics and update their internal state so that
     * when control is switched to AUTO mode, good control values
     * can be immediately applied.</p>
     *
     * @see CaptureRequest#CONTROL_CAPTURE_INTENT
     * @see CaptureRequest#CONTROL_MODE
     */
    public static final int CONTROL_MODE_OFF = 0;

    /**
     * <p>Use settings for each individual 3A routine.</p>
     * <p>Manual control of capture parameters is disabled. All
     * controls in android.control.* besides sceneMode take
     * effect.</p>
     * @see CaptureRequest#CONTROL_MODE
     */
    public static final int CONTROL_MODE_AUTO = 1;

    /**
     * <p>Use a specific scene mode.</p>
     * <p>Enabling this disables control.aeMode, control.awbMode and
     * control.afMode controls; the camera device will ignore
     * those settings while USE_SCENE_MODE is active (except for
     * FACE_PRIORITY scene mode). Other control entries are still active.
     * This setting can only be used if scene mode is supported (i.e.
     * {@link CameraCharacteristics#CONTROL_AVAILABLE_SCENE_MODES android.control.availableSceneModes}
     * contain some modes other than DISABLED).</p>
     *
     * @see CameraCharacteristics#CONTROL_AVAILABLE_SCENE_MODES
     * @see CaptureRequest#CONTROL_MODE
     */
    public static final int CONTROL_MODE_USE_SCENE_MODE = 2;

    /**
     * <p>Same as OFF mode, except that this capture will not be
     * used by camera device background auto-exposure, auto-white balance and
     * auto-focus algorithms (3A) to update their statistics.</p>
     * <p>Specifically, the 3A routines are locked to the last
     * values set from a request with AUTO, OFF, or
     * USE_SCENE_MODE, and any statistics or state updates
     * collected from manual captures with OFF_KEEP_STATE will be
     * discarded by the camera device.</p>
     * @see CaptureRequest#CONTROL_MODE
     */
    public static final int CONTROL_MODE_OFF_KEEP_STATE = 3;

    //
    // Enumeration values for CaptureRequest#CONTROL_SCENE_MODE
    //

    /**
     * <p>Indicates that no scene modes are set for a given capture request.</p>
     * @see CaptureRequest#CONTROL_SCENE_MODE
     */
    public static final int CONTROL_SCENE_MODE_DISABLED = 0;

    /**
     * <p>If face detection support exists, use face
     * detection data for auto-focus, auto-white balance, and
     * auto-exposure routines.</p>
     * <p>If face detection statistics are disabled
     * (i.e. {@link CaptureRequest#STATISTICS_FACE_DETECT_MODE android.statistics.faceDetectMode} is set to OFF),
     * this should still operate correctly (but will not return
     * face detection statistics to the framework).</p>
     * <p>Unlike the other scene modes, {@link CaptureRequest#CONTROL_AE_MODE android.control.aeMode},
     * {@link CaptureRequest#CONTROL_AWB_MODE android.control.awbMode}, and {@link CaptureRequest#CONTROL_AF_MODE android.control.afMode}
     * remain active when FACE_PRIORITY is set.</p>
     *
     * @see CaptureRequest#CONTROL_AE_MODE
     * @see CaptureRequest#CONTROL_AF_MODE
     * @see CaptureRequest#CONTROL_AWB_MODE
     * @see CaptureRequest#STATISTICS_FACE_DETECT_MODE
     * @see CaptureRequest#CONTROL_SCENE_MODE
     */
    public static final int CONTROL_SCENE_MODE_FACE_PRIORITY = 1;

    /**
     * <p>Optimized for photos of quickly moving objects.</p>
     * <p>Similar to SPORTS.</p>
     * @see CaptureRequest#CONTROL_SCENE_MODE
     */
    public static final int CONTROL_SCENE_MODE_ACTION = 2;

    /**
     * <p>Optimized for still photos of people.</p>
     * @see CaptureRequest#CONTROL_SCENE_MODE
     */
    public static final int CONTROL_SCENE_MODE_PORTRAIT = 3;

    /**
     * <p>Optimized for photos of distant macroscopic objects.</p>
     * @see CaptureRequest#CONTROL_SCENE_MODE
     */
    public static final int CONTROL_SCENE_MODE_LANDSCAPE = 4;

    /**
     * <p>Optimized for low-light settings.</p>
     * @see CaptureRequest#CONTROL_SCENE_MODE
     */
    public static final int CONTROL_SCENE_MODE_NIGHT = 5;

    /**
     * <p>Optimized for still photos of people in low-light
     * settings.</p>
     * @see CaptureRequest#CONTROL_SCENE_MODE
     */
    public static final int CONTROL_SCENE_MODE_NIGHT_PORTRAIT = 6;

    /**
     * <p>Optimized for dim, indoor settings where flash must
     * remain off.</p>
     * @see CaptureRequest#CONTROL_SCENE_MODE
     */
    public static final int CONTROL_SCENE_MODE_THEATRE = 7;

    /**
     * <p>Optimized for bright, outdoor beach settings.</p>
     * @see CaptureRequest#CONTROL_SCENE_MODE
     */
    public static final int CONTROL_SCENE_MODE_BEACH = 8;

    /**
     * <p>Optimized for bright, outdoor settings containing snow.</p>
     * @see CaptureRequest#CONTROL_SCENE_MODE
     */
    public static final int CONTROL_SCENE_MODE_SNOW = 9;

    /**
     * <p>Optimized for scenes of the setting sun.</p>
     * @see CaptureRequest#CONTROL_SCENE_MODE
     */
    public static final int CONTROL_SCENE_MODE_SUNSET = 10;

    /**
     * <p>Optimized to avoid blurry photos due to small amounts of
     * device motion (for example: due to hand shake).</p>
     * @see CaptureRequest#CONTROL_SCENE_MODE
     */
    public static final int CONTROL_SCENE_MODE_STEADYPHOTO = 11;

    /**
     * <p>Optimized for nighttime photos of fireworks.</p>
     * @see CaptureRequest#CONTROL_SCENE_MODE
     */
    public static final int CONTROL_SCENE_MODE_FIREWORKS = 12;

    /**
     * <p>Optimized for photos of quickly moving people.</p>
     * <p>Similar to ACTION.</p>
     * @see CaptureRequest#CONTROL_SCENE_MODE
     */
    public static final int CONTROL_SCENE_MODE_SPORTS = 13;

    /**
     * <p>Optimized for dim, indoor settings with multiple moving
     * people.</p>
     * @see CaptureRequest#CONTROL_SCENE_MODE
     */
    public static final int CONTROL_SCENE_MODE_PARTY = 14;

    /**
     * <p>Optimized for dim settings where the main light source
     * is a candle.</p>
     * @see CaptureRequest#CONTROL_SCENE_MODE
     */
    public static final int CONTROL_SCENE_MODE_CANDLELIGHT = 15;

    /**
     * <p>Optimized for accurately capturing a photo of barcode
     * for use by camera applications that wish to read the
     * barcode value.</p>
     * @see CaptureRequest#CONTROL_SCENE_MODE
     */
    public static final int CONTROL_SCENE_MODE_BARCODE = 16;

    /**
     * <p>This is deprecated, please use {@link android.hardware.camera2.CameraDevice#createConstrainedHighSpeedCaptureSession }
     * and {@link android.hardware.camera2.CameraConstrainedHighSpeedCaptureSession#createHighSpeedRequestList }
     * for high speed video recording.</p>
     * <p>Optimized for high speed video recording (frame rate &gt;=60fps) use case.</p>
     * <p>The supported high speed video sizes and fps ranges are specified in
     * android.control.availableHighSpeedVideoConfigurations. To get desired
     * output frame rates, the application is only allowed to select video size
     * and fps range combinations listed in this static metadata. The fps range
     * can be control via {@link CaptureRequest#CONTROL_AE_TARGET_FPS_RANGE android.control.aeTargetFpsRange}.</p>
     * <p>In this mode, the camera device will override aeMode, awbMode, and afMode to
     * ON, ON, and CONTINUOUS_VIDEO, respectively. All post-processing block mode
     * controls will be overridden to be FAST. Therefore, no manual control of capture
     * and post-processing parameters is possible. All other controls operate the
     * same as when {@link CaptureRequest#CONTROL_MODE android.control.mode} == AUTO. This means that all other
     * android.control.* fields continue to work, such as</p>
     * <ul>
     * <li>{@link CaptureRequest#CONTROL_AE_TARGET_FPS_RANGE android.control.aeTargetFpsRange}</li>
     * <li>{@link CaptureRequest#CONTROL_AE_EXPOSURE_COMPENSATION android.control.aeExposureCompensation}</li>
     * <li>{@link CaptureRequest#CONTROL_AE_LOCK android.control.aeLock}</li>
     * <li>{@link CaptureRequest#CONTROL_AWB_LOCK android.control.awbLock}</li>
     * <li>{@link CaptureRequest#CONTROL_EFFECT_MODE android.control.effectMode}</li>
     * <li>{@link CaptureRequest#CONTROL_AE_REGIONS android.control.aeRegions}</li>
     * <li>{@link CaptureRequest#CONTROL_AF_REGIONS android.control.afRegions}</li>
     * <li>{@link CaptureRequest#CONTROL_AWB_REGIONS android.control.awbRegions}</li>
     * <li>{@link CaptureRequest#CONTROL_AF_TRIGGER android.control.afTrigger}</li>
     * <li>{@link CaptureRequest#CONTROL_AE_PRECAPTURE_TRIGGER android.control.aePrecaptureTrigger}</li>
     * </ul>
     * <p>Outside of android.control.*, the following controls will work:</p>
     * <ul>
     * <li>{@link CaptureRequest#FLASH_MODE android.flash.mode} (automatic flash for still capture will not work since aeMode is ON)</li>
     * <li>{@link CaptureRequest#LENS_OPTICAL_STABILIZATION_MODE android.lens.opticalStabilizationMode} (if it is supported)</li>
     * <li>{@link CaptureRequest#SCALER_CROP_REGION android.scaler.cropRegion}</li>
     * <li>{@link CaptureRequest#STATISTICS_FACE_DETECT_MODE android.statistics.faceDetectMode}</li>
     * </ul>
     * <p>For high speed recording use case, the actual maximum supported frame rate may
     * be lower than what camera can output, depending on the destination Surfaces for
     * the image data. For example, if the destination surface is from video encoder,
     * the application need check if the video encoder is capable of supporting the
     * high frame rate for a given video size, or it will end up with lower recording
     * frame rate. If the destination surface is from preview window, the preview frame
     * rate will be bounded by the screen refresh rate.</p>
     * <p>The camera device will only support up to 2 output high speed streams
     * (processed non-stalling format defined in android.request.maxNumOutputStreams)
     * in this mode. This control will be effective only if all of below conditions are true:</p>
     * <ul>
     * <li>The application created no more than maxNumHighSpeedStreams processed non-stalling
     * format output streams, where maxNumHighSpeedStreams is calculated as
     * min(2, android.request.maxNumOutputStreams[Processed (but not-stalling)]).</li>
     * <li>The stream sizes are selected from the sizes reported by
     * android.control.availableHighSpeedVideoConfigurations.</li>
     * <li>No processed non-stalling or raw streams are configured.</li>
     * </ul>
     * <p>When above conditions are NOT satistied, the controls of this mode and
     * {@link CaptureRequest#CONTROL_AE_TARGET_FPS_RANGE android.control.aeTargetFpsRange} will be ignored by the camera device,
     * the camera device will fall back to {@link CaptureRequest#CONTROL_MODE android.control.mode} <code>==</code> AUTO,
     * and the returned capture result metadata will give the fps range choosen
     * by the camera device.</p>
     * <p>Switching into or out of this mode may trigger some camera ISP/sensor
     * reconfigurations, which may introduce extra latency. It is recommended that
     * the application avoids unnecessary scene mode switch as much as possible.</p>
     *
     * @see CaptureRequest#CONTROL_AE_EXPOSURE_COMPENSATION
     * @see CaptureRequest#CONTROL_AE_LOCK
     * @see CaptureRequest#CONTROL_AE_PRECAPTURE_TRIGGER
     * @see CaptureRequest#CONTROL_AE_REGIONS
     * @see CaptureRequest#CONTROL_AE_TARGET_FPS_RANGE
     * @see CaptureRequest#CONTROL_AF_REGIONS
     * @see CaptureRequest#CONTROL_AF_TRIGGER
     * @see CaptureRequest#CONTROL_AWB_LOCK
     * @see CaptureRequest#CONTROL_AWB_REGIONS
     * @see CaptureRequest#CONTROL_EFFECT_MODE
     * @see CaptureRequest#CONTROL_MODE
     * @see CaptureRequest#FLASH_MODE
     * @see CaptureRequest#LENS_OPTICAL_STABILIZATION_MODE
     * @see CaptureRequest#SCALER_CROP_REGION
     * @see CaptureRequest#STATISTICS_FACE_DETECT_MODE
     * @see CaptureRequest#CONTROL_SCENE_MODE
     * @deprecated Please refer to this API documentation to find the alternatives
     */
    @Deprecated
    public static final int CONTROL_SCENE_MODE_HIGH_SPEED_VIDEO = 17;

    /**
     * <p>Turn on a device-specific high dynamic range (HDR) mode.</p>
     * <p>In this scene mode, the camera device captures images
     * that keep a larger range of scene illumination levels
     * visible in the final image. For example, when taking a
     * picture of a object in front of a bright window, both
     * the object and the scene through the window may be
     * visible when using HDR mode, while in normal AUTO mode,
     * one or the other may be poorly exposed. As a tradeoff,
     * HDR mode generally takes much longer to capture a single
     * image, has no user control, and may have other artifacts
     * depending on the HDR method used.</p>
     * <p>Therefore, HDR captures operate at a much slower rate
     * than regular captures.</p>
     * <p>In this mode, on LIMITED or FULL devices, when a request
     * is made with a {@link CaptureRequest#CONTROL_CAPTURE_INTENT android.control.captureIntent} of
     * STILL_CAPTURE, the camera device will capture an image
     * using a high dynamic range capture technique.  On LEGACY
     * devices, captures that target a JPEG-format output will
     * be captured with HDR, and the capture intent is not
     * relevant.</p>
     * <p>The HDR capture may involve the device capturing a burst
     * of images internally and combining them into one, or it
     * may involve the device using specialized high dynamic
     * range capture hardware. In all cases, a single image is
     * produced in response to a capture request submitted
     * while in HDR mode.</p>
     * <p>Since substantial post-processing is generally needed to
     * produce an HDR image, only YUV, PRIVATE, and JPEG
     * outputs are supported for LIMITED/FULL device HDR
     * captures, and only JPEG outputs are supported for LEGACY
     * HDR captures. Using a RAW output for HDR capture is not
     * supported.</p>
     * <p>Some devices may also support always-on HDR, which
     * applies HDR processing at full frame rate.  For these
     * devices, intents other than STILL_CAPTURE will also
     * produce an HDR output with no frame rate impact compared
     * to normal operation, though the quality may be lower
     * than for STILL_CAPTURE intents.</p>
     * <p>If SCENE_MODE_HDR is used with unsupported output types
     * or capture intents, the images captured will be as if
     * the SCENE_MODE was not enabled at all.</p>
     *
     * @see CaptureRequest#CONTROL_CAPTURE_INTENT
     * @see CaptureRequest#CONTROL_SCENE_MODE
     */
    public static final int CONTROL_SCENE_MODE_HDR = 18;

    /**
     * <p>Same as FACE_PRIORITY scene mode, except that the camera
     * device will choose higher sensitivity values ({@link CaptureRequest#SENSOR_SENSITIVITY android.sensor.sensitivity})
     * under low light conditions.</p>
     * <p>The camera device may be tuned to expose the images in a reduced
     * sensitivity range to produce the best quality images. For example,
     * if the {@link CameraCharacteristics#SENSOR_INFO_SENSITIVITY_RANGE android.sensor.info.sensitivityRange} gives range of [100, 1600],
     * the camera device auto-exposure routine tuning process may limit the actual
     * exposure sensitivity range to [100, 1200] to ensure that the noise level isn't
     * exessive in order to preserve the image quality. Under this situation, the image under
     * low light may be under-exposed when the sensor max exposure time (bounded by the
     * {@link CaptureRequest#CONTROL_AE_TARGET_FPS_RANGE android.control.aeTargetFpsRange} when {@link CaptureRequest#CONTROL_AE_MODE android.control.aeMode} is one of the
     * ON_* modes) and effective max sensitivity are reached. This scene mode allows the
     * camera device auto-exposure routine to increase the sensitivity up to the max
     * sensitivity specified by {@link CameraCharacteristics#SENSOR_INFO_SENSITIVITY_RANGE android.sensor.info.sensitivityRange} when the scene is too
     * dark and the max exposure time is reached. The captured images may be noisier
     * compared with the images captured in normal FACE_PRIORITY mode; therefore, it is
     * recommended that the application only use this scene mode when it is capable of
     * reducing the noise level of the captured images.</p>
     * <p>Unlike the other scene modes, {@link CaptureRequest#CONTROL_AE_MODE android.control.aeMode},
     * {@link CaptureRequest#CONTROL_AWB_MODE android.control.awbMode}, and {@link CaptureRequest#CONTROL_AF_MODE android.control.afMode}
     * remain active when FACE_PRIORITY_LOW_LIGHT is set.</p>
     *
     * @see CaptureRequest#CONTROL_AE_MODE
     * @see CaptureRequest#CONTROL_AE_TARGET_FPS_RANGE
     * @see CaptureRequest#CONTROL_AF_MODE
     * @see CaptureRequest#CONTROL_AWB_MODE
     * @see CameraCharacteristics#SENSOR_INFO_SENSITIVITY_RANGE
     * @see CaptureRequest#SENSOR_SENSITIVITY
     * @see CaptureRequest#CONTROL_SCENE_MODE
     * @hide
     */
    public static final int CONTROL_SCENE_MODE_FACE_PRIORITY_LOW_LIGHT = 19;

    /**
     * <p>Scene mode values within the range of
     * <code>[DEVICE_CUSTOM_START, DEVICE_CUSTOM_END]</code> are reserved for device specific
     * customized scene modes.</p>
     * @see CaptureRequest#CONTROL_SCENE_MODE
     * @hide
     */
    public static final int CONTROL_SCENE_MODE_DEVICE_CUSTOM_START = 100;

    /**
     * <p>Scene mode values within the range of
     * <code>[DEVICE_CUSTOM_START, DEVICE_CUSTOM_END]</code> are reserved for device specific
     * customized scene modes.</p>
     * @see CaptureRequest#CONTROL_SCENE_MODE
     * @hide
     */
    public static final int CONTROL_SCENE_MODE_DEVICE_CUSTOM_END = 127;

    //
    // Enumeration values for CaptureRequest#CONTROL_VIDEO_STABILIZATION_MODE
    //

    /**
     * <p>Video stabilization is disabled.</p>
     * @see CaptureRequest#CONTROL_VIDEO_STABILIZATION_MODE
     */
    public static final int CONTROL_VIDEO_STABILIZATION_MODE_OFF = 0;

    /**
     * <p>Video stabilization is enabled.</p>
     * @see CaptureRequest#CONTROL_VIDEO_STABILIZATION_MODE
     */
    public static final int CONTROL_VIDEO_STABILIZATION_MODE_ON = 1;

    //
    // Enumeration values for CaptureRequest#EDGE_MODE
    //

    /**
     * <p>No edge enhancement is applied.</p>
     * @see CaptureRequest#EDGE_MODE
     */
    public static final int EDGE_MODE_OFF = 0;

    /**
     * <p>Apply edge enhancement at a quality level that does not slow down frame rate
     * relative to sensor output. It may be the same as OFF if edge enhancement will
     * slow down frame rate relative to sensor.</p>
     * @see CaptureRequest#EDGE_MODE
     */
    public static final int EDGE_MODE_FAST = 1;

    /**
     * <p>Apply high-quality edge enhancement, at a cost of possibly reduced output frame rate.</p>
     * @see CaptureRequest#EDGE_MODE
     */
    public static final int EDGE_MODE_HIGH_QUALITY = 2;

    /**
     * <p>Edge enhancement is applied at different
     * levels for different output streams, based on resolution. Streams at maximum recording
     * resolution (see {@link android.hardware.camera2.CameraDevice#createCaptureSession })
     * or below have edge enhancement applied, while higher-resolution streams have no edge
     * enhancement applied. The level of edge enhancement for low-resolution streams is tuned
     * so that frame rate is not impacted, and the quality is equal to or better than FAST
     * (since it is only applied to lower-resolution outputs, quality may improve from FAST).</p>
     * <p>This mode is intended to be used by applications operating in a zero-shutter-lag mode
     * with YUV or PRIVATE reprocessing, where the application continuously captures
     * high-resolution intermediate buffers into a circular buffer, from which a final image is
     * produced via reprocessing when a user takes a picture.  For such a use case, the
     * high-resolution buffers must not have edge enhancement applied to maximize efficiency of
     * preview and to avoid double-applying enhancement when reprocessed, while low-resolution
     * buffers (used for recording or preview, generally) need edge enhancement applied for
     * reasonable preview quality.</p>
     * <p>This mode is guaranteed to be supported by devices that support either the
     * YUV_REPROCESSING or PRIVATE_REPROCESSING capabilities
     * ({@link CameraCharacteristics#REQUEST_AVAILABLE_CAPABILITIES android.request.availableCapabilities} lists either of those capabilities) and it will
     * be the default mode for CAMERA3_TEMPLATE_ZERO_SHUTTER_LAG template.</p>
     *
     * @see CameraCharacteristics#REQUEST_AVAILABLE_CAPABILITIES
     * @see CaptureRequest#EDGE_MODE
     */
    public static final int EDGE_MODE_ZERO_SHUTTER_LAG = 3;

    //
    // Enumeration values for CaptureRequest#FLASH_MODE
    //

    /**
     * <p>Do not fire the flash for this capture.</p>
     * @see CaptureRequest#FLASH_MODE
     */
    public static final int FLASH_MODE_OFF = 0;

    /**
     * <p>If the flash is available and charged, fire flash
     * for this capture.</p>
     * @see CaptureRequest#FLASH_MODE
     */
    public static final int FLASH_MODE_SINGLE = 1;

    /**
     * <p>Transition flash to continuously on.</p>
     * @see CaptureRequest#FLASH_MODE
     */
    public static final int FLASH_MODE_TORCH = 2;

    //
    // Enumeration values for CaptureRequest#HOT_PIXEL_MODE
    //

    /**
     * <p>No hot pixel correction is applied.</p>
     * <p>The frame rate must not be reduced relative to sensor raw output
     * for this option.</p>
     * <p>The hotpixel map may be returned in {@link CaptureResult#STATISTICS_HOT_PIXEL_MAP android.statistics.hotPixelMap}.</p>
     *
     * @see CaptureResult#STATISTICS_HOT_PIXEL_MAP
     * @see CaptureRequest#HOT_PIXEL_MODE
     */
    public static final int HOT_PIXEL_MODE_OFF = 0;

    /**
     * <p>Hot pixel correction is applied, without reducing frame
     * rate relative to sensor raw output.</p>
     * <p>The hotpixel map may be returned in {@link CaptureResult#STATISTICS_HOT_PIXEL_MAP android.statistics.hotPixelMap}.</p>
     *
     * @see CaptureResult#STATISTICS_HOT_PIXEL_MAP
     * @see CaptureRequest#HOT_PIXEL_MODE
     */
    public static final int HOT_PIXEL_MODE_FAST = 1;

    /**
     * <p>High-quality hot pixel correction is applied, at a cost
     * of possibly reduced frame rate relative to sensor raw output.</p>
     * <p>The hotpixel map may be returned in {@link CaptureResult#STATISTICS_HOT_PIXEL_MAP android.statistics.hotPixelMap}.</p>
     *
     * @see CaptureResult#STATISTICS_HOT_PIXEL_MAP
     * @see CaptureRequest#HOT_PIXEL_MODE
     */
    public static final int HOT_PIXEL_MODE_HIGH_QUALITY = 2;

    //
    // Enumeration values for CaptureRequest#LENS_OPTICAL_STABILIZATION_MODE
    //

    /**
     * <p>Optical stabilization is unavailable.</p>
     * @see CaptureRequest#LENS_OPTICAL_STABILIZATION_MODE
     */
    public static final int LENS_OPTICAL_STABILIZATION_MODE_OFF = 0;

    /**
     * <p>Optical stabilization is enabled.</p>
     * @see CaptureRequest#LENS_OPTICAL_STABILIZATION_MODE
     */
    public static final int LENS_OPTICAL_STABILIZATION_MODE_ON = 1;

    //
    // Enumeration values for CaptureRequest#NOISE_REDUCTION_MODE
    //

    /**
     * <p>No noise reduction is applied.</p>
     * @see CaptureRequest#NOISE_REDUCTION_MODE
     */
    public static final int NOISE_REDUCTION_MODE_OFF = 0;

    /**
     * <p>Noise reduction is applied without reducing frame rate relative to sensor
     * output. It may be the same as OFF if noise reduction will reduce frame rate
     * relative to sensor.</p>
     * @see CaptureRequest#NOISE_REDUCTION_MODE
     */
    public static final int NOISE_REDUCTION_MODE_FAST = 1;

    /**
     * <p>High-quality noise reduction is applied, at the cost of possibly reduced frame
     * rate relative to sensor output.</p>
     * @see CaptureRequest#NOISE_REDUCTION_MODE
     */
    public static final int NOISE_REDUCTION_MODE_HIGH_QUALITY = 2;

    /**
     * <p>MINIMAL noise reduction is applied without reducing frame rate relative to
     * sensor output. </p>
     * @see CaptureRequest#NOISE_REDUCTION_MODE
     */
    public static final int NOISE_REDUCTION_MODE_MINIMAL = 3;

    /**
     * <p>Noise reduction is applied at different levels for different output streams,
     * based on resolution. Streams at maximum recording resolution (see {@link android.hardware.camera2.CameraDevice#createCaptureSession })
     * or below have noise reduction applied, while higher-resolution streams have MINIMAL (if
     * supported) or no noise reduction applied (if MINIMAL is not supported.) The degree of
     * noise reduction for low-resolution streams is tuned so that frame rate is not impacted,
     * and the quality is equal to or better than FAST (since it is only applied to
     * lower-resolution outputs, quality may improve from FAST).</p>
     * <p>This mode is intended to be used by applications operating in a zero-shutter-lag mode
     * with YUV or PRIVATE reprocessing, where the application continuously captures
     * high-resolution intermediate buffers into a circular buffer, from which a final image is
     * produced via reprocessing when a user takes a picture.  For such a use case, the
     * high-resolution buffers must not have noise reduction applied to maximize efficiency of
     * preview and to avoid over-applying noise filtering when reprocessing, while
     * low-resolution buffers (used for recording or preview, generally) need noise reduction
     * applied for reasonable preview quality.</p>
     * <p>This mode is guaranteed to be supported by devices that support either the
     * YUV_REPROCESSING or PRIVATE_REPROCESSING capabilities
     * ({@link CameraCharacteristics#REQUEST_AVAILABLE_CAPABILITIES android.request.availableCapabilities} lists either of those capabilities) and it will
     * be the default mode for CAMERA3_TEMPLATE_ZERO_SHUTTER_LAG template.</p>
     *
     * @see CameraCharacteristics#REQUEST_AVAILABLE_CAPABILITIES
     * @see CaptureRequest#NOISE_REDUCTION_MODE
     */
    public static final int NOISE_REDUCTION_MODE_ZERO_SHUTTER_LAG = 4;

    //
    // Enumeration values for CaptureRequest#SENSOR_TEST_PATTERN_MODE
    //

    /**
     * <p>No test pattern mode is used, and the camera
     * device returns captures from the image sensor.</p>
     * <p>This is the default if the key is not set.</p>
     * @see CaptureRequest#SENSOR_TEST_PATTERN_MODE
     */
    public static final int SENSOR_TEST_PATTERN_MODE_OFF = 0;

    /**
     * <p>Each pixel in <code>[R, G_even, G_odd, B]</code> is replaced by its
     * respective color channel provided in
     * {@link CaptureRequest#SENSOR_TEST_PATTERN_DATA android.sensor.testPatternData}.</p>
     * <p>For example:</p>
     * <pre><code>android.testPatternData = [0, 0xFFFFFFFF, 0xFFFFFFFF, 0]
     * </code></pre>
     * <p>All green pixels are 100% green. All red/blue pixels are black.</p>
     * <pre><code>android.testPatternData = [0xFFFFFFFF, 0, 0xFFFFFFFF, 0]
     * </code></pre>
     * <p>All red pixels are 100% red. Only the odd green pixels
     * are 100% green. All blue pixels are 100% black.</p>
     *
     * @see CaptureRequest#SENSOR_TEST_PATTERN_DATA
     * @see CaptureRequest#SENSOR_TEST_PATTERN_MODE
     */
    public static final int SENSOR_TEST_PATTERN_MODE_SOLID_COLOR = 1;

    /**
     * <p>All pixel data is replaced with an 8-bar color pattern.</p>
     * <p>The vertical bars (left-to-right) are as follows:</p>
     * <ul>
     * <li>100% white</li>
     * <li>yellow</li>
     * <li>cyan</li>
     * <li>green</li>
     * <li>magenta</li>
     * <li>red</li>
     * <li>blue</li>
     * <li>black</li>
     * </ul>
     * <p>In general the image would look like the following:</p>
     * <pre><code>W Y C G M R B K
     * W Y C G M R B K
     * W Y C G M R B K
     * W Y C G M R B K
     * W Y C G M R B K
     * . . . . . . . .
     * . . . . . . . .
     * . . . . . . . .
     *
     * (B = Blue, K = Black)
     * </code></pre>
     * <p>Each bar should take up 1/8 of the sensor pixel array width.
     * When this is not possible, the bar size should be rounded
     * down to the nearest integer and the pattern can repeat
     * on the right side.</p>
     * <p>Each bar's height must always take up the full sensor
     * pixel array height.</p>
     * <p>Each pixel in this test pattern must be set to either
     * 0% intensity or 100% intensity.</p>
     * @see CaptureRequest#SENSOR_TEST_PATTERN_MODE
     */
    public static final int SENSOR_TEST_PATTERN_MODE_COLOR_BARS = 2;

    /**
     * <p>The test pattern is similar to COLOR_BARS, except that
     * each bar should start at its specified color at the top,
     * and fade to gray at the bottom.</p>
     * <p>Furthermore each bar is further subdivided into a left and
     * right half. The left half should have a smooth gradient,
     * and the right half should have a quantized gradient.</p>
     * <p>In particular, the right half's should consist of blocks of the
     * same color for 1/16th active sensor pixel array width.</p>
     * <p>The least significant bits in the quantized gradient should
     * be copied from the most significant bits of the smooth gradient.</p>
     * <p>The height of each bar should always be a multiple of 128.
     * When this is not the case, the pattern should repeat at the bottom
     * of the image.</p>
     * @see CaptureRequest#SENSOR_TEST_PATTERN_MODE
     */
    public static final int SENSOR_TEST_PATTERN_MODE_COLOR_BARS_FADE_TO_GRAY = 3;

    /**
     * <p>All pixel data is replaced by a pseudo-random sequence
     * generated from a PN9 512-bit sequence (typically implemented
     * in hardware with a linear feedback shift register).</p>
     * <p>The generator should be reset at the beginning of each frame,
     * and thus each subsequent raw frame with this test pattern should
     * be exactly the same as the last.</p>
     * @see CaptureRequest#SENSOR_TEST_PATTERN_MODE
     */
    public static final int SENSOR_TEST_PATTERN_MODE_PN9 = 4;

    /**
     * <p>The first custom test pattern. All custom patterns that are
     * available only on this camera device are at least this numeric
     * value.</p>
     * <p>All of the custom test patterns will be static
     * (that is the raw image must not vary from frame to frame).</p>
     * @see CaptureRequest#SENSOR_TEST_PATTERN_MODE
     */
    public static final int SENSOR_TEST_PATTERN_MODE_CUSTOM1 = 256;

    //
    // Enumeration values for CaptureRequest#SHADING_MODE
    //

    /**
     * <p>No lens shading correction is applied.</p>
     * @see CaptureRequest#SHADING_MODE
     */
    public static final int SHADING_MODE_OFF = 0;

    /**
     * <p>Apply lens shading corrections, without slowing
     * frame rate relative to sensor raw output</p>
     * @see CaptureRequest#SHADING_MODE
     */
    public static final int SHADING_MODE_FAST = 1;

    /**
     * <p>Apply high-quality lens shading correction, at the
     * cost of possibly reduced frame rate.</p>
     * @see CaptureRequest#SHADING_MODE
     */
    public static final int SHADING_MODE_HIGH_QUALITY = 2;

    //
    // Enumeration values for CaptureRequest#STATISTICS_FACE_DETECT_MODE
    //

    /**
     * <p>Do not include face detection statistics in capture
     * results.</p>
     * @see CaptureRequest#STATISTICS_FACE_DETECT_MODE
     */
    public static final int STATISTICS_FACE_DETECT_MODE_OFF = 0;

    /**
     * <p>Return face rectangle and confidence values only.</p>
     * @see CaptureRequest#STATISTICS_FACE_DETECT_MODE
     */
    public static final int STATISTICS_FACE_DETECT_MODE_SIMPLE = 1;

    /**
     * <p>Return all face
     * metadata.</p>
     * <p>In this mode, face rectangles, scores, landmarks, and face IDs are all valid.</p>
     * @see CaptureRequest#STATISTICS_FACE_DETECT_MODE
     */
    public static final int STATISTICS_FACE_DETECT_MODE_FULL = 2;

    //
    // Enumeration values for CaptureRequest#STATISTICS_LENS_SHADING_MAP_MODE
    //

    /**
     * <p>Do not include a lens shading map in the capture result.</p>
     * @see CaptureRequest#STATISTICS_LENS_SHADING_MAP_MODE
     */
    public static final int STATISTICS_LENS_SHADING_MAP_MODE_OFF = 0;

    /**
     * <p>Include a lens shading map in the capture result.</p>
     * @see CaptureRequest#STATISTICS_LENS_SHADING_MAP_MODE
     */
    public static final int STATISTICS_LENS_SHADING_MAP_MODE_ON = 1;

    //
    // Enumeration values for CaptureRequest#STATISTICS_OIS_DATA_MODE
    //

    /**
     * <p>Do not include OIS data in the capture result.</p>
     * @see CaptureRequest#STATISTICS_OIS_DATA_MODE
     */
    public static final int STATISTICS_OIS_DATA_MODE_OFF = 0;

    /**
     * <p>Include OIS data in the capture result.</p>
     * <p>{@link CaptureResult#STATISTICS_OIS_SAMPLES android.statistics.oisSamples} provides OIS sample data in the
     * output result metadata.</p>
     *
     * @see CaptureResult#STATISTICS_OIS_SAMPLES
     * @see CaptureRequest#STATISTICS_OIS_DATA_MODE
     */
    public static final int STATISTICS_OIS_DATA_MODE_ON = 1;

    //
    // Enumeration values for CaptureRequest#TONEMAP_MODE
    //

    /**
     * <p>Use the tone mapping curve specified in
     * the {@link CaptureRequest#TONEMAP_CURVE android.tonemap.curve}* entries.</p>
     * <p>All color enhancement and tonemapping must be disabled, except
     * for applying the tonemapping curve specified by
     * {@link CaptureRequest#TONEMAP_CURVE android.tonemap.curve}.</p>
     * <p>Must not slow down frame rate relative to raw
     * sensor output.</p>
     *
     * @see CaptureRequest#TONEMAP_CURVE
     * @see CaptureRequest#TONEMAP_MODE
     */
    public static final int TONEMAP_MODE_CONTRAST_CURVE = 0;

    /**
     * <p>Advanced gamma mapping and color enhancement may be applied, without
     * reducing frame rate compared to raw sensor output.</p>
     * @see CaptureRequest#TONEMAP_MODE
     */
    public static final int TONEMAP_MODE_FAST = 1;

    /**
     * <p>High-quality gamma mapping and color enhancement will be applied, at
     * the cost of possibly reduced frame rate compared to raw sensor output.</p>
     * @see CaptureRequest#TONEMAP_MODE
     */
    public static final int TONEMAP_MODE_HIGH_QUALITY = 2;

    /**
     * <p>Use the gamma value specified in {@link CaptureRequest#TONEMAP_GAMMA android.tonemap.gamma} to peform
     * tonemapping.</p>
     * <p>All color enhancement and tonemapping must be disabled, except
     * for applying the tonemapping curve specified by {@link CaptureRequest#TONEMAP_GAMMA android.tonemap.gamma}.</p>
     * <p>Must not slow down frame rate relative to raw sensor output.</p>
     *
     * @see CaptureRequest#TONEMAP_GAMMA
     * @see CaptureRequest#TONEMAP_MODE
     */
    public static final int TONEMAP_MODE_GAMMA_VALUE = 3;

    /**
     * <p>Use the preset tonemapping curve specified in
     * {@link CaptureRequest#TONEMAP_PRESET_CURVE android.tonemap.presetCurve} to peform tonemapping.</p>
     * <p>All color enhancement and tonemapping must be disabled, except
     * for applying the tonemapping curve specified by
     * {@link CaptureRequest#TONEMAP_PRESET_CURVE android.tonemap.presetCurve}.</p>
     * <p>Must not slow down frame rate relative to raw sensor output.</p>
     *
     * @see CaptureRequest#TONEMAP_PRESET_CURVE
     * @see CaptureRequest#TONEMAP_MODE
     */
    public static final int TONEMAP_MODE_PRESET_CURVE = 4;

    //
    // Enumeration values for CaptureRequest#TONEMAP_PRESET_CURVE
    //

    /**
     * <p>Tonemapping curve is defined by sRGB</p>
     * @see CaptureRequest#TONEMAP_PRESET_CURVE
     */
    public static final int TONEMAP_PRESET_CURVE_SRGB = 0;

    /**
     * <p>Tonemapping curve is defined by ITU-R BT.709</p>
     * @see CaptureRequest#TONEMAP_PRESET_CURVE
     */
    public static final int TONEMAP_PRESET_CURVE_REC709 = 1;

    //
    // Enumeration values for CaptureRequest#DISTORTION_CORRECTION_MODE
    //

    /**
     * <p>No distortion correction is applied.</p>
     * @see CaptureRequest#DISTORTION_CORRECTION_MODE
     */
    public static final int DISTORTION_CORRECTION_MODE_OFF = 0;

    /**
     * <p>Lens distortion correction is applied without reducing frame rate
     * relative to sensor output. It may be the same as OFF if distortion correction would
     * reduce frame rate relative to sensor.</p>
     * @see CaptureRequest#DISTORTION_CORRECTION_MODE
     */
    public static final int DISTORTION_CORRECTION_MODE_FAST = 1;

    /**
     * <p>High-quality distortion correction is applied, at the cost of
     * possibly reduced frame rate relative to sensor output.</p>
     * @see CaptureRequest#DISTORTION_CORRECTION_MODE
     */
    public static final int DISTORTION_CORRECTION_MODE_HIGH_QUALITY = 2;

    //
    // Enumeration values for CaptureResult#CONTROL_AE_STATE
    //

    /**
     * <p>AE is off or recently reset.</p>
     * <p>When a camera device is opened, it starts in
     * this state. This is a transient state, the camera device may skip reporting
     * this state in capture result.</p>
     * @see CaptureResult#CONTROL_AE_STATE
     */
    public static final int CONTROL_AE_STATE_INACTIVE = 0;

    /**
     * <p>AE doesn't yet have a good set of control values
     * for the current scene.</p>
     * <p>This is a transient state, the camera device may skip
     * reporting this state in capture result.</p>
     * @see CaptureResult#CONTROL_AE_STATE
     */
    public static final int CONTROL_AE_STATE_SEARCHING = 1;

    /**
     * <p>AE has a good set of control values for the
     * current scene.</p>
     * @see CaptureResult#CONTROL_AE_STATE
     */
    public static final int CONTROL_AE_STATE_CONVERGED = 2;

    /**
     * <p>AE has been locked.</p>
     * @see CaptureResult#CONTROL_AE_STATE
     */
    public static final int CONTROL_AE_STATE_LOCKED = 3;

    /**
     * <p>AE has a good set of control values, but flash
     * needs to be fired for good quality still
     * capture.</p>
     * @see CaptureResult#CONTROL_AE_STATE
     */
    public static final int CONTROL_AE_STATE_FLASH_REQUIRED = 4;

    /**
     * <p>AE has been asked to do a precapture sequence
     * and is currently executing it.</p>
     * <p>Precapture can be triggered through setting
     * {@link CaptureRequest#CONTROL_AE_PRECAPTURE_TRIGGER android.control.aePrecaptureTrigger} to START. Currently
     * active and completed (if it causes camera device internal AE lock) precapture
     * metering sequence can be canceled through setting
     * {@link CaptureRequest#CONTROL_AE_PRECAPTURE_TRIGGER android.control.aePrecaptureTrigger} to CANCEL.</p>
     * <p>Once PRECAPTURE completes, AE will transition to CONVERGED
     * or FLASH_REQUIRED as appropriate. This is a transient
     * state, the camera device may skip reporting this state in
     * capture result.</p>
     *
     * @see CaptureRequest#CONTROL_AE_PRECAPTURE_TRIGGER
     * @see CaptureResult#CONTROL_AE_STATE
     */
    public static final int CONTROL_AE_STATE_PRECAPTURE = 5;

    //
    // Enumeration values for CaptureResult#CONTROL_AF_STATE
    //

    /**
     * <p>AF is off or has not yet tried to scan/been asked
     * to scan.</p>
     * <p>When a camera device is opened, it starts in this
     * state. This is a transient state, the camera device may
     * skip reporting this state in capture
     * result.</p>
     * @see CaptureResult#CONTROL_AF_STATE
     */
    public static final int CONTROL_AF_STATE_INACTIVE = 0;

    /**
     * <p>AF is currently performing an AF scan initiated the
     * camera device in a continuous autofocus mode.</p>
     * <p>Only used by CONTINUOUS_* AF modes. This is a transient
     * state, the camera device may skip reporting this state in
     * capture result.</p>
     * @see CaptureResult#CONTROL_AF_STATE
     */
    public static final int CONTROL_AF_STATE_PASSIVE_SCAN = 1;

    /**
     * <p>AF currently believes it is in focus, but may
     * restart scanning at any time.</p>
     * <p>Only used by CONTINUOUS_* AF modes. This is a transient
     * state, the camera device may skip reporting this state in
     * capture result.</p>
     * @see CaptureResult#CONTROL_AF_STATE
     */
    public static final int CONTROL_AF_STATE_PASSIVE_FOCUSED = 2;

    /**
     * <p>AF is performing an AF scan because it was
     * triggered by AF trigger.</p>
     * <p>Only used by AUTO or MACRO AF modes. This is a transient
     * state, the camera device may skip reporting this state in
     * capture result.</p>
     * @see CaptureResult#CONTROL_AF_STATE
     */
    public static final int CONTROL_AF_STATE_ACTIVE_SCAN = 3;

    /**
     * <p>AF believes it is focused correctly and has locked
     * focus.</p>
     * <p>This state is reached only after an explicit START AF trigger has been
     * sent ({@link CaptureRequest#CONTROL_AF_TRIGGER android.control.afTrigger}), when good focus has been obtained.</p>
     * <p>The lens will remain stationary until the AF mode ({@link CaptureRequest#CONTROL_AF_MODE android.control.afMode}) is changed or
     * a new AF trigger is sent to the camera device ({@link CaptureRequest#CONTROL_AF_TRIGGER android.control.afTrigger}).</p>
     *
     * @see CaptureRequest#CONTROL_AF_MODE
     * @see CaptureRequest#CONTROL_AF_TRIGGER
     * @see CaptureResult#CONTROL_AF_STATE
     */
    public static final int CONTROL_AF_STATE_FOCUSED_LOCKED = 4;

    /**
     * <p>AF has failed to focus successfully and has locked
     * focus.</p>
     * <p>This state is reached only after an explicit START AF trigger has been
     * sent ({@link CaptureRequest#CONTROL_AF_TRIGGER android.control.afTrigger}), when good focus cannot be obtained.</p>
     * <p>The lens will remain stationary until the AF mode ({@link CaptureRequest#CONTROL_AF_MODE android.control.afMode}) is changed or
     * a new AF trigger is sent to the camera device ({@link CaptureRequest#CONTROL_AF_TRIGGER android.control.afTrigger}).</p>
     *
     * @see CaptureRequest#CONTROL_AF_MODE
     * @see CaptureRequest#CONTROL_AF_TRIGGER
     * @see CaptureResult#CONTROL_AF_STATE
     */
    public static final int CONTROL_AF_STATE_NOT_FOCUSED_LOCKED = 5;

    /**
     * <p>AF finished a passive scan without finding focus,
     * and may restart scanning at any time.</p>
     * <p>Only used by CONTINUOUS_* AF modes. This is a transient state, the camera
     * device may skip reporting this state in capture result.</p>
     * <p>LEGACY camera devices do not support this state. When a passive
     * scan has finished, it will always go to PASSIVE_FOCUSED.</p>
     * @see CaptureResult#CONTROL_AF_STATE
     */
    public static final int CONTROL_AF_STATE_PASSIVE_UNFOCUSED = 6;

    //
    // Enumeration values for CaptureResult#CONTROL_AWB_STATE
    //

    /**
     * <p>AWB is not in auto mode, or has not yet started metering.</p>
     * <p>When a camera device is opened, it starts in this
     * state. This is a transient state, the camera device may
     * skip reporting this state in capture
     * result.</p>
     * @see CaptureResult#CONTROL_AWB_STATE
     */
    public static final int CONTROL_AWB_STATE_INACTIVE = 0;

    /**
     * <p>AWB doesn't yet have a good set of control
     * values for the current scene.</p>
     * <p>This is a transient state, the camera device
     * may skip reporting this state in capture result.</p>
     * @see CaptureResult#CONTROL_AWB_STATE
     */
    public static final int CONTROL_AWB_STATE_SEARCHING = 1;

    /**
     * <p>AWB has a good set of control values for the
     * current scene.</p>
     * @see CaptureResult#CONTROL_AWB_STATE
     */
    public static final int CONTROL_AWB_STATE_CONVERGED = 2;

    /**
     * <p>AWB has been locked.</p>
     * @see CaptureResult#CONTROL_AWB_STATE
     */
    public static final int CONTROL_AWB_STATE_LOCKED = 3;

    //
    // Enumeration values for CaptureResult#CONTROL_AF_SCENE_CHANGE
    //

    /**
     * <p>Scene change is not detected within the AF region(s).</p>
     * @see CaptureResult#CONTROL_AF_SCENE_CHANGE
     */
    public static final int CONTROL_AF_SCENE_CHANGE_NOT_DETECTED = 0;

    /**
     * <p>Scene change is detected within the AF region(s).</p>
     * @see CaptureResult#CONTROL_AF_SCENE_CHANGE
     */
    public static final int CONTROL_AF_SCENE_CHANGE_DETECTED = 1;

    //
    // Enumeration values for CaptureResult#FLASH_STATE
    //

    /**
     * <p>No flash on camera.</p>
     * @see CaptureResult#FLASH_STATE
     */
    public static final int FLASH_STATE_UNAVAILABLE = 0;

    /**
     * <p>Flash is charging and cannot be fired.</p>
     * @see CaptureResult#FLASH_STATE
     */
    public static final int FLASH_STATE_CHARGING = 1;

    /**
     * <p>Flash is ready to fire.</p>
     * @see CaptureResult#FLASH_STATE
     */
    public static final int FLASH_STATE_READY = 2;

    /**
     * <p>Flash fired for this capture.</p>
     * @see CaptureResult#FLASH_STATE
     */
    public static final int FLASH_STATE_FIRED = 3;

    /**
     * <p>Flash partially illuminated this frame.</p>
     * <p>This is usually due to the next or previous frame having
     * the flash fire, and the flash spilling into this capture
     * due to hardware limitations.</p>
     * @see CaptureResult#FLASH_STATE
     */
    public static final int FLASH_STATE_PARTIAL = 4;

    //
    // Enumeration values for CaptureResult#LENS_STATE
    //

    /**
     * <p>The lens parameters ({@link CaptureRequest#LENS_FOCAL_LENGTH android.lens.focalLength}, {@link CaptureRequest#LENS_FOCUS_DISTANCE android.lens.focusDistance},
     * {@link CaptureRequest#LENS_FILTER_DENSITY android.lens.filterDensity} and {@link CaptureRequest#LENS_APERTURE android.lens.aperture}) are not changing.</p>
     *
     * @see CaptureRequest#LENS_APERTURE
     * @see CaptureRequest#LENS_FILTER_DENSITY
     * @see CaptureRequest#LENS_FOCAL_LENGTH
     * @see CaptureRequest#LENS_FOCUS_DISTANCE
     * @see CaptureResult#LENS_STATE
     */
    public static final int LENS_STATE_STATIONARY = 0;

    /**
     * <p>One or several of the lens parameters
     * ({@link CaptureRequest#LENS_FOCAL_LENGTH android.lens.focalLength}, {@link CaptureRequest#LENS_FOCUS_DISTANCE android.lens.focusDistance},
     * {@link CaptureRequest#LENS_FILTER_DENSITY android.lens.filterDensity} or {@link CaptureRequest#LENS_APERTURE android.lens.aperture}) is
     * currently changing.</p>
     *
     * @see CaptureRequest#LENS_APERTURE
     * @see CaptureRequest#LENS_FILTER_DENSITY
     * @see CaptureRequest#LENS_FOCAL_LENGTH
     * @see CaptureRequest#LENS_FOCUS_DISTANCE
     * @see CaptureResult#LENS_STATE
     */
    public static final int LENS_STATE_MOVING = 1;

    //
    // Enumeration values for CaptureResult#STATISTICS_SCENE_FLICKER
    //

    /**
     * <p>The camera device does not detect any flickering illumination
     * in the current scene.</p>
     * @see CaptureResult#STATISTICS_SCENE_FLICKER
     */
    public static final int STATISTICS_SCENE_FLICKER_NONE = 0;

    /**
     * <p>The camera device detects illumination flickering at 50Hz
     * in the current scene.</p>
     * @see CaptureResult#STATISTICS_SCENE_FLICKER
     */
    public static final int STATISTICS_SCENE_FLICKER_50HZ = 1;

    /**
     * <p>The camera device detects illumination flickering at 60Hz
     * in the current scene.</p>
     * @see CaptureResult#STATISTICS_SCENE_FLICKER
     */
    public static final int STATISTICS_SCENE_FLICKER_60HZ = 2;

    //
    // Enumeration values for CaptureResult#SYNC_FRAME_NUMBER
    //

    /**
     * <p>The current result is not yet fully synchronized to any request.</p>
     * <p>Synchronization is in progress, and reading metadata from this
     * result may include a mix of data that have taken effect since the
     * last synchronization time.</p>
     * <p>In some future result, within {@link CameraCharacteristics#SYNC_MAX_LATENCY android.sync.maxLatency} frames,
     * this value will update to the actual frame number frame number
     * the result is guaranteed to be synchronized to (as long as the
     * request settings remain constant).</p>
     *
     * @see CameraCharacteristics#SYNC_MAX_LATENCY
     * @see CaptureResult#SYNC_FRAME_NUMBER
     * @hide
     */
    public static final int SYNC_FRAME_NUMBER_CONVERGING = -1;

    /**
     * <p>The current result's synchronization status is unknown.</p>
     * <p>The result may have already converged, or it may be in
     * progress.  Reading from this result may include some mix
     * of settings from past requests.</p>
     * <p>After a settings change, the new settings will eventually all
     * take effect for the output buffers and results. However, this
     * value will not change when that happens. Altering settings
     * rapidly may provide outcomes using mixes of settings from recent
     * requests.</p>
     * <p>This value is intended primarily for backwards compatibility with
     * the older camera implementations (for android.hardware.Camera).</p>
     * @see CaptureResult#SYNC_FRAME_NUMBER
     * @hide
     */
    public static final int SYNC_FRAME_NUMBER_UNKNOWN = -2;

    /*~@~@~@~@~@~@~@~@~@~@~@~@~@~@~@~@~@~@~@~@~@~@~@~@~@~@~@~@~@~@~@~@~@~@~@~
     * End generated code
     *~@~@~@~@~@~@~@~@~@~@~@~@~@~@~@~@~@~@~@~@~@~@~@~@~@~@~@~@~@~@~@~@~@~O@*/

}<|MERGE_RESOLUTION|>--- conflicted
+++ resolved
@@ -996,8 +996,6 @@
      */
     public static final int REQUEST_AVAILABLE_CAPABILITIES_SECURE_IMAGE_DATA = 13;
 
-<<<<<<< HEAD
-=======
     /**
      * <p>The camera device is only accessible by Android's system components and privileged
      * applications. Processes need to have the android.permission.SYSTEM_CAMERA in
@@ -1006,7 +1004,6 @@
      */
     public static final int REQUEST_AVAILABLE_CAPABILITIES_SYSTEM_CAMERA = 14;
 
->>>>>>> dbf9e87c
     //
     // Enumeration values for CameraCharacteristics#SCALER_CROPPING_TYPE
     //
