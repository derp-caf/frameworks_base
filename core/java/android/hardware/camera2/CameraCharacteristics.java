--- conflicted
+++ resolved
@@ -395,11 +395,7 @@
      *         doesn't have any recommendation for this use case or the recommended configurations
      *         are invalid.
      */
-<<<<<<< HEAD
-    public RecommendedStreamConfigurationMap getRecommendedStreamConfigurationMap(
-=======
     public @Nullable RecommendedStreamConfigurationMap getRecommendedStreamConfigurationMap(
->>>>>>> de843449
             @RecommendedStreamConfigurationMap.RecommendedUsecase int usecase) {
         if (((usecase >= RecommendedStreamConfigurationMap.USECASE_PREVIEW) &&
                 (usecase <= RecommendedStreamConfigurationMap.USECASE_RAW)) ||
@@ -2615,8 +2611,6 @@
             new Key<android.hardware.camera2.params.ReprocessFormatsMap>("android.scaler.availableRecommendedInputOutputFormatsMap", android.hardware.camera2.params.ReprocessFormatsMap.class);
 
     /**
-<<<<<<< HEAD
-=======
      * <p>An array of mandatory stream combinations generated according to the camera device
      * {@link android.hardware.camera2.CameraCharacteristics#INFO_SUPPORTED_HARDWARE_LEVEL }
      * and {@link android.hardware.camera2.CameraCharacteristics#REQUEST_AVAILABLE_CAPABILITIES }.
@@ -2650,7 +2644,6 @@
             new Key<android.hardware.camera2.params.MandatoryStreamCombination[]>("android.scaler.mandatoryStreamCombinations", android.hardware.camera2.params.MandatoryStreamCombination[].class);
 
     /**
->>>>>>> de843449
      * <p>The area of the image sensor which corresponds to active pixels after any geometric
      * distortion correction has been applied.</p>
      * <p>This is the rectangle representing the size of the active region of the sensor (i.e.
