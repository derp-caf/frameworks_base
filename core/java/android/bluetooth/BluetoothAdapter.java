/*
 * Copyright 2009-2016 The Android Open Source Project
 * Copyright 2015 Samsung LSI
 *
 * Licensed under the Apache License, Version 2.0 (the "License");
 * you may not use this file except in compliance with the License.
 * You may obtain a copy of the License at
 *
 *      http://www.apache.org/licenses/LICENSE-2.0
 *
 * Unless required by applicable law or agreed to in writing, software
 * distributed under the License is distributed on an "AS IS" BASIS,
 * WITHOUT WARRANTIES OR CONDITIONS OF ANY KIND, either express or implied.
 * See the License for the specific language governing permissions and
 * limitations under the License.
 */

package android.bluetooth;

import android.Manifest;
import android.annotation.IntDef;
import android.annotation.NonNull;
import android.annotation.Nullable;
import android.annotation.RequiresPermission;
import android.annotation.SdkConstant;
import android.annotation.SdkConstant.SdkConstantType;
import android.annotation.SystemApi;
import android.app.ActivityThread;
import android.bluetooth.BluetoothProfile.ConnectionPolicy;
import android.bluetooth.le.BluetoothLeAdvertiser;
import android.bluetooth.le.BluetoothLeScanner;
import android.bluetooth.le.PeriodicAdvertisingManager;
import android.bluetooth.le.ScanCallback;
import android.bluetooth.le.ScanFilter;
import android.bluetooth.le.ScanRecord;
import android.bluetooth.le.ScanResult;
import android.bluetooth.le.ScanSettings;
import android.compat.annotation.UnsupportedAppUsage;
import android.content.Context;
import android.os.BatteryStats;
import android.os.Binder;
import android.os.IBinder;
import android.os.ParcelUuid;
import android.os.RemoteException;
import android.os.ResultReceiver;
import android.os.ServiceManager;
import android.os.SynchronousResultReceiver;
import android.os.SystemProperties;
import android.util.Log;
import android.util.Pair;

import java.io.IOException;
import java.lang.annotation.Retention;
import java.lang.annotation.RetentionPolicy;
import java.util.ArrayList;
import java.util.Arrays;
import java.util.Collections;
import java.util.HashMap;
import java.util.HashSet;
import java.util.List;
import java.util.Locale;
import java.util.Map;
import java.util.Set;
import java.util.UUID;
import java.util.concurrent.Executor;
import java.util.concurrent.TimeoutException;
import java.util.concurrent.locks.ReentrantReadWriteLock;

/**
 * Represents the local device Bluetooth adapter. The {@link BluetoothAdapter}
 * lets you perform fundamental Bluetooth tasks, such as initiate
 * device discovery, query a list of bonded (paired) devices,
 * instantiate a {@link BluetoothDevice} using a known MAC address, and create
 * a {@link BluetoothServerSocket} to listen for connection requests from other
 * devices, and start a scan for Bluetooth LE devices.
 *
 * <p>To get a {@link BluetoothAdapter} representing the local Bluetooth
 * adapter, call the {@link BluetoothManager#getAdapter} function on {@link BluetoothManager}.
 * On JELLY_BEAN_MR1 and below you will need to use the static {@link #getDefaultAdapter}
 * method instead.
 * </p><p>
 * Fundamentally, this is your starting point for all
 * Bluetooth actions. Once you have the local adapter, you can get a set of
 * {@link BluetoothDevice} objects representing all paired devices with
 * {@link #getBondedDevices()}; start device discovery with
 * {@link #startDiscovery()}; or create a {@link BluetoothServerSocket} to
 * listen for incoming RFComm connection requests with {@link
 * #listenUsingRfcommWithServiceRecord(String, UUID)}; listen for incoming L2CAP Connection-oriented
 * Channels (CoC) connection requests with {@link #listenUsingL2capChannel()}; or start a scan for
 * Bluetooth LE devices with {@link #startLeScan(LeScanCallback callback)}.
 * </p>
 * <p>This class is thread safe.</p>
 * <p class="note"><strong>Note:</strong>
 * Most methods require the {@link android.Manifest.permission#BLUETOOTH}
 * permission and some also require the
 * {@link android.Manifest.permission#BLUETOOTH_ADMIN} permission.
 * </p>
 * <div class="special reference">
 * <h3>Developer Guides</h3>
 * <p>
 * For more information about using Bluetooth, read the <a href=
 * "{@docRoot}guide/topics/connectivity/bluetooth.html">Bluetooth</a> developer
 * guide.
 * </p>
 * </div>
 *
 * {@see BluetoothDevice}
 * {@see BluetoothServerSocket}
 */
public final class BluetoothAdapter {
    private static final String TAG = "BluetoothAdapter";
    private static final boolean DBG = true;
    private static final boolean VDBG = false;

    /**
     * Default MAC address reported to a client that does not have the
     * android.permission.LOCAL_MAC_ADDRESS permission.
     *
     * @hide
     */
    public static final String DEFAULT_MAC_ADDRESS = "02:00:00:00:00:00";

    /**
     * Sentinel error value for this class. Guaranteed to not equal any other
     * integer constant in this class. Provided as a convenience for functions
     * that require a sentinel error value, for example:
     * <p><code>Intent.getIntExtra(BluetoothAdapter.EXTRA_STATE,
     * BluetoothAdapter.ERROR)</code>
     */
    public static final int ERROR = Integer.MIN_VALUE;

    /**
     * Broadcast Action: The state of the local Bluetooth adapter has been
     * changed.
     * <p>For example, Bluetooth has been turned on or off.
     * <p>Always contains the extra fields {@link #EXTRA_STATE} and {@link
     * #EXTRA_PREVIOUS_STATE} containing the new and old states
     * respectively.
     * <p>Requires {@link android.Manifest.permission#BLUETOOTH} to receive.
     */
    @SdkConstant(SdkConstantType.BROADCAST_INTENT_ACTION) public static final String
            ACTION_STATE_CHANGED = "android.bluetooth.adapter.action.STATE_CHANGED";

    /**
     * Used as an int extra field in {@link #ACTION_STATE_CHANGED}
     * intents to request the current power state. Possible values are:
     * {@link #STATE_OFF},
     * {@link #STATE_TURNING_ON},
     * {@link #STATE_ON},
     * {@link #STATE_TURNING_OFF},
     */
    public static final String EXTRA_STATE = "android.bluetooth.adapter.extra.STATE";
    /**
     * Used as an int extra field in {@link #ACTION_STATE_CHANGED}
     * intents to request the previous power state. Possible values are:
     * {@link #STATE_OFF},
     * {@link #STATE_TURNING_ON},
     * {@link #STATE_ON},
     * {@link #STATE_TURNING_OFF}
     */
    public static final String EXTRA_PREVIOUS_STATE =
            "android.bluetooth.adapter.extra.PREVIOUS_STATE";

    /** @hide */
    @IntDef(prefix = { "STATE_" }, value = {
            STATE_OFF,
            STATE_TURNING_ON,
            STATE_ON,
            STATE_TURNING_OFF,
            STATE_BLE_TURNING_ON,
            STATE_BLE_ON,
            STATE_BLE_TURNING_OFF
    })
    @Retention(RetentionPolicy.SOURCE)
    public @interface AdapterState {}

    /**
     * Indicates the local Bluetooth adapter is off.
     */
    public static final int STATE_OFF = 10;
    /**
     * Indicates the local Bluetooth adapter is turning on. However local
     * clients should wait for {@link #STATE_ON} before attempting to
     * use the adapter.
     */
    public static final int STATE_TURNING_ON = 11;
    /**
     * Indicates the local Bluetooth adapter is on, and ready for use.
     */
    public static final int STATE_ON = 12;
    /**
     * Indicates the local Bluetooth adapter is turning off. Local clients
     * should immediately attempt graceful disconnection of any remote links.
     */
    public static final int STATE_TURNING_OFF = 13;

    /**
     * Indicates the local Bluetooth adapter is turning Bluetooth LE mode on.
     *
     * @hide
     */
    public static final int STATE_BLE_TURNING_ON = 14;

    /**
     * Indicates the local Bluetooth adapter is in LE only mode.
     *
     * @hide
     */
    public static final int STATE_BLE_ON = 15;

    /**
     * Indicates the local Bluetooth adapter is turning off LE only mode.
     *
     * @hide
     */
    public static final int STATE_BLE_TURNING_OFF = 16;

    /**
     * UUID of the GATT Read Characteristics for LE_PSM value.
     *
     * @hide
     */
    public static final UUID LE_PSM_CHARACTERISTIC_UUID =
            UUID.fromString("2d410339-82b6-42aa-b34e-e2e01df8cc1a");

    /**
     * Human-readable string helper for AdapterState
     *
     * @hide
     */
    public static String nameForState(@AdapterState int state) {
        switch (state) {
            case STATE_OFF:
                return "OFF";
            case STATE_TURNING_ON:
                return "TURNING_ON";
            case STATE_ON:
                return "ON";
            case STATE_TURNING_OFF:
                return "TURNING_OFF";
            case STATE_BLE_TURNING_ON:
                return "BLE_TURNING_ON";
            case STATE_BLE_ON:
                return "BLE_ON";
            case STATE_BLE_TURNING_OFF:
                return "BLE_TURNING_OFF";
            default:
                return "?!?!? (" + state + ")";
        }
    }

    /**
     * Activity Action: Show a system activity that requests discoverable mode.
     * This activity will also request the user to turn on Bluetooth if it
     * is not currently enabled.
     * <p>Discoverable mode is equivalent to {@link
     * #SCAN_MODE_CONNECTABLE_DISCOVERABLE}. It allows remote devices to see
     * this Bluetooth adapter when they perform a discovery.
     * <p>For privacy, Android is not discoverable by default.
     * <p>The sender of this Intent can optionally use extra field {@link
     * #EXTRA_DISCOVERABLE_DURATION} to request the duration of
     * discoverability. Currently the default duration is 120 seconds, and
     * maximum duration is capped at 300 seconds for each request.
     * <p>Notification of the result of this activity is posted using the
     * {@link android.app.Activity#onActivityResult} callback. The
     * <code>resultCode</code>
     * will be the duration (in seconds) of discoverability or
     * {@link android.app.Activity#RESULT_CANCELED} if the user rejected
     * discoverability or an error has occurred.
     * <p>Applications can also listen for {@link #ACTION_SCAN_MODE_CHANGED}
     * for global notification whenever the scan mode changes. For example, an
     * application can be notified when the device has ended discoverability.
     * <p>Requires {@link android.Manifest.permission#BLUETOOTH}
     */
    @SdkConstant(SdkConstantType.ACTIVITY_INTENT_ACTION) public static final String
            ACTION_REQUEST_DISCOVERABLE = "android.bluetooth.adapter.action.REQUEST_DISCOVERABLE";

    /**
     * Used as an optional int extra field in {@link
     * #ACTION_REQUEST_DISCOVERABLE} intents to request a specific duration
     * for discoverability in seconds. The current default is 120 seconds, and
     * requests over 300 seconds will be capped. These values could change.
     */
    public static final String EXTRA_DISCOVERABLE_DURATION =
            "android.bluetooth.adapter.extra.DISCOVERABLE_DURATION";

    /**
     * Activity Action: Show a system activity that allows the user to turn on
     * Bluetooth.
     * <p>This system activity will return once Bluetooth has completed turning
     * on, or the user has decided not to turn Bluetooth on.
     * <p>Notification of the result of this activity is posted using the
     * {@link android.app.Activity#onActivityResult} callback. The
     * <code>resultCode</code>
     * will be {@link android.app.Activity#RESULT_OK} if Bluetooth has been
     * turned on or {@link android.app.Activity#RESULT_CANCELED} if the user
     * has rejected the request or an error has occurred.
     * <p>Applications can also listen for {@link #ACTION_STATE_CHANGED}
     * for global notification whenever Bluetooth is turned on or off.
     * <p>Requires {@link android.Manifest.permission#BLUETOOTH}
     */
    @SdkConstant(SdkConstantType.ACTIVITY_INTENT_ACTION) public static final String
            ACTION_REQUEST_ENABLE = "android.bluetooth.adapter.action.REQUEST_ENABLE";

    /**
     * Activity Action: Show a system activity that allows the user to turn off
     * Bluetooth. This is used only if permission review is enabled which is for
     * apps targeting API less than 23 require a permission review before any of
     * the app's components can run.
     * <p>This system activity will return once Bluetooth has completed turning
     * off, or the user has decided not to turn Bluetooth off.
     * <p>Notification of the result of this activity is posted using the
     * {@link android.app.Activity#onActivityResult} callback. The
     * <code>resultCode</code>
     * will be {@link android.app.Activity#RESULT_OK} if Bluetooth has been
     * turned off or {@link android.app.Activity#RESULT_CANCELED} if the user
     * has rejected the request or an error has occurred.
     * <p>Applications can also listen for {@link #ACTION_STATE_CHANGED}
     * for global notification whenever Bluetooth is turned on or off.
     * <p>Requires {@link android.Manifest.permission#BLUETOOTH}
     *
     * @hide
     */
    @SdkConstant(SdkConstantType.ACTIVITY_INTENT_ACTION) public static final String
            ACTION_REQUEST_DISABLE = "android.bluetooth.adapter.action.REQUEST_DISABLE";

    /**
     * Activity Action: Show a system activity that allows user to enable BLE scans even when
     * Bluetooth is turned off.<p>
     *
     * Notification of result of this activity is posted using
     * {@link android.app.Activity#onActivityResult}. The <code>resultCode</code> will be
     * {@link android.app.Activity#RESULT_OK} if BLE scan always available setting is turned on or
     * {@link android.app.Activity#RESULT_CANCELED} if the user has rejected the request or an
     * error occurred.
     *
     * @hide
     */
    @SystemApi
    @SdkConstant(SdkConstantType.ACTIVITY_INTENT_ACTION)
    public static final String ACTION_REQUEST_BLE_SCAN_ALWAYS_AVAILABLE =
            "android.bluetooth.adapter.action.REQUEST_BLE_SCAN_ALWAYS_AVAILABLE";

    /**
     * Broadcast Action: Indicates the Bluetooth scan mode of the local Adapter
     * has changed.
     * <p>Always contains the extra fields {@link #EXTRA_SCAN_MODE} and {@link
     * #EXTRA_PREVIOUS_SCAN_MODE} containing the new and old scan modes
     * respectively.
     * <p>Requires {@link android.Manifest.permission#BLUETOOTH}
     */
    @SdkConstant(SdkConstantType.BROADCAST_INTENT_ACTION) public static final String
            ACTION_SCAN_MODE_CHANGED = "android.bluetooth.adapter.action.SCAN_MODE_CHANGED";

    /**
     * Used as an int extra field in {@link #ACTION_SCAN_MODE_CHANGED}
     * intents to request the current scan mode. Possible values are:
     * {@link #SCAN_MODE_NONE},
     * {@link #SCAN_MODE_CONNECTABLE},
     * {@link #SCAN_MODE_CONNECTABLE_DISCOVERABLE},
     */
    public static final String EXTRA_SCAN_MODE = "android.bluetooth.adapter.extra.SCAN_MODE";
    /**
     * Used as an int extra field in {@link #ACTION_SCAN_MODE_CHANGED}
     * intents to request the previous scan mode. Possible values are:
     * {@link #SCAN_MODE_NONE},
     * {@link #SCAN_MODE_CONNECTABLE},
     * {@link #SCAN_MODE_CONNECTABLE_DISCOVERABLE},
     */
    public static final String EXTRA_PREVIOUS_SCAN_MODE =
            "android.bluetooth.adapter.extra.PREVIOUS_SCAN_MODE";

    /** @hide */
    @IntDef(prefix = { "SCAN_" }, value = {
            SCAN_MODE_NONE,
            SCAN_MODE_CONNECTABLE,
            SCAN_MODE_CONNECTABLE_DISCOVERABLE
    })
    @Retention(RetentionPolicy.SOURCE)
    public @interface ScanMode {}

    /**
     * Indicates that both inquiry scan and page scan are disabled on the local
     * Bluetooth adapter. Therefore this device is neither discoverable
     * nor connectable from remote Bluetooth devices.
     */
    public static final int SCAN_MODE_NONE = 20;
    /**
     * Indicates that inquiry scan is disabled, but page scan is enabled on the
     * local Bluetooth adapter. Therefore this device is not discoverable from
     * remote Bluetooth devices, but is connectable from remote devices that
     * have previously discovered this device.
     */
    public static final int SCAN_MODE_CONNECTABLE = 21;
    /**
     * Indicates that both inquiry scan and page scan are enabled on the local
     * Bluetooth adapter. Therefore this device is both discoverable and
     * connectable from remote Bluetooth devices.
     */
    public static final int SCAN_MODE_CONNECTABLE_DISCOVERABLE = 23;

    /**
     * Device only has a display.
     *
     * @hide
     */
    public static final int IO_CAPABILITY_OUT = 0;

    /**
     * Device has a display and the ability to input Yes/No.
     *
     * @hide
     */
    public static final int IO_CAPABILITY_IO = 1;

    /**
     * Device only has a keyboard for entry but no display.
     *
     * @hide
     */
    public static final int IO_CAPABILITY_IN = 2;

    /**
     * Device has no Input or Output capability.
     *
     * @hide
     */
    public static final int IO_CAPABILITY_NONE = 3;

    /**
     * Device has a display and a full keyboard.
     *
     * @hide
     */
    public static final int IO_CAPABILITY_KBDISP = 4;

    /**
     * Maximum range value for Input/Output capabilities.
     *
     * <p>This should be updated when adding a new Input/Output capability. Other code
     * like validation depends on this being accurate.
     *
     * @hide
     */
    public static final int IO_CAPABILITY_MAX = 5;

    /**
     * The Input/Output capability of the device is unknown.
     *
     * @hide
     */
    public static final int IO_CAPABILITY_UNKNOWN = 255;

    /** @hide */
    @IntDef({IO_CAPABILITY_OUT, IO_CAPABILITY_IO, IO_CAPABILITY_IN, IO_CAPABILITY_NONE,
            IO_CAPABILITY_KBDISP})
    @Retention(RetentionPolicy.SOURCE)
    public @interface IoCapability {}

    /** @hide */
    @IntDef(prefix = "ACTIVE_DEVICE_", value = {ACTIVE_DEVICE_AUDIO,
            ACTIVE_DEVICE_PHONE_CALL, ACTIVE_DEVICE_ALL})
    @Retention(RetentionPolicy.SOURCE)
    public @interface ActiveDeviceUse {}

    /**
     * Use the specified device for audio (a2dp and hearing aid profile)
     *
     * @hide
     */
    @SystemApi
    public static final int ACTIVE_DEVICE_AUDIO = 0;

    /**
     * Use the specified device for phone calls (headset profile and hearing
     * aid profile)
     *
     * @hide
     */
    @SystemApi
    public static final int ACTIVE_DEVICE_PHONE_CALL = 1;

    /**
     * Use the specified device for a2dp, hearing aid profile, and headset profile
     *
     * @hide
     */
    @SystemApi
    public static final int ACTIVE_DEVICE_ALL = 2;

    /**
     * Broadcast Action: The local Bluetooth adapter has started the remote
     * device discovery process.
     * <p>This usually involves an inquiry scan of about 12 seconds, followed
     * by a page scan of each new device to retrieve its Bluetooth name.
     * <p>Register for {@link BluetoothDevice#ACTION_FOUND} to be notified as
     * remote Bluetooth devices are found.
     * <p>Device discovery is a heavyweight procedure. New connections to
     * remote Bluetooth devices should not be attempted while discovery is in
     * progress, and existing connections will experience limited bandwidth
     * and high latency. Use {@link #cancelDiscovery()} to cancel an ongoing
     * discovery.
     * <p>Requires {@link android.Manifest.permission#BLUETOOTH} to receive.
     */
    @SdkConstant(SdkConstantType.BROADCAST_INTENT_ACTION) public static final String
            ACTION_DISCOVERY_STARTED = "android.bluetooth.adapter.action.DISCOVERY_STARTED";
    /**
     * Broadcast Action: The local Bluetooth adapter has finished the device
     * discovery process.
     * <p>Requires {@link android.Manifest.permission#BLUETOOTH} to receive.
     */
    @SdkConstant(SdkConstantType.BROADCAST_INTENT_ACTION) public static final String
            ACTION_DISCOVERY_FINISHED = "android.bluetooth.adapter.action.DISCOVERY_FINISHED";

    /**
     * Broadcast Action: The local Bluetooth adapter has changed its friendly
     * Bluetooth name.
     * <p>This name is visible to remote Bluetooth devices.
     * <p>Always contains the extra field {@link #EXTRA_LOCAL_NAME} containing
     * the name.
     * <p>Requires {@link android.Manifest.permission#BLUETOOTH} to receive.
     */
    @SdkConstant(SdkConstantType.BROADCAST_INTENT_ACTION) public static final String
            ACTION_LOCAL_NAME_CHANGED = "android.bluetooth.adapter.action.LOCAL_NAME_CHANGED";
    /**
     * Used as a String extra field in {@link #ACTION_LOCAL_NAME_CHANGED}
     * intents to request the local Bluetooth name.
     */
    public static final String EXTRA_LOCAL_NAME = "android.bluetooth.adapter.extra.LOCAL_NAME";

    /**
     * Intent used to broadcast the change in connection state of the local
     * Bluetooth adapter to a profile of the remote device. When the adapter is
     * not connected to any profiles of any remote devices and it attempts a
     * connection to a profile this intent will be sent. Once connected, this intent
     * will not be sent for any more connection attempts to any profiles of any
     * remote device. When the adapter disconnects from the last profile its
     * connected to of any remote device, this intent will be sent.
     *
     * <p> This intent is useful for applications that are only concerned about
     * whether the local adapter is connected to any profile of any device and
     * are not really concerned about which profile. For example, an application
     * which displays an icon to display whether Bluetooth is connected or not
     * can use this intent.
     *
     * <p>This intent will have 3 extras:
     * {@link #EXTRA_CONNECTION_STATE} - The current connection state.
     * {@link #EXTRA_PREVIOUS_CONNECTION_STATE}- The previous connection state.
     * {@link BluetoothDevice#EXTRA_DEVICE} - The remote device.
     *
     * {@link #EXTRA_CONNECTION_STATE} or {@link #EXTRA_PREVIOUS_CONNECTION_STATE}
     * can be any of {@link #STATE_DISCONNECTED}, {@link #STATE_CONNECTING},
     * {@link #STATE_CONNECTED}, {@link #STATE_DISCONNECTING}.
     *
     * <p>Requires {@link android.Manifest.permission#BLUETOOTH} to receive.
     */
    @SdkConstant(SdkConstantType.BROADCAST_INTENT_ACTION) public static final String
            ACTION_CONNECTION_STATE_CHANGED =
            "android.bluetooth.adapter.action.CONNECTION_STATE_CHANGED";

    /**
     * Extra used by {@link #ACTION_CONNECTION_STATE_CHANGED}
     *
     * This extra represents the current connection state.
     */
    public static final String EXTRA_CONNECTION_STATE =
            "android.bluetooth.adapter.extra.CONNECTION_STATE";

    /**
     * Extra used by {@link #ACTION_CONNECTION_STATE_CHANGED}
     *
     * This extra represents the previous connection state.
     */
    public static final String EXTRA_PREVIOUS_CONNECTION_STATE =
            "android.bluetooth.adapter.extra.PREVIOUS_CONNECTION_STATE";

    /**
     * Broadcast Action: The Bluetooth adapter state has changed in LE only mode.
     *
     * @hide
     */
    @SystemApi public static final String ACTION_BLE_STATE_CHANGED =
            "android.bluetooth.adapter.action.BLE_STATE_CHANGED";

    /**
     * Intent used to broadcast the change in the Bluetooth address
     * of the local Bluetooth adapter.
     * <p>Always contains the extra field {@link
     * #EXTRA_BLUETOOTH_ADDRESS} containing the Bluetooth address.
     *
     * Note: only system level processes are allowed to send this
     * defined broadcast.
     *
     * @hide
     */
    public static final String ACTION_BLUETOOTH_ADDRESS_CHANGED =
            "android.bluetooth.adapter.action.BLUETOOTH_ADDRESS_CHANGED";

    /**
     * Used as a String extra field in {@link
     * #ACTION_BLUETOOTH_ADDRESS_CHANGED} intent to store the local
     * Bluetooth address.
     *
     * @hide
     */
    public static final String EXTRA_BLUETOOTH_ADDRESS =
            "android.bluetooth.adapter.extra.BLUETOOTH_ADDRESS";

    /**
     * Broadcast Action: The notifys Bluetooth ACL connected event. This will be
     * by BLE Always on enabled application to know the ACL_CONNECTED event
     * when Bluetooth state in STATE_BLE_ON. This denotes GATT connection
     * as Bluetooth LE is the only feature available in STATE_BLE_ON
     *
     * This is counterpart of {@link BluetoothDevice#ACTION_ACL_CONNECTED} which
     * works in Bluetooth state STATE_ON
     *
     * @hide
     */
    public static final String ACTION_BLE_ACL_CONNECTED =
            "android.bluetooth.adapter.action.BLE_ACL_CONNECTED";

    /**
     * Broadcast Action: The notifys Bluetooth ACL connected event. This will be
     * by BLE Always on enabled application to know the ACL_DISCONNECTED event
     * when Bluetooth state in STATE_BLE_ON. This denotes GATT disconnection as Bluetooth
     * LE is the only feature available in STATE_BLE_ON
     *
     * This is counterpart of {@link BluetoothDevice#ACTION_ACL_DISCONNECTED} which
     * works in Bluetooth state STATE_ON
     *
     * @hide
     */
    public static final String ACTION_BLE_ACL_DISCONNECTED =
            "android.bluetooth.adapter.action.BLE_ACL_DISCONNECTED";

    /** The profile is in disconnected state */
    public static final int STATE_DISCONNECTED = BluetoothProtoEnums.CONNECTION_STATE_DISCONNECTED;
    /** The profile is in connecting state */
    public static final int STATE_CONNECTING = BluetoothProtoEnums.CONNECTION_STATE_CONNECTING;
    /** The profile is in connected state */
    public static final int STATE_CONNECTED = BluetoothProtoEnums.CONNECTION_STATE_CONNECTED;
    /** The profile is in disconnecting state */
    public static final int STATE_DISCONNECTING =
            BluetoothProtoEnums.CONNECTION_STATE_DISCONNECTING;

    /** @hide */
    public static final String BLUETOOTH_MANAGER_SERVICE = "bluetooth_manager";
    private final IBinder mToken;


    /**
     * When creating a ServerSocket using listenUsingRfcommOn() or
     * listenUsingL2capOn() use SOCKET_CHANNEL_AUTO_STATIC to create
     * a ServerSocket that auto assigns a channel number to the first
     * bluetooth socket.
     * The channel number assigned to this first Bluetooth Socket will
     * be stored in the ServerSocket, and reused for subsequent Bluetooth
     * sockets.
     *
     * @hide
     */
    public static final int SOCKET_CHANNEL_AUTO_STATIC_NO_SDP = -2;


    private static final int ADDRESS_LENGTH = 17;

    /**
     * Lazily initialized singleton. Guaranteed final after first object
     * constructed.
     */
    private static BluetoothAdapter sAdapter;

    private static BluetoothLeScanner sBluetoothLeScanner;
    private static BluetoothLeAdvertiser sBluetoothLeAdvertiser;
    private static PeriodicAdvertisingManager sPeriodicAdvertisingManager;

    private final IBluetoothManager mManagerService;
    @UnsupportedAppUsage
    private IBluetooth mService;
    private Context mContext;
    private final ReentrantReadWriteLock mServiceLock = new ReentrantReadWriteLock();

    private final Object mLock = new Object();
    private final Map<LeScanCallback, ScanCallback> mLeScanClients;
    private static final Map<BluetoothDevice, List<Pair<OnMetadataChangedListener, Executor>>>
                sMetadataListeners = new HashMap<>();

    /**
     * Bluetooth metadata listener. Overrides the default BluetoothMetadataListener
     * implementation.
     */
    private static final IBluetoothMetadataListener sBluetoothMetadataListener =
            new IBluetoothMetadataListener.Stub() {
        @Override
        public void onMetadataChanged(BluetoothDevice device, int key, byte[] value) {
            synchronized (sMetadataListeners) {
                if (sMetadataListeners.containsKey(device)) {
                    List<Pair<OnMetadataChangedListener, Executor>> list =
                            sMetadataListeners.get(device);
                    for (Pair<OnMetadataChangedListener, Executor> pair : list) {
                        OnMetadataChangedListener listener = pair.first;
                        Executor executor = pair.second;
                        executor.execute(() -> {
                            listener.onMetadataChanged(device, key, value);
                        });
                    }
                }
            }
            return;
        }
    };

    /**
     * Get a handle to the default local Bluetooth adapter.
     * <p>Currently Android only supports one Bluetooth adapter, but the API
     * could be extended to support more. This will always return the default
     * adapter.
     * </p>
     *
     * @return the default local adapter, or null if Bluetooth is not supported on this hardware
     * platform
     */
    public static synchronized BluetoothAdapter getDefaultAdapter() {
        if (sAdapter == null) {
            IBinder b = ServiceManager.getService(BLUETOOTH_MANAGER_SERVICE);
            if (b != null) {
                IBluetoothManager managerService = IBluetoothManager.Stub.asInterface(b);
                sAdapter = new BluetoothAdapter(managerService);
            } else {
                Log.e(TAG, "Bluetooth binder is null");
            }
        }
        return sAdapter;
    }

    /**
     * Use {@link #getDefaultAdapter} to get the BluetoothAdapter instance.
     */
    BluetoothAdapter(IBluetoothManager managerService) {

        if (managerService == null) {
            throw new IllegalArgumentException("bluetooth manager service is null");
        }
        try {
            mServiceLock.writeLock().lock();
            mService = managerService.registerAdapter(mManagerCallback);
        } catch (RemoteException e) {
            Log.e(TAG, "", e);
        } finally {
            mServiceLock.writeLock().unlock();
        }
        mManagerService = managerService;
        mLeScanClients = new HashMap<LeScanCallback, ScanCallback>();
        mToken = new Binder();
    }

    /**
     * Get a {@link BluetoothDevice} object for the given Bluetooth hardware
     * address.
     * <p>Valid Bluetooth hardware addresses must be upper case, in a format
     * such as "00:11:22:33:AA:BB". The helper {@link #checkBluetoothAddress} is
     * available to validate a Bluetooth address.
     * <p>A {@link BluetoothDevice} will always be returned for a valid
     * hardware address, even if this adapter has never seen that device.
     *
     * @param address valid Bluetooth MAC address
     * @throws IllegalArgumentException if address is invalid
     */
    public BluetoothDevice getRemoteDevice(String address) {
        android.util.SeempLog.record(62);
        return new BluetoothDevice(address);
    }

    /**
     * Get a {@link BluetoothDevice} object for the given Bluetooth hardware
     * address.
     * <p>Valid Bluetooth hardware addresses must be 6 bytes. This method
     * expects the address in network byte order (MSB first).
     * <p>A {@link BluetoothDevice} will always be returned for a valid
     * hardware address, even if this adapter has never seen that device.
     *
     * @param address Bluetooth MAC address (6 bytes)
     * @throws IllegalArgumentException if address is invalid
     */
    public BluetoothDevice getRemoteDevice(byte[] address) {
        android.util.SeempLog.record(62);
        if (address == null || address.length != 6) {
            throw new IllegalArgumentException("Bluetooth address must have 6 bytes");
        }
        return new BluetoothDevice(
                String.format(Locale.US, "%02X:%02X:%02X:%02X:%02X:%02X", address[0], address[1],
                        address[2], address[3], address[4], address[5]));
    }

    /**
     * Returns a {@link BluetoothLeAdvertiser} object for Bluetooth LE Advertising operations.
     * Will return null if Bluetooth is turned off or if Bluetooth LE Advertising is not
     * supported on this device.
     * <p>
     * Use {@link #isMultipleAdvertisementSupported()} to check whether LE Advertising is supported
     * on this device before calling this method.
     */
    public BluetoothLeAdvertiser getBluetoothLeAdvertiser() {
        if (!getLeAccess()) {
            return null;
        }
        synchronized (mLock) {
            if (sBluetoothLeAdvertiser == null) {
                sBluetoothLeAdvertiser = new BluetoothLeAdvertiser(mManagerService);
            }
        }
        return sBluetoothLeAdvertiser;
    }

    /**
     * Returns a {@link PeriodicAdvertisingManager} object for Bluetooth LE Periodic Advertising
     * operations. Will return null if Bluetooth is turned off or if Bluetooth LE Periodic
     * Advertising is not supported on this device.
     * <p>
     * Use {@link #isLePeriodicAdvertisingSupported()} to check whether LE Periodic Advertising is
     * supported on this device before calling this method.
     *
     * @hide
     */
    public PeriodicAdvertisingManager getPeriodicAdvertisingManager() {
        if (!getLeAccess()) {
            return null;
        }

        if (!isLePeriodicAdvertisingSupported()) {
            return null;
        }

        synchronized (mLock) {
            if (sPeriodicAdvertisingManager == null) {
                sPeriodicAdvertisingManager = new PeriodicAdvertisingManager(mManagerService);
            }
        }
        return sPeriodicAdvertisingManager;
    }

    /**
     * Returns a {@link BluetoothLeScanner} object for Bluetooth LE scan operations.
     */
    public BluetoothLeScanner getBluetoothLeScanner() {
        if (!getLeAccess()) {
            return null;
        }
        synchronized (mLock) {
            if (sBluetoothLeScanner == null) {
                sBluetoothLeScanner = new BluetoothLeScanner(mManagerService, getOpPackageName(),
                        getFeatureId());
            }
        }
        return sBluetoothLeScanner;
    }

    /**
     * Return true if Bluetooth is currently enabled and ready for use.
     * <p>Equivalent to:
     * <code>getBluetoothState() == STATE_ON</code>
     *
     * @return true if the local adapter is turned on
     */
    @RequiresPermission(Manifest.permission.BLUETOOTH)
    public boolean isEnabled() {
        return getState() == BluetoothAdapter.STATE_ON;
    }

    /**
     * Return true if Bluetooth LE(Always BLE On feature) is currently
     * enabled and ready for use
     * <p>This returns true if current state is either STATE_ON or STATE_BLE_ON
     *
     * @return true if the local Bluetooth LE adapter is turned on
     * @hide
     */
    @SystemApi
    public boolean isLeEnabled() {
        final int state = getLeState();
        if (DBG) {
            Log.d(TAG, "isLeEnabled(): " + BluetoothAdapter.nameForState(state));
        }
        return (state == BluetoothAdapter.STATE_ON
                || state == BluetoothAdapter.STATE_BLE_ON
                || state == BluetoothAdapter.STATE_TURNING_ON
                || state == BluetoothAdapter.STATE_TURNING_OFF);
    }

    /**
     * Turns off Bluetooth LE which was earlier turned on by calling enableBLE().
     *
     * <p> If the internal Adapter state is STATE_BLE_ON, this would trigger the transition
     * to STATE_OFF and completely shut-down Bluetooth
     *
     * <p> If the Adapter state is STATE_ON, This would unregister the existance of
     * special Bluetooth LE application and hence the further turning off of Bluetooth
     * from UI would ensure the complete turn-off of Bluetooth rather than staying back
     * BLE only state
     *
     * <p>This is an asynchronous call: it will return immediately, and
     * clients should listen for {@link #ACTION_BLE_STATE_CHANGED}
     * to be notified of subsequent adapter state changes If this call returns
     * true, then the adapter state will immediately transition from {@link
     * #STATE_ON} to {@link #STATE_TURNING_OFF}, and some time
     * later transition to either {@link #STATE_BLE_ON} or {@link
     * #STATE_OFF} based on the existance of the further Always BLE ON enabled applications
     * If this call returns false then there was an
     * immediate problem that will prevent the QAdapter from being turned off -
     * such as the QAadapter already being turned off.
     *
     * @return true to indicate success, or false on immediate error
     * @hide
     */
    @SystemApi
    public boolean disableBLE() {
        if (!isBleScanAlwaysAvailable()) {
            return false;
        }

        int state = getLeState();
        if (state == BluetoothAdapter.STATE_ON || state == BluetoothAdapter.STATE_BLE_ON) {
            String packageName = ActivityThread.currentPackageName();
            if (DBG) {
                Log.d(TAG, "disableBLE(): de-registering " + packageName);
            }
            try {
                mManagerService.updateBleAppCount(mToken, false, packageName);
            } catch (RemoteException e) {
                Log.e(TAG, "", e);
            }
            return true;
        }

        if (DBG) {
            Log.d(TAG, "disableBLE(): Already disabled");
        }
        return false;
    }

    /**
     * Applications who want to only use Bluetooth Low Energy (BLE) can call enableBLE.
     *
     * enableBLE registers the existence of an app using only LE functions.
     *
     * enableBLE may enable Bluetooth to an LE only mode so that an app can use
     * LE related features (BluetoothGatt or BluetoothGattServer classes)
     *
     * If the user disables Bluetooth while an app is registered to use LE only features,
     * Bluetooth will remain on in LE only mode for the app.
     *
     * When Bluetooth is in LE only mode, it is not shown as ON to the UI.
     *
     * <p>This is an asynchronous call: it returns immediately, and
     * clients should listen for {@link #ACTION_BLE_STATE_CHANGED}
     * to be notified of adapter state changes.
     *
     * If this call returns * true, then the adapter state is either in a mode where
     * LE is available, or will transition from {@link #STATE_OFF} to {@link #STATE_BLE_TURNING_ON},
     * and some time later transition to either {@link #STATE_OFF} or {@link #STATE_BLE_ON}.
     *
     * If this call returns false then there was an immediate problem that prevents the
     * adapter from being turned on - such as Airplane mode.
     *
     * {@link #ACTION_BLE_STATE_CHANGED} returns the Bluetooth Adapter's various
     * states, It includes all the classic Bluetooth Adapter states along with
     * internal BLE only states
     *
     * @return true to indicate Bluetooth LE will be available, or false on immediate error
     * @hide
     */
    @SystemApi
    public boolean enableBLE() {
        if (!isBleScanAlwaysAvailable()) {
            return false;
        }

        try {
            String packageName = ActivityThread.currentPackageName();
            mManagerService.updateBleAppCount(mToken, true, packageName);
            if (isLeEnabled()) {
                if (DBG) {
                    Log.d(TAG, "enableBLE(): Bluetooth already enabled");
                }
                return true;
            }
            if (DBG) {
                Log.d(TAG, "enableBLE(): Calling enable");
            }
            return mManagerService.enable(packageName);
        } catch (RemoteException e) {
            Log.e(TAG, "", e);
        }

        return false;
    }

    /**
     * Get the current state of the local Bluetooth adapter.
     * <p>Possible return values are
     * {@link #STATE_OFF},
     * {@link #STATE_TURNING_ON},
     * {@link #STATE_ON},
     * {@link #STATE_TURNING_OFF}.
     *
     * @return current state of Bluetooth adapter
     */
    @RequiresPermission(Manifest.permission.BLUETOOTH)
    @AdapterState
    public int getState() {
        android.util.SeempLog.record(63);
        int state = BluetoothAdapter.STATE_OFF;

        try {
            mServiceLock.readLock().lock();
            if (mService != null) {
                state = mService.getState();
            }
        } catch (RemoteException e) {
            Log.e(TAG, "", e);
        } finally {
            mServiceLock.readLock().unlock();
        }

        // Consider all internal states as OFF
        if (state == BluetoothAdapter.STATE_BLE_ON || state == BluetoothAdapter.STATE_BLE_TURNING_ON
                || state == BluetoothAdapter.STATE_BLE_TURNING_OFF) {
            if (VDBG) {
                Log.d(TAG, "Consider " + BluetoothAdapter.nameForState(state) + " state as OFF");
            }
            state = BluetoothAdapter.STATE_OFF;
        }
        if (VDBG) {
            Log.d(TAG, "" + hashCode() + ": getState(). Returning " + BluetoothAdapter.nameForState(
                    state));
        }
        return state;
    }

    /**
     * Get the current state of the local Bluetooth adapter
     * <p>This returns current internal state of Adapter including LE ON/OFF
     *
     * <p>Possible return values are
     * {@link #STATE_OFF},
     * {@link #STATE_BLE_TURNING_ON},
     * {@link #STATE_BLE_ON},
     * {@link #STATE_TURNING_ON},
     * {@link #STATE_ON},
     * {@link #STATE_TURNING_OFF},
     * {@link #STATE_BLE_TURNING_OFF}.
     *
     * @return current state of Bluetooth adapter
     * @hide
     */
    @RequiresPermission(Manifest.permission.BLUETOOTH)
    @AdapterState
    @UnsupportedAppUsage(publicAlternatives = "Use {@link #getState()} instead to determine "
            + "whether you can use BLE & BT classic.")
    public int getLeState() {
        int state = BluetoothAdapter.STATE_OFF;

        try {
            mServiceLock.readLock().lock();
            if (mService != null) {
                state = mService.getState();
            }
        } catch (RemoteException e) {
            Log.e(TAG, "", e);
        } finally {
            mServiceLock.readLock().unlock();
        }

        if (VDBG) {
            Log.d(TAG, "getLeState() returning " + BluetoothAdapter.nameForState(state));
        }
        return state;
    }

    boolean getLeAccess() {
        if (getLeState() == STATE_ON) {
            return true;
        } else if (getLeState() == STATE_BLE_ON) {
            return true; // TODO: FILTER SYSTEM APPS HERE <--
        }

        return false;
    }

    /**
     * Turn on the local Bluetooth adapter&mdash;do not use without explicit
     * user action to turn on Bluetooth.
     * <p>This powers on the underlying Bluetooth hardware, and starts all
     * Bluetooth system services.
     * <p class="caution"><strong>Bluetooth should never be enabled without
     * direct user consent</strong>. If you want to turn on Bluetooth in order
     * to create a wireless connection, you should use the {@link
     * #ACTION_REQUEST_ENABLE} Intent, which will raise a dialog that requests
     * user permission to turn on Bluetooth. The {@link #enable()} method is
     * provided only for applications that include a user interface for changing
     * system settings, such as a "power manager" app.</p>
     * <p>This is an asynchronous call: it will return immediately, and
     * clients should listen for {@link #ACTION_STATE_CHANGED}
     * to be notified of subsequent adapter state changes. If this call returns
     * true, then the adapter state will immediately transition from {@link
     * #STATE_OFF} to {@link #STATE_TURNING_ON}, and some time
     * later transition to either {@link #STATE_OFF} or {@link
     * #STATE_ON}. If this call returns false then there was an
     * immediate problem that will prevent the adapter from being turned on -
     * such as Airplane mode, or the adapter is already turned on.
     *
     * @return true to indicate adapter startup has begun, or false on immediate error
     */
    @RequiresPermission(Manifest.permission.BLUETOOTH_ADMIN)
    public boolean enable() {
        android.util.SeempLog.record(56);
        if (isEnabled()) {
            if (DBG) {
                Log.d(TAG, "enable(): BT already enabled!");
            }
            return true;
        }
        try {
            return mManagerService.enable(ActivityThread.currentPackageName());
        } catch (RemoteException e) {
            Log.e(TAG, "", e);
        }
        return false;
    }

    /**
     * Turn off the local Bluetooth adapter&mdash;do not use without explicit
     * user action to turn off Bluetooth.
     * <p>This gracefully shuts down all Bluetooth connections, stops Bluetooth
     * system services, and powers down the underlying Bluetooth hardware.
     * <p class="caution"><strong>Bluetooth should never be disabled without
     * direct user consent</strong>. The {@link #disable()} method is
     * provided only for applications that include a user interface for changing
     * system settings, such as a "power manager" app.</p>
     * <p>This is an asynchronous call: it will return immediately, and
     * clients should listen for {@link #ACTION_STATE_CHANGED}
     * to be notified of subsequent adapter state changes. If this call returns
     * true, then the adapter state will immediately transition from {@link
     * #STATE_ON} to {@link #STATE_TURNING_OFF}, and some time
     * later transition to either {@link #STATE_OFF} or {@link
     * #STATE_ON}. If this call returns false then there was an
     * immediate problem that will prevent the adapter from being turned off -
     * such as the adapter already being turned off.
     *
     * @return true to indicate adapter shutdown has begun, or false on immediate error
     */
    @RequiresPermission(Manifest.permission.BLUETOOTH_ADMIN)
    public boolean disable() {
        android.util.SeempLog.record(57);
        try {
            return mManagerService.disable(ActivityThread.currentPackageName(), true);
        } catch (RemoteException e) {
            Log.e(TAG, "", e);
        }
        return false;
    }

    /**
     * Turn off the local Bluetooth adapter and don't persist the setting.
     *
     * <p>Requires the {@link android.Manifest.permission#BLUETOOTH_ADMIN}
     * permission
     *
     * @return true to indicate adapter shutdown has begun, or false on immediate error
     * @hide
     */
    @UnsupportedAppUsage
    public boolean disable(boolean persist) {
        android.util.SeempLog.record(57);

        try {
            return mManagerService.disable(ActivityThread.currentPackageName(), persist);
        } catch (RemoteException e) {
            Log.e(TAG, "", e);
        }
        return false;
    }

    /**
     * Returns the hardware address of the local Bluetooth adapter.
     * <p>For example, "00:11:22:AA:BB:CC".
     *
     * @return Bluetooth hardware address as string
     */
    @RequiresPermission(Manifest.permission.BLUETOOTH)
    public String getAddress() {
        try {
            return mManagerService.getAddress();
        } catch (RemoteException e) {
            Log.e(TAG, "", e);
        }
        return null;
    }

    /**
     * Get the friendly Bluetooth name of the local Bluetooth adapter.
     * <p>This name is visible to remote Bluetooth devices.
     * <p>Requires {@link android.Manifest.permission#BLUETOOTH}
     *
     * @return the Bluetooth name, or null on error
     */
    public String getName() {
        try {
            return mManagerService.getName();
        } catch (RemoteException e) {
            Log.e(TAG, "", e);
        }
        return null;
    }

    /**
     * Factory reset bluetooth settings.
     *
     * @return true to indicate that the config file was successfully cleared
     * @hide
     */
    @SystemApi
    @RequiresPermission(Manifest.permission.BLUETOOTH_PRIVILEGED)
    public boolean factoryReset() {
        try {
            mServiceLock.readLock().lock();
            if (mManagerService != null) {
                SystemProperties.set("persist.bluetooth.factoryreset", "true");
                return mManagerService.factoryReset();
            }
<<<<<<< HEAD
=======
            Log.e(TAG, "factoryReset(): IBluetooth Service is null");
            SystemProperties.set("persist.bluetooth.factoryreset", "true");
>>>>>>> 852c9950
        } catch (RemoteException e) {
            Log.e(TAG, "", e);
        } finally {
            mServiceLock.readLock().unlock();
        }
        return false;
    }

    /**
     * Get the UUIDs supported by the local Bluetooth adapter.
     *
     * @return the UUIDs supported by the local Bluetooth Adapter.
     * @hide
     */
    @UnsupportedAppUsage
    @RequiresPermission(Manifest.permission.BLUETOOTH)
    public @Nullable ParcelUuid[] getUuids() {
        if (getState() != STATE_ON) {
            return null;
        }
        try {
            mServiceLock.readLock().lock();
            if (mService != null) {
                return mService.getUuids();
            }
        } catch (RemoteException e) {
            Log.e(TAG, "", e);
        } finally {
            mServiceLock.readLock().unlock();
        }
        return null;
    }

    /**
     * Set the friendly Bluetooth name of the local Bluetooth adapter.
     * <p>This name is visible to remote Bluetooth devices.
     * <p>Valid Bluetooth names are a maximum of 248 bytes using UTF-8
     * encoding, although many remote devices can only display the first
     * 40 characters, and some may be limited to just 20.
     * <p>If Bluetooth state is not {@link #STATE_ON}, this API
     * will return false. After turning on Bluetooth,
     * wait for {@link #ACTION_STATE_CHANGED} with {@link #STATE_ON}
     * to get the updated value.
     *
     * @param name a valid Bluetooth name
     * @return true if the name was set, false otherwise
     */
    @RequiresPermission(Manifest.permission.BLUETOOTH_ADMIN)
    public boolean setName(String name) {
        if (getState() != STATE_ON) {
            return false;
        }
        try {
            mServiceLock.readLock().lock();
            if (mService != null) {
                return mService.setName(name);
            }
        } catch (RemoteException e) {
            Log.e(TAG, "", e);
        } finally {
            mServiceLock.readLock().unlock();
        }
        return false;
    }

    /**
     * Returns the {@link BluetoothClass} Bluetooth Class of Device (CoD) of the local Bluetooth
     * adapter.
     *
     * @return {@link BluetoothClass} Bluetooth CoD of local Bluetooth device.
     *
     * @hide
     */
    @RequiresPermission(Manifest.permission.BLUETOOTH_ADMIN)
    public BluetoothClass getBluetoothClass() {
        if (getState() != STATE_ON) {
            return null;
        }
        try {
            mServiceLock.readLock().lock();
            if (mService != null) {
                return mService.getBluetoothClass();
            }
        } catch (RemoteException e) {
            Log.e(TAG, "", e);
        } finally {
            mServiceLock.readLock().unlock();
        }
        return null;
    }

    /**
     * Sets the {@link BluetoothClass} Bluetooth Class of Device (CoD) of the local Bluetooth
     * adapter.
     *
     * <p>Note: This value persists across system reboot.
     *
     * @param bluetoothClass {@link BluetoothClass} to set the local Bluetooth adapter to.
     * @return true if successful, false if unsuccessful.
     *
     * @hide
     */
    @RequiresPermission(Manifest.permission.BLUETOOTH_PRIVILEGED)
    public boolean setBluetoothClass(BluetoothClass bluetoothClass) {
        if (getState() != STATE_ON) {
            return false;
        }
        try {
            mServiceLock.readLock().lock();
            if (mService != null) {
                return mService.setBluetoothClass(bluetoothClass);
            }
        } catch (RemoteException e) {
            Log.e(TAG, "", e);
        } finally {
            mServiceLock.readLock().unlock();
        }
        return false;
    }

    /**
     * Returns the Input/Output capability of the device for classic Bluetooth.
     *
     * @return Input/Output capability of the device. One of {@link #IO_CAPABILITY_OUT},
     *         {@link #IO_CAPABILITY_IO}, {@link #IO_CAPABILITY_IN}, {@link #IO_CAPABILITY_NONE},
     *         {@link #IO_CAPABILITY_KBDISP} or {@link #IO_CAPABILITY_UNKNOWN}.
     *
     * @hide
     */
    @RequiresPermission(Manifest.permission.BLUETOOTH_ADMIN)
    @IoCapability
    public int getIoCapability() {
        if (getState() != STATE_ON) return BluetoothAdapter.IO_CAPABILITY_UNKNOWN;
        try {
            mServiceLock.readLock().lock();
            if (mService != null) return mService.getIoCapability();
        } catch (RemoteException e) {
            Log.e(TAG, e.getMessage(), e);
        } finally {
            mServiceLock.readLock().unlock();
        }
        return BluetoothAdapter.IO_CAPABILITY_UNKNOWN;
    }

    /**
     * Sets the Input/Output capability of the device for classic Bluetooth.
     *
     * <p>Changing the Input/Output capability of a device only takes effect on restarting the
     * Bluetooth stack. You would need to restart the stack using {@link BluetoothAdapter#disable()}
     * and {@link BluetoothAdapter#enable()} to see the changes.
     *
     * @param capability Input/Output capability of the device. One of {@link #IO_CAPABILITY_OUT},
     *                   {@link #IO_CAPABILITY_IO}, {@link #IO_CAPABILITY_IN},
     *                   {@link #IO_CAPABILITY_NONE} or {@link #IO_CAPABILITY_KBDISP}.
     *
     * @hide
     */
    @RequiresPermission(Manifest.permission.BLUETOOTH_PRIVILEGED)
    public boolean setIoCapability(@IoCapability int capability) {
        if (getState() != STATE_ON) return false;
        try {
            mServiceLock.readLock().lock();
            if (mService != null) return mService.setIoCapability(capability);
        } catch (RemoteException e) {
            Log.e(TAG, e.getMessage(), e);
        } finally {
            mServiceLock.readLock().unlock();
        }
        return false;
    }

    /**
     * Returns the Input/Output capability of the device for BLE operations.
     *
     * @return Input/Output capability of the device. One of {@link #IO_CAPABILITY_OUT},
     *         {@link #IO_CAPABILITY_IO}, {@link #IO_CAPABILITY_IN}, {@link #IO_CAPABILITY_NONE},
     *         {@link #IO_CAPABILITY_KBDISP} or {@link #IO_CAPABILITY_UNKNOWN}.
     *
     * @hide
     */
    @RequiresPermission(Manifest.permission.BLUETOOTH_ADMIN)
    @IoCapability
    public int getLeIoCapability() {
        if (getState() != STATE_ON) return BluetoothAdapter.IO_CAPABILITY_UNKNOWN;
        try {
            mServiceLock.readLock().lock();
            if (mService != null) return mService.getLeIoCapability();
        } catch (RemoteException e) {
            Log.e(TAG, e.getMessage(), e);
        } finally {
            mServiceLock.readLock().unlock();
        }
        return BluetoothAdapter.IO_CAPABILITY_UNKNOWN;
    }

    /**
     * Sets the Input/Output capability of the device for BLE operations.
     *
     * <p>Changing the Input/Output capability of a device only takes effect on restarting the
     * Bluetooth stack. You would need to restart the stack using {@link BluetoothAdapter#disable()}
     * and {@link BluetoothAdapter#enable()} to see the changes.
     *
     * @param capability Input/Output capability of the device. One of {@link #IO_CAPABILITY_OUT},
     *                   {@link #IO_CAPABILITY_IO}, {@link #IO_CAPABILITY_IN},
     *                   {@link #IO_CAPABILITY_NONE} or {@link #IO_CAPABILITY_KBDISP}.
     *
     * @hide
     */
    @RequiresPermission(Manifest.permission.BLUETOOTH_PRIVILEGED)
    public boolean setLeIoCapability(@IoCapability int capability) {
        if (getState() != STATE_ON) return false;
        try {
            mServiceLock.readLock().lock();
            if (mService != null) return mService.setLeIoCapability(capability);
        } catch (RemoteException e) {
            Log.e(TAG, e.getMessage(), e);
        } finally {
            mServiceLock.readLock().unlock();
        }
        return false;
    }

    /**
     * Get the current Bluetooth scan mode of the local Bluetooth adapter.
     * <p>The Bluetooth scan mode determines if the local adapter is
     * connectable and/or discoverable from remote Bluetooth devices.
     * <p>Possible values are:
     * {@link #SCAN_MODE_NONE},
     * {@link #SCAN_MODE_CONNECTABLE},
     * {@link #SCAN_MODE_CONNECTABLE_DISCOVERABLE}.
     * <p>If Bluetooth state is not {@link #STATE_ON}, this API
     * will return {@link #SCAN_MODE_NONE}. After turning on Bluetooth,
     * wait for {@link #ACTION_STATE_CHANGED} with {@link #STATE_ON}
     * to get the updated value.
     *
     * @return scan mode
     */
    @RequiresPermission(Manifest.permission.BLUETOOTH)
    @ScanMode
    public int getScanMode() {
        if (getState() != STATE_ON) {
            return SCAN_MODE_NONE;
        }
        try {
            mServiceLock.readLock().lock();
            if (mService != null) {
                return mService.getScanMode();
            }
        } catch (RemoteException e) {
            Log.e(TAG, "", e);
        } finally {
            mServiceLock.readLock().unlock();
        }
        return SCAN_MODE_NONE;
    }

    /**
     * Set the Bluetooth scan mode of the local Bluetooth adapter.
     * <p>The Bluetooth scan mode determines if the local adapter is
     * connectable and/or discoverable from remote Bluetooth devices.
     * <p>For privacy reasons, discoverable mode is automatically turned off
     * after <code>duration</code> seconds. For example, 120 seconds should be
     * enough for a remote device to initiate and complete its discovery
     * process.
     * <p>Valid scan mode values are:
     * {@link #SCAN_MODE_NONE},
     * {@link #SCAN_MODE_CONNECTABLE},
     * {@link #SCAN_MODE_CONNECTABLE_DISCOVERABLE}.
     * <p>If Bluetooth state is not {@link #STATE_ON}, this API
     * will return false. After turning on Bluetooth,
     * wait for {@link #ACTION_STATE_CHANGED} with {@link #STATE_ON}
     * to get the updated value.
     * <p>Applications cannot set the scan mode. They should use
     * <code>startActivityForResult(
     * BluetoothAdapter.ACTION_REQUEST_DISCOVERABLE})
     * </code>instead.
     *
     * @param mode valid scan mode
     * @param duration time in seconds to apply scan mode, only used for {@link
     * #SCAN_MODE_CONNECTABLE_DISCOVERABLE}
     * @return true if the scan mode was set, false otherwise
     * @hide
     */
    @SystemApi
    @RequiresPermission(Manifest.permission.BLUETOOTH)
    public boolean setScanMode(@ScanMode int mode, int duration) {
        if (getState() != STATE_ON) {
            return false;
        }
        try {
            mServiceLock.readLock().lock();
            if (mService != null) {
                return mService.setScanMode(mode, duration);
            }
        } catch (RemoteException e) {
            Log.e(TAG, "", e);
        } finally {
            mServiceLock.readLock().unlock();
        }
        return false;
    }

    /**
     * Set the Bluetooth scan mode of the local Bluetooth adapter.
     * <p>The Bluetooth scan mode determines if the local adapter is
     * connectable and/or discoverable from remote Bluetooth devices.
     * <p>For privacy reasons, discoverable mode is automatically turned off
     * after <code>duration</code> seconds. For example, 120 seconds should be
     * enough for a remote device to initiate and complete its discovery
     * process.
     * <p>Valid scan mode values are:
     * {@link #SCAN_MODE_NONE},
     * {@link #SCAN_MODE_CONNECTABLE},
     * {@link #SCAN_MODE_CONNECTABLE_DISCOVERABLE}.
     * <p>If Bluetooth state is not {@link #STATE_ON}, this API
     * will return false. After turning on Bluetooth,
     * wait for {@link #ACTION_STATE_CHANGED} with {@link #STATE_ON}
     * to get the updated value.
     * <p>Applications cannot set the scan mode. They should use
     * <code>startActivityForResult(
     * BluetoothAdapter.ACTION_REQUEST_DISCOVERABLE})
     * </code>instead.
     *
     * @param mode valid scan mode
     * @return true if the scan mode was set, false otherwise
     * @hide
     */
    @SystemApi
    @RequiresPermission(Manifest.permission.BLUETOOTH)
    public boolean setScanMode(@ScanMode int mode) {
        if (getState() != STATE_ON) {
            return false;
        }
        /* getDiscoverableTimeout() to use the latest from NV than use 0 */
        return setScanMode(mode, getDiscoverableTimeout());
    }

    /** @hide */
    @UnsupportedAppUsage
    public int getDiscoverableTimeout() {
        if (getState() != STATE_ON) {
            return -1;
        }
        try {
            mServiceLock.readLock().lock();
            if (mService != null) {
                return mService.getDiscoverableTimeout();
            }
        } catch (RemoteException e) {
            Log.e(TAG, "", e);
        } finally {
            mServiceLock.readLock().unlock();
        }
        return -1;
    }

    /** @hide */
    @UnsupportedAppUsage
    public void setDiscoverableTimeout(int timeout) {
        if (getState() != STATE_ON) {
            return;
        }
        try {
            mServiceLock.readLock().lock();
            if (mService != null) {
                mService.setDiscoverableTimeout(timeout);
            }
        } catch (RemoteException e) {
            Log.e(TAG, "", e);
        } finally {
            mServiceLock.readLock().unlock();
        }
    }

    /**
     * Get the end time of the latest remote device discovery process.
     *
     * @return the latest time that the bluetooth adapter was/will be in discovery mode, in
     * milliseconds since the epoch. This time can be in the future if {@link #startDiscovery()} has
     * been called recently.
     * @hide
     */
    @SystemApi
    @RequiresPermission(Manifest.permission.BLUETOOTH)
    public long getDiscoveryEndMillis() {
        try {
            mServiceLock.readLock().lock();
            if (mService != null) {
                return mService.getDiscoveryEndMillis();
            }
        } catch (RemoteException e) {
            Log.e(TAG, "", e);
        } finally {
            mServiceLock.readLock().unlock();
        }
        return -1;
    }

    /**
     * Set the context for this BluetoothAdapter (only called from BluetoothManager)
     * @hide
     */
    public void setContext(Context context) {
        mContext = context;
    }

    private String getOpPackageName() {
        // Workaround for legacy API for getting a BluetoothAdapter not
        // passing a context
        if (mContext != null) {
            return mContext.getOpPackageName();
        }
        return ActivityThread.currentOpPackageName();
    }

    private String getFeatureId() {
        // Workaround for legacy API for getting a BluetoothAdapter not
        // passing a context
        if (mContext != null) {
            return mContext.getFeatureId();
        }
        return null;
    }

    /**
     * Start the remote device discovery process.
     * <p>The discovery process usually involves an inquiry scan of about 12
     * seconds, followed by a page scan of each new device to retrieve its
     * Bluetooth name.
     * <p>This is an asynchronous call, it will return immediately. Register
     * for {@link #ACTION_DISCOVERY_STARTED} and {@link
     * #ACTION_DISCOVERY_FINISHED} intents to determine exactly when the
     * discovery starts and completes. Register for {@link
     * BluetoothDevice#ACTION_FOUND} to be notified as remote Bluetooth devices
     * are found.
     * <p>Device discovery is a heavyweight procedure. New connections to
     * remote Bluetooth devices should not be attempted while discovery is in
     * progress, and existing connections will experience limited bandwidth
     * and high latency. Use {@link #cancelDiscovery()} to cancel an ongoing
     * discovery. Discovery is not managed by the Activity,
     * but is run as a system service, so an application should always call
     * {@link BluetoothAdapter#cancelDiscovery()} even if it
     * did not directly request a discovery, just to be sure.
     * <p>Device discovery will only find remote devices that are currently
     * <i>discoverable</i> (inquiry scan enabled). Many Bluetooth devices are
     * not discoverable by default, and need to be entered into a special mode.
     * <p>If Bluetooth state is not {@link #STATE_ON}, this API
     * will return false. After turning on Bluetooth,
     * wait for {@link #ACTION_STATE_CHANGED} with {@link #STATE_ON}
     * to get the updated value.
     *
     * @return true on success, false on error
     */
    @RequiresPermission(Manifest.permission.BLUETOOTH_ADMIN)
    public boolean startDiscovery() {
        android.util.SeempLog.record(58);
        if (getState() != STATE_ON) {
            return false;
        }
        try {
            mServiceLock.readLock().lock();
            if (mService != null) {
                return mService.startDiscovery(getOpPackageName(), getFeatureId());
            }
        } catch (RemoteException e) {
            Log.e(TAG, "", e);
        } finally {
            mServiceLock.readLock().unlock();
        }
        return false;
    }

    /**
     * Cancel the current device discovery process.
     * <p>Because discovery is a heavyweight procedure for the Bluetooth
     * adapter, this method should always be called before attempting to connect
     * to a remote device with {@link
     * android.bluetooth.BluetoothSocket#connect()}. Discovery is not managed by
     * the  Activity, but is run as a system service, so an application should
     * always call cancel discovery even if it did not directly request a
     * discovery, just to be sure.
     * <p>If Bluetooth state is not {@link #STATE_ON}, this API
     * will return false. After turning on Bluetooth,
     * wait for {@link #ACTION_STATE_CHANGED} with {@link #STATE_ON}
     * to get the updated value.
     *
     * @return true on success, false on error
     */
    @RequiresPermission(Manifest.permission.BLUETOOTH_ADMIN)
    public boolean cancelDiscovery() {
        if (getState() != STATE_ON) {
            return false;
        }
        try {
            mServiceLock.readLock().lock();
            if (mService != null) {
                return mService.cancelDiscovery();
            }
        } catch (RemoteException e) {
            Log.e(TAG, "", e);
        } finally {
            mServiceLock.readLock().unlock();
        }
        return false;
    }

    /**
     * Return true if the local Bluetooth adapter is currently in the device
     * discovery process.
     * <p>Device discovery is a heavyweight procedure. New connections to
     * remote Bluetooth devices should not be attempted while discovery is in
     * progress, and existing connections will experience limited bandwidth
     * and high latency. Use {@link #cancelDiscovery()} to cancel an ongoing
     * discovery.
     * <p>Applications can also register for {@link #ACTION_DISCOVERY_STARTED}
     * or {@link #ACTION_DISCOVERY_FINISHED} to be notified when discovery
     * starts or completes.
     * <p>If Bluetooth state is not {@link #STATE_ON}, this API
     * will return false. After turning on Bluetooth,
     * wait for {@link #ACTION_STATE_CHANGED} with {@link #STATE_ON}
     * to get the updated value.
     *
     * @return true if discovering
     */
    @RequiresPermission(Manifest.permission.BLUETOOTH)
    public boolean isDiscovering() {
        if (getState() != STATE_ON) {
            return false;
        }
        try {
            mServiceLock.readLock().lock();
            if (mService != null) {
                return mService.isDiscovering();
            }
        } catch (RemoteException e) {
            Log.e(TAG, "", e);
        } finally {
            mServiceLock.readLock().unlock();
        }
        return false;
    }

    /**
     * Removes the active device for the grouping of @ActiveDeviceUse specified
     *
     * @param profiles represents the purpose for which we are setting this as the active device.
     *                 Possible values are:
     *                 {@link BluetoothAdapter#ACTIVE_DEVICE_AUDIO},
     *                 {@link BluetoothAdapter#ACTIVE_DEVICE_PHONE_CALL},
     *                 {@link BluetoothAdapter#ACTIVE_DEVICE_ALL}
     * @return false on immediate error, true otherwise
     * @throws IllegalArgumentException if device is null or profiles is not one of
     * {@link ActiveDeviceUse}
     * @hide
     */
    @SystemApi
    @RequiresPermission(Manifest.permission.BLUETOOTH_PRIVILEGED)
    public boolean removeActiveDevice(@ActiveDeviceUse int profiles) {
        if (profiles != ACTIVE_DEVICE_AUDIO && profiles != ACTIVE_DEVICE_PHONE_CALL
                && profiles != ACTIVE_DEVICE_ALL) {
            Log.e(TAG, "Invalid profiles param value in removeActiveDevice");
            throw new IllegalArgumentException("Profiles must be one of "
                    + "BluetoothAdapter.ACTIVE_DEVICE_AUDIO, "
                    + "BluetoothAdapter.ACTIVE_DEVICE_PHONE_CALL, or "
                    + "BluetoothAdapter.ACTIVE_DEVICE_ALL");
        }
        try {
            mServiceLock.readLock().lock();
            if (mService != null) {
                return mService.removeActiveDevice(profiles);
            }
        } catch (RemoteException e) {
            Log.e(TAG, "", e);
        } finally {
            mServiceLock.readLock().unlock();
        }

        return false;
    }

    /**
     * Sets device as the active devices for the profiles passed into the function
     *
     * @param device is the remote bluetooth device
     * @param profiles represents the purpose for which we are setting this as the active device.
     *                 Possible values are:
     *                 {@link BluetoothAdapter#ACTIVE_DEVICE_AUDIO},
     *                 {@link BluetoothAdapter#ACTIVE_DEVICE_PHONE_CALL},
     *                 {@link BluetoothAdapter#ACTIVE_DEVICE_ALL}
     * @return false on immediate error, true otherwise
     * @throws IllegalArgumentException if device is null or profiles is not one of
     * {@link ActiveDeviceUse}
     * @hide
     */
    @SystemApi
    @RequiresPermission(Manifest.permission.BLUETOOTH_PRIVILEGED)
    public boolean setActiveDevice(@NonNull BluetoothDevice device,
            @ActiveDeviceUse int profiles) {
        if (device == null) {
            Log.e(TAG, "setActiveDevice: Null device passed as parameter");
            throw new IllegalArgumentException("device cannot be null");
        }
        if (profiles != ACTIVE_DEVICE_AUDIO && profiles != ACTIVE_DEVICE_PHONE_CALL
                && profiles != ACTIVE_DEVICE_ALL) {
            Log.e(TAG, "Invalid profiles param value in setActiveDevice");
            throw new IllegalArgumentException("Profiles must be one of "
                    + "BluetoothAdapter.ACTIVE_DEVICE_AUDIO, "
                    + "BluetoothAdapter.ACTIVE_DEVICE_PHONE_CALL, or "
                    + "BluetoothAdapter.ACTIVE_DEVICE_ALL");
        }
        try {
            mServiceLock.readLock().lock();
            if (mService != null) {
                return mService.setActiveDevice(device, profiles);
            }
        } catch (RemoteException e) {
            Log.e(TAG, "", e);
        } finally {
            mServiceLock.readLock().unlock();
        }

        return false;
    }

    /**
     * Connects all enabled and supported bluetooth profiles between the local and remote device
     *
     * @param device is the remote device with which to connect these profiles
     * @return true if all profiles successfully connected, false if an error occurred
     *
     * @hide
     */
    @SystemApi
    @RequiresPermission(Manifest.permission.BLUETOOTH_ADMIN)
    public boolean connectAllEnabledProfiles(@NonNull BluetoothDevice device) {
        try {
            mServiceLock.readLock().lock();
            if (mService != null) {
                return mService.connectAllEnabledProfiles(device);
            }
        } catch (RemoteException e) {
            Log.e(TAG, "", e);
        } finally {
            mServiceLock.readLock().unlock();
        }

        return false;
    }

    /**
     * Disconnects all enabled and supported bluetooth profiles between the local and remote device
     *
     * @param device is the remote device with which to disconnect these profiles
     * @return true if all profiles successfully disconnected, false if an error occurred
     *
     * @hide
     */
    @SystemApi
    @RequiresPermission(Manifest.permission.BLUETOOTH_ADMIN)
    public boolean disconnectAllEnabledProfiles(@NonNull BluetoothDevice device) {
        try {
            mServiceLock.readLock().lock();
            if (mService != null) {
                return mService.disconnectAllEnabledProfiles(device);
            }
        } catch (RemoteException e) {
            Log.e(TAG, "", e);
        } finally {
            mServiceLock.readLock().unlock();
        }

        return false;
    }

    /**
     * Return true if the multi advertisement is supported by the chipset
     *
     * @return true if Multiple Advertisement feature is supported
     */
    public boolean isMultipleAdvertisementSupported() {
        if (getState() != STATE_ON) {
            return false;
        }
        try {
            mServiceLock.readLock().lock();
            if (mService != null) {
                return mService.isMultiAdvertisementSupported();
            }
        } catch (RemoteException e) {
            Log.e(TAG, "failed to get isMultipleAdvertisementSupported, error: ", e);
        } finally {
            mServiceLock.readLock().unlock();
        }
        return false;
    }

    /**
     * Returns {@code true} if BLE scan is always available, {@code false} otherwise. <p>
     *
     * If this returns {@code true}, application can issue {@link BluetoothLeScanner#startScan} and
     * fetch scan results even when Bluetooth is turned off.<p>
     *
     * To change this setting, use {@link #ACTION_REQUEST_BLE_SCAN_ALWAYS_AVAILABLE}.
     *
     * @hide
     */
    @SystemApi
    public boolean isBleScanAlwaysAvailable() {
        try {
            return mManagerService.isBleScanAlwaysAvailable();
        } catch (RemoteException e) {
            Log.e(TAG, "remote expection when calling isBleScanAlwaysAvailable", e);
            return false;
        }
    }

    /**
     * Return true if offloaded filters are supported
     *
     * @return true if chipset supports on-chip filtering
     */
    public boolean isOffloadedFilteringSupported() {
        if (!getLeAccess()) {
            return false;
        }
        try {
            mServiceLock.readLock().lock();
            if (mService != null) {
                return mService.isOffloadedFilteringSupported();
            }
        } catch (RemoteException e) {
            Log.e(TAG, "failed to get isOffloadedFilteringSupported, error: ", e);
        } finally {
            mServiceLock.readLock().unlock();
        }
        return false;
    }

    /**
     * Return true if offloaded scan batching is supported
     *
     * @return true if chipset supports on-chip scan batching
     */
    public boolean isOffloadedScanBatchingSupported() {
        if (!getLeAccess()) {
            return false;
        }
        try {
            mServiceLock.readLock().lock();
            if (mService != null) {
                return mService.isOffloadedScanBatchingSupported();
            }
        } catch (RemoteException e) {
            Log.e(TAG, "failed to get isOffloadedScanBatchingSupported, error: ", e);
        } finally {
            mServiceLock.readLock().unlock();
        }
        return false;
    }

    /**
     * Return true if LE 2M PHY feature is supported.
     *
     * @return true if chipset supports LE 2M PHY feature
     */
    public boolean isLe2MPhySupported() {
        if (!getLeAccess()) {
            return false;
        }
        try {
            mServiceLock.readLock().lock();
            if (mService != null) {
                return mService.isLe2MPhySupported();
            }
        } catch (RemoteException e) {
            Log.e(TAG, "failed to get isExtendedAdvertisingSupported, error: ", e);
        } finally {
            mServiceLock.readLock().unlock();
        }
        return false;
    }

    /**
     * Return true if LE Coded PHY feature is supported.
     *
     * @return true if chipset supports LE Coded PHY feature
     */
    public boolean isLeCodedPhySupported() {
        if (!getLeAccess()) {
            return false;
        }
        try {
            mServiceLock.readLock().lock();
            if (mService != null) {
                return mService.isLeCodedPhySupported();
            }
        } catch (RemoteException e) {
            Log.e(TAG, "failed to get isLeCodedPhySupported, error: ", e);
        } finally {
            mServiceLock.readLock().unlock();
        }
        return false;
    }

    /**
     * Return true if LE Extended Advertising feature is supported.
     *
     * @return true if chipset supports LE Extended Advertising feature
     */
    public boolean isLeExtendedAdvertisingSupported() {
        if (!getLeAccess()) {
            return false;
        }
        try {
            mServiceLock.readLock().lock();
            if (mService != null) {
                return mService.isLeExtendedAdvertisingSupported();
            }
        } catch (RemoteException e) {
            Log.e(TAG, "failed to get isLeExtendedAdvertisingSupported, error: ", e);
        } finally {
            mServiceLock.readLock().unlock();
        }
        return false;
    }

    /**
     * Return true if LE Periodic Advertising feature is supported.
     *
     * @return true if chipset supports LE Periodic Advertising feature
     */
    public boolean isLePeriodicAdvertisingSupported() {
        if (!getLeAccess()) {
            return false;
        }
        try {
            mServiceLock.readLock().lock();
            if (mService != null) {
                return mService.isLePeriodicAdvertisingSupported();
            }
        } catch (RemoteException e) {
            Log.e(TAG, "failed to get isLePeriodicAdvertisingSupported, error: ", e);
        } finally {
            mServiceLock.readLock().unlock();
        }
        return false;
    }

    /**
     * Return the maximum LE advertising data length in bytes,
     * if LE Extended Advertising feature is supported, 0 otherwise.
     *
     * @return the maximum LE advertising data length.
     */
    public int getLeMaximumAdvertisingDataLength() {
        if (!getLeAccess()) {
            return 0;
        }
        try {
            mServiceLock.readLock().lock();
            if (mService != null) {
                return mService.getLeMaximumAdvertisingDataLength();
            }
        } catch (RemoteException e) {
            Log.e(TAG, "failed to get getLeMaximumAdvertisingDataLength, error: ", e);
        } finally {
            mServiceLock.readLock().unlock();
        }
        return 0;
    }

    /**
     * Return true if Hearing Aid Profile is supported.
     *
     * @return true if phone supports Hearing Aid Profile
     */
    private boolean isHearingAidProfileSupported() {
        try {
            return mManagerService.isHearingAidProfileSupported();
        } catch (RemoteException e) {
            Log.e(TAG, "remote expection when calling isHearingAidProfileSupported", e);
            return false;
        }
    }

    /**
     * Get the maximum number of connected audio devices.
     *
     * @return the maximum number of connected audio devices
     * @hide
     */
    @RequiresPermission(Manifest.permission.BLUETOOTH)
    public int getMaxConnectedAudioDevices() {
        try {
            mServiceLock.readLock().lock();
            if (mService != null) {
                return mService.getMaxConnectedAudioDevices();
            }
        } catch (RemoteException e) {
            Log.e(TAG, "failed to get getMaxConnectedAudioDevices, error: ", e);
        } finally {
            mServiceLock.readLock().unlock();
        }
        return 1;
    }

    /**
     * Return true if hardware has entries available for matching beacons
     *
     * @return true if there are hw entries available for matching beacons
     * @hide
     */
    public boolean isHardwareTrackingFiltersAvailable() {
        if (!getLeAccess()) {
            return false;
        }
        try {
            IBluetoothGatt iGatt = mManagerService.getBluetoothGatt();
            if (iGatt == null) {
                // BLE is not supported
                return false;
            }
            return (iGatt.numHwTrackFiltersAvailable() != 0);
        } catch (RemoteException e) {
            Log.e(TAG, "", e);
        }
        return false;
    }

    /**
     * Return the record of {@link BluetoothActivityEnergyInfo} object that
     * has the activity and energy info. This can be used to ascertain what
     * the controller has been up to, since the last sample.
     *
     * @param updateType Type of info, cached vs refreshed.
     * @return a record with {@link BluetoothActivityEnergyInfo} or null if report is unavailable or
     * unsupported
     * @hide
     * @deprecated use the asynchronous {@link #requestControllerActivityEnergyInfo(ResultReceiver)}
     * instead.
     */
    @Deprecated
    public BluetoothActivityEnergyInfo getControllerActivityEnergyInfo(int updateType) {
        SynchronousResultReceiver receiver = new SynchronousResultReceiver();
        requestControllerActivityEnergyInfo(receiver);
        try {
            SynchronousResultReceiver.Result result = receiver.awaitResult(1000);
            if (result.bundle != null) {
                return result.bundle.getParcelable(BatteryStats.RESULT_RECEIVER_CONTROLLER_KEY);
            }
        } catch (TimeoutException e) {
            Log.e(TAG, "getControllerActivityEnergyInfo timed out");
        }
        return null;
    }

    /**
     * Request the record of {@link BluetoothActivityEnergyInfo} object that
     * has the activity and energy info. This can be used to ascertain what
     * the controller has been up to, since the last sample.
     *
     * A null value for the activity info object may be sent if the bluetooth service is
     * unreachable or the device does not support reporting such information.
     *
     * @param result The callback to which to send the activity info.
     * @hide
     */
    public void requestControllerActivityEnergyInfo(ResultReceiver result) {
        try {
            mServiceLock.readLock().lock();
            if (mService != null) {
                mService.requestActivityInfo(result);
                result = null;
            }
        } catch (RemoteException e) {
            Log.e(TAG, "getControllerActivityEnergyInfoCallback: " + e);
        } finally {
            mServiceLock.readLock().unlock();
            if (result != null) {
                // Only send an immediate result if we failed.
                result.send(0, null);
            }
        }
    }

    /**
     * Fetches a list of the most recently connected bluetooth devices ordered by how recently they
     * were connected with most recently first and least recently last
     *
     * @return {@link List} of bonded {@link BluetoothDevice} ordered by how recently they were
     * connected
     *
     * @hide
     */
    @RequiresPermission(Manifest.permission.BLUETOOTH_ADMIN)
    public @NonNull List<BluetoothDevice> getMostRecentlyConnectedDevices() {
        if (getState() != STATE_ON) {
            return new ArrayList<>();
        }
        try {
            mServiceLock.readLock().lock();
            if (mService != null) {
                return mService.getMostRecentlyConnectedDevices();
            }
        } catch (RemoteException e) {
            Log.e(TAG, "", e);
        } finally {
            mServiceLock.readLock().unlock();
        }
        return new ArrayList<>();
    }

    /**
     * Return the set of {@link BluetoothDevice} objects that are bonded
     * (paired) to the local adapter.
     * <p>If Bluetooth state is not {@link #STATE_ON}, this API
     * will return an empty set. After turning on Bluetooth,
     * wait for {@link #ACTION_STATE_CHANGED} with {@link #STATE_ON}
     * to get the updated value.
     *
     * @return unmodifiable set of {@link BluetoothDevice}, or null on error
     */
    @RequiresPermission(Manifest.permission.BLUETOOTH)
    public Set<BluetoothDevice> getBondedDevices() {
        android.util.SeempLog.record(61);
        if (getState() != STATE_ON) {
            return toDeviceSet(new BluetoothDevice[0]);
        }
        try {
            mServiceLock.readLock().lock();
            if (mService != null) {
                return toDeviceSet(mService.getBondedDevices());
            }
            return toDeviceSet(new BluetoothDevice[0]);
        } catch (RemoteException e) {
            Log.e(TAG, "", e);
        } finally {
            mServiceLock.readLock().unlock();
        }
        return null;
    }

    /**
     * Gets the currently supported profiles by the adapter.
     *
     * <p> This can be used to check whether a profile is supported before attempting
     * to connect to its respective proxy.
     *
     * @return a list of integers indicating the ids of supported profiles as defined in {@link
     * BluetoothProfile}.
     * @hide
     */
    public @NonNull List<Integer> getSupportedProfiles() {
        final ArrayList<Integer> supportedProfiles = new ArrayList<Integer>();

        try {
            synchronized (mManagerCallback) {
                if (mService != null) {
                    final long supportedProfilesBitMask = mService.getSupportedProfiles();

                    for (int i = 0; i <= BluetoothProfile.MAX_PROFILE_ID; i++) {
                        if ((supportedProfilesBitMask & (1 << i)) != 0) {
                            supportedProfiles.add(i);
                        }
                    }
                } else {
                    // Bluetooth is disabled. Just fill in known supported Profiles
                    if (isHearingAidProfileSupported()) {
                        supportedProfiles.add(BluetoothProfile.HEARING_AID);
                    }
                }
            }
        } catch (RemoteException e) {
            Log.e(TAG, "getSupportedProfiles:", e);
        }
        return supportedProfiles;
    }

    /**
     * Get the current connection state of the local Bluetooth adapter.
     * This can be used to check whether the local Bluetooth adapter is connected
     * to any profile of any other remote Bluetooth Device.
     *
     * <p> Use this function along with {@link #ACTION_CONNECTION_STATE_CHANGED}
     * intent to get the connection state of the adapter.
     *
     * @return One of {@link #STATE_CONNECTED}, {@link #STATE_DISCONNECTED}, {@link
     * #STATE_CONNECTING} or {@link #STATE_DISCONNECTED}
     * @hide
     */
    @UnsupportedAppUsage
    public int getConnectionState() {
        if (getState() != STATE_ON) {
            return BluetoothAdapter.STATE_DISCONNECTED;
        }
        try {
            mServiceLock.readLock().lock();
            if (mService != null) {
                return mService.getAdapterConnectionState();
            }
        } catch (RemoteException e) {
            Log.e(TAG, "getConnectionState:", e);
        } finally {
            mServiceLock.readLock().unlock();
        }
        return BluetoothAdapter.STATE_DISCONNECTED;
    }

    /**
     * Get the current connection state of a profile.
     * This function can be used to check whether the local Bluetooth adapter
     * is connected to any remote device for a specific profile.
     * Profile can be one of {@link BluetoothProfile#HEADSET}, {@link BluetoothProfile#A2DP}.
     *
     * <p> Return value can be one of
     * {@link BluetoothProfile#STATE_DISCONNECTED},
     * {@link BluetoothProfile#STATE_CONNECTING},
     * {@link BluetoothProfile#STATE_CONNECTED},
     * {@link BluetoothProfile#STATE_DISCONNECTING}
     */
    @RequiresPermission(Manifest.permission.BLUETOOTH)
    public int getProfileConnectionState(int profile) {
        android.util.SeempLog.record(64);
        if (getState() != STATE_ON) {
            return BluetoothProfile.STATE_DISCONNECTED;
        }
        try {
            mServiceLock.readLock().lock();
            if (mService != null) {
                return mService.getProfileConnectionState(profile);
            }
        } catch (RemoteException e) {
            Log.e(TAG, "getProfileConnectionState:", e);
        } finally {
            mServiceLock.readLock().unlock();
        }
        return BluetoothProfile.STATE_DISCONNECTED;
    }

    /**
     * Create a listening, secure RFCOMM Bluetooth socket.
     * <p>A remote device connecting to this socket will be authenticated and
     * communication on this socket will be encrypted.
     * <p>Use {@link BluetoothServerSocket#accept} to retrieve incoming
     * connections from a listening {@link BluetoothServerSocket}.
     * <p>Valid RFCOMM channels are in range 1 to 30.
     * <p>Requires {@link android.Manifest.permission#BLUETOOTH_ADMIN}
     *
     * @param channel RFCOMM channel to listen on
     * @return a listening RFCOMM BluetoothServerSocket
     * @throws IOException on error, for example Bluetooth not available, or insufficient
     * permissions, or channel in use.
     * @hide
     */
    public BluetoothServerSocket listenUsingRfcommOn(int channel) throws IOException {
        return listenUsingRfcommOn(channel, false, false);
    }

    /**
     * Create a listening, secure RFCOMM Bluetooth socket.
     * <p>A remote device connecting to this socket will be authenticated and
     * communication on this socket will be encrypted.
     * <p>Use {@link BluetoothServerSocket#accept} to retrieve incoming
     * connections from a listening {@link BluetoothServerSocket}.
     * <p>Valid RFCOMM channels are in range 1 to 30.
     * <p>Requires {@link android.Manifest.permission#BLUETOOTH_ADMIN}
     * <p>To auto assign a channel without creating a SDP record use
     * {@link #SOCKET_CHANNEL_AUTO_STATIC_NO_SDP} as channel number.
     *
     * @param channel RFCOMM channel to listen on
     * @param mitm enforce man-in-the-middle protection for authentication.
     * @param min16DigitPin enforce a pin key length og minimum 16 digit for sec mode 2
     * connections.
     * @return a listening RFCOMM BluetoothServerSocket
     * @throws IOException on error, for example Bluetooth not available, or insufficient
     * permissions, or channel in use.
     * @hide
     */
    @UnsupportedAppUsage
    public BluetoothServerSocket listenUsingRfcommOn(int channel, boolean mitm,
            boolean min16DigitPin) throws IOException {
        BluetoothServerSocket socket =
                new BluetoothServerSocket(BluetoothSocket.TYPE_RFCOMM, true, true, channel, mitm,
                        min16DigitPin);
        int errno = socket.mSocket.bindListen();
        if (channel == SOCKET_CHANNEL_AUTO_STATIC_NO_SDP) {
            socket.setChannel(socket.mSocket.getPort());
        }
        if (errno != 0) {
            //TODO(BT): Throw the same exception error code
            // that the previous code was using.
            //socket.mSocket.throwErrnoNative(errno);
            throw new IOException("Error: " + errno);
        }
        return socket;
    }

    /**
     * Create a listening, secure RFCOMM Bluetooth socket with Service Record.
     * <p>A remote device connecting to this socket will be authenticated and
     * communication on this socket will be encrypted.
     * <p>Use {@link BluetoothServerSocket#accept} to retrieve incoming
     * connections from a listening {@link BluetoothServerSocket}.
     * <p>The system will assign an unused RFCOMM channel to listen on.
     * <p>The system will also register a Service Discovery
     * Protocol (SDP) record with the local SDP server containing the specified
     * UUID, service name, and auto-assigned channel. Remote Bluetooth devices
     * can use the same UUID to query our SDP server and discover which channel
     * to connect to. This SDP record will be removed when this socket is
     * closed, or if this application closes unexpectedly.
     * <p>Use {@link BluetoothDevice#createRfcommSocketToServiceRecord} to
     * connect to this socket from another device using the same {@link UUID}.
     *
     * @param name service name for SDP record
     * @param uuid uuid for SDP record
     * @return a listening RFCOMM BluetoothServerSocket
     * @throws IOException on error, for example Bluetooth not available, or insufficient
     * permissions, or channel in use.
     */
    @RequiresPermission(Manifest.permission.BLUETOOTH)
    public BluetoothServerSocket listenUsingRfcommWithServiceRecord(String name, UUID uuid)
            throws IOException {
        return createNewRfcommSocketAndRecord(name, uuid, true, true);
    }

    /**
     * Create a listening, insecure RFCOMM Bluetooth socket with Service Record.
     * <p>The link key is not required to be authenticated, i.e the communication may be
     * vulnerable to Man In the Middle attacks. For Bluetooth 2.1 devices,
     * the link will be encrypted, as encryption is mandartory.
     * For legacy devices (pre Bluetooth 2.1 devices) the link will not
     * be encrypted. Use {@link #listenUsingRfcommWithServiceRecord}, if an
     * encrypted and authenticated communication channel is desired.
     * <p>Use {@link BluetoothServerSocket#accept} to retrieve incoming
     * connections from a listening {@link BluetoothServerSocket}.
     * <p>The system will assign an unused RFCOMM channel to listen on.
     * <p>The system will also register a Service Discovery
     * Protocol (SDP) record with the local SDP server containing the specified
     * UUID, service name, and auto-assigned channel. Remote Bluetooth devices
     * can use the same UUID to query our SDP server and discover which channel
     * to connect to. This SDP record will be removed when this socket is
     * closed, or if this application closes unexpectedly.
     * <p>Use {@link BluetoothDevice#createRfcommSocketToServiceRecord} to
     * connect to this socket from another device using the same {@link UUID}.
     *
     * @param name service name for SDP record
     * @param uuid uuid for SDP record
     * @return a listening RFCOMM BluetoothServerSocket
     * @throws IOException on error, for example Bluetooth not available, or insufficient
     * permissions, or channel in use.
     */
    @RequiresPermission(Manifest.permission.BLUETOOTH)
    public BluetoothServerSocket listenUsingInsecureRfcommWithServiceRecord(String name, UUID uuid)
            throws IOException {
        android.util.SeempLog.record(59);
        return createNewRfcommSocketAndRecord(name, uuid, false, false);
    }

    /**
     * Create a listening, encrypted,
     * RFCOMM Bluetooth socket with Service Record.
     * <p>The link will be encrypted, but the link key is not required to be authenticated
     * i.e the communication is vulnerable to Man In the Middle attacks. Use
     * {@link #listenUsingRfcommWithServiceRecord}, to ensure an authenticated link key.
     * <p> Use this socket if authentication of link key is not possible.
     * For example, for Bluetooth 2.1 devices, if any of the devices does not have
     * an input and output capability or just has the ability to display a numeric key,
     * a secure socket connection is not possible and this socket can be used.
     * Use {@link #listenUsingInsecureRfcommWithServiceRecord}, if encryption is not required.
     * For Bluetooth 2.1 devices, the link will be encrypted, as encryption is mandartory.
     * For more details, refer to the Security Model section 5.2 (vol 3) of
     * Bluetooth Core Specification version 2.1 + EDR.
     * <p>Use {@link BluetoothServerSocket#accept} to retrieve incoming
     * connections from a listening {@link BluetoothServerSocket}.
     * <p>The system will assign an unused RFCOMM channel to listen on.
     * <p>The system will also register a Service Discovery
     * Protocol (SDP) record with the local SDP server containing the specified
     * UUID, service name, and auto-assigned channel. Remote Bluetooth devices
     * can use the same UUID to query our SDP server and discover which channel
     * to connect to. This SDP record will be removed when this socket is
     * closed, or if this application closes unexpectedly.
     * <p>Use {@link BluetoothDevice#createRfcommSocketToServiceRecord} to
     * connect to this socket from another device using the same {@link UUID}.
     * <p>Requires {@link android.Manifest.permission#BLUETOOTH}
     *
     * @param name service name for SDP record
     * @param uuid uuid for SDP record
     * @return a listening RFCOMM BluetoothServerSocket
     * @throws IOException on error, for example Bluetooth not available, or insufficient
     * permissions, or channel in use.
     * @hide
     */
    @UnsupportedAppUsage
    public BluetoothServerSocket listenUsingEncryptedRfcommWithServiceRecord(String name, UUID uuid)
            throws IOException {
        return createNewRfcommSocketAndRecord(name, uuid, false, true);
    }


    private BluetoothServerSocket createNewRfcommSocketAndRecord(String name, UUID uuid,
            boolean auth, boolean encrypt) throws IOException {
        BluetoothServerSocket socket;
        socket = new BluetoothServerSocket(BluetoothSocket.TYPE_RFCOMM, auth, encrypt,
                new ParcelUuid(uuid));
        socket.setServiceName(name);
        int errno = socket.mSocket.bindListen();
        if (errno != 0) {
            //TODO(BT): Throw the same exception error code
            // that the previous code was using.
            //socket.mSocket.throwErrnoNative(errno);
            throw new IOException("Error: " + errno);
        }
        return socket;
    }

    /**
     * Construct an unencrypted, unauthenticated, RFCOMM server socket.
     * Call #accept to retrieve connections to this socket.
     *
     * @return An RFCOMM BluetoothServerSocket
     * @throws IOException On error, for example Bluetooth not available, or insufficient
     * permissions.
     * @hide
     */
    public BluetoothServerSocket listenUsingInsecureRfcommOn(int port) throws IOException {
        BluetoothServerSocket socket =
                new BluetoothServerSocket(BluetoothSocket.TYPE_RFCOMM, false, false, port);
        int errno = socket.mSocket.bindListen();
        if (port == SOCKET_CHANNEL_AUTO_STATIC_NO_SDP) {
            socket.setChannel(socket.mSocket.getPort());
        }
        if (errno != 0) {
            //TODO(BT): Throw the same exception error code
            // that the previous code was using.
            //socket.mSocket.throwErrnoNative(errno);
            throw new IOException("Error: " + errno);
        }
        return socket;
    }

    /**
     * Construct an encrypted, RFCOMM server socket.
     * Call #accept to retrieve connections to this socket.
     *
     * @return An RFCOMM BluetoothServerSocket
     * @throws IOException On error, for example Bluetooth not available, or insufficient
     * permissions.
     * @hide
     */
    public BluetoothServerSocket listenUsingEncryptedRfcommOn(int port) throws IOException {
        BluetoothServerSocket socket =
                new BluetoothServerSocket(BluetoothSocket.TYPE_RFCOMM, false, true, port);
        int errno = socket.mSocket.bindListen();
        if (port == SOCKET_CHANNEL_AUTO_STATIC_NO_SDP) {
            socket.setChannel(socket.mSocket.getPort());
        }
        if (errno < 0) {
            //TODO(BT): Throw the same exception error code
            // that the previous code was using.
            //socket.mSocket.throwErrnoNative(errno);
            throw new IOException("Error: " + errno);
        }
        return socket;
    }

    /**
     * Construct a SCO server socket.
     * Call #accept to retrieve connections to this socket.
     *
     * @return A SCO BluetoothServerSocket
     * @throws IOException On error, for example Bluetooth not available, or insufficient
     * permissions.
     * @hide
     */
    public static BluetoothServerSocket listenUsingScoOn() throws IOException {
        BluetoothServerSocket socket =
                new BluetoothServerSocket(BluetoothSocket.TYPE_SCO, false, false, -1);
        int errno = socket.mSocket.bindListen();
        if (errno < 0) {
            //TODO(BT): Throw the same exception error code
            // that the previous code was using.
            //socket.mSocket.throwErrnoNative(errno);
        }
        return socket;
    }

    /**
     * Construct an encrypted, authenticated, L2CAP server socket.
     * Call #accept to retrieve connections to this socket.
     * <p>To auto assign a port without creating a SDP record use
     * {@link #SOCKET_CHANNEL_AUTO_STATIC_NO_SDP} as port number.
     *
     * @param port the PSM to listen on
     * @param mitm enforce man-in-the-middle protection for authentication.
     * @param min16DigitPin enforce a pin key length og minimum 16 digit for sec mode 2
     * connections.
     * @return An L2CAP BluetoothServerSocket
     * @throws IOException On error, for example Bluetooth not available, or insufficient
     * permissions.
     * @hide
     */
    public BluetoothServerSocket listenUsingL2capOn(int port, boolean mitm, boolean min16DigitPin)
            throws IOException {
        BluetoothServerSocket socket =
                new BluetoothServerSocket(BluetoothSocket.TYPE_L2CAP, true, true, port, mitm,
                        min16DigitPin);
        int errno = socket.mSocket.bindListen();
        if (port == SOCKET_CHANNEL_AUTO_STATIC_NO_SDP) {
            int assignedChannel = socket.mSocket.getPort();
            if (DBG) Log.d(TAG, "listenUsingL2capOn: set assigned channel to " + assignedChannel);
            socket.setChannel(assignedChannel);
        }
        if (errno != 0) {
            //TODO(BT): Throw the same exception error code
            // that the previous code was using.
            //socket.mSocket.throwErrnoNative(errno);
            throw new IOException("Error: " + errno);
        }
        return socket;
    }

    /**
     * Construct an encrypted, authenticated, L2CAP server socket.
     * Call #accept to retrieve connections to this socket.
     * <p>To auto assign a port without creating a SDP record use
     * {@link #SOCKET_CHANNEL_AUTO_STATIC_NO_SDP} as port number.
     *
     * @param port the PSM to listen on
     * @return An L2CAP BluetoothServerSocket
     * @throws IOException On error, for example Bluetooth not available, or insufficient
     * permissions.
     * @hide
     */
    public BluetoothServerSocket listenUsingL2capOn(int port) throws IOException {
        return listenUsingL2capOn(port, false, false);
    }


    /**
     * Construct an insecure L2CAP server socket.
     * Call #accept to retrieve connections to this socket.
     * <p>To auto assign a port without creating a SDP record use
     * {@link #SOCKET_CHANNEL_AUTO_STATIC_NO_SDP} as port number.
     *
     * @param port the PSM to listen on
     * @return An L2CAP BluetoothServerSocket
     * @throws IOException On error, for example Bluetooth not available, or insufficient
     * permissions.
     * @hide
     */
    public BluetoothServerSocket listenUsingInsecureL2capOn(int port) throws IOException {
        Log.d(TAG, "listenUsingInsecureL2capOn: port=" + port);
        BluetoothServerSocket socket =
                new BluetoothServerSocket(BluetoothSocket.TYPE_L2CAP, false, false, port, false,
                                          false);
        int errno = socket.mSocket.bindListen();
        if (port == SOCKET_CHANNEL_AUTO_STATIC_NO_SDP) {
            int assignedChannel = socket.mSocket.getPort();
            if (DBG) {
                Log.d(TAG, "listenUsingInsecureL2capOn: set assigned channel to "
                        + assignedChannel);
            }
            socket.setChannel(assignedChannel);
        }
        if (errno != 0) {
            //TODO(BT): Throw the same exception error code
            // that the previous code was using.
            //socket.mSocket.throwErrnoNative(errno);
            throw new IOException("Error: " + errno);
        }
        return socket;

    }

    /**
     * Read the local Out of Band Pairing Data
     * <p>Requires {@link android.Manifest.permission#BLUETOOTH}
     *
     * @return Pair<byte[], byte[]> of Hash and Randomizer
     * @hide
     */
    public Pair<byte[], byte[]> readOutOfBandData() {
        return null;
    }

    /**
     * Get the profile proxy object associated with the profile.
     *
     * <p>Profile can be one of {@link BluetoothProfile#HEADSET}, {@link BluetoothProfile#A2DP},
     * {@link BluetoothProfile#GATT}, {@link BluetoothProfile#HEARING_AID}, or {@link
     * BluetoothProfile#GATT_SERVER}. Clients must implement {@link
     * BluetoothProfile.ServiceListener} to get notified of the connection status and to get the
     * proxy object.
     *
     * @param context Context of the application
     * @param listener The service Listener for connection callbacks.
     * @param profile The Bluetooth profile; either {@link BluetoothProfile#HEADSET},
     * {@link BluetoothProfile#A2DP}, {@link BluetoothProfile#GATT}, {@link
     * BluetoothProfile#HEARING_AID} or {@link BluetoothProfile#GATT_SERVER}.
     * @return true on success, false on error
     */
    public boolean getProfileProxy(Context context, BluetoothProfile.ServiceListener listener,
            int profile) {
        if (context == null || listener == null) {
            return false;
        }

        if (profile == BluetoothProfile.HEADSET) {
            BluetoothHeadset headset = new BluetoothHeadset(context, listener);
            return true;
        } else if (profile == BluetoothProfile.A2DP) {
            BluetoothA2dp a2dp = new BluetoothA2dp(context, listener);
            return true;
        } else if (profile == BluetoothProfile.A2DP_SINK) {
            BluetoothA2dpSink a2dpSink = new BluetoothA2dpSink(context, listener);
            return true;
        } else if (profile == BluetoothProfile.AVRCP_CONTROLLER) {
            BluetoothAvrcpController avrcp = new BluetoothAvrcpController(context, listener);
            return true;
        } else if (profile == BluetoothProfile.HID_HOST) {
            BluetoothHidHost iDev = new BluetoothHidHost(context, listener);
            return true;
        } else if (profile == BluetoothProfile.PAN) {
            BluetoothPan pan = new BluetoothPan(context, listener);
            return true;
        } else if (profile == BluetoothProfile.PBAP) {
            BluetoothPbap pbap = new BluetoothPbap(context, listener);
            return true;
        } else if (profile == BluetoothProfile.DUN) {
            BluetoothDun dun = new BluetoothDun(context, listener);
            return true;
        } else if (profile == BluetoothProfile.HEALTH) {
            Log.e(TAG, "getProfileProxy(): BluetoothHealth is deprecated");
            return false;
        } else if (profile == BluetoothProfile.MAP) {
            BluetoothMap map = new BluetoothMap(context, listener);
            return true;
        } else if (profile == BluetoothProfile.HEADSET_CLIENT) {
            BluetoothHeadsetClient headsetClient = new BluetoothHeadsetClient(context, listener);
            return true;
        } else if (profile == BluetoothProfile.SAP) {
            BluetoothSap sap = new BluetoothSap(context, listener);
            return true;
        } else if (profile == BluetoothProfile.PBAP_CLIENT) {
            BluetoothPbapClient pbapClient = new BluetoothPbapClient(context, listener);
            return true;
        } else if (profile == BluetoothProfile.MAP_CLIENT) {
            BluetoothMapClient mapClient = new BluetoothMapClient(context, listener);
            return true;
        } else if (profile == BluetoothProfile.HID_DEVICE) {
            BluetoothHidDevice hidDevice = new BluetoothHidDevice(context, listener);
            return true;
        } else if (profile == BluetoothProfile.HEARING_AID) {
            if (isHearingAidProfileSupported()) {
                BluetoothHearingAid hearingAid = new BluetoothHearingAid(context, listener);
                return true;
            }
            return false;
        } else {
            return false;
        }
    }

    /**
     * Close the connection of the profile proxy to the Service.
     *
     * <p> Clients should call this when they are no longer using
     * the proxy obtained from {@link #getProfileProxy}.
     * Profile can be one of  {@link BluetoothProfile#HEADSET} or {@link BluetoothProfile#A2DP}
     *
     * @param profile
     * @param proxy Profile proxy object
     */
    public void closeProfileProxy(int profile, BluetoothProfile proxy) {
        if (proxy == null) {
            return;
        }

        switch (profile) {
            case BluetoothProfile.HEADSET:
                BluetoothHeadset headset = (BluetoothHeadset) proxy;
                headset.close();
                break;
            case BluetoothProfile.A2DP:
                BluetoothA2dp a2dp = (BluetoothA2dp) proxy;
                a2dp.close();
                break;
            case BluetoothProfile.A2DP_SINK:
                BluetoothA2dpSink a2dpSink = (BluetoothA2dpSink) proxy;
                a2dpSink.close();
                break;
            case BluetoothProfile.AVRCP_CONTROLLER:
                BluetoothAvrcpController avrcp = (BluetoothAvrcpController) proxy;
                avrcp.close();
                break;
            case BluetoothProfile.HID_HOST:
                BluetoothHidHost iDev = (BluetoothHidHost) proxy;
                iDev.close();
                break;
            case BluetoothProfile.PAN:
                BluetoothPan pan = (BluetoothPan) proxy;
                pan.close();
                break;
            case BluetoothProfile.PBAP:
                BluetoothPbap pbap = (BluetoothPbap) proxy;
                pbap.close();
                break;
            case BluetoothProfile.DUN:
                BluetoothDun dun = (BluetoothDun)proxy;
                dun.close();
                break;
            case BluetoothProfile.GATT:
                BluetoothGatt gatt = (BluetoothGatt) proxy;
                gatt.close();
                break;
            case BluetoothProfile.GATT_SERVER:
                BluetoothGattServer gattServer = (BluetoothGattServer) proxy;
                gattServer.close();
                break;
            case BluetoothProfile.MAP:
                BluetoothMap map = (BluetoothMap) proxy;
                map.close();
                break;
            case BluetoothProfile.HEADSET_CLIENT:
                BluetoothHeadsetClient headsetClient = (BluetoothHeadsetClient) proxy;
                headsetClient.close();
                break;
            case BluetoothProfile.SAP:
                BluetoothSap sap = (BluetoothSap) proxy;
                sap.close();
                break;
            case BluetoothProfile.PBAP_CLIENT:
                BluetoothPbapClient pbapClient = (BluetoothPbapClient) proxy;
                pbapClient.close();
                break;
            case BluetoothProfile.MAP_CLIENT:
                BluetoothMapClient mapClient = (BluetoothMapClient) proxy;
                mapClient.close();
                break;
            case BluetoothProfile.HID_DEVICE:
                BluetoothHidDevice hidDevice = (BluetoothHidDevice) proxy;
                hidDevice.close();
                break;
            case BluetoothProfile.HEARING_AID:
                BluetoothHearingAid hearingAid = (BluetoothHearingAid) proxy;
                hearingAid.close();
                break;
        }
    }

    private final IBluetoothManagerCallback mManagerCallback =
            new IBluetoothManagerCallback.Stub() {
                public void onBluetoothServiceUp(IBluetooth bluetoothService) {
                    if (DBG) {
                        Log.d(TAG, "onBluetoothServiceUp: " + bluetoothService);
                    }

                    mServiceLock.writeLock().lock();
                    mService = bluetoothService;
                    mServiceLock.writeLock().unlock();

                    synchronized (mProxyServiceStateCallbacks) {
                        for (IBluetoothManagerCallback cb : mProxyServiceStateCallbacks) {
                            try {
                                if (cb != null) {
                                    cb.onBluetoothServiceUp(bluetoothService);
                                } else {
                                    Log.d(TAG, "onBluetoothServiceUp: cb is null!");
                                }
                            } catch (Exception e) {
                                Log.e(TAG, "", e);
                            }
                        }
                    }
                    synchronized (sMetadataListeners) {
                        sMetadataListeners.forEach((device, pair) -> {
                            try {
                                mService.registerMetadataListener(sBluetoothMetadataListener,
                                        device);
                            } catch (RemoteException e) {
                                Log.e(TAG, "Failed to register metadata listener", e);
                            }
                        });
                    }
                }

                public void onBluetoothServiceDown() {
                    if (DBG) {
                        Log.d(TAG, "onBluetoothServiceDown: " + mService);
                    }

                    try {
                        mServiceLock.writeLock().lock();
                        mService = null;
                        if (mLeScanClients != null) {
                            mLeScanClients.clear();
                        }
                        if (sBluetoothLeAdvertiser != null) {
                            sBluetoothLeAdvertiser.cleanup();
                        }
                        if (sBluetoothLeScanner != null) {
                            sBluetoothLeScanner.cleanup();
                        }
                    } finally {
                        mServiceLock.writeLock().unlock();
                    }

                    synchronized (mProxyServiceStateCallbacks) {
                        Log.d(TAG, "onBluetoothServiceDown: Sending callbacks to " +
                                    mProxyServiceStateCallbacks.size() + " clients");
                        for (IBluetoothManagerCallback cb : mProxyServiceStateCallbacks) {
                            try {
                                if (cb != null) {
                                    cb.onBluetoothServiceDown();
                                } else {
                                    Log.d(TAG, "onBluetoothServiceDown: cb is null!");
                                }
                            } catch (Exception e) {
                                Log.e(TAG, "", e);
                            }
                        }
                    }
                    Log.d(TAG, "onBluetoothServiceDown: Finished sending callbacks to registered clients");
                }

                public void onBrEdrDown() {
                    if (VDBG) {
                        Log.i(TAG, "onBrEdrDown: " + mService);
                    }
                }
            };

    /**
     * Enable the Bluetooth Adapter, but don't auto-connect devices
     * and don't persist state. Only for use by system applications.
     *
     * @hide
     */
    @SystemApi
    @RequiresPermission(android.Manifest.permission.BLUETOOTH_ADMIN)
    public boolean enableNoAutoConnect() {
        if (isEnabled()) {
            if (DBG) {
                Log.d(TAG, "enableNoAutoConnect(): BT already enabled!");
            }
            return true;
        }
        try {
            return mManagerService.enableNoAutoConnect(ActivityThread.currentPackageName());
        } catch (RemoteException e) {
            Log.e(TAG, "", e);
        }
        return false;
    }

    /**
     * Enable control of the Bluetooth Adapter for a single application.
     *
     * <p>Some applications need to use Bluetooth for short periods of time to
     * transfer data but don't want all the associated implications like
     * automatic connection to headsets etc.
     *
     * <p> Multiple applications can call this. This is reference counted and
     * Bluetooth disabled only when no one else is using it. There will be no UI
     * shown to the user while bluetooth is being enabled. Any user action will
     * override this call. For example, if user wants Bluetooth on and the last
     * user of this API wanted to disable Bluetooth, Bluetooth will not be
     * turned off.
     *
     * <p> This API is only meant to be used by internal applications. Third
     * party applications but use {@link #enable} and {@link #disable} APIs.
     *
     * <p> If this API returns true, it means the callback will be called.
     * The callback will be called with the current state of Bluetooth.
     * If the state is not what was requested, an internal error would be the
     * reason. If Bluetooth is already on and if this function is called to turn
     * it on, the api will return true and a callback will be called.
     *
     * <p>Requires {@link android.Manifest.permission#BLUETOOTH}
     *
     * @param on True for on, false for off.
     * @param callback The callback to notify changes to the state.
     * @hide
     */
    public boolean changeApplicationBluetoothState(boolean on,
            BluetoothStateChangeCallback callback) {
        return false;
    }

    /**
     * @hide
     */
    public interface BluetoothStateChangeCallback {
        /**
         * @hide
         */
        void onBluetoothStateChange(boolean on);
    }

    /**
     * @hide
     */
    public class StateChangeCallbackWrapper extends IBluetoothStateChangeCallback.Stub {
        private BluetoothStateChangeCallback mCallback;

        StateChangeCallbackWrapper(BluetoothStateChangeCallback callback) {
            mCallback = callback;
        }

        @Override
        public void onBluetoothStateChange(boolean on) {
            mCallback.onBluetoothStateChange(on);
        }
    }

    /**
     * @hide
     */
    public void unregisterAdapter() {
        try {
            //mServiceLock.writeLock().lock();
            if (mManagerService != null){
                mManagerService.unregisterAdapter(mManagerCallback);
            }
        } catch (RemoteException e) {
            Log.e(TAG, "", e);
        } finally {
            //mServiceLock.writeLock().unlock();
        }
    }

    private Set<BluetoothDevice> toDeviceSet(BluetoothDevice[] devices) {
        Set<BluetoothDevice> deviceSet = new HashSet<BluetoothDevice>(Arrays.asList(devices));
        return Collections.unmodifiableSet(deviceSet);
    }

    protected void finalize() throws Throwable {
        try {
            mManagerService.unregisterAdapter(mManagerCallback);
        } catch (RemoteException e) {
            Log.e(TAG, "", e);
        } finally {
            super.finalize();
        }
    }


    /**
     * Validate a String Bluetooth address, such as "00:43:A8:23:10:F0"
     * <p>Alphabetic characters must be uppercase to be valid.
     *
     * @param address Bluetooth address as string
     * @return true if the address is valid, false otherwise
     */
    public static boolean checkBluetoothAddress(String address) {
        if (address == null || address.length() != ADDRESS_LENGTH) {
            return false;
        }
        for (int i = 0; i < ADDRESS_LENGTH; i++) {
            char c = address.charAt(i);
            switch (i % 3) {
                case 0:
                case 1:
                    if ((c >= '0' && c <= '9') || (c >= 'A' && c <= 'F')) {
                        // hex character, OK
                        break;
                    }
                    return false;
                case 2:
                    if (c == ':') {
                        break;  // OK
                    }
                    return false;
            }
        }
        return true;
    }

    @UnsupportedAppUsage
    /*package*/ IBluetoothManager getBluetoothManager() {
        return mManagerService;
    }

    private final ArrayList<IBluetoothManagerCallback> mProxyServiceStateCallbacks =
            new ArrayList<IBluetoothManagerCallback>();

    @UnsupportedAppUsage
    /*package*/ IBluetooth getBluetoothService(IBluetoothManagerCallback cb) {
        synchronized (mProxyServiceStateCallbacks) {
            if (cb == null) {
                Log.w(TAG, "getBluetoothService() called with no BluetoothManagerCallback");
            } else if (!mProxyServiceStateCallbacks.contains(cb)) {
                mProxyServiceStateCallbacks.add(cb);
            }
        }
        return mService;
    }

    /*package*/ void removeServiceStateCallback(IBluetoothManagerCallback cb) {
        synchronized (mProxyServiceStateCallbacks) {
            mProxyServiceStateCallbacks.remove(cb);
        }
    }

    /**
     * Callback interface used to deliver LE scan results.
     *
     * @see #startLeScan(LeScanCallback)
     * @see #startLeScan(UUID[], LeScanCallback)
     */
    public interface LeScanCallback {
        /**
         * Callback reporting an LE device found during a device scan initiated
         * by the {@link BluetoothAdapter#startLeScan} function.
         *
         * @param device Identifies the remote device
         * @param rssi The RSSI value for the remote device as reported by the Bluetooth hardware. 0
         * if no RSSI value is available.
         * @param scanRecord The content of the advertisement record offered by the remote device.
         */
        void onLeScan(BluetoothDevice device, int rssi, byte[] scanRecord);
    }

    /**
     * Starts a scan for Bluetooth LE devices.
     *
     * <p>Results of the scan are reported using the
     * {@link LeScanCallback#onLeScan} callback.
     *
     * @param callback the callback LE scan results are delivered
     * @return true, if the scan was started successfully
     * @deprecated use {@link BluetoothLeScanner#startScan(List, ScanSettings, ScanCallback)}
     * instead.
     */
    @Deprecated
    @RequiresPermission(Manifest.permission.BLUETOOTH_ADMIN)
    public boolean startLeScan(LeScanCallback callback) {
        return startLeScan(null, callback);
    }

    /**
     * Starts a scan for Bluetooth LE devices, looking for devices that
     * advertise given services.
     *
     * <p>Devices which advertise all specified services are reported using the
     * {@link LeScanCallback#onLeScan} callback.
     *
     * @param serviceUuids Array of services to look for
     * @param callback the callback LE scan results are delivered
     * @return true, if the scan was started successfully
     * @deprecated use {@link BluetoothLeScanner#startScan(List, ScanSettings, ScanCallback)}
     * instead.
     */
    @Deprecated
    @RequiresPermission(Manifest.permission.BLUETOOTH_ADMIN)
    public boolean startLeScan(final UUID[] serviceUuids, final LeScanCallback callback) {
        if (DBG) {
            Log.d(TAG, "startLeScan(): " + Arrays.toString(serviceUuids));
        }
        if (callback == null) {
            if (DBG) {
                Log.e(TAG, "startLeScan: null callback");
            }
            return false;
        }
        BluetoothLeScanner scanner = getBluetoothLeScanner();
        if (scanner == null) {
            if (DBG) {
                Log.e(TAG, "startLeScan: cannot get BluetoothLeScanner");
            }
            return false;
        }

        synchronized (mLeScanClients) {
            if (mLeScanClients.containsKey(callback)) {
                if (DBG) {
                    Log.e(TAG, "LE Scan has already started");
                }
                return false;
            }

            try {
                IBluetoothGatt iGatt = mManagerService.getBluetoothGatt();
                if (iGatt == null) {
                    // BLE is not supported
                    return false;
                }

                ScanCallback scanCallback = new ScanCallback() {
                    @Override
                    public void onScanResult(int callbackType, ScanResult result) {
                        if (callbackType != ScanSettings.CALLBACK_TYPE_ALL_MATCHES) {
                            // Should not happen.
                            Log.e(TAG, "LE Scan has already started");
                            return;
                        }
                        ScanRecord scanRecord = result.getScanRecord();
                        if (scanRecord == null) {
                            return;
                        }
                        if (serviceUuids != null) {
                            List<ParcelUuid> uuids = new ArrayList<ParcelUuid>();
                            for (UUID uuid : serviceUuids) {
                                uuids.add(new ParcelUuid(uuid));
                            }
                            List<ParcelUuid> scanServiceUuids = scanRecord.getServiceUuids();
                            if (scanServiceUuids == null || !scanServiceUuids.containsAll(uuids)) {
                                if (DBG) {
                                    Log.d(TAG, "uuids does not match");
                                }
                                return;
                            }
                        }
                        callback.onLeScan(result.getDevice(), result.getRssi(),
                                scanRecord.getBytes());
                    }
                };
                ScanSettings settings = new ScanSettings.Builder().setCallbackType(
                        ScanSettings.CALLBACK_TYPE_ALL_MATCHES)
                        .setScanMode(ScanSettings.SCAN_MODE_LOW_LATENCY)
                        .build();

                List<ScanFilter> filters = new ArrayList<ScanFilter>();
                if (serviceUuids != null && serviceUuids.length > 0) {
                    // Note scan filter does not support matching an UUID array so we put one
                    // UUID to hardware and match the whole array in callback.
                    ScanFilter filter =
                            new ScanFilter.Builder().setServiceUuid(new ParcelUuid(serviceUuids[0]))
                                    .build();
                    filters.add(filter);
                }
                scanner.startScan(filters, settings, scanCallback);

                mLeScanClients.put(callback, scanCallback);
                return true;

            } catch (RemoteException e) {
                Log.e(TAG, "", e);
            }
        }
        return false;
    }

    /**
     * Stops an ongoing Bluetooth LE device scan.
     *
     * @param callback used to identify which scan to stop must be the same handle used to start the
     * scan
     * @deprecated Use {@link BluetoothLeScanner#stopScan(ScanCallback)} instead.
     */
    @Deprecated
    @RequiresPermission(Manifest.permission.BLUETOOTH_ADMIN)
    public void stopLeScan(LeScanCallback callback) {
        if (DBG) {
            Log.d(TAG, "stopLeScan()");
        }
        BluetoothLeScanner scanner = getBluetoothLeScanner();
        if (scanner == null) {
            return;
        }
        synchronized (mLeScanClients) {
            ScanCallback scanCallback = mLeScanClients.remove(callback);
            if (scanCallback == null) {
                if (DBG) {
                    Log.d(TAG, "scan not started yet");
                }
                return;
            }
            scanner.stopScan(scanCallback);
        }
    }

    /**
     * Create a secure L2CAP Connection-oriented Channel (CoC) {@link BluetoothServerSocket} and
     * assign a dynamic protocol/service multiplexer (PSM) value. This socket can be used to listen
     * for incoming connections. The supported Bluetooth transport is LE only.
     * <p>A remote device connecting to this socket will be authenticated and communication on this
     * socket will be encrypted.
     * <p>Use {@link BluetoothServerSocket#accept} to retrieve incoming connections from a listening
     * {@link BluetoothServerSocket}.
     * <p>The system will assign a dynamic PSM value. This PSM value can be read from the {@link
     * BluetoothServerSocket#getPsm()} and this value will be released when this server socket is
     * closed, Bluetooth is turned off, or the application exits unexpectedly.
     * <p>The mechanism of disclosing the assigned dynamic PSM value to the initiating peer is
     * defined and performed by the application.
     * <p>Use {@link BluetoothDevice#createL2capChannel(int)} to connect to this server
     * socket from another Android device that is given the PSM value.
     *
     * @return an L2CAP CoC BluetoothServerSocket
     * @throws IOException on error, for example Bluetooth not available, or insufficient
     * permissions, or unable to start this CoC
     */
    @RequiresPermission(Manifest.permission.BLUETOOTH)
    public @NonNull BluetoothServerSocket listenUsingL2capChannel()
            throws IOException {
        BluetoothServerSocket socket =
                            new BluetoothServerSocket(BluetoothSocket.TYPE_L2CAP_LE, true, true,
                                      SOCKET_CHANNEL_AUTO_STATIC_NO_SDP, false, false);
        int errno = socket.mSocket.bindListen();
        if (errno != 0) {
            throw new IOException("Error: " + errno);
        }

        int assignedPsm = socket.mSocket.getPort();
        if (assignedPsm == 0) {
            throw new IOException("Error: Unable to assign PSM value");
        }
        if (DBG) {
            Log.d(TAG, "listenUsingL2capChannel: set assigned PSM to "
                    + assignedPsm);
        }
        socket.setChannel(assignedPsm);

        return socket;
    }

    /**
     * Create an insecure L2CAP Connection-oriented Channel (CoC) {@link BluetoothServerSocket} and
     * assign a dynamic PSM value. This socket can be used to listen for incoming connections. The
     * supported Bluetooth transport is LE only.
     * <p>The link key is not required to be authenticated, i.e the communication may be vulnerable
     * to man-in-the-middle attacks. Use {@link #listenUsingL2capChannel}, if an encrypted and
     * authenticated communication channel is desired.
     * <p>Use {@link BluetoothServerSocket#accept} to retrieve incoming connections from a listening
     * {@link BluetoothServerSocket}.
     * <p>The system will assign a dynamic protocol/service multiplexer (PSM) value. This PSM value
     * can be read from the {@link BluetoothServerSocket#getPsm()} and this value will be released
     * when this server socket is closed, Bluetooth is turned off, or the application exits
     * unexpectedly.
     * <p>The mechanism of disclosing the assigned dynamic PSM value to the initiating peer is
     * defined and performed by the application.
     * <p>Use {@link BluetoothDevice#createInsecureL2capChannel(int)} to connect to this server
     * socket from another Android device that is given the PSM value.
     *
     * @return an L2CAP CoC BluetoothServerSocket
     * @throws IOException on error, for example Bluetooth not available, or insufficient
     * permissions, or unable to start this CoC
     */
    @RequiresPermission(Manifest.permission.BLUETOOTH)
    public @NonNull BluetoothServerSocket listenUsingInsecureL2capChannel()
            throws IOException {
        BluetoothServerSocket socket =
                            new BluetoothServerSocket(BluetoothSocket.TYPE_L2CAP_LE, false, false,
                                      SOCKET_CHANNEL_AUTO_STATIC_NO_SDP, false, false);
        int errno = socket.mSocket.bindListen();
        if (errno != 0) {
            throw new IOException("Error: " + errno);
        }

        int assignedPsm = socket.mSocket.getPort();
        if (assignedPsm == 0) {
            throw new IOException("Error: Unable to assign PSM value");
        }
        if (DBG) {
            Log.d(TAG, "listenUsingInsecureL2capChannel: set assigned PSM to "
                    + assignedPsm);
        }
        socket.setChannel(assignedPsm);

        return socket;
    }

    /**
     * Register a {@link #OnMetadataChangedListener} to receive update about metadata
     * changes for this {@link BluetoothDevice}.
     * Registration must be done when Bluetooth is ON and will last until
     * {@link #removeOnMetadataChangedListener(BluetoothDevice)} is called, even when Bluetooth
     * restarted in the middle.
     * All input parameters should not be null or {@link NullPointerException} will be triggered.
     * The same {@link BluetoothDevice} and {@link #OnMetadataChangedListener} pair can only be
     * registered once, double registration would cause {@link IllegalArgumentException}.
     *
     * @param device {@link BluetoothDevice} that will be registered
     * @param executor the executor for listener callback
     * @param listener {@link #OnMetadataChangedListener} that will receive asynchronous callbacks
     * @return true on success, false on error
     * @throws NullPointerException If one of {@code listener}, {@code device} or {@code executor}
     * is null.
     * @throws IllegalArgumentException The same {@link #OnMetadataChangedListener} and
     * {@link BluetoothDevice} are registered twice.
     * @hide
     */
    @SystemApi
    @RequiresPermission(Manifest.permission.BLUETOOTH_PRIVILEGED)
    public boolean addOnMetadataChangedListener(@NonNull BluetoothDevice device,
            @NonNull Executor executor, @NonNull OnMetadataChangedListener listener) {
        if (DBG) Log.d(TAG, "addOnMetadataChangedListener()");

        final IBluetooth service = mService;
        if (service == null) {
            Log.e(TAG, "Bluetooth is not enabled. Cannot register metadata listener");
            return false;
        }
        if (listener == null) {
            throw new NullPointerException("listener is null");
        }
        if (device == null) {
            throw new NullPointerException("device is null");
        }
        if (executor == null) {
            throw new NullPointerException("executor is null");
        }

        synchronized (sMetadataListeners) {
            List<Pair<OnMetadataChangedListener, Executor>> listenerList =
                    sMetadataListeners.get(device);
            if (listenerList == null) {
                // Create new listener/executor list for registeration
                listenerList = new ArrayList<>();
                sMetadataListeners.put(device, listenerList);
            } else {
                // Check whether this device was already registed by the lisenter
                if (listenerList.stream().anyMatch((pair) -> (pair.first.equals(listener)))) {
                    throw new IllegalArgumentException("listener was already regestered"
                            + " for the device");
                }
            }

            Pair<OnMetadataChangedListener, Executor> listenerPair = new Pair(listener, executor);
            listenerList.add(listenerPair);

            boolean ret = false;
            try {
                ret = service.registerMetadataListener(sBluetoothMetadataListener, device);
            } catch (RemoteException e) {
                Log.e(TAG, "registerMetadataListener fail", e);
            } finally {
                if (!ret) {
                    // Remove listener registered earlier when fail.
                    listenerList.remove(listenerPair);
                    if (listenerList.isEmpty()) {
                        // Remove the device if its listener list is empty
                        sMetadataListeners.remove(device);
                    }
                }
            }
            return ret;
        }
    }

    /**
     * Unregister a {@link #OnMetadataChangedListener} from a registered {@link BluetoothDevice}.
     * Unregistration can be done when Bluetooth is either ON or OFF.
     * {@link #addOnMetadataChangedListener(OnMetadataChangedListener, BluetoothDevice, Executor)}
     * must be called before unregisteration.
     *
     * @param device {@link BluetoothDevice} that will be unregistered. It
     * should not be null or {@link NullPointerException} will be triggered.
     * @param listener {@link OnMetadataChangedListener} that will be unregistered. It
     * should not be null or {@link NullPointerException} will be triggered.
     * @return true on success, false on error
     * @throws NullPointerException If {@code listener} or {@code device} is null.
     * @throws IllegalArgumentException If {@code device} has not been registered before.
     * @hide
     */
    @SystemApi
    @RequiresPermission(Manifest.permission.BLUETOOTH_PRIVILEGED)
    public boolean removeOnMetadataChangedListener(@NonNull BluetoothDevice device,
            @NonNull OnMetadataChangedListener listener) {
        if (DBG) Log.d(TAG, "removeOnMetadataChangedListener()");
        if (device == null) {
            throw new NullPointerException("device is null");
        }
        if (listener == null) {
            throw new NullPointerException("listener is null");
        }

        synchronized (sMetadataListeners) {
            if (!sMetadataListeners.containsKey(device)) {
                throw new IllegalArgumentException("device was not registered");
            }
            // Remove issued listener from the registered device
            sMetadataListeners.get(device).removeIf((pair) -> (pair.first.equals(listener)));

            if (sMetadataListeners.get(device).isEmpty()) {
                // Unregister to Bluetooth service if all listeners are removed from
                // the registered device
                sMetadataListeners.remove(device);
                final IBluetooth service = mService;
                if (service == null) {
                    // Bluetooth is OFF, do nothing to Bluetooth service.
                    return true;
                }
                try {
                    return service.unregisterMetadataListener(device);
                } catch (RemoteException e) {
                    Log.e(TAG, "unregisterMetadataListener fail", e);
                    return false;
                }
            }
        }
        return true;
    }

    /**
     * This interface is used to implement {@link BluetoothAdapter} metadata listener.
     * @hide
     */
    @SystemApi
    public interface OnMetadataChangedListener {
        /**
         * Callback triggered if the metadata of {@link BluetoothDevice} registered in
         * {@link #addOnMetadataChangedListener}.
         *
         * @param device changed {@link BluetoothDevice}.
         * @param key changed metadata key, one of BluetoothDevice.METADATA_*.
         * @param value the new value of metadata as byte array.
         */
        void onMetadataChanged(@NonNull BluetoothDevice device, int key,
                @Nullable byte[] value);
    }

    /**
     * Converts old constant of priority to the new for connection policy
     *
     * @param priority is the priority to convert to connection policy
     * @return the equivalent connection policy constant to the priority
     *
     * @hide
     */
    public static @ConnectionPolicy int priorityToConnectionPolicy(int priority) {
        switch(priority) {
            case BluetoothProfile.PRIORITY_AUTO_CONNECT:
                return BluetoothProfile.CONNECTION_POLICY_ALLOWED;
            case BluetoothProfile.PRIORITY_ON:
                return BluetoothProfile.CONNECTION_POLICY_ALLOWED;
            case BluetoothProfile.PRIORITY_OFF:
                return BluetoothProfile.CONNECTION_POLICY_FORBIDDEN;
            case BluetoothProfile.PRIORITY_UNDEFINED:
                return BluetoothProfile.CONNECTION_POLICY_UNKNOWN;
            default:
                Log.e(TAG, "setPriority: Invalid priority: " + priority);
                return BluetoothProfile.CONNECTION_POLICY_UNKNOWN;
        }
    }

    /**
     * Converts new constant of connection policy to the old for priority
     *
     * @param connectionPolicy is the connection policy to convert to priority
     * @return the equivalent priority constant to the connectionPolicy
     *
     * @hide
     */
    public static int connectionPolicyToPriority(@ConnectionPolicy int connectionPolicy) {
        switch(connectionPolicy) {
            case BluetoothProfile.CONNECTION_POLICY_ALLOWED:
                return BluetoothProfile.PRIORITY_ON;
            case BluetoothProfile.CONNECTION_POLICY_FORBIDDEN:
                return BluetoothProfile.PRIORITY_OFF;
            case BluetoothProfile.CONNECTION_POLICY_UNKNOWN:
                return BluetoothProfile.PRIORITY_UNDEFINED;
        }
        return BluetoothProfile.PRIORITY_UNDEFINED;
    }
}<|MERGE_RESOLUTION|>--- conflicted
+++ resolved
@@ -1229,11 +1229,7 @@
                 SystemProperties.set("persist.bluetooth.factoryreset", "true");
                 return mManagerService.factoryReset();
             }
-<<<<<<< HEAD
-=======
             Log.e(TAG, "factoryReset(): IBluetooth Service is null");
-            SystemProperties.set("persist.bluetooth.factoryreset", "true");
->>>>>>> 852c9950
         } catch (RemoteException e) {
             Log.e(TAG, "", e);
         } finally {
