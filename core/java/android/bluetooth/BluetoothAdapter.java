--- conflicted
+++ resolved
@@ -2072,11 +2072,7 @@
             }
 
             public void onBrEdrDown() {
-<<<<<<< HEAD
-                if (DBG) Log.i(TAG, "onBrEdrDown:");
-=======
                 if (VDBG) Log.i(TAG, "onBrEdrDown: " + mService);
->>>>>>> 7a2518ee
             }
     };
 
