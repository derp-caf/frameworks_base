/*
 * Copyright (C) 2009-2016 The Android Open Source Project
 * Copyright (C) 2015 Samsung LSI
 *
 * Licensed under the Apache License, Version 2.0 (the "License");
 * you may not use this file except in compliance with the License.
 * You may obtain a copy of the License at
 *
 *      http://www.apache.org/licenses/LICENSE-2.0
 *
 * Unless required by applicable law or agreed to in writing, software
 * distributed under the License is distributed on an "AS IS" BASIS,
 * WITHOUT WARRANTIES OR CONDITIONS OF ANY KIND, either express or implied.
 * See the License for the specific language governing permissions and
 * limitations under the License.
 */

package android.bluetooth;

import android.Manifest;
import android.annotation.IntDef;
import android.annotation.RequiresPermission;
import android.annotation.SdkConstant;
import android.annotation.SdkConstant.SdkConstantType;
import android.annotation.SystemApi;
import android.app.ActivityThread;
import android.bluetooth.le.BluetoothLeAdvertiser;
import android.bluetooth.le.BluetoothLeScanner;
import android.bluetooth.le.ScanCallback;
import android.bluetooth.le.ScanFilter;
import android.bluetooth.le.ScanRecord;
import android.bluetooth.le.ScanResult;
import android.bluetooth.le.ScanSettings;
import android.content.Context;
import android.os.BatteryStats;
import android.os.Binder;
import android.os.IBinder;
import android.os.ParcelUuid;
import android.os.RemoteException;
import android.os.ResultReceiver;
import android.os.ServiceManager;
import android.os.SynchronousResultReceiver;
import android.os.SystemProperties;
import android.util.Log;
import android.util.Pair;

import java.io.IOException;
import java.lang.annotation.Retention;
import java.lang.annotation.RetentionPolicy;
import java.util.ArrayList;
import java.util.Arrays;
import java.util.Collections;
import java.util.HashMap;
import java.util.HashSet;
import java.util.List;
import java.util.Locale;
import java.util.Map;
import java.util.Set;
import java.util.UUID;
import java.util.concurrent.TimeoutException;
import java.util.concurrent.locks.ReentrantReadWriteLock;

/**
 * Represents the local device Bluetooth adapter. The {@link BluetoothAdapter}
 * lets you perform fundamental Bluetooth tasks, such as initiate
 * device discovery, query a list of bonded (paired) devices,
 * instantiate a {@link BluetoothDevice} using a known MAC address, and create
 * a {@link BluetoothServerSocket} to listen for connection requests from other
 * devices, and start a scan for Bluetooth LE devices.
 *
 * <p>To get a {@link BluetoothAdapter} representing the local Bluetooth
 * adapter, when running on JELLY_BEAN_MR1 and below, call the
 * static {@link #getDefaultAdapter} method; when running on JELLY_BEAN_MR2 and
 * higher, call {@link BluetoothManager#getAdapter}.
 * Fundamentally, this is your starting point for all
 * Bluetooth actions. Once you have the local adapter, you can get a set of
 * {@link BluetoothDevice} objects representing all paired devices with
 * {@link #getBondedDevices()}; start device discovery with
 * {@link #startDiscovery()}; or create a {@link BluetoothServerSocket} to
 * listen for incoming connection requests with
 * {@link #listenUsingRfcommWithServiceRecord(String,UUID)}; or start a scan for
 * Bluetooth LE devices with {@link #startLeScan(LeScanCallback callback)}.
 *
 * <p>This class is thread safe.
 *
 * <p class="note"><strong>Note:</strong>
 * Most methods require the {@link android.Manifest.permission#BLUETOOTH}
 * permission and some also require the
 * {@link android.Manifest.permission#BLUETOOTH_ADMIN} permission.
 *
 * <div class="special reference">
 * <h3>Developer Guides</h3>
 * <p>
 *  For more information about using Bluetooth, read the <a href=
 * "{@docRoot}guide/topics/connectivity/bluetooth.html">Bluetooth</a> developer
 * guide.
 * </p>
 * </div>
 *
 * {@see BluetoothDevice}
 * {@see BluetoothServerSocket}
 */
public final class BluetoothAdapter {
    private static final String TAG = "BluetoothAdapter";
    private static final boolean DBG = true;
    private static final boolean VDBG = false;

    /**
     * Default MAC address reported to a client that does not have the
     * android.permission.LOCAL_MAC_ADDRESS permission.
     *
     * @hide
     */
    public static final String DEFAULT_MAC_ADDRESS = "02:00:00:00:00:00";

    /**
     * Sentinel error value for this class. Guaranteed to not equal any other
     * integer constant in this class. Provided as a convenience for functions
     * that require a sentinel error value, for example:
     * <p><code>Intent.getIntExtra(BluetoothAdapter.EXTRA_STATE,
     * BluetoothAdapter.ERROR)</code>
     */
    public static final int ERROR = Integer.MIN_VALUE;

    /**
     * Broadcast Action: The state of the local Bluetooth adapter has been
     * changed.
     * <p>For example, Bluetooth has been turned on or off.
     * <p>Always contains the extra fields {@link #EXTRA_STATE} and {@link
     * #EXTRA_PREVIOUS_STATE} containing the new and old states
     * respectively.
     * <p>Requires {@link android.Manifest.permission#BLUETOOTH} to receive.
     */
    @SdkConstant(SdkConstantType.BROADCAST_INTENT_ACTION)
    public static final String ACTION_STATE_CHANGED =
            "android.bluetooth.adapter.action.STATE_CHANGED";

    /**
     * Used as an int extra field in {@link #ACTION_STATE_CHANGED}
     * intents to request the current power state. Possible values are:
     * {@link #STATE_OFF},
     * {@link #STATE_TURNING_ON},
     * {@link #STATE_ON},
     * {@link #STATE_TURNING_OFF},
     */
    public static final String EXTRA_STATE =
            "android.bluetooth.adapter.extra.STATE";
    /**
     * Used as an int extra field in {@link #ACTION_STATE_CHANGED}
     * intents to request the previous power state. Possible values are:
     * {@link #STATE_OFF},
     * {@link #STATE_TURNING_ON},
     * {@link #STATE_ON},
     * {@link #STATE_TURNING_OFF}
     */
    public static final String EXTRA_PREVIOUS_STATE =
            "android.bluetooth.adapter.extra.PREVIOUS_STATE";

    /** @hide */
    @IntDef({STATE_OFF, STATE_TURNING_ON, STATE_ON, STATE_TURNING_OFF, STATE_BLE_TURNING_ON,
            STATE_BLE_ON, STATE_BLE_TURNING_OFF})
    @Retention(RetentionPolicy.SOURCE)
    public @interface AdapterState {}

    /**
     * Indicates the local Bluetooth adapter is off.
     */
    public static final int STATE_OFF = 10;
    /**
     * Indicates the local Bluetooth adapter is turning on. However local
     * clients should wait for {@link #STATE_ON} before attempting to
     * use the adapter.
     */
    public static final int STATE_TURNING_ON = 11;
    /**
     * Indicates the local Bluetooth adapter is on, and ready for use.
     */
    public static final int STATE_ON = 12;
    /**
     * Indicates the local Bluetooth adapter is turning off. Local clients
     * should immediately attempt graceful disconnection of any remote links.
     */
    public static final int STATE_TURNING_OFF = 13;

    /**
     * Indicates the local Bluetooth adapter is turning Bluetooth LE mode on.
     * @hide
     */
    public static final int STATE_BLE_TURNING_ON = 14;

    /**
     * Indicates the local Bluetooth adapter is in LE only mode.
     * @hide
     */
    public static final int STATE_BLE_ON = 15;

    /**
     * Indicates the local Bluetooth adapter is turning off LE only mode.
     * @hide
     */
    public static final int STATE_BLE_TURNING_OFF = 16;

    /**
     * Activity Action: Show a system activity that requests discoverable mode.
     * This activity will also request the user to turn on Bluetooth if it
     * is not currently enabled.
     * <p>Discoverable mode is equivalent to {@link
     * #SCAN_MODE_CONNECTABLE_DISCOVERABLE}. It allows remote devices to see
     * this Bluetooth adapter when they perform a discovery.
     * <p>For privacy, Android is not discoverable by default.
     * <p>The sender of this Intent can optionally use extra field {@link
     * #EXTRA_DISCOVERABLE_DURATION} to request the duration of
     * discoverability. Currently the default duration is 120 seconds, and
     * maximum duration is capped at 300 seconds for each request.
     * <p>Notification of the result of this activity is posted using the
     * {@link android.app.Activity#onActivityResult} callback. The
     * <code>resultCode</code>
     * will be the duration (in seconds) of discoverability or
     * {@link android.app.Activity#RESULT_CANCELED} if the user rejected
     * discoverability or an error has occurred.
     * <p>Applications can also listen for {@link #ACTION_SCAN_MODE_CHANGED}
     * for global notification whenever the scan mode changes. For example, an
     * application can be notified when the device has ended discoverability.
     * <p>Requires {@link android.Manifest.permission#BLUETOOTH}
     */
    @SdkConstant(SdkConstantType.ACTIVITY_INTENT_ACTION)
    public static final String ACTION_REQUEST_DISCOVERABLE =
            "android.bluetooth.adapter.action.REQUEST_DISCOVERABLE";

    /**
     * Used as an optional int extra field in {@link
     * #ACTION_REQUEST_DISCOVERABLE} intents to request a specific duration
     * for discoverability in seconds. The current default is 120 seconds, and
     * requests over 300 seconds will be capped. These values could change.
     */
    public static final String EXTRA_DISCOVERABLE_DURATION =
            "android.bluetooth.adapter.extra.DISCOVERABLE_DURATION";

    /**
     * Activity Action: Show a system activity that allows the user to turn on
     * Bluetooth.
     * <p>This system activity will return once Bluetooth has completed turning
     * on, or the user has decided not to turn Bluetooth on.
     * <p>Notification of the result of this activity is posted using the
     * {@link android.app.Activity#onActivityResult} callback. The
     * <code>resultCode</code>
     * will be {@link android.app.Activity#RESULT_OK} if Bluetooth has been
     * turned on or {@link android.app.Activity#RESULT_CANCELED} if the user
     * has rejected the request or an error has occurred.
     * <p>Applications can also listen for {@link #ACTION_STATE_CHANGED}
     * for global notification whenever Bluetooth is turned on or off.
     * <p>Requires {@link android.Manifest.permission#BLUETOOTH}
     */
    @SdkConstant(SdkConstantType.ACTIVITY_INTENT_ACTION)
    public static final String ACTION_REQUEST_ENABLE =
            "android.bluetooth.adapter.action.REQUEST_ENABLE";

    /**
     * Activity Action: Show a system activity that allows the user to turn off
     * Bluetooth. This is used only if permission review is enabled which is for
     * apps targeting API less than 23 require a permission review before any of
     * the app's components can run.
     * <p>This system activity will return once Bluetooth has completed turning
     * off, or the user has decided not to turn Bluetooth off.
     * <p>Notification of the result of this activity is posted using the
     * {@link android.app.Activity#onActivityResult} callback. The
     * <code>resultCode</code>
     * will be {@link android.app.Activity#RESULT_OK} if Bluetooth has been
     * turned off or {@link android.app.Activity#RESULT_CANCELED} if the user
     * has rejected the request or an error has occurred.
     * <p>Applications can also listen for {@link #ACTION_STATE_CHANGED}
     * for global notification whenever Bluetooth is turned on or off.
     * <p>Requires {@link android.Manifest.permission#BLUETOOTH}
     *
     * @hide
     */
    @SdkConstant(SdkConstantType.ACTIVITY_INTENT_ACTION)
    public static final String ACTION_REQUEST_DISABLE =
            "android.bluetooth.adapter.action.REQUEST_DISABLE";

    /**
     * Activity Action: Show a system activity that allows user to enable BLE scans even when
     * Bluetooth is turned off.<p>
     *
     * Notification of result of this activity is posted using
     * {@link android.app.Activity#onActivityResult}. The <code>resultCode</code> will be
     * {@link android.app.Activity#RESULT_OK} if BLE scan always available setting is turned on or
     * {@link android.app.Activity#RESULT_CANCELED} if the user has rejected the request or an
     * error occurred.
     *
     * @hide
     */
    @SystemApi
    @SdkConstant(SdkConstantType.ACTIVITY_INTENT_ACTION)
    public static final String ACTION_REQUEST_BLE_SCAN_ALWAYS_AVAILABLE =
            "android.bluetooth.adapter.action.REQUEST_BLE_SCAN_ALWAYS_AVAILABLE";

    /**
     * Broadcast Action: Indicates the Bluetooth scan mode of the local Adapter
     * has changed.
     * <p>Always contains the extra fields {@link #EXTRA_SCAN_MODE} and {@link
     * #EXTRA_PREVIOUS_SCAN_MODE} containing the new and old scan modes
     * respectively.
     * <p>Requires {@link android.Manifest.permission#BLUETOOTH}
     */
    @SdkConstant(SdkConstantType.BROADCAST_INTENT_ACTION)
    public static final String ACTION_SCAN_MODE_CHANGED =
            "android.bluetooth.adapter.action.SCAN_MODE_CHANGED";

    /**
     * Used as an int extra field in {@link #ACTION_SCAN_MODE_CHANGED}
     * intents to request the current scan mode. Possible values are:
     * {@link #SCAN_MODE_NONE},
     * {@link #SCAN_MODE_CONNECTABLE},
     * {@link #SCAN_MODE_CONNECTABLE_DISCOVERABLE},
     */
    public static final String EXTRA_SCAN_MODE = "android.bluetooth.adapter.extra.SCAN_MODE";
    /**
     * Used as an int extra field in {@link #ACTION_SCAN_MODE_CHANGED}
     * intents to request the previous scan mode. Possible values are:
     * {@link #SCAN_MODE_NONE},
     * {@link #SCAN_MODE_CONNECTABLE},
     * {@link #SCAN_MODE_CONNECTABLE_DISCOVERABLE},
     */
    public static final String EXTRA_PREVIOUS_SCAN_MODE =
            "android.bluetooth.adapter.extra.PREVIOUS_SCAN_MODE";

    /** @hide */
    @IntDef({SCAN_MODE_NONE, SCAN_MODE_CONNECTABLE, SCAN_MODE_CONNECTABLE_DISCOVERABLE})
    @Retention(RetentionPolicy.SOURCE)
    public @interface ScanMode {}

    /**
     * Indicates that both inquiry scan and page scan are disabled on the local
     * Bluetooth adapter. Therefore this device is neither discoverable
     * nor connectable from remote Bluetooth devices.
     */
    public static final int SCAN_MODE_NONE = 20;
    /**
     * Indicates that inquiry scan is disabled, but page scan is enabled on the
     * local Bluetooth adapter. Therefore this device is not discoverable from
     * remote Bluetooth devices, but is connectable from remote devices that
     * have previously discovered this device.
     */
    public static final int SCAN_MODE_CONNECTABLE = 21;
    /**
     * Indicates that both inquiry scan and page scan are enabled on the local
     * Bluetooth adapter. Therefore this device is both discoverable and
     * connectable from remote Bluetooth devices.
     */
    public static final int SCAN_MODE_CONNECTABLE_DISCOVERABLE = 23;

    /**
     * Broadcast Action: The local Bluetooth adapter has started the remote
     * device discovery process.
     * <p>This usually involves an inquiry scan of about 12 seconds, followed
     * by a page scan of each new device to retrieve its Bluetooth name.
     * <p>Register for {@link BluetoothDevice#ACTION_FOUND} to be notified as
     * remote Bluetooth devices are found.
     * <p>Device discovery is a heavyweight procedure. New connections to
     * remote Bluetooth devices should not be attempted while discovery is in
     * progress, and existing connections will experience limited bandwidth
     * and high latency. Use {@link #cancelDiscovery()} to cancel an ongoing
     * discovery.
     * <p>Requires {@link android.Manifest.permission#BLUETOOTH} to receive.
     */
    @SdkConstant(SdkConstantType.BROADCAST_INTENT_ACTION)
    public static final String ACTION_DISCOVERY_STARTED =
            "android.bluetooth.adapter.action.DISCOVERY_STARTED";
    /**
     * Broadcast Action: The local Bluetooth adapter has finished the device
     * discovery process.
     * <p>Requires {@link android.Manifest.permission#BLUETOOTH} to receive.
     */
    @SdkConstant(SdkConstantType.BROADCAST_INTENT_ACTION)
    public static final String ACTION_DISCOVERY_FINISHED =
            "android.bluetooth.adapter.action.DISCOVERY_FINISHED";

    /**
     * Broadcast Action: The local Bluetooth adapter has changed its friendly
     * Bluetooth name.
     * <p>This name is visible to remote Bluetooth devices.
     * <p>Always contains the extra field {@link #EXTRA_LOCAL_NAME} containing
     * the name.
     * <p>Requires {@link android.Manifest.permission#BLUETOOTH} to receive.
     */
    @SdkConstant(SdkConstantType.BROADCAST_INTENT_ACTION)
    public static final String ACTION_LOCAL_NAME_CHANGED =
            "android.bluetooth.adapter.action.LOCAL_NAME_CHANGED";
    /**
     * Used as a String extra field in {@link #ACTION_LOCAL_NAME_CHANGED}
     * intents to request the local Bluetooth name.
     */
    public static final String EXTRA_LOCAL_NAME = "android.bluetooth.adapter.extra.LOCAL_NAME";

    /**
     * Intent used to broadcast the change in connection state of the local
     * Bluetooth adapter to a profile of the remote device. When the adapter is
     * not connected to any profiles of any remote devices and it attempts a
     * connection to a profile this intent will sent. Once connected, this intent
     * will not be sent for any more connection attempts to any profiles of any
     * remote device. When the adapter disconnects from the last profile its
     * connected to of any remote device, this intent will be sent.
     *
     * <p> This intent is useful for applications that are only concerned about
     * whether the local adapter is connected to any profile of any device and
     * are not really concerned about which profile. For example, an application
     * which displays an icon to display whether Bluetooth is connected or not
     * can use this intent.
     *
     * <p>This intent will have 3 extras:
     * {@link #EXTRA_CONNECTION_STATE} - The current connection state.
     * {@link #EXTRA_PREVIOUS_CONNECTION_STATE}- The previous connection state.
     * {@link BluetoothDevice#EXTRA_DEVICE} - The remote device.
     *
     * {@link #EXTRA_CONNECTION_STATE} or {@link #EXTRA_PREVIOUS_CONNECTION_STATE}
     * can be any of {@link #STATE_DISCONNECTED}, {@link #STATE_CONNECTING},
     * {@link #STATE_CONNECTED}, {@link #STATE_DISCONNECTING}.
     *
     * <p>Requires {@link android.Manifest.permission#BLUETOOTH} to receive.
     */
    @SdkConstant(SdkConstantType.BROADCAST_INTENT_ACTION)
    public static final String ACTION_CONNECTION_STATE_CHANGED =
        "android.bluetooth.adapter.action.CONNECTION_STATE_CHANGED";

    /**
     * Extra used by {@link #ACTION_CONNECTION_STATE_CHANGED}
     *
     * This extra represents the current connection state.
     */
    public static final String EXTRA_CONNECTION_STATE =
        "android.bluetooth.adapter.extra.CONNECTION_STATE";

    /**
     * Extra used by {@link #ACTION_CONNECTION_STATE_CHANGED}
     *
     * This extra represents the previous connection state.
     */
    public static final String EXTRA_PREVIOUS_CONNECTION_STATE =
          "android.bluetooth.adapter.extra.PREVIOUS_CONNECTION_STATE";

    /**
     * Broadcast Action: The Bluetooth adapter state has changed in LE only mode.
     * @hide
     */
    @SystemApi
    public static final String ACTION_BLE_STATE_CHANGED =
        "android.bluetooth.adapter.action.BLE_STATE_CHANGED";

    /**
     * Broadcast Action: The notifys Bluetooth ACL connected event. This will be
     * by BLE Always on enabled application to know the ACL_CONNECTED event
     * when Bluetooth state in STATE_BLE_ON. This denotes GATT connection
     * as Bluetooth LE is the only feature available in STATE_BLE_ON
     *
     * This is counterpart of {@link BluetoothDevice#ACTION_ACL_CONNECTED} which
     * works in Bluetooth state STATE_ON
     * @hide
     */
    public static final String ACTION_BLE_ACL_CONNECTED =
        "android.bluetooth.adapter.action.BLE_ACL_CONNECTED";

    /**
     * Broadcast Action: The notifys Bluetooth ACL connected event. This will be
     * by BLE Always on enabled application to know the ACL_DISCONNECTED event
     * when Bluetooth state in STATE_BLE_ON. This denotes GATT disconnection as Bluetooth
     * LE is the only feature available in STATE_BLE_ON
     *
     * This is counterpart of {@link BluetoothDevice#ACTION_ACL_DISCONNECTED} which
     * works in Bluetooth state STATE_ON
     * @hide
     */
    public static final String ACTION_BLE_ACL_DISCONNECTED =
        "android.bluetooth.adapter.action.BLE_ACL_DISCONNECTED";

    /** The profile is in disconnected state */
    public static final int STATE_DISCONNECTED  = 0;
    /** The profile is in connecting state */
    public static final int STATE_CONNECTING    = 1;
    /** The profile is in connected state */
    public static final int STATE_CONNECTED     = 2;
    /** The profile is in disconnecting state */
    public static final int STATE_DISCONNECTING = 3;

    /** @hide */
    public static final String BLUETOOTH_MANAGER_SERVICE = "bluetooth_manager";
    private final IBinder mToken;


    /** When creating a ServerSocket using listenUsingRfcommOn() or
     *  listenUsingL2capOn() use SOCKET_CHANNEL_AUTO_STATIC to create
     *  a ServerSocket that auto assigns a channel number to the first
     *  bluetooth socket.
     *  The channel number assigned to this first Bluetooth Socket will
     *  be stored in the ServerSocket, and reused for subsequent Bluetooth
     *  sockets.
     * @hide */
    public static final int SOCKET_CHANNEL_AUTO_STATIC_NO_SDP = -2;


    private static final int ADDRESS_LENGTH = 17;

    /**
     * Lazily initialized singleton. Guaranteed final after first object
     * constructed.
     */
    private static BluetoothAdapter sAdapter;

    private static BluetoothLeScanner sBluetoothLeScanner;
    private static BluetoothLeAdvertiser sBluetoothLeAdvertiser;

    private final IBluetoothManager mManagerService;
    private IBluetooth mService;
    private final ReentrantReadWriteLock mServiceLock =
        new ReentrantReadWriteLock();

    private final Object mLock = new Object();
    private final Map<LeScanCallback, ScanCallback> mLeScanClients;

    /**
     * Get a handle to the default local Bluetooth adapter.
     * <p>Currently Android only supports one Bluetooth adapter, but the API
     * could be extended to support more. This will always return the default
     * adapter.
     * @return the default local adapter, or null if Bluetooth is not supported
     *         on this hardware platform
     */
    public static synchronized BluetoothAdapter getDefaultAdapter() {
        if (sAdapter == null) {
            IBinder b = ServiceManager.getService(BLUETOOTH_MANAGER_SERVICE);
            if (b != null) {
                IBluetoothManager managerService = IBluetoothManager.Stub.asInterface(b);
                sAdapter = new BluetoothAdapter(managerService);
            } else {
                Log.e(TAG, "Bluetooth binder is null");
            }
        }
        return sAdapter;
    }

    /**
     * Use {@link #getDefaultAdapter} to get the BluetoothAdapter instance.
     */
    BluetoothAdapter(IBluetoothManager managerService) {

        if (managerService == null) {
            throw new IllegalArgumentException("bluetooth manager service is null");
        }
        try {
            mServiceLock.writeLock().lock();
            mService = managerService.registerAdapter(mManagerCallback);
        } catch (RemoteException e) {
            Log.e(TAG, "", e);
        } finally {
            mServiceLock.writeLock().unlock();
        }
        mManagerService = managerService;
        mLeScanClients = new HashMap<LeScanCallback, ScanCallback>();
        mToken = new Binder();
    }

    /**
     * Get a {@link BluetoothDevice} object for the given Bluetooth hardware
     * address.
     * <p>Valid Bluetooth hardware addresses must be upper case, in a format
     * such as "00:11:22:33:AA:BB". The helper {@link #checkBluetoothAddress} is
     * available to validate a Bluetooth address.
     * <p>A {@link BluetoothDevice} will always be returned for a valid
     * hardware address, even if this adapter has never seen that device.
     *
     * @param address valid Bluetooth MAC address
     * @throws IllegalArgumentException if address is invalid
     */
    public BluetoothDevice getRemoteDevice(String address) {
        return new BluetoothDevice(address);
    }

    /**
     * Get a {@link BluetoothDevice} object for the given Bluetooth hardware
     * address.
     * <p>Valid Bluetooth hardware addresses must be 6 bytes. This method
     * expects the address in network byte order (MSB first).
     * <p>A {@link BluetoothDevice} will always be returned for a valid
     * hardware address, even if this adapter has never seen that device.
     *
     * @param address Bluetooth MAC address (6 bytes)
     * @throws IllegalArgumentException if address is invalid
     */
    public BluetoothDevice getRemoteDevice(byte[] address) {
        if (address == null || address.length != 6) {
            throw new IllegalArgumentException("Bluetooth address must have 6 bytes");
        }
        return new BluetoothDevice(String.format(Locale.US, "%02X:%02X:%02X:%02X:%02X:%02X",
                address[0], address[1], address[2], address[3], address[4], address[5]));
    }

    /**
     * Returns a {@link BluetoothLeAdvertiser} object for Bluetooth LE Advertising operations.
     * Will return null if Bluetooth is turned off or if Bluetooth LE Advertising is not
     * supported on this device.
     * <p>
     * Use {@link #isMultipleAdvertisementSupported()} to check whether LE Advertising is supported
     * on this device before calling this method.
     */
    public BluetoothLeAdvertiser getBluetoothLeAdvertiser() {
        if (!getLeAccess()) return null;
        if (!isMultipleAdvertisementSupported() && !isPeripheralModeSupported()) {
            Log.e(TAG, "Bluetooth LE advertising not supported");
            return null;
        }
        synchronized(mLock) {
            if (sBluetoothLeAdvertiser == null) {
                sBluetoothLeAdvertiser = new BluetoothLeAdvertiser(mManagerService);
            }
        }
        return sBluetoothLeAdvertiser;
    }

    /**
     * Returns a {@link BluetoothLeScanner} object for Bluetooth LE scan operations.
     */
    public BluetoothLeScanner getBluetoothLeScanner() {
        if (!getLeAccess()) return null;
        synchronized(mLock) {
            if (sBluetoothLeScanner == null) {
                sBluetoothLeScanner = new BluetoothLeScanner(mManagerService);
            }
        }
        return sBluetoothLeScanner;
    }

    /**
     * Return true if Bluetooth is currently enabled and ready for use.
     * <p>Equivalent to:
     * <code>getBluetoothState() == STATE_ON</code>
     * <p>Requires {@link android.Manifest.permission#BLUETOOTH}
     *
     * @return true if the local adapter is turned on
     */
    @RequiresPermission(Manifest.permission.BLUETOOTH)
    public boolean isEnabled() {
        try {
            mServiceLock.readLock().lock();
            if (mService != null) return mService.isEnabled();
        } catch (RemoteException e) {
            Log.e(TAG, "", e);
        } finally {
            mServiceLock.readLock().unlock();
        }

        return false;
    }

    /**
     * Return true if Bluetooth LE(Always BLE On feature) is currently
     * enabled and ready for use
     * <p>This returns true if current state is either STATE_ON or STATE_BLE_ON
     *
     * @return true if the local Bluetooth LE adapter is turned on
     * @hide
     */
    @SystemApi
    public boolean isLeEnabled() {
       final int state = getLeState();
       if (state == BluetoothAdapter.STATE_ON) {
           if (DBG) Log.d (TAG, "STATE_ON");
       } else if (state == BluetoothAdapter.STATE_BLE_ON) {
           if (DBG) Log.d (TAG, "STATE_BLE_ON");
       } else {
           if (DBG) Log.d (TAG, "STATE_OFF");
           return false;
       }
       return true;
    }

    /**
     * Performs action based on user action to turn BT ON
     * or OFF if BT is in BLE_ON state
     */
    private void notifyUserAction(boolean enable) {
        try {
            mServiceLock.readLock().lock();
            if (mService == null) {
                Log.e(TAG, "mService is null");
                return;
            }
            if (enable) {
                mService.onLeServiceUp(); //NA:TODO implementation pending
            } else {
                mService.onBrEdrDown(); //NA:TODO implementation pending
            }
        } catch (RemoteException e) {
            Log.e(TAG, "", e);
        } finally {
            mServiceLock.readLock().unlock();
        }
    }

    /**
     * Turns off Bluetooth LE which was earlier turned on by calling EnableBLE().
     *
     * <p> If the internal Adapter state is STATE_BLE_ON, this would trigger the transition
     * to STATE_OFF and completely shut-down Bluetooth
     *
     * <p> If the Adapter state is STATE_ON, This would unregister the existance of
     * special Bluetooth LE application and hence the further turning off of Bluetooth
     * from UI would ensure the complete turn-off of Bluetooth rather than staying back
     * BLE only state
     *
     * <p>This is an asynchronous call: it will return immediately, and
     * clients should listen for {@link #ACTION_BLE_STATE_CHANGED}
     * to be notified of subsequent adapter state changes If this call returns
     * true, then the adapter state will immediately transition from {@link
     * #STATE_ON} to {@link #STATE_TURNING_OFF}, and some time
     * later transition to either {@link #STATE_BLE_ON} or {@link
     * #STATE_OFF} based on the existance of the further Always BLE ON enabled applications
     * If this call returns false then there was an
     * immediate problem that will prevent the QAdapter from being turned off -
     * such as the QAadapter already being turned off.
     *
     * @return true to indicate success, or false on
     *         immediate error
     * @hide
     */
    @SystemApi
    public boolean disableBLE() {
        if (!isBleScanAlwaysAvailable()) return false;

        int state = getLeState();
        if (state == BluetoothAdapter.STATE_ON) {
            if (DBG) Log.d (TAG, "STATE_ON: shouldn't disable");
            try {
                mManagerService.updateBleAppCount(mToken, false);
            } catch (RemoteException e) {
                Log.e(TAG, "", e);
            }
            return true;

        } else if (state == BluetoothAdapter.STATE_BLE_ON) {
            if (DBG) Log.d (TAG, "STATE_BLE_ON");
            int bleAppCnt = 0;
            try {
                bleAppCnt = mManagerService.updateBleAppCount(mToken, false);
            } catch (RemoteException e) {
                Log.e(TAG, "", e);
            }
            if (bleAppCnt == 0) {
                // Disable only if there are no other clients
                notifyUserAction(false);
            }
            return true;
        }

        if (DBG) Log.d (TAG, "STATE_OFF: Already disabled");
        return false;
    }

    /**
     * Special Applications who want to only turn on Bluetooth Low Energy (BLE) would
     * EnableBLE, EnableBLE brings-up Bluetooth so that application can access
     * only LE related feature (Bluetooth GATT layers interfaces using the respective class)
     * EnableBLE in turn registers the existance of a special App which wants to
     * turn on Bluetooth Low enrgy part without making it visible at the settings UI
     * as Bluetooth ON.
     * <p>Invoking EnableBLE when Bluetooth is already in ON state, would just registers
     * the existance of special Application and doesn't do anything to current BT state.
     * when user turn OFF Bluetooth from UI, if there is an existance of special app, Bluetooth
     * would stay in BLE_ON state so that LE features are still acessible to the special
     * Applications.
     *
     * <p>This is an asynchronous call: it will return immediately, and
     * clients should listen for {@link #ACTION_BLE_STATE_CHANGED}
     * to be notified of subsequent adapter state changes. If this call returns
     * true, then the adapter state will immediately transition from {@link
     * #STATE_OFF} to {@link #STATE_BLE_TURNING_ON}, and some time
     * later transition to either {@link #STATE_OFF} or {@link
     * #STATE_BLE_ON}. If this call returns false then there was an
     * immediate problem that will prevent the adapter from being turned on -
     * such as Airplane mode, or the adapter is already turned on.
     * (@link #ACTION_BLE_STATE_CHANGED) returns the Bluetooth Adapter's various
     * states, It includes all the classic Bluetooth Adapter states along with
     * internal BLE only states
     *
     * @return true to indicate Bluetooth LE start-up has begun, or false on
     *         immediate error
     * @hide
     */
    @SystemApi
    public boolean enableBLE() {
        if (!isBleScanAlwaysAvailable()) return false;

        try {
            mManagerService.updateBleAppCount(mToken, true);
<<<<<<< HEAD
            return mManagerService.enable(ActivityThread.currentPackageName());
=======
            if (isLeEnabled()) {
                if (DBG) Log.d(TAG, "enableBLE(): Bluetooth already enabled");
                return true;
            }
            if (DBG) Log.d(TAG, "enableBLE(): Calling enable");
            return mManagerService.enable();
>>>>>>> 1238daf2
        } catch (RemoteException e) {
            Log.e(TAG, "", e);
        }

        return false;
    }

    /**
     * Get the current state of the local Bluetooth adapter.
     * <p>Possible return values are
     * {@link #STATE_OFF},
     * {@link #STATE_TURNING_ON},
     * {@link #STATE_ON},
     * {@link #STATE_TURNING_OFF}.
     * <p>Requires {@link android.Manifest.permission#BLUETOOTH}
     *
     * @return current state of Bluetooth adapter
     */
    @RequiresPermission(Manifest.permission.BLUETOOTH)
    @AdapterState
    public int getState() {
        int state = BluetoothAdapter.STATE_OFF;

        try {
            mServiceLock.readLock().lock();
            if (mService != null) {
                state = mService.getState();
            }
        } catch (RemoteException e) {
            Log.e(TAG, "", e);
        } finally {
            mServiceLock.readLock().unlock();
        }

        // Consider all internal states as OFF
        if (state == BluetoothAdapter.STATE_BLE_ON
            || state == BluetoothAdapter.STATE_BLE_TURNING_ON
            || state == BluetoothAdapter.STATE_BLE_TURNING_OFF) {
            if (VDBG) Log.d(TAG, "Consider internal state as OFF");
            state = BluetoothAdapter.STATE_OFF;
        }
        if (VDBG) Log.d(TAG, "" + hashCode() + ": getState(). Returning " + state);
        return state;
    }

    /**
     * Get the current state of the local Bluetooth adapter
     * <p>This returns current internal state of Adapter including LE ON/OFF
     *
     * <p>Possible return values are
     * {@link #STATE_OFF},
     * {@link #STATE_BLE_TURNING_ON},
     * {@link #STATE_BLE_ON},
     * {@link #STATE_TURNING_ON},
     * {@link #STATE_ON},
     * {@link #STATE_TURNING_OFF},
     * {@link #STATE_BLE_TURNING_OFF}.
     * <p>Requires {@link android.Manifest.permission#BLUETOOTH}
     *
     * @return current state of Bluetooth adapter
     * @hide
     */
    @RequiresPermission(Manifest.permission.BLUETOOTH)
    @AdapterState
    public int getLeState() {
        int state = BluetoothAdapter.STATE_OFF;

        try {
            mServiceLock.readLock().lock();
            if (mService != null) {
                state = mService.getState();
            }
        } catch (RemoteException e) {
            Log.e(TAG, "", e);
        } finally {
            mServiceLock.readLock().unlock();
        }

        if (VDBG) Log.d(TAG,"getLeState() returning " + state);
        return state;
    }

    boolean getLeAccess() {
        if(getLeState() == STATE_ON)
            return true;

        else if (getLeState() == STATE_BLE_ON)
            return true; // TODO: FILTER SYSTEM APPS HERE <--

        return false;
    }

    /**
     * Turn on the local Bluetooth adapter&mdash;do not use without explicit
     * user action to turn on Bluetooth.
     * <p>This powers on the underlying Bluetooth hardware, and starts all
     * Bluetooth system services.
     * <p class="caution"><strong>Bluetooth should never be enabled without
     * direct user consent</strong>. If you want to turn on Bluetooth in order
     * to create a wireless connection, you should use the {@link
     * #ACTION_REQUEST_ENABLE} Intent, which will raise a dialog that requests
     * user permission to turn on Bluetooth. The {@link #enable()} method is
     * provided only for applications that include a user interface for changing
     * system settings, such as a "power manager" app.</p>
     * <p>This is an asynchronous call: it will return immediately, and
     * clients should listen for {@link #ACTION_STATE_CHANGED}
     * to be notified of subsequent adapter state changes. If this call returns
     * true, then the adapter state will immediately transition from {@link
     * #STATE_OFF} to {@link #STATE_TURNING_ON}, and some time
     * later transition to either {@link #STATE_OFF} or {@link
     * #STATE_ON}. If this call returns false then there was an
     * immediate problem that will prevent the adapter from being turned on -
     * such as Airplane mode, or the adapter is already turned on.
     * <p>Requires the {@link android.Manifest.permission#BLUETOOTH_ADMIN}
     * permission
     *
     * @return true to indicate adapter startup has begun, or false on
     *         immediate error
     */
    @RequiresPermission(Manifest.permission.BLUETOOTH_ADMIN)
    public boolean enable() {
        if (isEnabled() == true) {
            if (DBG) Log.d(TAG, "enable(): BT is already enabled..!");
            return true;
        }
        try {
            return mManagerService.enable(ActivityThread.currentPackageName());
        } catch (RemoteException e) {Log.e(TAG, "", e);}
        return false;
    }

    /**
     * Turn off the local Bluetooth adapter&mdash;do not use without explicit
     * user action to turn off Bluetooth.
     * <p>This gracefully shuts down all Bluetooth connections, stops Bluetooth
     * system services, and powers down the underlying Bluetooth hardware.
     * <p class="caution"><strong>Bluetooth should never be disabled without
     * direct user consent</strong>. The {@link #disable()} method is
     * provided only for applications that include a user interface for changing
     * system settings, such as a "power manager" app.</p>
     * <p>This is an asynchronous call: it will return immediately, and
     * clients should listen for {@link #ACTION_STATE_CHANGED}
     * to be notified of subsequent adapter state changes. If this call returns
     * true, then the adapter state will immediately transition from {@link
     * #STATE_ON} to {@link #STATE_TURNING_OFF}, and some time
     * later transition to either {@link #STATE_OFF} or {@link
     * #STATE_ON}. If this call returns false then there was an
     * immediate problem that will prevent the adapter from being turned off -
     * such as the adapter already being turned off.
     * <p>Requires the {@link android.Manifest.permission#BLUETOOTH_ADMIN}
     * permission
     *
     * @return true to indicate adapter shutdown has begun, or false on
     *         immediate error
     */
    @RequiresPermission(Manifest.permission.BLUETOOTH_ADMIN)
    public boolean disable() {
        try {
            return mManagerService.disable(ActivityThread.currentPackageName(), true);
        } catch (RemoteException e) {Log.e(TAG, "", e);}
        return false;
    }

    /**
     * Turn off the local Bluetooth adapter and don't persist the setting.
     *
     * <p>Requires the {@link android.Manifest.permission#BLUETOOTH_ADMIN}
     * permission
     *
     * @return true to indicate adapter shutdown has begun, or false on
     *         immediate error
     * @hide
     */
    public boolean disable(boolean persist) {

        try {
            return mManagerService.disable(ActivityThread.currentPackageName(), persist);
        } catch (RemoteException e) {Log.e(TAG, "", e);}
        return false;
    }

    /**
     * Returns the hardware address of the local Bluetooth adapter.
     * <p>For example, "00:11:22:AA:BB:CC".
     * <p>Requires {@link android.Manifest.permission#BLUETOOTH}
     *
     * @return Bluetooth hardware address as string
     */
    @RequiresPermission(Manifest.permission.BLUETOOTH)
    public String getAddress() {
        try {
            return mManagerService.getAddress();
        } catch (RemoteException e) {Log.e(TAG, "", e);}
        return null;
    }

    /**
     * Get the friendly Bluetooth name of the local Bluetooth adapter.
     * <p>This name is visible to remote Bluetooth devices.
     * <p>Requires {@link android.Manifest.permission#BLUETOOTH}
     *
     * @return the Bluetooth name, or null on error
     */
    public String getName() {
        try {
            return mManagerService.getName();
        } catch (RemoteException e) {Log.e(TAG, "", e);}
        return null;
    }

    /**
     * enable or disable Bluetooth HCI snoop log.
     *
     * <p>Requires the {@link android.Manifest.permission#BLUETOOTH_ADMIN}
     * permission
     *
     * @return true to indicate configure HCI log successfully, or false on
     *         immediate error
     * @hide
     */
    public boolean configHciSnoopLog(boolean enable) {
        try {
            mServiceLock.readLock().lock();
            if (mService != null) return mService.configHciSnoopLog(enable);
        } catch (RemoteException e) {
            Log.e(TAG, "", e);
        } finally {
            mServiceLock.readLock().unlock();
        }
        return false;
    }

    /**
     * Factory reset bluetooth settings.
     *
     * <p>Requires the {@link android.Manifest.permission#BLUETOOTH_PRIVILEGED}
     * permission
     *
     * @return true to indicate that the config file was successfully cleared
     *
     * @hide
     */
    public boolean factoryReset() {
        try {
            mServiceLock.readLock().lock();
            if (mService != null) {
                return mService.factoryReset();
            }
            SystemProperties.set("persist.bluetooth.factoryreset", "true");
        } catch (RemoteException e) {
            Log.e(TAG, "", e);
        } finally {
            mServiceLock.readLock().unlock();
        }
        return false;
    }

    /**
     * Get the UUIDs supported by the local Bluetooth adapter.
     *
     * <p>Requires {@link android.Manifest.permission#BLUETOOTH}
     *
     * @return the UUIDs supported by the local Bluetooth Adapter.
     * @hide
     */
    public ParcelUuid[] getUuids() {
        if (getState() != STATE_ON) return null;
        try {
            mServiceLock.readLock().lock();
            if (mService != null) return mService.getUuids();
        } catch (RemoteException e) {
            Log.e(TAG, "", e);
        } finally {
            mServiceLock.readLock().unlock();
        }
        return null;
    }

    /**
     * Set the friendly Bluetooth name of the local Bluetooth adapter.
     * <p>This name is visible to remote Bluetooth devices.
     * <p>Valid Bluetooth names are a maximum of 248 bytes using UTF-8
     * encoding, although many remote devices can only display the first
     * 40 characters, and some may be limited to just 20.
     * <p>If Bluetooth state is not {@link #STATE_ON}, this API
     * will return false. After turning on Bluetooth,
     * wait for {@link #ACTION_STATE_CHANGED} with {@link #STATE_ON}
     * to get the updated value.
     * <p>Requires {@link android.Manifest.permission#BLUETOOTH_ADMIN}
     *
     * @param name a valid Bluetooth name
     * @return     true if the name was set, false otherwise
     */
    @RequiresPermission(Manifest.permission.BLUETOOTH_ADMIN)
    public boolean setName(String name) {
        if (getState() != STATE_ON) return false;
        try {
            mServiceLock.readLock().lock();
            if (mService != null) return mService.setName(name);
        } catch (RemoteException e) {
            Log.e(TAG, "", e);
        } finally {
            mServiceLock.readLock().unlock();
        }
        return false;
    }

    /**
     * Get the current Bluetooth scan mode of the local Bluetooth adapter.
     * <p>The Bluetooth scan mode determines if the local adapter is
     * connectable and/or discoverable from remote Bluetooth devices.
     * <p>Possible values are:
     * {@link #SCAN_MODE_NONE},
     * {@link #SCAN_MODE_CONNECTABLE},
     * {@link #SCAN_MODE_CONNECTABLE_DISCOVERABLE}.
     * <p>If Bluetooth state is not {@link #STATE_ON}, this API
     * will return {@link #SCAN_MODE_NONE}. After turning on Bluetooth,
     * wait for {@link #ACTION_STATE_CHANGED} with {@link #STATE_ON}
     * to get the updated value.
     * <p>Requires {@link android.Manifest.permission#BLUETOOTH}
     *
     * @return scan mode
     */
    @RequiresPermission(Manifest.permission.BLUETOOTH)
    @ScanMode
    public int getScanMode() {
        if (getState() != STATE_ON) return SCAN_MODE_NONE;
        try {
            mServiceLock.readLock().lock();
            if (mService != null) return mService.getScanMode();
        } catch (RemoteException e) {
            Log.e(TAG, "", e);
        } finally {
            mServiceLock.readLock().unlock();
        }
        return SCAN_MODE_NONE;
    }

    /**
     * Set the Bluetooth scan mode of the local Bluetooth adapter.
     * <p>The Bluetooth scan mode determines if the local adapter is
     * connectable and/or discoverable from remote Bluetooth devices.
     * <p>For privacy reasons, discoverable mode is automatically turned off
     * after <code>duration</code> seconds. For example, 120 seconds should be
     * enough for a remote device to initiate and complete its discovery
     * process.
     * <p>Valid scan mode values are:
     * {@link #SCAN_MODE_NONE},
     * {@link #SCAN_MODE_CONNECTABLE},
     * {@link #SCAN_MODE_CONNECTABLE_DISCOVERABLE}.
     * <p>If Bluetooth state is not {@link #STATE_ON}, this API
     * will return false. After turning on Bluetooth,
     * wait for {@link #ACTION_STATE_CHANGED} with {@link #STATE_ON}
     * to get the updated value.
     * <p>Requires {@link android.Manifest.permission#WRITE_SECURE_SETTINGS}
     * <p>Applications cannot set the scan mode. They should use
     * <code>startActivityForResult(
     * BluetoothAdapter.ACTION_REQUEST_DISCOVERABLE})
     * </code>instead.
     *
     * @param mode valid scan mode
     * @param duration time in seconds to apply scan mode, only used for
     *                 {@link #SCAN_MODE_CONNECTABLE_DISCOVERABLE}
     * @return     true if the scan mode was set, false otherwise
     * @hide
     */
    public boolean setScanMode(@ScanMode int mode, int duration) {
        if (getState() != STATE_ON) return false;
        try {
            mServiceLock.readLock().lock();
            if (mService != null) return mService.setScanMode(mode, duration);
        } catch (RemoteException e) {
            Log.e(TAG, "", e);
        } finally {
            mServiceLock.readLock().unlock();
        }
        return false;
    }

    /** @hide */
    public boolean setScanMode(int mode) {
        if (getState() != STATE_ON) return false;
        /* getDiscoverableTimeout() to use the latest from NV than use 0 */
        return setScanMode(mode, getDiscoverableTimeout());
    }

    /** @hide */
    public int getDiscoverableTimeout() {
        if (getState() != STATE_ON) return -1;
        try {
            mServiceLock.readLock().lock();
            if (mService != null) return mService.getDiscoverableTimeout();
        } catch (RemoteException e) {
            Log.e(TAG, "", e);
        } finally {
            mServiceLock.readLock().unlock();
        }
        return -1;
    }

    /** @hide */
    public void setDiscoverableTimeout(int timeout) {
        if (getState() != STATE_ON) return;
        try {
            mServiceLock.readLock().lock();
            if (mService != null) mService.setDiscoverableTimeout(timeout);
        } catch (RemoteException e) {
            Log.e(TAG, "", e);
        } finally {
            mServiceLock.readLock().unlock();
        }
    }

    /**
     * Start the remote device discovery process.
     * <p>The discovery process usually involves an inquiry scan of about 12
     * seconds, followed by a page scan of each new device to retrieve its
     * Bluetooth name.
     * <p>This is an asynchronous call, it will return immediately. Register
     * for {@link #ACTION_DISCOVERY_STARTED} and {@link
     * #ACTION_DISCOVERY_FINISHED} intents to determine exactly when the
     * discovery starts and completes. Register for {@link
     * BluetoothDevice#ACTION_FOUND} to be notified as remote Bluetooth devices
     * are found.
     * <p>Device discovery is a heavyweight procedure. New connections to
     * remote Bluetooth devices should not be attempted while discovery is in
     * progress, and existing connections will experience limited bandwidth
     * and high latency. Use {@link #cancelDiscovery()} to cancel an ongoing
     * discovery. Discovery is not managed by the Activity,
     * but is run as a system service, so an application should always call
     * {@link BluetoothAdapter#cancelDiscovery()} even if it
     * did not directly request a discovery, just to be sure.
     * <p>Device discovery will only find remote devices that are currently
     * <i>discoverable</i> (inquiry scan enabled). Many Bluetooth devices are
     * not discoverable by default, and need to be entered into a special mode.
     * <p>If Bluetooth state is not {@link #STATE_ON}, this API
     * will return false. After turning on Bluetooth,
     * wait for {@link #ACTION_STATE_CHANGED} with {@link #STATE_ON}
     * to get the updated value.
     * <p>Requires {@link android.Manifest.permission#BLUETOOTH_ADMIN}.
     *
     * @return true on success, false on error
     */
    @RequiresPermission(Manifest.permission.BLUETOOTH_ADMIN)
    public boolean startDiscovery() {
        if (getState() != STATE_ON) return false;
        try {
            mServiceLock.readLock().lock();
            if (mService != null) return mService.startDiscovery();
        } catch (RemoteException e) {
            Log.e(TAG, "", e);
        } finally {
            mServiceLock.readLock().unlock();
        }
        return false;
    }

    /**
     * Cancel the current device discovery process.
     * <p>Requires {@link android.Manifest.permission#BLUETOOTH_ADMIN}.
     * <p>Because discovery is a heavyweight procedure for the Bluetooth
     * adapter, this method should always be called before attempting to connect
     * to a remote device with {@link
     * android.bluetooth.BluetoothSocket#connect()}. Discovery is not managed by
     * the  Activity, but is run as a system service, so an application should
     * always call cancel discovery even if it did not directly request a
     * discovery, just to be sure.
     * <p>If Bluetooth state is not {@link #STATE_ON}, this API
     * will return false. After turning on Bluetooth,
     * wait for {@link #ACTION_STATE_CHANGED} with {@link #STATE_ON}
     * to get the updated value.
     *
     * @return true on success, false on error
     */
    @RequiresPermission(Manifest.permission.BLUETOOTH_ADMIN)
    public boolean cancelDiscovery() {
        if (getState() != STATE_ON) return false;
        try {
            mServiceLock.readLock().lock();
            if (mService != null) return mService.cancelDiscovery();
        } catch (RemoteException e) {
            Log.e(TAG, "", e);
        } finally {
            mServiceLock.readLock().unlock();
        }
        return false;
    }

    /**
     * Return true if the local Bluetooth adapter is currently in the device
     * discovery process.
     * <p>Device discovery is a heavyweight procedure. New connections to
     * remote Bluetooth devices should not be attempted while discovery is in
     * progress, and existing connections will experience limited bandwidth
     * and high latency. Use {@link #cancelDiscovery()} to cancel an ongoing
     * discovery.
     * <p>Applications can also register for {@link #ACTION_DISCOVERY_STARTED}
     * or {@link #ACTION_DISCOVERY_FINISHED} to be notified when discovery
     * starts or completes.
     * <p>If Bluetooth state is not {@link #STATE_ON}, this API
     * will return false. After turning on Bluetooth,
     * wait for {@link #ACTION_STATE_CHANGED} with {@link #STATE_ON}
     * to get the updated value.
     * <p>Requires {@link android.Manifest.permission#BLUETOOTH}.
     *
     * @return true if discovering
     */
    @RequiresPermission(Manifest.permission.BLUETOOTH)
    public boolean isDiscovering() {
        if (getState() != STATE_ON) return false;
        try {
            mServiceLock.readLock().lock();
            if (mService != null) return mService.isDiscovering();
        } catch (RemoteException e) {
            Log.e(TAG, "", e);
        } finally {
            mServiceLock.readLock().unlock();
        }
        return false;
    }

    /**
     * Return true if the multi advertisement is supported by the chipset
     *
     * @return true if Multiple Advertisement feature is supported
     */
    public boolean isMultipleAdvertisementSupported() {
        if (getState() != STATE_ON) return false;
        try {
            mServiceLock.readLock().lock();
            if (mService != null) return mService.isMultiAdvertisementSupported();
        } catch (RemoteException e) {
            Log.e(TAG, "failed to get isMultipleAdvertisementSupported, error: ", e);
        } finally {
            mServiceLock.readLock().unlock();
        }
        return false;
    }

    /**
     * Returns {@code true} if BLE scan is always available, {@code false} otherwise. <p>
     *
     * If this returns {@code true}, application can issue {@link BluetoothLeScanner#startScan} and
     * fetch scan results even when Bluetooth is turned off.<p>
     *
     * To change this setting, use {@link #ACTION_REQUEST_BLE_SCAN_ALWAYS_AVAILABLE}.
     *
     * @hide
     */
    @SystemApi
    public boolean isBleScanAlwaysAvailable() {
        try {
            return mManagerService.isBleScanAlwaysAvailable();
        } catch (RemoteException e) {
            Log.e(TAG, "remote expection when calling isBleScanAlwaysAvailable", e);
            return false;
        }
    }

    /**
     * Returns whether peripheral mode is supported.
     *
     * @hide
     */
    public boolean isPeripheralModeSupported() {
        if (getState() != STATE_ON) return false;
        try {
            mServiceLock.readLock().lock();
            if (mService != null) return mService.isPeripheralModeSupported();
        } catch (RemoteException e) {
            Log.e(TAG, "failed to get peripheral mode capability: ", e);
        } finally {
            mServiceLock.readLock().unlock();
        }
        return false;
    }

    /**
     * Return true if offloaded filters are supported
     *
     * @return true if chipset supports on-chip filtering
     */
    public boolean isOffloadedFilteringSupported() {
        if (!getLeAccess()) return false;
        try {
            mServiceLock.readLock().lock();
            if (mService != null) return mService.isOffloadedFilteringSupported();
        } catch (RemoteException e) {
            Log.e(TAG, "failed to get isOffloadedFilteringSupported, error: ", e);
        } finally {
            mServiceLock.readLock().unlock();
        }
        return false;
    }

    /**
     * Return true if offloaded scan batching is supported
     *
     * @return true if chipset supports on-chip scan batching
     */
    public boolean isOffloadedScanBatchingSupported() {
        if (!getLeAccess()) return false;
        try {
            mServiceLock.readLock().lock();
            if (mService != null) return mService.isOffloadedScanBatchingSupported();
        } catch (RemoteException e) {
            Log.e(TAG, "failed to get isOffloadedScanBatchingSupported, error: ", e);
        } finally {
            mServiceLock.readLock().unlock();
        }
        return false;
    }

    /**
     * Return true if hardware has entries available for matching beacons
     *
     * @return true if there are hw entries available for matching beacons
     * @hide
     */
    public boolean isHardwareTrackingFiltersAvailable() {
        if (!getLeAccess()) return false;
        try {
            IBluetoothGatt iGatt = mManagerService.getBluetoothGatt();
            if (iGatt == null) {
                // BLE is not supported
                return false;
            }
            return (iGatt.numHwTrackFiltersAvailable() != 0);
        } catch (RemoteException e) {
            Log.e(TAG, "", e);
        }
        return false;
    }

    /**
     * Return the record of {@link BluetoothActivityEnergyInfo} object that
     * has the activity and energy info. This can be used to ascertain what
     * the controller has been up to, since the last sample.
     * @param updateType Type of info, cached vs refreshed.
     *
     * @return a record with {@link BluetoothActivityEnergyInfo} or null if
     * report is unavailable or unsupported
     * @deprecated use the asynchronous
     * {@link #requestControllerActivityEnergyInfo(ResultReceiver)} instead.
     * @hide
     */
    @Deprecated
    public BluetoothActivityEnergyInfo getControllerActivityEnergyInfo(int updateType) {
        SynchronousResultReceiver receiver = new SynchronousResultReceiver();
        requestControllerActivityEnergyInfo(receiver);
        try {
            SynchronousResultReceiver.Result result = receiver.awaitResult(1000);
            if (result.bundle != null) {
                return result.bundle.getParcelable(BatteryStats.RESULT_RECEIVER_CONTROLLER_KEY);
            }
        } catch (TimeoutException e) {
            Log.e(TAG, "getControllerActivityEnergyInfo timed out");
        }
        return null;
    }

    /**
     * Request the record of {@link BluetoothActivityEnergyInfo} object that
     * has the activity and energy info. This can be used to ascertain what
     * the controller has been up to, since the last sample.
     *
     * A null value for the activity info object may be sent if the bluetooth service is
     * unreachable or the device does not support reporting such information.
     *
     * @param result The callback to which to send the activity info.
     * @hide
     */
    public void requestControllerActivityEnergyInfo(ResultReceiver result) {
        try {
            mServiceLock.readLock().lock();
            if (mService != null) {
                mService.requestActivityInfo(result);
                result = null;
            }
        } catch (RemoteException e) {
            Log.e(TAG, "getControllerActivityEnergyInfoCallback: " + e);
        } finally {
            mServiceLock.readLock().unlock();
            if (result != null) {
                // Only send an immediate result if we failed.
                result.send(0, null);
            }
        }
    }

    /**
     * Return the set of {@link BluetoothDevice} objects that are bonded
     * (paired) to the local adapter.
     * <p>If Bluetooth state is not {@link #STATE_ON}, this API
     * will return an empty set. After turning on Bluetooth,
     * wait for {@link #ACTION_STATE_CHANGED} with {@link #STATE_ON}
     * to get the updated value.
     * <p>Requires {@link android.Manifest.permission#BLUETOOTH}.
     *
     * @return unmodifiable set of {@link BluetoothDevice}, or null on error
     */
    @RequiresPermission(Manifest.permission.BLUETOOTH)
    public Set<BluetoothDevice> getBondedDevices() {
        if (getState() != STATE_ON) {
            return toDeviceSet(new BluetoothDevice[0]);
        }
        try {
            mServiceLock.readLock().lock();
            if (mService != null) return toDeviceSet(mService.getBondedDevices());
            return toDeviceSet(new BluetoothDevice[0]);
        } catch (RemoteException e) {
            Log.e(TAG, "", e);
        } finally {
            mServiceLock.readLock().unlock();
        }
        return null;
    }

    /**
     * Gets the currently supported profiles by the adapter.
     *
     *<p> This can be used to check whether a profile is supported before attempting
     * to connect to its respective proxy.
     *
     * @return a list of integers indicating the ids of supported profiles as defined in
     * {@link BluetoothProfile}.
     * @hide
     */
    public List<Integer> getSupportedProfiles() {
        final ArrayList<Integer> supportedProfiles = new ArrayList<Integer>();

        try {
            synchronized (mManagerCallback) {
                if (mService != null) {
                    final long supportedProfilesBitMask = mService.getSupportedProfiles();

                    for (int i = 0; i <= BluetoothProfile.MAX_PROFILE_ID; i++) {
                        if ((supportedProfilesBitMask & (1 << i)) != 0) {
                            supportedProfiles.add(i);
                        }
                    }
                }
            }
        } catch (RemoteException e) {Log.e(TAG, "getSupportedProfiles:", e);}

        return supportedProfiles;
    }

    /**
     * Get the current connection state of the local Bluetooth adapter.
     * This can be used to check whether the local Bluetooth adapter is connected
     * to any profile of any other remote Bluetooth Device.
     *
     * <p> Use this function along with {@link #ACTION_CONNECTION_STATE_CHANGED}
     * intent to get the connection state of the adapter.
     *
     * @return One of {@link #STATE_CONNECTED}, {@link #STATE_DISCONNECTED},
     * {@link #STATE_CONNECTING} or {@link #STATE_DISCONNECTED}
     *
     * @hide
     */
    public int getConnectionState() {
        if (getState() != STATE_ON) return BluetoothAdapter.STATE_DISCONNECTED;
        try {
            mServiceLock.readLock().lock();
            if (mService != null) return mService.getAdapterConnectionState();
        } catch (RemoteException e) {
            Log.e(TAG, "getConnectionState:", e);
        } finally {
            mServiceLock.readLock().unlock();
        }
        return BluetoothAdapter.STATE_DISCONNECTED;
    }

    /**
     * Get the current connection state of a profile.
     * This function can be used to check whether the local Bluetooth adapter
     * is connected to any remote device for a specific profile.
     * Profile can be one of {@link BluetoothProfile#HEALTH}, {@link BluetoothProfile#HEADSET},
     * {@link BluetoothProfile#A2DP}.
     *
     * <p>Requires {@link android.Manifest.permission#BLUETOOTH}.
     *
     * <p> Return value can be one of
     * {@link BluetoothProfile#STATE_DISCONNECTED},
     * {@link BluetoothProfile#STATE_CONNECTING},
     * {@link BluetoothProfile#STATE_CONNECTED},
     * {@link BluetoothProfile#STATE_DISCONNECTING}
     */
    @RequiresPermission(Manifest.permission.BLUETOOTH)
    public int getProfileConnectionState(int profile) {
        if (getState() != STATE_ON) return BluetoothProfile.STATE_DISCONNECTED;
        try {
            mServiceLock.readLock().lock();
            if (mService != null) return mService.getProfileConnectionState(profile);
        } catch (RemoteException e) {
            Log.e(TAG, "getProfileConnectionState:", e);
        } finally {
            mServiceLock.readLock().unlock();
        }
        return BluetoothProfile.STATE_DISCONNECTED;
    }

    /**
     * Create a listening, secure RFCOMM Bluetooth socket.
     * <p>A remote device connecting to this socket will be authenticated and
     * communication on this socket will be encrypted.
     * <p>Use {@link BluetoothServerSocket#accept} to retrieve incoming
     * connections from a listening {@link BluetoothServerSocket}.
     * <p>Valid RFCOMM channels are in range 1 to 30.
     * <p>Requires {@link android.Manifest.permission#BLUETOOTH_ADMIN}
     * @param channel RFCOMM channel to listen on
     * @return a listening RFCOMM BluetoothServerSocket
     * @throws IOException on error, for example Bluetooth not available, or
     *                     insufficient permissions, or channel in use.
     * @hide
     */
    public BluetoothServerSocket listenUsingRfcommOn(int channel) throws IOException {
        return listenUsingRfcommOn(channel, false, false);
    }

    /**
     * Create a listening, secure RFCOMM Bluetooth socket.
     * <p>A remote device connecting to this socket will be authenticated and
     * communication on this socket will be encrypted.
     * <p>Use {@link BluetoothServerSocket#accept} to retrieve incoming
     * connections from a listening {@link BluetoothServerSocket}.
     * <p>Valid RFCOMM channels are in range 1 to 30.
     * <p>Requires {@link android.Manifest.permission#BLUETOOTH_ADMIN}
     * <p>To auto assign a channel without creating a SDP record use
     * {@link SOCKET_CHANNEL_AUTO_STATIC_NO_SDP} as channel number.
     * @param channel RFCOMM channel to listen on
     * @param mitm    enforce man-in-the-middle protection for authentication.
     * @param min16DigitPin enforce a pin key length og minimum 16 digit for sec mode 2 connections.
     * @return a listening RFCOMM BluetoothServerSocket
     * @throws IOException on error, for example Bluetooth not available, or
     *                     insufficient permissions, or channel in use.
     * @hide
     */
    public BluetoothServerSocket listenUsingRfcommOn(int channel, boolean mitm,
            boolean min16DigitPin)
            throws IOException {
        BluetoothServerSocket socket = new BluetoothServerSocket(
                BluetoothSocket.TYPE_RFCOMM, true, true, channel, mitm, min16DigitPin);
        int errno = socket.mSocket.bindListen();
        if (channel == SOCKET_CHANNEL_AUTO_STATIC_NO_SDP) {
            socket.setChannel(socket.mSocket.getPort());
        }
        if (errno != 0) {
            //TODO(BT): Throw the same exception error code
            // that the previous code was using.
            //socket.mSocket.throwErrnoNative(errno);
            throw new IOException("Error: " + errno);
        }
        return socket;
    }

    /**
     * Create a listening, secure RFCOMM Bluetooth socket with Service Record.
     * <p>A remote device connecting to this socket will be authenticated and
     * communication on this socket will be encrypted.
     * <p>Use {@link BluetoothServerSocket#accept} to retrieve incoming
     * connections from a listening {@link BluetoothServerSocket}.
     * <p>The system will assign an unused RFCOMM channel to listen on.
     * <p>The system will also register a Service Discovery
     * Protocol (SDP) record with the local SDP server containing the specified
     * UUID, service name, and auto-assigned channel. Remote Bluetooth devices
     * can use the same UUID to query our SDP server and discover which channel
     * to connect to. This SDP record will be removed when this socket is
     * closed, or if this application closes unexpectedly.
     * <p>Use {@link BluetoothDevice#createRfcommSocketToServiceRecord} to
     * connect to this socket from another device using the same {@link UUID}.
     * <p>Requires {@link android.Manifest.permission#BLUETOOTH}
     * @param name service name for SDP record
     * @param uuid uuid for SDP record
     * @return a listening RFCOMM BluetoothServerSocket
     * @throws IOException on error, for example Bluetooth not available, or
     *                     insufficient permissions, or channel in use.
     */
    @RequiresPermission(Manifest.permission.BLUETOOTH)
    public BluetoothServerSocket listenUsingRfcommWithServiceRecord(String name, UUID uuid)
            throws IOException {
        return createNewRfcommSocketAndRecord(name, uuid, true, true);
    }

    /**
     * Create a listening, insecure RFCOMM Bluetooth socket with Service Record.
     * <p>The link key is not required to be authenticated, i.e the communication may be
     * vulnerable to Man In the Middle attacks. For Bluetooth 2.1 devices,
     * the link will be encrypted, as encryption is mandartory.
     * For legacy devices (pre Bluetooth 2.1 devices) the link will not
     * be encrypted. Use {@link #listenUsingRfcommWithServiceRecord}, if an
     * encrypted and authenticated communication channel is desired.
     * <p>Use {@link BluetoothServerSocket#accept} to retrieve incoming
     * connections from a listening {@link BluetoothServerSocket}.
     * <p>The system will assign an unused RFCOMM channel to listen on.
     * <p>The system will also register a Service Discovery
     * Protocol (SDP) record with the local SDP server containing the specified
     * UUID, service name, and auto-assigned channel. Remote Bluetooth devices
     * can use the same UUID to query our SDP server and discover which channel
     * to connect to. This SDP record will be removed when this socket is
     * closed, or if this application closes unexpectedly.
     * <p>Use {@link BluetoothDevice#createRfcommSocketToServiceRecord} to
     * connect to this socket from another device using the same {@link UUID}.
     * <p>Requires {@link android.Manifest.permission#BLUETOOTH}
     * @param name service name for SDP record
     * @param uuid uuid for SDP record
     * @return a listening RFCOMM BluetoothServerSocket
     * @throws IOException on error, for example Bluetooth not available, or
     *                     insufficient permissions, or channel in use.
     */
    @RequiresPermission(Manifest.permission.BLUETOOTH)
    public BluetoothServerSocket listenUsingInsecureRfcommWithServiceRecord(String name, UUID uuid)
            throws IOException {
        return createNewRfcommSocketAndRecord(name, uuid, false, false);
    }

     /**
     * Create a listening, encrypted,
     * RFCOMM Bluetooth socket with Service Record.
     * <p>The link will be encrypted, but the link key is not required to be authenticated
     * i.e the communication is vulnerable to Man In the Middle attacks. Use
     * {@link #listenUsingRfcommWithServiceRecord}, to ensure an authenticated link key.
     * <p> Use this socket if authentication of link key is not possible.
     * For example, for Bluetooth 2.1 devices, if any of the devices does not have
     * an input and output capability or just has the ability to display a numeric key,
     * a secure socket connection is not possible and this socket can be used.
     * Use {@link #listenUsingInsecureRfcommWithServiceRecord}, if encryption is not required.
     * For Bluetooth 2.1 devices, the link will be encrypted, as encryption is mandartory.
     * For more details, refer to the Security Model section 5.2 (vol 3) of
     * Bluetooth Core Specification version 2.1 + EDR.
     * <p>Use {@link BluetoothServerSocket#accept} to retrieve incoming
     * connections from a listening {@link BluetoothServerSocket}.
     * <p>The system will assign an unused RFCOMM channel to listen on.
     * <p>The system will also register a Service Discovery
     * Protocol (SDP) record with the local SDP server containing the specified
     * UUID, service name, and auto-assigned channel. Remote Bluetooth devices
     * can use the same UUID to query our SDP server and discover which channel
     * to connect to. This SDP record will be removed when this socket is
     * closed, or if this application closes unexpectedly.
     * <p>Use {@link BluetoothDevice#createRfcommSocketToServiceRecord} to
     * connect to this socket from another device using the same {@link UUID}.
     * <p>Requires {@link android.Manifest.permission#BLUETOOTH}
     * @param name service name for SDP record
     * @param uuid uuid for SDP record
     * @return a listening RFCOMM BluetoothServerSocket
     * @throws IOException on error, for example Bluetooth not available, or
     *                     insufficient permissions, or channel in use.
     * @hide
     */
    public BluetoothServerSocket listenUsingEncryptedRfcommWithServiceRecord(
            String name, UUID uuid) throws IOException {
        return createNewRfcommSocketAndRecord(name, uuid, false, true);
    }


    private BluetoothServerSocket createNewRfcommSocketAndRecord(String name, UUID uuid,
            boolean auth, boolean encrypt) throws IOException {
        BluetoothServerSocket socket;
        socket = new BluetoothServerSocket(BluetoothSocket.TYPE_RFCOMM, auth,
                        encrypt, new ParcelUuid(uuid));
        socket.setServiceName(name);
        int errno = socket.mSocket.bindListen();
        if (errno != 0) {
            //TODO(BT): Throw the same exception error code
            // that the previous code was using.
            //socket.mSocket.throwErrnoNative(errno);
            throw new IOException("Error: " + errno);
        }
        return socket;
    }

    /**
     * Construct an unencrypted, unauthenticated, RFCOMM server socket.
     * Call #accept to retrieve connections to this socket.
     * @return An RFCOMM BluetoothServerSocket
     * @throws IOException On error, for example Bluetooth not available, or
     *                     insufficient permissions.
     * @hide
     */
    public BluetoothServerSocket listenUsingInsecureRfcommOn(int port) throws IOException {
        BluetoothServerSocket socket = new BluetoothServerSocket(
                BluetoothSocket.TYPE_RFCOMM, false, false, port);
        int errno = socket.mSocket.bindListen();
        if(port == SOCKET_CHANNEL_AUTO_STATIC_NO_SDP) {
            socket.setChannel(socket.mSocket.getPort());
        }
        if (errno != 0) {
            //TODO(BT): Throw the same exception error code
            // that the previous code was using.
            //socket.mSocket.throwErrnoNative(errno);
            throw new IOException("Error: " + errno);
        }
        return socket;
    }

     /**
     * Construct an encrypted, RFCOMM server socket.
     * Call #accept to retrieve connections to this socket.
     * @return An RFCOMM BluetoothServerSocket
     * @throws IOException On error, for example Bluetooth not available, or
     *                     insufficient permissions.
     * @hide
     */
    public BluetoothServerSocket listenUsingEncryptedRfcommOn(int port)
            throws IOException {
        BluetoothServerSocket socket = new BluetoothServerSocket(
                BluetoothSocket.TYPE_RFCOMM, false, true, port);
        int errno = socket.mSocket.bindListen();
        if(port == SOCKET_CHANNEL_AUTO_STATIC_NO_SDP) {
            socket.setChannel(socket.mSocket.getPort());
        }
        if (errno < 0) {
            //TODO(BT): Throw the same exception error code
            // that the previous code was using.
            //socket.mSocket.throwErrnoNative(errno);
            throw new IOException("Error: " + errno);
        }
        return socket;
    }

    /**
     * Construct a SCO server socket.
     * Call #accept to retrieve connections to this socket.
     * @return A SCO BluetoothServerSocket
     * @throws IOException On error, for example Bluetooth not available, or
     *                     insufficient permissions.
     * @hide
     */
    public static BluetoothServerSocket listenUsingScoOn() throws IOException {
        BluetoothServerSocket socket = new BluetoothServerSocket(
                BluetoothSocket.TYPE_SCO, false, false, -1);
        int errno = socket.mSocket.bindListen();
        if (errno < 0) {
            //TODO(BT): Throw the same exception error code
            // that the previous code was using.
            //socket.mSocket.throwErrnoNative(errno);
        }
        return socket;
    }

    /**
     * Construct an encrypted, authenticated, L2CAP server socket.
     * Call #accept to retrieve connections to this socket.
     * <p>To auto assign a port without creating a SDP record use
     * {@link SOCKET_CHANNEL_AUTO_STATIC_NO_SDP} as port number.
     * @param port    the PSM to listen on
     * @param mitm    enforce man-in-the-middle protection for authentication.
     * @param min16DigitPin enforce a pin key length og minimum 16 digit for sec mode 2 connections.
     * @return An L2CAP BluetoothServerSocket
     * @throws IOException On error, for example Bluetooth not available, or
     *                     insufficient permissions.
     * @hide
     */
    public BluetoothServerSocket listenUsingL2capOn(int port, boolean mitm, boolean min16DigitPin)
            throws IOException {
        BluetoothServerSocket socket = new BluetoothServerSocket(
                BluetoothSocket.TYPE_L2CAP, true, true, port, mitm, min16DigitPin);
        int errno = socket.mSocket.bindListen();
        if(port == SOCKET_CHANNEL_AUTO_STATIC_NO_SDP) {
            socket.setChannel(socket.mSocket.getPort());
        }
        if (errno != 0) {
            //TODO(BT): Throw the same exception error code
            // that the previous code was using.
            //socket.mSocket.throwErrnoNative(errno);
            throw new IOException("Error: " + errno);
        }
        return socket;
    }

    /**
     * Construct an encrypted, authenticated, L2CAP server socket.
     * Call #accept to retrieve connections to this socket.
     * <p>To auto assign a port without creating a SDP record use
     * {@link SOCKET_CHANNEL_AUTO_STATIC_NO_SDP} as port number.
     * @param port    the PSM to listen on
     * @return An L2CAP BluetoothServerSocket
     * @throws IOException On error, for example Bluetooth not available, or
     *                     insufficient permissions.
     * @hide
     */
    public BluetoothServerSocket listenUsingL2capOn(int port) throws IOException {
        return listenUsingL2capOn(port, false, false);
    }

    /**
     * Read the local Out of Band Pairing Data
     * <p>Requires {@link android.Manifest.permission#BLUETOOTH}
     *
     * @return Pair<byte[], byte[]> of Hash and Randomizer
     *
     * @hide
     */
    public Pair<byte[], byte[]> readOutOfBandData() {
        if (getState() != STATE_ON) return null;
        //TODO(BT
        /*
        try {
            byte[] hash;
            byte[] randomizer;

            byte[] ret = null;
            mServiceLock.readLock().lock();
            if (mService != null) mService.readOutOfBandData();

            if (ret  == null || ret.length != 32) return null;

            hash = Arrays.copyOfRange(ret, 0, 16);
            randomizer = Arrays.copyOfRange(ret, 16, 32);

            if (DBG) {
                Log.d(TAG, "readOutOfBandData:" + Arrays.toString(hash) +
                  ":" + Arrays.toString(randomizer));
            }
            return new Pair<byte[], byte[]>(hash, randomizer);

        } catch (RemoteException e) {
            Log.e(TAG, "", e);
        } finally {
            mServiceLock.readLock().unlock();
        }
        */
        return null;
    }

    /**
     * Get the profile proxy object associated with the profile.
     *
     * <p>Profile can be one of {@link BluetoothProfile#HEALTH}, {@link BluetoothProfile#HEADSET},
     * {@link BluetoothProfile#A2DP}, {@link BluetoothProfile#GATT}, or
     * {@link BluetoothProfile#GATT_SERVER}. Clients must implement
     * {@link BluetoothProfile.ServiceListener} to get notified of
     * the connection status and to get the proxy object.
     *
     * @param context Context of the application
     * @param listener The service Listener for connection callbacks.
     * @param profile The Bluetooth profile; either {@link BluetoothProfile#HEALTH},
     *                {@link BluetoothProfile#HEADSET}, {@link BluetoothProfile#A2DP}.
     *                {@link BluetoothProfile#GATT} or {@link BluetoothProfile#GATT_SERVER}.
     * @return true on success, false on error
     */
    public boolean getProfileProxy(Context context, BluetoothProfile.ServiceListener listener,
                                   int profile) {
        if (context == null || listener == null) return false;

        if (profile == BluetoothProfile.HEADSET) {
            BluetoothHeadset headset = new BluetoothHeadset(context, listener);
            return true;
        } else if (profile == BluetoothProfile.A2DP) {
            BluetoothA2dp a2dp = new BluetoothA2dp(context, listener);
            return true;
        } else if (profile == BluetoothProfile.A2DP_SINK) {
            BluetoothA2dpSink a2dpSink = new BluetoothA2dpSink(context, listener);
            return true;
        } else if (profile == BluetoothProfile.AVRCP_CONTROLLER) {
            BluetoothAvrcpController avrcp = new BluetoothAvrcpController(context, listener);
            return true;
        } else if (profile == BluetoothProfile.INPUT_DEVICE) {
            BluetoothInputDevice iDev = new BluetoothInputDevice(context, listener);
            return true;
        } else if (profile == BluetoothProfile.PAN) {
            BluetoothPan pan = new BluetoothPan(context, listener);
            return true;
        } else if (profile == BluetoothProfile.HEALTH) {
            BluetoothHealth health = new BluetoothHealth(context, listener);
            return true;
        } else if (profile == BluetoothProfile.MAP) {
            BluetoothMap map = new BluetoothMap(context, listener);
            return true;
        } else if (profile == BluetoothProfile.HEADSET_CLIENT) {
            BluetoothHeadsetClient headsetClient = new BluetoothHeadsetClient(context, listener);
            return true;
        } else if (profile == BluetoothProfile.SAP) {
            BluetoothSap sap = new BluetoothSap(context, listener);
            return true;
        } else if (profile == BluetoothProfile.PBAP_CLIENT) {
            BluetoothPbapClient pbapClient = new BluetoothPbapClient(context, listener);
            return true;
        } else {
            return false;
        }
    }

    /**
     * Close the connection of the profile proxy to the Service.
     *
     * <p> Clients should call this when they are no longer using
     * the proxy obtained from {@link #getProfileProxy}.
     * Profile can be one of  {@link BluetoothProfile#HEALTH}, {@link BluetoothProfile#HEADSET} or
     * {@link BluetoothProfile#A2DP}
     *
     * @param profile
     * @param proxy Profile proxy object
     */
    public void closeProfileProxy(int profile, BluetoothProfile proxy) {
        if (proxy == null) return;

        switch (profile) {
            case BluetoothProfile.HEADSET:
                BluetoothHeadset headset = (BluetoothHeadset)proxy;
                headset.close();
                break;
            case BluetoothProfile.A2DP:
                BluetoothA2dp a2dp = (BluetoothA2dp)proxy;
                a2dp.close();
                break;
            case BluetoothProfile.A2DP_SINK:
                BluetoothA2dpSink a2dpSink = (BluetoothA2dpSink)proxy;
                a2dpSink.close();
                break;
            case BluetoothProfile.AVRCP_CONTROLLER:
                BluetoothAvrcpController avrcp = (BluetoothAvrcpController)proxy;
                avrcp.close();
                break;
            case BluetoothProfile.INPUT_DEVICE:
                BluetoothInputDevice iDev = (BluetoothInputDevice)proxy;
                iDev.close();
                break;
            case BluetoothProfile.PAN:
                BluetoothPan pan = (BluetoothPan)proxy;
                pan.close();
                break;
            case BluetoothProfile.HEALTH:
                BluetoothHealth health = (BluetoothHealth)proxy;
                health.close();
                break;
           case BluetoothProfile.GATT:
                BluetoothGatt gatt = (BluetoothGatt)proxy;
                gatt.close();
                break;
            case BluetoothProfile.GATT_SERVER:
                BluetoothGattServer gattServer = (BluetoothGattServer)proxy;
                gattServer.close();
                break;
            case BluetoothProfile.MAP:
                BluetoothMap map = (BluetoothMap)proxy;
                map.close();
                break;
            case BluetoothProfile.HEADSET_CLIENT:
                BluetoothHeadsetClient headsetClient = (BluetoothHeadsetClient)proxy;
                headsetClient.close();
                break;
            case BluetoothProfile.SAP:
                BluetoothSap sap = (BluetoothSap)proxy;
                sap.close();
                break;
            case BluetoothProfile.PBAP_CLIENT:
                BluetoothPbapClient pbapClient = (BluetoothPbapClient)proxy;
                pbapClient.close();
                break;
        }
    }

    final private IBluetoothManagerCallback mManagerCallback =
        new IBluetoothManagerCallback.Stub() {
            public void onBluetoothServiceUp(IBluetooth bluetoothService) {
                if (DBG) Log.d(TAG, "onBluetoothServiceUp: " + bluetoothService);

                mServiceLock.writeLock().lock();
                mService = bluetoothService;
                mServiceLock.writeLock().unlock();

                synchronized (mProxyServiceStateCallbacks) {
                    for (IBluetoothManagerCallback cb : mProxyServiceStateCallbacks ) {
                        try {
                            if (cb != null) {
                                cb.onBluetoothServiceUp(bluetoothService);
                            } else {
                                Log.d(TAG, "onBluetoothServiceUp: cb is null!!!");
                            }
                        } catch (Exception e) {
                            Log.e(TAG,"",e);
                        }
                    }
                }
            }

            public void onBluetoothServiceDown() {
                if (DBG) Log.d(TAG, "onBluetoothServiceDown: " + mService);

                try {
                    mServiceLock.writeLock().lock();
                    mService = null;
                    if (mLeScanClients != null) mLeScanClients.clear();
                    if (sBluetoothLeAdvertiser != null) sBluetoothLeAdvertiser.cleanup();
                    if (sBluetoothLeScanner != null) sBluetoothLeScanner.cleanup();
                } finally {
                    mServiceLock.writeLock().unlock();
                }

                synchronized (mProxyServiceStateCallbacks) {
                    for (IBluetoothManagerCallback cb : mProxyServiceStateCallbacks ){
                        try {
                            if (cb != null) {
                                cb.onBluetoothServiceDown();
                            } else {
                                Log.d(TAG, "onBluetoothServiceDown: cb is null!!!");
                            }
                        } catch (Exception e) {
                            Log.e(TAG,"",e);
                        }
                    }
                }
            }

            public void onBrEdrDown() {
                if (DBG) Log.i(TAG, "onBrEdrDown:");
            }
    };

    /**
     * Enable the Bluetooth Adapter, but don't auto-connect devices
     * and don't persist state. Only for use by system applications.
     * @hide
     */
    public boolean enableNoAutoConnect() {
        if (isEnabled() == true){
            if (DBG) Log.d(TAG, "enableNoAutoConnect(): BT is already enabled..!");
            return true;
        }
        try {
            return mManagerService.enableNoAutoConnect();
        } catch (RemoteException e) {Log.e(TAG, "", e);}
        return false;
    }

    /**
     * Enable control of the Bluetooth Adapter for a single application.
     *
     * <p>Some applications need to use Bluetooth for short periods of time to
     * transfer data but don't want all the associated implications like
     * automatic connection to headsets etc.
     *
     * <p> Multiple applications can call this. This is reference counted and
     * Bluetooth disabled only when no one else is using it. There will be no UI
     * shown to the user while bluetooth is being enabled. Any user action will
     * override this call. For example, if user wants Bluetooth on and the last
     * user of this API wanted to disable Bluetooth, Bluetooth will not be
     * turned off.
     *
     * <p> This API is only meant to be used by internal applications. Third
     * party applications but use {@link #enable} and {@link #disable} APIs.
     *
     * <p> If this API returns true, it means the callback will be called.
     * The callback will be called with the current state of Bluetooth.
     * If the state is not what was requested, an internal error would be the
     * reason. If Bluetooth is already on and if this function is called to turn
     * it on, the api will return true and a callback will be called.
     *
     * <p>Requires {@link android.Manifest.permission#BLUETOOTH}
     *
     * @param on True for on, false for off.
     * @param callback The callback to notify changes to the state.
     * @hide
     */
    public boolean changeApplicationBluetoothState(boolean on,
                                                   BluetoothStateChangeCallback callback) {
        if (callback == null) return false;

        //TODO(BT)
        /*
        try {
            mServiceLock.readLock().lock();
            if (mService != null) {
                return mService.changeApplicationBluetoothState(on, new
                    StateChangeCallbackWrapper(callback), new Binder());
            }
        } catch (RemoteException e) {
            Log.e(TAG, "changeBluetoothState", e);
        } finally {
            mServiceLock.readLock().unlock();
        }
        */
        return false;
    }

    /**
     * @hide
     */
    public interface BluetoothStateChangeCallback {
        public void onBluetoothStateChange(boolean on);
    }

    /**
     * @hide
     */
    public class StateChangeCallbackWrapper extends IBluetoothStateChangeCallback.Stub {
        private BluetoothStateChangeCallback mCallback;

        StateChangeCallbackWrapper(BluetoothStateChangeCallback
                callback) {
            mCallback = callback;
        }

        @Override
        public void onBluetoothStateChange(boolean on) {
            mCallback.onBluetoothStateChange(on);
        }
    }

    private Set<BluetoothDevice> toDeviceSet(BluetoothDevice[] devices) {
        Set<BluetoothDevice> deviceSet = new HashSet<BluetoothDevice>(Arrays.asList(devices));
        return Collections.unmodifiableSet(deviceSet);
    }

    protected void finalize() throws Throwable {
        try {
            mManagerService.unregisterAdapter(mManagerCallback);
        } catch (RemoteException e) {
            Log.e(TAG, "", e);
        } finally {
            super.finalize();
        }
    }


    /**
     * Validate a String Bluetooth address, such as "00:43:A8:23:10:F0"
     * <p>Alphabetic characters must be uppercase to be valid.
     *
     * @param address Bluetooth address as string
     * @return true if the address is valid, false otherwise
     */
    public static boolean checkBluetoothAddress(String address) {
        if (address == null || address.length() != ADDRESS_LENGTH) {
            return false;
        }
        for (int i = 0; i < ADDRESS_LENGTH; i++) {
            char c = address.charAt(i);
            switch (i % 3) {
            case 0:
            case 1:
                if ((c >= '0' && c <= '9') || (c >= 'A' && c <= 'F')) {
                    // hex character, OK
                    break;
                }
                return false;
            case 2:
                if (c == ':') {
                    break;  // OK
                }
                return false;
            }
        }
        return true;
    }

    /*package*/ IBluetoothManager getBluetoothManager() {
            return mManagerService;
    }

    final private ArrayList<IBluetoothManagerCallback> mProxyServiceStateCallbacks = new ArrayList<IBluetoothManagerCallback>();

    /*package*/ IBluetooth getBluetoothService(IBluetoothManagerCallback cb) {
        synchronized (mProxyServiceStateCallbacks) {
            if (cb == null) {
                Log.w(TAG, "getBluetoothService() called with no BluetoothManagerCallback");
            } else if (!mProxyServiceStateCallbacks.contains(cb)) {
                mProxyServiceStateCallbacks.add(cb);
            }
        }
        return mService;
    }

    /*package*/ void removeServiceStateCallback(IBluetoothManagerCallback cb) {
        synchronized (mProxyServiceStateCallbacks) {
            mProxyServiceStateCallbacks.remove(cb);
        }
    }

    /**
     * Callback interface used to deliver LE scan results.
     *
     * @see #startLeScan(LeScanCallback)
     * @see #startLeScan(UUID[], LeScanCallback)
     */
    public interface LeScanCallback {
        /**
         * Callback reporting an LE device found during a device scan initiated
         * by the {@link BluetoothAdapter#startLeScan} function.
         *
         * @param device Identifies the remote device
         * @param rssi The RSSI value for the remote device as reported by the
         *             Bluetooth hardware. 0 if no RSSI value is available.
         * @param scanRecord The content of the advertisement record offered by
         *                   the remote device.
         */
        public void onLeScan(BluetoothDevice device, int rssi, byte[] scanRecord);
    }

    /**
     * Starts a scan for Bluetooth LE devices.
     *
     * <p>Results of the scan are reported using the
     * {@link LeScanCallback#onLeScan} callback.
     *
     * <p>Requires {@link android.Manifest.permission#BLUETOOTH_ADMIN} permission.
     *
     * @param callback the callback LE scan results are delivered
     * @return true, if the scan was started successfully
     * @deprecated use {@link BluetoothLeScanner#startScan(List, ScanSettings, ScanCallback)}
     *             instead.
     */
    @Deprecated
    @RequiresPermission(Manifest.permission.BLUETOOTH_ADMIN)
    public boolean startLeScan(LeScanCallback callback) {
        return startLeScan(null, callback);
    }

    /**
     * Starts a scan for Bluetooth LE devices, looking for devices that
     * advertise given services.
     *
     * <p>Devices which advertise all specified services are reported using the
     * {@link LeScanCallback#onLeScan} callback.
     *
     * <p>Requires {@link android.Manifest.permission#BLUETOOTH_ADMIN} permission.
     *
     * @param serviceUuids Array of services to look for
     * @param callback the callback LE scan results are delivered
     * @return true, if the scan was started successfully
     * @deprecated use {@link BluetoothLeScanner#startScan(List, ScanSettings, ScanCallback)}
     *             instead.
     */
    @Deprecated
    @RequiresPermission(Manifest.permission.BLUETOOTH_ADMIN)
    public boolean startLeScan(final UUID[] serviceUuids, final LeScanCallback callback) {
        if (DBG) Log.d(TAG, "startLeScan(): " + Arrays.toString(serviceUuids));
        if (callback == null) {
            if (DBG) Log.e(TAG, "startLeScan: null callback");
            return false;
        }
        BluetoothLeScanner scanner = getBluetoothLeScanner();
        if (scanner == null) {
            if (DBG) Log.e(TAG, "startLeScan: cannot get BluetoothLeScanner");
            return false;
        }

        synchronized(mLeScanClients) {
            if (mLeScanClients.containsKey(callback)) {
                if (DBG) Log.e(TAG, "LE Scan has already started");
                return false;
            }

            try {
                IBluetoothGatt iGatt = mManagerService.getBluetoothGatt();
                if (iGatt == null) {
                    // BLE is not supported
                    return false;
                }

                ScanCallback scanCallback = new ScanCallback() {
                    @Override
                    public void onScanResult(int callbackType, ScanResult result) {
                        if (callbackType != ScanSettings.CALLBACK_TYPE_ALL_MATCHES) {
                            // Should not happen.
                            Log.e(TAG, "LE Scan has already started");
                            return;
                        }
                        ScanRecord scanRecord = result.getScanRecord();
                        if (scanRecord == null) {
                            return;
                        }
                        if (serviceUuids != null) {
                            List<ParcelUuid> uuids = new ArrayList<ParcelUuid>();
                            for (UUID uuid : serviceUuids) {
                                uuids.add(new ParcelUuid(uuid));
                            }
                            List<ParcelUuid> scanServiceUuids = scanRecord.getServiceUuids();
                            if (scanServiceUuids == null || !scanServiceUuids.containsAll(uuids)) {
                                if (DBG) Log.d(TAG, "uuids does not match");
                                return;
                            }
                        }
                        callback.onLeScan(result.getDevice(), result.getRssi(),
                                scanRecord.getBytes());
                    }
                };
                ScanSettings settings = new ScanSettings.Builder()
                    .setCallbackType(ScanSettings.CALLBACK_TYPE_ALL_MATCHES)
                    .setScanMode(ScanSettings.SCAN_MODE_LOW_LATENCY).build();

                List<ScanFilter> filters = new ArrayList<ScanFilter>();
                if (serviceUuids != null && serviceUuids.length > 0) {
                    // Note scan filter does not support matching an UUID array so we put one
                    // UUID to hardware and match the whole array in callback.
                    ScanFilter filter = new ScanFilter.Builder().setServiceUuid(
                            new ParcelUuid(serviceUuids[0])).build();
                    filters.add(filter);
                }
                scanner.startScan(filters, settings, scanCallback);

                mLeScanClients.put(callback, scanCallback);
                return true;

            } catch (RemoteException e) {
                Log.e(TAG,"",e);
            }
        }
        return false;
    }

    /**
     * Stops an ongoing Bluetooth LE device scan.
     *
     * <p>Requires {@link android.Manifest.permission#BLUETOOTH_ADMIN} permission.
     *
     * @param callback used to identify which scan to stop
     *        must be the same handle used to start the scan
     * @deprecated Use {@link BluetoothLeScanner#stopScan(ScanCallback)} instead.
     */
    @Deprecated
    @RequiresPermission(Manifest.permission.BLUETOOTH_ADMIN)
    public void stopLeScan(LeScanCallback callback) {
        if (DBG) Log.d(TAG, "stopLeScan()");
        BluetoothLeScanner scanner = getBluetoothLeScanner();
        if (scanner == null) {
            return;
        }
        synchronized (mLeScanClients) {
            ScanCallback scanCallback = mLeScanClients.remove(callback);
            if (scanCallback == null) {
                if (DBG) Log.d(TAG, "scan not started yet");
                return;
            }
            scanner.stopScan(scanCallback);
        }
    }
}<|MERGE_RESOLUTION|>--- conflicted
+++ resolved
@@ -791,16 +791,12 @@
 
         try {
             mManagerService.updateBleAppCount(mToken, true);
-<<<<<<< HEAD
-            return mManagerService.enable(ActivityThread.currentPackageName());
-=======
             if (isLeEnabled()) {
                 if (DBG) Log.d(TAG, "enableBLE(): Bluetooth already enabled");
                 return true;
             }
             if (DBG) Log.d(TAG, "enableBLE(): Calling enable");
-            return mManagerService.enable();
->>>>>>> 1238daf2
+            return mManagerService.enable(ActivityThread.currentPackageName());
         } catch (RemoteException e) {
             Log.e(TAG, "", e);
         }
