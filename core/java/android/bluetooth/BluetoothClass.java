--- conflicted
+++ resolved
@@ -18,10 +18,7 @@
 
 import android.annotation.TestApi;
 import android.annotation.UnsupportedAppUsage;
-<<<<<<< HEAD
-=======
 import android.os.Build;
->>>>>>> de843449
 import android.os.Parcel;
 import android.os.Parcelable;
 
@@ -69,11 +66,7 @@
     private final int mClass;
 
     /** @hide */
-<<<<<<< HEAD
-    @UnsupportedAppUsage
-=======
     @UnsupportedAppUsage(maxTargetSdk = Build.VERSION_CODES.P, trackingBug = 115609023)
->>>>>>> de843449
     public BluetoothClass(int classInt) {
         mClass = classInt;
     }
