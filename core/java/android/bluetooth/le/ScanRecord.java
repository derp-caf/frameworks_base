/*
 * Copyright (C) 2014 The Android Open Source Project
 *
 * Licensed under the Apache License, Version 2.0 (the "License");
 * you may not use this file except in compliance with the License.
 * You may obtain a copy of the License at
 *
 *      http://www.apache.org/licenses/LICENSE-2.0
 *
 * Unless required by applicable law or agreed to in writing, software
 * distributed under the License is distributed on an "AS IS" BASIS,
 * WITHOUT WARRANTIES OR CONDITIONS OF ANY KIND, either express or implied.
 * See the License for the specific language governing permissions and
 * limitations under the License.
 */

package android.bluetooth.le;

import android.annotation.Nullable;
import android.annotation.UnsupportedAppUsage;
import android.bluetooth.BluetoothUuid;
import android.os.ParcelUuid;
import android.util.ArrayMap;
import android.util.Log;
import android.util.SparseArray;

import java.util.ArrayList;
import java.util.Arrays;
import java.util.List;
import java.util.Map;

/**
 * Represents a scan record from Bluetooth LE scan.
 */
public final class ScanRecord {

    private static final String TAG = "ScanRecord";

    // The following data type values are assigned by Bluetooth SIG.
    // For more details refer to Bluetooth 4.1 specification, Volume 3, Part C, Section 18.
    private static final int DATA_TYPE_FLAGS = 0x01;
    private static final int DATA_TYPE_SERVICE_UUIDS_16_BIT_PARTIAL = 0x02;
    private static final int DATA_TYPE_SERVICE_UUIDS_16_BIT_COMPLETE = 0x03;
    private static final int DATA_TYPE_SERVICE_UUIDS_32_BIT_PARTIAL = 0x04;
    private static final int DATA_TYPE_SERVICE_UUIDS_32_BIT_COMPLETE = 0x05;
    private static final int DATA_TYPE_SERVICE_UUIDS_128_BIT_PARTIAL = 0x06;
    private static final int DATA_TYPE_SERVICE_UUIDS_128_BIT_COMPLETE = 0x07;
    private static final int DATA_TYPE_LOCAL_NAME_SHORT = 0x08;
    private static final int DATA_TYPE_LOCAL_NAME_COMPLETE = 0x09;
    private static final int DATA_TYPE_TX_POWER_LEVEL = 0x0A;
    private static final int DATA_TYPE_SERVICE_DATA_16_BIT = 0x16;
    private static final int DATA_TYPE_SERVICE_DATA_32_BIT = 0x20;
    private static final int DATA_TYPE_SERVICE_DATA_128_BIT = 0x21;
    private static final int DATA_TYPE_SERVICE_SOLICITATION_UUIDS_16_BIT = 0x14;
    private static final int DATA_TYPE_SERVICE_SOLICITATION_UUIDS_32_BIT = 0x1F;
    private static final int DATA_TYPE_SERVICE_SOLICITATION_UUIDS_128_BIT = 0x15;
    private static final int DATA_TYPE_MANUFACTURER_SPECIFIC_DATA = 0xFF;

    // Flags of the advertising data.
    private final int mAdvertiseFlags;

    @Nullable
    private final List<ParcelUuid> mServiceUuids;
    @Nullable
    private final List<ParcelUuid> mServiceSolicitationUuids;

    private final SparseArray<byte[]> mManufacturerSpecificData;

    private final Map<ParcelUuid, byte[]> mServiceData;

    // Transmission power level(in dB).
    private final int mTxPowerLevel;

    // Local name of the Bluetooth LE device.
    private final String mDeviceName;

    // Raw bytes of scan record.
    private final byte[] mBytes;

    /**
     * Returns the advertising flags indicating the discoverable mode and capability of the device.
     * Returns -1 if the flag field is not set.
     */
    public int getAdvertiseFlags() {
        return mAdvertiseFlags;
    }

    /**
     * Returns a list of service UUIDs within the advertisement that are used to identify the
     * bluetooth GATT services.
     */
    public List<ParcelUuid> getServiceUuids() {
        return mServiceUuids;
    }

    /**
     * Returns a list of service solicitation UUIDs within the advertisement that are used to
<<<<<<< HEAD
     * identify the bluetooth GATT services.
     * @hide
     */
=======
     * identify the Bluetooth GATT services.
     */
    @Nullable
>>>>>>> cbdf1ce3
    public List<ParcelUuid> getServiceSolicitationUuids() {
        return mServiceSolicitationUuids;
    }

    /**
     * Returns a sparse array of manufacturer identifier and its corresponding manufacturer specific
     * data.
     */
    public SparseArray<byte[]> getManufacturerSpecificData() {
        return mManufacturerSpecificData;
    }

    /**
     * Returns the manufacturer specific data associated with the manufacturer id. Returns
     * {@code null} if the {@code manufacturerId} is not found.
     */
    @Nullable
    public byte[] getManufacturerSpecificData(int manufacturerId) {
        return mManufacturerSpecificData.get(manufacturerId);
    }

    /**
     * Returns a map of service UUID and its corresponding service data.
     */
    public Map<ParcelUuid, byte[]> getServiceData() {
        return mServiceData;
    }

    /**
     * Returns the service data byte array associated with the {@code serviceUuid}. Returns
     * {@code null} if the {@code serviceDataUuid} is not found.
     */
    @Nullable
    public byte[] getServiceData(ParcelUuid serviceDataUuid) {
        if (serviceDataUuid == null || mServiceData == null) {
            return null;
        }
        return mServiceData.get(serviceDataUuid);
    }

    /**
     * Returns the transmission power level of the packet in dBm. Returns {@link Integer#MIN_VALUE}
     * if the field is not set. This value can be used to calculate the path loss of a received
     * packet using the following equation:
     * <p>
     * <code>pathloss = txPowerLevel - rssi</code>
     */
    public int getTxPowerLevel() {
        return mTxPowerLevel;
    }

    /**
     * Returns the local name of the BLE device. The is a UTF-8 encoded string.
     */
    @Nullable
    public String getDeviceName() {
        return mDeviceName;
    }

    /**
     * Returns raw bytes of scan record.
     */
    public byte[] getBytes() {
        return mBytes;
    }

    private ScanRecord(List<ParcelUuid> serviceUuids,
            List<ParcelUuid> serviceSolicitationUuids,
            SparseArray<byte[]> manufacturerData,
            Map<ParcelUuid, byte[]> serviceData,
            int advertiseFlags, int txPowerLevel,
            String localName, byte[] bytes) {
        mServiceSolicitationUuids = serviceSolicitationUuids;
        mServiceUuids = serviceUuids;
        mManufacturerSpecificData = manufacturerData;
        mServiceData = serviceData;
        mDeviceName = localName;
        mAdvertiseFlags = advertiseFlags;
        mTxPowerLevel = txPowerLevel;
        mBytes = bytes;
    }

    /**
     * Parse scan record bytes to {@link ScanRecord}.
     * <p>
     * The format is defined in Bluetooth 4.1 specification, Volume 3, Part C, Section 11 and 18.
     * <p>
     * All numerical multi-byte entities and values shall use little-endian <strong>byte</strong>
     * order.
     *
     * @param scanRecord The scan record of Bluetooth LE advertisement and/or scan response.
     * @hide
     */
    @UnsupportedAppUsage
    public static ScanRecord parseFromBytes(byte[] scanRecord) {
        if (scanRecord == null) {
            return null;
        }

        int currentPos = 0;
        int advertiseFlag = -1;
        List<ParcelUuid> serviceUuids = new ArrayList<ParcelUuid>();
        List<ParcelUuid> serviceSolicitationUuids = new ArrayList<ParcelUuid>();
        String localName = null;
        int txPowerLevel = Integer.MIN_VALUE;

        SparseArray<byte[]> manufacturerData = new SparseArray<byte[]>();
        Map<ParcelUuid, byte[]> serviceData = new ArrayMap<ParcelUuid, byte[]>();

        try {
            while (currentPos < scanRecord.length) {
                // length is unsigned int.
                int length = scanRecord[currentPos++] & 0xFF;
                if (length == 0) {
                    break;
                }
                // Note the length includes the length of the field type itself.
                int dataLength = length - 1;
                // fieldType is unsigned int.
                int fieldType = scanRecord[currentPos++] & 0xFF;
                switch (fieldType) {
                    case DATA_TYPE_FLAGS:
                        advertiseFlag = scanRecord[currentPos] & 0xFF;
                        break;
                    case DATA_TYPE_SERVICE_UUIDS_16_BIT_PARTIAL:
                    case DATA_TYPE_SERVICE_UUIDS_16_BIT_COMPLETE:
                        parseServiceUuid(scanRecord, currentPos,
                                dataLength, BluetoothUuid.UUID_BYTES_16_BIT, serviceUuids);
                        break;
                    case DATA_TYPE_SERVICE_UUIDS_32_BIT_PARTIAL:
                    case DATA_TYPE_SERVICE_UUIDS_32_BIT_COMPLETE:
                        parseServiceUuid(scanRecord, currentPos, dataLength,
                                BluetoothUuid.UUID_BYTES_32_BIT, serviceUuids);
                        break;
                    case DATA_TYPE_SERVICE_UUIDS_128_BIT_PARTIAL:
                    case DATA_TYPE_SERVICE_UUIDS_128_BIT_COMPLETE:
                        parseServiceUuid(scanRecord, currentPos, dataLength,
                                BluetoothUuid.UUID_BYTES_128_BIT, serviceUuids);
                        break;
                    case DATA_TYPE_SERVICE_SOLICITATION_UUIDS_16_BIT:
                        parseServiceSolicitationUuid(scanRecord, currentPos, dataLength,
                                BluetoothUuid.UUID_BYTES_16_BIT, serviceSolicitationUuids);
                        break;
                    case DATA_TYPE_SERVICE_SOLICITATION_UUIDS_32_BIT:
                        parseServiceSolicitationUuid(scanRecord, currentPos, dataLength,
                                BluetoothUuid.UUID_BYTES_32_BIT, serviceSolicitationUuids);
                        break;
                    case DATA_TYPE_SERVICE_SOLICITATION_UUIDS_128_BIT:
                        parseServiceSolicitationUuid(scanRecord, currentPos, dataLength,
                                BluetoothUuid.UUID_BYTES_128_BIT, serviceSolicitationUuids);
                        break;
                    case DATA_TYPE_LOCAL_NAME_SHORT:
                    case DATA_TYPE_LOCAL_NAME_COMPLETE:
                        localName = new String(
                                extractBytes(scanRecord, currentPos, dataLength));
                        break;
                    case DATA_TYPE_TX_POWER_LEVEL:
                        txPowerLevel = scanRecord[currentPos];
                        break;
                    case DATA_TYPE_SERVICE_DATA_16_BIT:
                    case DATA_TYPE_SERVICE_DATA_32_BIT:
                    case DATA_TYPE_SERVICE_DATA_128_BIT:
                        int serviceUuidLength = BluetoothUuid.UUID_BYTES_16_BIT;
                        if (fieldType == DATA_TYPE_SERVICE_DATA_32_BIT) {
                            serviceUuidLength = BluetoothUuid.UUID_BYTES_32_BIT;
                        } else if (fieldType == DATA_TYPE_SERVICE_DATA_128_BIT) {
                            serviceUuidLength = BluetoothUuid.UUID_BYTES_128_BIT;
                        }

                        byte[] serviceDataUuidBytes = extractBytes(scanRecord, currentPos,
                                serviceUuidLength);
                        ParcelUuid serviceDataUuid = BluetoothUuid.parseUuidFrom(
                                serviceDataUuidBytes);
                        byte[] serviceDataArray = extractBytes(scanRecord,
                                currentPos + serviceUuidLength, dataLength - serviceUuidLength);
                        serviceData.put(serviceDataUuid, serviceDataArray);
                        break;
                    case DATA_TYPE_MANUFACTURER_SPECIFIC_DATA:
                        // The first two bytes of the manufacturer specific data are
                        // manufacturer ids in little endian.
                        int manufacturerId = ((scanRecord[currentPos + 1] & 0xFF) << 8)
                                + (scanRecord[currentPos] & 0xFF);
                        byte[] manufacturerDataBytes = extractBytes(scanRecord, currentPos + 2,
                                dataLength - 2);
                        manufacturerData.put(manufacturerId, manufacturerDataBytes);
                        break;
                    default:
                        // Just ignore, we don't handle such data type.
                        break;
                }
                currentPos += dataLength;
            }

            if (serviceUuids.isEmpty()) {
                serviceUuids = null;
            }
            if (serviceSolicitationUuids.isEmpty()) {
                serviceSolicitationUuids = null;
            }
            return new ScanRecord(serviceUuids, serviceSolicitationUuids, manufacturerData,
                    serviceData, advertiseFlag, txPowerLevel, localName, scanRecord);
        } catch (Exception e) {
            Log.e(TAG, "unable to parse scan record: " + Arrays.toString(scanRecord));
            // As the record is invalid, ignore all the parsed results for this packet
            // and return an empty record with raw scanRecord bytes in results
            return new ScanRecord(null, null, null, null, -1, Integer.MIN_VALUE, null, scanRecord);
        }
    }

    @Override
    public String toString() {
        return "ScanRecord [mAdvertiseFlags=" + mAdvertiseFlags + ", mServiceUuids=" + mServiceUuids
                + ", mServiceSolicitationUuids=" + mServiceSolicitationUuids
                + ", mManufacturerSpecificData=" + BluetoothLeUtils.toString(
                mManufacturerSpecificData)
                + ", mServiceData=" + BluetoothLeUtils.toString(mServiceData)
                + ", mTxPowerLevel=" + mTxPowerLevel + ", mDeviceName=" + mDeviceName + "]";
    }

    // Parse service UUIDs.
    private static int parseServiceUuid(byte[] scanRecord, int currentPos, int dataLength,
            int uuidLength, List<ParcelUuid> serviceUuids) {
        while (dataLength > 0) {
            byte[] uuidBytes = extractBytes(scanRecord, currentPos,
                    uuidLength);
            serviceUuids.add(BluetoothUuid.parseUuidFrom(uuidBytes));
            dataLength -= uuidLength;
            currentPos += uuidLength;
        }
        return currentPos;
    }

    /**
     * Parse service Solicitation UUIDs.
<<<<<<< HEAD
     * @hide
=======
>>>>>>> cbdf1ce3
     */
    private static int parseServiceSolicitationUuid(byte[] scanRecord, int currentPos,
            int dataLength, int uuidLength, List<ParcelUuid> serviceSolicitationUuids) {
        while (dataLength > 0) {
            byte[] uuidBytes = extractBytes(scanRecord, currentPos, uuidLength);
            serviceSolicitationUuids.add(BluetoothUuid.parseUuidFrom(uuidBytes));
            dataLength -= uuidLength;
            currentPos += uuidLength;
        }
        return currentPos;
    }

    // Helper method to extract bytes from byte array.
    private static byte[] extractBytes(byte[] scanRecord, int start, int length) {
        byte[] bytes = new byte[length];
        System.arraycopy(scanRecord, start, bytes, 0, length);
        return bytes;
    }
}<|MERGE_RESOLUTION|>--- conflicted
+++ resolved
@@ -95,15 +95,9 @@
 
     /**
      * Returns a list of service solicitation UUIDs within the advertisement that are used to
-<<<<<<< HEAD
-     * identify the bluetooth GATT services.
-     * @hide
-     */
-=======
      * identify the Bluetooth GATT services.
      */
     @Nullable
->>>>>>> cbdf1ce3
     public List<ParcelUuid> getServiceSolicitationUuids() {
         return mServiceSolicitationUuids;
     }
@@ -338,10 +332,6 @@
 
     /**
      * Parse service Solicitation UUIDs.
-<<<<<<< HEAD
-     * @hide
-=======
->>>>>>> cbdf1ce3
      */
     private static int parseServiceSolicitationUuid(byte[] scanRecord, int currentPos,
             int dataLength, int uuidLength, List<ParcelUuid> serviceSolicitationUuids) {
