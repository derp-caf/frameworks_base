/*
 * Copyright (C) 2007 The Android Open Source Project
 *
 * Licensed under the Apache License, Version 2.0 (the "License");
 * you may not use this file except in compliance with the License.
 * You may obtain a copy of the License at
 *
 *      http://www.apache.org/licenses/LICENSE-2.0
 *
 * Unless required by applicable law or agreed to in writing, software
 * distributed under the License is distributed on an "AS IS" BASIS,
 * WITHOUT WARRANTIES OR CONDITIONS OF ANY KIND, either express or implied.
 * See the License for the specific language governing permissions and
 * limitations under the License.
 */

package android.webkit;

import android.annotation.IntDef;
import android.annotation.Nullable;
import android.annotation.SystemApi;
import android.annotation.UnsupportedAppUsage;
import android.content.Context;

import java.lang.annotation.ElementType;
import java.lang.annotation.Retention;
import java.lang.annotation.RetentionPolicy;
import java.lang.annotation.Target;

/**
 * Manages settings state for a WebView. When a WebView is first created, it
 * obtains a set of default settings. These default settings will be returned
 * from any getter call. A {@code WebSettings} object obtained from
 * {@link WebView#getSettings()} is tied to the life of the WebView. If a WebView has
 * been destroyed, any method call on {@code WebSettings} will throw an
 * {@link IllegalStateException}.
 */
// This is an abstract base class: concrete WebViewProviders must
// create a class derived from this, and return an instance of it in the
// WebViewProvider.getWebSettingsProvider() method implementation.
public abstract class WebSettings {
    /**
     * Enum for controlling the layout of html.
     * <ul>
     *   <li>{@code NORMAL} means no rendering changes. This is the recommended choice for maximum
     *       compatibility across different platforms and Android versions.</li>
     *   <li>{@code SINGLE_COLUMN} moves all content into one column that is the width of the
     *       view.</li>
     *   <li>{@code NARROW_COLUMNS} makes all columns no wider than the screen if possible. Only use
     *       this for API levels prior to {@link android.os.Build.VERSION_CODES#KITKAT}.</li>
     *   <li>{@code TEXT_AUTOSIZING} boosts font size of paragraphs based on heuristics to make
     *       the text readable when viewing a wide-viewport layout in the overview mode.
     *       It is recommended to enable zoom support {@link #setSupportZoom} when
     *       using this mode. Supported from API level
     *       {@link android.os.Build.VERSION_CODES#KITKAT}</li>
     * </ul>
     */
    // XXX: These must match LayoutAlgorithm in Settings.h in WebCore.
    public enum LayoutAlgorithm {
        NORMAL,
        /**
         * @deprecated This algorithm is now obsolete.
         */
        @Deprecated
        SINGLE_COLUMN,
        /**
         * @deprecated This algorithm is now obsolete.
         */
        @Deprecated
        NARROW_COLUMNS,
        TEXT_AUTOSIZING
    }

    /**
     * Enum for specifying the text size.
     * <ul>
     *   <li>SMALLEST is 50%</li>
     *   <li>SMALLER is 75%</li>
     *   <li>NORMAL is 100%</li>
     *   <li>LARGER is 150%</li>
     *   <li>LARGEST is 200%</li>
     * </ul>
     *
     * @deprecated Use {@link WebSettings#setTextZoom(int)} and {@link WebSettings#getTextZoom()} instead.
     */
    @Deprecated
    public enum TextSize {
        SMALLEST(50),
        SMALLER(75),
        NORMAL(100),
        LARGER(150),
        LARGEST(200);
        TextSize(int size) {
            value = size;
        }
        @UnsupportedAppUsage
        int value;
    }

    /**
     * Enum for specifying the WebView's desired density.
     * <ul>
     *   <li>{@code FAR} makes 100% looking like in 240dpi</li>
     *   <li>{@code MEDIUM} makes 100% looking like in 160dpi</li>
     *   <li>{@code CLOSE} makes 100% looking like in 120dpi</li>
     * </ul>
     */
    public enum ZoomDensity {
        FAR(150),      // 240dpi
        MEDIUM(100),    // 160dpi
        CLOSE(75);     // 120dpi
        ZoomDensity(int size) {
            value = size;
        }

        /**
         * @hide Only for use by WebViewProvider implementations
         */
        public int getValue() {
            return value;
        }

        int value;
    }

    /** @hide */
    @IntDef(prefix = { "LOAD_" }, value = {
            LOAD_DEFAULT,
            LOAD_NORMAL,
            LOAD_CACHE_ELSE_NETWORK,
            LOAD_NO_CACHE,
            LOAD_CACHE_ONLY
    })
    @Retention(RetentionPolicy.SOURCE)
    public @interface CacheMode {}

    /**
     * Default cache usage mode. If the navigation type doesn't impose any
     * specific behavior, use cached resources when they are available
     * and not expired, otherwise load resources from the network.
     * Use with {@link #setCacheMode}.
     */
    public static final int LOAD_DEFAULT = -1;

    /**
     * Normal cache usage mode. Use with {@link #setCacheMode}.
     *
     * @deprecated This value is obsolete, as from API level
     * {@link android.os.Build.VERSION_CODES#HONEYCOMB} and onwards it has the
     * same effect as {@link #LOAD_DEFAULT}.
     */
    @Deprecated
    public static final int LOAD_NORMAL = 0;

    /**
     * Use cached resources when they are available, even if they have expired.
     * Otherwise load resources from the network.
     * Use with {@link #setCacheMode}.
     */
    public static final int LOAD_CACHE_ELSE_NETWORK = 1;

    /**
     * Don't use the cache, load from the network.
     * Use with {@link #setCacheMode}.
     */
    public static final int LOAD_NO_CACHE = 2;

    /**
     * Don't use the network, load from the cache.
     * Use with {@link #setCacheMode}.
     */
    public static final int LOAD_CACHE_ONLY = 3;

    public enum RenderPriority {
        NORMAL,
        HIGH,
        LOW
    }

    /**
     * The plugin state effects how plugins are treated on a page. ON means
     * that any object will be loaded even if a plugin does not exist to handle
     * the content. ON_DEMAND means that if there is a plugin installed that
     * can handle the content, a placeholder is shown until the user clicks on
     * the placeholder. Once clicked, the plugin will be enabled on the page.
     * OFF means that all plugins will be turned off and any fallback content
     * will be used.
     */
    public enum PluginState {
        ON,
        ON_DEMAND,
        OFF
    }

    /**
     * Used with {@link #setMixedContentMode}
     *
     * In this mode, the WebView will allow a secure origin to load content from any other origin,
     * even if that origin is insecure. This is the least secure mode of operation for the WebView,
     * and where possible apps should not set this mode.
     */
    public static final int MIXED_CONTENT_ALWAYS_ALLOW = 0;

    /**
     * Used with {@link #setMixedContentMode}
     *
     * In this mode, the WebView will not allow a secure origin to load content from an insecure
     * origin. This is the preferred and most secure mode of operation for the WebView and apps are
     * strongly advised to use this mode.
     */
    public static final int MIXED_CONTENT_NEVER_ALLOW = 1;

    /**
     * Used with {@link #setMixedContentMode}
     *
     * In this mode, the WebView will attempt to be compatible with the approach of a modern web
     * browser with regard to mixed content. Some insecure content may be allowed to be loaded by
     * a secure origin and other types of content will be blocked. The types of content are allowed
     * or blocked may change release to release and are not explicitly defined.
     *
     * This mode is intended to be used by apps that are not in control of the content that they
     * render but desire to operate in a reasonably secure environment. For highest security, apps
     * are recommended to use {@link #MIXED_CONTENT_NEVER_ALLOW}.
     */
    public static final int MIXED_CONTENT_COMPATIBILITY_MODE = 2;

    /** @hide */
    @IntDef(prefix = { "FORCE_DARK_" }, value = {
            FORCE_DARK_OFF,
            FORCE_DARK_AUTO,
            FORCE_DARK_ON
    })
    @Retention(RetentionPolicy.SOURCE)
<<<<<<< HEAD
    public @interface ForceDarkMode {}

    /**
     * Used with {@link #setForceDarkMode}
=======
    public @interface ForceDark {}

    /**
     * Used with {@link #setForceDark}
>>>>>>> 825827da
     *
     * Disable force dark, irrespective of the force dark mode of the WebView parent. In this mode,
     * WebView content will always be rendered as-is, regardless of whether native views are being
     * automatically darkened.
     */
<<<<<<< HEAD
    public static final int FORCE_DARK_OFF = -1;

    /**
     * Used with {@link #setForceDarkMode}
     *
     * Enable force dark, dependent on the state of the WebView parent. If the WebView parent view
     * is being automatically rendered in dark mode, then WebView content will be rendered so as to
     * emulate a dark theme. WebViews that are not attached to the view hierarchy will not be
     * inverted.
     */
    public static final int FORCE_DARK_AUTO = 0;

    /**
     * Used with {@link #setForceDarkMode}
=======
    public static final int FORCE_DARK_OFF = 0;

    /**
     * Used with {@link #setForceDark}
     *
     * Enable force dark dependent on the state of the WebView parent view. If the WebView parent
     * view is being automatically force darkened
     * (see: {@link android.view.View#setForceDarkAllowed}), then WebView content will be rendered
     * so as to emulate a dark theme. WebViews that are not attached to the view hierarchy will not
     * be inverted.
     */
    public static final int FORCE_DARK_AUTO = 1;

    /**
     * Used with {@link #setForceDark}
>>>>>>> 825827da
     *
     * Unconditionally enable force dark. In this mode WebView content will always be rendered so
     * as to emulate a dark theme.
     */
<<<<<<< HEAD
    public static final int FORCE_DARK_ON = +1;
=======
    public static final int FORCE_DARK_ON = 2;
>>>>>>> 825827da

    /**
     * Enables dumping the pages navigation cache to a text file. The default
     * is {@code false}.
     *
     * @deprecated This method is now obsolete.
     * @hide Since API level {@link android.os.Build.VERSION_CODES#JELLY_BEAN_MR1}
     */
    @SystemApi
    @Deprecated
    public abstract void setNavDump(boolean enabled);

    /**
     * Gets whether dumping the navigation cache is enabled.
     *
     * @return whether dumping the navigation cache is enabled
     * @see #setNavDump
     * @deprecated This method is now obsolete.
     * @hide Since API level {@link android.os.Build.VERSION_CODES#JELLY_BEAN_MR1}
     */
    @SystemApi
    @Deprecated
    public abstract boolean getNavDump();

    /**
     * Sets whether the WebView should support zooming using its on-screen zoom
     * controls and gestures. The particular zoom mechanisms that should be used
     * can be set with {@link #setBuiltInZoomControls}. This setting does not
     * affect zooming performed using the {@link WebView#zoomIn()} and
     * {@link WebView#zoomOut()} methods. The default is {@code true}.
     *
     * @param support whether the WebView should support zoom
     */
    public abstract void setSupportZoom(boolean support);

    /**
     * Gets whether the WebView supports zoom.
     *
     * @return {@code true} if the WebView supports zoom
     * @see #setSupportZoom
     */
    public abstract boolean supportZoom();

    /**
     * Sets whether the WebView requires a user gesture to play media.
     * The default is {@code true}.
     *
     * @param require whether the WebView requires a user gesture to play media
     */
    public abstract void setMediaPlaybackRequiresUserGesture(boolean require);

    /**
     * Gets whether the WebView requires a user gesture to play media.
     *
     * @return {@code true} if the WebView requires a user gesture to play media
     * @see #setMediaPlaybackRequiresUserGesture
     */
    public abstract boolean getMediaPlaybackRequiresUserGesture();

    /**
     * Sets whether the WebView should use its built-in zoom mechanisms. The
     * built-in zoom mechanisms comprise on-screen zoom controls, which are
     * displayed over the WebView's content, and the use of a pinch gesture to
     * control zooming. Whether or not these on-screen controls are displayed
     * can be set with {@link #setDisplayZoomControls}. The default is {@code false}.
     * <p>
     * The built-in mechanisms are the only currently supported zoom
     * mechanisms, so it is recommended that this setting is always enabled.
     *
     * @param enabled whether the WebView should use its built-in zoom mechanisms
     */
    // This method was intended to select between the built-in zoom mechanisms
    // and the separate zoom controls. The latter were obtained using
    // {@link WebView#getZoomControls}, which is now hidden.
    public abstract void setBuiltInZoomControls(boolean enabled);

    /**
     * Gets whether the zoom mechanisms built into WebView are being used.
     *
     * @return {@code true} if the zoom mechanisms built into WebView are being used
     * @see #setBuiltInZoomControls
     */
    public abstract boolean getBuiltInZoomControls();

    /**
     * Sets whether the WebView should display on-screen zoom controls when
     * using the built-in zoom mechanisms. See {@link #setBuiltInZoomControls}.
     * The default is {@code true}.
     *
     * @param enabled whether the WebView should display on-screen zoom controls
     */
    public abstract void setDisplayZoomControls(boolean enabled);

    /**
     * Gets whether the WebView displays on-screen zoom controls when using
     * the built-in zoom mechanisms.
     *
     * @return {@code true} if the WebView displays on-screen zoom controls when using
     *         the built-in zoom mechanisms
     * @see #setDisplayZoomControls
     */
    public abstract boolean getDisplayZoomControls();

    /**
     * Enables or disables file access within WebView. File access is enabled by
     * default.  Note that this enables or disables file system access only.
     * Assets and resources are still accessible using file:///android_asset and
     * file:///android_res.
     */
    public abstract void setAllowFileAccess(boolean allow);

    /**
     * Gets whether this WebView supports file access.
     *
     * @see #setAllowFileAccess
     */
    public abstract boolean getAllowFileAccess();

    /**
     * Enables or disables content URL access within WebView.  Content URL
     * access allows WebView to load content from a content provider installed
     * in the system. The default is enabled.
     */
    public abstract void setAllowContentAccess(boolean allow);

    /**
     * Gets whether this WebView supports content URL access.
     *
     * @see #setAllowContentAccess
     */
    public abstract boolean getAllowContentAccess();

    /**
     * Sets whether the WebView loads pages in overview mode, that is,
     * zooms out the content to fit on screen by width. This setting is
     * taken into account when the content width is greater than the width
     * of the WebView control, for example, when {@link #getUseWideViewPort}
     * is enabled. The default is {@code false}.
     */
    public abstract void setLoadWithOverviewMode(boolean overview);

    /**
     * Gets whether this WebView loads pages in overview mode.
     *
     * @return whether this WebView loads pages in overview mode
     * @see #setLoadWithOverviewMode
     */
    public abstract boolean getLoadWithOverviewMode();

    /**
     * Sets whether the WebView will enable smooth transition while panning or
     * zooming or while the window hosting the WebView does not have focus.
     * If it is {@code true}, WebView will choose a solution to maximize the performance.
     * e.g. the WebView's content may not be updated during the transition.
     * If it is false, WebView will keep its fidelity. The default value is {@code false}.
     *
     * @deprecated This method is now obsolete, and will become a no-op in future.
     */
    @Deprecated
    public abstract void setEnableSmoothTransition(boolean enable);

    /**
     * Gets whether the WebView enables smooth transition while panning or
     * zooming.
     *
     * @see #setEnableSmoothTransition
     *
     * @deprecated This method is now obsolete, and will become a no-op in future.
     */
    @Deprecated
    public abstract  boolean enableSmoothTransition();

    /**
     * Sets whether the WebView uses its background for over scroll background.
     * If {@code true}, it will use the WebView's background. If {@code false}, it will use an
     * internal pattern. Default is {@code true}.
     *
     * @deprecated This method is now obsolete.
     * @hide Since API level {@link android.os.Build.VERSION_CODES#JELLY_BEAN_MR1}
     */
    @SystemApi
    @Deprecated
    public abstract  void setUseWebViewBackgroundForOverscrollBackground(boolean view);

    /**
     * Gets whether this WebView uses WebView's background instead of
     * internal pattern for over scroll background.
     *
     * @see #setUseWebViewBackgroundForOverscrollBackground
     * @deprecated This method is now obsolete.
     * @hide Since API level {@link android.os.Build.VERSION_CODES#JELLY_BEAN_MR1}
     */
    @SystemApi
    @Deprecated
    public abstract  boolean getUseWebViewBackgroundForOverscrollBackground();

    /**
     * Sets whether the WebView should save form data. In Android O, the
     * platform has implemented a fully functional Autofill feature to store
     * form data. Therefore, the Webview form data save feature is disabled.
     *
     * Note that the feature will continue to be supported on older versions of
     * Android as before.
     *
     * This function does not have any effect.
     */
    @Deprecated
    public abstract  void setSaveFormData(boolean save);

    /**
     * Gets whether the WebView saves form data.
     *
     * @return whether the WebView saves form data
     * @see #setSaveFormData
     */
    @Deprecated
    public abstract boolean getSaveFormData();

    /**
     * Sets whether the WebView should save passwords. The default is {@code true}.
     * @deprecated Saving passwords in WebView will not be supported in future versions.
     */
    @Deprecated
    public abstract void setSavePassword(boolean save);

    /**
     * Gets whether the WebView saves passwords.
     *
     * @return whether the WebView saves passwords
     * @see #setSavePassword
     * @deprecated Saving passwords in WebView will not be supported in future versions.
     */
    @Deprecated
    public abstract boolean getSavePassword();

    /**
     * Sets the text zoom of the page in percent. The default is 100.
     *
     * @param textZoom the text zoom in percent
     */
    public abstract void setTextZoom(int textZoom);

    /**
     * Gets the text zoom of the page in percent.
     *
     * @return the text zoom of the page in percent
     * @see #setTextZoom
     */
    public abstract int getTextZoom();

    /**
     * Sets policy for third party cookies.
     * Developers should access this via {@link CookieManager#setShouldAcceptThirdPartyCookies}.
     * @hide Internal API.
     */
    @SystemApi
    public abstract void setAcceptThirdPartyCookies(boolean accept);

    /**
     * Gets policy for third party cookies.
     * Developers should access this via {@link CookieManager#getShouldAcceptThirdPartyCookies}.
     * @hide Internal API
     */
    @SystemApi
    public abstract boolean getAcceptThirdPartyCookies();

    /**
     * Sets the text size of the page. The default is {@link TextSize#NORMAL}.
     *
     * @param t the text size as a {@link TextSize} value
     * @deprecated Use {@link #setTextZoom} instead.
     */
    @Deprecated
    public synchronized void setTextSize(TextSize t) {
        setTextZoom(t.value);
    }

    /**
     * Gets the text size of the page. If the text size was previously specified
     * in percent using {@link #setTextZoom}, this will return the closest
     * matching {@link TextSize}.
     *
     * @return the text size as a {@link TextSize} value
     * @see #setTextSize
     * @deprecated Use {@link #getTextZoom} instead.
     */
    @Deprecated
    public synchronized TextSize getTextSize() {
        TextSize closestSize = null;
        int smallestDelta = Integer.MAX_VALUE;
        int textSize = getTextZoom();
        for (TextSize size : TextSize.values()) {
            int delta = Math.abs(textSize - size.value);
            if (delta == 0) {
                return size;
            }
            if (delta < smallestDelta) {
                smallestDelta = delta;
                closestSize = size;
            }
        }
        return closestSize != null ? closestSize : TextSize.NORMAL;
    }

    /**
     * Sets the default zoom density of the page. This must be called from the UI
     * thread. The default is {@link ZoomDensity#MEDIUM}.
     *
     * This setting is not recommended for use in new applications.  If the WebView
     * is utilized to display mobile-oriented pages, the desired effect can be achieved by
     * adjusting 'width' and 'initial-scale' attributes of page's 'meta viewport'
     * tag. For pages lacking the tag, {@link android.webkit.WebView#setInitialScale}
     * and {@link #setUseWideViewPort} can be used.
     *
     * @param zoom the zoom density
     * @deprecated This method is no longer supported, see the function documentation for
     *             recommended alternatives.
     */
    @Deprecated
    public abstract void setDefaultZoom(ZoomDensity zoom);

    /**
     * Gets the default zoom density of the page. This should be called from
     * the UI thread.
     *
     * This setting is not recommended for use in new applications.
     *
     * @return the zoom density
     * @see #setDefaultZoom
     * @deprecated Will only return the default value.
     */
    @Deprecated
    public abstract ZoomDensity getDefaultZoom();

    /**
     * Enables using light touches to make a selection and activate mouseovers.
     * @deprecated From {@link android.os.Build.VERSION_CODES#JELLY_BEAN} this
     *             setting is obsolete and has no effect.
     */
    @Deprecated
    public abstract void setLightTouchEnabled(boolean enabled);

    /**
     * Gets whether light touches are enabled.
     * @see #setLightTouchEnabled
     * @deprecated This setting is obsolete.
     */
    @Deprecated
    public abstract boolean getLightTouchEnabled();

    /**
     * Controlled a rendering optimization that is no longer present. Setting
     * it now has no effect.
     *
     * @deprecated This setting now has no effect.
     * @hide Since API level {@link android.os.Build.VERSION_CODES#JELLY_BEAN_MR1}
     */
    @Deprecated
    @UnsupportedAppUsage
    public void setUseDoubleTree(boolean use) {
        // Specified to do nothing, so no need for derived classes to override.
    }

    /**
     * Controlled a rendering optimization that is no longer present. Setting
     * it now has no effect.
     *
     * @deprecated This setting now has no effect.
     * @hide Since API level {@link android.os.Build.VERSION_CODES#JELLY_BEAN_MR1}
     */
    @Deprecated
    @UnsupportedAppUsage
    public boolean getUseDoubleTree() {
        // Returns false unconditionally, so no need for derived classes to override.
        return false;
    }

    /**
     * Sets the user-agent string using an integer code.
     * <ul>
     *   <li>0 means the WebView should use an Android user-agent string</li>
     *   <li>1 means the WebView should use a desktop user-agent string</li>
     * </ul>
     * Other values are ignored. The default is an Android user-agent string,
     * i.e. code value 0.
     *
     * @param ua the integer code for the user-agent string
     * @deprecated Please use {@link #setUserAgentString} instead.
     * @hide Since API level {@link android.os.Build.VERSION_CODES#JELLY_BEAN_MR1}
     */
    @SystemApi
    @Deprecated
    public abstract void setUserAgent(int ua);

    /**
     * Gets the user-agent as an integer code.
     * <ul>
     *   <li>-1 means the WebView is using a custom user-agent string set with
     *   {@link #setUserAgentString}</li>
     *   <li>0 means the WebView should use an Android user-agent string</li>
     *   <li>1 means the WebView should use a desktop user-agent string</li>
     * </ul>
     *
     * @return the integer code for the user-agent string
     * @see #setUserAgent
     * @deprecated Please use {@link #getUserAgentString} instead.
     * @hide Since API level {@link android.os.Build.VERSION_CODES#JELLY_BEAN_MR1}
     */
    @SystemApi
    @Deprecated
    public abstract int getUserAgent();

    /**
     * Sets whether the WebView should enable support for the &quot;viewport&quot;
     * HTML meta tag or should use a wide viewport.
     * When the value of the setting is {@code false}, the layout width is always set to the
     * width of the WebView control in device-independent (CSS) pixels.
     * When the value is {@code true} and the page contains the viewport meta tag, the value
     * of the width specified in the tag is used. If the page does not contain the tag or
     * does not provide a width, then a wide viewport will be used.
     *
     * @param use whether to enable support for the viewport meta tag
     */
    public abstract void setUseWideViewPort(boolean use);

    /**
     * Gets whether the WebView supports the &quot;viewport&quot;
     * HTML meta tag or will use a wide viewport.
     *
     * @return {@code true} if the WebView supports the viewport meta tag
     * @see #setUseWideViewPort
     */
    public abstract boolean getUseWideViewPort();

    /**
     * Sets whether the WebView whether supports multiple windows. If set to
     * true, {@link WebChromeClient#onCreateWindow} must be implemented by the
     * host application. The default is {@code false}.
     *
     * @param support whether to support multiple windows
     */
    public abstract void setSupportMultipleWindows(boolean support);

    /**
     * Gets whether the WebView supports multiple windows.
     *
     * @return {@code true} if the WebView supports multiple windows
     * @see #setSupportMultipleWindows
     */
    public abstract boolean supportMultipleWindows();

    /**
     * Sets the underlying layout algorithm. This will cause a re-layout of the
     * WebView. The default is {@link LayoutAlgorithm#NARROW_COLUMNS}.
     *
     * @param l the layout algorithm to use, as a {@link LayoutAlgorithm} value
     */
    public abstract void setLayoutAlgorithm(LayoutAlgorithm l);

    /**
     * Gets the current layout algorithm.
     *
     * @return the layout algorithm in use, as a {@link LayoutAlgorithm} value
     * @see #setLayoutAlgorithm
     */
    public abstract LayoutAlgorithm getLayoutAlgorithm();

    /**
     * Sets the standard font family name. The default is "sans-serif".
     *
     * @param font a font family name
     */
    public abstract void setStandardFontFamily(String font);

    /**
     * Gets the standard font family name.
     *
     * @return the standard font family name as a string
     * @see #setStandardFontFamily
     */
    public abstract String getStandardFontFamily();

    /**
     * Sets the fixed font family name. The default is "monospace".
     *
     * @param font a font family name
     */
    public abstract void setFixedFontFamily(String font);

    /**
     * Gets the fixed font family name.
     *
     * @return the fixed font family name as a string
     * @see #setFixedFontFamily
     */
    public abstract String getFixedFontFamily();

    /**
     * Sets the sans-serif font family name. The default is "sans-serif".
     *
     * @param font a font family name
     */
    public abstract void setSansSerifFontFamily(String font);

    /**
     * Gets the sans-serif font family name.
     *
     * @return the sans-serif font family name as a string
     * @see #setSansSerifFontFamily
     */
    public abstract String getSansSerifFontFamily();

    /**
     * Sets the serif font family name. The default is "sans-serif".
     *
     * @param font a font family name
     */
    public abstract void setSerifFontFamily(String font);

    /**
     * Gets the serif font family name. The default is "serif".
     *
     * @return the serif font family name as a string
     * @see #setSerifFontFamily
     */
    public abstract String getSerifFontFamily();

    /**
     * Sets the cursive font family name. The default is "cursive".
     *
     * @param font a font family name
     */
    public abstract void setCursiveFontFamily(String font);

    /**
     * Gets the cursive font family name.
     *
     * @return the cursive font family name as a string
     * @see #setCursiveFontFamily
     */
    public abstract String getCursiveFontFamily();

    /**
     * Sets the fantasy font family name. The default is "fantasy".
     *
     * @param font a font family name
     */
    public abstract void setFantasyFontFamily(String font);

    /**
     * Gets the fantasy font family name.
     *
     * @return the fantasy font family name as a string
     * @see #setFantasyFontFamily
     */
    public abstract String getFantasyFontFamily();

    /**
     * Sets the minimum font size. The default is 8.
     *
     * @param size a non-negative integer between 1 and 72. Any number outside
     *             the specified range will be pinned.
     */
    public abstract void setMinimumFontSize(int size);

    /**
     * Gets the minimum font size.
     *
     * @return a non-negative integer between 1 and 72
     * @see #setMinimumFontSize
     */
    public abstract int getMinimumFontSize();

    /**
     * Sets the minimum logical font size. The default is 8.
     *
     * @param size a non-negative integer between 1 and 72. Any number outside
     *             the specified range will be pinned.
     */
    public abstract void setMinimumLogicalFontSize(int size);

    /**
     * Gets the minimum logical font size.
     *
     * @return a non-negative integer between 1 and 72
     * @see #setMinimumLogicalFontSize
     */
    public abstract int getMinimumLogicalFontSize();

    /**
     * Sets the default font size. The default is 16.
     *
     * @param size a non-negative integer between 1 and 72. Any number outside
     *             the specified range will be pinned.
     */
    public abstract void setDefaultFontSize(int size);

    /**
     * Gets the default font size.
     *
     * @return a non-negative integer between 1 and 72
     * @see #setDefaultFontSize
     */
    public abstract int getDefaultFontSize();

    /**
     * Sets the default fixed font size. The default is 16.
     *
     * @param size a non-negative integer between 1 and 72. Any number outside
     *             the specified range will be pinned.
     */
    public abstract void setDefaultFixedFontSize(int size);

    /**
     * Gets the default fixed font size.
     *
     * @return a non-negative integer between 1 and 72
     * @see #setDefaultFixedFontSize
     */
    public abstract int getDefaultFixedFontSize();

    /**
     * Sets whether the WebView should load image resources. Note that this method
     * controls loading of all images, including those embedded using the data
     * URI scheme. Use {@link #setBlockNetworkImage} to control loading only
     * of images specified using network URI schemes. Note that if the value of this
     * setting is changed from {@code false} to {@code true}, all images resources referenced
     * by content currently displayed by the WebView are loaded automatically.
     * The default is {@code true}.
     *
     * @param flag whether the WebView should load image resources
     */
    public abstract void setLoadsImagesAutomatically(boolean flag);

    /**
     * Gets whether the WebView loads image resources. This includes
     * images embedded using the data URI scheme.
     *
     * @return {@code true} if the WebView loads image resources
     * @see #setLoadsImagesAutomatically
     */
    public abstract boolean getLoadsImagesAutomatically();

    /**
     * Sets whether the WebView should not load image resources from the
     * network (resources accessed via http and https URI schemes).  Note
     * that this method has no effect unless
     * {@link #getLoadsImagesAutomatically} returns {@code true}. Also note that
     * disabling all network loads using {@link #setBlockNetworkLoads}
     * will also prevent network images from loading, even if this flag is set
     * to false. When the value of this setting is changed from {@code true} to {@code false},
     * network images resources referenced by content currently displayed by
     * the WebView are fetched automatically. The default is {@code false}.
     *
     * @param flag whether the WebView should not load image resources from the
     *             network
     * @see #setBlockNetworkLoads
     */
    public abstract void setBlockNetworkImage(boolean flag);

    /**
     * Gets whether the WebView does not load image resources from the network.
     *
     * @return {@code true} if the WebView does not load image resources from the network
     * @see #setBlockNetworkImage
     */
    public abstract boolean getBlockNetworkImage();

    /**
     * Sets whether the WebView should not load resources from the network.
     * Use {@link #setBlockNetworkImage} to only avoid loading
     * image resources. Note that if the value of this setting is
     * changed from {@code true} to {@code false}, network resources referenced by content
     * currently displayed by the WebView are not fetched until
     * {@link android.webkit.WebView#reload} is called.
     * If the application does not have the
     * {@link android.Manifest.permission#INTERNET} permission, attempts to set
     * a value of {@code false} will cause a {@link java.lang.SecurityException}
     * to be thrown. The default value is {@code false} if the application has the
     * {@link android.Manifest.permission#INTERNET} permission, otherwise it is
     * {@code true}.
     *
     * @param flag {@code true} means block network loads by the WebView
     * @see android.webkit.WebView#reload
     */
    public abstract void setBlockNetworkLoads(boolean flag);

    /**
     * Gets whether the WebView does not load any resources from the network.
     *
     * @return {@code true} if the WebView does not load any resources from the network
     * @see #setBlockNetworkLoads
     */
    public abstract boolean getBlockNetworkLoads();

    /**
     * Tells the WebView to enable JavaScript execution.
     * <b>The default is {@code false}.</b>
     *
     * @param flag {@code true} if the WebView should execute JavaScript
     */
    public abstract void setJavaScriptEnabled(boolean flag);

    /**
     * Sets whether JavaScript running in the context of a file scheme URL
     * should be allowed to access content from any origin. This includes
     * access to content from other file scheme URLs. See
     * {@link #setAllowFileAccessFromFileURLs}. To enable the most restrictive,
     * and therefore secure policy, this setting should be disabled.
     * Note that this setting affects only JavaScript access to file scheme
     * resources. Other access to such resources, for example, from image HTML
     * elements, is unaffected. To prevent possible violation of same domain policy
     * when targeting {@link android.os.Build.VERSION_CODES#ICE_CREAM_SANDWICH_MR1} and earlier,
     * you should explicitly set this value to {@code false}.
     * <p>
     * The default value is {@code true} for apps targeting
     * {@link android.os.Build.VERSION_CODES#ICE_CREAM_SANDWICH_MR1} and below,
     * and {@code false} when targeting {@link android.os.Build.VERSION_CODES#JELLY_BEAN}
     * and above.
     *
     * @param flag whether JavaScript running in the context of a file scheme
     *             URL should be allowed to access content from any origin
     */
    public abstract void setAllowUniversalAccessFromFileURLs(boolean flag);

    /**
     * Sets whether JavaScript running in the context of a file scheme URL
     * should be allowed to access content from other file scheme URLs. To
     * enable the most restrictive, and therefore secure, policy this setting
     * should be disabled. Note that the value of this setting is ignored if
     * the value of {@link #getAllowUniversalAccessFromFileURLs} is {@code true}.
     * Note too, that this setting affects only JavaScript access to file scheme
     * resources. Other access to such resources, for example, from image HTML
     * elements, is unaffected. To prevent possible violation of same domain policy
     * when targeting {@link android.os.Build.VERSION_CODES#ICE_CREAM_SANDWICH_MR1} and earlier,
     * you should explicitly set this value to {@code false}.
     * <p>
     * The default value is {@code true} for apps targeting
     * {@link android.os.Build.VERSION_CODES#ICE_CREAM_SANDWICH_MR1} and below,
     * and {@code false} when targeting {@link android.os.Build.VERSION_CODES#JELLY_BEAN}
     * and above.
     *
     * @param flag whether JavaScript running in the context of a file scheme
     *             URL should be allowed to access content from other file
     *             scheme URLs
     */
    public abstract void setAllowFileAccessFromFileURLs(boolean flag);

    /**
     * Sets whether the WebView should enable plugins. The default is {@code false}.
     *
     * @param flag {@code true} if plugins should be enabled
     * @deprecated This method has been deprecated in favor of
     *             {@link #setPluginState}
     * @hide Since API level {@link android.os.Build.VERSION_CODES#JELLY_BEAN_MR2}
     */
    @SystemApi
    @Deprecated
    public abstract void setPluginsEnabled(boolean flag);

    /**
     * Tells the WebView to enable, disable, or have plugins on demand. On
     * demand mode means that if a plugin exists that can handle the embedded
     * content, a placeholder icon will be shown instead of the plugin. When
     * the placeholder is clicked, the plugin will be enabled. The default is
     * {@link PluginState#OFF}.
     *
     * @param state a PluginState value
     * @deprecated Plugins are not supported in API level
     *             {@link android.os.Build.VERSION_CODES#KITKAT} or later;
     *             enabling plugins is a no-op.
     */
    @Deprecated
    public abstract void setPluginState(PluginState state);

    /**
     * Sets a custom path to plugins used by the WebView. This method is
     * obsolete since each plugin is now loaded from its own package.
     *
     * @param pluginsPath a String path to the directory containing plugins
     * @deprecated This method is no longer used as plugins are loaded from
     *             their own APK via the system's package manager.
     * @hide Since API level {@link android.os.Build.VERSION_CODES#JELLY_BEAN_MR2}
     */
    @Deprecated
    @UnsupportedAppUsage
    public void setPluginsPath(String pluginsPath) {
        // Specified to do nothing, so no need for derived classes to override.
    }

    /**
     * Sets the path to where database storage API databases should be saved.
     * In order for the database storage API to function correctly, this method
     * must be called with a path to which the application can write. This
     * method should only be called once: repeated calls are ignored.
     *
     * @param databasePath a path to the directory where databases should be
     *                     saved.
     * @deprecated Database paths are managed by the implementation and calling this method
     *             will have no effect.
     */
    @Deprecated
    public abstract void setDatabasePath(String databasePath);

    /**
     * Sets the path where the Geolocation databases should be saved. In order
     * for Geolocation permissions and cached positions to be persisted, this
     * method must be called with a path to which the application can write.
     *
     * @param databasePath a path to the directory where databases should be
     *                     saved.
     * @deprecated Geolocation database are managed by the implementation and calling this method
     *             will have no effect.
     */
    @Deprecated
    public abstract void setGeolocationDatabasePath(String databasePath);

    /**
     * Sets whether the Application Caches API should be enabled. The default
     * is {@code false}. Note that in order for the Application Caches API to be
     * enabled, a valid database path must also be supplied to
     * {@link #setAppCachePath}.
     *
     * @param flag {@code true} if the WebView should enable Application Caches
     */
    public abstract void setAppCacheEnabled(boolean flag);

    /**
     * Sets the path to the Application Caches files. In order for the
     * Application Caches API to be enabled, this method must be called with a
     * path to which the application can write. This method should only be
     * called once: repeated calls are ignored.
     *
     * @param appCachePath a String path to the directory containing
     *                     Application Caches files.
     * @see #setAppCacheEnabled
     */
    public abstract void setAppCachePath(String appCachePath);

    /**
     * Sets the maximum size for the Application Cache content. The passed size
     * will be rounded to the nearest value that the database can support, so
     * this should be viewed as a guide, not a hard limit. Setting the
     * size to a value less than current database size does not cause the
     * database to be trimmed. The default size is {@link Long#MAX_VALUE}.
     * It is recommended to leave the maximum size set to the default value.
     *
     * @param appCacheMaxSize the maximum size in bytes
     * @deprecated In future quota will be managed automatically.
     */
    @Deprecated
    public abstract void setAppCacheMaxSize(long appCacheMaxSize);

    /**
     * Sets whether the database storage API is enabled. The default value is
     * false. See also {@link #setDatabasePath} for how to correctly set up the
     * database storage API.
     *
     * This setting is global in effect, across all WebView instances in a process.
     * Note you should only modify this setting prior to making <b>any</b> WebView
     * page load within a given process, as the WebView implementation may ignore
     * changes to this setting after that point.
     *
     * @param flag {@code true} if the WebView should use the database storage API
     */
    public abstract void setDatabaseEnabled(boolean flag);

    /**
     * Sets whether the DOM storage API is enabled. The default value is {@code false}.
     *
     * @param flag {@code true} if the WebView should use the DOM storage API
     */
    public abstract void setDomStorageEnabled(boolean flag);

    /**
     * Gets whether the DOM Storage APIs are enabled.
     *
     * @return {@code true} if the DOM Storage APIs are enabled
     * @see #setDomStorageEnabled
     */
    public abstract boolean getDomStorageEnabled();

    /**
     * Gets the path to where database storage API databases are saved.
     *
     * @return the String path to the database storage API databases
     * @see #setDatabasePath
     * @deprecated Database paths are managed by the implementation this method is obsolete.
     */
    @Deprecated
    public abstract String getDatabasePath();

    /**
     * Gets whether the database storage API is enabled.
     *
     * @return {@code true} if the database storage API is enabled
     * @see #setDatabaseEnabled
     */
    public abstract boolean getDatabaseEnabled();

    /**
     * Sets whether Geolocation is enabled. The default is {@code true}.
     * <p>
     * Please note that in order for the Geolocation API to be usable
     * by a page in the WebView, the following requirements must be met:
     * <ul>
     *   <li>an application must have permission to access the device location,
     *   see {@link android.Manifest.permission#ACCESS_COARSE_LOCATION},
     *   {@link android.Manifest.permission#ACCESS_FINE_LOCATION};
     *   <li>an application must provide an implementation of the
     *   {@link WebChromeClient#onGeolocationPermissionsShowPrompt} callback
     *   to receive notifications that a page is requesting access to location
     *   via the JavaScript Geolocation API.
     * </ul>
     * <p>
     *
     * @param flag whether Geolocation should be enabled
     */
    public abstract void setGeolocationEnabled(boolean flag);

    /**
     * Gets whether JavaScript is enabled.
     *
     * @return {@code true} if JavaScript is enabled
     * @see #setJavaScriptEnabled
     */
    public abstract boolean getJavaScriptEnabled();

    /**
     * Gets whether JavaScript running in the context of a file scheme URL can
     * access content from any origin. This includes access to content from
     * other file scheme URLs.
     *
     * @return whether JavaScript running in the context of a file scheme URL
     *         can access content from any origin
     * @see #setAllowUniversalAccessFromFileURLs
     */
    public abstract boolean getAllowUniversalAccessFromFileURLs();

    /**
     * Gets whether JavaScript running in the context of a file scheme URL can
     * access content from other file scheme URLs.
     *
     * @return whether JavaScript running in the context of a file scheme URL
     *         can access content from other file scheme URLs
     * @see #setAllowFileAccessFromFileURLs
     */
    public abstract boolean getAllowFileAccessFromFileURLs();

    /**
     * Gets whether plugins are enabled.
     *
     * @return {@code true} if plugins are enabled
     * @see #setPluginsEnabled
     * @deprecated This method has been replaced by {@link #getPluginState}
     * @hide Since API level {@link android.os.Build.VERSION_CODES#JELLY_BEAN_MR2}
     */
    @SystemApi
    @Deprecated
    public abstract boolean getPluginsEnabled();

    /**
     * Gets the current state regarding whether plugins are enabled.
     *
     * @return the plugin state as a {@link PluginState} value
     * @see #setPluginState
     * @deprecated Plugins are not supported in API level
     *             {@link android.os.Build.VERSION_CODES#KITKAT} or later;
     *             enabling plugins is a no-op.
     */
    @Deprecated
    public abstract PluginState getPluginState();

    /**
     * Gets the directory that contains the plugin libraries. This method is
     * obsolete since each plugin is now loaded from its own package.
     *
     * @return an empty string
     * @deprecated This method is no longer used as plugins are loaded from
     * their own APK via the system's package manager.
     * @hide Since API level {@link android.os.Build.VERSION_CODES#JELLY_BEAN_MR2}
     */
    @Deprecated
    @UnsupportedAppUsage
    public String getPluginsPath() {
        // Unconditionally returns empty string, so no need for derived classes to override.
        return "";
    }

    /**
     * Tells JavaScript to open windows automatically. This applies to the
     * JavaScript function {@code window.open()}. The default is {@code false}.
     *
     * @param flag {@code true} if JavaScript can open windows automatically
     */
    public abstract void setJavaScriptCanOpenWindowsAutomatically(boolean flag);

    /**
     * Gets whether JavaScript can open windows automatically.
     *
     * @return {@code true} if JavaScript can open windows automatically during
     *         {@code window.open()}
     * @see #setJavaScriptCanOpenWindowsAutomatically
     */
    public abstract boolean getJavaScriptCanOpenWindowsAutomatically();

    /**
     * Sets the default text encoding name to use when decoding html pages.
     * The default is "UTF-8".
     *
     * @param encoding the text encoding name
     */
    public abstract void setDefaultTextEncodingName(String encoding);

    /**
     * Gets the default text encoding name.
     *
     * @return the default text encoding name as a string
     * @see #setDefaultTextEncodingName
     */
    public abstract String getDefaultTextEncodingName();

    /**
     * Sets the WebView's user-agent string. If the string is {@code null} or empty,
     * the system default value will be used.
     *
     * Note that starting from {@link android.os.Build.VERSION_CODES#KITKAT} Android
     * version, changing the user-agent while loading a web page causes WebView
     * to initiate loading once again.
     *
     * @param ua new user-agent string
     */
    public abstract void setUserAgentString(@Nullable String ua);

    /**
     * Gets the WebView's user-agent string.
     *
     * @return the WebView's user-agent string
     * @see #setUserAgentString
     */
    public abstract String getUserAgentString();

    /**
     * Returns the default User-Agent used by a WebView.
     * An instance of WebView could use a different User-Agent if a call
     * is made to {@link WebSettings#setUserAgentString(String)}.
     *
     * @param context a Context object used to access application assets
     */
    public static String getDefaultUserAgent(Context context) {
        return WebViewFactory.getProvider().getStatics().getDefaultUserAgent(context);
    }

    /**
     * Tells the WebView whether it needs to set a node to have focus when
     * {@link WebView#requestFocus(int, android.graphics.Rect)} is called. The
     * default value is {@code true}.
     *
     * @param flag whether the WebView needs to set a node
     */
    public abstract void setNeedInitialFocus(boolean flag);

    /**
     * Sets the priority of the Render thread. Unlike the other settings, this
     * one only needs to be called once per process. The default value is
     * {@link RenderPriority#NORMAL}.
     *
     * @param priority the priority
     * @deprecated It is not recommended to adjust thread priorities, and this will
     *             not be supported in future versions.
     */
    @Deprecated
    public abstract void setRenderPriority(RenderPriority priority);

    /**
     * Overrides the way the cache is used. The way the cache is used is based
     * on the navigation type. For a normal page load, the cache is checked
     * and content is re-validated as needed. When navigating back, content is
     * not revalidated, instead the content is just retrieved from the cache.
     * This method allows the client to override this behavior by specifying
     * one of {@link #LOAD_DEFAULT},
     * {@link #LOAD_CACHE_ELSE_NETWORK}, {@link #LOAD_NO_CACHE} or
     * {@link #LOAD_CACHE_ONLY}. The default value is {@link #LOAD_DEFAULT}.
     *
     * @param mode the mode to use
     */
    public abstract void setCacheMode(@CacheMode int mode);

    /**
     * Gets the current setting for overriding the cache mode.
     *
     * @return the current setting for overriding the cache mode
     * @see #setCacheMode
     */
    @CacheMode
    public abstract int getCacheMode();

    /**
     * Configures the WebView's behavior when a secure origin attempts to load a resource from an
     * insecure origin.
     *
     * By default, apps that target {@link android.os.Build.VERSION_CODES#KITKAT} or below default
     * to {@link #MIXED_CONTENT_ALWAYS_ALLOW}. Apps targeting
     * {@link android.os.Build.VERSION_CODES#LOLLIPOP} default to {@link #MIXED_CONTENT_NEVER_ALLOW}.
     *
     * The preferred and most secure mode of operation for the WebView is
     * {@link #MIXED_CONTENT_NEVER_ALLOW} and use of {@link #MIXED_CONTENT_ALWAYS_ALLOW} is
     * strongly discouraged.
     *
     * @param mode The mixed content mode to use. One of {@link #MIXED_CONTENT_NEVER_ALLOW},
     *     {@link #MIXED_CONTENT_ALWAYS_ALLOW} or {@link #MIXED_CONTENT_COMPATIBILITY_MODE}.
     */
    public abstract void setMixedContentMode(int mode);

    /**
     * Gets the current behavior of the WebView with regard to loading insecure content from a
     * secure origin.
     * @return The current setting, one of {@link #MIXED_CONTENT_NEVER_ALLOW},
     *     {@link #MIXED_CONTENT_ALWAYS_ALLOW} or {@link #MIXED_CONTENT_COMPATIBILITY_MODE}.
     */
    public abstract int getMixedContentMode();

    /**
     * Sets whether to use a video overlay for embedded encrypted video.
     * In API levels prior to {@link android.os.Build.VERSION_CODES#LOLLIPOP}, encrypted video can
     * only be rendered directly on a secure video surface, so it had been a hard problem to play
     * encrypted video in HTML.  When this flag is on, WebView can play encrypted video (MSE/EME)
     * by using a video overlay (aka hole-punching) for videos embedded using HTML &lt;video&gt;
     * tag.<br>
     * Caution: This setting is intended for use only in a narrow set of circumstances and apps
     * should only enable it if they require playback of encrypted video content. It will impose
     * the following limitations on the WebView:
     * <ul>
     * <li> Only one video overlay can be played at a time.
     * <li> Changes made to position or dimensions of a video element may be propagated to the
     * corresponding video overlay with a noticeable delay.
     * <li> The video overlay is not visible to web APIs and as such may not interact with
     * script or styling. For example, CSS styles applied to the &lt;video&gt; tag may be ignored.
     * </ul>
     * This is not an exhaustive set of constraints and it may vary with new versions of the
     * WebView.
     * @hide
     */
    @SystemApi
    public abstract void setVideoOverlayForEmbeddedEncryptedVideoEnabled(boolean flag);

    /**
     * Gets whether a video overlay will be used for embedded encrypted video.
     *
     * @return {@code true} if WebView uses a video overlay for embedded encrypted video.
     * @see #setVideoOverlayForEmbeddedEncryptedVideoEnabled
     * @hide
     */
    @SystemApi
    public abstract boolean getVideoOverlayForEmbeddedEncryptedVideoEnabled();

    /**
     * Sets whether this WebView should raster tiles when it is
     * offscreen but attached to a window. Turning this on can avoid
     * rendering artifacts when animating an offscreen WebView on-screen.
     * Offscreen WebViews in this mode use more memory. The default value is
     * false.<br>
     * Please follow these guidelines to limit memory usage:
     * <ul>
     * <li> WebView size should be not be larger than the device screen size.
     * <li> Limit use of this mode to a small number of WebViews. Use it for
     *   visible WebViews and WebViews about to be animated to visible.
     * </ul>
     */
    public abstract void setOffscreenPreRaster(boolean enabled);

    /**
     * Gets whether this WebView should raster tiles when it is
     * offscreen but attached to a window.
     * @return {@code true} if this WebView will raster tiles when it is
     * offscreen but attached to a window.
     */
    public abstract boolean getOffscreenPreRaster();


    /**
     * Sets whether Safe Browsing is enabled. Safe Browsing allows WebView to
     * protect against malware and phishing attacks by verifying the links.
     *
     * <p>
     * Safe Browsing can be disabled for all WebViews using a manifest tag (read <a
     * href="{@docRoot}reference/android/webkit/WebView.html">general Safe Browsing info</a>). The
     * manifest tag has a lower precedence than this API.
     *
     * <p>
     * Safe Browsing is enabled by default for devices which support it.
     *
     * @param enabled Whether Safe Browsing is enabled.
     */
    public abstract void setSafeBrowsingEnabled(boolean enabled);

    /**
     * Gets whether Safe Browsing is enabled.
     * See {@link #setSafeBrowsingEnabled}.
     *
     * @return {@code true} if Safe Browsing is enabled and {@code false} otherwise.
     */
    public abstract boolean getSafeBrowsingEnabled();


    /**
     * Set the force dark mode for this WebView.
<<<<<<< HEAD
     */
    public void setForceDarkMode(@ForceDarkMode int forceDarkMode) {
=======
     *
     * @param forceDark the force dark mode to set.
     */
    public void setForceDark(@ForceDark int forceDark) {
>>>>>>> 825827da
        // Stub implementation to satisfy Roboelectrc shadows that don't override this yet.
    }

    /**
     * Get the force dark mode for this WebView.
     *
<<<<<<< HEAD
     * @return the currently set force dark mode.
     */
    public @ForceDarkMode int getForceDarkMode() {
=======
     * The default force dark mode is {@link #FORCE_DARK_AUTO}
     *
     * @return the currently set force dark mode.
     */
    public @ForceDark int getForceDark() {
>>>>>>> 825827da
        // Stub implementation to satisfy Roboelectrc shadows that don't override this yet.
        return FORCE_DARK_AUTO;
    }

    /**
     * @hide
     */
    @IntDef(flag = true, prefix = { "MENU_ITEM_" }, value = {
            MENU_ITEM_NONE,
            MENU_ITEM_SHARE,
            MENU_ITEM_WEB_SEARCH,
            MENU_ITEM_PROCESS_TEXT
    })
    @Retention(RetentionPolicy.SOURCE)
    @Target({ElementType.PARAMETER, ElementType.METHOD})
    private @interface MenuItemFlags {}

    /**
     * Disables the action mode menu items according to {@code menuItems} flag.
     * @param menuItems an integer field flag for the menu items to be disabled.
     */
    public abstract void setDisabledActionModeMenuItems(@MenuItemFlags int menuItems);

    /**
     * Gets the action mode menu items that are disabled, expressed in an integer field flag.
     * The default value is {@link #MENU_ITEM_NONE}
     *
     * @return all the disabled menu item flags combined with bitwise OR.
     */
    public abstract @MenuItemFlags int getDisabledActionModeMenuItems();

    /**
     * Used with {@link #setDisabledActionModeMenuItems}.
     *
     * No menu items should be disabled.
     */
    public static final int MENU_ITEM_NONE = 0;

    /**
     * Used with {@link #setDisabledActionModeMenuItems}.
     *
     * Disable menu item "Share".
     */
    public static final int MENU_ITEM_SHARE = 1 << 0;

    /**
     * Used with {@link #setDisabledActionModeMenuItems}.
     *
     * Disable menu item "Web Search".
     */
    public static final int MENU_ITEM_WEB_SEARCH = 1 << 1;

    /**
     * Used with {@link #setDisabledActionModeMenuItems}.
     *
     * Disable all the action mode menu items for text processing.
     * By default WebView searches for activities that are able to handle
     * {@link android.content.Intent#ACTION_PROCESS_TEXT} and show them in the
     * action mode menu. If this flag is set via {@link
     * #setDisabledActionModeMenuItems}, these menu items will be disabled.
     */
    public static final int MENU_ITEM_PROCESS_TEXT = 1 << 2;
}<|MERGE_RESOLUTION|>--- conflicted
+++ resolved
@@ -231,38 +231,15 @@
             FORCE_DARK_ON
     })
     @Retention(RetentionPolicy.SOURCE)
-<<<<<<< HEAD
-    public @interface ForceDarkMode {}
-
-    /**
-     * Used with {@link #setForceDarkMode}
-=======
     public @interface ForceDark {}
 
     /**
      * Used with {@link #setForceDark}
->>>>>>> 825827da
      *
      * Disable force dark, irrespective of the force dark mode of the WebView parent. In this mode,
      * WebView content will always be rendered as-is, regardless of whether native views are being
      * automatically darkened.
      */
-<<<<<<< HEAD
-    public static final int FORCE_DARK_OFF = -1;
-
-    /**
-     * Used with {@link #setForceDarkMode}
-     *
-     * Enable force dark, dependent on the state of the WebView parent. If the WebView parent view
-     * is being automatically rendered in dark mode, then WebView content will be rendered so as to
-     * emulate a dark theme. WebViews that are not attached to the view hierarchy will not be
-     * inverted.
-     */
-    public static final int FORCE_DARK_AUTO = 0;
-
-    /**
-     * Used with {@link #setForceDarkMode}
-=======
     public static final int FORCE_DARK_OFF = 0;
 
     /**
@@ -278,16 +255,11 @@
 
     /**
      * Used with {@link #setForceDark}
->>>>>>> 825827da
      *
      * Unconditionally enable force dark. In this mode WebView content will always be rendered so
      * as to emulate a dark theme.
      */
-<<<<<<< HEAD
-    public static final int FORCE_DARK_ON = +1;
-=======
     public static final int FORCE_DARK_ON = 2;
->>>>>>> 825827da
 
     /**
      * Enables dumping the pages navigation cache to a text file. The default
@@ -1495,32 +1467,21 @@
 
     /**
      * Set the force dark mode for this WebView.
-<<<<<<< HEAD
-     */
-    public void setForceDarkMode(@ForceDarkMode int forceDarkMode) {
-=======
      *
      * @param forceDark the force dark mode to set.
      */
     public void setForceDark(@ForceDark int forceDark) {
->>>>>>> 825827da
         // Stub implementation to satisfy Roboelectrc shadows that don't override this yet.
     }
 
     /**
      * Get the force dark mode for this WebView.
      *
-<<<<<<< HEAD
+     * The default force dark mode is {@link #FORCE_DARK_AUTO}
+     *
      * @return the currently set force dark mode.
      */
-    public @ForceDarkMode int getForceDarkMode() {
-=======
-     * The default force dark mode is {@link #FORCE_DARK_AUTO}
-     *
-     * @return the currently set force dark mode.
-     */
     public @ForceDark int getForceDark() {
->>>>>>> 825827da
         // Stub implementation to satisfy Roboelectrc shadows that don't override this yet.
         return FORCE_DARK_AUTO;
     }
