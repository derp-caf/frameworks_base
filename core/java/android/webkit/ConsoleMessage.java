--- conflicted
+++ resolved
@@ -17,10 +17,7 @@
 package android.webkit;
 
 import android.annotation.UnsupportedAppUsage;
-<<<<<<< HEAD
-=======
 import android.os.Build;
->>>>>>> de843449
 
 /**
  * Public class representing a JavaScript console message from WebCore. This could be a issued
@@ -40,15 +37,6 @@
         DEBUG
     };
 
-<<<<<<< HEAD
-    @UnsupportedAppUsage
-    private MessageLevel mLevel;
-    @UnsupportedAppUsage
-    private String mMessage;
-    @UnsupportedAppUsage
-    private String mSourceId;
-    @UnsupportedAppUsage
-=======
     @UnsupportedAppUsage(maxTargetSdk = Build.VERSION_CODES.P, trackingBug = 115609023)
     private MessageLevel mLevel;
     @UnsupportedAppUsage(maxTargetSdk = Build.VERSION_CODES.P, trackingBug = 115609023)
@@ -56,7 +44,6 @@
     @UnsupportedAppUsage(maxTargetSdk = Build.VERSION_CODES.P, trackingBug = 115609023)
     private String mSourceId;
     @UnsupportedAppUsage(maxTargetSdk = Build.VERSION_CODES.P, trackingBug = 115609023)
->>>>>>> de843449
     private int mLineNumber;
 
     public ConsoleMessage(String message, String sourceId, int lineNumber, MessageLevel msgLevel) {
