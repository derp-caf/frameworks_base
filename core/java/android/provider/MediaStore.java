--- conflicted
+++ resolved
@@ -137,11 +137,8 @@
     public static final String VOLUME_EXTERNAL_PRIMARY = "external_primary";
 
     /** {@hide} */
-<<<<<<< HEAD
-=======
     public static final String WAIT_FOR_IDLE_CALL = "wait_for_idle";
     /** {@hide} */
->>>>>>> dbf9e87c
     public static final String SCAN_FILE_CALL = "scan_file";
     /** {@hide} */
     public static final String SCAN_VOLUME_CALL = "scan_volume";
@@ -639,7 +636,6 @@
      * Parameters that describe a pending media item.
      *
      * @removed
-<<<<<<< HEAD
      */
     @Deprecated
     public static class PendingParams {
@@ -870,238 +866,6 @@
             throw new IllegalArgumentException();
         }
 
-=======
-     */
-    @Deprecated
-    public static class PendingParams {
-        /** {@hide} */
-        public final Uri insertUri;
-        /** {@hide} */
-        public final ContentValues insertValues;
-
-        /**
-         * Create parameters that describe a pending media item.
-         *
-         * @param insertUri the {@code content://} Uri where this pending item
-         *            should be inserted when finally published. For example, to
-         *            publish an image, use
-         *            {@link MediaStore.Images.Media#getContentUri(String)}.
-         */
-        public PendingParams(@NonNull Uri insertUri, @NonNull String displayName,
-                @NonNull String mimeType) {
-            this.insertUri = Objects.requireNonNull(insertUri);
-            final long now = System.currentTimeMillis() / 1000;
-            this.insertValues = new ContentValues();
-            this.insertValues.put(MediaColumns.DISPLAY_NAME, Objects.requireNonNull(displayName));
-            this.insertValues.put(MediaColumns.MIME_TYPE, Objects.requireNonNull(mimeType));
-            this.insertValues.put(MediaColumns.DATE_ADDED, now);
-            this.insertValues.put(MediaColumns.DATE_MODIFIED, now);
-            this.insertValues.put(MediaColumns.IS_PENDING, 1);
-            this.insertValues.put(MediaColumns.DATE_EXPIRES,
-                    (System.currentTimeMillis() + DateUtils.DAY_IN_MILLIS) / 1000);
-        }
-
-        /**
-         * Optionally set the primary directory under which this pending item
-         * should be persisted. Only specific well-defined directories from
-         * {@link Environment} are allowed based on the media type being
-         * inserted.
-         * <p>
-         * For example, when creating pending {@link MediaStore.Images.Media}
-         * items, only {@link Environment#DIRECTORY_PICTURES} or
-         * {@link Environment#DIRECTORY_DCIM} are allowed.
-         * <p>
-         * You may leave this value undefined to store the media in a default
-         * location. For example, when this value is left undefined, pending
-         * {@link MediaStore.Audio.Media} items are stored under
-         * {@link Environment#DIRECTORY_MUSIC}.
-         *
-         * @see MediaColumns#PRIMARY_DIRECTORY
-         */
-        public void setPrimaryDirectory(@Nullable String primaryDirectory) {
-            if (primaryDirectory == null) {
-                this.insertValues.remove(MediaColumns.PRIMARY_DIRECTORY);
-            } else {
-                this.insertValues.put(MediaColumns.PRIMARY_DIRECTORY, primaryDirectory);
-            }
-        }
-
-        /**
-         * Optionally set the secondary directory under which this pending item
-         * should be persisted. Any valid directory name is allowed.
-         * <p>
-         * You may leave this value undefined to store the media as a direct
-         * descendant of the {@link #setPrimaryDirectory(String)} location.
-         *
-         * @see MediaColumns#SECONDARY_DIRECTORY
-         */
-        public void setSecondaryDirectory(@Nullable String secondaryDirectory) {
-            if (secondaryDirectory == null) {
-                this.insertValues.remove(MediaColumns.SECONDARY_DIRECTORY);
-            } else {
-                this.insertValues.put(MediaColumns.SECONDARY_DIRECTORY, secondaryDirectory);
-            }
-        }
-
-        /**
-         * Optionally set the Uri from where the file has been downloaded. This is used
-         * for files being added to {@link Downloads} table.
-         *
-         * @see DownloadColumns#DOWNLOAD_URI
-         */
-        public void setDownloadUri(@Nullable Uri downloadUri) {
-            if (downloadUri == null) {
-                this.insertValues.remove(DownloadColumns.DOWNLOAD_URI);
-            } else {
-                this.insertValues.put(DownloadColumns.DOWNLOAD_URI, downloadUri.toString());
-            }
-        }
-
-        /**
-         * Optionally set the Uri indicating HTTP referer of the file. This is used for
-         * files being added to {@link Downloads} table.
-         *
-         * @see DownloadColumns#REFERER_URI
-         */
-        public void setRefererUri(@Nullable Uri refererUri) {
-            if (refererUri == null) {
-                this.insertValues.remove(DownloadColumns.REFERER_URI);
-            } else {
-                this.insertValues.put(DownloadColumns.REFERER_URI, refererUri.toString());
-            }
-        }
-    }
-
-    /**
-     * Session actively working on a pending media item. Pending items are
-     * expected to have a short lifetime, and owners should either
-     * {@link PendingSession#publish()} or {@link PendingSession#abandon()} a
-     * pending item within a few hours after first creating it.
-     *
-     * @removed
-     */
-    @Deprecated
-    public static class PendingSession implements AutoCloseable {
-        /** {@hide} */
-        private final Context mContext;
-        /** {@hide} */
-        private final Uri mUri;
-
-        /** {@hide} */
-        public PendingSession(Context context, Uri uri) {
-            mContext = Objects.requireNonNull(context);
-            mUri = Objects.requireNonNull(uri);
-        }
-
-        /**
-         * Open the underlying file representing this media item. When a media
-         * item is successfully completed, you should
-         * {@link ParcelFileDescriptor#close()} and then {@link #publish()} it.
-         *
-         * @see #notifyProgress(int)
-         */
-        public @NonNull ParcelFileDescriptor open() throws FileNotFoundException {
-            return mContext.getContentResolver().openFileDescriptor(mUri, "rw");
-        }
-
-        /**
-         * Open the underlying file representing this media item. When a media
-         * item is successfully completed, you should
-         * {@link OutputStream#close()} and then {@link #publish()} it.
-         *
-         * @see #notifyProgress(int)
-         */
-        public @NonNull OutputStream openOutputStream() throws FileNotFoundException {
-            return mContext.getContentResolver().openOutputStream(mUri);
-        }
-
-        /**
-         * Notify of current progress on this pending media item. Gallery
-         * applications may choose to surface progress information of this
-         * pending item.
-         *
-         * @param progress a percentage between 0 and 100.
-         */
-        public void notifyProgress(@IntRange(from = 0, to = 100) int progress) {
-            final Uri withProgress = mUri.buildUpon()
-                    .appendQueryParameter(PARAM_PROGRESS, Integer.toString(progress)).build();
-            mContext.getContentResolver().notifyChange(withProgress, null, 0);
-        }
-
-        /**
-         * When this media item is successfully completed, call this method to
-         * publish and make the final item visible to the user.
-         *
-         * @return the final {@code content://} Uri representing the newly
-         *         published media.
-         */
-        public @NonNull Uri publish() {
-            final ContentValues values = new ContentValues();
-            values.put(MediaColumns.IS_PENDING, 0);
-            values.putNull(MediaColumns.DATE_EXPIRES);
-            mContext.getContentResolver().update(mUri, values, null, null);
-            return mUri;
-        }
-
-        /**
-         * When this media item has failed to be completed, call this method to
-         * destroy the pending item record and any data related to it.
-         */
-        public void abandon() {
-            mContext.getContentResolver().delete(mUri, null, null);
-        }
-
-        @Override
-        public void close() {
-            // No resources to close, but at least we can inform people that no
-            // progress is being actively made.
-            notifyProgress(-1);
-        }
-    }
-
-    /**
-     * Mark the given item as being "trashed", meaning it should be deleted at
-     * some point in the future. This is a more gentle operation than simply
-     * calling {@link ContentResolver#delete(Uri, String, String[])}, which
-     * would take effect immediately.
-     * <p>
-     * This method preserves trashed items for at least 48 hours before erasing
-     * them, giving the user a chance to untrash the item.
-     *
-     * @see MediaColumns#IS_TRASHED
-     * @see MediaStore#setIncludeTrashed(Uri)
-     * @see MediaStore#trash(Context, Uri)
-     * @see MediaStore#untrash(Context, Uri)
-     * @removed
-     */
-    @Deprecated
-    public static void trash(@NonNull Context context, @NonNull Uri uri) {
-        trash(context, uri, 48 * DateUtils.HOUR_IN_MILLIS);
-    }
-
-    /**
-     * Mark the given item as being "trashed", meaning it should be deleted at
-     * some point in the future. This is a more gentle operation than simply
-     * calling {@link ContentResolver#delete(Uri, String, String[])}, which
-     * would take effect immediately.
-     * <p>
-     * This method preserves trashed items for at least the given timeout before
-     * erasing them, giving the user a chance to untrash the item.
-     *
-     * @see MediaColumns#IS_TRASHED
-     * @see MediaStore#setIncludeTrashed(Uri)
-     * @see MediaStore#trash(Context, Uri)
-     * @see MediaStore#untrash(Context, Uri)
-     * @removed
-     */
-    @Deprecated
-    public static void trash(@NonNull Context context, @NonNull Uri uri,
-            @DurationMillisLong long timeoutMillis) {
-        if (timeoutMillis < 0) {
-            throw new IllegalArgumentException();
-        }
-
->>>>>>> dbf9e87c
         final ContentValues values = new ContentValues();
         values.put(MediaColumns.IS_TRASHED, 1);
         values.put(MediaColumns.DATE_EXPIRES,
@@ -1163,7 +927,6 @@
          * hash is calculated.
          *
          * @removed
-<<<<<<< HEAD
          */
         @Deprecated
         @Column(value = Cursor.FIELD_TYPE_BLOB, readOnly = true)
@@ -1172,16 +935,6 @@
         /**
          * The size of the media item.
          */
-=======
-         */
-        @Deprecated
-        @Column(value = Cursor.FIELD_TYPE_BLOB, readOnly = true)
-        public static final String HASH = "_hash";
-
-        /**
-         * The size of the media item.
-         */
->>>>>>> dbf9e87c
         @BytesLong
         @Column(value = Cursor.FIELD_TYPE_INTEGER, readOnly = true)
         public static final String SIZE = "_size";
@@ -1218,7 +971,6 @@
 
         /**
          * The time the media item was taken.
-<<<<<<< HEAD
          */
         @CurrentTimeMillisLong
         @Column(value = Cursor.FIELD_TYPE_INTEGER, readOnly = true)
@@ -1240,29 +992,6 @@
          * <p>
          * This is a read-only column that is automatically computed.
          */
-=======
-         */
-        @CurrentTimeMillisLong
-        @Column(value = Cursor.FIELD_TYPE_INTEGER, readOnly = true)
-        public static final String DATE_TAKEN = "datetaken";
-
-        /**
-         * The MIME type of the media item.
-         * <p>
-         * This is typically defined based on the file extension of the media
-         * item. However, it may be the value of the {@code format} attribute
-         * defined by the <em>Dublin Core Media Initiative</em> standard,
-         * extracted from any XMP metadata contained within this media item.
-         * <p class="note">
-         * Note: the {@code format} attribute may be ignored if the top-level
-         * MIME type disagrees with the file extension. For example, it's
-         * reasonable for an {@code image/jpeg} file to declare a {@code format}
-         * of {@code image/vnd.google.panorama360+jpg}, but declaring a
-         * {@code format} of {@code audio/ogg} would be ignored.
-         * <p>
-         * This is a read-only column that is automatically computed.
-         */
->>>>>>> dbf9e87c
         @Column(Cursor.FIELD_TYPE_STRING)
         public static final String MIME_TYPE = "mime_type";
 
@@ -1292,7 +1021,6 @@
          * open the underlying file; requests from other apps will be rejected.
          *
          * @see MediaStore#setIncludePending(Uri)
-<<<<<<< HEAD
          */
         @Column(Cursor.FIELD_TYPE_INTEGER)
         public static final String IS_PENDING = "is_pending";
@@ -1321,36 +1049,6 @@
         /**
          * The width of the media item, in pixels.
          */
-=======
-         */
-        @Column(Cursor.FIELD_TYPE_INTEGER)
-        public static final String IS_PENDING = "is_pending";
-
-        /**
-         * Flag indicating if a media item is trashed.
-         *
-         * @see MediaColumns#IS_TRASHED
-         * @see MediaStore#setIncludeTrashed(Uri)
-         * @see MediaStore#trash(Context, Uri)
-         * @see MediaStore#untrash(Context, Uri)
-         * @removed
-         */
-        @Deprecated
-        @Column(Cursor.FIELD_TYPE_INTEGER)
-        public static final String IS_TRASHED = "is_trashed";
-
-        /**
-         * The time the media item should be considered expired. Typically only
-         * meaningful in the context of {@link #IS_PENDING}.
-         */
-        @CurrentTimeSecondsLong
-        @Column(Cursor.FIELD_TYPE_INTEGER)
-        public static final String DATE_EXPIRES = "date_expires";
-
-        /**
-         * The width of the media item, in pixels.
-         */
->>>>>>> dbf9e87c
         @Column(value = Cursor.FIELD_TYPE_INTEGER, readOnly = true)
         public static final String WIDTH = "width";
 
@@ -3304,7 +3002,6 @@
              */
             @Column(value = Cursor.FIELD_TYPE_INTEGER, readOnly = true)
             public static final String COLOR_STANDARD = "color_standard";
-<<<<<<< HEAD
 
             /**
              * The transfer of color aspects
@@ -3318,21 +3015,6 @@
              * @hide
              */
             @Column(value = Cursor.FIELD_TYPE_INTEGER, readOnly = true)
-=======
-
-            /**
-             * The transfer of color aspects
-             * @hide
-             */
-            @Column(value = Cursor.FIELD_TYPE_INTEGER, readOnly = true)
-            public static final String COLOR_TRANSFER = "color_transfer";
-
-            /**
-             * The range of color aspects
-             * @hide
-             */
-            @Column(value = Cursor.FIELD_TYPE_INTEGER, readOnly = true)
->>>>>>> dbf9e87c
             public static final String COLOR_RANGE = "color_range";
         }
 
@@ -3735,7 +3417,6 @@
      * This method returns the version for
      * {@link MediaStore#VOLUME_EXTERNAL_PRIMARY}; to obtain a version for a
      * different volume, use {@link #getVersion(Context, String)}.
-<<<<<<< HEAD
      */
     public static @NonNull String getVersion(@NonNull Context context) {
         return getVersion(context, VOLUME_EXTERNAL_PRIMARY);
@@ -3781,53 +3462,6 @@
      *         if no equivalent was found.
      * @see #getMediaUri(Context, Uri)
      */
-=======
-     */
-    public static @NonNull String getVersion(@NonNull Context context) {
-        return getVersion(context, VOLUME_EXTERNAL_PRIMARY);
-    }
-
-    /**
-     * Return an opaque version string describing the {@link MediaStore} state.
-     * <p>
-     * Applications that import data from {@link MediaStore} into their own
-     * caches can use this to detect that {@link MediaStore} has undergone
-     * substantial changes, and that data should be rescanned.
-     * <p>
-     * No other assumptions should be made about the meaning of the version.
-     *
-     * @param volumeName specific volume to obtain an opaque version string for.
-     *            Must be one of the values returned from
-     *            {@link #getExternalVolumeNames(Context)}.
-     */
-    public static @NonNull String getVersion(@NonNull Context context, @NonNull String volumeName) {
-        final ContentResolver resolver = context.getContentResolver();
-        try (ContentProviderClient client = resolver.acquireContentProviderClient(AUTHORITY)) {
-            final Bundle in = new Bundle();
-            in.putString(Intent.EXTRA_TEXT, volumeName);
-            final Bundle out = client.call(GET_VERSION_CALL, null, in);
-            return out.getString(Intent.EXTRA_TEXT);
-        } catch (RemoteException e) {
-            throw e.rethrowAsRuntimeException();
-        }
-    }
-
-    /**
-     * Return a {@link DocumentsProvider} Uri that is an equivalent to the given
-     * {@link MediaStore} Uri.
-     * <p>
-     * This allows apps with Storage Access Framework permissions to convert
-     * between {@link MediaStore} and {@link DocumentsProvider} Uris that refer
-     * to the same underlying item. Note that this method doesn't grant any new
-     * permissions; callers must already hold permissions obtained with
-     * {@link Intent#ACTION_OPEN_DOCUMENT} or related APIs.
-     *
-     * @param mediaUri The {@link MediaStore} Uri to convert.
-     * @return An equivalent {@link DocumentsProvider} Uri. Returns {@code null}
-     *         if no equivalent was found.
-     * @see #getMediaUri(Context, Uri)
-     */
->>>>>>> dbf9e87c
     public static @Nullable Uri getDocumentUri(@NonNull Context context, @NonNull Uri mediaUri) {
         final ContentResolver resolver = context.getContentResolver();
         final List<UriPermission> uriPermissions = resolver.getPersistedUriPermissions();
@@ -3895,8 +3529,6 @@
                 return out.getLong(Intent.EXTRA_INDEX);
             } catch (Exception e) {
                 throw new IOException(e);
-<<<<<<< HEAD
-=======
             }
         } else {
             throw new IOException("User " + user + " must be unlocked and running");
@@ -3924,39 +3556,12 @@
                 resolver.call(AUTHORITY, DELETE_CONTRIBUTED_MEDIA_CALL, null, in);
             } catch (Exception e) {
                 throw new IOException(e);
->>>>>>> dbf9e87c
             }
         } else {
             throw new IOException("User " + user + " must be unlocked and running");
         }
     }
 
-<<<<<<< HEAD
-    /**
-     * Delete all media contributed by given package under the calling user. The
-     * meaning of "contributed" means it won't automatically be deleted when the
-     * app is uninstalled.
-     *
-     * @hide
-     */
-    @TestApi
-    @RequiresPermission(android.Manifest.permission.CLEAR_APP_USER_DATA)
-    public static void deleteContributedMedia(Context context, String packageName,
-            UserHandle user) throws IOException {
-        final UserManager um = context.getSystemService(UserManager.class);
-        if (um.isUserUnlocked(user) && um.isUserRunning(user)) {
-            try {
-                final ContentResolver resolver = context
-                        .createPackageContextAsUser(packageName, 0, user).getContentResolver();
-                final Bundle in = new Bundle();
-                in.putString(Intent.EXTRA_PACKAGE_NAME, packageName);
-                resolver.call(AUTHORITY, DELETE_CONTRIBUTED_MEDIA_CALL, null, in);
-            } catch (Exception e) {
-                throw new IOException(e);
-            }
-        } else {
-            throw new IOException("User " + user + " must be unlocked and running");
-=======
     /** @hide */
     @TestApi
     public static void waitForIdle(Context context) {
@@ -3965,7 +3570,6 @@
             client.call(WAIT_FOR_IDLE_CALL, null, null);
         } catch (RemoteException e) {
             throw e.rethrowAsRuntimeException();
->>>>>>> dbf9e87c
         }
     }
 
@@ -3986,14 +3590,6 @@
     public static void scanVolume(Context context, File file) {
         scan(context, SCAN_VOLUME_CALL, file, false);
     }
-<<<<<<< HEAD
-
-    /** @hide */
-    private static Uri scan(Context context, String method, File file,
-            boolean originatedFromShell) {
-        final ContentResolver resolver = context.getContentResolver();
-        try (ContentProviderClient client = resolver.acquireContentProviderClient(AUTHORITY)) {
-=======
 
     /** @hide */
     public static Uri scanFile(ContentProviderClient client, File file) {
@@ -4013,7 +3609,6 @@
     private static Uri scan(ContentProviderClient client, String method, File file,
             boolean originatedFromShell) {
         try {
->>>>>>> dbf9e87c
             final Bundle in = new Bundle();
             in.putParcelable(Intent.EXTRA_STREAM, Uri.fromFile(file));
             in.putBoolean(EXTRA_ORIGINATED_FROM_SHELL, originatedFromShell);
