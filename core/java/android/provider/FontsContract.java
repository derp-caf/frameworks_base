/*
 * Copyright (C) 2017 The Android Open Source Project
 *
 * Licensed under the Apache License, Version 2.0 (the "License");
 * you may not use this file except in compliance with the License.
 * You may obtain a copy of the License at
 *
 *      http://www.apache.org/licenses/LICENSE-2.0
 *
 * Unless required by applicable law or agreed to in writing, software
 * distributed under the License is distributed on an "AS IS" BASIS,
 * WITHOUT WARRANTIES OR CONDITIONS OF ANY KIND, either express or implied.
 * See the License for the specific language governing permissions and
 * limitations under the License.
 */
package android.provider;

import android.annotation.IntDef;
import android.annotation.IntRange;
import android.annotation.NonNull;
import android.annotation.Nullable;
import android.content.ContentResolver;
import android.content.ContentUris;
import android.content.Context;
import android.content.pm.PackageInfo;
import android.content.pm.PackageManager;
import android.content.pm.PackageManager.NameNotFoundException;
import android.content.pm.ProviderInfo;
import android.content.pm.Signature;
import android.database.Cursor;
import android.graphics.Typeface;
import android.graphics.fonts.Font;
import android.graphics.fonts.FontFamily;
import android.graphics.fonts.FontStyle;
import android.graphics.fonts.FontVariationAxis;
import android.net.Uri;
<<<<<<< HEAD
import android.os.Build.VERSION_CODES;
=======
>>>>>>> 825827da
import android.os.CancellationSignal;
import android.os.Handler;
import android.os.HandlerThread;
import android.os.ParcelFileDescriptor;
import android.os.Process;
import android.util.Log;
import android.util.LruCache;

import com.android.internal.annotations.GuardedBy;
import com.android.internal.annotations.VisibleForTesting;
import com.android.internal.util.Preconditions;

import java.io.FileInputStream;
import java.io.IOException;
import java.lang.annotation.Retention;
import java.lang.annotation.RetentionPolicy;
import java.nio.ByteBuffer;
import java.nio.channels.FileChannel;
import java.util.ArrayList;
import java.util.Arrays;
import java.util.Collections;
import java.util.Comparator;
import java.util.HashMap;
import java.util.List;
import java.util.Map;
import java.util.Set;
import java.util.concurrent.TimeUnit;
import java.util.concurrent.atomic.AtomicBoolean;
import java.util.concurrent.atomic.AtomicReference;
import java.util.concurrent.locks.Condition;
import java.util.concurrent.locks.Lock;
import java.util.concurrent.locks.ReentrantLock;

/**
 * Utility class to deal with Font ContentProviders.
 */
public class FontsContract {
    private static final String TAG = "FontsContract";

    /**
     * Defines the constants used in a response from a Font Provider. The cursor returned from the
     * query should have the ID column populated with the content uri ID for the resulting font.
     * This should point to a real file or shared memory, as the client will mmap the given file
     * descriptor. Pipes, sockets and other non-mmap-able file descriptors will fail to load in the
     * client application.
     */
    public static final class Columns implements BaseColumns {

        // Do not instantiate.
        private Columns() {}

        /**
         * Constant used to request data from a font provider. The cursor returned from the query
         * may populate this column with a long for the font file ID. The client will request a file
         * descriptor to "file/FILE_ID" with this ID immediately under the top-level content URI. If
         * not present, the client will request a file descriptor to the top-level URI with the
         * given base font ID. Note that several results may return the same file ID, e.g. for TTC
         * files with different indices.
         */
        public static final String FILE_ID = "file_id";
        /**
         * Constant used to request data from a font provider. The cursor returned from the query
         * should have this column populated with an int for the ttc index for the resulting font.
         */
        public static final String TTC_INDEX = "font_ttc_index";
        /**
         * Constant used to request data from a font provider. The cursor returned from the query
         * may populate this column with the font variation settings String information for the
         * font.
         */
        public static final String VARIATION_SETTINGS = "font_variation_settings";
        /**
         * Constant used to request data from a font provider. The cursor returned from the query
         * should have this column populated with the int weight for the resulting font. This value
         * should be between 100 and 900. The most common values are 400 for regular weight and 700
         * for bold weight.
         */
        public static final String WEIGHT = "font_weight";
        /**
         * Constant used to request data from a font provider. The cursor returned from the query
         * should have this column populated with the int italic for the resulting font. This should
         * be 0 for regular style and 1 for italic.
         */
        public static final String ITALIC = "font_italic";
        /**
         * Constant used to request data from a font provider. The cursor returned from the query
         * should have this column populated to indicate the result status of the
         * query. This will be checked before any other data in the cursor. Possible values are
         * {@link #RESULT_CODE_OK}, {@link #RESULT_CODE_FONT_NOT_FOUND},
         * {@link #RESULT_CODE_MALFORMED_QUERY} and {@link #RESULT_CODE_FONT_UNAVAILABLE} for system
         * defined values. You may also define your own values in the 0x000010000..0xFFFF0000 range.
         * If not present, {@link #RESULT_CODE_OK} will be assumed.
         */
        public static final String RESULT_CODE = "result_code";

        /**
         * Constant used to represent a result was retrieved successfully. The given fonts will be
         * attempted to retrieve immediately via
         * {@link android.content.ContentProvider#openFile(Uri, String)}. See {@link #RESULT_CODE}.
         */
        public static final int RESULT_CODE_OK = 0;
        /**
         * Constant used to represent a result was not found. See {@link #RESULT_CODE}.
         */
        public static final int RESULT_CODE_FONT_NOT_FOUND = 1;
        /**
         * Constant used to represent a result was found, but cannot be provided at this moment. Use
         * this to indicate, for example, that a font needs to be fetched from the network. See
         * {@link #RESULT_CODE}.
         */
        public static final int RESULT_CODE_FONT_UNAVAILABLE = 2;
        /**
         * Constant used to represent that the query was not in a supported format by the provider.
         * See {@link #RESULT_CODE}.
         */
        public static final int RESULT_CODE_MALFORMED_QUERY = 3;
    }

    private static final Object sLock = new Object();
    @GuardedBy("sLock")
    private static Handler sHandler;
    @GuardedBy("sLock")
    private static HandlerThread sThread;
    @GuardedBy("sLock")
    private static Set<String> sInQueueSet;

    private volatile static Context sContext;  // set once in setApplicationContextForResources

    private static final LruCache<String, Typeface> sTypefaceCache = new LruCache<>(16);

    private FontsContract() {
    }

    /** @hide */
    public static void setApplicationContextForResources(Context context) {
        sContext = context.getApplicationContext();
    }

    /**
     * Object represent a font entry in the family returned from {@link #fetchFonts}.
     */
    public static class FontInfo {
        private final Uri mUri;
        private final int mTtcIndex;
        private final FontVariationAxis[] mAxes;
        private final int mWeight;
        private final boolean mItalic;
        private final int mResultCode;

        /**
         * Creates a Font with all the information needed about a provided font.
         * @param uri A URI associated to the font file.
         * @param ttcIndex If providing a TTC_INDEX file, the index to point to. Otherwise, 0.
         * @param axes If providing a variation font, the settings for it. May be null.
         * @param weight An integer that indicates the font weight.
         * @param italic A boolean that indicates the font is italic style or not.
         * @param resultCode A boolean that indicates the font contents is ready.
         */
        /** @hide */
        public FontInfo(@NonNull Uri uri, @IntRange(from = 0) int ttcIndex,
                @Nullable FontVariationAxis[] axes, @IntRange(from = 1, to = 1000) int weight,
                boolean italic, int resultCode) {
            mUri = Preconditions.checkNotNull(uri);
            mTtcIndex = ttcIndex;
            mAxes = axes;
            mWeight = weight;
            mItalic = italic;
            mResultCode = resultCode;
        }

        /**
         * Returns a URI associated to this record.
         */
        public @NonNull Uri getUri() {
            return mUri;
        }

        /**
         * Returns the index to be used to access this font when accessing a TTC file.
         */
        public @IntRange(from = 0) int getTtcIndex() {
            return mTtcIndex;
        }

        /**
         * Returns the list of axes associated to this font.
         */
        public @Nullable FontVariationAxis[] getAxes() {
            return mAxes;
        }

        /**
         * Returns the weight value for this font.
         */
        public @IntRange(from = 1, to = 1000) int getWeight() {
            return mWeight;
        }

        /**
         * Returns whether this font is italic.
         */
        public boolean isItalic() {
            return mItalic;
        }

        /**
         * Returns result code.
         *
         * {@link FontsContract.Columns#RESULT_CODE}
         */
        public int getResultCode() {
            return mResultCode;
        }
    }

    /**
     * Object returned from {@link #fetchFonts}.
     */
    public static class FontFamilyResult {
        /**
         * Constant represents that the font was successfully retrieved. Note that when this value
         * is set and {@link #getFonts} returns an empty array, it means there were no fonts
         * matching the given query.
         */
        public static final int STATUS_OK = 0;

        /**
         * Constant represents that the given certificate was not matched with the provider's
         * signature. {@link #getFonts} returns null if this status was set.
         */
        public static final int STATUS_WRONG_CERTIFICATES = 1;

        /**
         * Constant represents that the provider returns unexpected data. {@link #getFonts} returns
         * null if this status was set. For example, this value is set when the font provider
         * gives invalid format of variation settings.
         */
        public static final int STATUS_UNEXPECTED_DATA_PROVIDED = 2;

        /**
         * Constant represents that the fetching font data was rejected by system. This happens if
         * the passed context is restricted.
         */
        public static final int STATUS_REJECTED = 3;

        /** @hide */
        @IntDef(prefix = { "STATUS_" }, value = {
                STATUS_OK,
                STATUS_WRONG_CERTIFICATES,
                STATUS_UNEXPECTED_DATA_PROVIDED
        })
        @Retention(RetentionPolicy.SOURCE)
        @interface FontResultStatus {}

        private final @FontResultStatus int mStatusCode;
        private final FontInfo[] mFonts;

        /** @hide */
        public FontFamilyResult(@FontResultStatus int statusCode, @Nullable FontInfo[] fonts) {
            mStatusCode = statusCode;
            mFonts = fonts;
        }

        public @FontResultStatus int getStatusCode() {
            return mStatusCode;
        }

        public @NonNull FontInfo[] getFonts() {
            return mFonts;
        }
    }

    private static final int THREAD_RENEWAL_THRESHOLD_MS = 10000;

    private static final long SYNC_FONT_FETCH_TIMEOUT_MS = 500;

    // We use a background thread to post the content resolving work for all requests on. This
    // thread should be quit/stopped after all requests are done.
    // TODO: Factor out to other class. Consider to switch MessageQueue.IdleHandler.
    private static final Runnable sReplaceDispatcherThreadRunnable = new Runnable() {
        @Override
        public void run() {
            synchronized (sLock) {
                if (sThread != null) {
                    sThread.quitSafely();
                    sThread = null;
                    sHandler = null;
                }
            }
        }
    };

    /** @hide */
    public static Typeface getFontSync(FontRequest request) {
        final String id = request.getIdentifier();
        Typeface cachedTypeface = sTypefaceCache.get(id);
        if (cachedTypeface != null) {
            return cachedTypeface;
        }

        // Unfortunately the typeface is not available at this time, but requesting from the font
        // provider takes too much time. For now, request the font data to ensure it is in the cache
        // next time and return.
        synchronized (sLock) {
            if (sHandler == null) {
                sThread = new HandlerThread("fonts", Process.THREAD_PRIORITY_BACKGROUND);
                sThread.start();
                sHandler = new Handler(sThread.getLooper());
            }
            final Lock lock = new ReentrantLock();
            final Condition cond = lock.newCondition();
            final AtomicReference<Typeface> holder = new AtomicReference<>();
            final AtomicBoolean waiting = new AtomicBoolean(true);
            final AtomicBoolean timeout = new AtomicBoolean(false);

            sHandler.post(() -> {
                try {
                    FontFamilyResult result = fetchFonts(sContext, null, request);
                    if (result.getStatusCode() == FontFamilyResult.STATUS_OK) {
                        Typeface typeface = buildTypeface(sContext, null, result.getFonts());
                        if (typeface != null) {
                            sTypefaceCache.put(id, typeface);
                        }
                        holder.set(typeface);
                    }
                } catch (NameNotFoundException e) {
                    // Ignore.
                }
                lock.lock();
                try {
                    if (!timeout.get()) {
                      waiting.set(false);
                      cond.signal();
                    }
                } finally {
                    lock.unlock();
                }
            });
            sHandler.removeCallbacks(sReplaceDispatcherThreadRunnable);
            sHandler.postDelayed(sReplaceDispatcherThreadRunnable, THREAD_RENEWAL_THRESHOLD_MS);

            long remaining = TimeUnit.MILLISECONDS.toNanos(SYNC_FONT_FETCH_TIMEOUT_MS);
            lock.lock();
            try {
                if (!waiting.get()) {
                    return holder.get();
                }
                for (;;) {
                    try {
                        remaining = cond.awaitNanos(remaining);
                    } catch (InterruptedException e) {
                        // do nothing.
                    }
                    if (!waiting.get()) {
                        return holder.get();
                    }
                    if (remaining <= 0) {
                        timeout.set(true);
                        Log.w(TAG, "Remote font fetch timed out: " +
                                request.getProviderAuthority() + "/" + request.getQuery());
                        return null;
                    }
                }
            } finally {
                lock.unlock();
            }
        }
    }

    /**
     * Interface used to receive asynchronously fetched typefaces.
     */
    public static class FontRequestCallback {
        /**
         * Constant returned by {@link #onTypefaceRequestFailed(int)} signaling that the given
         * provider was not found on the device.
         */
        public static final int FAIL_REASON_PROVIDER_NOT_FOUND = -1;
        /**
         * Constant returned by {@link #onTypefaceRequestFailed(int)} signaling that the given
         * provider must be authenticated and the given certificates do not match its signature.
         */
        public static final int FAIL_REASON_WRONG_CERTIFICATES = -2;
        /**
         * Constant returned by {@link #onTypefaceRequestFailed(int)} signaling that the font
         * returned by the provider was not loaded properly.
         */
        public static final int FAIL_REASON_FONT_LOAD_ERROR = -3;
        /**
         * Constant returned by {@link #onTypefaceRequestFailed(int)} signaling that the font
         * provider did not return any results for the given query.
         */
        public static final int FAIL_REASON_FONT_NOT_FOUND = Columns.RESULT_CODE_FONT_NOT_FOUND;
        /**
         * Constant returned by {@link #onTypefaceRequestFailed(int)} signaling that the font
         * provider found the queried font, but it is currently unavailable.
         */
        public static final int FAIL_REASON_FONT_UNAVAILABLE = Columns.RESULT_CODE_FONT_UNAVAILABLE;
        /**
         * Constant returned by {@link #onTypefaceRequestFailed(int)} signaling that the given
         * query was not supported by the provider.
         */
        public static final int FAIL_REASON_MALFORMED_QUERY = Columns.RESULT_CODE_MALFORMED_QUERY;

        /** @hide */
        @IntDef(prefix = { "FAIL_" }, value = {
                FAIL_REASON_PROVIDER_NOT_FOUND,
                FAIL_REASON_FONT_LOAD_ERROR,
                FAIL_REASON_FONT_NOT_FOUND,
                FAIL_REASON_FONT_UNAVAILABLE,
                FAIL_REASON_MALFORMED_QUERY
        })
        @Retention(RetentionPolicy.SOURCE)
        @interface FontRequestFailReason {}

        public FontRequestCallback() {}

        /**
         * Called then a Typeface request done via {@link #requestFonts} is complete. Note that this
         * method will not be called if {@link #onTypefaceRequestFailed(int)} is called instead.
         * @param typeface  The Typeface object retrieved.
         */
        public void onTypefaceRetrieved(Typeface typeface) {}

        /**
         * Called when a Typeface request done via {@link #requestFonts}} fails.
         * @param reason One of {@link #FAIL_REASON_PROVIDER_NOT_FOUND},
         *               {@link #FAIL_REASON_FONT_NOT_FOUND},
         *               {@link #FAIL_REASON_FONT_LOAD_ERROR},
         *               {@link #FAIL_REASON_FONT_UNAVAILABLE} or
         *               {@link #FAIL_REASON_MALFORMED_QUERY} if returned by the system. May also be
         *               a positive value greater than 0 defined by the font provider as an
         *               additional error code. Refer to the provider's documentation for more
         *               information on possible returned error codes.
         */
        public void onTypefaceRequestFailed(@FontRequestFailReason int reason) {}
    }

    /**
     * Create a typeface object given a font request. The font will be asynchronously fetched,
     * therefore the result is delivered to the given callback. See {@link FontRequest}.
     * Only one of the methods in callback will be invoked, depending on whether the request
     * succeeds or fails. These calls will happen on the caller thread.
     *
     * Note that the result Typeface may be cached internally and the same instance will be returned
     * the next time you call this method with the same request. If you want to bypass this cache,
     * use {@link #fetchFonts} and {@link #buildTypeface} instead.
     *
     * @param context A context to be used for fetching from font provider.
     * @param request A {@link FontRequest} object that identifies the provider and query for the
     *                request. May not be null.
     * @param handler A handler to be processed the font fetching.
     * @param cancellationSignal A signal to cancel the operation in progress, or null if none. If
     *                           the operation is canceled, then {@link
     *                           android.os.OperationCanceledException} will be thrown.
     * @param callback A callback that will be triggered when results are obtained. May not be null.
     */
    public static void requestFonts(@NonNull Context context, @NonNull FontRequest request,
            @NonNull Handler handler, @Nullable CancellationSignal cancellationSignal,
            @NonNull FontRequestCallback callback) {

        final Handler callerThreadHandler = new Handler();
        final Typeface cachedTypeface = sTypefaceCache.get(request.getIdentifier());
        if (cachedTypeface != null) {
            callerThreadHandler.post(() -> callback.onTypefaceRetrieved(cachedTypeface));
            return;
        }

        handler.post(() -> {
            FontFamilyResult result;
            try {
                result = fetchFonts(context, cancellationSignal, request);
            } catch (NameNotFoundException e) {
                callerThreadHandler.post(() -> callback.onTypefaceRequestFailed(
                        FontRequestCallback.FAIL_REASON_PROVIDER_NOT_FOUND));
                return;
            }

            // Same request might be dispatched during fetchFonts. Check the cache again.
            final Typeface anotherCachedTypeface = sTypefaceCache.get(request.getIdentifier());
            if (anotherCachedTypeface != null) {
                callerThreadHandler.post(() -> callback.onTypefaceRetrieved(anotherCachedTypeface));
                return;
            }

            if (result.getStatusCode() != FontFamilyResult.STATUS_OK) {
                switch (result.getStatusCode()) {
                    case FontFamilyResult.STATUS_WRONG_CERTIFICATES:
                        callerThreadHandler.post(() -> callback.onTypefaceRequestFailed(
                                FontRequestCallback.FAIL_REASON_WRONG_CERTIFICATES));
                        return;
                    case FontFamilyResult.STATUS_UNEXPECTED_DATA_PROVIDED:
                        callerThreadHandler.post(() -> callback.onTypefaceRequestFailed(
                                FontRequestCallback.FAIL_REASON_FONT_LOAD_ERROR));
                        return;
                    default:
                        // fetchFont returns unexpected status type. Fallback to load error.
                        callerThreadHandler.post(() -> callback.onTypefaceRequestFailed(
                                FontRequestCallback.FAIL_REASON_FONT_LOAD_ERROR));
                        return;
                }
            }

            final FontInfo[] fonts = result.getFonts();
            if (fonts == null || fonts.length == 0) {
                callerThreadHandler.post(() -> callback.onTypefaceRequestFailed(
                        FontRequestCallback.FAIL_REASON_FONT_NOT_FOUND));
                return;
            }
            for (final FontInfo font : fonts) {
                if (font.getResultCode() != Columns.RESULT_CODE_OK) {
                    // We proceed if all font entry is ready to use. Otherwise report the first
                    // error.
                    final int resultCode = font.getResultCode();
                    if (resultCode < 0) {
                        // Negative values are reserved for internal errors. Fallback to load error.
                        callerThreadHandler.post(() -> callback.onTypefaceRequestFailed(
                                FontRequestCallback.FAIL_REASON_FONT_LOAD_ERROR));
                    } else {
                        callerThreadHandler.post(() -> callback.onTypefaceRequestFailed(
                                resultCode));
                    }
                    return;
                }
            }

            final Typeface typeface = buildTypeface(context, cancellationSignal, fonts);
            if (typeface == null) {
                // Something went wrong during reading font files. This happens if the given font
                // file is an unsupported font type.
                callerThreadHandler.post(() -> callback.onTypefaceRequestFailed(
                        FontRequestCallback.FAIL_REASON_FONT_LOAD_ERROR));
                return;
            }

            sTypefaceCache.put(request.getIdentifier(), typeface);
            callerThreadHandler.post(() -> callback.onTypefaceRetrieved(typeface));
        });
    }

    /**
     * Fetch fonts given a font request.
     *
     * @param context A {@link Context} to be used for fetching fonts.
     * @param cancellationSignal A signal to cancel the operation in progress, or null if none. If
     *                           the operation is canceled, then {@link
     *                           android.os.OperationCanceledException} will be thrown when the
     *                           query is executed.
     * @param request A {@link FontRequest} object that identifies the provider and query for the
     *                request.
     *
     * @return {@link FontFamilyResult}
     *
     * @throws NameNotFoundException If requested package or authority was not found in system.
     */
    public static @NonNull FontFamilyResult fetchFonts(
            @NonNull Context context, @Nullable CancellationSignal cancellationSignal,
            @NonNull FontRequest request) throws NameNotFoundException {
        if (context.isRestricted()) {
            // TODO: Should we allow if the peer process is system or myself?
            return new FontFamilyResult(FontFamilyResult.STATUS_REJECTED, null);
        }
        ProviderInfo providerInfo = getProvider(context.getPackageManager(), request);
        if (providerInfo == null) {
            return new FontFamilyResult(FontFamilyResult.STATUS_WRONG_CERTIFICATES, null);

        }
        try {
            FontInfo[] fonts = getFontFromProvider(
                    context, request, providerInfo.authority, cancellationSignal);
            return new FontFamilyResult(FontFamilyResult.STATUS_OK, fonts);
        } catch (IllegalArgumentException e) {
            return new FontFamilyResult(FontFamilyResult.STATUS_UNEXPECTED_DATA_PROVIDED, null);
        }
    }

    /**
     * Build a Typeface from an array of {@link FontInfo}
     *
     * Results that are marked as not ready will be skipped.
     *
     * @param context A {@link Context} that will be used to fetch the font contents.
     * @param cancellationSignal A signal to cancel the operation in progress, or null if none. If
     *                           the operation is canceled, then {@link
     *                           android.os.OperationCanceledException} will be thrown.
     * @param fonts An array of {@link FontInfo} to be used to create a Typeface.
     * @return A Typeface object. Returns null if typeface creation fails.
     */
    public static Typeface buildTypeface(@NonNull Context context,
            @Nullable CancellationSignal cancellationSignal, @NonNull FontInfo[] fonts) {
        if (context.isRestricted()) {
            // TODO: Should we allow if the peer process is system or myself?
            return null;
        }
        final Map<Uri, ByteBuffer> uriBuffer =
                prepareFontData(context, fonts, cancellationSignal);
        if (uriBuffer.isEmpty()) {
            return null;
        }

        FontFamily.Builder familyBuilder = null;
        for (FontInfo fontInfo : fonts) {
            final ByteBuffer buffer = uriBuffer.get(fontInfo.getUri());
            if (buffer == null) {
                continue;
            }
            try {
                final Font font = new Font.Builder(buffer)
                        .setWeight(fontInfo.getWeight())
                        .setSlant(fontInfo.isItalic()
                                ? FontStyle.FONT_SLANT_ITALIC : FontStyle.FONT_SLANT_UPRIGHT)
                        .setTtcIndex(fontInfo.getTtcIndex())
                        .setFontVariationSettings(fontInfo.getAxes())
                        .build();
                if (familyBuilder == null) {
                    familyBuilder = new FontFamily.Builder(font);
                } else {
<<<<<<< HEAD
                    try {
                        familyBuilder.addFont(font);
                    } catch (IllegalArgumentException e) {
                        if (context.getApplicationInfo().targetSdkVersion <= VERSION_CODES.P) {
                            // Surpress the IllegalArgumentException for keeping the backward
                            // compatibility.
                            continue;
                        }
                        throw e;
                    }
                }
=======
                    familyBuilder.addFont(font);
                }
            } catch (IllegalArgumentException e) {
                // To be a compatible behavior with API28 or before, catch IllegalArgumentExcetpion
                // thrown by native code and returns null.
                return null;
>>>>>>> 825827da
            } catch (IOException e) {
                continue;
            }
        }
        if (familyBuilder == null) {
            return null;
        }

        final FontFamily family = familyBuilder.build();

        final FontStyle normal = new FontStyle(FontStyle.FONT_WEIGHT_NORMAL,
                FontStyle.FONT_SLANT_UPRIGHT);
        Font bestFont = family.getFont(0);
        int bestScore = normal.getMatchScore(bestFont.getStyle());
        for (int i = 1; i < family.getSize(); ++i) {
            final Font candidate = family.getFont(i);
            final int score = normal.getMatchScore(candidate.getStyle());
            if (score < bestScore) {
                bestFont = candidate;
                bestScore = score;
            }
        }
        return new Typeface.CustomFallbackBuilder(family).setStyle(bestFont.getStyle()).build();
    }

    /**
     * A helper function to create a mapping from {@link Uri} to {@link ByteBuffer}.
     *
     * Skip if the file contents is not ready to be read.
     *
     * @param context A {@link Context} to be used for resolving content URI in
     *                {@link FontInfo}.
     * @param fonts An array of {@link FontInfo}.
     * @return A map from {@link Uri} to {@link ByteBuffer}.
     */
    private static Map<Uri, ByteBuffer> prepareFontData(Context context, FontInfo[] fonts,
            CancellationSignal cancellationSignal) {
        final HashMap<Uri, ByteBuffer> out = new HashMap<>();
        final ContentResolver resolver = context.getContentResolver();

        for (FontInfo font : fonts) {
            if (font.getResultCode() != Columns.RESULT_CODE_OK) {
                continue;
            }

            final Uri uri = font.getUri();
            if (out.containsKey(uri)) {
                continue;
            }

            ByteBuffer buffer = null;
            try (final ParcelFileDescriptor pfd =
                    resolver.openFileDescriptor(uri, "r", cancellationSignal)) {
                if (pfd != null) {
                    try (final FileInputStream fis =
                            new FileInputStream(pfd.getFileDescriptor())) {
                        final FileChannel fileChannel = fis.getChannel();
                        final long size = fileChannel.size();
                        buffer = fileChannel.map(FileChannel.MapMode.READ_ONLY, 0, size);
                    } catch (IOException e) {
                        // ignore
                    }
                }
            } catch (IOException e) {
                // ignore
            }

            // TODO: try other approach?, e.g. read all contents instead of mmap.

            out.put(uri, buffer);
        }
        return Collections.unmodifiableMap(out);
    }

    /** @hide */
    @VisibleForTesting
    public static @Nullable ProviderInfo getProvider(
            PackageManager packageManager, FontRequest request) throws NameNotFoundException {
        String providerAuthority = request.getProviderAuthority();
        ProviderInfo info = packageManager.resolveContentProvider(providerAuthority, 0);
        if (info == null) {
            throw new NameNotFoundException("No package found for authority: " + providerAuthority);
        }

        if (!info.packageName.equals(request.getProviderPackage())) {
            throw new NameNotFoundException("Found content provider " + providerAuthority
                    + ", but package was not " + request.getProviderPackage());
        }
        // Trust system apps without signature checks
        if (info.applicationInfo.isSystemApp()) {
            return info;
        }

        List<byte[]> signatures;
        PackageInfo packageInfo = packageManager.getPackageInfo(info.packageName,
                PackageManager.GET_SIGNATURES);
        signatures = convertToByteArrayList(packageInfo.signatures);
        Collections.sort(signatures, sByteArrayComparator);

        List<List<byte[]>> requestCertificatesList = request.getCertificates();
        for (int i = 0; i < requestCertificatesList.size(); ++i) {
            // Make a copy so we can sort it without modifying the incoming data.
            List<byte[]> requestSignatures = new ArrayList<>(requestCertificatesList.get(i));
            Collections.sort(requestSignatures, sByteArrayComparator);
            if (equalsByteArrayList(signatures, requestSignatures)) {
                return info;
            }
        }
        return null;
    }

    private static final Comparator<byte[]> sByteArrayComparator = (l, r) -> {
        if (l.length != r.length) {
            return l.length - r.length;
        }
        for (int i = 0; i < l.length; ++i) {
            if (l[i] != r[i]) {
                return l[i] - r[i];
            }
        }
        return 0;
    };

    private static boolean equalsByteArrayList(
            List<byte[]> signatures, List<byte[]> requestSignatures) {
        if (signatures.size() != requestSignatures.size()) {
            return false;
        }
        for (int i = 0; i < signatures.size(); ++i) {
            if (!Arrays.equals(signatures.get(i), requestSignatures.get(i))) {
                return false;
            }
        }
        return true;
    }

    private static List<byte[]> convertToByteArrayList(Signature[] signatures) {
        List<byte[]> shas = new ArrayList<>();
        for (int i = 0; i < signatures.length; ++i) {
            shas.add(signatures[i].toByteArray());
        }
        return shas;
    }

    /** @hide */
    @VisibleForTesting
    public static @NonNull FontInfo[] getFontFromProvider(
            Context context, FontRequest request, String authority,
            CancellationSignal cancellationSignal) {
        ArrayList<FontInfo> result = new ArrayList<>();
        final Uri uri = new Uri.Builder().scheme(ContentResolver.SCHEME_CONTENT)
                .authority(authority)
                .build();
        final Uri fileBaseUri = new Uri.Builder().scheme(ContentResolver.SCHEME_CONTENT)
                .authority(authority)
                .appendPath("file")
                .build();
        try (Cursor cursor = context.getContentResolver().query(uri, new String[] { Columns._ID,
                        Columns.FILE_ID, Columns.TTC_INDEX, Columns.VARIATION_SETTINGS,
                        Columns.WEIGHT, Columns.ITALIC, Columns.RESULT_CODE },
                "query = ?", new String[] { request.getQuery() }, null, cancellationSignal);) {
            // TODO: Should we restrict the amount of fonts that can be returned?
            // TODO: Write documentation explaining that all results should be from the same family.
            if (cursor != null && cursor.getCount() > 0) {
                final int resultCodeColumnIndex = cursor.getColumnIndex(Columns.RESULT_CODE);
                result = new ArrayList<>();
                final int idColumnIndex = cursor.getColumnIndexOrThrow(Columns._ID);
                final int fileIdColumnIndex = cursor.getColumnIndex(Columns.FILE_ID);
                final int ttcIndexColumnIndex = cursor.getColumnIndex(Columns.TTC_INDEX);
                final int vsColumnIndex = cursor.getColumnIndex(Columns.VARIATION_SETTINGS);
                final int weightColumnIndex = cursor.getColumnIndex(Columns.WEIGHT);
                final int italicColumnIndex = cursor.getColumnIndex(Columns.ITALIC);
                while (cursor.moveToNext()) {
                    int resultCode = resultCodeColumnIndex != -1
                            ? cursor.getInt(resultCodeColumnIndex) : Columns.RESULT_CODE_OK;
                    final int ttcIndex = ttcIndexColumnIndex != -1
                            ? cursor.getInt(ttcIndexColumnIndex) : 0;
                    final String variationSettings = vsColumnIndex != -1
                            ? cursor.getString(vsColumnIndex) : null;

                    Uri fileUri;
                    if (fileIdColumnIndex == -1) {
                        long id = cursor.getLong(idColumnIndex);
                        fileUri = ContentUris.withAppendedId(uri, id);
                    } else {
                        long id = cursor.getLong(fileIdColumnIndex);
                        fileUri = ContentUris.withAppendedId(fileBaseUri, id);
                    }
                    int weight;
                    boolean italic;
                    if (weightColumnIndex != -1 && italicColumnIndex != -1) {
                        weight = cursor.getInt(weightColumnIndex);
                        italic = cursor.getInt(italicColumnIndex) == 1;
                    } else {
                        weight = Typeface.Builder.NORMAL_WEIGHT;
                        italic = false;
                    }
                    FontVariationAxis[] axes =
                            FontVariationAxis.fromFontVariationSettings(variationSettings);
                    result.add(new FontInfo(fileUri, ttcIndex, axes, weight, italic, resultCode));
                }
            }
        }
        return result.toArray(new FontInfo[0]);
    }
}<|MERGE_RESOLUTION|>--- conflicted
+++ resolved
@@ -34,10 +34,6 @@
 import android.graphics.fonts.FontStyle;
 import android.graphics.fonts.FontVariationAxis;
 import android.net.Uri;
-<<<<<<< HEAD
-import android.os.Build.VERSION_CODES;
-=======
->>>>>>> 825827da
 import android.os.CancellationSignal;
 import android.os.Handler;
 import android.os.HandlerThread;
@@ -655,26 +651,12 @@
                 if (familyBuilder == null) {
                     familyBuilder = new FontFamily.Builder(font);
                 } else {
-<<<<<<< HEAD
-                    try {
-                        familyBuilder.addFont(font);
-                    } catch (IllegalArgumentException e) {
-                        if (context.getApplicationInfo().targetSdkVersion <= VERSION_CODES.P) {
-                            // Surpress the IllegalArgumentException for keeping the backward
-                            // compatibility.
-                            continue;
-                        }
-                        throw e;
-                    }
-                }
-=======
                     familyBuilder.addFont(font);
                 }
             } catch (IllegalArgumentException e) {
                 // To be a compatible behavior with API28 or before, catch IllegalArgumentExcetpion
                 // thrown by native code and returns null.
                 return null;
->>>>>>> 825827da
             } catch (IOException e) {
                 continue;
             }
