--- conflicted
+++ resolved
@@ -113,21 +113,6 @@
     @Override
     public Cursor query(Uri uri, String[] projection, String selection, String[] selectionArgs,
                         String sortOrder) {
-<<<<<<< HEAD
-        switch (mMatcher.match(uri)) {
-            case MATCH_RES_CODE:
-                return queryXmlResources(null);
-            case MATCH_RAW_CODE:
-                return queryRawData(null);
-            case MATCH_NON_INDEXABLE_KEYS_CODE:
-                return queryNonIndexableKeys(null);
-            case MATCH_SITE_MAP_PAIRS_CODE:
-                return querySiteMapPairs();
-            case MATCH_SLICE_URI_PAIRS_CODE:
-                return querySliceUriPairs();
-            default:
-                throw new UnsupportedOperationException("Unknown Uri " + uri);
-=======
         try {
             switch (mMatcher.match(uri)) {
                 case MATCH_RES_CODE:
@@ -148,7 +133,6 @@
         } catch (Exception e) {
             Log.e(TAG, "Provider querying exception:", e);
             return null;
->>>>>>> 825827da
         }
     }
 
