--- conflicted
+++ resolved
@@ -133,15 +133,12 @@
     static final String EXTRA_REMOTEADAPTER_APPWIDGET_ID = "remoteAdapterAppWidgetId";
 
     /**
-<<<<<<< HEAD
-=======
      * The intent extra that contains {@code true} if inflating as dak text theme.
      * @hide
      */
     static final String EXTRA_REMOTEADAPTER_ON_LIGHT_BACKGROUND = "remoteAdapterOnLightBackground";
 
     /**
->>>>>>> de843449
      * The intent extra that contains the bounds for all shared elements.
      */
     public static final String EXTRA_SHARED_ELEMENT_BOUNDS =
@@ -173,8 +170,6 @@
     private static final int OVERRIDE_TEXT_COLORS_TAG = 20;
     private static final int SET_RIPPLE_DRAWABLE_COLOR_TAG = 21;
     private static final int SET_INT_TAG_TAG = 22;
-<<<<<<< HEAD
-=======
 
     /** @hide **/
     @IntDef(flag = true, value = {
@@ -205,7 +200,6 @@
      * @hide
      */
     public static final int FLAG_USE_LIGHT_BACKGROUND_LAYOUT = 4;
->>>>>>> de843449
 
     /**
      * Application that hosts the remote views.
@@ -246,15 +240,6 @@
     private boolean mIsRoot = true;
 
     /**
-<<<<<<< HEAD
-     * Whether reapply is disallowed on this remoteview. This maybe be true if some actions modify
-     * the layout in a way that isn't recoverable, since views are being removed.
-     */
-    private boolean mReapplyDisallowed;
-
-    /**
-=======
->>>>>>> de843449
      * Constants to whether or not this RemoteViews is composed of a landscape and portrait
      * RemoteViews.
      */
@@ -875,11 +860,7 @@
                 // If the view is an AdapterView, setting a PendingIntent on click doesn't make
                 // much sense, do they mean to set a PendingIntent template for the
                 // AdapterView's children?
-<<<<<<< HEAD
-                if (mIsWidgetCollectionChild) {
-=======
                 if (hasFlags(FLAG_WIDGET_IS_COLLECTION_CHILD)) {
->>>>>>> de843449
                     Log.w(LOG_TAG, "Cannot SetOnClickResponse for collection item "
                             + "(id: " + viewId + ")");
                     ApplicationInfo appInfo = root.getContext().getApplicationInfo();
@@ -893,11 +874,7 @@
                 }
                 target.setTagInternal(R.id.pending_intent_tag, mResponse.mPendingIntent);
             } else if (mResponse.mFillIntent != null) {
-<<<<<<< HEAD
-                if (!mIsWidgetCollectionChild) {
-=======
                 if (!hasFlags(FLAG_WIDGET_IS_COLLECTION_CHILD)) {
->>>>>>> de843449
                     Log.e(LOG_TAG, "The method setOnClickFillInIntent is available "
                             + "only from RemoteViewsFactory (ie. on collection items).");
                     return;
@@ -2466,24 +2443,8 @@
      * @return the layout id.
      */
     public int getLayoutId() {
-<<<<<<< HEAD
-        return mLayoutId;
-    }
-
-    /*
-     * This flag indicates whether this RemoteViews object is being created from a
-     * RemoteViewsService for use as a child of a widget collection. This flag is used
-     * to determine whether or not certain features are available, in particular,
-     * setting on click extras and setting on click pending intents. The former is enabled,
-     * and the latter disabled when this flag is true.
-     */
-    @UnsupportedAppUsage
-    void setIsWidgetCollectionChild(boolean isWidgetCollectionChild) {
-        mIsWidgetCollectionChild = isWidgetCollectionChild;
-=======
         return hasFlags(FLAG_USE_LIGHT_BACKGROUND_LAYOUT) && (mLightBackgroundLayoutId != 0)
                 ? mLightBackgroundLayoutId : mLayoutId;
->>>>>>> de843449
     }
 
     /**
