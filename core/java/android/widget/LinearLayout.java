--- conflicted
+++ resolved
@@ -1850,13 +1850,8 @@
      */
     @OrientationMode
     @InspectableProperty(enumMapping = {
-<<<<<<< HEAD
-            @InspectableProperty.EnumMap(value = HORIZONTAL, name = "horizontal"),
-            @InspectableProperty.EnumMap(value = VERTICAL, name = "vertical")
-=======
             @InspectableProperty.EnumEntry(value = HORIZONTAL, name = "horizontal"),
             @InspectableProperty.EnumEntry(value = VERTICAL, name = "vertical")
->>>>>>> 825827da
     })
     public int getOrientation() {
         return mOrientation;
