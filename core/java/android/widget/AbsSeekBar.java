--- conflicted
+++ resolved
@@ -102,10 +102,6 @@
     private final List<Rect> mGestureExclusionRects = new ArrayList<>();
     private final Rect mThumbRect = new Rect();
 
-    private List<Rect> mUserGestureExclusionRects = Collections.emptyList();
-    private final List<Rect> mGestureExclusionRects = new ArrayList<>();
-    private final Rect mThumbRect = new Rect();
-
     public AbsSeekBar(Context context) {
         super(context);
     }
@@ -770,11 +766,6 @@
         }
         mGestureExclusionRects.clear();
         thumb.copyBounds(mThumbRect);
-<<<<<<< HEAD
-        mGestureExclusionRects.add(mThumbRect);
-        mGestureExclusionRects.addAll(mUserGestureExclusionRects);
-        super.setSystemGestureExclusionRects(mGestureExclusionRects);
-=======
         mThumbRect.offset(mPaddingLeft - mThumbOffset, mPaddingTop);
         growRectTo(mThumbRect, Math.min(getHeight(), mThumbExclusionMaxSize));
         mGestureExclusionRects.add(mThumbRect);
@@ -796,7 +787,6 @@
             r.left -= dx;
             r.right += dx;
         }
->>>>>>> dbf9e87c
     }
 
     /**
