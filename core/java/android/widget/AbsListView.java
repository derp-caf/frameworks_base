--- conflicted
+++ resolved
@@ -84,11 +84,7 @@
 import android.view.inputmethod.InputContentInfo;
 import android.view.inputmethod.InputMethodManager;
 import android.view.inspector.InspectableProperty;
-<<<<<<< HEAD
-import android.view.inspector.InspectableProperty.EnumMap;
-=======
 import android.view.inspector.InspectableProperty.EnumEntry;
->>>>>>> 825827da
 import android.widget.RemoteViews.OnClickHandler;
 
 import com.android.internal.R;
@@ -1248,17 +1244,10 @@
      * @return The current choice mode
      */
     @InspectableProperty(enumMapping = {
-<<<<<<< HEAD
-            @EnumMap(value = CHOICE_MODE_NONE, name = "none"),
-            @EnumMap(value = CHOICE_MODE_SINGLE, name = "singleChoice"),
-            @EnumMap(value = CHOICE_MODE_MULTIPLE, name = "multipleChoice"),
-            @EnumMap(value = CHOICE_MODE_MULTIPLE_MODAL, name = "multipleChoiceModal")
-=======
             @EnumEntry(value = CHOICE_MODE_NONE, name = "none"),
             @EnumEntry(value = CHOICE_MODE_SINGLE, name = "singleChoice"),
             @InspectableProperty.EnumEntry(value = CHOICE_MODE_MULTIPLE, name = "multipleChoice"),
             @EnumEntry(value = CHOICE_MODE_MULTIPLE_MODAL, name = "multipleChoiceModal")
->>>>>>> 825827da
     })
     public int getChoiceMode() {
         return mChoiceMode;
@@ -6384,15 +6373,9 @@
      *         {@link #TRANSCRIPT_MODE_ALWAYS_SCROLL}
      */
     @InspectableProperty(enumMapping = {
-<<<<<<< HEAD
-            @EnumMap(value = TRANSCRIPT_MODE_DISABLED, name = "disabled"),
-            @EnumMap(value = TRANSCRIPT_MODE_NORMAL, name = "normal"),
-            @EnumMap(value = TRANSCRIPT_MODE_ALWAYS_SCROLL, name = "alwaysScroll")
-=======
             @EnumEntry(value = TRANSCRIPT_MODE_DISABLED, name = "disabled"),
             @EnumEntry(value = TRANSCRIPT_MODE_NORMAL, name = "normal"),
             @EnumEntry(value = TRANSCRIPT_MODE_ALWAYS_SCROLL, name = "alwaysScroll")
->>>>>>> 825827da
     })
     public int getTranscriptMode() {
         return mTranscriptMode;
