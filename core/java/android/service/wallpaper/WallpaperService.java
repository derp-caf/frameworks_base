--- conflicted
+++ resolved
@@ -818,19 +818,11 @@
                         mLayout.setTitle(WallpaperService.this.getClass().getName());
                         mLayout.windowAnimations =
                                 com.android.internal.R.style.Animation_Wallpaper;
-<<<<<<< HEAD
-                        mInputChannel = new InputChannel();
-
-                        if (mSession.addToDisplay(mWindow, mWindow.mSeq, mLayout, View.VISIBLE,
-                                mDisplay.getDisplayId(), mWinFrame, mContentInsets, mStableInsets,
-                                mOutsets, mDisplayCutout, mInputChannel,
-=======
                         InputChannel inputChannel = new InputChannel();
 
                         if (mSession.addToDisplay(mWindow, mWindow.mSeq, mLayout, View.VISIBLE,
                                 mDisplay.getDisplayId(), mWinFrame, mContentInsets, mStableInsets,
                                 mOutsets, mDisplayCutout, inputChannel,
->>>>>>> dbf9e87c
                                 mInsetsState) < 0) {
                             Log.w(TAG, "Failed to add window while updating wallpaper surface.");
                             return;
