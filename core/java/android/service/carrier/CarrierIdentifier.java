--- conflicted
+++ resolved
@@ -54,22 +54,13 @@
     private @Nullable String mImsi;
     private @Nullable String mGid1;
     private @Nullable String mGid2;
-<<<<<<< HEAD
     private @Nullable String mIccid;
     private int mCarrierId = TelephonyManager.UNKNOWN_CARRIER_ID;
-    private int mPreciseCarrierId = TelephonyManager.UNKNOWN_CARRIER_ID;
+    private int mSpecificCarrierId = TelephonyManager.UNKNOWN_CARRIER_ID;
 
     public CarrierIdentifier(String mcc, String mnc, @Nullable String spn, @Nullable String imsi,
             @Nullable String gid1, @Nullable String gid2) {
         this(mcc, mnc, spn, imsi, gid1, gid2, null, TelephonyManager.UNKNOWN_CARRIER_ID,
-=======
-    private int mCarrierId = TelephonyManager.UNKNOWN_CARRIER_ID;
-    private int mSpecificCarrierId = TelephonyManager.UNKNOWN_CARRIER_ID;
-
-    public CarrierIdentifier(String mcc, String mnc, @Nullable String spn, @Nullable String imsi,
-            @Nullable String gid1, @Nullable String gid2) {
-        this(mcc, mnc, spn, imsi, gid1, gid2, TelephonyManager.UNKNOWN_CARRIER_ID,
->>>>>>> 825827da
                 TelephonyManager.UNKNOWN_CARRIER_ID);
     }
 
@@ -82,38 +73,28 @@
      * @param gid2 group id level 2
      * @param carrierid carrier unique identifier {@link TelephonyManager#getSimCarrierId()}, used
      *                  to uniquely identify the carrier and look up the carrier configurations.
-<<<<<<< HEAD
-     * @param preciseCarrierId precise carrier identifier
-     * {@link TelephonyManager#getSimPreciseCarrierId()}
-     */
-    public CarrierIdentifier(@NonNull String mcc, @NonNull String mnc, @Nullable String spn,
-                             @Nullable String imsi, @Nullable String gid1, @Nullable String gid2,
-                             int carrierid, int preciseCarrierId) {
-        this(mcc, mnc, spn, imsi, gid1, gid2, null, carrierid, preciseCarrierId);
-    }
-
-    /** @hide */
-    public CarrierIdentifier(String mcc, String mnc, @Nullable String spn,
-                             @Nullable String imsi, @Nullable String gid1, @Nullable String gid2,
-                             @Nullable String iccid, int carrierid, int preciseCarrierId) {
-=======
      * @param specificCarrierId specific carrier identifier
      * {@link TelephonyManager#getSimSpecificCarrierId()}
      */
     public CarrierIdentifier(@NonNull String mcc, @NonNull String mnc, @Nullable String spn,
                              @Nullable String imsi, @Nullable String gid1, @Nullable String gid2,
                              int carrierid, int specificCarrierId) {
->>>>>>> 825827da
+        this(mcc, mnc, spn, imsi, gid1, gid2, null, carrierid, specificCarrierId);
+    }
+
+    /** @hide */
+    public CarrierIdentifier(String mcc, String mnc, @Nullable String spn,
+                             @Nullable String imsi, @Nullable String gid1, @Nullable String gid2,
+                             @Nullable String iccid, int carrierid, int specificCarrierId) {
         mMcc = mcc;
         mMnc = mnc;
         mSpn = spn;
         mImsi = imsi;
         mGid1 = gid1;
         mGid2 = gid2;
-<<<<<<< HEAD
         mIccid = iccid;
         mCarrierId = carrierid;
-        mPreciseCarrierId = preciseCarrierId;
+        mSpecificCarrierId = specificCarrierId;
     }
 
     /** @hide */
@@ -121,10 +102,6 @@
             @Nullable String gid1, @Nullable String gid2I, @Nullable String iccid) {
         this(mcc, mnc, spn, imsi, gid1, gid2I);
         mIccid = iccid;
-=======
-        mCarrierId = carrierid;
-        mSpecificCarrierId = specificCarrierId;
->>>>>>> 825827da
     }
 
     /**
@@ -193,7 +170,6 @@
         return mGid2;
     }
 
-<<<<<<< HEAD
     /** Get the ICCID.
       * @hide */
     @Nullable
@@ -201,8 +177,6 @@
         return mIccid;
     }
 
-=======
->>>>>>> 825827da
     /**
      * Returns the carrier id.
      * @see TelephonyManager#getSimCarrierId()
@@ -212,13 +186,6 @@
     }
 
     /**
-<<<<<<< HEAD
-     * Returns the precise carrier id.
-     * @see TelephonyManager#getSimPreciseCarrierId()
-     */
-    public int getPreciseCarrierId() {
-        return mPreciseCarrierId;
-=======
      * A specific carrier ID returns the fine-grained carrier ID of the current subscription.
      * It can represent the fact that a carrier may be in effect an aggregation of other carriers
      * (ie in an MVNO type scenario) where each of these specific carriers which are used to make
@@ -230,7 +197,6 @@
      */
     public int getSpecificCarrierId() {
         return mSpecificCarrierId;
->>>>>>> 825827da
     }
 
     @Override
@@ -249,23 +215,14 @@
                 && Objects.equals(mImsi, that.mImsi)
                 && Objects.equals(mGid1, that.mGid1)
                 && Objects.equals(mGid2, that.mGid2)
-<<<<<<< HEAD
                 && Objects.equals(mIccid, that.mIccid)
                 && Objects.equals(mCarrierId, that.mCarrierId)
-                && Objects.equals(mPreciseCarrierId, that.mPreciseCarrierId);
-=======
-                && Objects.equals(mCarrierId, that.mCarrierId)
                 && Objects.equals(mSpecificCarrierId, that.mSpecificCarrierId);
->>>>>>> 825827da
     }
 
     @Override
     public int hashCode(){
-<<<<<<< HEAD
-        return Objects.hash(mMcc, mMnc, mSpn, mImsi, mGid1, mGid2, mIccid, mCarrierId, mPreciseCarrierId);
-=======
-        return Objects.hash(mMcc, mMnc, mSpn, mImsi, mGid1, mGid2, mCarrierId, mSpecificCarrierId);
->>>>>>> 825827da
+        return Objects.hash(mMcc, mMnc, mSpn, mImsi, mGid1, mGid2, mIccid, mCarrierId, mSpecificCarrierId);
     }
 
     @Override
@@ -281,41 +238,24 @@
         out.writeString(mImsi);
         out.writeString(mGid1);
         out.writeString(mGid2);
-<<<<<<< HEAD
         out.writeString(mIccid);
         out.writeInt(mCarrierId);
-        out.writeInt(mPreciseCarrierId);
-=======
-        out.writeInt(mCarrierId);
         out.writeInt(mSpecificCarrierId);
->>>>>>> 825827da
     }
 
     @Override
     public String toString() {
       return "CarrierIdentifier{"
-<<<<<<< HEAD
-          + "mcc=" + mMcc
-          + ",mnc=" + mMnc
-          + ",spn=" + mSpn
-          + ",imsi=" + mImsi
-          + ",gid1=" + mGid1
-          + ",gid2=" + mGid2
-          + ",iccid=" + mIccid
-          + ",carrierid=" + mCarrierId
-          + ",mPreciseCarrierId=" + mPreciseCarrierId
-          + "}";
-=======
               + "mcc=" + mMcc
               + ",mnc=" + mMnc
               + ",spn=" + mSpn
               + ",imsi=" + mImsi
               + ",gid1=" + mGid1
               + ",gid2=" + mGid2
+              + ",iccid=" + mIccid
               + ",carrierid=" + mCarrierId
               + ",specificCarrierId=" + mSpecificCarrierId
               + "}";
->>>>>>> 825827da
     }
 
     /** @hide */
@@ -326,14 +266,9 @@
         mImsi = in.readString();
         mGid1 = in.readString();
         mGid2 = in.readString();
-<<<<<<< HEAD
         mIccid = in.readString();
         mCarrierId = in.readInt();
-        mPreciseCarrierId = in.readInt();
-=======
-        mCarrierId = in.readInt();
         mSpecificCarrierId = in.readInt();
->>>>>>> 825827da
     }
 
     /** @hide */
