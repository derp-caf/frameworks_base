/*
 * Copyright 2017 The Android Open Source Project
 *
 * Licensed under the Apache License, Version 2.0 (the "License");
 * you may not use this file except in compliance with the License.
 * You may obtain a copy of the License at
 *
 *      http://www.apache.org/licenses/LICENSE-2.0
 *
 * Unless required by applicable law or agreed to in writing, software
 * distributed under the License is distributed on an "AS IS" BASIS,
 * WITHOUT WARRANTIES OR CONDITIONS OF ANY KIND, either express or implied.
 * See the License for the specific language governing permissions and
 * limitations under the License.
 */
package android.service.autofill;

import static android.provider.Settings.Secure.AUTOFILL_USER_DATA_MAX_CATEGORY_COUNT;
import static android.provider.Settings.Secure.AUTOFILL_USER_DATA_MAX_FIELD_CLASSIFICATION_IDS_SIZE;
import static android.provider.Settings.Secure.AUTOFILL_USER_DATA_MAX_USER_DATA_SIZE;
import static android.provider.Settings.Secure.AUTOFILL_USER_DATA_MAX_VALUE_LENGTH;
import static android.provider.Settings.Secure.AUTOFILL_USER_DATA_MIN_VALUE_LENGTH;
import static android.view.autofill.Helper.sDebug;

import android.annotation.NonNull;
import android.annotation.Nullable;
import android.annotation.TestApi;
import android.app.ActivityThread;
import android.content.ContentResolver;
import android.os.Bundle;
import android.os.Parcel;
import android.os.Parcelable;
import android.provider.Settings;
import android.service.autofill.FieldClassification.Match;
import android.text.TextUtils;
import android.util.ArrayMap;
import android.util.ArraySet;
import android.util.Log;
import android.view.autofill.AutofillManager;
import android.view.autofill.Helper;

import com.android.internal.util.Preconditions;

import java.io.PrintWriter;
import java.util.ArrayList;

/**
 * Defines the user data used for
 * <a href="AutofillService.html#FieldClassification">field classification</a>.
 */
public final class UserData implements FieldClassificationUserData, Parcelable {

    private static final String TAG = "UserData";

    private static final int DEFAULT_MAX_USER_DATA_SIZE = 50;
    private static final int DEFAULT_MAX_CATEGORY_COUNT = 10;
    private static final int DEFAULT_MAX_FIELD_CLASSIFICATION_IDS_SIZE = 10;
    private static final int DEFAULT_MIN_VALUE_LENGTH = 3;
    private static final int DEFAULT_MAX_VALUE_LENGTH = 100;

    private final String mId;
    private final String[] mCategoryIds;
    private final String[] mValues;

    private final String mDefaultAlgorithm;
    private final Bundle mDefaultArgs;
    private final ArrayMap<String, String> mCategoryAlgorithms;
    private final ArrayMap<String, Bundle> mCategoryArgs;

    private UserData(Builder builder) {
        mId = builder.mId;
        mCategoryIds = new String[builder.mCategoryIds.size()];
        builder.mCategoryIds.toArray(mCategoryIds);
        mValues = new String[builder.mValues.size()];
        builder.mValues.toArray(mValues);
        builder.mValues.toArray(mValues);

        mDefaultAlgorithm = builder.mDefaultAlgorithm;
        mDefaultArgs = builder.mDefaultArgs;
        mCategoryAlgorithms = builder.mCategoryAlgorithms;
        mCategoryArgs = builder.mCategoryArgs;
    }

    /**
     * Gets the name of the default algorithm that is used to calculate
     * {@link Match#getScore()} match scores}.
     */
    @Nullable
    @Override
    public String getFieldClassificationAlgorithm() {
        return mDefaultAlgorithm;
    }

    /** @hide */
    @Override
    public Bundle getDefaultFieldClassificationArgs() {
        return mDefaultArgs;
    }

    /**
     * Gets the name of the algorithm corresponding to the specific autofill category
     * that is used to calculate {@link Match#getScore() match scores}
     *
     * @param categoryId autofill field category
     *
     * @return String name of algorithm, null if none found.
     */
    @Nullable
    @Override
    public String getFieldClassificationAlgorithmForCategory(@NonNull String categoryId) {
        Preconditions.checkNotNull(categoryId);
        if (mCategoryAlgorithms == null || !mCategoryAlgorithms.containsKey(categoryId)) {
            return null;
        }
        return mCategoryAlgorithms.get(categoryId);
    }

    /**
     * Gets the id.
     */
    public String getId() {
        return mId;
    }

    /** @hide */
    @Override
    public String[] getCategoryIds() {
        return mCategoryIds;
    }

    /** @hide */
    @Override
    public String[] getValues() {
        return mValues;
    }

    /** @hide */
    @TestApi
    @Override
    public ArrayMap<String, String> getFieldClassificationAlgorithms() {
        return mCategoryAlgorithms;
    }

    /** @hide */
    @Override
    public ArrayMap<String, Bundle> getFieldClassificationArgs() {
        return mCategoryArgs;
    }

    /** @hide */
    public void dump(String prefix, PrintWriter pw) {
        pw.print(prefix); pw.print("id: "); pw.print(mId);
        pw.print(prefix); pw.print("Default Algorithm: "); pw.print(mDefaultAlgorithm);
        pw.print(prefix); pw.print("Default Args"); pw.print(mDefaultArgs);
        if (mCategoryAlgorithms != null && mCategoryAlgorithms.size() > 0) {
            pw.print(prefix); pw.print("Algorithms per category: ");
            for (int i = 0; i < mCategoryAlgorithms.size(); i++) {
                pw.print(prefix); pw.print(prefix); pw.print(mCategoryAlgorithms.keyAt(i));
                pw.print(": "); pw.println(Helper.getRedacted(mCategoryAlgorithms.valueAt(i)));
                pw.print("args="); pw.print(mCategoryArgs.get(mCategoryAlgorithms.keyAt(i)));
            }
        }
        // Cannot disclose field ids or values because they could contain PII
        pw.print(prefix); pw.print("Field ids size: "); pw.println(mCategoryIds.length);
        for (int i = 0; i < mCategoryIds.length; i++) {
            pw.print(prefix); pw.print(prefix); pw.print(i); pw.print(": ");
            pw.println(Helper.getRedacted(mCategoryIds[i]));
        }
        pw.print(prefix); pw.print("Values size: "); pw.println(mValues.length);
        for (int i = 0; i < mValues.length; i++) {
            pw.print(prefix); pw.print(prefix); pw.print(i); pw.print(": ");
            pw.println(Helper.getRedacted(mValues[i]));
        }
    }

    /** @hide */
    public static void dumpConstraints(String prefix, PrintWriter pw) {
        pw.print(prefix); pw.print("maxUserDataSize: "); pw.println(getMaxUserDataSize());
        pw.print(prefix); pw.print("maxFieldClassificationIdsSize: ");
        pw.println(getMaxFieldClassificationIdsSize());
        pw.print(prefix); pw.print("maxCategoryCount: "); pw.println(getMaxCategoryCount());
        pw.print(prefix); pw.print("minValueLength: "); pw.println(getMinValueLength());
        pw.print(prefix); pw.print("maxValueLength: "); pw.println(getMaxValueLength());
    }

    /**
     * A builder for {@link UserData} objects.
     */
    public static final class Builder {
        private final String mId;
        private final ArrayList<String> mCategoryIds;
        private final ArrayList<String> mValues;
        private String mDefaultAlgorithm;
        private Bundle mDefaultArgs;

        // Map of autofill field categories to fleid classification algorithms and args
        private ArrayMap<String, String> mCategoryAlgorithms;
        private ArrayMap<String, Bundle> mCategoryArgs;

        private boolean mDestroyed;

        // Non-persistent array used to limit the number of unique ids.
        private final ArraySet<String> mUniqueCategoryIds;
        // Non-persistent array used to ignore duplaicated value/category pairs.
        private final ArraySet<String> mUniqueValueCategoryPairs;
<<<<<<< HEAD

=======
>>>>>>> de843449

        /**
         * Creates a new builder for the user data used for <a href="#FieldClassification">field
         * classification</a>.
         *
         * <p>The user data must contain at least one pair of {@code value} -> {@code categoryId},
         * and more pairs can be added through the {@link #add(String, String)} method. For example:
         *
         * <pre class="prettyprint">
         * new UserData.Builder("v1", "Bart Simpson", "name")
         *   .add("bart.simpson@example.com", "email")
         *   .add("el_barto@example.com", "email")
         *   .build();
         * </pre>
         *
         * @param id id used to identify the whole {@link UserData} object. This id is also returned
         * by {@link AutofillManager#getUserDataId()}, which can be used to check if the
         * {@link UserData} is up-to-date without fetching the whole object (through
         * {@link AutofillManager#getUserData()}).
         *
         * @param value value of the user data.
         * @param categoryId autofill field category.
         *
         * @throws IllegalArgumentException if any of the following occurs:
         * <ul>
         *   <li>{@code id} is empty</li>
         *   <li>{@code categoryId} is empty</li>
         *   <li>{@code value} is empty</li>
         *   <li>the length of {@code value} is lower than {@link UserData#getMinValueLength()}</li>
         *   <li>the length of {@code value} is higher than
         *       {@link UserData#getMaxValueLength()}</li>
         * </ul>
         */
        public Builder(@NonNull String id, @NonNull String value, @NonNull String categoryId) {
            mId = checkNotEmpty("id", id);
            checkNotEmpty("categoryId", categoryId);
            checkValidValue(value);
            final int maxUserDataSize = getMaxUserDataSize();
            mCategoryIds = new ArrayList<>(maxUserDataSize);
            mValues = new ArrayList<>(maxUserDataSize);
            mUniqueValueCategoryPairs = new ArraySet<>(maxUserDataSize);
<<<<<<< HEAD
=======

>>>>>>> de843449
            mUniqueCategoryIds = new ArraySet<>(getMaxCategoryCount());

            addMapping(value, categoryId);
        }

        /**
         * Sets the default algorithm used for
         * <a href="#FieldClassification">field classification</a>.
         *
         * <p>The currently available algorithms can be retrieve through
         * {@link AutofillManager#getAvailableFieldClassificationAlgorithms()}.
         *
         * <p>If not set, the
         * {@link AutofillManager#getDefaultFieldClassificationAlgorithm() default algorithm} is
         * used instead.
         *
         * @param name name of the algorithm or {@code null} to used default.
         * @param args optional arguments to the algorithm.
         *
         * @return this builder
         */
        public Builder setFieldClassificationAlgorithm(@Nullable String name,
                @Nullable Bundle args) {
            throwIfDestroyed();
            mDefaultAlgorithm = name;
            mDefaultArgs = args;
            return this;
        }

        /**
         * Sets the algorithm used for <a href="#FieldClassification">field classification</a>
         * for the specified category.
         *
         * <p>The currently available algorithms can be retrieved through
         * {@link AutofillManager#getAvailableFieldClassificationAlgorithms()}.
         *
         * <p>If not set, the
         * {@link AutofillManager#getDefaultFieldClassificationAlgorithm() default algorithm} is
         * used instead.
         *
         * @param categoryId autofill field category.
         * @param name name of the algorithm or {@code null} to used default.
         * @param args optional arguments to the algorithm.
         *
         * @return this builder
         */
        public Builder setFieldClassificationAlgorithmForCategory(@NonNull String categoryId,
                @Nullable String name, @Nullable Bundle args) {
            throwIfDestroyed();
            Preconditions.checkNotNull(categoryId);
            if (mCategoryAlgorithms == null) {
                mCategoryAlgorithms = new ArrayMap<>(getMaxCategoryCount());
            }
            if (mCategoryArgs == null) {
                mCategoryArgs = new ArrayMap<>(getMaxCategoryCount());
            }
            mCategoryAlgorithms.put(categoryId, name);
            mCategoryArgs.put(categoryId, args);
            return this;
        }

        /**
         * Adds a new value for user data.
         *
         * @param value value of the user data.
         * @param categoryId string used to identify the category the value is associated with.
         *
         * @throws IllegalStateException if:
         * <ul>
         *   <li>{@link #build()} already called</li>
         *   <li>the {@code value} has already been added (<b>Note: </b> this restriction was
         *   lifted on Android {@link android.os.Build.VERSION_CODES#Q} and later)</li>
         *   <li>the number of unique {@code categoryId} values added so far is more than
         *       {@link UserData#getMaxCategoryCount()}</li>
         *   <li>the number of {@code values} added so far is is more than
         *       {@link UserData#getMaxUserDataSize()}</li>
         * </ul>
         *
         * @throws IllegalArgumentException if any of the following occurs:
         * <ul>
         *   <li>{@code id} is empty</li>
         *   <li>{@code categoryId} is empty</li>
         *   <li>{@code value} is empty</li>
         *   <li>the length of {@code value} is lower than {@link UserData#getMinValueLength()}</li>
         *   <li>the length of {@code value} is higher than
         *       {@link UserData#getMaxValueLength()}</li>
         * </ul>
         */
        public Builder add(@NonNull String value, @NonNull String categoryId) {
            throwIfDestroyed();
            checkNotEmpty("categoryId", categoryId);
            checkValidValue(value);

            if (!mUniqueCategoryIds.contains(categoryId)) {
                // New category - check size
                Preconditions.checkState(mUniqueCategoryIds.size() < getMaxCategoryCount(),
                        "already added " + mUniqueCategoryIds.size() + " unique category ids");
            }

            Preconditions.checkState(mValues.size() < getMaxUserDataSize(),
                    "already added " + mValues.size() + " elements");
            addMapping(value, categoryId);

            return this;
        }

        private void addMapping(@NonNull String value, @NonNull String categoryId) {
            final String pair = value + ":" + categoryId;
            if (mUniqueValueCategoryPairs.contains(pair)) {
                // Don't include value on message because it could contain PII
                Log.w(TAG, "Ignoring entry with same value / category");
                return;
            }
            mCategoryIds.add(categoryId);
            mValues.add(value);
            mUniqueCategoryIds.add(categoryId);
            mUniqueValueCategoryPairs.add(pair);
        }

        private String checkNotEmpty(@NonNull String name, @Nullable String value) {
            Preconditions.checkNotNull(value);
            Preconditions.checkArgument(!TextUtils.isEmpty(value), "%s cannot be empty", name);
            return value;
        }

        private void checkValidValue(@Nullable String value) {
            Preconditions.checkNotNull(value);
            final int length = value.length();
            Preconditions.checkArgumentInRange(length, getMinValueLength(),
                    getMaxValueLength(), "value length (" + length + ")");
        }

        /**
         * Creates a new {@link UserData} instance.
         *
         * <p>You should not interact with this builder once this method is called.
         *
         * @throws IllegalStateException if {@link #build()} was already called.
         *
         * @return The built dataset.
         */
        public UserData build() {
            throwIfDestroyed();
            mDestroyed = true;
            return new UserData(this);
        }

        private void throwIfDestroyed() {
            if (mDestroyed) {
                throw new IllegalStateException("Already called #build()");
            }
        }
    }

    /////////////////////////////////////
    // Object "contract" methods. //
    /////////////////////////////////////
    @Override
    public String toString() {
        if (!sDebug) return super.toString();

        final StringBuilder builder = new StringBuilder("UserData: [id=").append(mId);
        // Cannot disclose category ids or values because they could contain PII
        builder.append(", categoryIds=");
        Helper.appendRedacted(builder, mCategoryIds);
        builder.append(", values=");
        Helper.appendRedacted(builder, mValues);
        return builder.append("]").toString();
    }

    /////////////////////////////////////
    // Parcelable "contract" methods. //
    /////////////////////////////////////

    @Override
    public int describeContents() {
        return 0;
    }

    @Override
    public void writeToParcel(Parcel parcel, int flags) {
        parcel.writeString(mId);
        parcel.writeStringArray(mCategoryIds);
        parcel.writeStringArray(mValues);
        parcel.writeString(mDefaultAlgorithm);
        parcel.writeBundle(mDefaultArgs);
        parcel.writeMap(mCategoryAlgorithms);
        parcel.writeMap(mCategoryArgs);
    }

    public static final Parcelable.Creator<UserData> CREATOR =
            new Parcelable.Creator<UserData>() {
        @Override
        public UserData createFromParcel(Parcel parcel) {
            // Always go through the builder to ensure the data ingested by
            // the system obeys the contract of the builder to avoid attacks
            // using specially crafted parcels.
            final String id = parcel.readString();
            final String[] categoryIds = parcel.readStringArray();
            final String[] values = parcel.readStringArray();
            final String defaultAlgorithm = parcel.readString();
            final Bundle defaultArgs = parcel.readBundle();
            final ArrayMap<String, String> categoryAlgorithms = new ArrayMap<>();
            parcel.readMap(categoryAlgorithms, String.class.getClassLoader());
            final ArrayMap<String, Bundle> categoryArgs = new ArrayMap<>();
            parcel.readMap(categoryArgs, Bundle.class.getClassLoader());

            final Builder builder = new Builder(id, values[0], categoryIds[0])
                    .setFieldClassificationAlgorithm(defaultAlgorithm, defaultArgs);

            for (int i = 1; i < categoryIds.length; i++) {
                String categoryId = categoryIds[i];
                builder.add(values[i], categoryId);
            }

            final int size = categoryAlgorithms.size();
            if (size > 0) {
                for (int i = 0; i < size; i++) {
                    final String categoryId = categoryAlgorithms.keyAt(i);
                    builder.setFieldClassificationAlgorithmForCategory(categoryId,
                            categoryAlgorithms.valueAt(i), categoryArgs.get(categoryId));
                }
            }
            return builder.build();
        }

        @Override
        public UserData[] newArray(int size) {
            return new UserData[size];
        }
    };

    /**
     * Gets the maximum number of values that can be added to a {@link UserData}.
     */
    public static int getMaxUserDataSize() {
        return getInt(AUTOFILL_USER_DATA_MAX_USER_DATA_SIZE, DEFAULT_MAX_USER_DATA_SIZE);
    }

    /**
     * Gets the maximum number of ids that can be passed to {@link
     * FillResponse.Builder#setFieldClassificationIds(android.view.autofill.AutofillId...)}.
     */
    public static int getMaxFieldClassificationIdsSize() {
        return getInt(AUTOFILL_USER_DATA_MAX_FIELD_CLASSIFICATION_IDS_SIZE,
            DEFAULT_MAX_FIELD_CLASSIFICATION_IDS_SIZE);
    }

    /**
     * Gets the maximum number of unique category ids that can be passed to
     * the builder's constructor and {@link Builder#add(String, String)}.
     */
    public static int getMaxCategoryCount() {
        return getInt(AUTOFILL_USER_DATA_MAX_CATEGORY_COUNT, DEFAULT_MAX_CATEGORY_COUNT);
    }

    /**
     * Gets the minimum length of values passed to the builder's constructor or
     * or {@link Builder#add(String, String)}.
     */
    public static int getMinValueLength() {
        return getInt(AUTOFILL_USER_DATA_MIN_VALUE_LENGTH, DEFAULT_MIN_VALUE_LENGTH);
    }

    /**
     * Gets the maximum length of values passed to the builder's constructor or
     * or {@link Builder#add(String, String)}.
     */
    public static int getMaxValueLength() {
        return getInt(AUTOFILL_USER_DATA_MAX_VALUE_LENGTH, DEFAULT_MAX_VALUE_LENGTH);
    }

    private static int getInt(String settings, int defaultValue) {
        ContentResolver cr = null;
        final ActivityThread at = ActivityThread.currentActivityThread();
        if (at != null) {
            cr = at.getApplication().getContentResolver();
        }

        if (cr == null) {
            Log.w(TAG, "Could not read from " + settings + "; hardcoding " + defaultValue);
            return defaultValue;
        }
        return Settings.Secure.getInt(cr, settings, defaultValue);
    }
}<|MERGE_RESOLUTION|>--- conflicted
+++ resolved
@@ -203,10 +203,6 @@
         private final ArraySet<String> mUniqueCategoryIds;
         // Non-persistent array used to ignore duplaicated value/category pairs.
         private final ArraySet<String> mUniqueValueCategoryPairs;
-<<<<<<< HEAD
-
-=======
->>>>>>> de843449
 
         /**
          * Creates a new builder for the user data used for <a href="#FieldClassification">field
@@ -248,10 +244,7 @@
             mCategoryIds = new ArrayList<>(maxUserDataSize);
             mValues = new ArrayList<>(maxUserDataSize);
             mUniqueValueCategoryPairs = new ArraySet<>(maxUserDataSize);
-<<<<<<< HEAD
-=======
-
->>>>>>> de843449
+
             mUniqueCategoryIds = new ArraySet<>(getMaxCategoryCount());
 
             addMapping(value, categoryId);
