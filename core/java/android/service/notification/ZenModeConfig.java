/**
 * Copyright (c) 2014, The Android Open Source Project
 *
 * Licensed under the Apache License,  2.0 (the "License");
 * you may not use this file except in compliance with the License.
 * You may obtain a copy of the License at
 *
 *     http://www.apache.org/licenses/LICENSE-2.0
 *
 * Unless required by applicable law or agreed to in writing, software
 * distributed under the License is distributed on an "AS IS" BASIS,
 * WITHOUT WARRANTIES OR CONDITIONS OF ANY KIND, either express or implied.
 * See the License for the specific language governing permissions and
 * limitations under the License.
 */

package android.service.notification;

import static android.app.NotificationManager.Policy.SUPPRESSED_EFFECT_FULL_SCREEN_INTENT;
import static android.app.NotificationManager.Policy.SUPPRESSED_EFFECT_LIGHTS;
import static android.app.NotificationManager.Policy.SUPPRESSED_EFFECT_PEEK;

import android.annotation.UnsupportedAppUsage;
import android.app.ActivityManager;
import android.app.AlarmManager;
import android.app.NotificationManager;
import android.app.NotificationManager.Policy;
import android.content.ComponentName;
import android.content.Context;
import android.content.pm.ApplicationInfo;
import android.content.pm.PackageManager;
import android.content.res.Resources;
import android.net.Uri;
import android.os.Parcel;
import android.os.Parcelable;
import android.os.UserHandle;
import android.provider.Settings.Global;
import android.text.TextUtils;
import android.text.format.DateFormat;
import android.util.ArrayMap;
import android.util.ArraySet;
import android.util.Slog;
import android.util.proto.ProtoOutputStream;

import com.android.internal.R;

import org.xmlpull.v1.XmlPullParser;
import org.xmlpull.v1.XmlPullParserException;
import org.xmlpull.v1.XmlSerializer;

import java.io.IOException;
import java.util.ArrayList;
import java.util.Arrays;
import java.util.Calendar;
import java.util.Date;
import java.util.GregorianCalendar;
import java.util.List;
import java.util.Locale;
import java.util.Objects;
import java.util.TimeZone;
import java.util.UUID;

/**
 * Persisted configuration for zen mode.
 *
 * @hide
 */
public class ZenModeConfig implements Parcelable {
    private static String TAG = "ZenModeConfig";

    public static final int SOURCE_ANYONE = Policy.PRIORITY_SENDERS_ANY;
    public static final int SOURCE_CONTACT = Policy.PRIORITY_SENDERS_CONTACTS;
    public static final int SOURCE_STAR = Policy.PRIORITY_SENDERS_STARRED;
    public static final int MAX_SOURCE = SOURCE_STAR;
    private static final int DEFAULT_SOURCE = SOURCE_CONTACT;
    private static final int DEFAULT_CALLS_SOURCE = SOURCE_STAR;

    public static final String EVENTS_DEFAULT_RULE_ID = "EVENTS_DEFAULT_RULE";
    public static final String EVERY_NIGHT_DEFAULT_RULE_ID = "EVERY_NIGHT_DEFAULT_RULE";
    public static final List<String> DEFAULT_RULE_IDS = Arrays.asList(EVERY_NIGHT_DEFAULT_RULE_ID,
            EVENTS_DEFAULT_RULE_ID);

    public static final int[] ALL_DAYS = { Calendar.SUNDAY, Calendar.MONDAY, Calendar.TUESDAY,
            Calendar.WEDNESDAY, Calendar.THURSDAY, Calendar.FRIDAY, Calendar.SATURDAY };

    public static final int[] MINUTE_BUCKETS = generateMinuteBuckets();
    private static final int SECONDS_MS = 1000;
    private static final int MINUTES_MS = 60 * SECONDS_MS;
    private static final int DAY_MINUTES = 24 * 60;
    private static final int ZERO_VALUE_MS = 10 * SECONDS_MS;

    // Default allow categories set in readXml() from default_zen_mode_config.xml,
    // fallback/upgrade values:
    private static final boolean DEFAULT_ALLOW_ALARMS = true;
    private static final boolean DEFAULT_ALLOW_MEDIA = true;
    private static final boolean DEFAULT_ALLOW_SYSTEM = false;
    private static final boolean DEFAULT_ALLOW_CALLS = true;
    private static final boolean DEFAULT_ALLOW_MESSAGES = false;
    private static final boolean DEFAULT_ALLOW_REMINDERS = false;
    private static final boolean DEFAULT_ALLOW_EVENTS = false;
    private static final boolean DEFAULT_ALLOW_REPEAT_CALLERS = true;
    private static final boolean DEFAULT_CHANNELS_BYPASSING_DND = false;
    private static final int DEFAULT_SUPPRESSED_VISUAL_EFFECTS = 0;

    public static final int XML_VERSION = 8;
    public static final String ZEN_TAG = "zen";
    private static final String ZEN_ATT_VERSION = "version";
    private static final String ZEN_ATT_USER = "user";
    private static final String ALLOW_TAG = "allow";
    private static final String ALLOW_ATT_ALARMS = "alarms";
    private static final String ALLOW_ATT_MEDIA = "media";
    private static final String ALLOW_ATT_SYSTEM = "system";
    private static final String ALLOW_ATT_CALLS = "calls";
    private static final String ALLOW_ATT_REPEAT_CALLERS = "repeatCallers";
    private static final String ALLOW_ATT_MESSAGES = "messages";
    private static final String ALLOW_ATT_FROM = "from";
    private static final String ALLOW_ATT_CALLS_FROM = "callsFrom";
    private static final String ALLOW_ATT_MESSAGES_FROM = "messagesFrom";
    private static final String ALLOW_ATT_REMINDERS = "reminders";
    private static final String ALLOW_ATT_EVENTS = "events";
    private static final String ALLOW_ATT_SCREEN_OFF = "visualScreenOff";
    private static final String ALLOW_ATT_SCREEN_ON = "visualScreenOn";
    private static final String DISALLOW_TAG = "disallow";
    private static final String DISALLOW_ATT_VISUAL_EFFECTS = "visualEffects";
    private static final String STATE_TAG = "state";
    private static final String STATE_ATT_CHANNELS_BYPASSING_DND = "areChannelsBypassingDnd";

    // zen policy visual effects attributes
    private static final String SHOW_ATT_FULL_SCREEN_INTENT = "showFullScreenIntent";
    private static final String SHOW_ATT_LIGHTS = "showLights";
    private static final String SHOW_ATT_PEEK = "shoePeek";
    private static final String SHOW_ATT_STATUS_BAR_ICONS = "showStatusBarIcons";
    private static final String SHOW_ATT_BADGES = "showBadges";
    private static final String SHOW_ATT_AMBIENT = "showAmbient";
    private static final String SHOW_ATT_NOTIFICATION_LIST = "showNotificationList";

    private static final String CONDITION_ATT_ID = "id";
    private static final String CONDITION_ATT_SUMMARY = "summary";
    private static final String CONDITION_ATT_LINE1 = "line1";
    private static final String CONDITION_ATT_LINE2 = "line2";
    private static final String CONDITION_ATT_ICON = "icon";
    private static final String CONDITION_ATT_STATE = "state";
    private static final String CONDITION_ATT_FLAGS = "flags";

    private static final String ZEN_POLICY_TAG = "zen_policy";

    private static final String MANUAL_TAG = "manual";
    private static final String AUTOMATIC_TAG = "automatic";

    private static final String RULE_ATT_ID = "ruleId";
    private static final String RULE_ATT_ENABLED = "enabled";
    private static final String RULE_ATT_SNOOZING = "snoozing";
    private static final String RULE_ATT_NAME = "name";
    private static final String RULE_ATT_COMPONENT = "component";
    private static final String RULE_ATT_CONFIG_ACTIVITY = "configActivity";
    private static final String RULE_ATT_ZEN = "zen";
    private static final String RULE_ATT_CONDITION_ID = "conditionId";
    private static final String RULE_ATT_CREATION_TIME = "creationTime";
    private static final String RULE_ATT_ENABLER = "enabler";
    private static final String RULE_ATT_MODIFIED = "modified";

    @UnsupportedAppUsage
    public boolean allowAlarms = DEFAULT_ALLOW_ALARMS;
    public boolean allowMedia = DEFAULT_ALLOW_MEDIA;
    public boolean allowSystem = DEFAULT_ALLOW_SYSTEM;
    public boolean allowCalls = DEFAULT_ALLOW_CALLS;
    public boolean allowRepeatCallers = DEFAULT_ALLOW_REPEAT_CALLERS;
    public boolean allowMessages = DEFAULT_ALLOW_MESSAGES;
    public boolean allowReminders = DEFAULT_ALLOW_REMINDERS;
    public boolean allowEvents = DEFAULT_ALLOW_EVENTS;
    public int allowCallsFrom = DEFAULT_CALLS_SOURCE;
    public int allowMessagesFrom = DEFAULT_SOURCE;
    public int user = UserHandle.USER_SYSTEM;
    public int suppressedVisualEffects = DEFAULT_SUPPRESSED_VISUAL_EFFECTS;
    public boolean areChannelsBypassingDnd = DEFAULT_CHANNELS_BYPASSING_DND;
    public int version;

    public ZenRule manualRule;
    @UnsupportedAppUsage
    public ArrayMap<String, ZenRule> automaticRules = new ArrayMap<>();

    @UnsupportedAppUsage
    public ZenModeConfig() { }

    public ZenModeConfig(Parcel source) {
        allowCalls = source.readInt() == 1;
        allowRepeatCallers = source.readInt() == 1;
        allowMessages = source.readInt() == 1;
        allowReminders = source.readInt() == 1;
        allowEvents = source.readInt() == 1;
        allowCallsFrom = source.readInt();
        allowMessagesFrom = source.readInt();
        user = source.readInt();
        manualRule = source.readParcelable(null);
        final int len = source.readInt();
        if (len > 0) {
            final String[] ids = new String[len];
            final ZenRule[] rules = new ZenRule[len];
            source.readStringArray(ids);
            source.readTypedArray(rules, ZenRule.CREATOR);
            for (int i = 0; i < len; i++) {
                automaticRules.put(ids[i], rules[i]);
            }
        }
        allowAlarms = source.readInt() == 1;
        allowMedia = source.readInt() == 1;
        allowSystem = source.readInt() == 1;
        suppressedVisualEffects = source.readInt();
        areChannelsBypassingDnd = source.readInt() == 1;
    }

    @Override
    public void writeToParcel(Parcel dest, int flags) {
        dest.writeInt(allowCalls ? 1 : 0);
        dest.writeInt(allowRepeatCallers ? 1 : 0);
        dest.writeInt(allowMessages ? 1 : 0);
        dest.writeInt(allowReminders ? 1 : 0);
        dest.writeInt(allowEvents ? 1 : 0);
        dest.writeInt(allowCallsFrom);
        dest.writeInt(allowMessagesFrom);
        dest.writeInt(user);
        dest.writeParcelable(manualRule, 0);
        if (!automaticRules.isEmpty()) {
            final int len = automaticRules.size();
            final String[] ids = new String[len];
            final ZenRule[] rules = new ZenRule[len];
            for (int i = 0; i < len; i++) {
                ids[i] = automaticRules.keyAt(i);
                rules[i] = automaticRules.valueAt(i);
            }
            dest.writeInt(len);
            dest.writeStringArray(ids);
            dest.writeTypedArray(rules, 0);
        } else {
            dest.writeInt(0);
        }
        dest.writeInt(allowAlarms ? 1 : 0);
        dest.writeInt(allowMedia ? 1 : 0);
        dest.writeInt(allowSystem ? 1 : 0);
        dest.writeInt(suppressedVisualEffects);
        dest.writeInt(areChannelsBypassingDnd ? 1 : 0);
    }

    @Override
    public String toString() {
        return new StringBuilder(ZenModeConfig.class.getSimpleName()).append('[')
                .append("user=").append(user)
                .append(",allowAlarms=").append(allowAlarms)
                .append(",allowMedia=").append(allowMedia)
                .append(",allowSystem=").append(allowSystem)
                .append(",allowReminders=").append(allowReminders)
                .append(",allowEvents=").append(allowEvents)
                .append(",allowCalls=").append(allowCalls)
                .append(",allowRepeatCallers=").append(allowRepeatCallers)
                .append(",allowMessages=").append(allowMessages)
                .append(",allowCallsFrom=").append(sourceToString(allowCallsFrom))
                .append(",allowMessagesFrom=").append(sourceToString(allowMessagesFrom))
                .append(",suppressedVisualEffects=").append(suppressedVisualEffects)
                .append(",areChannelsBypassingDnd=").append(areChannelsBypassingDnd)
                .append(",\nautomaticRules=").append(rulesToString())
                .append(",\nmanualRule=").append(manualRule)
                .append(']').toString();
    }

    private String rulesToString() {
        if (automaticRules.isEmpty()) {
            return "{}";
        }

        StringBuilder buffer = new StringBuilder(automaticRules.size() * 28);
        buffer.append('{');
        for (int i = 0; i < automaticRules.size(); i++) {
            if (i > 0) {
                buffer.append(",\n");
            }
            Object value = automaticRules.valueAt(i);
            buffer.append(value);
        }
        buffer.append('}');
        return buffer.toString();
    }

    public Diff diff(ZenModeConfig to) {
        final Diff d = new Diff();
        if (to == null) {
            return d.addLine("config", "delete");
        }
        if (user != to.user) {
            d.addLine("user", user, to.user);
        }
        if (allowAlarms != to.allowAlarms) {
            d.addLine("allowAlarms", allowAlarms, to.allowAlarms);
        }
        if (allowMedia != to.allowMedia) {
            d.addLine("allowMedia", allowMedia, to.allowMedia);
        }
        if (allowSystem != to.allowSystem) {
            d.addLine("allowSystem", allowSystem, to.allowSystem);
        }
        if (allowCalls != to.allowCalls) {
            d.addLine("allowCalls", allowCalls, to.allowCalls);
        }
        if (allowReminders != to.allowReminders) {
            d.addLine("allowReminders", allowReminders, to.allowReminders);
        }
        if (allowEvents != to.allowEvents) {
            d.addLine("allowEvents", allowEvents, to.allowEvents);
        }
        if (allowRepeatCallers != to.allowRepeatCallers) {
            d.addLine("allowRepeatCallers", allowRepeatCallers, to.allowRepeatCallers);
        }
        if (allowMessages != to.allowMessages) {
            d.addLine("allowMessages", allowMessages, to.allowMessages);
        }
        if (allowCallsFrom != to.allowCallsFrom) {
            d.addLine("allowCallsFrom", allowCallsFrom, to.allowCallsFrom);
        }
        if (allowMessagesFrom != to.allowMessagesFrom) {
            d.addLine("allowMessagesFrom", allowMessagesFrom, to.allowMessagesFrom);
        }
        if (suppressedVisualEffects != to.suppressedVisualEffects) {
            d.addLine("suppressedVisualEffects", suppressedVisualEffects,
                    to.suppressedVisualEffects);
        }
        final ArraySet<String> allRules = new ArraySet<>();
        addKeys(allRules, automaticRules);
        addKeys(allRules, to.automaticRules);
        final int N = allRules.size();
        for (int i = 0; i < N; i++) {
            final String rule = allRules.valueAt(i);
            final ZenRule fromRule = automaticRules != null ? automaticRules.get(rule) : null;
            final ZenRule toRule = to.automaticRules != null ? to.automaticRules.get(rule) : null;
            ZenRule.appendDiff(d, "automaticRule[" + rule + "]", fromRule, toRule);
        }
        ZenRule.appendDiff(d, "manualRule", manualRule, to.manualRule);

        if (areChannelsBypassingDnd != to.areChannelsBypassingDnd) {
            d.addLine("areChannelsBypassingDnd", areChannelsBypassingDnd,
                    to.areChannelsBypassingDnd);
        }
        return d;
    }

    public static Diff diff(ZenModeConfig from, ZenModeConfig to) {
        if (from == null) {
            final Diff d = new Diff();
            if (to != null) {
                d.addLine("config", "insert");
            }
            return d;
        }
        return from.diff(to);
    }

    private static <T> void addKeys(ArraySet<T> set, ArrayMap<T, ?> map) {
        if (map != null) {
            for (int i = 0; i < map.size(); i++) {
                set.add(map.keyAt(i));
            }
        }
    }

    public boolean isValid() {
        if (!isValidManualRule(manualRule)) return false;
        final int N = automaticRules.size();
        for (int i = 0; i < N; i++) {
            if (!isValidAutomaticRule(automaticRules.valueAt(i))) return false;
        }
        return true;
    }

    private static boolean isValidManualRule(ZenRule rule) {
        return rule == null || Global.isValidZenMode(rule.zenMode) && sameCondition(rule);
    }

    private static boolean isValidAutomaticRule(ZenRule rule) {
        return rule != null && !TextUtils.isEmpty(rule.name) && Global.isValidZenMode(rule.zenMode)
                && rule.conditionId != null && sameCondition(rule);
    }

    private static boolean sameCondition(ZenRule rule) {
        if (rule == null) return false;
        if (rule.conditionId == null) {
            return rule.condition == null;
        } else {
            return rule.condition == null || rule.conditionId.equals(rule.condition.id);
        }
    }

    private static int[] generateMinuteBuckets() {
        final int maxHrs = 12;
        final int[] buckets = new int[maxHrs + 3];
        buckets[0] = 15;
        buckets[1] = 30;
        buckets[2] = 45;
        for (int i = 1; i <= maxHrs; i++) {
            buckets[2 + i] = 60 * i;
        }
        return buckets;
    }

    public static String sourceToString(int source) {
        switch (source) {
            case SOURCE_ANYONE:
                return "anyone";
            case SOURCE_CONTACT:
                return "contacts";
            case SOURCE_STAR:
                return "stars";
            default:
                return "UNKNOWN";
        }
    }

    @Override
    public boolean equals(Object o) {
        if (!(o instanceof ZenModeConfig)) return false;
        if (o == this) return true;
        final ZenModeConfig other = (ZenModeConfig) o;
        return other.allowAlarms == allowAlarms
                && other.allowMedia == allowMedia
                && other.allowSystem == allowSystem
                && other.allowCalls == allowCalls
                && other.allowRepeatCallers == allowRepeatCallers
                && other.allowMessages == allowMessages
                && other.allowCallsFrom == allowCallsFrom
                && other.allowMessagesFrom == allowMessagesFrom
                && other.allowReminders == allowReminders
                && other.allowEvents == allowEvents
                && other.user == user
                && Objects.equals(other.automaticRules, automaticRules)
                && Objects.equals(other.manualRule, manualRule)
                && other.suppressedVisualEffects == suppressedVisualEffects
                && other.areChannelsBypassingDnd == areChannelsBypassingDnd;
    }

    @Override
    public int hashCode() {
        return Objects.hash(allowAlarms, allowMedia, allowSystem, allowCalls,
                allowRepeatCallers, allowMessages,
                allowCallsFrom, allowMessagesFrom, allowReminders, allowEvents,
                user, automaticRules, manualRule,
                suppressedVisualEffects, areChannelsBypassingDnd);
    }

    private static String toDayList(int[] days) {
        if (days == null || days.length == 0) return "";
        final StringBuilder sb = new StringBuilder();
        for (int i = 0; i < days.length; i++) {
            if (i > 0) sb.append('.');
            sb.append(days[i]);
        }
        return sb.toString();
    }

    private static int[] tryParseDayList(String dayList, String sep) {
        if (dayList == null) return null;
        final String[] tokens = dayList.split(sep);
        if (tokens.length == 0) return null;
        final int[] rt = new int[tokens.length];
        for (int i = 0; i < tokens.length; i++) {
            final int day = tryParseInt(tokens[i], -1);
            if (day == -1) return null;
            rt[i] = day;
        }
        return rt;
    }

    private static int tryParseInt(String value, int defValue) {
        if (TextUtils.isEmpty(value)) return defValue;
        try {
            return Integer.parseInt(value);
        } catch (NumberFormatException e) {
            return defValue;
        }
    }

    private static long tryParseLong(String value, long defValue) {
        if (TextUtils.isEmpty(value)) return defValue;
        try {
            return Long.parseLong(value);
        } catch (NumberFormatException e) {
            return defValue;
        }
    }

    private static Long tryParseLong(String value, Long defValue) {
        if (TextUtils.isEmpty(value)) return defValue;
        try {
            return Long.parseLong(value);
        } catch (NumberFormatException e) {
            return defValue;
        }
    }

    public static ZenModeConfig readXml(XmlPullParser parser)
            throws XmlPullParserException, IOException {
        int type = parser.getEventType();
        if (type != XmlPullParser.START_TAG) return null;
        String tag = parser.getName();
        if (!ZEN_TAG.equals(tag)) return null;
        final ZenModeConfig rt = new ZenModeConfig();
        rt.version = safeInt(parser, ZEN_ATT_VERSION, XML_VERSION);
        rt.user = safeInt(parser, ZEN_ATT_USER, rt.user);
        boolean readSuppressedEffects = false;
        while ((type = parser.next()) != XmlPullParser.END_DOCUMENT) {
            tag = parser.getName();
            if (type == XmlPullParser.END_TAG && ZEN_TAG.equals(tag)) {
                return rt;
            }
            if (type == XmlPullParser.START_TAG) {
                if (ALLOW_TAG.equals(tag)) {
                    rt.allowCalls = safeBoolean(parser, ALLOW_ATT_CALLS,
                            DEFAULT_ALLOW_CALLS);
                    rt.allowRepeatCallers = safeBoolean(parser, ALLOW_ATT_REPEAT_CALLERS,
                            DEFAULT_ALLOW_REPEAT_CALLERS);
                    rt.allowMessages = safeBoolean(parser, ALLOW_ATT_MESSAGES,
                            DEFAULT_ALLOW_MESSAGES);
                    rt.allowReminders = safeBoolean(parser, ALLOW_ATT_REMINDERS,
                            DEFAULT_ALLOW_REMINDERS);
                    rt.allowEvents = safeBoolean(parser, ALLOW_ATT_EVENTS, DEFAULT_ALLOW_EVENTS);
                    final int from = safeInt(parser, ALLOW_ATT_FROM, -1);
                    final int callsFrom = safeInt(parser, ALLOW_ATT_CALLS_FROM, -1);
                    final int messagesFrom = safeInt(parser, ALLOW_ATT_MESSAGES_FROM, -1);
                    if (isValidSource(callsFrom) && isValidSource(messagesFrom)) {
                        rt.allowCallsFrom = callsFrom;
                        rt.allowMessagesFrom = messagesFrom;
                    } else if (isValidSource(from)) {
                        Slog.i(TAG, "Migrating existing shared 'from': " + sourceToString(from));
                        rt.allowCallsFrom = from;
                        rt.allowMessagesFrom = from;
                    } else {
                        rt.allowCallsFrom = DEFAULT_CALLS_SOURCE;
                        rt.allowMessagesFrom = DEFAULT_SOURCE;
                    }
                    rt.allowAlarms = safeBoolean(parser, ALLOW_ATT_ALARMS, DEFAULT_ALLOW_ALARMS);
                    rt.allowMedia = safeBoolean(parser, ALLOW_ATT_MEDIA,
                            DEFAULT_ALLOW_MEDIA);
                    rt.allowSystem = safeBoolean(parser, ALLOW_ATT_SYSTEM, DEFAULT_ALLOW_SYSTEM);

                    // migrate old suppressed visual effects fields, if they still exist in the xml
                    Boolean allowWhenScreenOff = unsafeBoolean(parser, ALLOW_ATT_SCREEN_OFF);
                    if (allowWhenScreenOff != null) {
                        readSuppressedEffects = true;
                        if (!allowWhenScreenOff) {
                            rt.suppressedVisualEffects |= SUPPRESSED_EFFECT_LIGHTS
                                    | SUPPRESSED_EFFECT_FULL_SCREEN_INTENT;
                        }
                    }
                    Boolean allowWhenScreenOn = unsafeBoolean(parser, ALLOW_ATT_SCREEN_ON);
                    if (allowWhenScreenOn != null) {
                        readSuppressedEffects = true;
                        if (!allowWhenScreenOn) {
                            rt.suppressedVisualEffects |= SUPPRESSED_EFFECT_PEEK;
                        }
                    }
                    if (readSuppressedEffects) {
                        Slog.d(TAG, "Migrated visual effects to " + rt.suppressedVisualEffects);
                    }
                } else if (DISALLOW_TAG.equals(tag) && !readSuppressedEffects) {
                    // only read from suppressed visual effects field if we haven't just migrated
                    // the values from allowOn/allowOff, lest we wipe out those settings
                    rt.suppressedVisualEffects = safeInt(parser, DISALLOW_ATT_VISUAL_EFFECTS,
                            DEFAULT_SUPPRESSED_VISUAL_EFFECTS);
                } else if (MANUAL_TAG.equals(tag)) {
                    rt.manualRule = readRuleXml(parser);
                } else if (AUTOMATIC_TAG.equals(tag)) {
                    final String id = parser.getAttributeValue(null, RULE_ATT_ID);
                    final ZenRule automaticRule = readRuleXml(parser);
                    if (id != null && automaticRule != null) {
                        automaticRule.id = id;
                        rt.automaticRules.put(id, automaticRule);
                    }
                } else if (STATE_TAG.equals(tag)) {
                    rt.areChannelsBypassingDnd = safeBoolean(parser,
                            STATE_ATT_CHANNELS_BYPASSING_DND, DEFAULT_CHANNELS_BYPASSING_DND);
                }
            }
        }
        throw new IllegalStateException("Failed to reach END_DOCUMENT");
    }

    /**
     * Writes XML of current ZenModeConfig
     * @param out serializer
     * @param version uses XML_VERSION if version is null
     * @throws IOException
     */
    public void writeXml(XmlSerializer out, Integer version) throws IOException {
        out.startTag(null, ZEN_TAG);
        out.attribute(null, ZEN_ATT_VERSION, version == null
                ? Integer.toString(XML_VERSION) : Integer.toString(version));
        out.attribute(null, ZEN_ATT_USER, Integer.toString(user));
        out.startTag(null, ALLOW_TAG);
        out.attribute(null, ALLOW_ATT_CALLS, Boolean.toString(allowCalls));
        out.attribute(null, ALLOW_ATT_REPEAT_CALLERS, Boolean.toString(allowRepeatCallers));
        out.attribute(null, ALLOW_ATT_MESSAGES, Boolean.toString(allowMessages));
        out.attribute(null, ALLOW_ATT_REMINDERS, Boolean.toString(allowReminders));
        out.attribute(null, ALLOW_ATT_EVENTS, Boolean.toString(allowEvents));
        out.attribute(null, ALLOW_ATT_CALLS_FROM, Integer.toString(allowCallsFrom));
        out.attribute(null, ALLOW_ATT_MESSAGES_FROM, Integer.toString(allowMessagesFrom));
        out.attribute(null, ALLOW_ATT_ALARMS, Boolean.toString(allowAlarms));
        out.attribute(null, ALLOW_ATT_MEDIA, Boolean.toString(allowMedia));
        out.attribute(null, ALLOW_ATT_SYSTEM, Boolean.toString(allowSystem));
        out.endTag(null, ALLOW_TAG);

        out.startTag(null, DISALLOW_TAG);
        out.attribute(null, DISALLOW_ATT_VISUAL_EFFECTS, Integer.toString(suppressedVisualEffects));
        out.endTag(null, DISALLOW_TAG);

        if (manualRule != null) {
            out.startTag(null, MANUAL_TAG);
            writeRuleXml(manualRule, out);
            out.endTag(null, MANUAL_TAG);
        }
        final int N = automaticRules.size();
        for (int i = 0; i < N; i++) {
            final String id = automaticRules.keyAt(i);
            final ZenRule automaticRule = automaticRules.valueAt(i);
            out.startTag(null, AUTOMATIC_TAG);
            out.attribute(null, RULE_ATT_ID, id);
            writeRuleXml(automaticRule, out);
            out.endTag(null, AUTOMATIC_TAG);
        }

        out.startTag(null, STATE_TAG);
        out.attribute(null, STATE_ATT_CHANNELS_BYPASSING_DND,
                Boolean.toString(areChannelsBypassingDnd));
        out.endTag(null, STATE_TAG);

        out.endTag(null, ZEN_TAG);
    }

    public static ZenRule readRuleXml(XmlPullParser parser) {
        final ZenRule rt = new ZenRule();
        rt.enabled = safeBoolean(parser, RULE_ATT_ENABLED, true);
        rt.name = parser.getAttributeValue(null, RULE_ATT_NAME);
        final String zen = parser.getAttributeValue(null, RULE_ATT_ZEN);
        rt.zenMode = tryParseZenMode(zen, -1);
        if (rt.zenMode == -1) {
            Slog.w(TAG, "Bad zen mode in rule xml:" + zen);
            return null;
        }
        rt.conditionId = safeUri(parser, RULE_ATT_CONDITION_ID);
        rt.component = safeComponentName(parser, RULE_ATT_COMPONENT);
        rt.configurationActivity = safeComponentName(parser, RULE_ATT_CONFIG_ACTIVITY);
        rt.pkg = (rt.component != null)
                ? rt.component.getPackageName()
                : (rt.configurationActivity != null)
                        ? rt.configurationActivity.getPackageName()
                        : null;
        rt.creationTime = safeLong(parser, RULE_ATT_CREATION_TIME, 0);
        rt.enabler = parser.getAttributeValue(null, RULE_ATT_ENABLER);
        rt.condition = readConditionXml(parser);

        // all default rules and user created rules updated to zenMode important interruptions
        if (rt.zenMode != Global.ZEN_MODE_IMPORTANT_INTERRUPTIONS
                && Condition.isValidId(rt.conditionId, SYSTEM_AUTHORITY)) {
            Slog.i(TAG, "Updating zenMode of automatic rule " + rt.name);
            rt.zenMode = Global.ZEN_MODE_IMPORTANT_INTERRUPTIONS;
        }
        rt.modified = safeBoolean(parser, RULE_ATT_MODIFIED, false);
        rt.zenPolicy = readZenPolicyXml(parser);
        return rt;
    }

    public static void writeRuleXml(ZenRule rule, XmlSerializer out) throws IOException {
        out.attribute(null, RULE_ATT_ENABLED, Boolean.toString(rule.enabled));
        if (rule.name != null) {
            out.attribute(null, RULE_ATT_NAME, rule.name);
        }
        out.attribute(null, RULE_ATT_ZEN, Integer.toString(rule.zenMode));
        if (rule.component != null) {
            out.attribute(null, RULE_ATT_COMPONENT, rule.component.flattenToString());
        }
        if (rule.configurationActivity != null) {
            out.attribute(null, RULE_ATT_CONFIG_ACTIVITY,
                    rule.configurationActivity.flattenToString());
        }
        if (rule.conditionId != null) {
            out.attribute(null, RULE_ATT_CONDITION_ID, rule.conditionId.toString());
        }
        out.attribute(null, RULE_ATT_CREATION_TIME, Long.toString(rule.creationTime));
        if (rule.enabler != null) {
            out.attribute(null, RULE_ATT_ENABLER, rule.enabler);
        }
        if (rule.condition != null) {
            writeConditionXml(rule.condition, out);
        }
        if (rule.zenPolicy != null) {
            writeZenPolicyXml(rule.zenPolicy, out);
        }
        out.attribute(null, RULE_ATT_MODIFIED, Boolean.toString(rule.modified));
    }

    public static Condition readConditionXml(XmlPullParser parser) {
        final Uri id = safeUri(parser, CONDITION_ATT_ID);
        if (id == null) return null;
        final String summary = parser.getAttributeValue(null, CONDITION_ATT_SUMMARY);
        final String line1 = parser.getAttributeValue(null, CONDITION_ATT_LINE1);
        final String line2 = parser.getAttributeValue(null, CONDITION_ATT_LINE2);
        final int icon = safeInt(parser, CONDITION_ATT_ICON, -1);
        final int state = safeInt(parser, CONDITION_ATT_STATE, -1);
        final int flags = safeInt(parser, CONDITION_ATT_FLAGS, -1);
        try {
            return new Condition(id, summary, line1, line2, icon, state, flags);
        } catch (IllegalArgumentException e) {
            Slog.w(TAG, "Unable to read condition xml", e);
            return null;
        }
    }

    public static void writeConditionXml(Condition c, XmlSerializer out) throws IOException {
        out.attribute(null, CONDITION_ATT_ID, c.id.toString());
        out.attribute(null, CONDITION_ATT_SUMMARY, c.summary);
        out.attribute(null, CONDITION_ATT_LINE1, c.line1);
        out.attribute(null, CONDITION_ATT_LINE2, c.line2);
        out.attribute(null, CONDITION_ATT_ICON, Integer.toString(c.icon));
        out.attribute(null, CONDITION_ATT_STATE, Integer.toString(c.state));
        out.attribute(null, CONDITION_ATT_FLAGS, Integer.toString(c.flags));
    }

    /**
     * Read the zen policy from xml
     * Returns null if no zen policy exists
     */
    public static ZenPolicy readZenPolicyXml(XmlPullParser parser) {
        boolean policySet = false;

        ZenPolicy.Builder builder = new ZenPolicy.Builder();
        final int calls = safeInt(parser, ALLOW_ATT_CALLS_FROM, ZenPolicy.PEOPLE_TYPE_UNSET);
        final int messages = safeInt(parser, ALLOW_ATT_MESSAGES_FROM, ZenPolicy.PEOPLE_TYPE_UNSET);
        final int repeatCallers = safeInt(parser, ALLOW_ATT_REPEAT_CALLERS, ZenPolicy.STATE_UNSET);
        final int alarms = safeInt(parser, ALLOW_ATT_ALARMS, ZenPolicy.STATE_UNSET);
        final int media = safeInt(parser, ALLOW_ATT_MEDIA, ZenPolicy.STATE_UNSET);
        final int system = safeInt(parser, ALLOW_ATT_SYSTEM, ZenPolicy.STATE_UNSET);
        final int events = safeInt(parser, ALLOW_ATT_EVENTS, ZenPolicy.STATE_UNSET);
        final int reminders = safeInt(parser, ALLOW_ATT_REMINDERS, ZenPolicy.STATE_UNSET);

        if (calls != ZenPolicy.PEOPLE_TYPE_UNSET) {
            builder.allowCalls(calls);
            policySet = true;
        }
        if (messages != ZenPolicy.PEOPLE_TYPE_UNSET) {
            builder.allowMessages(messages);
            policySet = true;
        }
        if (repeatCallers != ZenPolicy.STATE_UNSET) {
            builder.allowRepeatCallers(repeatCallers == ZenPolicy.STATE_ALLOW);
            policySet = true;
        }
        if (alarms != ZenPolicy.STATE_UNSET) {
            builder.allowAlarms(alarms == ZenPolicy.STATE_ALLOW);
            policySet = true;
        }
        if (media != ZenPolicy.STATE_UNSET) {
            builder.allowMedia(media == ZenPolicy.STATE_ALLOW);
            policySet = true;
        }
        if (system != ZenPolicy.STATE_UNSET) {
            builder.allowSystem(system == ZenPolicy.STATE_ALLOW);
            policySet = true;
        }
        if (events != ZenPolicy.STATE_UNSET) {
            builder.allowEvents(events == ZenPolicy.STATE_ALLOW);
            policySet = true;
        }
        if (reminders != ZenPolicy.STATE_UNSET) {
            builder.allowReminders(reminders == ZenPolicy.STATE_ALLOW);
            policySet = true;
        }

        final int fullScreenIntent = safeInt(parser, SHOW_ATT_FULL_SCREEN_INTENT,
                ZenPolicy.STATE_UNSET);
        final int lights = safeInt(parser, SHOW_ATT_LIGHTS, ZenPolicy.STATE_UNSET);
        final int peek = safeInt(parser, SHOW_ATT_PEEK, ZenPolicy.STATE_UNSET);
        final int statusBar = safeInt(parser, SHOW_ATT_STATUS_BAR_ICONS, ZenPolicy.STATE_UNSET);
        final int badges = safeInt(parser, SHOW_ATT_BADGES, ZenPolicy.STATE_UNSET);
        final int ambient = safeInt(parser, SHOW_ATT_AMBIENT, ZenPolicy.STATE_UNSET);
        final int notificationList = safeInt(parser, SHOW_ATT_NOTIFICATION_LIST,
                ZenPolicy.STATE_UNSET);

        if (fullScreenIntent != ZenPolicy.STATE_UNSET) {
            builder.showFullScreenIntent(fullScreenIntent == ZenPolicy.STATE_ALLOW);
            policySet = true;
        }
        if (lights != ZenPolicy.STATE_UNSET) {
            builder.showLights(lights == ZenPolicy.STATE_ALLOW);
            policySet = true;
        }
        if (peek != ZenPolicy.STATE_UNSET) {
            builder.showPeeking(peek == ZenPolicy.STATE_ALLOW);
            policySet = true;
        }
        if (statusBar != ZenPolicy.STATE_UNSET) {
            builder.showStatusBarIcons(statusBar == ZenPolicy.STATE_ALLOW);
            policySet = true;
        }
        if (badges != ZenPolicy.STATE_UNSET) {
            builder.showBadges(badges == ZenPolicy.STATE_ALLOW);
            policySet = true;
        }
        if (ambient != ZenPolicy.STATE_UNSET) {
            builder.showInAmbientDisplay(ambient == ZenPolicy.STATE_ALLOW);
            policySet = true;
        }
        if (notificationList != ZenPolicy.STATE_UNSET) {
            builder.showInNotificationList(notificationList == ZenPolicy.STATE_ALLOW);
            policySet = true;
        }

        if (policySet) {
            return builder.build();
        }
        return null;
    }

    /**
     * Writes zen policy to xml
     */
    public static void writeZenPolicyXml(ZenPolicy policy, XmlSerializer out)
            throws IOException {
        writeZenPolicyState(ALLOW_ATT_CALLS_FROM, policy.getPriorityCallSenders(), out);
        writeZenPolicyState(ALLOW_ATT_MESSAGES_FROM, policy.getPriorityMessageSenders(), out);
        writeZenPolicyState(ALLOW_ATT_REPEAT_CALLERS, policy.getPriorityCategoryRepeatCallers(),
                out);
        writeZenPolicyState(ALLOW_ATT_ALARMS, policy.getPriorityCategoryAlarms(), out);
        writeZenPolicyState(ALLOW_ATT_MEDIA, policy.getPriorityCategoryMedia(), out);
        writeZenPolicyState(ALLOW_ATT_SYSTEM, policy.getPriorityCategorySystem(), out);
        writeZenPolicyState(ALLOW_ATT_REMINDERS, policy.getPriorityCategoryReminders(), out);
        writeZenPolicyState(ALLOW_ATT_EVENTS, policy.getPriorityCategoryEvents(), out);

        writeZenPolicyState(SHOW_ATT_FULL_SCREEN_INTENT, policy.getVisualEffectFullScreenIntent(),
                out);
        writeZenPolicyState(SHOW_ATT_LIGHTS, policy.getVisualEffectLights(), out);
        writeZenPolicyState(SHOW_ATT_PEEK, policy.getVisualEffectPeek(), out);
        writeZenPolicyState(SHOW_ATT_STATUS_BAR_ICONS, policy.getVisualEffectStatusBar(), out);
        writeZenPolicyState(SHOW_ATT_BADGES, policy.getVisualEffectBadge(), out);
        writeZenPolicyState(SHOW_ATT_AMBIENT, policy.getVisualEffectAmbient(), out);
        writeZenPolicyState(SHOW_ATT_NOTIFICATION_LIST, policy.getVisualEffectNotificationList(),
                out);
    }

    private static void writeZenPolicyState(String attr, int val, XmlSerializer out)
            throws IOException {
        if (Objects.equals(attr, ALLOW_ATT_CALLS_FROM)
                || Objects.equals(attr, ALLOW_ATT_MESSAGES_FROM)) {
            if (val != ZenPolicy.PEOPLE_TYPE_UNSET) {
                out.attribute(null, attr, Integer.toString(val));
            }
        } else {
            if (val != ZenPolicy.STATE_UNSET) {
                out.attribute(null, attr, Integer.toString(val));
            }
        }
    }

    public static boolean isValidHour(int val) {
        return val >= 0 && val < 24;
    }

    public static boolean isValidMinute(int val) {
        return val >= 0 && val < 60;
    }

    private static boolean isValidSource(int source) {
        return source >= SOURCE_ANYONE && source <= MAX_SOURCE;
    }

    private static Boolean unsafeBoolean(XmlPullParser parser, String att) {
        final String val = parser.getAttributeValue(null, att);
        if (TextUtils.isEmpty(val)) return null;
        return Boolean.parseBoolean(val);
    }

    private static boolean safeBoolean(XmlPullParser parser, String att, boolean defValue) {
        final String val = parser.getAttributeValue(null, att);
        return safeBoolean(val, defValue);
    }

    private static boolean safeBoolean(String val, boolean defValue) {
        if (TextUtils.isEmpty(val)) return defValue;
        return Boolean.parseBoolean(val);
    }

    private static int safeInt(XmlPullParser parser, String att, int defValue) {
        final String val = parser.getAttributeValue(null, att);
        return tryParseInt(val, defValue);
    }

    private static ComponentName safeComponentName(XmlPullParser parser, String att) {
        final String val = parser.getAttributeValue(null, att);
        if (TextUtils.isEmpty(val)) return null;
        return ComponentName.unflattenFromString(val);
    }

    private static Uri safeUri(XmlPullParser parser, String att) {
        final String val = parser.getAttributeValue(null, att);
        if (TextUtils.isEmpty(val)) return null;
        return Uri.parse(val);
    }

    private static long safeLong(XmlPullParser parser, String att, long defValue) {
        final String val = parser.getAttributeValue(null, att);
        return tryParseLong(val, defValue);
    }

    @Override
    public int describeContents() {
        return 0;
    }

    public ZenModeConfig copy() {
        final Parcel parcel = Parcel.obtain();
        try {
            writeToParcel(parcel, 0);
            parcel.setDataPosition(0);
            return new ZenModeConfig(parcel);
        } finally {
            parcel.recycle();
        }
    }

    public static final @android.annotation.NonNull Parcelable.Creator<ZenModeConfig> CREATOR
            = new Parcelable.Creator<ZenModeConfig>() {
        @Override
        public ZenModeConfig createFromParcel(Parcel source) {
            return new ZenModeConfig(source);
        }

        @Override
        public ZenModeConfig[] newArray(int size) {
            return new ZenModeConfig[size];
        }
    };

    /**
     * Converts a zenPolicy to a notificationPolicy using this ZenModeConfig's values as its
     * defaults for all unset values in zenPolicy
     */
    public Policy toNotificationPolicy(ZenPolicy zenPolicy) {
        NotificationManager.Policy defaultPolicy = toNotificationPolicy();
        int priorityCategories = 0;
        int suppressedVisualEffects = 0;
        int callSenders = defaultPolicy.priorityCallSenders;
        int messageSenders = defaultPolicy.priorityMessageSenders;

        if (zenPolicy.isCategoryAllowed(ZenPolicy.PRIORITY_CATEGORY_REMINDERS,
                isPriorityCategoryEnabled(Policy.PRIORITY_CATEGORY_REMINDERS, defaultPolicy))) {
            priorityCategories |= Policy.PRIORITY_CATEGORY_REMINDERS;
        }

        if (zenPolicy.isCategoryAllowed(ZenPolicy.PRIORITY_CATEGORY_EVENTS,
                isPriorityCategoryEnabled(Policy.PRIORITY_CATEGORY_EVENTS, defaultPolicy))) {
            priorityCategories |= Policy.PRIORITY_CATEGORY_EVENTS;
        }

        if (zenPolicy.isCategoryAllowed(ZenPolicy.PRIORITY_CATEGORY_MESSAGES,
                isPriorityCategoryEnabled(Policy.PRIORITY_CATEGORY_MESSAGES, defaultPolicy))) {
            priorityCategories |= Policy.PRIORITY_CATEGORY_MESSAGES;
            messageSenders = getNotificationPolicySenders(zenPolicy.getPriorityMessageSenders(),
                    messageSenders);
        }

        if (zenPolicy.isCategoryAllowed(ZenPolicy.PRIORITY_CATEGORY_CALLS,
                isPriorityCategoryEnabled(Policy.PRIORITY_CATEGORY_CALLS, defaultPolicy))) {
            priorityCategories |= Policy.PRIORITY_CATEGORY_CALLS;
            callSenders = getNotificationPolicySenders(zenPolicy.getPriorityCallSenders(),
                    callSenders);
        }

        if (zenPolicy.isCategoryAllowed(ZenPolicy.PRIORITY_CATEGORY_REPEAT_CALLERS,
                isPriorityCategoryEnabled(Policy.PRIORITY_CATEGORY_REPEAT_CALLERS,
                        defaultPolicy))) {
            priorityCategories |= Policy.PRIORITY_CATEGORY_REPEAT_CALLERS;
        }

        if (zenPolicy.isCategoryAllowed(ZenPolicy.PRIORITY_CATEGORY_ALARMS,
                isPriorityCategoryEnabled(Policy.PRIORITY_CATEGORY_ALARMS, defaultPolicy))) {
            priorityCategories |= Policy.PRIORITY_CATEGORY_ALARMS;
        }

        if (zenPolicy.isCategoryAllowed(ZenPolicy.PRIORITY_CATEGORY_MEDIA,
                isPriorityCategoryEnabled(Policy.PRIORITY_CATEGORY_MEDIA, defaultPolicy))) {
            priorityCategories |= Policy.PRIORITY_CATEGORY_MEDIA;
        }

        if (zenPolicy.isCategoryAllowed(ZenPolicy.PRIORITY_CATEGORY_SYSTEM,
                isPriorityCategoryEnabled(Policy.PRIORITY_CATEGORY_SYSTEM, defaultPolicy))) {
            priorityCategories |= Policy.PRIORITY_CATEGORY_SYSTEM;
        }

        boolean suppressFullScreenIntent = !zenPolicy.isVisualEffectAllowed(
                ZenPolicy.VISUAL_EFFECT_FULL_SCREEN_INTENT,
                isVisualEffectAllowed(Policy.SUPPRESSED_EFFECT_FULL_SCREEN_INTENT,
                        defaultPolicy));

        boolean suppressLights = !zenPolicy.isVisualEffectAllowed(
                ZenPolicy.VISUAL_EFFECT_LIGHTS,
                isVisualEffectAllowed(Policy.SUPPRESSED_EFFECT_LIGHTS,
                        defaultPolicy));

        boolean suppressAmbient = !zenPolicy.isVisualEffectAllowed(
                ZenPolicy.VISUAL_EFFECT_AMBIENT,
                isVisualEffectAllowed(Policy.SUPPRESSED_EFFECT_AMBIENT,
                        defaultPolicy));

        if (suppressFullScreenIntent && suppressLights && suppressAmbient) {
            suppressedVisualEffects |= Policy.SUPPRESSED_EFFECT_SCREEN_OFF;
        }

        if (suppressFullScreenIntent) {
            suppressedVisualEffects |= Policy.SUPPRESSED_EFFECT_FULL_SCREEN_INTENT;
        }

        if (suppressLights) {
            suppressedVisualEffects |= Policy.SUPPRESSED_EFFECT_LIGHTS;
        }

        if (!zenPolicy.isVisualEffectAllowed(ZenPolicy.VISUAL_EFFECT_PEEK,
                isVisualEffectAllowed(Policy.SUPPRESSED_EFFECT_PEEK,
                        defaultPolicy))) {
            suppressedVisualEffects |= Policy.SUPPRESSED_EFFECT_PEEK;
            suppressedVisualEffects |= Policy.SUPPRESSED_EFFECT_SCREEN_ON;
        }

        if (!zenPolicy.isVisualEffectAllowed(ZenPolicy.VISUAL_EFFECT_STATUS_BAR,
                isVisualEffectAllowed(Policy.SUPPRESSED_EFFECT_STATUS_BAR,
                        defaultPolicy))) {
            suppressedVisualEffects |= Policy.SUPPRESSED_EFFECT_STATUS_BAR;
        }

        if (!zenPolicy.isVisualEffectAllowed(ZenPolicy.VISUAL_EFFECT_BADGE,
                isVisualEffectAllowed(Policy.SUPPRESSED_EFFECT_BADGE,
                        defaultPolicy))) {
            suppressedVisualEffects |= Policy.SUPPRESSED_EFFECT_BADGE;
        }

        if (suppressAmbient) {
            suppressedVisualEffects |= Policy.SUPPRESSED_EFFECT_AMBIENT;
        }

        if (!zenPolicy.isVisualEffectAllowed(ZenPolicy.VISUAL_EFFECT_NOTIFICATION_LIST,
                isVisualEffectAllowed(Policy.SUPPRESSED_EFFECT_NOTIFICATION_LIST,
                        defaultPolicy))) {
            suppressedVisualEffects |= Policy.SUPPRESSED_EFFECT_NOTIFICATION_LIST;
        }

        return new NotificationManager.Policy(priorityCategories, callSenders,
                messageSenders, suppressedVisualEffects, defaultPolicy.state);
    }

    private boolean isPriorityCategoryEnabled(int categoryType, Policy policy) {
        return (policy.priorityCategories & categoryType) != 0;
    }

    private boolean isVisualEffectAllowed(int visualEffect, Policy policy) {
        return (policy.suppressedVisualEffects & visualEffect) == 0;
    }

    private int getNotificationPolicySenders(@ZenPolicy.PeopleType int senders,
            int defaultPolicySender) {
        switch (senders) {
            case ZenPolicy.PEOPLE_TYPE_ANYONE:
                return Policy.PRIORITY_SENDERS_ANY;
            case ZenPolicy.PEOPLE_TYPE_CONTACTS:
                return Policy.PRIORITY_SENDERS_CONTACTS;
            case ZenPolicy.PEOPLE_TYPE_STARRED:
                return Policy.PRIORITY_SENDERS_STARRED;
            default:
                return defaultPolicySender;
        }
    }


    /**
     * Maps NotificationManager.Policy senders type to ZenPolicy.PeopleType
     */
    public static @ZenPolicy.PeopleType int getZenPolicySenders(int senders) {
        switch (senders) {
            case Policy.PRIORITY_SENDERS_ANY:
                return ZenPolicy.PEOPLE_TYPE_ANYONE;
            case Policy.PRIORITY_SENDERS_CONTACTS:
                return ZenPolicy.PEOPLE_TYPE_CONTACTS;
            case Policy.PRIORITY_SENDERS_STARRED:
            default:
                return ZenPolicy.PEOPLE_TYPE_STARRED;
        }
    }


    public Policy toNotificationPolicy() {
        int priorityCategories = 0;
        int priorityCallSenders = Policy.PRIORITY_SENDERS_CONTACTS;
        int priorityMessageSenders = Policy.PRIORITY_SENDERS_CONTACTS;
        if (allowCalls) {
            priorityCategories |= Policy.PRIORITY_CATEGORY_CALLS;
        }
        if (allowMessages) {
            priorityCategories |= Policy.PRIORITY_CATEGORY_MESSAGES;
        }
        if (allowEvents) {
            priorityCategories |= Policy.PRIORITY_CATEGORY_EVENTS;
        }
        if (allowReminders) {
            priorityCategories |= Policy.PRIORITY_CATEGORY_REMINDERS;
        }
        if (allowRepeatCallers) {
            priorityCategories |= Policy.PRIORITY_CATEGORY_REPEAT_CALLERS;
        }
        if (allowAlarms) {
            priorityCategories |= Policy.PRIORITY_CATEGORY_ALARMS;
        }
        if (allowMedia) {
            priorityCategories |= Policy.PRIORITY_CATEGORY_MEDIA;
        }
        if (allowSystem) {
            priorityCategories |= Policy.PRIORITY_CATEGORY_SYSTEM;
        }
        priorityCallSenders = sourceToPrioritySenders(allowCallsFrom, priorityCallSenders);
        priorityMessageSenders = sourceToPrioritySenders(allowMessagesFrom, priorityMessageSenders);

        return new Policy(priorityCategories, priorityCallSenders, priorityMessageSenders,
                suppressedVisualEffects, areChannelsBypassingDnd
                ? Policy.STATE_CHANNELS_BYPASSING_DND : 0);
    }

    /**
     * Creates scheduleCalendar from a condition id
     * @param conditionId
     * @return ScheduleCalendar with info populated with conditionId
     */
    public static ScheduleCalendar toScheduleCalendar(Uri conditionId) {
        final ScheduleInfo schedule = ZenModeConfig.tryParseScheduleConditionId(conditionId);
        if (schedule == null || schedule.days == null || schedule.days.length == 0) return null;
        final ScheduleCalendar sc = new ScheduleCalendar();
        sc.setSchedule(schedule);
        sc.setTimeZone(TimeZone.getDefault());
        return sc;
    }

    private static int sourceToPrioritySenders(int source, int def) {
        switch (source) {
            case SOURCE_ANYONE: return Policy.PRIORITY_SENDERS_ANY;
            case SOURCE_CONTACT: return Policy.PRIORITY_SENDERS_CONTACTS;
            case SOURCE_STAR: return Policy.PRIORITY_SENDERS_STARRED;
            default: return def;
        }
    }

    private static int prioritySendersToSource(int prioritySenders, int def) {
        switch (prioritySenders) {
            case Policy.PRIORITY_SENDERS_CONTACTS: return SOURCE_CONTACT;
            case Policy.PRIORITY_SENDERS_STARRED: return SOURCE_STAR;
            case Policy.PRIORITY_SENDERS_ANY: return SOURCE_ANYONE;
            default: return def;
        }
    }

    public void applyNotificationPolicy(Policy policy) {
        if (policy == null) return;
        allowAlarms = (policy.priorityCategories & Policy.PRIORITY_CATEGORY_ALARMS) != 0;
        allowMedia = (policy.priorityCategories & Policy.PRIORITY_CATEGORY_MEDIA) != 0;
        allowSystem = (policy.priorityCategories & Policy.PRIORITY_CATEGORY_SYSTEM) != 0;
        allowEvents = (policy.priorityCategories & Policy.PRIORITY_CATEGORY_EVENTS) != 0;
        allowReminders = (policy.priorityCategories & Policy.PRIORITY_CATEGORY_REMINDERS) != 0;
        allowCalls = (policy.priorityCategories & Policy.PRIORITY_CATEGORY_CALLS) != 0;
        allowMessages = (policy.priorityCategories & Policy.PRIORITY_CATEGORY_MESSAGES) != 0;
        allowRepeatCallers = (policy.priorityCategories & Policy.PRIORITY_CATEGORY_REPEAT_CALLERS)
                != 0;
        allowCallsFrom = prioritySendersToSource(policy.priorityCallSenders, allowCallsFrom);
        allowMessagesFrom = prioritySendersToSource(policy.priorityMessageSenders,
                allowMessagesFrom);
        if (policy.suppressedVisualEffects != Policy.SUPPRESSED_EFFECTS_UNSET) {
            suppressedVisualEffects = policy.suppressedVisualEffects;
        }
        if (policy.state != Policy.STATE_UNSET) {
            areChannelsBypassingDnd = (policy.state & Policy.STATE_CHANNELS_BYPASSING_DND) != 0;
        }
    }

    public static Condition toTimeCondition(Context context, int minutesFromNow, int userHandle) {
        return toTimeCondition(context, minutesFromNow, userHandle, false /*shortVersion*/);
    }

    public static Condition toTimeCondition(Context context, int minutesFromNow, int userHandle,
            boolean shortVersion) {
        final long now = System.currentTimeMillis();
        final long millis = minutesFromNow == 0 ? ZERO_VALUE_MS : minutesFromNow * MINUTES_MS;
        return toTimeCondition(context, now + millis, minutesFromNow, userHandle, shortVersion);
    }

    public static Condition toTimeCondition(Context context, long time, int minutes,
            int userHandle, boolean shortVersion) {
        final int num;
        String summary, line1, line2;
        final CharSequence formattedTime =
                getFormattedTime(context, time, isToday(time), userHandle);
        final Resources res = context.getResources();
        if (minutes < 60) {
            // display as minutes
            num = minutes;
            int summaryResId = shortVersion ? R.plurals.zen_mode_duration_minutes_summary_short
                    : R.plurals.zen_mode_duration_minutes_summary;
            summary = res.getQuantityString(summaryResId, num, num, formattedTime);
            int line1ResId = shortVersion ? R.plurals.zen_mode_duration_minutes_short
                    : R.plurals.zen_mode_duration_minutes;
            line1 = res.getQuantityString(line1ResId, num, num, formattedTime);
            line2 = res.getString(R.string.zen_mode_until, formattedTime);
        } else if (minutes < DAY_MINUTES) {
            // display as hours
            num =  Math.round(minutes / 60f);
            int summaryResId = shortVersion ? R.plurals.zen_mode_duration_hours_summary_short
                    : R.plurals.zen_mode_duration_hours_summary;
            summary = res.getQuantityString(summaryResId, num, num, formattedTime);
            int line1ResId = shortVersion ? R.plurals.zen_mode_duration_hours_short
                    : R.plurals.zen_mode_duration_hours;
            line1 = res.getQuantityString(line1ResId, num, num, formattedTime);
            line2 = res.getString(R.string.zen_mode_until, formattedTime);
        } else {
            // display as day/time
            summary = line1 = line2 = res.getString(R.string.zen_mode_until, formattedTime);
        }
        final Uri id = toCountdownConditionId(time, false);
        return new Condition(id, summary, line1, line2, 0, Condition.STATE_TRUE,
                Condition.FLAG_RELEVANT_NOW);
    }

    /**
     * Converts countdown to alarm parameters into a condition with user facing summary
     */
    public static Condition toNextAlarmCondition(Context context, long alarm,
            int userHandle) {
        boolean isSameDay = isToday(alarm);
        final CharSequence formattedTime = getFormattedTime(context, alarm, isSameDay, userHandle);
        final Resources res = context.getResources();
        final String line1 = res.getString(R.string.zen_mode_until, formattedTime);
        final Uri id = toCountdownConditionId(alarm, true);
        return new Condition(id, "", line1, "", 0, Condition.STATE_TRUE,
                Condition.FLAG_RELEVANT_NOW);
    }

    /**
     * Creates readable time from time in milliseconds
     */
    public static CharSequence getFormattedTime(Context context, long time, boolean isSameDay,
            int userHandle) {
        String skeleton = (!isSameDay ? "EEE " : "")
                + (DateFormat.is24HourFormat(context, userHandle) ? "Hm" : "hma");
        final String pattern = DateFormat.getBestDateTimePattern(Locale.getDefault(), skeleton);
        return DateFormat.format(pattern, time);
    }

    /**
     * Determines whether a time in milliseconds is today or not
     */
    public static boolean isToday(long time) {
        GregorianCalendar now = new GregorianCalendar();
        GregorianCalendar endTime = new GregorianCalendar();
        endTime.setTimeInMillis(time);
        if (now.get(Calendar.YEAR) == endTime.get(Calendar.YEAR)
                && now.get(Calendar.MONTH) == endTime.get(Calendar.MONTH)
                && now.get(Calendar.DATE) == endTime.get(Calendar.DATE)) {
            return true;
        }
        return false;
    }

    // ==== Built-in system conditions ====

    public static final String SYSTEM_AUTHORITY = "android";

    // ==== Built-in system condition: countdown ====

    public static final String COUNTDOWN_PATH = "countdown";

    public static final String IS_ALARM_PATH = "alarm";

    /**
     * Converts countdown condition parameters into a condition id.
     */
    public static Uri toCountdownConditionId(long time, boolean alarm) {
        return new Uri.Builder().scheme(Condition.SCHEME)
                .authority(SYSTEM_AUTHORITY)
                .appendPath(COUNTDOWN_PATH)
                .appendPath(Long.toString(time))
                .appendPath(IS_ALARM_PATH)
                .appendPath(Boolean.toString(alarm))
                .build();
    }

    public static long tryParseCountdownConditionId(Uri conditionId) {
        if (!Condition.isValidId(conditionId, SYSTEM_AUTHORITY)) return 0;
        if (conditionId.getPathSegments().size() < 2
                || !COUNTDOWN_PATH.equals(conditionId.getPathSegments().get(0))) return 0;
        try {
            return Long.parseLong(conditionId.getPathSegments().get(1));
        } catch (RuntimeException e) {
            Slog.w(TAG, "Error parsing countdown condition: " + conditionId, e);
            return 0;
        }
    }

    /**
     * Returns whether this condition is a countdown condition.
     */
    public static boolean isValidCountdownConditionId(Uri conditionId) {
        return tryParseCountdownConditionId(conditionId) != 0;
    }

    /**
     * Returns whether this condition is a countdown to an alarm.
     */
    public static boolean isValidCountdownToAlarmConditionId(Uri conditionId) {
        if (tryParseCountdownConditionId(conditionId) != 0) {
            if (conditionId.getPathSegments().size() < 4
                    || !IS_ALARM_PATH.equals(conditionId.getPathSegments().get(2))) {
                return false;
            }
            try {
                return Boolean.parseBoolean(conditionId.getPathSegments().get(3));
            } catch (RuntimeException e) {
                Slog.w(TAG, "Error parsing countdown alarm condition: " + conditionId, e);
                return false;
            }
        }
        return false;
    }

    // ==== Built-in system condition: schedule ====

    public static final String SCHEDULE_PATH = "schedule";

    public static Uri toScheduleConditionId(ScheduleInfo schedule) {
        return new Uri.Builder().scheme(Condition.SCHEME)
                .authority(SYSTEM_AUTHORITY)
                .appendPath(SCHEDULE_PATH)
                .appendQueryParameter("days", toDayList(schedule.days))
                .appendQueryParameter("start", schedule.startHour + "." + schedule.startMinute)
                .appendQueryParameter("end", schedule.endHour + "." + schedule.endMinute)
                .appendQueryParameter("exitAtAlarm", String.valueOf(schedule.exitAtAlarm))
                .build();
    }

    public static boolean isValidScheduleConditionId(Uri conditionId) {
        ScheduleInfo info;
        try {
            info = tryParseScheduleConditionId(conditionId);
        } catch (NullPointerException | ArrayIndexOutOfBoundsException e) {
            return false;
        }

        if (info == null || info.days == null || info.days.length == 0) {
            return false;
        }
        return true;
    }

    /**
     * Returns whether the conditionId is a valid ScheduleCondition.
     * If allowNever is true, this will return true even if the ScheduleCondition never occurs.
     */
    public static boolean isValidScheduleConditionId(Uri conditionId, boolean allowNever) {
        ScheduleInfo info;
        try {
            info = tryParseScheduleConditionId(conditionId);
        } catch (NullPointerException | ArrayIndexOutOfBoundsException e) {
            return false;
        }

        if (info == null || (!allowNever && (info.days == null || info.days.length == 0))) {
            return false;
        }
        return true;
    }

    @UnsupportedAppUsage
    public static ScheduleInfo tryParseScheduleConditionId(Uri conditionId) {
        final boolean isSchedule =  conditionId != null
                && Condition.SCHEME.equals(conditionId.getScheme())
                && ZenModeConfig.SYSTEM_AUTHORITY.equals(conditionId.getAuthority())
                && conditionId.getPathSegments().size() == 1
                && ZenModeConfig.SCHEDULE_PATH.equals(conditionId.getPathSegments().get(0));
        if (!isSchedule) return null;
        final int[] start = tryParseHourAndMinute(conditionId.getQueryParameter("start"));
        final int[] end = tryParseHourAndMinute(conditionId.getQueryParameter("end"));
        if (start == null || end == null) return null;
        final ScheduleInfo rt = new ScheduleInfo();
        rt.days = tryParseDayList(conditionId.getQueryParameter("days"), "\\.");
        rt.startHour = start[0];
        rt.startMinute = start[1];
        rt.endHour = end[0];
        rt.endMinute = end[1];
        rt.exitAtAlarm = safeBoolean(conditionId.getQueryParameter("exitAtAlarm"), false);
        return rt;
    }

    public static ComponentName getScheduleConditionProvider() {
        return new ComponentName(SYSTEM_AUTHORITY, "ScheduleConditionProvider");
    }

    public static class ScheduleInfo {
        @UnsupportedAppUsage
        public int[] days;
        @UnsupportedAppUsage
        public int startHour;
        @UnsupportedAppUsage
        public int startMinute;
        @UnsupportedAppUsage
        public int endHour;
        @UnsupportedAppUsage
        public int endMinute;
        public boolean exitAtAlarm;
        public long nextAlarm;

        @Override
        public int hashCode() {
            return 0;
        }

        @Override
        public boolean equals(Object o) {
            if (!(o instanceof ScheduleInfo)) return false;
            final ScheduleInfo other = (ScheduleInfo) o;
            return toDayList(days).equals(toDayList(other.days))
                    && startHour == other.startHour
                    && startMinute == other.startMinute
                    && endHour == other.endHour
                    && endMinute == other.endMinute
                    && exitAtAlarm == other.exitAtAlarm;
        }

        public ScheduleInfo copy() {
            final ScheduleInfo rt = new ScheduleInfo();
            if (days != null) {
                rt.days = new int[days.length];
                System.arraycopy(days, 0, rt.days, 0, days.length);
            }
            rt.startHour = startHour;
            rt.startMinute = startMinute;
            rt.endHour = endHour;
            rt.endMinute = endMinute;
            rt.exitAtAlarm = exitAtAlarm;
            rt.nextAlarm = nextAlarm;
            return rt;
        }

        @Override
        public String toString() {
            return "ScheduleInfo{" +
                    "days=" + Arrays.toString(days) +
                    ", startHour=" + startHour +
                    ", startMinute=" + startMinute +
                    ", endHour=" + endHour +
                    ", endMinute=" + endMinute +
                    ", exitAtAlarm=" + exitAtAlarm +
                    ", nextAlarm=" + ts(nextAlarm) +
                    '}';
        }

        protected static String ts(long time) {
            return new Date(time) + " (" + time + ")";
        }
    }

    // ==== Built-in system condition: event ====

    public static final String EVENT_PATH = "event";

    public static Uri toEventConditionId(EventInfo event) {
        return new Uri.Builder().scheme(Condition.SCHEME)
                .authority(SYSTEM_AUTHORITY)
                .appendPath(EVENT_PATH)
                .appendQueryParameter("userId", Long.toString(event.userId))
                .appendQueryParameter("calendar", event.calName != null ? event.calName : "")
                .appendQueryParameter("calendarId", event.calendarId != null
                        ? event.calendarId.toString() : "")
                .appendQueryParameter("reply", Integer.toString(event.reply))
                .build();
    }

    public static boolean isValidEventConditionId(Uri conditionId) {
        return tryParseEventConditionId(conditionId) != null;
    }

    public static EventInfo tryParseEventConditionId(Uri conditionId) {
        final boolean isEvent = conditionId != null
                && Condition.SCHEME.equals(conditionId.getScheme())
                && ZenModeConfig.SYSTEM_AUTHORITY.equals(conditionId.getAuthority())
                && conditionId.getPathSegments().size() == 1
                && EVENT_PATH.equals(conditionId.getPathSegments().get(0));
        if (!isEvent) return null;
        final EventInfo rt = new EventInfo();
        rt.userId = tryParseInt(conditionId.getQueryParameter("userId"), UserHandle.USER_NULL);
        rt.calName = conditionId.getQueryParameter("calendar");
        if (TextUtils.isEmpty(rt.calName)) {
            rt.calName = null;
        }
        rt.calendarId = tryParseLong(conditionId.getQueryParameter("calendarId"), null);
        rt.reply = tryParseInt(conditionId.getQueryParameter("reply"), 0);
        return rt;
    }

    public static ComponentName getEventConditionProvider() {
        return new ComponentName(SYSTEM_AUTHORITY, "EventConditionProvider");
    }

    public static class EventInfo {
        public static final int REPLY_ANY_EXCEPT_NO = 0;
        public static final int REPLY_YES_OR_MAYBE = 1;
        public static final int REPLY_YES = 2;

        public int userId = UserHandle.USER_NULL;  // USER_NULL = unspecified - use current user
        public String calName;  // CalendarContract.Calendars.DISPLAY_NAME, or null for any
        public Long calendarId; // Calendars._ID, or null if restored from < Q calendar
        public int reply;

        @Override
        public int hashCode() {
            return Objects.hash(userId, calName, calendarId, reply);
        }

        @Override
        public boolean equals(Object o) {
            if (!(o instanceof EventInfo)) return false;
            final EventInfo other = (EventInfo) o;
            return userId == other.userId
                    && Objects.equals(calName, other.calName)
                    && reply == other.reply
                    && Objects.equals(calendarId, other.calendarId);
        }

        public EventInfo copy() {
            final EventInfo rt = new EventInfo();
            rt.userId = userId;
            rt.calName = calName;
            rt.reply = reply;
            rt.calendarId = calendarId;
            return rt;
        }

        public static int resolveUserId(int userId) {
            return userId == UserHandle.USER_NULL ? ActivityManager.getCurrentUser() : userId;
        }
    }

    // ==== End built-in system conditions ====

    private static int[] tryParseHourAndMinute(String value) {
        if (TextUtils.isEmpty(value)) return null;
        final int i = value.indexOf('.');
        if (i < 1 || i >= value.length() - 1) return null;
        final int hour = tryParseInt(value.substring(0, i), -1);
        final int minute = tryParseInt(value.substring(i + 1), -1);
        return isValidHour(hour) && isValidMinute(minute) ? new int[] { hour, minute } : null;
    }

    private static int tryParseZenMode(String value, int defValue) {
        final int rt = tryParseInt(value, defValue);
        return Global.isValidZenMode(rt) ? rt : defValue;
    }

    public static String newRuleId() {
        return UUID.randomUUID().toString().replace("-", "");
    }

    /**
     * Gets the name of the app associated with owner
     */
    public static String getOwnerCaption(Context context, String owner) {
        final PackageManager pm = context.getPackageManager();
        try {
            final ApplicationInfo info = pm.getApplicationInfo(owner, 0);
            if (info != null) {
                final CharSequence seq = info.loadLabel(pm);
                if (seq != null) {
                    final String str = seq.toString().trim();
                    if (str.length() > 0) {
                        return str;
                    }
                }
            }
        } catch (Throwable e) {
            Slog.w(TAG, "Error loading owner caption", e);
        }
        return "";
    }

    public static String getConditionSummary(Context context, ZenModeConfig config,
            int userHandle, boolean shortVersion) {
        return getConditionLine(context, config, userHandle, false /*useLine1*/, shortVersion);
    }

    private static String getConditionLine(Context context, ZenModeConfig config,
            int userHandle, boolean useLine1, boolean shortVersion) {
        if (config == null) return "";
        String summary = "";
        if (config.manualRule != null) {
            final Uri id = config.manualRule.conditionId;
            if (config.manualRule.enabler != null) {
                summary = getOwnerCaption(context, config.manualRule.enabler);
            } else {
                if (id == null) {
                    summary = context.getString(com.android.internal.R.string.zen_mode_forever);
                } else {
                    final long time = tryParseCountdownConditionId(id);
                    Condition c = config.manualRule.condition;
                    if (time > 0) {
                        final long now = System.currentTimeMillis();
                        final long span = time - now;
                        c = toTimeCondition(context, time, Math.round(span / (float) MINUTES_MS),
                                userHandle, shortVersion);
                    }
                    final String rt = c == null ? "" : useLine1 ? c.line1 : c.summary;
                    summary = TextUtils.isEmpty(rt) ? "" : rt;
                }
            }
        }
        for (ZenRule automaticRule : config.automaticRules.values()) {
            if (automaticRule.isAutomaticActive()) {
                if (summary.isEmpty()) {
                    summary = automaticRule.name;
                } else {
                    summary = context.getResources()
                            .getString(R.string.zen_mode_rule_name_combination, summary,
                                    automaticRule.name);
                }

            }
        }
        return summary;
    }

    public static class ZenRule implements Parcelable {
        @UnsupportedAppUsage
        public boolean enabled;
        @UnsupportedAppUsage
        public boolean snoozing;         // user manually disabled this instance
        @UnsupportedAppUsage
        public String name;              // required for automatic
        @UnsupportedAppUsage
        public int zenMode;
        @UnsupportedAppUsage
        public Uri conditionId;          // required for automatic
        public Condition condition;      // optional
        public ComponentName component;  // optional
        public ComponentName configurationActivity; // optional
        public String id;                // required for automatic (unique)
        @UnsupportedAppUsage
        public long creationTime;        // required for automatic
        // package name, only used for manual rules when they have turned DND on.
        public String enabler;
        public ZenPolicy zenPolicy;
        public boolean modified;    // rule has been modified from initial creation
        public String pkg;

        public ZenRule() { }

        public ZenRule(Parcel source) {
            enabled = source.readInt() == 1;
            snoozing = source.readInt() == 1;
            if (source.readInt() == 1) {
                name = source.readString();
            }
            zenMode = source.readInt();
            conditionId = source.readParcelable(null);
            condition = source.readParcelable(null);
            component = source.readParcelable(null);
            configurationActivity = source.readParcelable(null);
            if (source.readInt() == 1) {
                id = source.readString();
            }
            creationTime = source.readLong();
            if (source.readInt() == 1) {
                enabler = source.readString();
            }
            zenPolicy = source.readParcelable(null);
            modified = source.readInt() == 1;
            pkg = source.readString();
        }

        @Override
        public int describeContents() {
            return 0;
        }

        @Override
        public void writeToParcel(Parcel dest, int flags) {
            dest.writeInt(enabled ? 1 : 0);
            dest.writeInt(snoozing ? 1 : 0);
            if (name != null) {
                dest.writeInt(1);
                dest.writeString(name);
            } else {
                dest.writeInt(0);
            }
            dest.writeInt(zenMode);
            dest.writeParcelable(conditionId, 0);
            dest.writeParcelable(condition, 0);
            dest.writeParcelable(component, 0);
            dest.writeParcelable(configurationActivity, 0);
            if (id != null) {
                dest.writeInt(1);
                dest.writeString(id);
            } else {
                dest.writeInt(0);
            }
            dest.writeLong(creationTime);
            if (enabler != null) {
                dest.writeInt(1);
                dest.writeString(enabler);
            } else {
                dest.writeInt(0);
            }
            dest.writeParcelable(zenPolicy, 0);
            dest.writeInt(modified ? 1 : 0);
            dest.writeString(pkg);
        }

        @Override
        public String toString() {
            return new StringBuilder(ZenRule.class.getSimpleName()).append('[')
                    .append("id=").append(id)
                    .append(",enabled=").append(String.valueOf(enabled).toUpperCase())
                    .append(",snoozing=").append(snoozing)
                    .append(",name=").append(name)
                    .append(",zenMode=").append(Global.zenModeToString(zenMode))
                    .append(",conditionId=").append(conditionId)
                    .append(",condition=").append(condition)
                    .append(",pkg=").append(pkg)
                    .append(",component=").append(component)
                    .append(",configActivity=").append(configurationActivity)
                    .append(",creationTime=").append(creationTime)
                    .append(",enabler=").append(enabler)
                    .append(",zenPolicy=").append(zenPolicy)
                    .append(",modified=").append(modified)
                    .append(']').toString();
        }

        /** @hide */
        // TODO: add configuration activity
        public void writeToProto(ProtoOutputStream proto, long fieldId) {
            final long token = proto.start(fieldId);

            proto.write(ZenRuleProto.ID, id);
            proto.write(ZenRuleProto.NAME, name);
            proto.write(ZenRuleProto.CREATION_TIME_MS, creationTime);
            proto.write(ZenRuleProto.ENABLED, enabled);
            proto.write(ZenRuleProto.ENABLER, enabler);
            proto.write(ZenRuleProto.IS_SNOOZING, snoozing);
            proto.write(ZenRuleProto.ZEN_MODE, zenMode);
            if (conditionId != null) {
                proto.write(ZenRuleProto.CONDITION_ID, conditionId.toString());
            }
            if (condition != null) {
                condition.writeToProto(proto, ZenRuleProto.CONDITION);
            }
            if (component != null) {
                component.writeToProto(proto, ZenRuleProto.COMPONENT);
            }
            if (zenPolicy != null) {
                zenPolicy.writeToProto(proto, ZenRuleProto.ZEN_POLICY);
            }
            proto.write(ZenRuleProto.MODIFIED, modified);
            proto.end(token);
        }

        private static void appendDiff(Diff d, String item, ZenRule from, ZenRule to) {
            if (d == null) return;
            if (from == null) {
                if (to != null) {
                    d.addLine(item, "insert");
                }
                return;
            }
            from.appendDiff(d, item, to);
        }

        private void appendDiff(Diff d, String item, ZenRule to) {
            if (to == null) {
                d.addLine(item, "delete");
                return;
            }
            if (enabled != to.enabled) {
                d.addLine(item, "enabled", enabled, to.enabled);
            }
            if (snoozing != to.snoozing) {
                d.addLine(item, "snoozing", snoozing, to.snoozing);
            }
            if (!Objects.equals(name, to.name)) {
                d.addLine(item, "name", name, to.name);
            }
            if (zenMode != to.zenMode) {
                d.addLine(item, "zenMode", zenMode, to.zenMode);
            }
            if (!Objects.equals(conditionId, to.conditionId)) {
                d.addLine(item, "conditionId", conditionId, to.conditionId);
            }
            if (!Objects.equals(condition, to.condition)) {
                d.addLine(item, "condition", condition, to.condition);
            }
            if (!Objects.equals(component, to.component)) {
                d.addLine(item, "component", component, to.component);
            }
            if (!Objects.equals(configurationActivity, to.configurationActivity)) {
                d.addLine(item, "configActivity", configurationActivity, to.configurationActivity);
            }
            if (!Objects.equals(id, to.id)) {
                d.addLine(item, "id", id, to.id);
            }
            if (creationTime != to.creationTime) {
                d.addLine(item, "creationTime", creationTime, to.creationTime);
            }
            if (!Objects.equals(enabler, to.enabler)) {
                d.addLine(item, "enabler", enabler, to.enabler);
            }
            if (!Objects.equals(zenPolicy, to.zenPolicy)) {
                d.addLine(item, "zenPolicy", zenPolicy, to.zenPolicy);
            }
            if (modified != to.modified) {
                d.addLine(item, "modified", modified, to.modified);
            }
<<<<<<< HEAD
            if (pkg != to.pkg) {
=======
            if (!Objects.equals(pkg, to.pkg)) {
>>>>>>> dbf9e87c
                d.addLine(item, "pkg", pkg, to.pkg);
            }
        }

        @Override
        public boolean equals(Object o) {
            if (!(o instanceof ZenRule)) return false;
            if (o == this) return true;
            final ZenRule other = (ZenRule) o;
            return other.enabled == enabled
                    && other.snoozing == snoozing
                    && Objects.equals(other.name, name)
                    && other.zenMode == zenMode
                    && Objects.equals(other.conditionId, conditionId)
                    && Objects.equals(other.condition, condition)
                    && Objects.equals(other.component, component)
                    && Objects.equals(other.configurationActivity, configurationActivity)
                    && Objects.equals(other.id, id)
                    && Objects.equals(other.enabler, enabler)
                    && Objects.equals(other.zenPolicy, zenPolicy)
                    && Objects.equals(other.pkg, pkg)
                    && other.modified == modified;
        }

        @Override
        public int hashCode() {
            return Objects.hash(enabled, snoozing, name, zenMode, conditionId, condition,
                    component, configurationActivity, pkg, id, enabler, zenPolicy, modified);
        }

        public boolean isAutomaticActive() {
            return enabled && !snoozing && pkg != null && isTrueOrUnknown();
        }

        public boolean isTrueOrUnknown() {
            return condition != null && (condition.state == Condition.STATE_TRUE
                    || condition.state == Condition.STATE_UNKNOWN);
        }

        public static final @android.annotation.NonNull Parcelable.Creator<ZenRule> CREATOR
                = new Parcelable.Creator<ZenRule>() {
            @Override
            public ZenRule createFromParcel(Parcel source) {
                return new ZenRule(source);
            }
            @Override
            public ZenRule[] newArray(int size) {
                return new ZenRule[size];
            }
        };
    }

    public static class Diff {
        private final ArrayList<String> lines = new ArrayList<>();

        @Override
        public String toString() {
            final StringBuilder sb = new StringBuilder("Diff[");
            final int N = lines.size();
            for (int i = 0; i < N; i++) {
                if (i > 0) {
                    sb.append(",\n");
                }
                sb.append(lines.get(i));
            }
            return sb.append(']').toString();
        }

        private Diff addLine(String item, String action) {
            lines.add(item + ":" + action);
            return this;
        }

        public Diff addLine(String item, String subitem, Object from, Object to) {
            return addLine(item + "." + subitem, from, to);
        }

        public Diff addLine(String item, Object from, Object to) {
            return addLine(item, from + "->" + to);
        }
    }

    /**
     * Determines whether dnd behavior should mute all notification/ringer sounds
     * (sounds associated with ringer volume discluding system)
     */
    public static boolean areAllPriorityOnlyNotificationZenSoundsMuted(NotificationManager.Policy
            policy) {
        boolean allowReminders = (policy.priorityCategories
                & NotificationManager.Policy.PRIORITY_CATEGORY_REMINDERS) != 0;
        boolean allowCalls = (policy.priorityCategories
                & NotificationManager.Policy.PRIORITY_CATEGORY_CALLS) != 0;
        boolean allowMessages = (policy.priorityCategories
                & NotificationManager.Policy.PRIORITY_CATEGORY_MESSAGES) != 0;
        boolean allowEvents = (policy.priorityCategories
                & NotificationManager.Policy.PRIORITY_CATEGORY_EVENTS) != 0;
        boolean allowRepeatCallers = (policy.priorityCategories
                & NotificationManager.Policy.PRIORITY_CATEGORY_REPEAT_CALLERS) != 0;
        boolean areChannelsBypassingDnd = (policy.state & Policy.STATE_CHANNELS_BYPASSING_DND) != 0;
        return !allowReminders && !allowCalls && !allowMessages && !allowEvents
                && !allowRepeatCallers && !areChannelsBypassingDnd;
    }

    /**
     * Determines whether dnd behavior should mute all sounds controlled by ringer
     */
    public static boolean areAllZenBehaviorSoundsMuted(NotificationManager.Policy
            policy) {
        boolean allowAlarms = (policy.priorityCategories & Policy.PRIORITY_CATEGORY_ALARMS) != 0;
        boolean allowMedia = (policy.priorityCategories & Policy.PRIORITY_CATEGORY_MEDIA) != 0;
        boolean allowSystem = (policy.priorityCategories & Policy.PRIORITY_CATEGORY_SYSTEM) != 0;
        return !allowAlarms && !allowMedia && !allowSystem
                && areAllPriorityOnlyNotificationZenSoundsMuted(policy);
    }

    /**
     * Determines if DND is currently overriding the ringer
     */
    public static boolean isZenOverridingRinger(int zen, Policy consolidatedPolicy) {
        return zen == Global.ZEN_MODE_NO_INTERRUPTIONS
                || zen == Global.ZEN_MODE_ALARMS
                || (zen == Global.ZEN_MODE_IMPORTANT_INTERRUPTIONS
                && ZenModeConfig.areAllPriorityOnlyNotificationZenSoundsMuted(consolidatedPolicy));
    }

    /**
     * Determines whether dnd behavior should mute all sounds controlled by ringer
     */
    public static boolean areAllPriorityOnlyNotificationZenSoundsMuted(ZenModeConfig config) {
        return !config.allowReminders && !config.allowCalls && !config.allowMessages
                && !config.allowEvents && !config.allowRepeatCallers
                && !config.areChannelsBypassingDnd;
    }

    /**
     * Determines whether all dnd mutes all sounds
     */
    public static boolean areAllZenBehaviorSoundsMuted(ZenModeConfig config) {
        return !config.allowAlarms  && !config.allowMedia && !config.allowSystem
                && areAllPriorityOnlyNotificationZenSoundsMuted(config);
    }

    /**
     * Returns a description of the current do not disturb settings from config.
     * - If turned on manually and end time is known, returns end time.
     * - If turned on manually and end time is on forever until turned off, return null if
     * describeForeverCondition is false, else return String describing indefinite behavior
     * - If turned on by an automatic rule, returns the automatic rule name.
     * - If on due to an app, returns the app name.
     * - If there's a combination of rules/apps that trigger, then shows the one that will
     *  last the longest if applicable.
     * @return null if DND is off or describeForeverCondition is false and
     * DND is on forever (until turned off)
     */
    public static String getDescription(Context context, boolean zenOn, ZenModeConfig config,
            boolean describeForeverCondition) {
        if (!zenOn || config == null) {
            return null;
        }

        String secondaryText = "";
        long latestEndTime = -1;

        // DND turned on by manual rule
        if (config.manualRule != null) {
            final Uri id = config.manualRule.conditionId;
            if (config.manualRule.enabler != null) {
                // app triggered manual rule
                String appName = getOwnerCaption(context, config.manualRule.enabler);
                if (!appName.isEmpty()) {
                    secondaryText = appName;
                }
            } else {
                if (id == null) {
                    // Do not disturb manually triggered to remain on forever until turned off
                    if (describeForeverCondition) {
                        return context.getString(R.string.zen_mode_forever);
                    } else {
                        return null;
                    }
                } else {
                    latestEndTime = tryParseCountdownConditionId(id);
                    if (latestEndTime > 0) {
                        final CharSequence formattedTime = getFormattedTime(context,
                                latestEndTime, isToday(latestEndTime),
                                context.getUserId());
                        secondaryText = context.getString(R.string.zen_mode_until, formattedTime);
                    }
                }
            }
        }

        // DND turned on by an automatic rule
        for (ZenRule automaticRule : config.automaticRules.values()) {
            if (automaticRule.isAutomaticActive()) {
                if (isValidEventConditionId(automaticRule.conditionId)
                        || isValidScheduleConditionId(automaticRule.conditionId)) {
                    // set text if automatic rule end time is the latest active rule end time
                    long endTime = parseAutomaticRuleEndTime(context, automaticRule.conditionId);
                    if (endTime > latestEndTime) {
                        latestEndTime = endTime;
                        secondaryText = automaticRule.name;
                    }
                } else {
                    // set text if 3rd party rule
                    return automaticRule.name;
                }
            }
        }

        return !secondaryText.equals("") ? secondaryText : null;
    }

    private static long parseAutomaticRuleEndTime(Context context, Uri id) {
        if (isValidEventConditionId(id)) {
            // cannot look up end times for events
            return Long.MAX_VALUE;
        }

        if (isValidScheduleConditionId(id)) {
            ScheduleCalendar schedule = toScheduleCalendar(id);
            long endTimeMs = schedule.getNextChangeTime(System.currentTimeMillis());

            // check if automatic rule will end on next alarm
            if (schedule.exitAtAlarm()) {
                long nextAlarm = getNextAlarm(context);
                schedule.maybeSetNextAlarm(System.currentTimeMillis(), nextAlarm);
                if (schedule.shouldExitForAlarm(endTimeMs)) {
                    return nextAlarm;
                }
            }

            return endTimeMs;
        }

        return -1;
    }

    private static long getNextAlarm(Context context) {
        final AlarmManager alarms = (AlarmManager) context.getSystemService(Context.ALARM_SERVICE);
        final AlarmManager.AlarmClockInfo info = alarms.getNextAlarmClock(context.getUserId());
        return info != null ? info.getTriggerTime() : 0;
    }
}<|MERGE_RESOLUTION|>--- conflicted
+++ resolved
@@ -1820,11 +1820,7 @@
             if (modified != to.modified) {
                 d.addLine(item, "modified", modified, to.modified);
             }
-<<<<<<< HEAD
-            if (pkg != to.pkg) {
-=======
             if (!Objects.equals(pkg, to.pkg)) {
->>>>>>> dbf9e87c
                 d.addLine(item, "pkg", pkg, to.pkg);
             }
         }
