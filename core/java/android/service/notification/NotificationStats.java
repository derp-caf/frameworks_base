--- conflicted
+++ resolved
@@ -17,6 +17,7 @@
 
 import android.annotation.IntDef;
 import android.annotation.SystemApi;
+import android.annotation.TestApi;
 import android.app.RemoteInput;
 import android.os.Parcel;
 import android.os.Parcelable;
@@ -24,15 +25,12 @@
 import java.lang.annotation.Retention;
 import java.lang.annotation.RetentionPolicy;
 
-<<<<<<< HEAD
-=======
 /**
  * Information about how the user has interacted with a given notification.
  * @hide
  */
 @TestApi
 @SystemApi
->>>>>>> 825827da
 public final class NotificationStats implements Parcelable {
 
     private boolean mSeen;
