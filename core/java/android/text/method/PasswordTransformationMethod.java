/*
 * Copyright (C) 2006 The Android Open Source Project
 *
 * Licensed under the Apache License, Version 2.0 (the "License");
 * you may not use this file except in compliance with the License.
 * You may obtain a copy of the License at
 *
 *      http://www.apache.org/licenses/LICENSE-2.0
 *
 * Unless required by applicable law or agreed to in writing, software
 * distributed under the License is distributed on an "AS IS" BASIS,
 * WITHOUT WARRANTIES OR CONDITIONS OF ANY KIND, either express or implied.
 * See the License for the specific language governing permissions and
 * limitations under the License.
 */

package android.text.method;

import android.annotation.UnsupportedAppUsage;
import android.graphics.Rect;
import android.os.Build;
import android.os.Handler;
import android.os.SystemClock;
import android.text.Editable;
import android.text.GetChars;
import android.text.NoCopySpan;
import android.text.Spannable;
import android.text.Spanned;
import android.text.TextUtils;
import android.text.TextWatcher;
import android.text.style.UpdateLayout;
import android.view.View;

import java.lang.ref.WeakReference;

public class PasswordTransformationMethod
implements TransformationMethod, TextWatcher
{
    public CharSequence getTransformation(CharSequence source, View view) {
        if (source instanceof Spannable) {
            Spannable sp = (Spannable) source;

            /*
             * Remove any references to other views that may still be
             * attached.  This will happen when you flip the screen
             * while a password field is showing; there will still
             * be references to the old EditText in the text.
             */
            ViewReference[] vr = sp.getSpans(0, sp.length(),
                                             ViewReference.class);
            for (int i = 0; i < vr.length; i++) {
                sp.removeSpan(vr[i]);
            }

            removeVisibleSpans(sp);

            sp.setSpan(new ViewReference(view), 0, 0,
                       Spannable.SPAN_POINT_POINT);
        }

        return new PasswordCharSequence(source);
    }

    public static PasswordTransformationMethod getInstance() {
        if (sInstance != null)
            return sInstance;

        sInstance = new PasswordTransformationMethod();
        return sInstance;
    }

    public void beforeTextChanged(CharSequence s, int start,
                                  int count, int after) {
        // This callback isn't used.
    }

    public void onTextChanged(CharSequence s, int start,
                              int before, int count) {
        if (s instanceof Spannable) {
            Spannable sp = (Spannable) s;
            ViewReference[] vr = sp.getSpans(0, s.length(),
                                             ViewReference.class);
            if (vr.length == 0) {
                return;
            }

            /*
             * There should generally only be one ViewReference in the text,
             * but make sure to look through all of them if necessary in case
             * something strange is going on.  (We might still end up with
             * multiple ViewReferences if someone moves text from one password
             * field to another.)
             */
            View v = null;
            for (int i = 0; v == null && i < vr.length; i++) {
                v = vr[i].get();
            }

            if (v == null) {
                return;
            }

            int pref = TextKeyListener.getInstance().getPrefs(v.getContext());
            if ((pref & TextKeyListener.SHOW_PASSWORD) != 0) {
                if (count > 0) {
                    removeVisibleSpans(sp);

                    if (count == 1) {
                        sp.setSpan(new Visible(sp, this), start, start + count,
                                   Spannable.SPAN_EXCLUSIVE_EXCLUSIVE);
                    }
                }
            }
        }
    }

    public void afterTextChanged(Editable s) {
        // This callback isn't used.
    }

    public void onFocusChanged(View view, CharSequence sourceText,
                               boolean focused, int direction,
                               Rect previouslyFocusedRect) {
        if (!focused) {
            if (sourceText instanceof Spannable) {
                Spannable sp = (Spannable) sourceText;

                removeVisibleSpans(sp);
            }
        }
    }

    private static void removeVisibleSpans(Spannable sp) {
        Visible[] old = sp.getSpans(0, sp.length(), Visible.class);
        for (int i = 0; i < old.length; i++) {
            sp.removeSpan(old[i]);
        }
    }

    private static class PasswordCharSequence
    implements CharSequence, GetChars
    {
        public PasswordCharSequence(CharSequence source) {
            mSource = source;
        }

        public int length() {
            return mSource.length();
        }

        public char charAt(int i) {
            if (mSource instanceof Spanned) {
                Spanned sp = (Spanned) mSource;

                int st = sp.getSpanStart(TextKeyListener.ACTIVE);
                int en = sp.getSpanEnd(TextKeyListener.ACTIVE);

                if (i >= st && i < en) {
                    return mSource.charAt(i);
                }

                Visible[] visible = sp.getSpans(0, sp.length(), Visible.class);

                for (int a = 0; a < visible.length; a++) {
                    if (sp.getSpanStart(visible[a].mTransformer) >= 0) {
                        st = sp.getSpanStart(visible[a]);
                        en = sp.getSpanEnd(visible[a]);

                        if (i >= st && i < en) {
                            return mSource.charAt(i);
                        }
                    }
                }
            }

            return DOT;
        }

        public CharSequence subSequence(int start, int end) {
            char[] buf = new char[end - start];

            getChars(start, end, buf, 0);
            return new String(buf);
        }

        public String toString() {
            return subSequence(0, length()).toString();
        }

        public void getChars(int start, int end, char[] dest, int off) {
            TextUtils.getChars(mSource, start, end, dest, off);

            int st = -1, en = -1;
            int nvisible = 0;
            int[] starts = null, ends = null;

            if (mSource instanceof Spanned) {
                Spanned sp = (Spanned) mSource;

                st = sp.getSpanStart(TextKeyListener.ACTIVE);
                en = sp.getSpanEnd(TextKeyListener.ACTIVE);

                Visible[] visible = sp.getSpans(0, sp.length(), Visible.class);
                nvisible = visible.length;
                starts = new int[nvisible];
                ends = new int[nvisible];

                for (int i = 0; i < nvisible; i++) {
                    if (sp.getSpanStart(visible[i].mTransformer) >= 0) {
                        starts[i] = sp.getSpanStart(visible[i]);
                        ends[i] = sp.getSpanEnd(visible[i]);
                    }
                }
            }

            for (int i = start; i < end; i++) {
                if (! (i >= st && i < en)) {
                    boolean visible = false;

                    for (int a = 0; a < nvisible; a++) {
                        if (i >= starts[a] && i < ends[a]) {
                            visible = true;
                            break;
                        }
                    }

                    if (!visible) {
                        dest[i - start + off] = DOT;
                    }
                }
            }
        }

        private CharSequence mSource;
    }

    private static class Visible
    extends Handler
    implements UpdateLayout, Runnable
    {
        public Visible(Spannable sp, PasswordTransformationMethod ptm) {
            mText = sp;
            mTransformer = ptm;
            postAtTime(this, SystemClock.uptimeMillis() + 1500);
        }

        public void run() {
            mText.removeSpan(this);
        }

        private Spannable mText;
        private PasswordTransformationMethod mTransformer;
    }

    /**
     * Used to stash a reference back to the View in the Editable so we
     * can use it to check the settings.
     */
    private static class ViewReference extends WeakReference<View>
            implements NoCopySpan {
        public ViewReference(View v) {
            super(v);
        }
    }

    @UnsupportedAppUsage
    private static PasswordTransformationMethod sInstance;
<<<<<<< HEAD
    @UnsupportedAppUsage
=======
    @UnsupportedAppUsage(maxTargetSdk = Build.VERSION_CODES.P, trackingBug = 115609023)
>>>>>>> de843449
    private static char DOT = '\u2022';
}<|MERGE_RESOLUTION|>--- conflicted
+++ resolved
@@ -265,10 +265,6 @@
 
     @UnsupportedAppUsage
     private static PasswordTransformationMethod sInstance;
-<<<<<<< HEAD
-    @UnsupportedAppUsage
-=======
     @UnsupportedAppUsage(maxTargetSdk = Build.VERSION_CODES.P, trackingBug = 115609023)
->>>>>>> de843449
     private static char DOT = '\u2022';
 }