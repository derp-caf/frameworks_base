--- conflicted
+++ resolved
@@ -166,11 +166,6 @@
 import dalvik.system.VMDebug;
 import dalvik.system.VMRuntime;
 
-<<<<<<< HEAD
-import libcore.io.DropBox;
-import libcore.io.EventLogger;
-=======
->>>>>>> de843449
 import libcore.io.ForwardingOs;
 import libcore.io.IoUtils;
 import libcore.io.Os;
@@ -3503,11 +3498,7 @@
         return sCurrentBroadcastIntent.get();
     }
 
-<<<<<<< HEAD
-    @UnsupportedAppUsage
-=======
     @UnsupportedAppUsage(maxTargetSdk = Build.VERSION_CODES.P, trackingBug = 115609023)
->>>>>>> de843449
     private void handleReceiver(ReceiverData data) {
         // If we are getting ready to gc after going to the background, well
         // we are back active so skip it.
@@ -5979,19 +5970,6 @@
             }
         } else {
             HardwareRenderer.setIsolatedProcess(true);
-<<<<<<< HEAD
-        }
-
-        // If we use profiles, setup the dex reporter to notify package manager
-        // of any relevant dex loads. The idle maintenance job will use the information
-        // reported to optimize the loaded dex files.
-        // Note that we only need one global reporter per app.
-        // Make sure we do this before calling onCreate so that we can capture the
-        // complete application startup.
-        if (SystemProperties.getBoolean("dalvik.vm.usejitprofiles", false)) {
-            BaseDexClassLoader.setReporter(DexLoadReporter.getInstance());
-=======
->>>>>>> de843449
         }
 
         // Install the Network Security Config Provider. This must happen before the application
@@ -6846,13 +6824,9 @@
             } while (!Os.compareAndSetDefault(def, new AndroidOs(def)));
         }
 
-<<<<<<< HEAD
-    private static class DropBoxReporter implements DropBox.Reporter {
-=======
         private AndroidOs(Os os) {
             super(os);
         }
->>>>>>> de843449
 
         private FileDescriptor openDeprecatedDataPath(String path, int mode) throws ErrnoException {
             final Uri uri = ContentResolver.translateDeprecatedDataPath(path);
@@ -6891,78 +6865,6 @@
             }
         }
 
-<<<<<<< HEAD
-        private synchronized void ensureInitialized() {
-            if (dropBox == null) {
-                dropBox = currentActivityThread().getApplication()
-                        .getSystemService(DropBoxManager.class);
-            }
-        }
-    }
-
-    private static class AndroidOs extends ForwardingOs {
-        /**
-         * Install selective syscall interception. For example, this is used to
-         * implement special filesystem paths that will be redirected to
-         * {@link ContentResolver#openFileDescriptor(Uri, String)}.
-         */
-        public static void install() {
-            // If feature is disabled, we don't need to install
-            if (!DEPRECATE_DATA_COLUMNS) return;
-
-            // If app is modern enough, we don't need to install
-            if (VMRuntime.getRuntime().getTargetSdkVersion() >= Build.VERSION_CODES.Q) return;
-
-            // Install interception and make sure it sticks!
-            Os def = null;
-            do {
-                def = Os.getDefault();
-            } while (!Os.compareAndSetDefault(def, new AndroidOs(def)));
-        }
-
-        private AndroidOs(Os os) {
-            super(os);
-        }
-
-        private FileDescriptor openDeprecatedDataPath(String path, int mode) throws ErrnoException {
-            final Uri uri = ContentResolver.translateDeprecatedDataPath(path);
-            Log.v(TAG, "Redirecting " + path + " to " + uri);
-
-            final ContentResolver cr = currentActivityThread().getApplication()
-                    .getContentResolver();
-            try {
-                final FileDescriptor fd = new FileDescriptor();
-                fd.setInt$(cr.openFileDescriptor(uri,
-                        FileUtils.translateModePosixToString(mode)).detachFd());
-                return fd;
-            } catch (FileNotFoundException e) {
-                throw new ErrnoException(e.getMessage(), OsConstants.ENOENT);
-            }
-        }
-
-        @Override
-        public boolean access(String path, int mode) throws ErrnoException {
-            if (path != null && path.startsWith(DEPRECATE_DATA_PREFIX)) {
-                // If we opened it okay, then access check succeeded
-                IoUtils.closeQuietly(
-                        openDeprecatedDataPath(path, FileUtils.translateModeAccessToPosix(mode)));
-                return true;
-            } else {
-                return super.access(path, mode);
-            }
-        }
-
-        @Override
-        public FileDescriptor open(String path, int flags, int mode) throws ErrnoException {
-            if (path != null && path.startsWith(DEPRECATE_DATA_PREFIX)) {
-                return openDeprecatedDataPath(path, mode);
-            } else {
-                return super.open(path, flags, mode);
-            }
-        }
-
-=======
->>>>>>> de843449
         @Override
         public StructStat stat(String path) throws ErrnoException {
             if (path != null && path.startsWith(DEPRECATE_DATA_PREFIX)) {
