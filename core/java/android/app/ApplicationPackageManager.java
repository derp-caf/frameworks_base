--- conflicted
+++ resolved
@@ -2299,15 +2299,9 @@
     }
 
     @Override
-<<<<<<< HEAD
-    public boolean canSuspendPackage(String packageName) {
-        try {
-            return mPM.canSuspendPackageForUser(packageName, mContext.getUserId());
-=======
     public String[] getUnsuspendablePackages(String[] packageNames) {
         try {
             return mPM.getUnsuspendablePackagesForUser(packageNames, mContext.getUserId());
->>>>>>> de843449
         } catch (RemoteException e) {
             throw e.rethrowFromSystemServer();
         }
@@ -3021,10 +3015,6 @@
         }
     }
 
-<<<<<<< HEAD
-    @Override
-=======
->>>>>>> de843449
     public void sendDeviceCustomizationReadyBroadcast() {
         try {
             mPM.sendDeviceCustomizationReadyBroadcast();
