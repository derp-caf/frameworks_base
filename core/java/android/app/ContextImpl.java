/*
 * Copyright (C) 2006 The Android Open Source Project
 *
 * Licensed under the Apache License, Version 2.0 (the "License");
 * you may not use this file except in compliance with the License.
 * You may obtain a copy of the License at
 *
 *      http://www.apache.org/licenses/LICENSE-2.0
 *
 * Unless required by applicable law or agreed to in writing, software
 * distributed under the License is distributed on an "AS IS" BASIS,
 * WITHOUT WARRANTIES OR CONDITIONS OF ANY KIND, either express or implied.
 * See the License for the specific language governing permissions and
 * limitations under the License.
 */

package android.app;

import android.os.Build;
import com.android.internal.policy.PolicyManager;
import com.android.internal.util.Preconditions;

import android.bluetooth.BluetoothManager;
import android.content.BroadcastReceiver;
import android.content.ComponentName;
import android.content.ContentResolver;
import android.content.Context;
import android.content.ContextWrapper;
import android.content.IContentProvider;
import android.content.Intent;
import android.content.IntentFilter;
import android.content.IIntentReceiver;
import android.content.IntentSender;
import android.content.ReceiverCallNotAllowedException;
import android.content.ServiceConnection;
import android.content.SharedPreferences;
import android.content.pm.ApplicationInfo;
import android.content.pm.IPackageManager;
import android.content.pm.PackageManager;
import android.content.pm.PackageManager.NameNotFoundException;
import android.content.res.AssetManager;
import android.content.res.CompatibilityInfo;
import android.content.res.Configuration;
import android.content.res.Resources;
import android.database.DatabaseErrorHandler;
import android.database.sqlite.SQLiteDatabase;
import android.database.sqlite.SQLiteDatabase.CursorFactory;
import android.graphics.Bitmap;
import android.graphics.drawable.Drawable;
import android.hardware.ConsumerIrManager;
import android.hardware.ISerialManager;
import android.hardware.SerialManager;
import android.hardware.SystemSensorManager;
import android.hardware.camera2.CameraManager;
import android.hardware.display.DisplayManager;
import android.hardware.input.InputManager;
import android.hardware.usb.IUsbManager;
import android.hardware.usb.UsbManager;
import android.location.CountryDetector;
import android.location.ICountryDetector;
import android.location.ILocationManager;
import android.location.LocationManager;
import android.media.AudioManager;
import android.media.MediaRouter;
import android.net.ConnectivityManager;
import android.net.IConnectivityManager;
import android.net.INetworkPolicyManager;
import android.net.NetworkPolicyManager;
import android.net.Uri;
import android.net.nsd.INsdManager;
import android.net.nsd.NsdManager;
import android.net.wifi.IWifiManager;
import android.net.wifi.WifiManager;
import android.net.wifi.p2p.IWifiP2pManager;
import android.net.wifi.p2p.WifiP2pManager;
import android.nfc.NfcManager;
import android.os.Binder;
import android.os.Bundle;
import android.os.Debug;
import android.os.DropBoxManager;
import android.os.Environment;
import android.os.FileUtils;
import android.os.Handler;
import android.os.IBinder;
import android.os.IPowerManager;
import android.os.IUserManager;
import android.os.Looper;
import android.os.PowerManager;
import android.os.Process;
import android.os.RemoteException;
import android.os.ServiceManager;
import android.os.UserHandle;
import android.os.SystemVibrator;
import android.os.UserManager;
import android.os.storage.IMountService;
import android.os.storage.StorageManager;
import android.print.IPrintManager;
import android.print.PrintManager;
import android.telephony.TelephonyManager;
import android.content.ClipboardManager;
import android.util.AndroidRuntimeException;
import android.util.ArrayMap;
import android.util.Log;
import android.util.Slog;
import android.view.DisplayAdjustments;
import android.view.ContextThemeWrapper;
import android.view.Display;
import android.view.WindowManagerImpl;
import android.view.accessibility.AccessibilityManager;
import android.view.accessibility.CaptioningManager;
import android.view.inputmethod.InputMethodManager;
import android.view.textservice.TextServicesManager;
import android.accounts.AccountManager;
import android.accounts.IAccountManager;
import android.app.admin.DevicePolicyManager;

import com.android.internal.annotations.GuardedBy;
import com.android.internal.app.IAppOpsService;
import com.android.internal.os.IDropBoxManagerService;

import java.io.File;
import java.io.FileInputStream;
import java.io.FileNotFoundException;
import java.io.FileOutputStream;
import java.io.IOException;
import java.io.InputStream;
import java.util.ArrayList;
import java.util.HashMap;

class ReceiverRestrictedContext extends ContextWrapper {
    ReceiverRestrictedContext(Context base) {
        super(base);
    }

    @Override
    public Intent registerReceiver(BroadcastReceiver receiver, IntentFilter filter) {
        return registerReceiver(receiver, filter, null, null);
    }

    @Override
    public Intent registerReceiver(BroadcastReceiver receiver, IntentFilter filter,
            String broadcastPermission, Handler scheduler) {
        if (receiver == null) {
            // Allow retrieving current sticky broadcast; this is safe since we
            // aren't actually registering a receiver.
            return super.registerReceiver(null, filter, broadcastPermission, scheduler);
        } else {
            throw new ReceiverCallNotAllowedException(
                    "BroadcastReceiver components are not allowed to register to receive intents");
        }
    }

    @Override
    public Intent registerReceiverAsUser(BroadcastReceiver receiver, UserHandle user,
            IntentFilter filter, String broadcastPermission, Handler scheduler) {
        if (receiver == null) {
            // Allow retrieving current sticky broadcast; this is safe since we
            // aren't actually registering a receiver.
            return super.registerReceiverAsUser(null, user, filter, broadcastPermission, scheduler);
        } else {
            throw new ReceiverCallNotAllowedException(
                    "BroadcastReceiver components are not allowed to register to receive intents");
        }
    }

    @Override
    public boolean bindService(Intent service, ServiceConnection conn, int flags) {
        throw new ReceiverCallNotAllowedException(
                "BroadcastReceiver components are not allowed to bind to services");
    }
}

/**
 * Common implementation of Context API, which provides the base
 * context object for Activity and other application components.
 */
class ContextImpl extends Context {
    private final static String TAG = "ContextImpl";
    private final static boolean DEBUG = false;

    /**
     * Map from package name, to preference name, to cached preferences.
     */
    private static ArrayMap<String, ArrayMap<String, SharedPreferencesImpl>> sSharedPrefs;

    final ActivityThread mMainThread;
    final LoadedApk mPackageInfo;

    private final IBinder mActivityToken;

    private final UserHandle mUser;

    private final ApplicationContentResolver mContentResolver;

    private final String mBasePackageName;
    private final String mOpPackageName;

    private final ResourcesManager mResourcesManager;
    private final Resources mResources;
    private final Display mDisplay; // may be null if default display
    private final DisplayAdjustments mDisplayAdjustments = new DisplayAdjustments();
    private final Configuration mOverrideConfiguration;

    private final boolean mRestricted;

    private Context mOuterContext;
    private int mThemeResource = 0;
    private Resources.Theme mTheme = null;
    private PackageManager mPackageManager;
    private Context mReceiverRestrictedContext = null;

    private final Object mSync = new Object();

    @GuardedBy("mSync")
    private File mDatabasesDir;
    @GuardedBy("mSync")
    private File mPreferencesDir;
    @GuardedBy("mSync")
    private File mFilesDir;
    @GuardedBy("mSync")
    private File mCacheDir;

    @GuardedBy("mSync")
    private File[] mExternalObbDirs;
    @GuardedBy("mSync")
    private File[] mExternalFilesDirs;
    @GuardedBy("mSync")
    private File[] mExternalCacheDirs;

    private static final String[] EMPTY_FILE_LIST = {};

    /**
     * Override this class when the system service constructor needs a
     * ContextImpl.  Else, use StaticServiceFetcher below.
     */
    /*package*/ static class ServiceFetcher {
        int mContextCacheIndex = -1;

        /**
         * Main entrypoint; only override if you don't need caching.
         */
        public Object getService(ContextImpl ctx) {
            ArrayList<Object> cache = ctx.mServiceCache;
            Object service;
            synchronized (cache) {
                if (cache.size() == 0) {
                    // Initialize the cache vector on first access.
                    // At this point sNextPerContextServiceCacheIndex
                    // is the number of potential services that are
                    // cached per-Context.
                    for (int i = 0; i < sNextPerContextServiceCacheIndex; i++) {
                        cache.add(null);
                    }
                } else {
                    service = cache.get(mContextCacheIndex);
                    if (service != null) {
                        return service;
                    }
                }
                service = createService(ctx);
                cache.set(mContextCacheIndex, service);
                return service;
            }
        }

        /**
         * Override this to create a new per-Context instance of the
         * service.  getService() will handle locking and caching.
         */
        public Object createService(ContextImpl ctx) {
            throw new RuntimeException("Not implemented");
        }
    }

    /**
     * Override this class for services to be cached process-wide.
     */
    abstract static class StaticServiceFetcher extends ServiceFetcher {
        private Object mCachedInstance;

        @Override
        public final Object getService(ContextImpl unused) {
            synchronized (StaticServiceFetcher.this) {
                Object service = mCachedInstance;
                if (service != null) {
                    return service;
                }
                return mCachedInstance = createStaticService();
            }
        }

        public abstract Object createStaticService();
    }

    private static final HashMap<String, ServiceFetcher> SYSTEM_SERVICE_MAP =
            new HashMap<String, ServiceFetcher>();

    private static int sNextPerContextServiceCacheIndex = 0;
    private static void registerService(String serviceName, ServiceFetcher fetcher) {
        if (!(fetcher instanceof StaticServiceFetcher)) {
            fetcher.mContextCacheIndex = sNextPerContextServiceCacheIndex++;
        }
        SYSTEM_SERVICE_MAP.put(serviceName, fetcher);
    }

    // This one's defined separately and given a variable name so it
    // can be re-used by getWallpaperManager(), avoiding a HashMap
    // lookup.
    private static ServiceFetcher WALLPAPER_FETCHER = new ServiceFetcher() {
            public Object createService(ContextImpl ctx) {
                return new WallpaperManager(ctx.getOuterContext(),
                        ctx.mMainThread.getHandler());
            }};

    static {
        registerService(ACCESSIBILITY_SERVICE, new ServiceFetcher() {
                public Object getService(ContextImpl ctx) {
                    return AccessibilityManager.getInstance(ctx);
                }});

        registerService(CAPTIONING_SERVICE, new ServiceFetcher() {
                public Object getService(ContextImpl ctx) {
                    return new CaptioningManager(ctx);
                }});

        registerService(ACCOUNT_SERVICE, new ServiceFetcher() {
                public Object createService(ContextImpl ctx) {
                    IBinder b = ServiceManager.getService(ACCOUNT_SERVICE);
                    IAccountManager service = IAccountManager.Stub.asInterface(b);
                    return new AccountManager(ctx, service);
                }});

        registerService(ACTIVITY_SERVICE, new ServiceFetcher() {
                public Object createService(ContextImpl ctx) {
                    return new ActivityManager(ctx.getOuterContext(), ctx.mMainThread.getHandler());
                }});

        registerService(ALARM_SERVICE, new ServiceFetcher() {
                public Object createService(ContextImpl ctx) {
                    IBinder b = ServiceManager.getService(ALARM_SERVICE);
                    IAlarmManager service = IAlarmManager.Stub.asInterface(b);
                    return new AlarmManager(service, ctx);
                }});

        registerService(AUDIO_SERVICE, new ServiceFetcher() {
                public Object createService(ContextImpl ctx) {
                    return new AudioManager(ctx);
                }});

        registerService(MEDIA_ROUTER_SERVICE, new ServiceFetcher() {
                public Object createService(ContextImpl ctx) {
                    return new MediaRouter(ctx);
                }});

        registerService(BLUETOOTH_SERVICE, new ServiceFetcher() {
                public Object createService(ContextImpl ctx) {
                    return new BluetoothManager(ctx);
                }});

        registerService(CLIPBOARD_SERVICE, new ServiceFetcher() {
                public Object createService(ContextImpl ctx) {
                    return new ClipboardManager(ctx.getOuterContext(),
                            ctx.mMainThread.getHandler());
                }});

        registerService(CONNECTIVITY_SERVICE, new StaticServiceFetcher() {
                public Object createStaticService() {
                    IBinder b = ServiceManager.getService(CONNECTIVITY_SERVICE);
                    return new ConnectivityManager(IConnectivityManager.Stub.asInterface(b));
                }});

        registerService(COUNTRY_DETECTOR, new StaticServiceFetcher() {
                public Object createStaticService() {
                    IBinder b = ServiceManager.getService(COUNTRY_DETECTOR);
                    return new CountryDetector(ICountryDetector.Stub.asInterface(b));
                }});

        registerService(DEVICE_POLICY_SERVICE, new ServiceFetcher() {
                public Object createService(ContextImpl ctx) {
                    return DevicePolicyManager.create(ctx, ctx.mMainThread.getHandler());
                }});

        registerService(DOWNLOAD_SERVICE, new ServiceFetcher() {
                public Object createService(ContextImpl ctx) {
                    return new DownloadManager(ctx.getContentResolver(), ctx.getPackageName());
                }});

        registerService(NFC_SERVICE, new ServiceFetcher() {
                public Object createService(ContextImpl ctx) {
                    return new NfcManager(ctx);
                }});

        registerService(DROPBOX_SERVICE, new StaticServiceFetcher() {
                public Object createStaticService() {
                    return createDropBoxManager();
                }});

        registerService(INPUT_SERVICE, new StaticServiceFetcher() {
                public Object createStaticService() {
                    return InputManager.getInstance();
                }});

        registerService(DISPLAY_SERVICE, new ServiceFetcher() {
                @Override
                public Object createService(ContextImpl ctx) {
                    return new DisplayManager(ctx.getOuterContext());
                }});

        registerService(INPUT_METHOD_SERVICE, new StaticServiceFetcher() {
                public Object createStaticService() {
                    return InputMethodManager.getInstance();
                }});

        registerService(TEXT_SERVICES_MANAGER_SERVICE, new ServiceFetcher() {
                public Object createService(ContextImpl ctx) {
                    return TextServicesManager.getInstance();
                }});

        registerService(KEYGUARD_SERVICE, new ServiceFetcher() {
                public Object getService(ContextImpl ctx) {
                    // TODO: why isn't this caching it?  It wasn't
                    // before, so I'm preserving the old behavior and
                    // using getService(), instead of createService()
                    // which would do the caching.
                    return new KeyguardManager();
                }});

        registerService(LAYOUT_INFLATER_SERVICE, new ServiceFetcher() {
                public Object createService(ContextImpl ctx) {
                    return PolicyManager.makeNewLayoutInflater(ctx.getOuterContext());
                }});

        registerService(LOCATION_SERVICE, new ServiceFetcher() {
                public Object createService(ContextImpl ctx) {
                    IBinder b = ServiceManager.getService(LOCATION_SERVICE);
                    return new LocationManager(ctx, ILocationManager.Stub.asInterface(b));
                }});

        registerService(NETWORK_POLICY_SERVICE, new ServiceFetcher() {
            @Override
            public Object createService(ContextImpl ctx) {
                return new NetworkPolicyManager(INetworkPolicyManager.Stub.asInterface(
                        ServiceManager.getService(NETWORK_POLICY_SERVICE)));
            }
        });

        registerService(NOTIFICATION_SERVICE, new ServiceFetcher() {
                public Object createService(ContextImpl ctx) {
                    final Context outerContext = ctx.getOuterContext();
                    return new NotificationManager(
                        new ContextThemeWrapper(outerContext,
                                Resources.selectSystemTheme(0,
                                        outerContext.getApplicationInfo().targetSdkVersion,
                                        com.android.internal.R.style.Theme_Dialog,
                                        com.android.internal.R.style.Theme_Holo_Dialog,
                                        com.android.internal.R.style.Theme_DeviceDefault_Dialog)),
                        ctx.mMainThread.getHandler());
                }});

        registerService(NSD_SERVICE, new ServiceFetcher() {
                @Override
                public Object createService(ContextImpl ctx) {
                    IBinder b = ServiceManager.getService(NSD_SERVICE);
                    INsdManager service = INsdManager.Stub.asInterface(b);
                    return new NsdManager(ctx.getOuterContext(), service);
                }});

        // Note: this was previously cached in a static variable, but
        // constructed using mMainThread.getHandler(), so converting
        // it to be a regular Context-cached service...
        registerService(POWER_SERVICE, new ServiceFetcher() {
                public Object createService(ContextImpl ctx) {
                    IBinder b = ServiceManager.getService(POWER_SERVICE);
                    IPowerManager service = IPowerManager.Stub.asInterface(b);
                    return new PowerManager(ctx.getOuterContext(),
                            service, ctx.mMainThread.getHandler());
                }});

        registerService(SEARCH_SERVICE, new ServiceFetcher() {
                public Object createService(ContextImpl ctx) {
                    return new SearchManager(ctx.getOuterContext(),
                            ctx.mMainThread.getHandler());
                }});

        registerService(SENSOR_SERVICE, new ServiceFetcher() {
                public Object createService(ContextImpl ctx) {
                    return new SystemSensorManager(ctx.getOuterContext(),
                      ctx.mMainThread.getHandler().getLooper());
                }});

        registerService(STATUS_BAR_SERVICE, new ServiceFetcher() {
                public Object createService(ContextImpl ctx) {
                    return new StatusBarManager(ctx.getOuterContext());
                }});

        registerService(STORAGE_SERVICE, new ServiceFetcher() {
                public Object createService(ContextImpl ctx) {
                    try {
                        return new StorageManager(
                                ctx.getContentResolver(), ctx.mMainThread.getHandler().getLooper());
                    } catch (RemoteException rex) {
                        Log.e(TAG, "Failed to create StorageManager", rex);
                        return null;
                    }
                }});

        registerService(TELEPHONY_SERVICE, new ServiceFetcher() {
                public Object createService(ContextImpl ctx) {
                    return new TelephonyManager(ctx.getOuterContext());
                }});

        registerService(UI_MODE_SERVICE, new ServiceFetcher() {
                public Object createService(ContextImpl ctx) {
                    return new UiModeManager();
                }});

        registerService(USB_SERVICE, new ServiceFetcher() {
                public Object createService(ContextImpl ctx) {
                    IBinder b = ServiceManager.getService(USB_SERVICE);
                    return new UsbManager(ctx, IUsbManager.Stub.asInterface(b));
                }});

        registerService(SERIAL_SERVICE, new ServiceFetcher() {
                public Object createService(ContextImpl ctx) {
                    IBinder b = ServiceManager.getService(SERIAL_SERVICE);
                    return new SerialManager(ctx, ISerialManager.Stub.asInterface(b));
                }});

        registerService(VIBRATOR_SERVICE, new ServiceFetcher() {
                public Object createService(ContextImpl ctx) {
                    return new SystemVibrator(ctx);
                }});

        registerService(WALLPAPER_SERVICE, WALLPAPER_FETCHER);

        registerService(WIFI_SERVICE, new ServiceFetcher() {
                public Object createService(ContextImpl ctx) {
                    IBinder b = ServiceManager.getService(WIFI_SERVICE);
                    IWifiManager service = IWifiManager.Stub.asInterface(b);
                    return new WifiManager(ctx.getOuterContext(), service);
                }});

        registerService(WIFI_P2P_SERVICE, new ServiceFetcher() {
                public Object createService(ContextImpl ctx) {
                    IBinder b = ServiceManager.getService(WIFI_P2P_SERVICE);
                    IWifiP2pManager service = IWifiP2pManager.Stub.asInterface(b);
                    return new WifiP2pManager(service);
                }});

        registerService(WINDOW_SERVICE, new ServiceFetcher() {
                Display mDefaultDisplay;
                public Object getService(ContextImpl ctx) {
                    Display display = ctx.mDisplay;
                    if (display == null) {
                        if (mDefaultDisplay == null) {
                            DisplayManager dm = (DisplayManager)ctx.getOuterContext().
                                    getSystemService(Context.DISPLAY_SERVICE);
                            mDefaultDisplay = dm.getDisplay(Display.DEFAULT_DISPLAY);
                        }
                        display = mDefaultDisplay;
                    }
                    return new WindowManagerImpl(display);
                }});

        registerService(USER_SERVICE, new ServiceFetcher() {
            public Object createService(ContextImpl ctx) {
                IBinder b = ServiceManager.getService(USER_SERVICE);
                IUserManager service = IUserManager.Stub.asInterface(b);
                return new UserManager(ctx, service);
            }});

        registerService(APP_OPS_SERVICE, new ServiceFetcher() {
            public Object createService(ContextImpl ctx) {
                IBinder b = ServiceManager.getService(APP_OPS_SERVICE);
                IAppOpsService service = IAppOpsService.Stub.asInterface(b);
                return new AppOpsManager(ctx, service);
            }});

        registerService(CAMERA_SERVICE, new ServiceFetcher() {
            public Object createService(ContextImpl ctx) {
                return new CameraManager(ctx);
            }
        });

        registerService(PRINT_SERVICE, new ServiceFetcher() {
            public Object createService(ContextImpl ctx) {
                IBinder iBinder = ServiceManager.getService(Context.PRINT_SERVICE);
                IPrintManager service = IPrintManager.Stub.asInterface(iBinder);
                return new PrintManager(ctx.getOuterContext(), service, UserHandle.myUserId(),
                        UserHandle.getAppId(Process.myUid()));
            }});

        registerService(CONSUMER_IR_SERVICE, new ServiceFetcher() {
            public Object createService(ContextImpl ctx) {
                return new ConsumerIrManager(ctx);
            }});
    }

    static ContextImpl getImpl(Context context) {
        Context nextContext;
        while ((context instanceof ContextWrapper) &&
                (nextContext=((ContextWrapper)context).getBaseContext()) != null) {
            context = nextContext;
        }
        return (ContextImpl)context;
    }

    // The system service cache for the system services that are
    // cached per-ContextImpl.  Package-scoped to avoid accessor
    // methods.
    final ArrayList<Object> mServiceCache = new ArrayList<Object>();

    @Override
    public AssetManager getAssets() {
        return getResources().getAssets();
    }

    @Override
    public Resources getResources() {
        return mResources;
    }

    @Override
    public PackageManager getPackageManager() {
        if (mPackageManager != null) {
            return mPackageManager;
        }

        IPackageManager pm = ActivityThread.getPackageManager();
        if (pm != null) {
            // Doesn't matter if we make more than one instance.
            return (mPackageManager = new ApplicationPackageManager(this, pm));
        }

        return null;
    }

    @Override
    public ContentResolver getContentResolver() {
        return mContentResolver;
    }

    @Override
    public Looper getMainLooper() {
        return mMainThread.getLooper();
    }

    @Override
    public Context getApplicationContext() {
        return (mPackageInfo != null) ?
                mPackageInfo.getApplication() : mMainThread.getApplication();
    }

    @Override
    public void setTheme(int resid) {
        mThemeResource = resid;
    }

    @Override
    public int getThemeResId() {
        return mThemeResource;
    }

    @Override
    public Resources.Theme getTheme() {
        if (mTheme == null) {
            mThemeResource = Resources.selectDefaultTheme(mThemeResource,
                    getOuterContext().getApplicationInfo().targetSdkVersion);
            mTheme = mResources.newTheme();
            mTheme.applyStyle(mThemeResource, true);
        }
        return mTheme;
    }

    @Override
    public ClassLoader getClassLoader() {
        return mPackageInfo != null ?
                mPackageInfo.getClassLoader() : ClassLoader.getSystemClassLoader();
    }

    @Override
    public String getPackageName() {
        if (mPackageInfo != null) {
            return mPackageInfo.getPackageName();
        }
        // No mPackageInfo means this is a Context for the system itself,
        // and this here is its name.
        return "android";
    }

    /** @hide */
    @Override
    public String getBasePackageName() {
        return mBasePackageName != null ? mBasePackageName : getPackageName();
    }

    /** @hide */
    @Override
    public String getOpPackageName() {
        return mOpPackageName != null ? mOpPackageName : getBasePackageName();
    }

    @Override
    public ApplicationInfo getApplicationInfo() {
        if (mPackageInfo != null) {
            return mPackageInfo.getApplicationInfo();
        }
        throw new RuntimeException("Not supported in system context");
    }

    @Override
    public String getPackageResourcePath() {
        if (mPackageInfo != null) {
            return mPackageInfo.getResDir();
        }
        throw new RuntimeException("Not supported in system context");
    }

    @Override
    public String getPackageCodePath() {
        if (mPackageInfo != null) {
            return mPackageInfo.getAppDir();
        }
        throw new RuntimeException("Not supported in system context");
    }

    public File getSharedPrefsFile(String name) {
        return makeFilename(getPreferencesDir(), name + ".xml");
    }

    @Override
    public SharedPreferences getSharedPreferences(String name, int mode) {
        SharedPreferencesImpl sp;
        synchronized (ContextImpl.class) {
            if (sSharedPrefs == null) {
                sSharedPrefs = new ArrayMap<String, ArrayMap<String, SharedPreferencesImpl>>();
            }

            final String packageName = getPackageName();
            ArrayMap<String, SharedPreferencesImpl> packagePrefs = sSharedPrefs.get(packageName);
            if (packagePrefs == null) {
                packagePrefs = new ArrayMap<String, SharedPreferencesImpl>();
                sSharedPrefs.put(packageName, packagePrefs);
            }

            // At least one application in the world actually passes in a null
            // name.  This happened to work because when we generated the file name
            // we would stringify it to "null.xml".  Nice.
            if (mPackageInfo.getApplicationInfo().targetSdkVersion <
                    Build.VERSION_CODES.KITKAT) {
                if (name == null) {
                    name = "null";
                }
            }

            sp = packagePrefs.get(name);
            if (sp == null) {
                File prefsFile = getSharedPrefsFile(name);
                sp = new SharedPreferencesImpl(prefsFile, mode);
                packagePrefs.put(name, sp);
                return sp;
            }
        }
        if ((mode & Context.MODE_MULTI_PROCESS) != 0 ||
            getApplicationInfo().targetSdkVersion < android.os.Build.VERSION_CODES.HONEYCOMB) {
            // If somebody else (some other process) changed the prefs
            // file behind our back, we reload it.  This has been the
            // historical (if undocumented) behavior.
            sp.startReloadIfChangedUnexpectedly();
        }
        return sp;
    }

    private File getPreferencesDir() {
        synchronized (mSync) {
            if (mPreferencesDir == null) {
                mPreferencesDir = new File(getDataDirFile(), "shared_prefs");
            }
            return mPreferencesDir;
        }
    }

    @Override
    public FileInputStream openFileInput(String name)
        throws FileNotFoundException {
        File f = makeFilename(getFilesDir(), name);
        return new FileInputStream(f);
    }

    @Override
    public FileOutputStream openFileOutput(String name, int mode)
        throws FileNotFoundException {
        final boolean append = (mode&MODE_APPEND) != 0;
        File f = makeFilename(getFilesDir(), name);
        try {
            FileOutputStream fos = new FileOutputStream(f, append);
            setFilePermissionsFromMode(f.getPath(), mode, 0);
            return fos;
        } catch (FileNotFoundException e) {
        }

        File parent = f.getParentFile();
        parent.mkdir();
        FileUtils.setPermissions(
            parent.getPath(),
            FileUtils.S_IRWXU|FileUtils.S_IRWXG|FileUtils.S_IXOTH,
            -1, -1);
        FileOutputStream fos = new FileOutputStream(f, append);
        setFilePermissionsFromMode(f.getPath(), mode, 0);
        return fos;
    }

    @Override
    public boolean deleteFile(String name) {
        File f = makeFilename(getFilesDir(), name);
        return f.delete();
    }

    @Override
    public File getFilesDir() {
        synchronized (mSync) {
            if (mFilesDir == null) {
                mFilesDir = new File(getDataDirFile(), "files");
            }
            if (!mFilesDir.exists()) {
                if(!mFilesDir.mkdirs()) {
                    if (mFilesDir.exists()) {
                        // spurious failure; probably racing with another process for this app
                        return mFilesDir;
                    }
                    Log.w(TAG, "Unable to create files directory " + mFilesDir.getPath());
                    return null;
                }
                FileUtils.setPermissions(
                        mFilesDir.getPath(),
                        FileUtils.S_IRWXU|FileUtils.S_IRWXG|FileUtils.S_IXOTH,
                        -1, -1);
            }
            return mFilesDir;
        }
    }

    @Override
    public File getExternalFilesDir(String type) {
        // Operates on primary external storage
        return getExternalFilesDirs(type)[0];
    }

    @Override
    public File[] getExternalFilesDirs(String type) {
        synchronized (mSync) {
            if (mExternalFilesDirs == null) {
                mExternalFilesDirs = Environment.buildExternalStorageAppFilesDirs(getPackageName());
            }

            // Splice in requested type, if any
            File[] dirs = mExternalFilesDirs;
            if (type != null) {
                dirs = Environment.buildPaths(dirs, type);
            }

            // Create dirs if needed
            return ensureDirsExistOrFilter(dirs);
        }
    }

    @Override
    public File getObbDir() {
        // Operates on primary external storage
        return getObbDirs()[0];
    }

    @Override
    public File[] getObbDirs() {
        synchronized (mSync) {
            if (mExternalObbDirs == null) {
                mExternalObbDirs = Environment.buildExternalStorageAppObbDirs(getPackageName());
            }

            // Create dirs if needed
            return ensureDirsExistOrFilter(mExternalObbDirs);
        }
    }

    @Override
    public File getCacheDir() {
        synchronized (mSync) {
            if (mCacheDir == null) {
                mCacheDir = new File(getDataDirFile(), "cache");
            }
            if (!mCacheDir.exists()) {
                if(!mCacheDir.mkdirs()) {
                    if (mCacheDir.exists()) {
                        // spurious failure; probably racing with another process for this app
                        return mCacheDir;
                    }
                    Log.w(TAG, "Unable to create cache directory " + mCacheDir.getAbsolutePath());
                    return null;
                }
                FileUtils.setPermissions(
                        mCacheDir.getPath(),
                        FileUtils.S_IRWXU|FileUtils.S_IRWXG|FileUtils.S_IXOTH,
                        -1, -1);
            }
        }
        return mCacheDir;
    }

    @Override
    public File getExternalCacheDir() {
        // Operates on primary external storage
        return getExternalCacheDirs()[0];
    }

    @Override
    public File[] getExternalCacheDirs() {
        synchronized (mSync) {
            if (mExternalCacheDirs == null) {
                mExternalCacheDirs = Environment.buildExternalStorageAppCacheDirs(getPackageName());
            }

            // Create dirs if needed
            return ensureDirsExistOrFilter(mExternalCacheDirs);
        }
    }

    @Override
    public File getFileStreamPath(String name) {
        return makeFilename(getFilesDir(), name);
    }

    @Override
    public String[] fileList() {
        final String[] list = getFilesDir().list();
        return (list != null) ? list : EMPTY_FILE_LIST;
    }

    @Override
    public SQLiteDatabase openOrCreateDatabase(String name, int mode, CursorFactory factory) {
        return openOrCreateDatabase(name, mode, factory, null);
    }

    @Override
    public SQLiteDatabase openOrCreateDatabase(String name, int mode, CursorFactory factory,
            DatabaseErrorHandler errorHandler) {
        File f = validateFilePath(name, true);
        int flags = SQLiteDatabase.CREATE_IF_NECESSARY;
        if ((mode & MODE_ENABLE_WRITE_AHEAD_LOGGING) != 0) {
            flags |= SQLiteDatabase.ENABLE_WRITE_AHEAD_LOGGING;
        }
        SQLiteDatabase db = SQLiteDatabase.openDatabase(f.getPath(), factory, flags, errorHandler);
        setFilePermissionsFromMode(f.getPath(), mode, 0);
        return db;
    }

    @Override
    public boolean deleteDatabase(String name) {
        try {
            File f = validateFilePath(name, false);
            return SQLiteDatabase.deleteDatabase(f);
        } catch (Exception e) {
        }
        return false;
    }

    @Override
    public File getDatabasePath(String name) {
        return validateFilePath(name, false);
    }

    @Override
    public String[] databaseList() {
        final String[] list = getDatabasesDir().list();
        return (list != null) ? list : EMPTY_FILE_LIST;
    }


    private File getDatabasesDir() {
        synchronized (mSync) {
            if (mDatabasesDir == null) {
                mDatabasesDir = new File(getDataDirFile(), "databases");
            }
            if (mDatabasesDir.getPath().equals("databases")) {
                mDatabasesDir = new File("/data/system");
            }
            return mDatabasesDir;
        }
    }

    @Override
    public Drawable getWallpaper() {
        return getWallpaperManager().getDrawable();
    }

    @Override
    public Drawable peekWallpaper() {
        return getWallpaperManager().peekDrawable();
    }

    @Override
    public int getWallpaperDesiredMinimumWidth() {
        return getWallpaperManager().getDesiredMinimumWidth();
    }

    @Override
    public int getWallpaperDesiredMinimumHeight() {
        return getWallpaperManager().getDesiredMinimumHeight();
    }

    @Override
    public void setWallpaper(Bitmap bitmap) throws IOException  {
        getWallpaperManager().setBitmap(bitmap);
    }

    @Override
    public void setWallpaper(InputStream data) throws IOException {
        getWallpaperManager().setStream(data);
    }

    @Override
    public void clearWallpaper() throws IOException {
        getWallpaperManager().clear();
    }

    @Override
    public void startActivity(Intent intent) {
        warnIfCallingFromSystemProcess();
        startActivity(intent, null);
    }

    /** @hide */
    @Override
    public void startActivityAsUser(Intent intent, UserHandle user) {
        startActivityAsUser(intent, null, user);
    }

    @Override
    public void startActivity(Intent intent, Bundle options) {
        warnIfCallingFromSystemProcess();
        if ((intent.getFlags()&Intent.FLAG_ACTIVITY_NEW_TASK) == 0) {
            throw new AndroidRuntimeException(
                    "Calling startActivity() from outside of an Activity "
                    + " context requires the FLAG_ACTIVITY_NEW_TASK flag."
                    + " Is this really what you want?");
        }
        mMainThread.getInstrumentation().execStartActivity(
            getOuterContext(), mMainThread.getApplicationThread(), null,
            (Activity)null, intent, -1, options);
    }

    /** @hide */
    @Override
    public void startActivityAsUser(Intent intent, Bundle options, UserHandle user) {
        try {
            ActivityManagerNative.getDefault().startActivityAsUser(
                mMainThread.getApplicationThread(), getBasePackageName(), intent,
                intent.resolveTypeIfNeeded(getContentResolver()),
                null, null, 0, Intent.FLAG_ACTIVITY_NEW_TASK, null, null, options,
                user.getIdentifier());
        } catch (RemoteException re) {
        }
    }

    @Override
    public void startActivities(Intent[] intents) {
        warnIfCallingFromSystemProcess();
        startActivities(intents, null);
    }

    /** @hide */
    @Override
    public void startActivitiesAsUser(Intent[] intents, Bundle options, UserHandle userHandle) {
        if ((intents[0].getFlags()&Intent.FLAG_ACTIVITY_NEW_TASK) == 0) {
            throw new AndroidRuntimeException(
                    "Calling startActivities() from outside of an Activity "
                    + " context requires the FLAG_ACTIVITY_NEW_TASK flag on first Intent."
                    + " Is this really what you want?");
        }
        mMainThread.getInstrumentation().execStartActivitiesAsUser(
            getOuterContext(), mMainThread.getApplicationThread(), null,
            (Activity)null, intents, options, userHandle.getIdentifier());
    }

    @Override
    public void startActivities(Intent[] intents, Bundle options) {
        warnIfCallingFromSystemProcess();
        if ((intents[0].getFlags()&Intent.FLAG_ACTIVITY_NEW_TASK) == 0) {
            throw new AndroidRuntimeException(
                    "Calling startActivities() from outside of an Activity "
                    + " context requires the FLAG_ACTIVITY_NEW_TASK flag on first Intent."
                    + " Is this really what you want?");
        }
        mMainThread.getInstrumentation().execStartActivities(
            getOuterContext(), mMainThread.getApplicationThread(), null,
            (Activity)null, intents, options);
    }

    @Override
    public void startIntentSender(IntentSender intent,
            Intent fillInIntent, int flagsMask, int flagsValues, int extraFlags)
            throws IntentSender.SendIntentException {
        startIntentSender(intent, fillInIntent, flagsMask, flagsValues, extraFlags, null);
    }

    @Override
    public void startIntentSender(IntentSender intent, Intent fillInIntent,
            int flagsMask, int flagsValues, int extraFlags, Bundle options)
            throws IntentSender.SendIntentException {
        try {
            String resolvedType = null;
            if (fillInIntent != null) {
                fillInIntent.migrateExtraStreamToClipData();
                fillInIntent.prepareToLeaveProcess();
                resolvedType = fillInIntent.resolveTypeIfNeeded(getContentResolver());
            }
            int result = ActivityManagerNative.getDefault()
                .startActivityIntentSender(mMainThread.getApplicationThread(), intent,
                        fillInIntent, resolvedType, null, null,
                        0, flagsMask, flagsValues, options);
            if (result == ActivityManager.START_CANCELED) {
                throw new IntentSender.SendIntentException();
            }
            Instrumentation.checkStartActivityResult(result, null);
        } catch (RemoteException e) {
        }
    }

    @Override
    public void sendBroadcast(Intent intent) {
        warnIfCallingFromSystemProcess();
        String resolvedType = intent.resolveTypeIfNeeded(getContentResolver());
        try {
            intent.prepareToLeaveProcess();
            ActivityManagerNative.getDefault().broadcastIntent(
                mMainThread.getApplicationThread(), intent, resolvedType, null,
                Activity.RESULT_OK, null, null, null, AppOpsManager.OP_NONE, false, false,
                getUserId());
        } catch (RemoteException e) {
        }
    }

    @Override
    public void sendBroadcast(Intent intent, String receiverPermission) {
        warnIfCallingFromSystemProcess();
        String resolvedType = intent.resolveTypeIfNeeded(getContentResolver());
        try {
            intent.prepareToLeaveProcess();
            ActivityManagerNative.getDefault().broadcastIntent(
                mMainThread.getApplicationThread(), intent, resolvedType, null,
                Activity.RESULT_OK, null, null, receiverPermission, AppOpsManager.OP_NONE,
                false, false, getUserId());
        } catch (RemoteException e) {
        }
    }

    @Override
    public void sendBroadcast(Intent intent, String receiverPermission, int appOp) {
        warnIfCallingFromSystemProcess();
        String resolvedType = intent.resolveTypeIfNeeded(getContentResolver());
        try {
            intent.prepareToLeaveProcess();
            ActivityManagerNative.getDefault().broadcastIntent(
                mMainThread.getApplicationThread(), intent, resolvedType, null,
                Activity.RESULT_OK, null, null, receiverPermission, appOp, false, false,
                getUserId());
        } catch (RemoteException e) {
        }
    }

    @Override
    public void sendOrderedBroadcast(Intent intent,
            String receiverPermission) {
        warnIfCallingFromSystemProcess();
        String resolvedType = intent.resolveTypeIfNeeded(getContentResolver());
        try {
            intent.prepareToLeaveProcess();
            ActivityManagerNative.getDefault().broadcastIntent(
                mMainThread.getApplicationThread(), intent, resolvedType, null,
                Activity.RESULT_OK, null, null, receiverPermission, AppOpsManager.OP_NONE, true, false,
                getUserId());
        } catch (RemoteException e) {
        }
    }

    @Override
    public void sendOrderedBroadcast(Intent intent,
            String receiverPermission, BroadcastReceiver resultReceiver,
            Handler scheduler, int initialCode, String initialData,
            Bundle initialExtras) {
        sendOrderedBroadcast(intent, receiverPermission, AppOpsManager.OP_NONE,
                resultReceiver, scheduler, initialCode, initialData, initialExtras);
    }

    @Override
    public void sendOrderedBroadcast(Intent intent,
            String receiverPermission, int appOp, BroadcastReceiver resultReceiver,
            Handler scheduler, int initialCode, String initialData,
            Bundle initialExtras) {
        warnIfCallingFromSystemProcess();
        IIntentReceiver rd = null;
        if (resultReceiver != null) {
            if (mPackageInfo != null) {
                if (scheduler == null) {
                    scheduler = mMainThread.getHandler();
                }
                rd = mPackageInfo.getReceiverDispatcher(
                    resultReceiver, getOuterContext(), scheduler,
                    mMainThread.getInstrumentation(), false);
            } else {
                if (scheduler == null) {
                    scheduler = mMainThread.getHandler();
                }
                rd = new LoadedApk.ReceiverDispatcher(
                        resultReceiver, getOuterContext(), scheduler, null, false).getIIntentReceiver();
            }
        }
        String resolvedType = intent.resolveTypeIfNeeded(getContentResolver());
        try {
            intent.prepareToLeaveProcess();
            ActivityManagerNative.getDefault().broadcastIntent(
                mMainThread.getApplicationThread(), intent, resolvedType, rd,
                initialCode, initialData, initialExtras, receiverPermission, appOp,
                    true, false, getUserId());
        } catch (RemoteException e) {
        }
    }

    @Override
    public void sendBroadcastAsUser(Intent intent, UserHandle user) {
        String resolvedType = intent.resolveTypeIfNeeded(getContentResolver());
        try {
            intent.prepareToLeaveProcess();
            ActivityManagerNative.getDefault().broadcastIntent(mMainThread.getApplicationThread(),
                    intent, resolvedType, null, Activity.RESULT_OK, null, null, null,
                    AppOpsManager.OP_NONE, false, false, user.getIdentifier());
        } catch (RemoteException e) {
        }
    }

    @Override
    public void sendBroadcastAsUser(Intent intent, UserHandle user,
            String receiverPermission) {
        String resolvedType = intent.resolveTypeIfNeeded(getContentResolver());
        try {
            intent.prepareToLeaveProcess();
            ActivityManagerNative.getDefault().broadcastIntent(
                mMainThread.getApplicationThread(), intent, resolvedType, null,
                Activity.RESULT_OK, null, null, receiverPermission, AppOpsManager.OP_NONE, false, false,
                user.getIdentifier());
        } catch (RemoteException e) {
        }
    }

    @Override
    public void sendOrderedBroadcastAsUser(Intent intent, UserHandle user,
            String receiverPermission, BroadcastReceiver resultReceiver, Handler scheduler,
            int initialCode, String initialData, Bundle initialExtras) {
        IIntentReceiver rd = null;
        if (resultReceiver != null) {
            if (mPackageInfo != null) {
                if (scheduler == null) {
                    scheduler = mMainThread.getHandler();
                }
                rd = mPackageInfo.getReceiverDispatcher(
                    resultReceiver, getOuterContext(), scheduler,
                    mMainThread.getInstrumentation(), false);
            } else {
                if (scheduler == null) {
                    scheduler = mMainThread.getHandler();
                }
                rd = new LoadedApk.ReceiverDispatcher(
                        resultReceiver, getOuterContext(), scheduler, null, false).getIIntentReceiver();
            }
        }
        String resolvedType = intent.resolveTypeIfNeeded(getContentResolver());
        try {
            intent.prepareToLeaveProcess();
            ActivityManagerNative.getDefault().broadcastIntent(
                mMainThread.getApplicationThread(), intent, resolvedType, rd,
                initialCode, initialData, initialExtras, receiverPermission,
                    AppOpsManager.OP_NONE, true, false, user.getIdentifier());
        } catch (RemoteException e) {
        }
    }

    @Override
    public void sendStickyBroadcast(Intent intent) {
        warnIfCallingFromSystemProcess();
        String resolvedType = intent.resolveTypeIfNeeded(getContentResolver());
        try {
            intent.prepareToLeaveProcess();
            ActivityManagerNative.getDefault().broadcastIntent(
                mMainThread.getApplicationThread(), intent, resolvedType, null,
                Activity.RESULT_OK, null, null, null, AppOpsManager.OP_NONE, false, true,
                getUserId());
        } catch (RemoteException e) {
        }
    }

    @Override
    public void sendStickyOrderedBroadcast(Intent intent,
            BroadcastReceiver resultReceiver,
            Handler scheduler, int initialCode, String initialData,
            Bundle initialExtras) {
        warnIfCallingFromSystemProcess();
        IIntentReceiver rd = null;
        if (resultReceiver != null) {
            if (mPackageInfo != null) {
                if (scheduler == null) {
                    scheduler = mMainThread.getHandler();
                }
                rd = mPackageInfo.getReceiverDispatcher(
                    resultReceiver, getOuterContext(), scheduler,
                    mMainThread.getInstrumentation(), false);
            } else {
                if (scheduler == null) {
                    scheduler = mMainThread.getHandler();
                }
                rd = new LoadedApk.ReceiverDispatcher(
                        resultReceiver, getOuterContext(), scheduler, null, false).getIIntentReceiver();
            }
        }
        String resolvedType = intent.resolveTypeIfNeeded(getContentResolver());
        try {
            intent.prepareToLeaveProcess();
            ActivityManagerNative.getDefault().broadcastIntent(
                mMainThread.getApplicationThread(), intent, resolvedType, rd,
                initialCode, initialData, initialExtras, null,
                    AppOpsManager.OP_NONE, true, true, getUserId());
        } catch (RemoteException e) {
        }
    }

    @Override
    public void removeStickyBroadcast(Intent intent) {
        String resolvedType = intent.resolveTypeIfNeeded(getContentResolver());
        if (resolvedType != null) {
            intent = new Intent(intent);
            intent.setDataAndType(intent.getData(), resolvedType);
        }
        try {
            intent.prepareToLeaveProcess();
            ActivityManagerNative.getDefault().unbroadcastIntent(
                    mMainThread.getApplicationThread(), intent, getUserId());
        } catch (RemoteException e) {
        }
    }

    @Override
    public void sendStickyBroadcastAsUser(Intent intent, UserHandle user) {
        String resolvedType = intent.resolveTypeIfNeeded(getContentResolver());
        try {
            intent.prepareToLeaveProcess();
            ActivityManagerNative.getDefault().broadcastIntent(
                mMainThread.getApplicationThread(), intent, resolvedType, null,
                Activity.RESULT_OK, null, null, null, AppOpsManager.OP_NONE, false, true, user.getIdentifier());
        } catch (RemoteException e) {
        }
    }

    @Override
    public void sendStickyOrderedBroadcastAsUser(Intent intent,
            UserHandle user, BroadcastReceiver resultReceiver,
            Handler scheduler, int initialCode, String initialData,
            Bundle initialExtras) {
        IIntentReceiver rd = null;
        if (resultReceiver != null) {
            if (mPackageInfo != null) {
                if (scheduler == null) {
                    scheduler = mMainThread.getHandler();
                }
                rd = mPackageInfo.getReceiverDispatcher(
                    resultReceiver, getOuterContext(), scheduler,
                    mMainThread.getInstrumentation(), false);
            } else {
                if (scheduler == null) {
                    scheduler = mMainThread.getHandler();
                }
                rd = new LoadedApk.ReceiverDispatcher(
                        resultReceiver, getOuterContext(), scheduler, null, false).getIIntentReceiver();
            }
        }
        String resolvedType = intent.resolveTypeIfNeeded(getContentResolver());
        try {
            intent.prepareToLeaveProcess();
            ActivityManagerNative.getDefault().broadcastIntent(
                mMainThread.getApplicationThread(), intent, resolvedType, rd,
                initialCode, initialData, initialExtras, null,
                    AppOpsManager.OP_NONE, true, true, user.getIdentifier());
        } catch (RemoteException e) {
        }
    }

    @Override
    public void removeStickyBroadcastAsUser(Intent intent, UserHandle user) {
        String resolvedType = intent.resolveTypeIfNeeded(getContentResolver());
        if (resolvedType != null) {
            intent = new Intent(intent);
            intent.setDataAndType(intent.getData(), resolvedType);
        }
        try {
            intent.prepareToLeaveProcess();
            ActivityManagerNative.getDefault().unbroadcastIntent(
                    mMainThread.getApplicationThread(), intent, user.getIdentifier());
        } catch (RemoteException e) {
        }
    }

    @Override
    public Intent registerReceiver(BroadcastReceiver receiver, IntentFilter filter) {
        return registerReceiver(receiver, filter, null, null);
    }

    @Override
    public Intent registerReceiver(BroadcastReceiver receiver, IntentFilter filter,
            String broadcastPermission, Handler scheduler) {
        return registerReceiverInternal(receiver, getUserId(),
                filter, broadcastPermission, scheduler, getOuterContext());
    }

    @Override
    public Intent registerReceiverAsUser(BroadcastReceiver receiver, UserHandle user,
            IntentFilter filter, String broadcastPermission, Handler scheduler) {
        return registerReceiverInternal(receiver, user.getIdentifier(),
                filter, broadcastPermission, scheduler, getOuterContext());
    }

    private Intent registerReceiverInternal(BroadcastReceiver receiver, int userId,
            IntentFilter filter, String broadcastPermission,
            Handler scheduler, Context context) {
        IIntentReceiver rd = null;
        if (receiver != null) {
            if (mPackageInfo != null && context != null) {
                if (scheduler == null) {
                    scheduler = mMainThread.getHandler();
                }
                rd = mPackageInfo.getReceiverDispatcher(
                    receiver, context, scheduler,
                    mMainThread.getInstrumentation(), true);
            } else {
                if (scheduler == null) {
                    scheduler = mMainThread.getHandler();
                }
                rd = new LoadedApk.ReceiverDispatcher(
                        receiver, context, scheduler, null, true).getIIntentReceiver();
            }
        }
        try {
            return ActivityManagerNative.getDefault().registerReceiver(
                    mMainThread.getApplicationThread(), mBasePackageName,
                    rd, filter, broadcastPermission, userId);
        } catch (RemoteException e) {
            return null;
        }
    }

    @Override
    public void unregisterReceiver(BroadcastReceiver receiver) {
        if (mPackageInfo != null) {
            IIntentReceiver rd = mPackageInfo.forgetReceiverDispatcher(
                    getOuterContext(), receiver);
            try {
                ActivityManagerNative.getDefault().unregisterReceiver(rd);
            } catch (RemoteException e) {
            }
        } else {
            throw new RuntimeException("Not supported in system context");
        }
    }

    private void validateServiceIntent(Intent service) {
        if (service.getComponent() == null && service.getPackage() == null) {
            if (true || getApplicationInfo().targetSdkVersion >= Build.VERSION_CODES.KITKAT) {
                Log.w(TAG, "Implicit intents with startService are not safe: " + service
                        + " " + Debug.getCallers(2, 3));
                //IllegalArgumentException ex = new IllegalArgumentException(
                //        "Service Intent must be explicit: " + service);
                //Log.e(TAG, "This will become an error", ex);
                //throw ex;
            }
        }
    }

    @Override
    public ComponentName startService(Intent service) {
        warnIfCallingFromSystemProcess();
        return startServiceCommon(service, mUser);
    }

    @Override
    public boolean stopService(Intent service) {
        warnIfCallingFromSystemProcess();
        return stopServiceCommon(service, mUser);
    }

    @Override
    public ComponentName startServiceAsUser(Intent service, UserHandle user) {
        return startServiceCommon(service, user);
    }

    private ComponentName startServiceCommon(Intent service, UserHandle user) {
        try {
            validateServiceIntent(service);
            service.prepareToLeaveProcess();
            ComponentName cn = ActivityManagerNative.getDefault().startService(
                mMainThread.getApplicationThread(), service,
                service.resolveTypeIfNeeded(getContentResolver()), user.getIdentifier());
            if (cn != null) {
                if (cn.getPackageName().equals("!")) {
                    throw new SecurityException(
                            "Not allowed to start service " + service
                            + " without permission " + cn.getClassName());
                } else if (cn.getPackageName().equals("!!")) {
                    throw new SecurityException(
                            "Unable to start service " + service
                            + ": " + cn.getClassName());
                }
            }
            return cn;
        } catch (RemoteException e) {
            return null;
        }
    }

    @Override
    public boolean stopServiceAsUser(Intent service, UserHandle user) {
        return stopServiceCommon(service, user);
    }

    private boolean stopServiceCommon(Intent service, UserHandle user) {
        try {
            validateServiceIntent(service);
            service.prepareToLeaveProcess();
            int res = ActivityManagerNative.getDefault().stopService(
                mMainThread.getApplicationThread(), service,
                service.resolveTypeIfNeeded(getContentResolver()), user.getIdentifier());
            if (res < 0) {
                throw new SecurityException(
                        "Not allowed to stop service " + service);
            }
            return res != 0;
        } catch (RemoteException e) {
            return false;
        }
    }

    @Override
    public boolean bindService(Intent service, ServiceConnection conn,
            int flags) {
        warnIfCallingFromSystemProcess();
        return bindServiceCommon(service, conn, flags, Process.myUserHandle());
    }

    /** @hide */
    @Override
    public boolean bindServiceAsUser(Intent service, ServiceConnection conn, int flags,
            UserHandle user) {
        return bindServiceCommon(service, conn, flags, user);
    }

    private boolean bindServiceCommon(Intent service, ServiceConnection conn, int flags,
            UserHandle user) {
        IServiceConnection sd;
        if (conn == null) {
            throw new IllegalArgumentException("connection is null");
        }
        if (mPackageInfo != null) {
            sd = mPackageInfo.getServiceDispatcher(conn, getOuterContext(),
                    mMainThread.getHandler(), flags);
        } else {
            throw new RuntimeException("Not supported in system context");
        }
        validateServiceIntent(service);
        try {
            IBinder token = getActivityToken();
            if (token == null && (flags&BIND_AUTO_CREATE) == 0 && mPackageInfo != null
                    && mPackageInfo.getApplicationInfo().targetSdkVersion
                    < android.os.Build.VERSION_CODES.ICE_CREAM_SANDWICH) {
                flags |= BIND_WAIVE_PRIORITY;
            }
            service.prepareToLeaveProcess();
            int res = ActivityManagerNative.getDefault().bindService(
                mMainThread.getApplicationThread(), getActivityToken(),
                service, service.resolveTypeIfNeeded(getContentResolver()),
                sd, flags, user.getIdentifier());
            if (res < 0) {
                throw new SecurityException(
                        "Not allowed to bind to service " + service);
            }
            return res != 0;
        } catch (RemoteException e) {
            return false;
        }
    }

    @Override
    public void unbindService(ServiceConnection conn) {
        if (conn == null) {
            throw new IllegalArgumentException("connection is null");
        }
        if (mPackageInfo != null) {
            IServiceConnection sd = mPackageInfo.forgetServiceDispatcher(
                    getOuterContext(), conn);
            try {
                ActivityManagerNative.getDefault().unbindService(sd);
            } catch (RemoteException e) {
            }
        } else {
            throw new RuntimeException("Not supported in system context");
        }
    }

    @Override
    public boolean startInstrumentation(ComponentName className,
            String profileFile, Bundle arguments) {
        try {
            if (arguments != null) {
                arguments.setAllowFds(false);
            }
            return ActivityManagerNative.getDefault().startInstrumentation(
                    className, profileFile, 0, arguments, null, null, getUserId());
        } catch (RemoteException e) {
            // System has crashed, nothing we can do.
        }
        return false;
    }

    @Override
    public Object getSystemService(String name) {
        ServiceFetcher fetcher = SYSTEM_SERVICE_MAP.get(name);
        return fetcher == null ? null : fetcher.getService(this);
    }

    private WallpaperManager getWallpaperManager() {
        return (WallpaperManager) WALLPAPER_FETCHER.getService(this);
    }

    /* package */ static DropBoxManager createDropBoxManager() {
        IBinder b = ServiceManager.getService(DROPBOX_SERVICE);
        IDropBoxManagerService service = IDropBoxManagerService.Stub.asInterface(b);
        if (service == null) {
            // Don't return a DropBoxManager that will NPE upon use.
            // This also avoids caching a broken DropBoxManager in
            // getDropBoxManager during early boot, before the
            // DROPBOX_SERVICE is registered.
            return null;
        }
        return new DropBoxManager(service);
    }

    @Override
    public int checkPermission(String permission, int pid, int uid) {
        if (permission == null) {
            throw new IllegalArgumentException("permission is null");
        }

        try {
            return ActivityManagerNative.getDefault().checkPermission(
                    permission, pid, uid);
        } catch (RemoteException e) {
            return PackageManager.PERMISSION_DENIED;
        }
    }

    @Override
    public int checkCallingPermission(String permission) {
        if (permission == null) {
            throw new IllegalArgumentException("permission is null");
        }

        int pid = Binder.getCallingPid();
        if (pid != Process.myPid()) {
            return checkPermission(permission, pid, Binder.getCallingUid());
        }
        return PackageManager.PERMISSION_DENIED;
    }

    @Override
    public int checkCallingOrSelfPermission(String permission) {
        if (permission == null) {
            throw new IllegalArgumentException("permission is null");
        }

        return checkPermission(permission, Binder.getCallingPid(),
                Binder.getCallingUid());
    }

    private void enforce(
            String permission, int resultOfCheck,
            boolean selfToo, int uid, String message) {
        if (resultOfCheck != PackageManager.PERMISSION_GRANTED) {
            throw new SecurityException(
                    (message != null ? (message + ": ") : "") +
                    (selfToo
                     ? "Neither user " + uid + " nor current process has "
                     : "uid " + uid + " does not have ") +
                    permission +
                    ".");
        }
    }

    public void enforcePermission(
            String permission, int pid, int uid, String message) {
        enforce(permission,
                checkPermission(permission, pid, uid),
                false,
                uid,
                message);
    }

    public void enforceCallingPermission(String permission, String message) {
        enforce(permission,
                checkCallingPermission(permission),
                false,
                Binder.getCallingUid(),
                message);
    }

    public void enforceCallingOrSelfPermission(
            String permission, String message) {
        enforce(permission,
                checkCallingOrSelfPermission(permission),
                true,
                Binder.getCallingUid(),
                message);
    }

    @Override
    public void grantUriPermission(String toPackage, Uri uri, int modeFlags) {
         try {
            ActivityManagerNative.getDefault().grantUriPermission(
                    mMainThread.getApplicationThread(), toPackage, uri,
                    modeFlags);
        } catch (RemoteException e) {
        }
    }

    @Override
    public void revokeUriPermission(Uri uri, int modeFlags) {
         try {
            ActivityManagerNative.getDefault().revokeUriPermission(
                    mMainThread.getApplicationThread(), uri,
                    modeFlags);
        } catch (RemoteException e) {
        }
    }

    @Override
    public int checkUriPermission(Uri uri, int pid, int uid, int modeFlags) {
        try {
            return ActivityManagerNative.getDefault().checkUriPermission(
                    uri, pid, uid, modeFlags);
        } catch (RemoteException e) {
            return PackageManager.PERMISSION_DENIED;
        }
    }

    @Override
    public int checkCallingUriPermission(Uri uri, int modeFlags) {
        int pid = Binder.getCallingPid();
        if (pid != Process.myPid()) {
            return checkUriPermission(uri, pid,
                    Binder.getCallingUid(), modeFlags);
        }
        return PackageManager.PERMISSION_DENIED;
    }

    @Override
    public int checkCallingOrSelfUriPermission(Uri uri, int modeFlags) {
        return checkUriPermission(uri, Binder.getCallingPid(),
                Binder.getCallingUid(), modeFlags);
    }

    @Override
    public int checkUriPermission(Uri uri, String readPermission,
            String writePermission, int pid, int uid, int modeFlags) {
        if (DEBUG) {
            Log.i("foo", "checkUriPermission: uri=" + uri + "readPermission="
                    + readPermission + " writePermission=" + writePermission
                    + " pid=" + pid + " uid=" + uid + " mode" + modeFlags);
        }
        if ((modeFlags&Intent.FLAG_GRANT_READ_URI_PERMISSION) != 0) {
            if (readPermission == null
                    || checkPermission(readPermission, pid, uid)
                    == PackageManager.PERMISSION_GRANTED) {
                return PackageManager.PERMISSION_GRANTED;
            }
        }
        if ((modeFlags&Intent.FLAG_GRANT_WRITE_URI_PERMISSION) != 0) {
            if (writePermission == null
                    || checkPermission(writePermission, pid, uid)
                    == PackageManager.PERMISSION_GRANTED) {
                return PackageManager.PERMISSION_GRANTED;
            }
        }
        return uri != null ? checkUriPermission(uri, pid, uid, modeFlags)
                : PackageManager.PERMISSION_DENIED;
    }

    private String uriModeFlagToString(int uriModeFlags) {
        switch (uriModeFlags) {
            case Intent.FLAG_GRANT_READ_URI_PERMISSION |
                    Intent.FLAG_GRANT_WRITE_URI_PERMISSION:
                return "read and write";
            case Intent.FLAG_GRANT_READ_URI_PERMISSION:
                return "read";
            case Intent.FLAG_GRANT_WRITE_URI_PERMISSION:
                return "write";
        }
        throw new IllegalArgumentException(
                "Unknown permission mode flags: " + uriModeFlags);
    }

    private void enforceForUri(
            int modeFlags, int resultOfCheck, boolean selfToo,
            int uid, Uri uri, String message) {
        if (resultOfCheck != PackageManager.PERMISSION_GRANTED) {
            throw new SecurityException(
                    (message != null ? (message + ": ") : "") +
                    (selfToo
                     ? "Neither user " + uid + " nor current process has "
                     : "User " + uid + " does not have ") +
                    uriModeFlagToString(modeFlags) +
                    " permission on " +
                    uri +
                    ".");
        }
    }

    public void enforceUriPermission(
            Uri uri, int pid, int uid, int modeFlags, String message) {
        enforceForUri(
                modeFlags, checkUriPermission(uri, pid, uid, modeFlags),
                false, uid, uri, message);
    }

    public void enforceCallingUriPermission(
            Uri uri, int modeFlags, String message) {
        enforceForUri(
                modeFlags, checkCallingUriPermission(uri, modeFlags),
                false,
                Binder.getCallingUid(), uri, message);
    }

    public void enforceCallingOrSelfUriPermission(
            Uri uri, int modeFlags, String message) {
        enforceForUri(
                modeFlags,
                checkCallingOrSelfUriPermission(uri, modeFlags), true,
                Binder.getCallingUid(), uri, message);
    }

    public void enforceUriPermission(
            Uri uri, String readPermission, String writePermission,
            int pid, int uid, int modeFlags, String message) {
        enforceForUri(modeFlags,
                      checkUriPermission(
                              uri, readPermission, writePermission, pid, uid,
                              modeFlags),
                      false,
                      uid,
                      uri,
                      message);
    }

    /**
     * Logs a warning if the system process directly called a method such as
     * {@link #startService(Intent)} instead of {@link #startServiceAsUser(Intent, UserHandle)}.
     * The "AsUser" variants allow us to properly enforce the user's restrictions.
     */
    private void warnIfCallingFromSystemProcess() {
        if (Process.myUid() == Process.SYSTEM_UID) {
            Slog.w(TAG, "Calling a method in the system process without a qualified user: "
                    + Debug.getCallers(5));
        }
    }

    @Override
    public Context createPackageContext(String packageName, int flags)
            throws NameNotFoundException {
        return createPackageContextAsUser(packageName, flags,
                mUser != null ? mUser : Process.myUserHandle());
    }

    @Override
    public Context createPackageContextAsUser(String packageName, int flags, UserHandle user)
            throws NameNotFoundException {
        final boolean restricted = (flags & CONTEXT_RESTRICTED) == CONTEXT_RESTRICTED;
        if (packageName.equals("system") || packageName.equals("android")) {
            return new ContextImpl(this, mMainThread, mPackageInfo, mActivityToken,
                    user, restricted, mDisplay, mOverrideConfiguration);
        }

        LoadedApk pi = mMainThread.getPackageInfo(packageName, mResources.getCompatibilityInfo(),
                flags, user.getIdentifier());
        if (pi != null) {
            ContextImpl c = new ContextImpl(this, mMainThread, pi, mActivityToken,
                    user, restricted, mDisplay, mOverrideConfiguration);
            if (c.mResources != null) {
                return c;
            }
        }

        // Should be a better exception.
        throw new PackageManager.NameNotFoundException(
                "Application package " + packageName + " not found");
    }

    @Override
    public Context createConfigurationContext(Configuration overrideConfiguration) {
        if (overrideConfiguration == null) {
            throw new IllegalArgumentException("overrideConfiguration must not be null");
        }

<<<<<<< HEAD
        ContextImpl c = new ContextImpl();
        c.init(mPackageInfo, null, mMainThread);
        c.mResources = mResourcesManager.getTopLevelResources(mPackageInfo.getResDir(),
                mPackageInfo.getOverlayDirs(), getDisplayId(), overrideConfiguration,
                mResources.getCompatibilityInfo(), mActivityToken);
        return c;
=======
        return new ContextImpl(this, mMainThread, mPackageInfo, mActivityToken,
                mUser, mRestricted, mDisplay, overrideConfiguration);
>>>>>>> cc9894c8
    }

    @Override
    public Context createDisplayContext(Display display) {
        if (display == null) {
            throw new IllegalArgumentException("display must not be null");
        }

<<<<<<< HEAD
        int displayId = display.getDisplayId();

        ContextImpl context = new ContextImpl();
        context.init(mPackageInfo, null, mMainThread);
        context.mDisplay = display;
        DisplayAdjustments daj = getDisplayAdjustments(displayId);
        context.mResources = mResourcesManager.getTopLevelResources(mPackageInfo.getResDir(),
                mPackageInfo.getOverlayDirs(), displayId, null, daj.getCompatibilityInfo(), null);
        return context;
=======
        return new ContextImpl(this, mMainThread, mPackageInfo, mActivityToken,
                mUser, mRestricted, display, mOverrideConfiguration);
>>>>>>> cc9894c8
    }

    private int getDisplayId() {
        return mDisplay != null ? mDisplay.getDisplayId() : Display.DEFAULT_DISPLAY;
    }

    @Override
    public boolean isRestricted() {
        return mRestricted;
    }

    @Override
    public DisplayAdjustments getDisplayAdjustments(int displayId) {
        return mDisplayAdjustments;
    }

    private File getDataDirFile() {
        if (mPackageInfo != null) {
            return mPackageInfo.getDataDirFile();
        }
        throw new RuntimeException("Not supported in system context");
    }

    @Override
    public File getDir(String name, int mode) {
        name = "app_" + name;
        File file = makeFilename(getDataDirFile(), name);
        if (!file.exists()) {
            file.mkdir();
            setFilePermissionsFromMode(file.getPath(), mode,
                    FileUtils.S_IRWXU|FileUtils.S_IRWXG|FileUtils.S_IXOTH);
        }
        return file;
    }

    /** {@hide} */
    public int getUserId() {
        return mUser.getIdentifier();
    }

    static ContextImpl createSystemContext(ActivityThread mainThread) {
        LoadedApk packageInfo = new LoadedApk(mainThread);
        ContextImpl context = new ContextImpl(null, mainThread,
                packageInfo, null, null, false, null, null);
        context.mResources.updateConfiguration(context.mResourcesManager.getConfiguration(),
                context.mResourcesManager.getDisplayMetricsLocked(Display.DEFAULT_DISPLAY));
        return context;
    }

    static ContextImpl createAppContext(ActivityThread mainThread, LoadedApk packageInfo) {
        if (packageInfo == null) throw new IllegalArgumentException("packageInfo");
        return new ContextImpl(null, mainThread,
                packageInfo, null, null, false, null, null);
    }

    static ContextImpl createActivityContext(ActivityThread mainThread,
            LoadedApk packageInfo, IBinder activityToken) {
        if (packageInfo == null) throw new IllegalArgumentException("packageInfo");
        if (activityToken == null) throw new IllegalArgumentException("activityInfo");
        return new ContextImpl(null, mainThread,
                packageInfo, activityToken, null, false, null, null);
    }

    private ContextImpl(ContextImpl container, ActivityThread mainThread,
            LoadedApk packageInfo, IBinder activityToken, UserHandle user, boolean restricted,
            Display display, Configuration overrideConfiguration) {
        mOuterContext = this;

        mMainThread = mainThread;
        mActivityToken = activityToken;
        mRestricted = restricted;

        if (user == null) {
            user = Process.myUserHandle();
        }
        mUser = user;

        mPackageInfo = packageInfo;
        mContentResolver = new ApplicationContentResolver(this, mainThread, user);
        mResourcesManager = ResourcesManager.getInstance();
        mDisplay = display;
        mOverrideConfiguration = overrideConfiguration;

        final int displayId = getDisplayId();
        CompatibilityInfo compatInfo = null;
        if (container != null) {
            compatInfo = container.getDisplayAdjustments(displayId).getCompatibilityInfo();
        }
        if (compatInfo == null && displayId == Display.DEFAULT_DISPLAY) {
            compatInfo = packageInfo.getCompatibilityInfo();
        }
        mDisplayAdjustments.setCompatibilityInfo(compatInfo);
        mDisplayAdjustments.setActivityToken(activityToken);

        Resources resources = packageInfo.getResources(mainThread);
        if (resources != null) {
            if (activityToken != null
                    || displayId != Display.DEFAULT_DISPLAY
                    || overrideConfiguration != null
                    || (compatInfo != null && compatInfo.applicationScale
                            != resources.getCompatibilityInfo().applicationScale)) {
                resources = mResourcesManager.getTopLevelResources(
                        packageInfo.getResDir(), displayId,
                        overrideConfiguration, compatInfo, activityToken);
            }
        }
        mResources = resources;

        if (container != null) {
            mBasePackageName = container.mBasePackageName;
            mOpPackageName = container.mOpPackageName;
        } else {
            mBasePackageName = packageInfo.mPackageName;
            ApplicationInfo ainfo = packageInfo.getApplicationInfo();
            if (ainfo.uid == Process.SYSTEM_UID && ainfo.uid != Process.myUid()) {
                // Special case: system components allow themselves to be loaded in to other
                // processes.  For purposes of app ops, we must then consider the context as
                // belonging to the package of this process, not the system itself, otherwise
                // the package+uid verifications in app ops will fail.
                mOpPackageName = ActivityThread.currentPackageName();
            } else {
                mOpPackageName = mBasePackageName;
            }
        }
<<<<<<< HEAD
        mResources = mPackageInfo.getResources(mainThread);
        mResourcesManager = ResourcesManager.getInstance();

        CompatibilityInfo compatInfo =
                container == null ? null : container.getCompatibilityInfo();
        if (mResources != null &&
                ((compatInfo != null && compatInfo.applicationScale !=
                        mResources.getCompatibilityInfo().applicationScale)
                || activityToken != null)) {
            if (DEBUG) {
                Log.d(TAG, "loaded context has different scaling. Using container's" +
                        " compatiblity info:" + container.getDisplayMetrics());
            }
            if (compatInfo == null) {
                compatInfo = packageInfo.getCompatibilityInfo();
            }
            mDisplayAdjustments.setCompatibilityInfo(compatInfo);
            mDisplayAdjustments.setActivityToken(activityToken);
            mResources = mResourcesManager.getTopLevelResources(mPackageInfo.getResDir(),
                    mPackageInfo.getOverlayDirs(), Display.DEFAULT_DISPLAY, null, compatInfo,
                    activityToken);
        } else {
            mDisplayAdjustments.setCompatibilityInfo(packageInfo.getCompatibilityInfo());
            mDisplayAdjustments.setActivityToken(activityToken);
        }
        mMainThread = mainThread;
        mActivityToken = activityToken;
        mContentResolver = new ApplicationContentResolver(this, mainThread, user);
        mUser = user;
=======
>>>>>>> cc9894c8
    }

    void installSystemApplicationInfo(ApplicationInfo info) {
        mPackageInfo.installSystemApplicationInfo(info);
    }

    final void scheduleFinalCleanup(String who, String what) {
        mMainThread.scheduleContextCleanup(this, who, what);
    }

    final void performFinalCleanup(String who, String what) {
        //Log.i(TAG, "Cleanup up context: " + this);
        mPackageInfo.removeContextRegistrations(getOuterContext(), who, what);
    }

    final Context getReceiverRestrictedContext() {
        if (mReceiverRestrictedContext != null) {
            return mReceiverRestrictedContext;
        }
        return mReceiverRestrictedContext = new ReceiverRestrictedContext(getOuterContext());
    }

    final void setOuterContext(Context context) {
        mOuterContext = context;
    }

    final Context getOuterContext() {
        return mOuterContext;
    }

    final IBinder getActivityToken() {
        return mActivityToken;
    }

    static void setFilePermissionsFromMode(String name, int mode,
            int extraPermissions) {
        int perms = FileUtils.S_IRUSR|FileUtils.S_IWUSR
            |FileUtils.S_IRGRP|FileUtils.S_IWGRP
            |extraPermissions;
        if ((mode&MODE_WORLD_READABLE) != 0) {
            perms |= FileUtils.S_IROTH;
        }
        if ((mode&MODE_WORLD_WRITEABLE) != 0) {
            perms |= FileUtils.S_IWOTH;
        }
        if (DEBUG) {
            Log.i(TAG, "File " + name + ": mode=0x" + Integer.toHexString(mode)
                  + ", perms=0x" + Integer.toHexString(perms));
        }
        FileUtils.setPermissions(name, perms, -1, -1);
    }

    private File validateFilePath(String name, boolean createDirectory) {
        File dir;
        File f;

        if (name.charAt(0) == File.separatorChar) {
            String dirPath = name.substring(0, name.lastIndexOf(File.separatorChar));
            dir = new File(dirPath);
            name = name.substring(name.lastIndexOf(File.separatorChar));
            f = new File(dir, name);
        } else {
            dir = getDatabasesDir();
            f = makeFilename(dir, name);
        }

        if (createDirectory && !dir.isDirectory() && dir.mkdir()) {
            FileUtils.setPermissions(dir.getPath(),
                FileUtils.S_IRWXU|FileUtils.S_IRWXG|FileUtils.S_IXOTH,
                -1, -1);
        }

        return f;
    }

    private File makeFilename(File base, String name) {
        if (name.indexOf(File.separatorChar) < 0) {
            return new File(base, name);
        }
        throw new IllegalArgumentException(
                "File " + name + " contains a path separator");
    }

    /**
     * Ensure that given directories exist, trying to create them if missing. If
     * unable to create, they are filtered by replacing with {@code null}.
     */
    private File[] ensureDirsExistOrFilter(File[] dirs) {
        File[] result = new File[dirs.length];
        for (int i = 0; i < dirs.length; i++) {
            File dir = dirs[i];
            if (!dir.exists()) {
                if (!dir.mkdirs()) {
                    // recheck existence in case of cross-process race
                    if (!dir.exists()) {
                        // Failing to mkdir() may be okay, since we might not have
                        // enough permissions; ask vold to create on our behalf.
                        final IMountService mount = IMountService.Stub.asInterface(
                                ServiceManager.getService("mount"));
                        int res = -1;
                        try {
                            res = mount.mkdirs(getPackageName(), dir.getAbsolutePath());
                        } catch (RemoteException e) {
                        }
                        if (res != 0) {
                            Log.w(TAG, "Failed to ensure directory: " + dir);
                            dir = null;
                        }
                    }
                }
            }
            result[i] = dir;
        }
        return result;
    }

    // ----------------------------------------------------------------------
    // ----------------------------------------------------------------------
    // ----------------------------------------------------------------------

    private static final class ApplicationContentResolver extends ContentResolver {
        private final ActivityThread mMainThread;
        private final UserHandle mUser;

        public ApplicationContentResolver(
                Context context, ActivityThread mainThread, UserHandle user) {
            super(context);
            mMainThread = Preconditions.checkNotNull(mainThread);
            mUser = Preconditions.checkNotNull(user);
        }

        @Override
        protected IContentProvider acquireProvider(Context context, String auth) {
            return mMainThread.acquireProvider(context, auth, mUser.getIdentifier(), true);
        }

        @Override
        protected IContentProvider acquireExistingProvider(Context context, String auth) {
            return mMainThread.acquireExistingProvider(context, auth, mUser.getIdentifier(), true);
        }

        @Override
        public boolean releaseProvider(IContentProvider provider) {
            return mMainThread.releaseProvider(provider, true);
        }

        @Override
        protected IContentProvider acquireUnstableProvider(Context c, String auth) {
            return mMainThread.acquireProvider(c, auth, mUser.getIdentifier(), false);
        }

        @Override
        public boolean releaseUnstableProvider(IContentProvider icp) {
            return mMainThread.releaseProvider(icp, false);
        }

        @Override
        public void unstableProviderDied(IContentProvider icp) {
            mMainThread.handleUnstableProviderDied(icp.asBinder(), true);
        }

        @Override
        public void appNotRespondingViaProvider(IContentProvider icp) {
            mMainThread.appNotRespondingViaProvider(icp.asBinder());
        }
    }
}<|MERGE_RESOLUTION|>--- conflicted
+++ resolved
@@ -1912,17 +1912,8 @@
             throw new IllegalArgumentException("overrideConfiguration must not be null");
         }
 
-<<<<<<< HEAD
-        ContextImpl c = new ContextImpl();
-        c.init(mPackageInfo, null, mMainThread);
-        c.mResources = mResourcesManager.getTopLevelResources(mPackageInfo.getResDir(),
-                mPackageInfo.getOverlayDirs(), getDisplayId(), overrideConfiguration,
-                mResources.getCompatibilityInfo(), mActivityToken);
-        return c;
-=======
         return new ContextImpl(this, mMainThread, mPackageInfo, mActivityToken,
                 mUser, mRestricted, mDisplay, overrideConfiguration);
->>>>>>> cc9894c8
     }
 
     @Override
@@ -1931,20 +1922,8 @@
             throw new IllegalArgumentException("display must not be null");
         }
 
-<<<<<<< HEAD
-        int displayId = display.getDisplayId();
-
-        ContextImpl context = new ContextImpl();
-        context.init(mPackageInfo, null, mMainThread);
-        context.mDisplay = display;
-        DisplayAdjustments daj = getDisplayAdjustments(displayId);
-        context.mResources = mResourcesManager.getTopLevelResources(mPackageInfo.getResDir(),
-                mPackageInfo.getOverlayDirs(), displayId, null, daj.getCompatibilityInfo(), null);
-        return context;
-=======
         return new ContextImpl(this, mMainThread, mPackageInfo, mActivityToken,
                 mUser, mRestricted, display, mOverrideConfiguration);
->>>>>>> cc9894c8
     }
 
     private int getDisplayId() {
@@ -2047,7 +2026,7 @@
                     || (compatInfo != null && compatInfo.applicationScale
                             != resources.getCompatibilityInfo().applicationScale)) {
                 resources = mResourcesManager.getTopLevelResources(
-                        packageInfo.getResDir(), displayId,
+                        packageInfo.getResDir(), packageInfo.getOverlayDirs(), displayId,
                         overrideConfiguration, compatInfo, activityToken);
             }
         }
@@ -2069,38 +2048,6 @@
                 mOpPackageName = mBasePackageName;
             }
         }
-<<<<<<< HEAD
-        mResources = mPackageInfo.getResources(mainThread);
-        mResourcesManager = ResourcesManager.getInstance();
-
-        CompatibilityInfo compatInfo =
-                container == null ? null : container.getCompatibilityInfo();
-        if (mResources != null &&
-                ((compatInfo != null && compatInfo.applicationScale !=
-                        mResources.getCompatibilityInfo().applicationScale)
-                || activityToken != null)) {
-            if (DEBUG) {
-                Log.d(TAG, "loaded context has different scaling. Using container's" +
-                        " compatiblity info:" + container.getDisplayMetrics());
-            }
-            if (compatInfo == null) {
-                compatInfo = packageInfo.getCompatibilityInfo();
-            }
-            mDisplayAdjustments.setCompatibilityInfo(compatInfo);
-            mDisplayAdjustments.setActivityToken(activityToken);
-            mResources = mResourcesManager.getTopLevelResources(mPackageInfo.getResDir(),
-                    mPackageInfo.getOverlayDirs(), Display.DEFAULT_DISPLAY, null, compatInfo,
-                    activityToken);
-        } else {
-            mDisplayAdjustments.setCompatibilityInfo(packageInfo.getCompatibilityInfo());
-            mDisplayAdjustments.setActivityToken(activityToken);
-        }
-        mMainThread = mainThread;
-        mActivityToken = activityToken;
-        mContentResolver = new ApplicationContentResolver(this, mainThread, user);
-        mUser = user;
-=======
->>>>>>> cc9894c8
     }
 
     void installSystemApplicationInfo(ApplicationInfo info) {
