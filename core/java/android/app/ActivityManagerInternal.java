--- conflicted
+++ resolved
@@ -413,12 +413,9 @@
      * @return The intent used to launch the home activity.
      */
     public abstract Intent getHomeIntent();
-<<<<<<< HEAD
-=======
 
     /**
      * WindowManager notifies AM when display size of the default display changes.
      */
     public abstract void notifyDefaultDisplaySizeChanged();
->>>>>>> 7409b862
 }