/*
 * Copyright (C) 2006 The Android Open Source Project
 *
 * Licensed under the Apache License, Version 2.0 (the "License");
 * you may not use this file except in compliance with the License.
 * You may obtain a copy of the License at
 *
 *      http://www.apache.org/licenses/LICENSE-2.0
 *
 * Unless required by applicable law or agreed to in writing, software
 * distributed under the License is distributed on an "AS IS" BASIS,
 * WITHOUT WARRANTIES OR CONDITIONS OF ANY KIND, either express or implied.
 * See the License for the specific language governing permissions and
 * limitations under the License.
 */

package android.app;

import android.annotation.UnsupportedAppUsage;
import android.content.Intent;
import android.os.Build;
import android.os.Parcel;
import android.os.Parcelable;

import java.util.Objects;

/**
 * {@hide}
 */
public class ResultInfo implements Parcelable {
    @UnsupportedAppUsage
    public final String mResultWho;
    @UnsupportedAppUsage
    public final int mRequestCode;
    public final int mResultCode;
    @UnsupportedAppUsage
    public final Intent mData;

    @UnsupportedAppUsage
    public ResultInfo(String resultWho, int requestCode, int resultCode,
            Intent data) {
        mResultWho = resultWho;
        mRequestCode = requestCode;
        mResultCode = resultCode;
        mData = data;
    }

    public String toString() {
        return "ResultInfo{who=" + mResultWho + ", request=" + mRequestCode
            + ", result=" + mResultCode + ", data=" + mData + "}";
    }

    public int describeContents() {
        return 0;
    }

    public void writeToParcel(Parcel out, int flags) {
        out.writeString(mResultWho);
        out.writeInt(mRequestCode);
        out.writeInt(mResultCode);
        if (mData != null) {
            out.writeInt(1);
            mData.writeToParcel(out, 0);
        } else {
            out.writeInt(0);
        }
    }

<<<<<<< HEAD
    @UnsupportedAppUsage
=======
    @UnsupportedAppUsage(maxTargetSdk = Build.VERSION_CODES.P, trackingBug = 115609023)
>>>>>>> de843449
    public static final Parcelable.Creator<ResultInfo> CREATOR
            = new Parcelable.Creator<ResultInfo>() {
        public ResultInfo createFromParcel(Parcel in) {
            return new ResultInfo(in);
        }

        public ResultInfo[] newArray(int size) {
            return new ResultInfo[size];
        }
    };

    public ResultInfo(Parcel in) {
        mResultWho = in.readString();
        mRequestCode = in.readInt();
        mResultCode = in.readInt();
        if (in.readInt() != 0) {
            mData = Intent.CREATOR.createFromParcel(in);
        } else {
            mData = null;
        }
    }

    @Override
    public boolean equals(Object obj) {
        if (obj == null || !(obj instanceof ResultInfo)) {
            return false;
        }
        final ResultInfo other = (ResultInfo) obj;
        final boolean intentsEqual = mData == null ? (other.mData == null)
                : mData.filterEquals(other.mData);
        return intentsEqual && Objects.equals(mResultWho, other.mResultWho)
                && mResultCode == other.mResultCode
                && mRequestCode == other.mRequestCode;
    }

    @Override
    public int hashCode() {
        int result = 17;
        result = 31 * result + mRequestCode;
        result = 31 * result + mResultCode;
        result = 31 * result + Objects.hashCode(mResultWho);
        if (mData != null) {
            result = 31 * result + mData.filterHashCode();
        }
        return result;
    }
}<|MERGE_RESOLUTION|>--- conflicted
+++ resolved
@@ -66,11 +66,7 @@
         }
     }
 
-<<<<<<< HEAD
-    @UnsupportedAppUsage
-=======
     @UnsupportedAppUsage(maxTargetSdk = Build.VERSION_CODES.P, trackingBug = 115609023)
->>>>>>> de843449
     public static final Parcelable.Creator<ResultInfo> CREATOR
             = new Parcelable.Creator<ResultInfo>() {
         public ResultInfo createFromParcel(Parcel in) {
