--- conflicted
+++ resolved
@@ -697,8 +697,6 @@
         return loaders;
     }
 
-<<<<<<< HEAD
-=======
     private StrictMode.ThreadPolicy allowThreadDiskReads() {
         if (mActivityThread == null) {
             // When LoadedApk is used without an ActivityThread (usually in a
@@ -716,7 +714,6 @@
         }
     }
 
->>>>>>> de843449
     private void createOrUpdateClassLoaderLocked(List<String> addedPaths) {
         if (mPackageName.equals("android")) {
             // Note: This branch is taken for system server and we don't need to setup
@@ -814,11 +811,7 @@
         // mIncludeCode == false).
         if (!mIncludeCode) {
             if (mDefaultClassLoader == null) {
-<<<<<<< HEAD
-                StrictMode.ThreadPolicy oldPolicy = StrictMode.allowThreadDiskReads();
-=======
                 StrictMode.ThreadPolicy oldPolicy = allowThreadDiskReads();
->>>>>>> de843449
                 mDefaultClassLoader = ApplicationLoaders.getDefault().getClassLoader(
                         "" /* codePath */, mApplicationInfo.targetSdkVersion, isBundledApp,
                         librarySearchPath, libraryPermittedPath, mBaseClassLoader,
