--- conflicted
+++ resolved
@@ -16,7 +16,6 @@
 
 package android.app;
 
-import android.annotation.NonNull;
 import android.util.SparseIntArray;
 
 import com.android.internal.util.function.QuadFunction;
@@ -37,18 +36,11 @@
          * @param uid The UID for which to check.
          * @param packageName The package for which to check.
          * @param superImpl The super implementation.
-<<<<<<< HEAD
-         * @return The app op check result.
-         */
-        int checkOperation(int code, int uid, String packageName,
-                TriFunction<Integer, Integer, String, Integer> superImpl);
-=======
          * @param raw Whether to check the raw op i.e. not interpret the mode based on UID state.
          * @return The app op check result.
          */
         int checkOperation(int code, int uid, String packageName, boolean raw,
                 QuadFunction<Integer, Integer, String, Boolean, Integer> superImpl);
->>>>>>> de843449
 
         /**
          * Allows overriding check audio operation behavior.
@@ -93,16 +85,7 @@
      *
      * @param code The op code to set.
      * @param uid The UID for which to set.
-<<<<<<< HEAD
-     * @param packageName The package for which to set.
-     * @param mode The new mode to set.
-     * @param isPrivileged If the package is privileged
-     */
-    public abstract void setMode(int code, int uid, @NonNull String packageName, int mode,
-            boolean isPrivileged);
-=======
      * @param mode The new mode to set.
      */
     public abstract void setUidMode(int code, int uid, int mode);
->>>>>>> de843449
 }