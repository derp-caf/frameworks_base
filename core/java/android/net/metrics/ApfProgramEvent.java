--- conflicted
+++ resolved
@@ -17,10 +17,7 @@
 package android.net.metrics;
 
 import android.annotation.IntDef;
-<<<<<<< HEAD
-=======
 import android.annotation.NonNull;
->>>>>>> 825827da
 import android.annotation.SystemApi;
 import android.annotation.TestApi;
 import android.annotation.UnsupportedAppUsage;
@@ -99,11 +96,7 @@
     /**
      * Utility to create an instance of {@link ApfProgramEvent}.
      */
-<<<<<<< HEAD
-    public static class Builder {
-=======
     public static final class Builder {
->>>>>>> 825827da
         private long mLifetime;
         private long mActualLifetime;
         private int mFilteredRas;
@@ -114,10 +107,7 @@
         /**
          * Set the maximum computed lifetime of the program in seconds.
          */
-<<<<<<< HEAD
-=======
-        @NonNull
->>>>>>> 825827da
+        @NonNull
         public Builder setLifetime(long lifetime) {
             mLifetime = lifetime;
             return this;
@@ -126,10 +116,7 @@
         /**
          * Set the effective program lifetime in seconds.
          */
-<<<<<<< HEAD
-=======
-        @NonNull
->>>>>>> 825827da
+        @NonNull
         public Builder setActualLifetime(long lifetime) {
             mActualLifetime = lifetime;
             return this;
@@ -138,10 +125,7 @@
         /**
          * Set the number of RAs filtered by the APF program.
          */
-<<<<<<< HEAD
-=======
-        @NonNull
->>>>>>> 825827da
+        @NonNull
         public Builder setFilteredRas(int filteredRas) {
             mFilteredRas = filteredRas;
             return this;
@@ -150,10 +134,7 @@
         /**
          * Set the total number of current RAs at generation time.
          */
-<<<<<<< HEAD
-=======
-        @NonNull
->>>>>>> 825827da
+        @NonNull
         public Builder setCurrentRas(int currentRas) {
             mCurrentRas = currentRas;
             return this;
@@ -162,10 +143,7 @@
         /**
          * Set the length of the APF program in bytes.
          */
-<<<<<<< HEAD
-=======
-        @NonNull
->>>>>>> 825827da
+        @NonNull
         public Builder setProgramLength(int programLength) {
             mProgramLength = programLength;
             return this;
@@ -174,10 +152,7 @@
         /**
          * Set the flags describing what an Apf program filters.
          */
-<<<<<<< HEAD
-=======
-        @NonNull
->>>>>>> 825827da
+        @NonNull
         public Builder setFlags(boolean hasIPv4, boolean multicastFilterOn) {
             mFlags = flagsFor(hasIPv4, multicastFilterOn);
             return this;
@@ -186,10 +161,7 @@
         /**
          * Build a new {@link ApfProgramEvent}.
          */
-<<<<<<< HEAD
-=======
-        @NonNull
->>>>>>> 825827da
+        @NonNull
         public ApfProgramEvent build() {
             return new ApfProgramEvent(mLifetime, mActualLifetime, mFilteredRas, mCurrentRas,
                     mProgramLength, mFlags);
