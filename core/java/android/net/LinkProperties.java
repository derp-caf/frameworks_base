--- conflicted
+++ resolved
@@ -18,13 +18,9 @@
 
 import android.annotation.NonNull;
 import android.annotation.Nullable;
-<<<<<<< HEAD
-import android.annotation.UnsupportedAppUsage;
-=======
 import android.annotation.SystemApi;
 import android.annotation.UnsupportedAppUsage;
 import android.os.Build;
->>>>>>> de843449
 import android.os.Parcel;
 import android.os.Parcelable;
 import android.text.TextUtils;
@@ -55,11 +51,7 @@
  */
 public final class LinkProperties implements Parcelable {
     // The interface described by the network link.
-<<<<<<< HEAD
-    @UnsupportedAppUsage
-=======
     @UnsupportedAppUsage(maxTargetSdk = Build.VERSION_CODES.P, trackingBug = 115609023)
->>>>>>> de843449
     private String mIfaceName;
     private ArrayList<LinkAddress> mLinkAddresses = new ArrayList<>();
     private ArrayList<InetAddress> mDnses = new ArrayList<>();
@@ -171,11 +163,7 @@
     /**
      * @hide
      */
-<<<<<<< HEAD
-    @UnsupportedAppUsage
-=======
     @SystemApi
->>>>>>> de843449
     public LinkProperties() {
     }
 
@@ -209,11 +197,7 @@
      * @param iface The name of the network interface used for this link.
      * @hide
      */
-<<<<<<< HEAD
-    @UnsupportedAppUsage
-=======
     @SystemApi
->>>>>>> de843449
     public void setInterfaceName(String iface) {
         mIfaceName = iface;
         ArrayList<RouteInfo> newRoutes = new ArrayList<>(mRoutes.size());
@@ -364,11 +348,7 @@
      *                  object.
      * @hide
      */
-<<<<<<< HEAD
-    @UnsupportedAppUsage
-=======
     @SystemApi
->>>>>>> de843449
     public void setLinkAddresses(Collection<LinkAddress> addresses) {
         mLinkAddresses.clear();
         for (LinkAddress address: addresses) {
@@ -414,11 +394,7 @@
      * @param dnsServers The {@link Collection} of DNS servers to set in this object.
      * @hide
      */
-<<<<<<< HEAD
-    @UnsupportedAppUsage
-=======
     @SystemApi
->>>>>>> de843449
     public void setDnsServers(Collection<InetAddress> dnsServers) {
         mDnses.clear();
         for (InetAddress dnsServer: dnsServers) {
@@ -555,11 +531,7 @@
      *                domains to search when resolving host names on this link.
      * @hide
      */
-<<<<<<< HEAD
-    @UnsupportedAppUsage
-=======
     @SystemApi
->>>>>>> de843449
     public void setDomains(String domains) {
         mDomains = domains;
     }
@@ -582,11 +554,7 @@
      * @param mtu The MTU to use for this link.
      * @hide
      */
-<<<<<<< HEAD
-    @UnsupportedAppUsage
-=======
     @SystemApi
->>>>>>> de843449
     public void setMtu(int mtu) {
         mMtu = mtu;
     }
@@ -597,7 +565,6 @@
      *
      * @return The mtu value set for this link.
      */
-    @UnsupportedAppUsage
     public int getMtu() {
         return mMtu;
     }
@@ -646,11 +613,7 @@
      *
      * @hide
      */
-<<<<<<< HEAD
-    @UnsupportedAppUsage
-=======
     @SystemApi
->>>>>>> de843449
     public boolean addRoute(RouteInfo route) {
         if (route != null) {
             String routeIface = route.getInterface();
@@ -725,11 +688,7 @@
      * @param proxy A {@link ProxyInfo} defining the HTTP Proxy to use on this link.
      * @hide
      */
-<<<<<<< HEAD
-    @UnsupportedAppUsage
-=======
     @SystemApi
->>>>>>> de843449
     public void setHttpProxy(ProxyInfo proxy) {
         mHttpProxy = proxy;
     }
@@ -801,11 +760,7 @@
      * Clears this object to its initial state.
      * @hide
      */
-<<<<<<< HEAD
-    @UnsupportedAppUsage
-=======
     @SystemApi
->>>>>>> de843449
     public void clear() {
         mIfaceName = null;
         mLinkAddresses.clear();
@@ -836,7 +791,6 @@
             resultJoiner.add("InterfaceName:");
             resultJoiner.add(mIfaceName);
         }
-<<<<<<< HEAD
 
         resultJoiner.add("LinkAddresses: [");
         if (!mLinkAddresses.isEmpty()) {
@@ -854,25 +808,6 @@
             resultJoiner.add("UsePrivateDns: true");
         }
 
-=======
-
-        resultJoiner.add("LinkAddresses: [");
-        if (!mLinkAddresses.isEmpty()) {
-            resultJoiner.add(TextUtils.join(",", mLinkAddresses));
-        }
-        resultJoiner.add("]");
-
-        resultJoiner.add("DnsAddresses: [");
-        if (!mDnses.isEmpty()) {
-            resultJoiner.add(TextUtils.join(",", mDnses));
-        }
-        resultJoiner.add("]");
-
-        if (mUsePrivateDns) {
-            resultJoiner.add("UsePrivateDns: true");
-        }
-
->>>>>>> de843449
         if (mPrivateDnsServerName != null) {
             resultJoiner.add("PrivateDnsServerName:");
             resultJoiner.add(mPrivateDnsServerName);
@@ -896,36 +831,19 @@
         if (mTcpBufferSizes != null) {
             resultJoiner.add("TcpBufferSizes:");
             resultJoiner.add(mTcpBufferSizes);
-<<<<<<< HEAD
         }
 
         resultJoiner.add("Routes: [");
         if (!mRoutes.isEmpty()) {
             resultJoiner.add(TextUtils.join(",", mRoutes));
-=======
->>>>>>> de843449
         }
         resultJoiner.add("]");
 
-<<<<<<< HEAD
         if (mHttpProxy != null) {
             resultJoiner.add("HttpProxy:");
             resultJoiner.add(mHttpProxy.toString());
         }
 
-=======
-        resultJoiner.add("Routes: [");
-        if (!mRoutes.isEmpty()) {
-            resultJoiner.add(TextUtils.join(",", mRoutes));
-        }
-        resultJoiner.add("]");
-
-        if (mHttpProxy != null) {
-            resultJoiner.add("HttpProxy:");
-            resultJoiner.add(mHttpProxy.toString());
-        }
-
->>>>>>> de843449
         final Collection<LinkProperties> stackedLinksValues = mStackedLinks.values();
         if (!stackedLinksValues.isEmpty()) {
             final StringJoiner stackedLinksJoiner = new StringJoiner(",", "Stacked: [", "]");
@@ -1219,11 +1137,7 @@
      * @return {@code true} if both are identical, {@code false} otherwise.
      * @hide
      */
-<<<<<<< HEAD
-    @UnsupportedAppUsage
-=======
     @UnsupportedAppUsage(maxTargetSdk = Build.VERSION_CODES.P, trackingBug = 115609023)
->>>>>>> de843449
     public boolean isIdenticalHttpProxy(LinkProperties target) {
         return getHttpProxy() == null ? target.getHttpProxy() == null :
                 getHttpProxy().equals(target.getHttpProxy());
