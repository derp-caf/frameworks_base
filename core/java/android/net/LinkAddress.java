/*
 * Copyright (C) 2010 The Android Open Source Project
 *
 * Licensed under the Apache License, Version 2.0 (the "License");
 * you may not use this file except in compliance with the License.
 * You may obtain a copy of the License at
 *
 *      http://www.apache.org/licenses/LICENSE-2.0
 *
 * Unless required by applicable law or agreed to in writing, software
 * distributed under the License is distributed on an "AS IS" BASIS,
 * WITHOUT WARRANTIES OR CONDITIONS OF ANY KIND, either express or implied.
 * See the License for the specific language governing permissions and
 * limitations under the License.
 */

package android.net;

import static android.system.OsConstants.IFA_F_DADFAILED;
import static android.system.OsConstants.IFA_F_DEPRECATED;
import static android.system.OsConstants.IFA_F_OPTIMISTIC;
import static android.system.OsConstants.IFA_F_TENTATIVE;
import static android.system.OsConstants.RT_SCOPE_HOST;
import static android.system.OsConstants.RT_SCOPE_LINK;
import static android.system.OsConstants.RT_SCOPE_SITE;
import static android.system.OsConstants.RT_SCOPE_UNIVERSE;

import android.annotation.SystemApi;
import android.annotation.UnsupportedAppUsage;
<<<<<<< HEAD
=======
import android.os.Build;
>>>>>>> de843449
import android.os.Parcel;
import android.os.Parcelable;
import android.util.Pair;

import java.net.Inet4Address;
import java.net.Inet6Address;
import java.net.InetAddress;
import java.net.InterfaceAddress;
import java.net.UnknownHostException;

/**
 * Identifies an IP address on a network link.
 *
 * A {@code LinkAddress} consists of:
 * <ul>
 * <li>An IP address and prefix length (e.g., {@code 2001:db8::1/64} or {@code 192.0.2.1/24}).
 * The address must be unicast, as multicast addresses cannot be assigned to interfaces.
 * <li>Address flags: A bitmask of {@code OsConstants.IFA_F_*} values representing properties
 * of the address (e.g., {@code android.system.OsConstants.IFA_F_OPTIMISTIC}).
 * <li>Address scope: One of the {@code OsConstants.IFA_F_*} values; defines the scope in which
 * the address is unique (e.g.,
 * {@code android.system.OsConstants.RT_SCOPE_LINK} or
 * {@code android.system.OsConstants.RT_SCOPE_UNIVERSE}).
 * </ul>
 */
public class LinkAddress implements Parcelable {
    /**
     * IPv4 or IPv6 address.
     */
<<<<<<< HEAD
    @UnsupportedAppUsage
=======
    @UnsupportedAppUsage(maxTargetSdk = Build.VERSION_CODES.P, trackingBug = 115609023)
>>>>>>> de843449
    private InetAddress address;

    /**
     * Prefix length.
     */
<<<<<<< HEAD
    @UnsupportedAppUsage
=======
    @UnsupportedAppUsage(maxTargetSdk = Build.VERSION_CODES.P, trackingBug = 115609023)
>>>>>>> de843449
    private int prefixLength;

    /**
     * Address flags. A bitmask of IFA_F_* values.
     */
    private int flags;

    /**
     * Address scope. One of the RT_SCOPE_* constants.
     */
    private int scope;

    /**
     * Utility function to determines the scope of a unicast address. Per RFC 4291 section 2.5 and
     * RFC 6724 section 3.2.
     * @hide
     */
    private static int scopeForUnicastAddress(InetAddress addr) {
        if (addr.isAnyLocalAddress()) {
            return RT_SCOPE_HOST;
        }

        if (addr.isLoopbackAddress() || addr.isLinkLocalAddress()) {
            return RT_SCOPE_LINK;
        }

        // isSiteLocalAddress() returns true for private IPv4 addresses, but RFC 6724 section 3.2
        // says that they are assigned global scope.
        if (!(addr instanceof Inet4Address) && addr.isSiteLocalAddress()) {
            return RT_SCOPE_SITE;
        }

        return RT_SCOPE_UNIVERSE;
    }

    /**
     * Utility function to check if |address| is a Unique Local IPv6 Unicast Address
     * (a.k.a. "ULA"; RFC 4193).
     *
     * Per RFC 4193 section 8, fc00::/7 identifies these addresses.
     */
    private boolean isIPv6ULA() {
        if (isIPv6()) {
            byte[] bytes = address.getAddress();
            return ((bytes[0] & (byte)0xfe) == (byte)0xfc);
        }
        return false;
    }

    /**
     * @return true if the address is IPv6.
     * @hide
     */
    @UnsupportedAppUsage
    public boolean isIPv6() {
        return address instanceof Inet6Address;
    }

    /**
     * @return true if the address is IPv4 or is a mapped IPv4 address.
     * @hide
     */
    public boolean isIPv4() {
        return address instanceof Inet4Address;
    }

    /**
     * Utility function for the constructors.
     */
    private void init(InetAddress address, int prefixLength, int flags, int scope) {
        if (address == null ||
                address.isMulticastAddress() ||
                prefixLength < 0 ||
                (address instanceof Inet4Address && prefixLength > 32) ||
                (prefixLength > 128)) {
            throw new IllegalArgumentException("Bad LinkAddress params " + address +
                    "/" + prefixLength);
        }
        this.address = address;
        this.prefixLength = prefixLength;
        this.flags = flags;
        this.scope = scope;
    }

    /**
     * Constructs a new {@code LinkAddress} from an {@code InetAddress} and prefix length, with
     * the specified flags and scope. Flags and scope are not checked for validity.
     * @param address The IP address.
     * @param prefixLength The prefix length.
     * @param flags A bitmask of {@code IFA_F_*} values representing properties of the address.
     * @param scope An integer defining the scope in which the address is unique (e.g.,
     *              {@link OsConstants#RT_SCOPE_LINK} or {@link OsConstants#RT_SCOPE_SITE}).
     * @hide
     */
    public LinkAddress(InetAddress address, int prefixLength, int flags, int scope) {
        init(address, prefixLength, flags, scope);
    }

    /**
     * Constructs a new {@code LinkAddress} from an {@code InetAddress} and a prefix length.
     * The flags are set to zero and the scope is determined from the address.
     * @param address The IP address.
     * @param prefixLength The prefix length.
     * @hide
     */
    @SystemApi
    public LinkAddress(InetAddress address, int prefixLength) {
        this(address, prefixLength, 0, 0);
        this.scope = scopeForUnicastAddress(address);
    }

    /**
     * Constructs a new {@code LinkAddress} from an {@code InterfaceAddress}.
     * The flags are set to zero and the scope is determined from the address.
     * @param interfaceAddress The interface address.
     * @hide
     */
    public LinkAddress(InterfaceAddress interfaceAddress) {
        this(interfaceAddress.getAddress(),
             interfaceAddress.getNetworkPrefixLength());
    }

    /**
     * Constructs a new {@code LinkAddress} from a string such as "192.0.2.5/24" or
     * "2001:db8::1/64". The flags are set to zero and the scope is determined from the address.
     * @param string The string to parse.
     * @hide
     */
    @SystemApi
    public LinkAddress(String address) {
        this(address, 0, 0);
        this.scope = scopeForUnicastAddress(this.address);
    }

    /**
     * Constructs a new {@code LinkAddress} from a string such as "192.0.2.5/24" or
     * "2001:db8::1/64", with the specified flags and scope.
     * @param string The string to parse.
     * @param flags The address flags.
     * @param scope The address scope.
     * @hide
     */
    public LinkAddress(String address, int flags, int scope) {
        // This may throw an IllegalArgumentException; catching it is the caller's responsibility.
        // TODO: consider rejecting mapped IPv4 addresses such as "::ffff:192.0.2.5/24".
        Pair<InetAddress, Integer> ipAndMask = NetworkUtils.parseIpAndMask(address);
        init(ipAndMask.first, ipAndMask.second, flags, scope);
    }

    /**
     * Returns a string representation of this address, such as "192.0.2.1/24" or "2001:db8::1/64".
     * The string representation does not contain the flags and scope, just the address and prefix
     * length.
     */
    @Override
    public String toString() {
        return address.getHostAddress() + "/" + prefixLength;
    }

    /**
     * Compares this {@code LinkAddress} instance against {@code obj}. Two addresses are equal if
     * their address, prefix length, flags and scope are equal. Thus, for example, two addresses
     * that have the same address and prefix length are not equal if one of them is deprecated and
     * the other is not.
     *
     * @param obj the object to be tested for equality.
     * @return {@code true} if both objects are equal, {@code false} otherwise.
     */
    @Override
    public boolean equals(Object obj) {
        if (!(obj instanceof LinkAddress)) {
            return false;
        }
        LinkAddress linkAddress = (LinkAddress) obj;
        return this.address.equals(linkAddress.address) &&
            this.prefixLength == linkAddress.prefixLength &&
            this.flags == linkAddress.flags &&
            this.scope == linkAddress.scope;
    }

    /**
     * Returns a hashcode for this address.
     */
    @Override
    public int hashCode() {
        return address.hashCode() + 11 * prefixLength + 19 * flags + 43 * scope;
    }

    /**
     * Determines whether this {@code LinkAddress} and the provided {@code LinkAddress}
     * represent the same address. Two {@code LinkAddresses} represent the same address
     * if they have the same IP address and prefix length, even if their properties are
     * different.
     *
     * @param other the {@code LinkAddress} to compare to.
     * @return {@code true} if both objects have the same address and prefix length, {@code false}
     * otherwise.
     * @hide
     */
    @UnsupportedAppUsage
    public boolean isSameAddressAs(LinkAddress other) {
        return address.equals(other.address) && prefixLength == other.prefixLength;
    }

    /**
     * Returns the {@link InetAddress} of this {@code LinkAddress}.
     */
    public InetAddress getAddress() {
        return address;
    }

    /**
     * Returns the prefix length of this {@code LinkAddress}.
     */
    public int getPrefixLength() {
        return prefixLength;
    }

    /**
     * Returns the prefix length of this {@code LinkAddress}.
     * TODO: Delete all callers and remove in favour of getPrefixLength().
     * @hide
     */
    @UnsupportedAppUsage
    public int getNetworkPrefixLength() {
        return getPrefixLength();
    }

    /**
     * Returns the flags of this {@code LinkAddress}.
     */
    public int getFlags() {
        return flags;
    }

    /**
     * Returns the scope of this {@code LinkAddress}.
     */
    public int getScope() {
        return scope;
    }

    /**
     * Returns true if this {@code LinkAddress} is global scope and preferred.
     * @hide
     */
    public boolean isGlobalPreferred() {
        /**
         * Note that addresses flagged as IFA_F_OPTIMISTIC are
         * simultaneously flagged as IFA_F_TENTATIVE (when the tentative
         * state has cleared either DAD has succeeded or failed, and both
         * flags are cleared regardless).
         */
        return (scope == RT_SCOPE_UNIVERSE &&
                !isIPv6ULA() &&
                (flags & (IFA_F_DADFAILED | IFA_F_DEPRECATED)) == 0L &&
                ((flags & IFA_F_TENTATIVE) == 0L || (flags & IFA_F_OPTIMISTIC) != 0L));
    }

    /**
     * Implement the Parcelable interface.
     */
    public int describeContents() {
        return 0;
    }

    /**
     * Implement the Parcelable interface.
     */
    public void writeToParcel(Parcel dest, int flags) {
        dest.writeByteArray(address.getAddress());
        dest.writeInt(prefixLength);
        dest.writeInt(this.flags);
        dest.writeInt(scope);
    }

    /**
     * Implement the Parcelable interface.
     */
    public static final Creator<LinkAddress> CREATOR =
        new Creator<LinkAddress>() {
            public LinkAddress createFromParcel(Parcel in) {
                InetAddress address = null;
                try {
                    address = InetAddress.getByAddress(in.createByteArray());
                } catch (UnknownHostException e) {
                    // Nothing we can do here. When we call the constructor, we'll throw an
                    // IllegalArgumentException, because a LinkAddress can't have a null
                    // InetAddress.
                }
                int prefixLength = in.readInt();
                int flags = in.readInt();
                int scope = in.readInt();
                return new LinkAddress(address, prefixLength, flags, scope);
            }

            public LinkAddress[] newArray(int size) {
                return new LinkAddress[size];
            }
        };
}<|MERGE_RESOLUTION|>--- conflicted
+++ resolved
@@ -27,10 +27,7 @@
 
 import android.annotation.SystemApi;
 import android.annotation.UnsupportedAppUsage;
-<<<<<<< HEAD
-=======
 import android.os.Build;
->>>>>>> de843449
 import android.os.Parcel;
 import android.os.Parcelable;
 import android.util.Pair;
@@ -60,21 +57,13 @@
     /**
      * IPv4 or IPv6 address.
      */
-<<<<<<< HEAD
-    @UnsupportedAppUsage
-=======
     @UnsupportedAppUsage(maxTargetSdk = Build.VERSION_CODES.P, trackingBug = 115609023)
->>>>>>> de843449
     private InetAddress address;
 
     /**
      * Prefix length.
      */
-<<<<<<< HEAD
-    @UnsupportedAppUsage
-=======
     @UnsupportedAppUsage(maxTargetSdk = Build.VERSION_CODES.P, trackingBug = 115609023)
->>>>>>> de843449
     private int prefixLength;
 
     /**
