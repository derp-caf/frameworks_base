/*
 * Copyright (C) 2011 The Android Open Source Project
 *
 * Licensed under the Apache License, Version 2.0 (the "License");
 * you may not use this file except in compliance with the License.
 * You may obtain a copy of the License at
 *
 *      http://www.apache.org/licenses/LICENSE-2.0
 *
 * Unless required by applicable law or agreed to in writing, software
 * distributed under the License is distributed on an "AS IS" BASIS,
 * WITHOUT WARRANTIES OR CONDITIONS OF ANY KIND, either express or implied.
 * See the License for the specific language governing permissions and
 * limitations under the License.
 */

package android.net;

import static android.system.OsConstants.AF_INET;
import static android.system.OsConstants.AF_INET6;

import android.annotation.NonNull;
import android.annotation.Nullable;
import android.annotation.RequiresPermission;
import android.annotation.SystemApi;
import android.annotation.UnsupportedAppUsage;
import android.app.Activity;
import android.app.PendingIntent;
import android.app.Service;
import android.app.admin.DevicePolicyManager;
import android.content.ComponentName;
import android.content.Context;
import android.content.Intent;
import android.content.pm.IPackageManager;
import android.content.pm.PackageManager;
import android.os.Binder;
import android.os.IBinder;
import android.os.Parcel;
import android.os.ParcelFileDescriptor;
import android.os.RemoteException;
import android.os.ServiceManager;
import android.os.UserHandle;

import com.android.internal.net.VpnConfig;

import java.net.DatagramSocket;
import java.net.Inet4Address;
import java.net.Inet6Address;
import java.net.InetAddress;
import java.net.Socket;
import java.util.ArrayList;
import java.util.List;
import java.util.Set;

/**
 * VpnService is a base class for applications to extend and build their
 * own VPN solutions. In general, it creates a virtual network interface,
 * configures addresses and routing rules, and returns a file descriptor
 * to the application. Each read from the descriptor retrieves an outgoing
 * packet which was routed to the interface. Each write to the descriptor
 * injects an incoming packet just like it was received from the interface.
 * The interface is running on Internet Protocol (IP), so packets are
 * always started with IP headers. The application then completes a VPN
 * connection by processing and exchanging packets with the remote server
 * over a tunnel.
 *
 * <p>Letting applications intercept packets raises huge security concerns.
 * A VPN application can easily break the network. Besides, two of them may
 * conflict with each other. The system takes several actions to address
 * these issues. Here are some key points:
 * <ul>
 *   <li>User action is required the first time an application creates a VPN
 *       connection.</li>
 *   <li>There can be only one VPN connection running at the same time. The
 *       existing interface is deactivated when a new one is created.</li>
 *   <li>A system-managed notification is shown during the lifetime of a
 *       VPN connection.</li>
 *   <li>A system-managed dialog gives the information of the current VPN
 *       connection. It also provides a button to disconnect.</li>
 *   <li>The network is restored automatically when the file descriptor is
 *       closed. It also covers the cases when a VPN application is crashed
 *       or killed by the system.</li>
 * </ul>
 *
 * <p>There are two primary methods in this class: {@link #prepare} and
 * {@link Builder#establish}. The former deals with user action and stops
 * the VPN connection created by another application. The latter creates
 * a VPN interface using the parameters supplied to the {@link Builder}.
 * An application must call {@link #prepare} to grant the right to use
 * other methods in this class, and the right can be revoked at any time.
 * Here are the general steps to create a VPN connection:
 * <ol>
 *   <li>When the user presses the button to connect, call {@link #prepare}
 *       and launch the returned intent, if non-null.</li>
 *   <li>When the application becomes prepared, start the service.</li>
 *   <li>Create a tunnel to the remote server and negotiate the network
 *       parameters for the VPN connection.</li>
 *   <li>Supply those parameters to a {@link Builder} and create a VPN
 *       interface by calling {@link Builder#establish}.</li>
 *   <li>Process and exchange packets between the tunnel and the returned
 *       file descriptor.</li>
 *   <li>When {@link #onRevoke} is invoked, close the file descriptor and
 *       shut down the tunnel gracefully.</li>
 * </ol>
 *
 * <p>Services extending this class need to be declared with an appropriate
 * permission and intent filter. Their access must be secured by
 * {@link android.Manifest.permission#BIND_VPN_SERVICE} permission, and
 * their intent filter must match {@link #SERVICE_INTERFACE} action. Here
 * is an example of declaring a VPN service in {@code AndroidManifest.xml}:
 * <pre>
 * &lt;service android:name=".ExampleVpnService"
 *         android:permission="android.permission.BIND_VPN_SERVICE"&gt;
 *     &lt;intent-filter&gt;
 *         &lt;action android:name="android.net.VpnService"/&gt;
 *     &lt;/intent-filter&gt;
 * &lt;/service&gt;</pre>
 *
 * <p> The Android system starts a VPN in the background by calling
 * {@link android.content.Context#startService startService()}. In Android 8.0
 * (API level 26) and higher, the system places VPN apps on the temporary
 * whitelist for a short period so the app can start in the background. The VPN
 * app must promote itself to the foreground after it's launched or the system
 * will shut down the app.
 *
 * @see Builder
 */
public class VpnService extends Service {

    /**
     * The action must be matched by the intent filter of this service. It also
     * needs to require {@link android.Manifest.permission#BIND_VPN_SERVICE}
     * permission so that other applications cannot abuse it.
     */
    public static final String SERVICE_INTERFACE = VpnConfig.SERVICE_INTERFACE;

    /**
     * Key for boolean meta-data field indicating whether this VpnService supports always-on mode.
     *
     * <p>For a VPN app targeting {@link android.os.Build.VERSION_CODES#N API 24} or above, Android
     * provides users with the ability to set it as always-on, so that VPN connection is
     * persisted after device reboot and app upgrade. Always-on VPN can also be enabled by device
     * owner and profile owner apps through
     * {@link DevicePolicyManager#setAlwaysOnVpnPackage}.
     *
     * <p>VPN apps not supporting this feature should opt out by adding this meta-data field to the
     * {@code VpnService} component of {@code AndroidManifest.xml}. In case there is more than one
     * {@code VpnService} component defined in {@code AndroidManifest.xml}, opting out any one of
     * them will opt out the entire app. For example,
     * <pre> {@code
     * <service android:name=".ExampleVpnService"
     *         android:permission="android.permission.BIND_VPN_SERVICE">
     *     <intent-filter>
     *         <action android:name="android.net.VpnService"/>
     *     </intent-filter>
     *     <meta-data android:name="android.net.VpnService.SUPPORTS_ALWAYS_ON"
     *             android:value=false/>
     * </service>
     * } </pre>
     *
     * <p>This meta-data field defaults to {@code true} if absent. It will only have effect on
     * {@link android.os.Build.VERSION_CODES#O_MR1} or higher.
     */
    public static final String SERVICE_META_DATA_SUPPORTS_ALWAYS_ON =
            "android.net.VpnService.SUPPORTS_ALWAYS_ON";

    /**
     * Use IConnectivityManager since those methods are hidden and not
     * available in ConnectivityManager.
     */
    private static IConnectivityManager getService() {
        return IConnectivityManager.Stub.asInterface(
                ServiceManager.getService(Context.CONNECTIVITY_SERVICE));
    }

    /**
     * Prepare to establish a VPN connection. This method returns {@code null}
     * if the VPN application is already prepared or if the user has previously
     * consented to the VPN application. Otherwise, it returns an
     * {@link Intent} to a system activity. The application should launch the
     * activity using {@link Activity#startActivityForResult} to get itself
     * prepared. The activity may pop up a dialog to require user action, and
     * the result will come back via its {@link Activity#onActivityResult}.
     * If the result is {@link Activity#RESULT_OK}, the application becomes
     * prepared and is granted to use other methods in this class.
     *
     * <p>Only one application can be granted at the same time. The right
     * is revoked when another application is granted. The application
     * losing the right will be notified via its {@link #onRevoke}. Unless
     * it becomes prepared again, subsequent calls to other methods in this
     * class will fail.
     *
     * <p>The user may disable the VPN at any time while it is activated, in
     * which case this method will return an intent the next time it is
     * executed to obtain the user's consent again.
     *
     * @see #onRevoke
     */
    public static Intent prepare(Context context) {
        try {
            if (getService().prepareVpn(context.getPackageName(), null, context.getUserId())) {
                return null;
            }
        } catch (RemoteException e) {
            // ignore
        }
        return VpnConfig.getIntentForConfirmation();
    }

    /**
     * Version of {@link #prepare(Context)} which does not require user consent.
     *
     * <p>Requires {@link android.Manifest.permission#CONTROL_VPN} and should generally not be
     * used. Only acceptable in situations where user consent has been obtained through other means.
     *
     * <p>Once this is run, future preparations may be done with the standard prepare method as this
     * will authorize the package to prepare the VPN without consent in the future.
     *
     * @hide
     */
    @SystemApi
    @RequiresPermission(android.Manifest.permission.CONTROL_VPN)
    public static void prepareAndAuthorize(Context context) {
        IConnectivityManager cm = getService();
        String packageName = context.getPackageName();
        try {
            // Only prepare if we're not already prepared.
            int userId = context.getUserId();
            if (!cm.prepareVpn(packageName, null, userId)) {
                cm.prepareVpn(null, packageName, userId);
            }
            cm.setVpnPackageAuthorization(packageName, userId, true);
        } catch (RemoteException e) {
            // ignore
        }
    }

    /**
     * Protect a socket from VPN connections. After protecting, data sent
     * through this socket will go directly to the underlying network,
     * so its traffic will not be forwarded through the VPN.
     * This method is useful if some connections need to be kept
     * outside of VPN. For example, a VPN tunnel should protect itself if its
     * destination is covered by VPN routes. Otherwise its outgoing packets
     * will be sent back to the VPN interface and cause an infinite loop. This
     * method will fail if the application is not prepared or is revoked.
     *
     * <p class="note">The socket is NOT closed by this method.
     *
     * @return {@code true} on success.
     */
    public boolean protect(int socket) {
        return NetworkUtils.protectFromVpn(socket);
    }

    /**
     * Convenience method to protect a {@link Socket} from VPN connections.
     *
     * @return {@code true} on success.
     * @see #protect(int)
     */
    public boolean protect(Socket socket) {
        return protect(socket.getFileDescriptor$().getInt$());
    }

    /**
     * Convenience method to protect a {@link DatagramSocket} from VPN
     * connections.
     *
     * @return {@code true} on success.
     * @see #protect(int)
     */
    public boolean protect(DatagramSocket socket) {
        return protect(socket.getFileDescriptor$().getInt$());
    }

    /**
     * Adds a network address to the VPN interface.
     *
     * Both IPv4 and IPv6 addresses are supported. The VPN must already be established. Fails if the
     * address is already in use or cannot be assigned to the interface for any other reason.
     *
     * Adding an address implicitly allows traffic from that address family (i.e., IPv4 or IPv6) to
     * be routed over the VPN. @see Builder#allowFamily
     *
     * @throws IllegalArgumentException if the address is invalid.
     *
     * @param address The IP address (IPv4 or IPv6) to assign to the VPN interface.
     * @param prefixLength The prefix length of the address.
     *
     * @return {@code true} on success.
     * @see Builder#addAddress
     *
     * @hide
     */
    public boolean addAddress(InetAddress address, int prefixLength) {
        check(address, prefixLength);
        try {
            return getService().addVpnAddress(address.getHostAddress(), prefixLength);
        } catch (RemoteException e) {
            throw new IllegalStateException(e);
        }
    }

    /**
     * Removes a network address from the VPN interface.
     *
     * Both IPv4 and IPv6 addresses are supported. The VPN must already be established. Fails if the
     * address is not assigned to the VPN interface, or if it is the only address assigned (thus
     * cannot be removed), or if the address cannot be removed for any other reason.
     *
     * After removing an address, if there are no addresses, routes or DNS servers of a particular
     * address family (i.e., IPv4 or IPv6) configured on the VPN, that <b>DOES NOT</b> block that
     * family from being routed. In other words, once an address family has been allowed, it stays
     * allowed for the rest of the VPN's session. @see Builder#allowFamily
     *
     * @throws IllegalArgumentException if the address is invalid.
     *
     * @param address The IP address (IPv4 or IPv6) to assign to the VPN interface.
     * @param prefixLength The prefix length of the address.
     *
     * @return {@code true} on success.
     *
     * @hide
     */
    public boolean removeAddress(InetAddress address, int prefixLength) {
        check(address, prefixLength);
        try {
            return getService().removeVpnAddress(address.getHostAddress(), prefixLength);
        } catch (RemoteException e) {
            throw new IllegalStateException(e);
        }
    }

    /**
     * Sets the underlying networks used by the VPN for its upstream connections.
     *
     * <p>Used by the system to know the actual networks that carry traffic for apps affected by
     * this VPN in order to present this information to the user (e.g., via status bar icons).
     *
     * <p>This method only needs to be called if the VPN has explicitly bound its underlying
     * communications channels &mdash; such as the socket(s) passed to {@link #protect(int)} &mdash;
     * to a {@code Network} using APIs such as {@link Network#bindSocket(Socket)} or
     * {@link Network#bindSocket(DatagramSocket)}. The VPN should call this method every time
     * the set of {@code Network}s it is using changes.
     *
     * <p>{@code networks} is one of the following:
     * <ul>
     * <li><strong>a non-empty array</strong>: an array of one or more {@link Network}s, in
     * decreasing preference order. For example, if this VPN uses both wifi and mobile (cellular)
     * networks to carry app traffic, but prefers or uses wifi more than mobile, wifi should appear
     * first in the array.</li>
     * <li><strong>an empty array</strong>: a zero-element array, meaning that the VPN has no
     * underlying network connection, and thus, app traffic will not be sent or received.</li>
     * <li><strong>null</strong>: (default) signifies that the VPN uses whatever is the system's
     * default network. I.e., it doesn't use the {@code bindSocket} or {@code bindDatagramSocket}
     * APIs mentioned above to send traffic over specific channels.</li>
     * </ul>
     *
     * <p>This call will succeed only if the VPN is currently established. For setting this value
     * when the VPN has not yet been established, see {@link Builder#setUnderlyingNetworks}.
     *
     * @param networks An array of networks the VPN uses to tunnel traffic to/from its servers.
     *
     * @return {@code true} on success.
     */
    public boolean setUnderlyingNetworks(Network[] networks) {
        try {
            return getService().setUnderlyingNetworksForVpn(networks);
        } catch (RemoteException e) {
            throw new IllegalStateException(e);
        }
    }

    /**
<<<<<<< HEAD
     * Returns whether the service is running in always-on VPN mode.
=======
     * Returns whether the service is running in always-on VPN mode. In this mode the system ensures
     * that the service is always running by restarting it when necessary, e.g. after reboot.
     *
     * @see DevicePolicyManager#setAlwaysOnVpnPackage(ComponentName, String, boolean, Set)
>>>>>>> 825827da
     */
    public final boolean isAlwaysOn() {
        try {
            return getService().isCallerCurrentAlwaysOnVpnApp();
        } catch (RemoteException e) {
            throw e.rethrowFromSystemServer();
        }
    }

    /**
<<<<<<< HEAD
     * Returns whether the service is running in always-on VPN mode blocking connections without
     * VPN.
=======
     * Returns whether the service is running in always-on VPN lockdown mode. In this mode the
     * system ensures that the service is always running and that the apps aren't allowed to bypass
     * the VPN.
     *
     * @see DevicePolicyManager#setAlwaysOnVpnPackage(ComponentName, String, boolean, Set)
>>>>>>> 825827da
     */
    public final boolean isLockdownEnabled() {
        try {
            return getService().isCallerCurrentAlwaysOnVpnLockdownApp();
        } catch (RemoteException e) {
            throw e.rethrowFromSystemServer();
        }
    }

    /**
     * Return the communication interface to the service. This method returns
     * {@code null} on {@link Intent}s other than {@link #SERVICE_INTERFACE}
     * action. Applications overriding this method must identify the intent
     * and return the corresponding interface accordingly.
     *
     * @see Service#onBind
     */
    @Override
    public IBinder onBind(Intent intent) {
        if (intent != null && SERVICE_INTERFACE.equals(intent.getAction())) {
            return new Callback();
        }
        return null;
    }

    /**
     * Invoked when the application is revoked. At this moment, the VPN
     * interface is already deactivated by the system. The application should
     * close the file descriptor and shut down gracefully. The default
     * implementation of this method is calling {@link Service#stopSelf()}.
     *
     * <p class="note">Calls to this method may not happen on the main thread
     * of the process.
     *
     * @see #prepare
     */
    public void onRevoke() {
        stopSelf();
    }

    /**
     * Use raw Binder instead of AIDL since now there is only one usage.
     */
    private class Callback extends Binder {
        @Override
        protected boolean onTransact(int code, Parcel data, Parcel reply, int flags) {
            if (code == IBinder.LAST_CALL_TRANSACTION) {
                onRevoke();
                return true;
            }
            return false;
        }
    }

    /**
     * Private method to validate address and prefixLength.
     */
    private static void check(InetAddress address, int prefixLength) {
        if (address.isLoopbackAddress()) {
            throw new IllegalArgumentException("Bad address");
        }
        if (address instanceof Inet4Address) {
            if (prefixLength < 0 || prefixLength > 32) {
                throw new IllegalArgumentException("Bad prefixLength");
            }
        } else if (address instanceof Inet6Address) {
            if (prefixLength < 0 || prefixLength > 128) {
                throw new IllegalArgumentException("Bad prefixLength");
            }
        } else {
            throw new IllegalArgumentException("Unsupported family");
        }
    }

    /**
     * Helper class to create a VPN interface. This class should be always
     * used within the scope of the outer {@link VpnService}.
     *
     * @see VpnService
     */
    public class Builder {

        private final VpnConfig mConfig = new VpnConfig();
        @UnsupportedAppUsage
        private final List<LinkAddress> mAddresses = new ArrayList<LinkAddress>();
        @UnsupportedAppUsage
        private final List<RouteInfo> mRoutes = new ArrayList<RouteInfo>();

        public Builder() {
            mConfig.user = VpnService.this.getClass().getName();
        }

        /**
         * Set the name of this session. It will be displayed in
         * system-managed dialogs and notifications. This is recommended
         * not required.
         */
        @NonNull
        public Builder setSession(@NonNull String session) {
            mConfig.session = session;
            return this;
        }

        /**
         * Set the {@link PendingIntent} to an activity for users to
         * configure the VPN connection. If it is not set, the button
         * to configure will not be shown in system-managed dialogs.
         */
        @NonNull
        public Builder setConfigureIntent(@NonNull PendingIntent intent) {
            mConfig.configureIntent = intent;
            return this;
        }

        /**
         * Set the maximum transmission unit (MTU) of the VPN interface. If
         * it is not set, the default value in the operating system will be
         * used.
         *
         * @throws IllegalArgumentException if the value is not positive.
         */
        @NonNull
        public Builder setMtu(int mtu) {
            if (mtu <= 0) {
                throw new IllegalArgumentException("Bad mtu");
            }
            mConfig.mtu = mtu;
            return this;
        }

        /**
         * Sets an HTTP proxy for the VPN network. This proxy is only a recommendation
         * and it is possible that some apps will ignore it.
         */
        @NonNull
        public Builder setHttpProxy(@NonNull ProxyInfo proxyInfo) {
            mConfig.proxyInfo = proxyInfo;
            return this;
        }

        /**
         * Add a network address to the VPN interface. Both IPv4 and IPv6
         * addresses are supported. At least one address must be set before
         * calling {@link #establish}.
         *
         * Adding an address implicitly allows traffic from that address family
         * (i.e., IPv4 or IPv6) to be routed over the VPN. @see #allowFamily
         *
         * @throws IllegalArgumentException if the address is invalid.
         */
        @NonNull
        public Builder addAddress(@NonNull InetAddress address, int prefixLength) {
            check(address, prefixLength);

            if (address.isAnyLocalAddress()) {
                throw new IllegalArgumentException("Bad address");
            }
            mAddresses.add(new LinkAddress(address, prefixLength));
            mConfig.updateAllowedFamilies(address);
            return this;
        }

        /**
         * Convenience method to add a network address to the VPN interface
         * using a numeric address string. See {@link InetAddress} for the
         * definitions of numeric address formats.
         *
         * Adding an address implicitly allows traffic from that address family
         * (i.e., IPv4 or IPv6) to be routed over the VPN. @see #allowFamily
         *
         * @throws IllegalArgumentException if the address is invalid.
         * @see #addAddress(InetAddress, int)
         */
        @NonNull
        public Builder addAddress(@NonNull String address, int prefixLength) {
            return addAddress(InetAddress.parseNumericAddress(address), prefixLength);
        }

        /**
         * Add a network route to the VPN interface. Both IPv4 and IPv6
         * routes are supported.
         *
         * Adding a route implicitly allows traffic from that address family
         * (i.e., IPv4 or IPv6) to be routed over the VPN. @see #allowFamily
         *
         * @throws IllegalArgumentException if the route is invalid.
         */
        @NonNull
        public Builder addRoute(@NonNull InetAddress address, int prefixLength) {
            check(address, prefixLength);

            int offset = prefixLength / 8;
            byte[] bytes = address.getAddress();
            if (offset < bytes.length) {
                for (bytes[offset] <<= prefixLength % 8; offset < bytes.length; ++offset) {
                    if (bytes[offset] != 0) {
                        throw new IllegalArgumentException("Bad address");
                    }
                }
            }
            mRoutes.add(new RouteInfo(new IpPrefix(address, prefixLength), null));
            mConfig.updateAllowedFamilies(address);
            return this;
        }

        /**
         * Convenience method to add a network route to the VPN interface
         * using a numeric address string. See {@link InetAddress} for the
         * definitions of numeric address formats.
         *
         * Adding a route implicitly allows traffic from that address family
         * (i.e., IPv4 or IPv6) to be routed over the VPN. @see #allowFamily
         *
         * @throws IllegalArgumentException if the route is invalid.
         * @see #addRoute(InetAddress, int)
         */
        @NonNull
        public Builder addRoute(@NonNull String address, int prefixLength) {
            return addRoute(InetAddress.parseNumericAddress(address), prefixLength);
        }

        /**
         * Add a DNS server to the VPN connection. Both IPv4 and IPv6
         * addresses are supported. If none is set, the DNS servers of
         * the default network will be used.
         *
         * Adding a server implicitly allows traffic from that address family
         * (i.e., IPv4 or IPv6) to be routed over the VPN. @see #allowFamily
         *
         * @throws IllegalArgumentException if the address is invalid.
         */
        @NonNull
        public Builder addDnsServer(@NonNull InetAddress address) {
            if (address.isLoopbackAddress() || address.isAnyLocalAddress()) {
                throw new IllegalArgumentException("Bad address");
            }
            if (mConfig.dnsServers == null) {
                mConfig.dnsServers = new ArrayList<String>();
            }
            mConfig.dnsServers.add(address.getHostAddress());
            return this;
        }

        /**
         * Convenience method to add a DNS server to the VPN connection
         * using a numeric address string. See {@link InetAddress} for the
         * definitions of numeric address formats.
         *
         * Adding a server implicitly allows traffic from that address family
         * (i.e., IPv4 or IPv6) to be routed over the VPN. @see #allowFamily
         *
         * @throws IllegalArgumentException if the address is invalid.
         * @see #addDnsServer(InetAddress)
         */
        @NonNull
        public Builder addDnsServer(@NonNull String address) {
            return addDnsServer(InetAddress.parseNumericAddress(address));
        }

        /**
         * Add a search domain to the DNS resolver.
         */
        @NonNull
        public Builder addSearchDomain(@NonNull String domain) {
            if (mConfig.searchDomains == null) {
                mConfig.searchDomains = new ArrayList<String>();
            }
            mConfig.searchDomains.add(domain);
            return this;
        }

        /**
         * Allows traffic from the specified address family.
         *
         * By default, if no address, route or DNS server of a specific family (IPv4 or IPv6) is
         * added to this VPN, then all outgoing traffic of that family is blocked. If any address,
         * route or DNS server is added, that family is allowed.
         *
         * This method allows an address family to be unblocked even without adding an address,
         * route or DNS server of that family. Traffic of that family will then typically
         * fall-through to the underlying network if it's supported.
         *
         * {@code family} must be either {@code AF_INET} (for IPv4) or {@code AF_INET6} (for IPv6).
         * {@link IllegalArgumentException} is thrown if it's neither.
         *
         * @param family The address family ({@code AF_INET} or {@code AF_INET6}) to allow.
         *
         * @return this {@link Builder} object to facilitate chaining of method calls.
         */
        @NonNull
        public Builder allowFamily(int family) {
            if (family == AF_INET) {
                mConfig.allowIPv4 = true;
            } else if (family == AF_INET6) {
                mConfig.allowIPv6 = true;
            } else {
                throw new IllegalArgumentException(family + " is neither " + AF_INET + " nor " +
                        AF_INET6);
            }
            return this;
        }

        private void verifyApp(String packageName) throws PackageManager.NameNotFoundException {
            IPackageManager pm = IPackageManager.Stub.asInterface(
                    ServiceManager.getService("package"));
            try {
                pm.getApplicationInfo(packageName, 0, UserHandle.getCallingUserId());
            } catch (RemoteException e) {
                throw new IllegalStateException(e);
            }
        }

        /**
         * Adds an application that's allowed to access the VPN connection.
         *
         * If this method is called at least once, only applications added through this method (and
         * no others) are allowed access. Else (if this method is never called), all applications
         * are allowed by default.  If some applications are added, other, un-added applications
         * will use networking as if the VPN wasn't running.
         *
         * A {@link Builder} may have only a set of allowed applications OR a set of disallowed
         * ones, but not both. Calling this method after {@link #addDisallowedApplication} has
         * already been called, or vice versa, will throw an {@link UnsupportedOperationException}.
         *
         * {@code packageName} must be the canonical name of a currently installed application.
         * {@link PackageManager.NameNotFoundException} is thrown if there's no such application.
         *
         * @throws PackageManager.NameNotFoundException If the application isn't installed.
         *
         * @param packageName The full name (e.g.: "com.google.apps.contacts") of an application.
         *
         * @return this {@link Builder} object to facilitate chaining method calls.
         */
        @NonNull
        public Builder addAllowedApplication(@NonNull String packageName)
                throws PackageManager.NameNotFoundException {
            if (mConfig.disallowedApplications != null) {
                throw new UnsupportedOperationException("addDisallowedApplication already called");
            }
            verifyApp(packageName);
            if (mConfig.allowedApplications == null) {
                mConfig.allowedApplications = new ArrayList<String>();
            }
            mConfig.allowedApplications.add(packageName);
            return this;
        }

        /**
         * Adds an application that's denied access to the VPN connection.
         *
         * By default, all applications are allowed access, except for those denied through this
         * method.  Denied applications will use networking as if the VPN wasn't running.
         *
         * A {@link Builder} may have only a set of allowed applications OR a set of disallowed
         * ones, but not both. Calling this method after {@link #addAllowedApplication} has already
         * been called, or vice versa, will throw an {@link UnsupportedOperationException}.
         *
         * {@code packageName} must be the canonical name of a currently installed application.
         * {@link PackageManager.NameNotFoundException} is thrown if there's no such application.
         *
         * @throws PackageManager.NameNotFoundException If the application isn't installed.
         *
         * @param packageName The full name (e.g.: "com.google.apps.contacts") of an application.
         *
         * @return this {@link Builder} object to facilitate chaining method calls.
         */
        @NonNull
        public Builder addDisallowedApplication(@NonNull String packageName)
                throws PackageManager.NameNotFoundException {
            if (mConfig.allowedApplications != null) {
                throw new UnsupportedOperationException("addAllowedApplication already called");
            }
            verifyApp(packageName);
            if (mConfig.disallowedApplications == null) {
                mConfig.disallowedApplications = new ArrayList<String>();
            }
            mConfig.disallowedApplications.add(packageName);
            return this;
        }

        /**
         * Allows all apps to bypass this VPN connection.
         *
         * By default, all traffic from apps is forwarded through the VPN interface and it is not
         * possible for apps to side-step the VPN. If this method is called, apps may use methods
         * such as {@link ConnectivityManager#bindProcessToNetwork} to instead send/receive
         * directly over the underlying network or any other network they have permissions for.
         *
         * @return this {@link Builder} object to facilitate chaining of method calls.
         */
        @NonNull
        public Builder allowBypass() {
            mConfig.allowBypass = true;
            return this;
        }

        /**
         * Sets the VPN interface's file descriptor to be in blocking/non-blocking mode.
         *
         * By default, the file descriptor returned by {@link #establish} is non-blocking.
         *
         * @param blocking True to put the descriptor into blocking mode; false for non-blocking.
         *
         * @return this {@link Builder} object to facilitate chaining method calls.
         */
        @NonNull
        public Builder setBlocking(boolean blocking) {
            mConfig.blocking = blocking;
            return this;
        }

        /**
         * Sets the underlying networks used by the VPN for its upstream connections.
         *
         * @see VpnService#setUnderlyingNetworks
         *
         * @param networks An array of networks the VPN uses to tunnel traffic to/from its servers.
         *
         * @return this {@link Builder} object to facilitate chaining method calls.
         */
        @NonNull
        public Builder setUnderlyingNetworks(@Nullable Network[] networks) {
            mConfig.underlyingNetworks = networks != null ? networks.clone() : null;
            return this;
        }

        /**
         * Marks the VPN network as metered. A VPN network is classified as metered when the user is
         * sensitive to heavy data usage due to monetary costs and/or data limitations. In such
         * cases, you should set this to {@code true} so that apps on the system can avoid doing
         * large data transfers. Otherwise, set this to {@code false}. Doing so would cause VPN
         * network to inherit its meteredness from its underlying networks.
         *
         * <p>VPN apps targeting {@link android.os.Build.VERSION_CODES#Q} or above will be
         * considered metered by default.
         *
         * @param isMetered {@code true} if VPN network should be treated as metered regardless of
         *     underlying network meteredness
         * @return this {@link Builder} object to facilitate chaining method calls
         * @see #setUnderlyingNetworks(Networks[])
         * @see ConnectivityManager#isActiveNetworkMetered()
         */
        @NonNull
        public Builder setMetered(boolean isMetered) {
            mConfig.isMetered = isMetered;
            return this;
        }

        /**
         * Create a VPN interface using the parameters supplied to this
         * builder. The interface works on IP packets, and a file descriptor
         * is returned for the application to access them. Each read
         * retrieves an outgoing packet which was routed to the interface.
         * Each write injects an incoming packet just like it was received
         * from the interface. The file descriptor is put into non-blocking
         * mode by default to avoid blocking Java threads. To use the file
         * descriptor completely in native space, see
         * {@link ParcelFileDescriptor#detachFd()}. The application MUST
         * close the file descriptor when the VPN connection is terminated.
         * The VPN interface will be removed and the network will be
         * restored by the system automatically.
         *
         * <p>To avoid conflicts, there can be only one active VPN interface
         * at the same time. Usually network parameters are never changed
         * during the lifetime of a VPN connection. It is also common for an
         * application to create a new file descriptor after closing the
         * previous one. However, it is rare but not impossible to have two
         * interfaces while performing a seamless handover. In this case, the
         * old interface will be deactivated when the new one is created
         * successfully. Both file descriptors are valid but now outgoing
         * packets will be routed to the new interface. Therefore, after
         * draining the old file descriptor, the application MUST close it
         * and start using the new file descriptor. If the new interface
         * cannot be created, the existing interface and its file descriptor
         * remain untouched.
         *
         * <p>An exception will be thrown if the interface cannot be created
         * for any reason. However, this method returns {@code null} if the
         * application is not prepared or is revoked. This helps solve
         * possible race conditions between other VPN applications.
         *
         * @return {@link ParcelFileDescriptor} of the VPN interface, or
         *         {@code null} if the application is not prepared.
         * @throws IllegalArgumentException if a parameter is not accepted
         *         by the operating system.
         * @throws IllegalStateException if a parameter cannot be applied
         *         by the operating system.
         * @throws SecurityException if the service is not properly declared
         *         in {@code AndroidManifest.xml}.
         * @see VpnService
         */
        @Nullable
        public ParcelFileDescriptor establish() {
            mConfig.addresses = mAddresses;
            mConfig.routes = mRoutes;

            try {
                return getService().establishVpn(mConfig);
            } catch (RemoteException e) {
                throw new IllegalStateException(e);
            }
        }
    }
}<|MERGE_RESOLUTION|>--- conflicted
+++ resolved
@@ -373,14 +373,10 @@
     }
 
     /**
-<<<<<<< HEAD
-     * Returns whether the service is running in always-on VPN mode.
-=======
      * Returns whether the service is running in always-on VPN mode. In this mode the system ensures
      * that the service is always running by restarting it when necessary, e.g. after reboot.
      *
      * @see DevicePolicyManager#setAlwaysOnVpnPackage(ComponentName, String, boolean, Set)
->>>>>>> 825827da
      */
     public final boolean isAlwaysOn() {
         try {
@@ -391,16 +387,11 @@
     }
 
     /**
-<<<<<<< HEAD
-     * Returns whether the service is running in always-on VPN mode blocking connections without
-     * VPN.
-=======
      * Returns whether the service is running in always-on VPN lockdown mode. In this mode the
      * system ensures that the service is always running and that the apps aren't allowed to bypass
      * the VPN.
      *
      * @see DevicePolicyManager#setAlwaysOnVpnPackage(ComponentName, String, boolean, Set)
->>>>>>> 825827da
      */
     public final boolean isLockdownEnabled() {
         try {
