--- conflicted
+++ resolved
@@ -17,10 +17,7 @@
 package android.net;
 
 import android.annotation.UnsupportedAppUsage;
-<<<<<<< HEAD
-=======
 import android.os.Build;
->>>>>>> de843449
 import android.os.Parcel;
 import android.os.Parcelable;
 
@@ -85,11 +82,7 @@
 
     // Derived data members.
     // TODO: remove these.
-<<<<<<< HEAD
-    @UnsupportedAppUsage
-=======
     @UnsupportedAppUsage(maxTargetSdk = Build.VERSION_CODES.P, trackingBug = 115609023)
->>>>>>> de843449
     private final boolean mIsHost;
     private final boolean mHasGateway;
 
@@ -273,11 +266,7 @@
         }
     }
 
-<<<<<<< HEAD
-    @UnsupportedAppUsage
-=======
     @UnsupportedAppUsage(maxTargetSdk = Build.VERSION_CODES.P, trackingBug = 115609023)
->>>>>>> de843449
     private boolean isHost() {
         return (mDestination.getAddress() instanceof Inet4Address &&
                 mDestination.getPrefixLength() == 32) ||
