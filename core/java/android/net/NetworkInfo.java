/*
 * Copyright (C) 2008 The Android Open Source Project
 *
 * Licensed under the Apache License, Version 2.0 (the "License");
 * you may not use this file except in compliance with the License.
 * You may obtain a copy of the License at
 *
 *      http://www.apache.org/licenses/LICENSE-2.0
 *
 * Unless required by applicable law or agreed to in writing, software
 * distributed under the License is distributed on an "AS IS" BASIS,
 * WITHOUT WARRANTIES OR CONDITIONS OF ANY KIND, either express or implied.
 * See the License for the specific language governing permissions and
 * limitations under the License.
 */

package android.net;

<<<<<<< HEAD
=======
import android.annotation.NonNull;
>>>>>>> 825827da
import android.annotation.UnsupportedAppUsage;
import android.os.Parcel;
import android.os.Parcelable;

import com.android.internal.annotations.VisibleForTesting;

import java.util.EnumMap;

/**
 * Describes the status of a network interface.
 * <p>Use {@link ConnectivityManager#getActiveNetworkInfo()} to get an instance that represents
 * the current network connection.
 *
 * @deprecated Callers should instead use the {@link ConnectivityManager.NetworkCallback} API to
 *             learn about connectivity changes, or switch to use
 *             {@link ConnectivityManager#getNetworkCapabilities} or
 *             {@link ConnectivityManager#getLinkProperties} to get information synchronously. Keep
 *             in mind that while callbacks are guaranteed to be called for every event in order,
 *             synchronous calls have no such constraints, and as such it is unadvisable to use the
 *             synchronous methods inside the callbacks as they will often not offer a view of
 *             networking that is consistent (that is: they may return a past or a future state with
 *             respect to the event being processed by the callback). Instead, callers are advised
 *             to only use the arguments of the callbacks, possibly memorizing the specific bits of
 *             information they need to keep from one callback to another.
 */
@Deprecated
public class NetworkInfo implements Parcelable {

    /**
     * Coarse-grained network state. This is probably what most applications should
     * use, rather than {@link android.net.NetworkInfo.DetailedState DetailedState}.
     * The mapping between the two is as follows:
     * <br/><br/>
     * <table>
     * <tr><td><b>Detailed state</b></td><td><b>Coarse-grained state</b></td></tr>
     * <tr><td><code>IDLE</code></td><td><code>DISCONNECTED</code></td></tr>
     * <tr><td><code>SCANNING</code></td><td><code>DISCONNECTED</code></td></tr>
     * <tr><td><code>CONNECTING</code></td><td><code>CONNECTING</code></td></tr>
     * <tr><td><code>AUTHENTICATING</code></td><td><code>CONNECTING</code></td></tr>
     * <tr><td><code>OBTAINING_IPADDR</code></td><td><code>CONNECTING</code></td></tr>
     * <tr><td><code>VERIFYING_POOR_LINK</code></td><td><code>CONNECTING</code></td></tr>
     * <tr><td><code>CAPTIVE_PORTAL_CHECK</code></td><td><code>CONNECTING</code></td></tr>
     * <tr><td><code>CONNECTED</code></td><td><code>CONNECTED</code></td></tr>
     * <tr><td><code>SUSPENDED</code></td><td><code>SUSPENDED</code></td></tr>
     * <tr><td><code>DISCONNECTING</code></td><td><code>DISCONNECTING</code></td></tr>
     * <tr><td><code>DISCONNECTED</code></td><td><code>DISCONNECTED</code></td></tr>
     * <tr><td><code>FAILED</code></td><td><code>DISCONNECTED</code></td></tr>
     * <tr><td><code>BLOCKED</code></td><td><code>DISCONNECTED</code></td></tr>
     * </table>
     *
     * @deprecated See {@link NetworkInfo}.
     */
    @Deprecated
    public enum State {
        CONNECTING, CONNECTED, SUSPENDED, DISCONNECTING, DISCONNECTED, UNKNOWN
    }

    /**
     * The fine-grained state of a network connection. This level of detail
     * is probably of interest to few applications. Most should use
     * {@link android.net.NetworkInfo.State State} instead.
     *
     * @deprecated See {@link NetworkInfo}.
     */
    @Deprecated
    public enum DetailedState {
        /** Ready to start data connection setup. */
        IDLE,
        /** Searching for an available access point. */
        SCANNING,
        /** Currently setting up data connection. */
        CONNECTING,
        /** Network link established, performing authentication. */
        AUTHENTICATING,
        /** Awaiting response from DHCP server in order to assign IP address information. */
        OBTAINING_IPADDR,
        /** IP traffic should be available. */
        CONNECTED,
        /** IP traffic is suspended */
        SUSPENDED,
        /** Currently tearing down data connection. */
        DISCONNECTING,
        /** IP traffic not available. */
        DISCONNECTED,
        /** Attempt to connect failed. */
        FAILED,
        /** Access to this network is blocked. */
        BLOCKED,
        /** Link has poor connectivity. */
        VERIFYING_POOR_LINK,
        /** Checking if network is a captive portal */
        CAPTIVE_PORTAL_CHECK
    }

    /**
     * This is the map described in the Javadoc comment above. The positions
     * of the elements of the array must correspond to the ordinal values
     * of <code>DetailedState</code>.
     */
    private static final EnumMap<DetailedState, State> stateMap =
        new EnumMap<DetailedState, State>(DetailedState.class);

    static {
        stateMap.put(DetailedState.IDLE, State.DISCONNECTED);
        stateMap.put(DetailedState.SCANNING, State.DISCONNECTED);
        stateMap.put(DetailedState.CONNECTING, State.CONNECTING);
        stateMap.put(DetailedState.AUTHENTICATING, State.CONNECTING);
        stateMap.put(DetailedState.OBTAINING_IPADDR, State.CONNECTING);
        stateMap.put(DetailedState.VERIFYING_POOR_LINK, State.CONNECTING);
        stateMap.put(DetailedState.CAPTIVE_PORTAL_CHECK, State.CONNECTING);
        stateMap.put(DetailedState.CONNECTED, State.CONNECTED);
        stateMap.put(DetailedState.SUSPENDED, State.SUSPENDED);
        stateMap.put(DetailedState.DISCONNECTING, State.DISCONNECTING);
        stateMap.put(DetailedState.DISCONNECTED, State.DISCONNECTED);
        stateMap.put(DetailedState.FAILED, State.DISCONNECTED);
        stateMap.put(DetailedState.BLOCKED, State.DISCONNECTED);
    }

    private int mNetworkType;
    private int mSubtype;
    private String mTypeName;
    private String mSubtypeName;
    @NonNull
    private State mState;
    @NonNull
    private DetailedState mDetailedState;
    private String mReason;
    private String mExtraInfo;
    private boolean mIsFailover;
    private boolean mIsAvailable;
    private boolean mIsRoaming;

    /**
     * @hide
     */
    @UnsupportedAppUsage
    public NetworkInfo(int type, int subtype, String typeName, String subtypeName) {
        if (!ConnectivityManager.isNetworkTypeValid(type)
                && type != ConnectivityManager.TYPE_NONE) {
            throw new IllegalArgumentException("Invalid network type: " + type);
        }
        mNetworkType = type;
        mSubtype = subtype;
        mTypeName = typeName;
        mSubtypeName = subtypeName;
        setDetailedState(DetailedState.IDLE, null, null);
        mState = State.UNKNOWN;
    }

    /** {@hide} */
    @UnsupportedAppUsage
    public NetworkInfo(NetworkInfo source) {
        if (source != null) {
            synchronized (source) {
                mNetworkType = source.mNetworkType;
                mSubtype = source.mSubtype;
                mTypeName = source.mTypeName;
                mSubtypeName = source.mSubtypeName;
                mState = source.mState;
                mDetailedState = source.mDetailedState;
                mReason = source.mReason;
                mExtraInfo = source.mExtraInfo;
                mIsFailover = source.mIsFailover;
                mIsAvailable = source.mIsAvailable;
                mIsRoaming = source.mIsRoaming;
            }
        }
    }

    /**
     * Reports the type of network to which the
     * info in this {@code NetworkInfo} pertains.
     * @return one of {@link ConnectivityManager#TYPE_MOBILE}, {@link
     * ConnectivityManager#TYPE_WIFI}, {@link ConnectivityManager#TYPE_WIMAX}, {@link
     * ConnectivityManager#TYPE_ETHERNET},  {@link ConnectivityManager#TYPE_BLUETOOTH}, or other
     * types defined by {@link ConnectivityManager}.
     * @deprecated Callers should switch to checking {@link NetworkCapabilities#hasTransport}
     *             instead with one of the NetworkCapabilities#TRANSPORT_* constants :
     *             {@link #getType} and {@link #getTypeName} cannot account for networks using
     *             multiple transports. Note that generally apps should not care about transport;
     *             {@link NetworkCapabilities#NET_CAPABILITY_NOT_METERED} and
     *             {@link NetworkCapabilities#getLinkDownstreamBandwidthKbps} are calls that
     *             apps concerned with meteredness or bandwidth should be looking at, as they
     *             offer this information with much better accuracy.
     */
    @Deprecated
    public int getType() {
        synchronized (this) {
            return mNetworkType;
        }
    }

    /**
     * @deprecated Use {@link NetworkCapabilities} instead
     * @hide
     */
    @Deprecated
    public void setType(int type) {
        synchronized (this) {
            mNetworkType = type;
        }
    }

    /**
     * Return a network-type-specific integer describing the subtype
     * of the network.
     * @return the network subtype
     * @deprecated Use {@link android.telephony.TelephonyManager#getDataNetworkType} instead.
     */
    @Deprecated
    public int getSubtype() {
        synchronized (this) {
            return mSubtype;
        }
    }

    /**
     * @hide
     */
    @UnsupportedAppUsage
    public void setSubtype(int subtype, String subtypeName) {
        synchronized (this) {
            mSubtype = subtype;
            mSubtypeName = subtypeName;
        }
    }

    /**
     * Return a human-readable name describe the type of the network,
     * for example "WIFI" or "MOBILE".
     * @return the name of the network type
     * @deprecated Callers should switch to checking {@link NetworkCapabilities#hasTransport}
     *             instead with one of the NetworkCapabilities#TRANSPORT_* constants :
     *             {@link #getType} and {@link #getTypeName} cannot account for networks using
     *             multiple transports. Note that generally apps should not care about transport;
     *             {@link NetworkCapabilities#NET_CAPABILITY_NOT_METERED} and
     *             {@link NetworkCapabilities#getLinkDownstreamBandwidthKbps} are calls that
     *             apps concerned with meteredness or bandwidth should be looking at, as they
     *             offer this information with much better accuracy.
     */
    @Deprecated
    public String getTypeName() {
        synchronized (this) {
            return mTypeName;
        }
    }

    /**
     * Return a human-readable name describing the subtype of the network.
     * @return the name of the network subtype
     * @deprecated Use {@link android.telephony.TelephonyManager#getDataNetworkType} instead.
     */
    @Deprecated
    public String getSubtypeName() {
        synchronized (this) {
            return mSubtypeName;
        }
    }

    /**
     * Indicates whether network connectivity exists or is in the process
     * of being established. This is good for applications that need to
     * do anything related to the network other than read or write data.
     * For the latter, call {@link #isConnected()} instead, which guarantees
     * that the network is fully usable.
     * @return {@code true} if network connectivity exists or is in the process
     * of being established, {@code false} otherwise.
     * @deprecated Apps should instead use the
     *             {@link android.net.ConnectivityManager.NetworkCallback} API to
     *             learn about connectivity changes.
     *             {@link ConnectivityManager#registerDefaultNetworkCallback} and
     *             {@link ConnectivityManager#registerNetworkCallback}. These will
     *             give a more accurate picture of the connectivity state of
     *             the device and let apps react more easily and quickly to changes.
     */
    @Deprecated
    public boolean isConnectedOrConnecting() {
        synchronized (this) {
            return mState == State.CONNECTED || mState == State.CONNECTING;
        }
    }

    /**
     * Indicates whether network connectivity exists and it is possible to establish
     * connections and pass data.
     * <p>Always call this before attempting to perform data transactions.
     * @return {@code true} if network connectivity exists, {@code false} otherwise.
     * @deprecated Apps should instead use the
     *             {@link android.net.ConnectivityManager.NetworkCallback} API to
     *             learn about connectivity changes. See
     *             {@link ConnectivityManager#registerDefaultNetworkCallback} and
     *             {@link ConnectivityManager#registerNetworkCallback}. These will
     *             give a more accurate picture of the connectivity state of
     *             the device and let apps react more easily and quickly to changes.
     */
    @Deprecated
    public boolean isConnected() {
        synchronized (this) {
            return mState == State.CONNECTED;
        }
    }

    /**
     * Indicates whether network connectivity is possible. A network is unavailable
     * when a persistent or semi-persistent condition prevents the possibility
     * of connecting to that network. Examples include
     * <ul>
     * <li>The device is out of the coverage area for any network of this type.</li>
     * <li>The device is on a network other than the home network (i.e., roaming), and
     * data roaming has been disabled.</li>
     * <li>The device's radio is turned off, e.g., because airplane mode is enabled.</li>
     * </ul>
     * Since Android L, this always returns {@code true}, because the system only
     * returns info for available networks.
     * @return {@code true} if the network is available, {@code false} otherwise
     * @deprecated Apps should instead use the
     *             {@link android.net.ConnectivityManager.NetworkCallback} API to
     *             learn about connectivity changes.
     *             {@link ConnectivityManager#registerDefaultNetworkCallback} and
     *             {@link ConnectivityManager#registerNetworkCallback}. These will
     *             give a more accurate picture of the connectivity state of
     *             the device and let apps react more easily and quickly to changes.
     */
    @Deprecated
    public boolean isAvailable() {
        synchronized (this) {
            return mIsAvailable;
        }
    }

    /**
     * Sets if the network is available, ie, if the connectivity is possible.
     * @param isAvailable the new availability value.
     * @deprecated Use {@link NetworkCapabilities} instead
     *
     * @hide
     */
    @Deprecated
    @UnsupportedAppUsage
    public void setIsAvailable(boolean isAvailable) {
        synchronized (this) {
            mIsAvailable = isAvailable;
        }
    }

    /**
     * Indicates whether the current attempt to connect to the network
     * resulted from the ConnectivityManager trying to fail over to this
     * network following a disconnect from another network.
     * @return {@code true} if this is a failover attempt, {@code false}
     * otherwise.
     * @deprecated This field is not populated in recent Android releases,
     *             and does not make a lot of sense in a multi-network world.
     */
    @Deprecated
    public boolean isFailover() {
        synchronized (this) {
            return mIsFailover;
        }
    }

    /**
     * Set the failover boolean.
     * @param isFailover {@code true} to mark the current connection attempt
     * as a failover.
     * @deprecated This hasn't been set in any recent Android release.
     * @hide
     */
    @Deprecated
    @UnsupportedAppUsage
    public void setFailover(boolean isFailover) {
        synchronized (this) {
            mIsFailover = isFailover;
        }
    }

    /**
     * Indicates whether the device is currently roaming on this network. When
     * {@code true}, it suggests that use of data on this network may incur
     * extra costs.
     *
     * @return {@code true} if roaming is in effect, {@code false} otherwise.
     * @deprecated Callers should switch to checking
     *             {@link NetworkCapabilities#NET_CAPABILITY_NOT_ROAMING}
     *             instead, since that handles more complex situations, such as
     *             VPNs.
     */
    @Deprecated
    public boolean isRoaming() {
        synchronized (this) {
            return mIsRoaming;
        }
    }

    /**
     * @deprecated Use {@link NetworkCapabilities#NET_CAPABILITY_NOT_ROAMING} instead.
     * {@hide}
     */
    @VisibleForTesting
    @Deprecated
    @UnsupportedAppUsage
    public void setRoaming(boolean isRoaming) {
        synchronized (this) {
            mIsRoaming = isRoaming;
        }
    }

    /**
     * Reports the current coarse-grained state of the network.
     * @return the coarse-grained state
     * @deprecated Apps should instead use the
     *             {@link android.net.ConnectivityManager.NetworkCallback} API to
     *             learn about connectivity changes.
     *             {@link ConnectivityManager#registerDefaultNetworkCallback} and
     *             {@link ConnectivityManager#registerNetworkCallback}. These will
     *             give a more accurate picture of the connectivity state of
     *             the device and let apps react more easily and quickly to changes.
     */
    @Deprecated
    public State getState() {
        synchronized (this) {
            return mState;
        }
    }

    /**
     * Reports the current fine-grained state of the network.
     * @return the fine-grained state
     * @deprecated Apps should instead use the
     *             {@link android.net.ConnectivityManager.NetworkCallback} API to
     *             learn about connectivity changes. See
     *             {@link ConnectivityManager#registerDefaultNetworkCallback} and
     *             {@link ConnectivityManager#registerNetworkCallback}. These will
     *             give a more accurate picture of the connectivity state of
     *             the device and let apps react more easily and quickly to changes.
     */
    @Deprecated
<<<<<<< HEAD
    public DetailedState getDetailedState() {
=======
    public @NonNull DetailedState getDetailedState() {
>>>>>>> 825827da
        synchronized (this) {
            return mDetailedState;
        }
    }

    /**
     * Sets the fine-grained state of the network.
     * @param detailedState the {@link DetailedState}.
     * @param reason a {@code String} indicating the reason for the state change,
     * if one was supplied. May be {@code null}.
     * @param extraInfo an optional {@code String} providing addditional network state
     * information passed up from the lower networking layers.
     * @deprecated Use {@link NetworkCapabilities} instead.
     * @hide
     */
    @Deprecated
    @UnsupportedAppUsage
    public void setDetailedState(DetailedState detailedState, String reason, String extraInfo) {
        synchronized (this) {
            this.mDetailedState = detailedState;
            this.mState = stateMap.get(detailedState);
            this.mReason = reason;
            this.mExtraInfo = extraInfo;
        }
    }

    /**
     * Set the extraInfo field.
     * @param extraInfo an optional {@code String} providing addditional network state
     * information passed up from the lower networking layers.
     * @deprecated See {@link NetworkInfo#getExtraInfo}.
     * @hide
     */
    @Deprecated
    public void setExtraInfo(String extraInfo) {
        synchronized (this) {
            this.mExtraInfo = extraInfo;
        }
    }

    /**
     * Report the reason an attempt to establish connectivity failed,
     * if one is available.
     * @return the reason for failure, or null if not available
     * @deprecated This method does not have a consistent contract that could make it useful
     *             to callers.
     */
    public String getReason() {
        synchronized (this) {
            return mReason;
        }
    }

    /**
     * Report the extra information about the network state, if any was
     * provided by the lower networking layers.
     * @return the extra information, or null if not available
     * @deprecated Use other services e.g. WifiManager to get additional information passed up from
     *             the lower networking layers.
     */
    @Deprecated
    public String getExtraInfo() {
        synchronized (this) {
            return mExtraInfo;
        }
    }

    @Override
    public String toString() {
        synchronized (this) {
            StringBuilder builder = new StringBuilder("[");
            builder.append("type: ").append(getTypeName()).append("[").append(getSubtypeName()).
            append("], state: ").append(mState).append("/").append(mDetailedState).
            append(", reason: ").append(mReason == null ? "(unspecified)" : mReason).
            append(", extra: ").append(mExtraInfo == null ? "(none)" : mExtraInfo).
            append(", failover: ").append(mIsFailover).
            append(", available: ").append(mIsAvailable).
            append(", roaming: ").append(mIsRoaming).
            append("]");
            return builder.toString();
        }
    }

    @Override
    public int describeContents() {
        return 0;
    }

    @Override
    public void writeToParcel(Parcel dest, int flags) {
        synchronized (this) {
            dest.writeInt(mNetworkType);
            dest.writeInt(mSubtype);
            dest.writeString(mTypeName);
            dest.writeString(mSubtypeName);
            dest.writeString(mState.name());
            dest.writeString(mDetailedState.name());
            dest.writeInt(mIsFailover ? 1 : 0);
            dest.writeInt(mIsAvailable ? 1 : 0);
            dest.writeInt(mIsRoaming ? 1 : 0);
            dest.writeString(mReason);
            dest.writeString(mExtraInfo);
        }
    }

    public static final @android.annotation.NonNull Creator<NetworkInfo> CREATOR = new Creator<NetworkInfo>() {
        @Override
        public NetworkInfo createFromParcel(Parcel in) {
            int netType = in.readInt();
            int subtype = in.readInt();
            String typeName = in.readString();
            String subtypeName = in.readString();
            NetworkInfo netInfo = new NetworkInfo(netType, subtype, typeName, subtypeName);
            netInfo.mState = State.valueOf(in.readString());
            netInfo.mDetailedState = DetailedState.valueOf(in.readString());
            netInfo.mIsFailover = in.readInt() != 0;
            netInfo.mIsAvailable = in.readInt() != 0;
            netInfo.mIsRoaming = in.readInt() != 0;
            netInfo.mReason = in.readString();
            netInfo.mExtraInfo = in.readString();
            return netInfo;
        }

        @Override
        public NetworkInfo[] newArray(int size) {
            return new NetworkInfo[size];
        }
    };
}<|MERGE_RESOLUTION|>--- conflicted
+++ resolved
@@ -16,10 +16,7 @@
 
 package android.net;
 
-<<<<<<< HEAD
-=======
 import android.annotation.NonNull;
->>>>>>> 825827da
 import android.annotation.UnsupportedAppUsage;
 import android.os.Parcel;
 import android.os.Parcelable;
@@ -457,11 +454,7 @@
      *             the device and let apps react more easily and quickly to changes.
      */
     @Deprecated
-<<<<<<< HEAD
-    public DetailedState getDetailedState() {
-=======
     public @NonNull DetailedState getDetailedState() {
->>>>>>> 825827da
         synchronized (this) {
             return mDetailedState;
         }
