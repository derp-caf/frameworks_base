/*
** Copyright 2006, The Android Open Source Project
**
** Licensed under the Apache License, Version 2.0 (the "License");
** you may not use this file except in compliance with the License.
** You may obtain a copy of the License at
**
**     http://www.apache.org/licenses/LICENSE-2.0
**
** Unless required by applicable law or agreed to in writing, software
** distributed under the License is distributed on an "AS IS" BASIS,
** WITHOUT WARRANTIES OR CONDITIONS OF ANY KIND, either express or implied.
** See the License for the specific language governing permissions and
** limitations under the License.
*/

package android.view;

import com.android.internal.os.IResultReceiver;
import com.android.internal.policy.IKeyguardDismissCallback;
import com.android.internal.policy.IShortcutService;

import android.app.IAssistDataReceiver;
import android.content.res.CompatibilityInfo;
import android.content.res.Configuration;
import android.graphics.Bitmap;
import android.graphics.GraphicBuffer;
import android.graphics.Insets;
import android.graphics.Point;
import android.graphics.Rect;
import android.graphics.Region;
import android.os.Bundle;
import android.os.IRemoteCallback;
import android.os.ParcelFileDescriptor;
import android.view.IApplicationToken;
import android.view.IAppTransitionAnimationSpecsFuture;
import android.view.IDockedStackListener;
import android.view.IDisplayFoldListener;
import android.view.IOnKeyguardExitResult;
import android.view.IPinnedStackListener;
import android.view.RemoteAnimationAdapter;
import android.view.IRotationWatcher;
import android.view.ISystemGestureExclusionListener;
import android.view.IWallpaperVisibilityListener;
import android.view.IWindowSession;
import android.view.IWindowSessionCallback;
import android.view.KeyEvent;
import android.view.InputEvent;
import android.view.MagnificationSpec;
import android.view.MotionEvent;
import android.view.InputChannel;
import android.view.InputDevice;
import android.view.IInputFilter;
import android.view.AppTransitionAnimationSpec;
import android.view.WindowContentFrameStats;
import android.view.WindowManager;
import android.view.SurfaceControl;

/**
 * System private interface to the window manager.
 *
 * {@hide}
 */
interface IWindowManager
{
    /**
     * ===== NOTICE =====
     * The first three methods must remain the first three methods. Scripts
     * and tools rely on their transaction number to work properly.
     */
    // This is used for debugging
    boolean startViewServer(int port);   // Transaction #1
    boolean stopViewServer();            // Transaction #2
    boolean isViewServerRunning();       // Transaction #3

    IWindowSession openSession(in IWindowSessionCallback callback);

    @UnsupportedAppUsage
    void getInitialDisplaySize(int displayId, out Point size);
    @UnsupportedAppUsage
    void getBaseDisplaySize(int displayId, out Point size);
    void setForcedDisplaySize(int displayId, int width, int height);
    void clearForcedDisplaySize(int displayId);
    @UnsupportedAppUsage
    int getInitialDisplayDensity(int displayId);
    int getBaseDisplayDensity(int displayId);
    void setForcedDisplayDensityForUser(int displayId, int density, int userId);
    void clearForcedDisplayDensityForUser(int displayId, int userId);
    void setForcedDisplayScalingMode(int displayId, int mode); // 0 = auto, 1 = disable

    void setOverscan(int displayId, int left, int top, int right, int bottom);

    // These can only be called when holding the MANAGE_APP_TOKENS permission.
    void setEventDispatching(boolean enabled);
    void addWindowToken(IBinder token, int type, int displayId);
    void removeWindowToken(IBinder token, int displayId);
    void prepareAppTransition(int transit, boolean alwaysKeepCurrent);

    /**
     * Like overridePendingAppTransitionMultiThumb, but uses a future to supply the specs. This is
     * used for recents, where generating the thumbnails of the specs takes a non-trivial amount of
     * time, so we want to move that off the critical path for starting the new activity.
     */
    @UnsupportedAppUsage
    void overridePendingAppTransitionMultiThumbFuture(
            IAppTransitionAnimationSpecsFuture specsFuture, IRemoteCallback startedCallback,
            boolean scaleUp, int displayId);
    @UnsupportedAppUsage
    void overridePendingAppTransitionRemote(in RemoteAnimationAdapter remoteAnimationAdapter,
            int displayId);
    @UnsupportedAppUsage
    void executeAppTransition();

    /**
      * Used by system ui to report that recents has shown itself.
      * @deprecated to be removed once prebuilts are updated
      */
    @UnsupportedAppUsage
    void endProlongedAnimations();

    void startFreezingScreen(int exitAnim, int enterAnim);
    void stopFreezingScreen();

    // these require DISABLE_KEYGUARD permission
    /** @deprecated use Activity.setShowWhenLocked instead. */
    void disableKeyguard(IBinder token, String tag, int userId);
    /** @deprecated use Activity.setShowWhenLocked instead. */
    void reenableKeyguard(IBinder token, int userId);
    void exitKeyguardSecurely(IOnKeyguardExitResult callback);
    @UnsupportedAppUsage
    boolean isKeyguardLocked();
    @UnsupportedAppUsage
<<<<<<< HEAD
    boolean isKeyguardSecure();
=======
    boolean isKeyguardSecure(int userId);
>>>>>>> 825827da
    void dismissKeyguard(IKeyguardDismissCallback callback, CharSequence message);

    // Requires INTERACT_ACROSS_USERS_FULL permission
    void setSwitchingUser(boolean switching);

    void closeSystemDialogs(String reason);

    // These can only be called with the SET_ANIMATON_SCALE permission.
    @UnsupportedAppUsage
    float getAnimationScale(int which);
    @UnsupportedAppUsage
    float[] getAnimationScales();
    @UnsupportedAppUsage
    void setAnimationScale(int which, float scale);
    @UnsupportedAppUsage
    void setAnimationScales(in float[] scales);

    float getCurrentAnimatorScale();

    // For testing
    void setInTouchMode(boolean showFocus);

    // For StrictMode flashing a red border on violations from the UI
    // thread.  The uid/pid is implicit from the Binder call, and the Window
    // Manager uses that to determine whether or not the red border should
    // actually be shown.  (it will be ignored that pid doesn't have windows
    // on screen)
    void showStrictModeViolation(boolean on);

    // Proxy to set the system property for whether the flashing
    // should be enabled.  The 'enabled' value is null or blank for
    // the system default (differs per build variant) or any valid
    // boolean string as parsed by SystemProperties.getBoolean().
    @UnsupportedAppUsage
    void setStrictModeVisualIndicatorPreference(String enabled);

    /**
     * Set whether screen capture is disabled for all windows of a specific user from
     * the device policy cache.
     */
    void refreshScreenCaptureDisabled(int userId);

    // These can only be called with the SET_ORIENTATION permission.
    /**
     * Update the current screen rotation based on the current state of
     * the world.
     * @param alwaysSendConfiguration Flag to force a new configuration to
     * be evaluated.  This can be used when there are other parameters in
     * configuration that are changing.
     * @param forceRelayout If true, the window manager will always do a relayout
     * of its windows even if the rotation hasn't changed.
     */
    void updateRotation(boolean alwaysSendConfiguration, boolean forceRelayout);

    /**
     * Retrieve the current orientation of the primary screen.
     * @return Constant as per {@link android.view.Surface.Rotation}.
     *
     * @see android.view.Display#DEFAULT_DISPLAY
     */
    int getDefaultDisplayRotation();

    /**
     * Watch the rotation of the specified screen.  Returns the current rotation,
     * calls back when it changes.
     */
    int watchRotation(IRotationWatcher watcher, int displayId);

    /**
     * Remove a rotation watcher set using watchRotation.
     * @hide
     */
    @UnsupportedAppUsage
    void removeRotationWatcher(IRotationWatcher watcher);

    /**
     * Determine the preferred edge of the screen to pin the compact options menu against.
     *
     * @param displayId Id of the display where the menu window currently resides.
     * @return a Gravity value for the options menu panel.
     * @hide
     */
    int getPreferredOptionsPanelGravity(int displayId);

    /**
     * Equivalent to calling {@link #freezeDisplayRotation(int, int)} with {@link
     * android.view.Display#DEFAULT_DISPLAY} and given rotation.
     */
    @UnsupportedAppUsage
    void freezeRotation(int rotation);

    /**
     * Equivalent to calling {@link #thawDisplayRotation(int)} with {@link
     * android.view.Display#DEFAULT_DISPLAY}.
     */
    @UnsupportedAppUsage
    void thawRotation();

    /**
     * Equivelant to call {@link #isDisplayRotationFrozen(int)} with {@link
     * android.view.Display#DEFAULT_DISPLAY}.
     */
    boolean isRotationFrozen();

    /**
     * Lock the display orientation to the specified rotation, or to the current
     * rotation if -1. Sensor input will be ignored until thawRotation() is called.
<<<<<<< HEAD
     *
     * @param displayId the ID of display which rotation should be frozen.
     * @param rotation one of {@link android.view.Surface#ROTATION_0},
     *        {@link android.view.Surface#ROTATION_90}, {@link android.view.Surface#ROTATION_180},
     *        {@link android.view.Surface#ROTATION_270} or -1 to freeze it to current rotation.
     * @hide
     */
    void freezeDisplayRotation(int displayId, int rotation);

    /**
     * Release the orientation lock imposed by freezeRotation() on the display.
     *
=======
     *
     * @param displayId the ID of display which rotation should be frozen.
     * @param rotation one of {@link android.view.Surface#ROTATION_0},
     *        {@link android.view.Surface#ROTATION_90}, {@link android.view.Surface#ROTATION_180},
     *        {@link android.view.Surface#ROTATION_270} or -1 to freeze it to current rotation.
     * @hide
     */
    void freezeDisplayRotation(int displayId, int rotation);

    /**
     * Release the orientation lock imposed by freezeRotation() on the display.
     *
>>>>>>> 825827da
     * @param displayId the ID of display which rotation should be thawed.
     * @hide
     */
    void thawDisplayRotation(int displayId);

    /**
     * Gets whether the rotation is frozen on the display.
     *
     * @param displayId the ID of display which frozen is needed.
     * @return Whether the rotation is frozen.
     */
    boolean isDisplayRotationFrozen(int displayId);

    /**
     * Screenshot the current wallpaper layer, including the whole screen.
     */
    Bitmap screenshotWallpaper();

    /**
     * Registers a wallpaper visibility listener.
     * @return Current visibility.
     */
    boolean registerWallpaperVisibilityListener(IWallpaperVisibilityListener listener,
        int displayId);

    /**
     * Remove a visibility watcher that was added using registerWallpaperVisibilityListener.
     */
    void unregisterWallpaperVisibilityListener(IWallpaperVisibilityListener listener,
        int displayId);

    /**
     * Registers a system gesture exclusion listener for a given display.
     */
    void registerSystemGestureExclusionListener(ISystemGestureExclusionListener listener,
        int displayId);

    /**
     * Unregisters a system gesture exclusion listener for a given display.
     */
    void unregisterSystemGestureExclusionListener(ISystemGestureExclusionListener listener,
        int displayId);

    /**
     * Used only for assist -- request a screenshot of the current application.
     */
    boolean requestAssistScreenshot(IAssistDataReceiver receiver);

    /**
     * Called by the status bar to notify Views of changes to System UI visiblity.
     */
    oneway void statusBarVisibilityChanged(int displayId, int visibility);
<<<<<<< HEAD
=======

    /**
    * When set to {@code true} the system bars will always be shown. This is true even if an app
    * requests to be fullscreen by setting the system ui visibility flags. The
    * functionality was added for the automotive case as a way to guarantee required content stays
    * on screen at all times.
    *
    * @hide
    */
    oneway void setForceShowSystemBars(boolean show);
>>>>>>> 825827da

    /**
     * Called by System UI to notify of changes to the visibility of Recents.
     */
    oneway void setRecentsVisibility(boolean visible);

    /**
     * Called by System UI to notify of changes to the visibility of PIP.
     */
    oneway void setPipVisibility(boolean visible);

    /**
     * Called by System UI to notify of changes to the visibility and height of the shelf.
     */
    @UnsupportedAppUsage
    void setShelfHeight(boolean visible, int shelfHeight);

    /**
     * Called by System UI to enable or disable haptic feedback on the navigation bar buttons.
     */
    @UnsupportedAppUsage
    void setNavBarVirtualKeyHapticFeedbackEnabled(boolean enabled);

    /**
     * Device has a software navigation bar (separate from the status bar) on specific display.
     *
     * @param displayId the id of display to check if there is a software navigation bar.
     */
    @UnsupportedAppUsage
    boolean hasNavigationBar(int displayId);

    /**
     * Get the position of the nav bar
     */
    int getNavBarPosition(int displayId);

    /**
     * Lock the device immediately with the specified options (can be null).
     */
    @UnsupportedAppUsage
    void lockNow(in Bundle options);

    /**
     * Device is in safe mode.
     */
    @UnsupportedAppUsage
    boolean isSafeModeEnabled();

    /**
     * Enables the screen if all conditions are met.
     */
    void enableScreenIfNeeded();

    /**
     * Clears the frame statistics for a given window.
     *
     * @param token The window token.
     * @return Whether the frame statistics were cleared.
     */
    boolean clearWindowContentFrameStats(IBinder token);

    /**
     * Gets the content frame statistics for a given window.
     *
     * @param token The window token.
     * @return The frame statistics or null if the window does not exist.
     */
    WindowContentFrameStats getWindowContentFrameStats(IBinder token);

    /**
     * @return the dock side the current docked stack is at; must be one of the
     *         WindowManagerGlobal.DOCKED_* values
     */
    @UnsupportedAppUsage
    int getDockedStackSide();

    /**
     * Sets the region the user can touch the divider. This region will be excluded from the region
     * which is used to cause a focus switch when dispatching touch.
     */
    void setDockedStackDividerTouchRegion(in Rect touchableRegion);

    /**
     * Registers a listener that will be called when the dock divider changes its visibility or when
     * the docked stack gets added/removed.
     */
    @UnsupportedAppUsage
    void registerDockedStackListener(IDockedStackListener listener);

    /**
     * Registers a listener that will be called when the pinned stack state changes.
     */
    void registerPinnedStackListener(int displayId, IPinnedStackListener listener);

    /**
     * Updates the dim layer used while resizing.
     *
     * @param visible Whether the dim layer should be visible.
     * @param targetWindowingMode The windowing mode of the stack the dim layer should be placed on.
     * @param alpha The translucency of the dim layer, between 0 and 1.
     */
    void setResizeDimLayer(boolean visible, int targetWindowingMode, float alpha);

    /**
     * Requests Keyboard Shortcuts from the displayed window.
     *
     * @param receiver The receiver to deliver the results to.
     */
    void requestAppKeyboardShortcuts(IResultReceiver receiver, int deviceId);

    /**
     * Retrieves the current stable insets from the primary display.
     */
    @UnsupportedAppUsage
    void getStableInsets(int displayId, out Rect outInsets);

    /**
     * Set the forwarded insets on the display.
     * <p>
     * This is only used in case a virtual display is displayed on another display that has insets,
     * and the bounds of the virtual display is overlapping with the insets from the host display.
     * In that case, the contents on the virtual display won't be placed over the forwarded insets.
     * Only the owner of the display is permitted to set the forwarded insets on it.
     */
    void setForwardedInsets(int displayId, in Insets insets);

    /**
     * Register shortcut key. Shortcut code is packed as:
     * (MetaState << Integer.SIZE) | KeyCode
     * @hide
     */
    void registerShortcutKey(in long shortcutCode, IShortcutService keySubscriber);

    /**
     * Create an input consumer by name and display id.
     */
    @UnsupportedAppUsage
    void createInputConsumer(IBinder token, String name, int displayId,
        out InputChannel inputChannel);

    /**
     * Destroy an input consumer by name and display id.
     * This method will also dispose the input channels associated with that InputConsumer.
     */
    @UnsupportedAppUsage
    boolean destroyInputConsumer(String name, int displayId);

    /**
     * Return the touch region for the current IME window, or an empty region if there is none.
     */
    Region getCurrentImeTouchRegion();

    /**
     * Registers an IDisplayFoldListener.
     */
    void registerDisplayFoldListener(IDisplayFoldListener listener);

    /**
     * Unregisters an IDisplayFoldListener.
     */
    void unregisterDisplayFoldListener(IDisplayFoldListener listener);

    /**
     * Starts a window trace.
     */
    void startWindowTrace();

    /**
     * Stops a window trace.
     */
    void stopWindowTrace();

    /**
     * Returns true if window trace is enabled.
     */
    boolean isWindowTraceEnabled();

    /**
     * Requests that the WindowManager sends
     * WindowManagerPolicyConstants#ACTION_USER_ACTIVITY_NOTIFICATION on the next user activity.
     */
    void requestUserActivityNotification();

    /**
     * Notify WindowManager that it should not override the info in DisplayManager for the specified
     * display. This can disable letter- or pillar-boxing applied in DisplayManager when the metrics
     * of the logical display reported from WindowManager do not correspond to the metrics of the
     * physical display it is based on.
     *
     * @param displayId The id of the display.
     */
    void dontOverrideDisplayInfo(int displayId);

    /**
     * Gets the windowing mode of the display.
     *
     * @param displayId The id of the display.
     * @return {@link WindowConfiguration.WindowingMode}
     */
    int getWindowingMode(int displayId);

    /**
     * Sets the windowing mode of the display.
     *
     * @param displayId The id of the display.
     * @param mode {@link WindowConfiguration.WindowingMode}
     */
    void setWindowingMode(int displayId, int mode);

    /**
     * Gets current remove content mode of the display.
     * <p>
     * What actions should be performed with the display's content when it is removed. Default
     * behavior for public displays in this case is to move all activities to the primary display
     * and make it focused. For private display is to destroy all activities.
     * </p>
     *
     * @param displayId The id of the display.
     * @return The remove content mode of the display.
     * @see WindowManager#REMOVE_CONTENT_MODE_MOVE_TO_PRIMARY
     * @see WindowManager#REMOVE_CONTENT_MODE_DESTROY
     */
    int getRemoveContentMode(int displayId);

    /**
     * Sets the remove content mode of the display.
     * <p>
     * This mode indicates what actions should be performed with the display's content when it is
     * removed.
     * </p>
     *
     * @param displayId The id of the display.
     * @param mode Remove content mode.
     * @see WindowManager#REMOVE_CONTENT_MODE_MOVE_TO_PRIMARY
     * @see WindowManager#REMOVE_CONTENT_MODE_DESTROY
     */
    void setRemoveContentMode(int displayId, int mode);

    /**
     * Indicates that the display should show its content when non-secure keyguard is shown.
     * <p>
     * This flag identifies secondary displays that will continue showing content if keyguard can be
     * dismissed without entering credentials.
     * </p><p>
     * An example of usage is a virtual display which content is displayed on external hardware
     * display that is not visible to the system directly.
     * </p>
     *
     * @param displayId The id of the display.
     * @return {@code true} if the display should show its content when non-secure keyguard is
     *         shown.
     * @see KeyguardManager#isDeviceSecure()
     * @see KeyguardManager#isDeviceLocked()
     */
    boolean shouldShowWithInsecureKeyguard(int displayId);

    /**
     * Sets that the display should show its content when non-secure keyguard is shown.
     *
     * @param displayId The id of the display.
     * @param shouldShow Indicates that the display should show its content when non-secure keyguard
     *                  is shown.
     * @see KeyguardManager#isDeviceSecure()
     * @see KeyguardManager#isDeviceLocked()
     */
    void setShouldShowWithInsecureKeyguard(int displayId, boolean shouldShow);

    /**
     * Indicates the display should show system decors.
     * <p>
     * System decors include status bar, navigation bar, launcher.
     * </p>
     *
     * @param displayId The id of the display.
     * @return {@code true} if the display should show system decors.
     */
    boolean shouldShowSystemDecors(int displayId);

    /**
     * Sets that the display should show system decors.
     * <p>
     * System decors include status bar, navigation bar, launcher.
     * </p>
     *
     * @param displayId The id of the display.
     * @param shouldShow Indicates that the display should show system decors.
     */
    void setShouldShowSystemDecors(int displayId, boolean shouldShow);

    /**
     * Indicates that the display should show IME.
     *
     * @param displayId The id of the display.
     * @return {@code true} if the display should show IME.
     * @see KeyguardManager#isDeviceSecure()
     * @see KeyguardManager#isDeviceLocked()
     */
    boolean shouldShowIme(int displayId);

    /**
     * Sets that the display should show IME.
     *
     * @param displayId The id of the display.
     * @param shouldShow Indicates that the display should show IME.
     * @see KeyguardManager#isDeviceSecure()
     * @see KeyguardManager#isDeviceLocked()
     */
    void setShouldShowIme(int displayId, boolean shouldShow);

     /**
     * Reparent the top layers for a display to the requested surfaceControl. The display that
     * is going to be re-parented (the displayId passed in) needs to have been created by the same
     * process that is requesting the re-parent. This is to ensure clients can't just re-parent
     * display content info to any SurfaceControl, as this would be a security issue.
     *
     * @param displayId The id of the display.
     * @param surfaceControlHandle The SurfaceControl that the top level layers for the
     *        display should be re-parented to.
     */
    void reparentDisplayContent(int displayId, in SurfaceControl sc);

    /**
     * Waits for transactions to get applied before injecting input.
     * This includes waiting for the input windows to get sent to InputManager.
     *
     * This is needed for testing since the system add windows and injects input
     * quick enough that the windows don't have time to get sent to InputManager.
     */
     boolean injectInputAfterTransactionsApplied(in InputEvent ev, int mode);
}<|MERGE_RESOLUTION|>--- conflicted
+++ resolved
@@ -130,11 +130,7 @@
     @UnsupportedAppUsage
     boolean isKeyguardLocked();
     @UnsupportedAppUsage
-<<<<<<< HEAD
-    boolean isKeyguardSecure();
-=======
     boolean isKeyguardSecure(int userId);
->>>>>>> 825827da
     void dismissKeyguard(IKeyguardDismissCallback callback, CharSequence message);
 
     // Requires INTERACT_ACROSS_USERS_FULL permission
@@ -242,7 +238,6 @@
     /**
      * Lock the display orientation to the specified rotation, or to the current
      * rotation if -1. Sensor input will be ignored until thawRotation() is called.
-<<<<<<< HEAD
      *
      * @param displayId the ID of display which rotation should be frozen.
      * @param rotation one of {@link android.view.Surface#ROTATION_0},
@@ -255,20 +250,6 @@
     /**
      * Release the orientation lock imposed by freezeRotation() on the display.
      *
-=======
-     *
-     * @param displayId the ID of display which rotation should be frozen.
-     * @param rotation one of {@link android.view.Surface#ROTATION_0},
-     *        {@link android.view.Surface#ROTATION_90}, {@link android.view.Surface#ROTATION_180},
-     *        {@link android.view.Surface#ROTATION_270} or -1 to freeze it to current rotation.
-     * @hide
-     */
-    void freezeDisplayRotation(int displayId, int rotation);
-
-    /**
-     * Release the orientation lock imposed by freezeRotation() on the display.
-     *
->>>>>>> 825827da
      * @param displayId the ID of display which rotation should be thawed.
      * @hide
      */
@@ -321,8 +302,6 @@
      * Called by the status bar to notify Views of changes to System UI visiblity.
      */
     oneway void statusBarVisibilityChanged(int displayId, int visibility);
-<<<<<<< HEAD
-=======
 
     /**
     * When set to {@code true} the system bars will always be shown. This is true even if an app
@@ -333,7 +312,6 @@
     * @hide
     */
     oneway void setForceShowSystemBars(boolean show);
->>>>>>> 825827da
 
     /**
      * Called by System UI to notify of changes to the visibility of Recents.
