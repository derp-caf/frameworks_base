--- conflicted
+++ resolved
@@ -1738,8 +1738,6 @@
 
             final SyncResultReceiver receiver = new SyncResultReceiver(SYNC_CALLS_TIMEOUT_MS);
             final ComponentName componentName = client.autofillClientGetComponentName();
-<<<<<<< HEAD
-=======
 
             if (!mEnabledForAugmentedAutofillOnly && mOptions != null
                     && mOptions.isAutofillDisabledLocked(componentName)) {
@@ -1760,7 +1758,6 @@
                 }
             }
 
->>>>>>> dbf9e87c
             mService.startSession(client.autofillClientGetActivityToken(),
                     mServiceClient.asBinder(), id, bounds, value, mContext.getUserId(),
                     mCallback != null, flags, componentName,
