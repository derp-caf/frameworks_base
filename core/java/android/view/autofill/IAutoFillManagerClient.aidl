/*
 * Copyright (C) 2016 The Android Open Source Project
 *
 * Licensed under the Apache License, Version 2.0 (the "License");
 * you may not use this file except in compliance with the License.
 * You may obtain a copy of the License at
 *
 *      http://www.apache.org/licenses/LICENSE-2.0
 *
 * Unless required by applicable law or agreed to in writing, software
 * distributed under the License is distributed on an "AS IS" BASIS,
 * WITHOUT WARRANTIES OR CONDITIONS OF ANY KIND, either express or implied.
 * See the License for the specific language governing permissions and
 * limitations under the License.
 */

package android.view.autofill;

import java.util.List;

import android.content.ComponentName;
import android.content.Intent;
import android.content.IntentSender;
import android.graphics.Rect;
import android.os.IBinder;
import android.view.autofill.AutofillId;
import android.view.autofill.AutofillValue;
import android.view.autofill.IAutofillWindowPresenter;
import android.view.KeyEvent;

import com.android.internal.os.IResultReceiver;

/**
 * Object running in the application process and responsible for autofilling it.
 *
 * @hide
 */
oneway interface IAutoFillManagerClient {
    /**
     * Notifies the client when the autofill enabled state changed.
     */
    void setState(int flags);

    /**
      * Autofills the activity with the contents of a dataset.
      */
    void autofill(int sessionId, in List<AutofillId> ids, in List<AutofillValue> values);

    /**
      * Authenticates a fill response or a data set.
      */
    void authenticate(int sessionId, int authenticationId, in IntentSender intent,
            in Intent fillInIntent);

    /**
      * Sets the views to track. If saveOnAllViewsInvisible is set and all these view are invisible
      * the session is finished automatically.
      */
    void setTrackedViews(int sessionId, in @nullable AutofillId[] savableIds,
            boolean saveOnAllViewsInvisible, boolean saveOnFinish,
            in @nullable AutofillId[] fillableIds, in AutofillId saveTriggerId);

    /**
     * Requests showing the fill UI.
     */
    void requestShowFillUi(int sessionId, in AutofillId id, int width, int height,
    in Rect anchorBounds, in IAutofillWindowPresenter presenter);

    /**
     * Requests hiding the fill UI.
     */
    void requestHideFillUi(int sessionId, in AutofillId id);

    /**
     * Notifies no fill UI will be shown, and also mark the state as finished if necessary (if
     * sessionFinishedState != 0).
     */
    void notifyNoFillUi(int sessionId, in AutofillId id, int sessionFinishedState);

    /**
     * Dispatches unhandled keyevent from autofill ui. Autofill ui handles DPAD and ENTER events,
     * other unhandled keyevents are dispatched to app's window to filter autofill result.
     * Note this method is not called when autofill ui is in fullscreen mode (TV only).
     */
    void dispatchUnhandledKey(int sessionId, in AutofillId id, in KeyEvent keyEvent);

    /**
     * Starts the provided intent sender.
     */
    void startIntentSender(in IntentSender intentSender, in Intent intent);

   /**
     * Sets the state of the Autofill Save UI for a given session.
     */
   void setSaveUiState(int sessionId, boolean shown);

   /**
     * Marks the state of the session as finished.
     *
     * @param newState STATE_FINISHED (because the autofill service returned a null
     * FillResponse) or STATE_UNKNOWN (because the session was removed).
     * @param autofillableIds list of ids that could trigger autofill, use to not handle a new
     * session when they're entered.
     */
   void setSessionFinished(int newState, in List<AutofillId> autofillableIds);

   /**
    * Gets a reference to the binder object that can be used by the Augmented Autofill service.
    *
    * @param receiver, whose AutofillManager.EXTRA_AUGMENTED_AUTOFILL_CLIENT extra will contain
    * the reference.
    */
   void getAugmentedAutofillClient(in IResultReceiver result);

<<<<<<< HEAD
=======
   /**
    * Notifies disables autofill for the app or activity.
    */
   void notifyDisableAutofill(long disableDuration, in ComponentName componentName);
>>>>>>> dbf9e87c
}<|MERGE_RESOLUTION|>--- conflicted
+++ resolved
@@ -112,11 +112,8 @@
     */
    void getAugmentedAutofillClient(in IResultReceiver result);
 
-<<<<<<< HEAD
-=======
    /**
     * Notifies disables autofill for the app or activity.
     */
    void notifyDisableAutofill(long disableDuration, in ComponentName componentName);
->>>>>>> dbf9e87c
 }