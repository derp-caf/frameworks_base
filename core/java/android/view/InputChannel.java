--- conflicted
+++ resolved
@@ -120,8 +120,6 @@
         nativeDispose(false);
     }
 
-<<<<<<< HEAD
-=======
     /**
      * Release the Java objects hold over the native InputChannel. If other references
      * still exist in native-land, then the channel may continue to exist.
@@ -130,7 +128,6 @@
         nativeRelease();
     }
 
->>>>>>> dbf9e87c
     /**
      * Transfers ownership of the internal state of the input channel to another
      * instance and invalidates this instance.  This is used to pass an input channel
