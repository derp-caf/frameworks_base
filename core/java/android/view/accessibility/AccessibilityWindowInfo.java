/*
 * Copyright (C) 2014 The Android Open Source Project
 *
 * Licensed under the Apache License, Version 2.0 (the "License");
 * you may not use this file except in compliance with the License.
 * You may obtain a copy of the License at
 *
 *      http://www.apache.org/licenses/LICENSE-2.0
 *
 * Unless required by applicable law or agreed to in writing, software
 * distributed under the License is distributed on an "AS IS" BASIS,
 * WITHOUT WARRANTIES OR CONDITIONS OF ANY KIND, either express or implied.
 * See the License for the specific language governing permissions and
 * limitations under the License.
 */

package android.view.accessibility;

import android.annotation.NonNull;
import android.annotation.Nullable;
import android.annotation.TestApi;
import android.graphics.Rect;
import android.graphics.Region;
import android.os.Parcel;
import android.os.Parcelable;
import android.text.TextUtils;
import android.util.LongArray;
import android.util.Pools.SynchronizedPool;
import android.view.Display;
import android.view.accessibility.AccessibilityEvent.WindowsChangeTypes;

import java.util.Objects;
import java.util.concurrent.atomic.AtomicInteger;

/**
 * This class represents a state snapshot of a window for accessibility
 * purposes. The screen content contains one or more windows where some
 * windows can be descendants of other windows, which is the windows are
 * hierarchically ordered. Note that there is no root window. Hence, the
 * screen content can be seen as a collection of window trees.
 */
public final class AccessibilityWindowInfo implements Parcelable {

    private static final boolean DEBUG = false;

    /**
     * Window type: This is an application window. Such a window shows UI for
     * interacting with an application.
     */
    public static final int TYPE_APPLICATION = 1;

    /**
     * Window type: This is an input method window. Such a window shows UI for
     * inputting text such as keyboard, suggestions, etc.
     */
    public static final int TYPE_INPUT_METHOD = 2;

    /**
     * Window type: This is an system window. Such a window shows UI for
     * interacting with the system.
     */
    public static final int TYPE_SYSTEM = 3;

    /**
     * Window type: Windows that are overlaid <em>only</em> by an {@link
     * android.accessibilityservice.AccessibilityService} for interception of
     * user interactions without changing the windows an accessibility service
     * can introspect. In particular, an accessibility service can introspect
     * only windows that a sighted user can interact with which they can touch
     * these windows or can type into these windows. For example, if there
     * is a full screen accessibility overlay that is touchable, the windows
     * below it will be introspectable by an accessibility service regardless
     * they are covered by a touchable window.
     */
    public static final int TYPE_ACCESSIBILITY_OVERLAY = 4;

    /**
     * Window type: A system window used to divide the screen in split-screen mode.
     * This type of window is present only in split-screen mode.
     */
    public static final int TYPE_SPLIT_SCREEN_DIVIDER = 5;

    /* Special values for window IDs */
    /** @hide */
    public static final int ACTIVE_WINDOW_ID = Integer.MAX_VALUE;
    /** @hide */
    public static final int UNDEFINED_WINDOW_ID = -1;
    /** @hide */
    public static final int ANY_WINDOW_ID = -2;
    /** @hide */
    public static final int PICTURE_IN_PICTURE_ACTION_REPLACER_WINDOW_ID = -3;

    private static final int BOOLEAN_PROPERTY_ACTIVE = 1 << 0;
    private static final int BOOLEAN_PROPERTY_FOCUSED = 1 << 1;
    private static final int BOOLEAN_PROPERTY_ACCESSIBILITY_FOCUSED = 1 << 2;
    private static final int BOOLEAN_PROPERTY_PICTURE_IN_PICTURE = 1 << 3;

    // Housekeeping.
    private static final int MAX_POOL_SIZE = 10;
    private static final SynchronizedPool<AccessibilityWindowInfo> sPool =
            new SynchronizedPool<AccessibilityWindowInfo>(MAX_POOL_SIZE);
    // TODO(b/129300068): Remove sNumInstancesInUse.
    private static AtomicInteger sNumInstancesInUse;

    // Data.
    private int mDisplayId = Display.INVALID_DISPLAY;
    private int mType = UNDEFINED_WINDOW_ID;
    private int mLayer = UNDEFINED_WINDOW_ID;
    private int mBooleanProperties;
    private int mId = UNDEFINED_WINDOW_ID;
    private int mParentId = UNDEFINED_WINDOW_ID;
    private Region mRegionInScreen = new Region();
    private LongArray mChildIds;
    private CharSequence mTitle;
    private long mAnchorId = AccessibilityNodeInfo.UNDEFINED_NODE_ID;

    private int mConnectionId = UNDEFINED_WINDOW_ID;

    private AccessibilityWindowInfo() {
        /* do nothing - hide constructor */
    }

    /** @hide */
    AccessibilityWindowInfo(AccessibilityWindowInfo info) {
        init(info);
    }

    /**
     * Gets the title of the window.
     *
     * @return The title of the window, or {@code null} if none is available.
     */
    @Nullable
    public CharSequence getTitle() {
        return mTitle;
    }

    /**
     * Sets the title of the window.
     *
     * @param title The title.
     *
     * @hide
     */
    public void setTitle(CharSequence title) {
        mTitle = title;
    }

    /**
     * Gets the type of the window.
     *
     * @return The type.
     *
     * @see #TYPE_APPLICATION
     * @see #TYPE_INPUT_METHOD
     * @see #TYPE_SYSTEM
     * @see #TYPE_ACCESSIBILITY_OVERLAY
     */
    public int getType() {
        return mType;
    }

    /**
     * Sets the type of the window.
     *
     * @param type The type
     *
     * @hide
     */
    public void setType(int type) {
        mType = type;
    }

    /**
     * Gets the layer which determines the Z-order of the window. Windows
     * with greater layer appear on top of windows with lesser layer.
     *
     * @return The window layer.
     */
    public int getLayer() {
        return mLayer;
    }

    /**
     * Sets the layer which determines the Z-order of the window. Windows
     * with greater layer appear on top of windows with lesser layer.
     *
     * @param layer The window layer.
     *
     * @hide
     */
    public void setLayer(int layer) {
        mLayer = layer;
    }

    /**
     * Gets the root node in the window's hierarchy.
     *
     * @return The root node.
     */
    public AccessibilityNodeInfo getRoot() {
        if (mConnectionId == UNDEFINED_WINDOW_ID) {
            return null;
        }
        AccessibilityInteractionClient client = AccessibilityInteractionClient.getInstance();
        return client.findAccessibilityNodeInfoByAccessibilityId(mConnectionId,
                mId, AccessibilityNodeInfo.ROOT_NODE_ID,
                true, AccessibilityNodeInfo.FLAG_PREFETCH_DESCENDANTS, null);
    }

    /**
     * Sets the anchor node's ID.
     *
     * @param anchorId The anchor's accessibility id in its window.
     *
     * @hide
     */
    public void setAnchorId(long anchorId) {
        mAnchorId = anchorId;
    }

    /**
     * Gets the node that anchors this window to another.
     *
     * @return The anchor node, or {@code null} if none exists.
     */
    public AccessibilityNodeInfo getAnchor() {
        if ((mConnectionId == UNDEFINED_WINDOW_ID)
                || (mAnchorId == AccessibilityNodeInfo.UNDEFINED_NODE_ID)
                || (mParentId == UNDEFINED_WINDOW_ID)) {
            return null;
        }

        AccessibilityInteractionClient client = AccessibilityInteractionClient.getInstance();
        return client.findAccessibilityNodeInfoByAccessibilityId(mConnectionId,
                mParentId, mAnchorId, true, 0, null);
    }

    /** @hide */
    public void setPictureInPicture(boolean pictureInPicture) {
        setBooleanProperty(BOOLEAN_PROPERTY_PICTURE_IN_PICTURE, pictureInPicture);
    }

    /**
     * Check if the window is in picture-in-picture mode.
     *
     * @return {@code true} if the window is in picture-in-picture mode, {@code false} otherwise.
     */
    public boolean isInPictureInPictureMode() {
        return getBooleanProperty(BOOLEAN_PROPERTY_PICTURE_IN_PICTURE);
    }

    /**
     * Gets the parent window.
     *
     * @return The parent window, or {@code null} if none exists.
     */
    public AccessibilityWindowInfo getParent() {
        if (mConnectionId == UNDEFINED_WINDOW_ID || mParentId == UNDEFINED_WINDOW_ID) {
            return null;
        }
        AccessibilityInteractionClient client = AccessibilityInteractionClient.getInstance();
        return client.getWindow(mConnectionId, mParentId);
    }

    /**
     * Sets the parent window id.
     *
     * @param parentId The parent id.
     *
     * @hide
     */
    public void setParentId(int parentId) {
        mParentId = parentId;
    }

    /**
     * Gets the unique window id.
     *
     * @return windowId The window id.
     */
    public int getId() {
        return mId;
    }

    /**
     * Sets the unique window id.
     *
     * @param id The window id.
     *
     * @hide
     */
    public void setId(int id) {
        mId = id;
    }

    /**
     * Sets the unique id of the IAccessibilityServiceConnection over which
     * this instance can send requests to the system.
     *
     * @param connectionId The connection id.
     *
     * @hide
     */
    public void setConnectionId(int connectionId) {
        mConnectionId = connectionId;
    }

    /**
     * Gets the touchable region of this window in the screen.
     *
     * @param outRegion The out window region.
     */
    public void getRegionInScreen(@NonNull Region outRegion) {
        outRegion.set(mRegionInScreen);
    }

    /**
     * Sets the touchable region of this window in the screen.
     *
     * @param region The window region.
     *
     * @hide
     */
    public void setRegionInScreen(Region region) {
        mRegionInScreen.set(region);
    }

    /**
     * Gets the bounds of this window in the screen. This is equivalent to get the bounds of the
     * Region from {@link #getRegionInScreen(Region)}.
     *
     * @param outBounds The out window bounds.
     */
    public void getBoundsInScreen(Rect outBounds) {
        outBounds.set(mRegionInScreen.getBounds());
    }

    /**
     * Gets if this window is active. An active window is the one
     * the user is currently touching or the window has input focus
     * and the user is not touching any window.
     *
     * @return Whether this is the active window.
     */
    public boolean isActive() {
        return getBooleanProperty(BOOLEAN_PROPERTY_ACTIVE);
    }

    /**
     * Sets if this window is active, which is this is the window
     * the user is currently touching or the window has input focus
     * and the user is not touching any window.
     *
     * @param active Whether this is the active window.
     *
     * @hide
     */
    public void setActive(boolean active) {
        setBooleanProperty(BOOLEAN_PROPERTY_ACTIVE, active);
    }

    /**
     * Gets if this window has input focus.
     *
     * @return Whether has input focus.
     */
    public boolean isFocused() {
        return getBooleanProperty(BOOLEAN_PROPERTY_FOCUSED);
    }

    /**
     * Sets if this window has input focus.
     *
     * @param focused Whether has input focus.
     *
     * @hide
     */
    public void setFocused(boolean focused) {
        setBooleanProperty(BOOLEAN_PROPERTY_FOCUSED, focused);
    }

    /**
     * Gets if this window has accessibility focus.
     *
     * @return Whether has accessibility focus.
     */
    public boolean isAccessibilityFocused() {
        return getBooleanProperty(BOOLEAN_PROPERTY_ACCESSIBILITY_FOCUSED);
    }

    /**
     * Sets if this window has accessibility focus.
     *
     * @param focused Whether has accessibility focus.
     *
     * @hide
     */
    public void setAccessibilityFocused(boolean focused) {
        setBooleanProperty(BOOLEAN_PROPERTY_ACCESSIBILITY_FOCUSED, focused);
    }

    /**
     * Gets the number of child windows.
     *
     * @return The child count.
     */
    public int getChildCount() {
        return (mChildIds != null) ? mChildIds.size() : 0;
    }

    /**
     * Gets the child window at a given index.
     *
     * @param index The index.
     * @return The child.
     */
    public AccessibilityWindowInfo getChild(int index) {
        if (mChildIds == null) {
            throw new IndexOutOfBoundsException();
        }
        if (mConnectionId == UNDEFINED_WINDOW_ID) {
            return null;
        }
        final int childId = (int) mChildIds.get(index);
        AccessibilityInteractionClient client = AccessibilityInteractionClient.getInstance();
        return client.getWindow(mConnectionId, childId);
    }

    /**
     * Adds a child window.
     *
     * @param childId The child window id.
     *
     * @hide
     */
    public void addChild(int childId) {
        if (mChildIds == null) {
            mChildIds = new LongArray();
        }
        mChildIds.add(childId);
    }

    /**
     * Sets the display Id.
     *
     * @param displayId The display id.
     *
     * @hide
     */
    public void setDisplayId(int displayId) {
        mDisplayId = displayId;
    }

    /**
     * Returns the ID of the display this window is on, for use with
     * {@link android.hardware.display.DisplayManager#getDisplay(int)}.
     *
     * @return The logical display id.
     */
    public int getDisplayId() {
        return mDisplayId;
    }

    /**
     * Returns a cached instance if such is available or a new one is
     * created.
     *
     * @return An instance.
     */
    public static AccessibilityWindowInfo obtain() {
        AccessibilityWindowInfo info = sPool.acquire();
        if (info == null) {
            info = new AccessibilityWindowInfo();
        }
        if (sNumInstancesInUse != null) {
            sNumInstancesInUse.incrementAndGet();
        }
        return info;
    }

    /**
     * Returns a cached instance if such is available or a new one is
     * created. The returned instance is initialized from the given
     * <code>info</code>.
     *
     * @param info The other info.
     * @return An instance.
     */
    public static AccessibilityWindowInfo obtain(AccessibilityWindowInfo info) {
        AccessibilityWindowInfo infoClone = obtain();
        infoClone.init(info);
        return infoClone;
    }

    /**
     * Specify a counter that will be incremented on obtain() and decremented on recycle()
     *
     * @hide
     */
    @TestApi
    public static void setNumInstancesInUseCounter(AtomicInteger counter) {
        if (sNumInstancesInUse != null) {
            sNumInstancesInUse = counter;
        }
    }

    /**
     * Return an instance back to be reused.
     * <p>
     * <strong>Note:</strong> You must not touch the object after calling this function.
     * </p>
     *
     * @throws IllegalStateException If the info is already recycled.
     */
    public void recycle() {
        clear();
        sPool.release(this);
        if (sNumInstancesInUse != null) {
            sNumInstancesInUse.decrementAndGet();
        }
    }

    @Override
    public int describeContents() {
        return 0;
    }

    @Override
    public void writeToParcel(Parcel parcel, int flags) {
        parcel.writeInt(mDisplayId);
        parcel.writeInt(mType);
        parcel.writeInt(mLayer);
        parcel.writeInt(mBooleanProperties);
        parcel.writeInt(mId);
        parcel.writeInt(mParentId);
        mRegionInScreen.writeToParcel(parcel, flags);
        parcel.writeCharSequence(mTitle);
        parcel.writeLong(mAnchorId);

        final LongArray childIds = mChildIds;
        if (childIds == null) {
            parcel.writeInt(0);
        } else {
            final int childCount = childIds.size();
            parcel.writeInt(childCount);
            for (int i = 0; i < childCount; i++) {
                parcel.writeInt((int) childIds.get(i));
            }
        }

        parcel.writeInt(mConnectionId);
    }

    /**
     * Initializes this instance from another one.
     *
     * @param other The other instance.
     */
    private void init(AccessibilityWindowInfo other) {
<<<<<<< HEAD
=======
        mDisplayId = other.mDisplayId;
>>>>>>> dbf9e87c
        mType = other.mType;
        mLayer = other.mLayer;
        mBooleanProperties = other.mBooleanProperties;
        mId = other.mId;
        mParentId = other.mParentId;
<<<<<<< HEAD
        mBoundsInScreen.set(other.mBoundsInScreen);
=======
        mRegionInScreen.set(other.mRegionInScreen);
>>>>>>> dbf9e87c
        mTitle = other.mTitle;
        mAnchorId = other.mAnchorId;

        if (other.mChildIds != null && other.mChildIds.size() > 0) {
            if (mChildIds == null) {
                mChildIds = other.mChildIds.clone();
            } else {
                mChildIds.addAll(other.mChildIds);
            }
        }

        mConnectionId = other.mConnectionId;
    }

    private void initFromParcel(Parcel parcel) {
        mDisplayId = parcel.readInt();
        mType = parcel.readInt();
        mLayer = parcel.readInt();
        mBooleanProperties = parcel.readInt();
        mId = parcel.readInt();
        mParentId = parcel.readInt();
        mRegionInScreen = Region.CREATOR.createFromParcel(parcel);
        mTitle = parcel.readCharSequence();
        mAnchorId = parcel.readLong();

        final int childCount = parcel.readInt();
        if (childCount > 0) {
            if (mChildIds == null) {
                mChildIds = new LongArray(childCount);
            }
            for (int i = 0; i < childCount; i++) {
                final int childId = parcel.readInt();
                mChildIds.add(childId);
            }
        }

        mConnectionId = parcel.readInt();
    }

    @Override
    public int hashCode() {
        return mId;
    }

    @Override
    public boolean equals(Object obj) {
        if (this == obj) {
            return true;
        }
        if (obj == null) {
            return false;
        }
        if (getClass() != obj.getClass()) {
            return false;
        }
        AccessibilityWindowInfo other = (AccessibilityWindowInfo) obj;
        return (mId == other.mId);
    }

    @Override
    public String toString() {
        StringBuilder builder = new StringBuilder();
        builder.append("AccessibilityWindowInfo[");
        builder.append("title=").append(mTitle);
        builder.append(", displayId=").append(mDisplayId);
        builder.append(", id=").append(mId);
        builder.append(", type=").append(typeToString(mType));
        builder.append(", layer=").append(mLayer);
        builder.append(", region=").append(mRegionInScreen);
        builder.append(", bounds=").append(mRegionInScreen.getBounds());
        builder.append(", focused=").append(isFocused());
        builder.append(", active=").append(isActive());
        builder.append(", pictureInPicture=").append(isInPictureInPictureMode());
        if (DEBUG) {
            builder.append(", parent=").append(mParentId);
            builder.append(", children=[");
            if (mChildIds != null) {
                final int childCount = mChildIds.size();
                for (int i = 0; i < childCount; i++) {
                    builder.append(mChildIds.get(i));
                    if (i < childCount - 1) {
                        builder.append(',');
                    }
                }
            } else {
                builder.append("null");
            }
            builder.append(']');
        } else {
            builder.append(", hasParent=").append(mParentId != UNDEFINED_WINDOW_ID);
            builder.append(", isAnchored=")
                    .append(mAnchorId != AccessibilityNodeInfo.UNDEFINED_NODE_ID);
            builder.append(", hasChildren=").append(mChildIds != null
                    && mChildIds.size() > 0);
        }
        builder.append(']');
        return builder.toString();
    }

    /**
     * Clears the internal state.
     */
    private void clear() {
        mDisplayId = Display.INVALID_DISPLAY;
        mType = UNDEFINED_WINDOW_ID;
        mLayer = UNDEFINED_WINDOW_ID;
        mBooleanProperties = 0;
        mId = UNDEFINED_WINDOW_ID;
        mParentId = UNDEFINED_WINDOW_ID;
<<<<<<< HEAD
        mBoundsInScreen.setEmpty();
=======
        mRegionInScreen.setEmpty();
>>>>>>> dbf9e87c
        mChildIds = null;
        mConnectionId = UNDEFINED_WINDOW_ID;
        mAnchorId = AccessibilityNodeInfo.UNDEFINED_NODE_ID;
        mTitle = null;
    }

    /**
     * Gets the value of a boolean property.
     *
     * @param property The property.
     * @return The value.
     */
    private boolean getBooleanProperty(int property) {
        return (mBooleanProperties & property) != 0;
    }

    /**
     * Sets a boolean property.
     *
     * @param property The property.
     * @param value The value.
     *
     * @throws IllegalStateException If called from an AccessibilityService.
     */
    private void setBooleanProperty(int property, boolean value) {
        if (value) {
            mBooleanProperties |= property;
        } else {
            mBooleanProperties &= ~property;
        }
    }

    private static String typeToString(int type) {
        switch (type) {
            case TYPE_APPLICATION: {
                return "TYPE_APPLICATION";
            }
            case TYPE_INPUT_METHOD: {
                return "TYPE_INPUT_METHOD";
            }
            case TYPE_SYSTEM: {
                return "TYPE_SYSTEM";
            }
            case TYPE_ACCESSIBILITY_OVERLAY: {
                return "TYPE_ACCESSIBILITY_OVERLAY";
            }
            case TYPE_SPLIT_SCREEN_DIVIDER: {
                return "TYPE_SPLIT_SCREEN_DIVIDER";
            }
            default:
                return "<UNKNOWN>";
        }
    }

    /**
     * Reports how this window differs from a possibly different state of the same window. The
     * argument must have the same id and type as neither of those properties may change.
     *
     * @param other The new state.
     * @return A set of flags showing how the window has changes, or 0 if the two states are the
     * same.
     *
     * @hide
     */
    @WindowsChangeTypes
    public int differenceFrom(AccessibilityWindowInfo other) {
        if (other.mId != mId) {
            throw new IllegalArgumentException("Not same window.");
        }
        if (other.mType != mType) {
            throw new IllegalArgumentException("Not same type.");
        }
        int changes = 0;
        if (!TextUtils.equals(mTitle, other.mTitle)) {
            changes |= AccessibilityEvent.WINDOWS_CHANGE_TITLE;
        }
        if (!mRegionInScreen.equals(other.mRegionInScreen)) {
            changes |= AccessibilityEvent.WINDOWS_CHANGE_BOUNDS;
        }
        if (mLayer != other.mLayer) {
            changes |= AccessibilityEvent.WINDOWS_CHANGE_LAYER;
        }
        if (getBooleanProperty(BOOLEAN_PROPERTY_ACTIVE)
                != other.getBooleanProperty(BOOLEAN_PROPERTY_ACTIVE)) {
            changes |= AccessibilityEvent.WINDOWS_CHANGE_ACTIVE;
        }
        if (getBooleanProperty(BOOLEAN_PROPERTY_FOCUSED)
                != other.getBooleanProperty(BOOLEAN_PROPERTY_FOCUSED)) {
            changes |= AccessibilityEvent.WINDOWS_CHANGE_FOCUSED;
        }
        if (getBooleanProperty(BOOLEAN_PROPERTY_ACCESSIBILITY_FOCUSED)
                != other.getBooleanProperty(BOOLEAN_PROPERTY_ACCESSIBILITY_FOCUSED)) {
            changes |= AccessibilityEvent.WINDOWS_CHANGE_ACCESSIBILITY_FOCUSED;
        }
        if (getBooleanProperty(BOOLEAN_PROPERTY_PICTURE_IN_PICTURE)
                != other.getBooleanProperty(BOOLEAN_PROPERTY_PICTURE_IN_PICTURE)) {
            changes |= AccessibilityEvent.WINDOWS_CHANGE_PIP;
        }
        if (mParentId != other.mParentId) {
            changes |= AccessibilityEvent.WINDOWS_CHANGE_PARENT;
        }
        if (!Objects.equals(mChildIds, other.mChildIds)) {
            changes |= AccessibilityEvent.WINDOWS_CHANGE_CHILDREN;
        }
        //TODO(b/1338122): Add DISPLAY_CHANGED type for multi-display
        return changes;
    }

    public static final @android.annotation.NonNull Parcelable.Creator<AccessibilityWindowInfo> CREATOR =
            new Creator<AccessibilityWindowInfo>() {
        @Override
        public AccessibilityWindowInfo createFromParcel(Parcel parcel) {
            AccessibilityWindowInfo info = obtain();
            info.initFromParcel(parcel);
            return info;
        }

        @Override
        public AccessibilityWindowInfo[] newArray(int size) {
            return new AccessibilityWindowInfo[size];
        }
    };
}<|MERGE_RESOLUTION|>--- conflicted
+++ resolved
@@ -558,20 +558,13 @@
      * @param other The other instance.
      */
     private void init(AccessibilityWindowInfo other) {
-<<<<<<< HEAD
-=======
         mDisplayId = other.mDisplayId;
->>>>>>> dbf9e87c
         mType = other.mType;
         mLayer = other.mLayer;
         mBooleanProperties = other.mBooleanProperties;
         mId = other.mId;
         mParentId = other.mParentId;
-<<<<<<< HEAD
-        mBoundsInScreen.set(other.mBoundsInScreen);
-=======
         mRegionInScreen.set(other.mRegionInScreen);
->>>>>>> dbf9e87c
         mTitle = other.mTitle;
         mAnchorId = other.mAnchorId;
 
@@ -681,11 +674,7 @@
         mBooleanProperties = 0;
         mId = UNDEFINED_WINDOW_ID;
         mParentId = UNDEFINED_WINDOW_ID;
-<<<<<<< HEAD
-        mBoundsInScreen.setEmpty();
-=======
         mRegionInScreen.setEmpty();
->>>>>>> dbf9e87c
         mChildIds = null;
         mConnectionId = UNDEFINED_WINDOW_ID;
         mAnchorId = AccessibilityNodeInfo.UNDEFINED_NODE_ID;
