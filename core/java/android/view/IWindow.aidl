/* //device/java/android/android/view/IWindow.aidl
**
** Copyright 2007, The Android Open Source Project
**
** Licensed under the Apache License, Version 2.0 (the "License"); 
** you may not use this file except in compliance with the License. 
** You may obtain a copy of the License at 
**
**     http://www.apache.org/licenses/LICENSE-2.0 
**
** Unless required by applicable law or agreed to in writing, software 
** distributed under the License is distributed on an "AS IS" BASIS, 
** WITHOUT WARRANTIES OR CONDITIONS OF ANY KIND, either express or implied. 
** See the License for the specific language governing permissions and 
** limitations under the License.
*/

package android.view;

import android.graphics.Rect;
import android.os.Bundle;
import android.os.ParcelFileDescriptor;
import android.view.DragEvent;
import android.view.KeyEvent;
import android.view.MotionEvent;
import android.view.DisplayCutout;
import android.view.InsetsState;
<<<<<<< HEAD
=======
import android.view.InsetsSourceControl;
>>>>>>> de843449

import com.android.internal.os.IResultReceiver;
import android.util.MergedConfiguration;

/**
 * API back to a client window that the Window Manager uses to inform it of
 * interesting things happening.
 *
 * {@hide}
 */
oneway interface IWindow {
    /**
     * ===== NOTICE =====
     * The first method must remain the first method. Scripts
     * and tools rely on their transaction number to work properly.
     */

    /**
     * Invoked by the view server to tell a window to execute the specified
     * command. Any response from the receiver must be sent through the
     * specified file descriptor.
     */
    void executeCommand(String command, String parameters, in ParcelFileDescriptor descriptor);

    void resized(in Rect frame, in Rect overscanInsets, in Rect contentInsets,
            in Rect visibleInsets, in Rect stableInsets, in Rect outsets, boolean reportDraw,
            in MergedConfiguration newMergedConfiguration, in Rect backDropFrame,
            boolean forceLayout, boolean alwaysConsumeNavBar, int displayId,
            in DisplayCutout.ParcelableWrapper displayCutout);

    /**
     * Called when the window insets configuration has changed.
     */
    void insetsChanged(in InsetsState insetsState);

<<<<<<< HEAD
=======
    /**
     * Called when this window retrieved control over a specified set of inset sources.
     */
    void insetsControlChanged(in InsetsState insetsState, in InsetsSourceControl[] activeControls);

>>>>>>> de843449
    void moved(int newX, int newY);
    void dispatchAppVisibility(boolean visible);
    void dispatchGetNewSurface();

    /**
     * Tell the window that it is either gaining or losing focus.
     *
     * @param hasFocus       {@code true} if window has focus, {@code false} otherwise.
     * @param inTouchMode    {@code true} if screen is in touch mode, {@code false} otherwise.
     * @param reportToClient {@code true} when need to report to child view with
     *                       {@link View#onWindowFocusChanged(boolean)}, {@code false} otherwise.
     * <p>
     * Note: In the previous design, there is only one window focus state tracked by
     * WindowManagerService.
     * For multi-display, the window focus state is tracked by each display independently.
     * <p>
     * It will introduce a problem if the window was already focused on one display and then
     * switched to another display, since the window focus state on each display is independent,
     * there is no global window focus state in WindowManagerService, so the window focus state of
     * the former display remains unchanged.
     * <p>
     * When switched back to former display, some flows that rely on the global window focus state
     * in view root will be missed due to the window focus state remaining unchanged.
     * (i.e: Showing single IME window when switching between displays.)
     * <p>
     * To solve the problem, WindowManagerService tracks the top focused display change and then
     * callbacks to the client via this method to make sure that the client side will request the
     * IME on the top focused display, and then set {@param reportToClient} as {@code false} to
     * ignore reporting to the application, since its focus remains unchanged on its display.
     *
     */
<<<<<<< HEAD
    void windowFocusChanged(boolean hasFocus, boolean inTouchMode, boolean reportToClient);
    
=======
    void windowFocusChanged(boolean hasFocus, boolean inTouchMode);

>>>>>>> de843449
    void closeSystemDialogs(String reason);

    /**
     * Called for wallpaper windows when their offsets change.
     */
    void dispatchWallpaperOffsets(float x, float y, float xStep, float yStep, boolean sync);

    void dispatchWallpaperCommand(String action, int x, int y,
            int z, in Bundle extras, boolean sync);

    /**
     * Drag/drop events
     */
    void dispatchDragEvent(in DragEvent event);

    /**
     * Pointer icon events
     */
    void updatePointerIcon(float x, float y);

    /**
     * System chrome visibility changes
     */
    void dispatchSystemUiVisibilityChanged(int seq, int globalVisibility,
            int localValue, int localChanges);

    /**
     * Called for non-application windows when the enter animation has completed.
     */
    void dispatchWindowShown();

    /**
     * Called when Keyboard Shortcuts are requested for the window.
     */
    void requestAppKeyboardShortcuts(IResultReceiver receiver, int deviceId);

    /**
     * Tell the window that it is either gaining or losing pointer capture.
     */
    void dispatchPointerCaptureChanged(boolean hasCapture);
}<|MERGE_RESOLUTION|>--- conflicted
+++ resolved
@@ -25,10 +25,7 @@
 import android.view.MotionEvent;
 import android.view.DisplayCutout;
 import android.view.InsetsState;
-<<<<<<< HEAD
-=======
 import android.view.InsetsSourceControl;
->>>>>>> de843449
 
 import com.android.internal.os.IResultReceiver;
 import android.util.MergedConfiguration;
@@ -64,52 +61,21 @@
      */
     void insetsChanged(in InsetsState insetsState);
 
-<<<<<<< HEAD
-=======
     /**
      * Called when this window retrieved control over a specified set of inset sources.
      */
     void insetsControlChanged(in InsetsState insetsState, in InsetsSourceControl[] activeControls);
 
->>>>>>> de843449
     void moved(int newX, int newY);
     void dispatchAppVisibility(boolean visible);
     void dispatchGetNewSurface();
 
     /**
-     * Tell the window that it is either gaining or losing focus.
-     *
-     * @param hasFocus       {@code true} if window has focus, {@code false} otherwise.
-     * @param inTouchMode    {@code true} if screen is in touch mode, {@code false} otherwise.
-     * @param reportToClient {@code true} when need to report to child view with
-     *                       {@link View#onWindowFocusChanged(boolean)}, {@code false} otherwise.
-     * <p>
-     * Note: In the previous design, there is only one window focus state tracked by
-     * WindowManagerService.
-     * For multi-display, the window focus state is tracked by each display independently.
-     * <p>
-     * It will introduce a problem if the window was already focused on one display and then
-     * switched to another display, since the window focus state on each display is independent,
-     * there is no global window focus state in WindowManagerService, so the window focus state of
-     * the former display remains unchanged.
-     * <p>
-     * When switched back to former display, some flows that rely on the global window focus state
-     * in view root will be missed due to the window focus state remaining unchanged.
-     * (i.e: Showing single IME window when switching between displays.)
-     * <p>
-     * To solve the problem, WindowManagerService tracks the top focused display change and then
-     * callbacks to the client via this method to make sure that the client side will request the
-     * IME on the top focused display, and then set {@param reportToClient} as {@code false} to
-     * ignore reporting to the application, since its focus remains unchanged on its display.
-     *
+     * Tell the window that it is either gaining or losing focus.  Keep it up
+     * to date on the current state showing navigational focus (touch mode) too.
      */
-<<<<<<< HEAD
-    void windowFocusChanged(boolean hasFocus, boolean inTouchMode, boolean reportToClient);
-    
-=======
     void windowFocusChanged(boolean hasFocus, boolean inTouchMode);
 
->>>>>>> de843449
     void closeSystemDialogs(String reason);
 
     /**
