/*
 * Copyright (C) 2018 The Android Open Source Project
 *
 * Licensed under the Apache License, Version 2.0 (the "License");
 * you may not use this file except in compliance with the License.
 * You may obtain a copy of the License at
 *
 *      http://www.apache.org/licenses/LICENSE-2.0
 *
 * Unless required by applicable law or agreed to in writing, software
 * distributed under the License is distributed on an "AS IS" BASIS,
 * WITHOUT WARRANTIES OR CONDITIONS OF ANY KIND, either express or implied.
 * See the License for the specific language governing permissions and
 * limitations under the License.
 */

package android.view;

import android.app.ActivityManager;
import android.graphics.Rect;
import android.view.RemoteAnimationTarget;
import android.view.IRecentsAnimationController;

/**
 * Interface that is used to callback from window manager to the process that runs a recents
 * animation to start or cancel it.
 *
 * {@hide}
 */
oneway interface IRecentsAnimationRunner {

    /**
     * Called when the system needs to cancel the current animation. This can be due to the
     * wallpaper not drawing in time, or the handler not finishing the animation within a predefined
     * amount of time.
     *
<<<<<<< HEAD
     * @param deferredWithScreenshot If set to {@code true}, the contents of the task will be
     *                               replaced with a screenshot, such that the runner's leash is
     *                               still active. As soon as the runner doesn't need the leash
     *                               anymore, it can call
     *                               {@link IRecentsAnimationController#cleanupScreenshot).
=======
     * @param taskSnapshot If the snapshot is null, the animation will be cancelled and the leash
     *                     will be inactive immediately. Otherwise, the contents of the task will be
     *                     replaced with {@param taskSnapshot}, such that the runner's leash is
     *                     still active. As soon as the runner doesn't need the leash anymore, it
     *                     must call {@link IRecentsAnimationController#cleanupScreenshot).
>>>>>>> dbf9e87c
     *
     * @see {@link RecentsAnimationController#cleanupScreenshot}
     */
    @UnsupportedAppUsage
<<<<<<< HEAD
    void onAnimationCanceled(boolean deferredWithScreenshot) = 1;
=======
    void onAnimationCanceled(in @nullable ActivityManager.TaskSnapshot taskSnapshot) = 1;
>>>>>>> dbf9e87c

    /**
     * Called when the system is ready for the handler to start animating all the visible tasks.
     *
     * @param homeContentInsets The current home app content insets
     * @param minimizedHomeBounds Specifies the bounds of the minimized home app, will be
     *                            {@code null} if the device is not currently in split screen
     */
    @UnsupportedAppUsage
    void onAnimationStart(in IRecentsAnimationController controller,
            in RemoteAnimationTarget[] apps, in Rect homeContentInsets,
            in Rect minimizedHomeBounds) = 2;
}<|MERGE_RESOLUTION|>--- conflicted
+++ resolved
@@ -34,28 +34,16 @@
      * wallpaper not drawing in time, or the handler not finishing the animation within a predefined
      * amount of time.
      *
-<<<<<<< HEAD
-     * @param deferredWithScreenshot If set to {@code true}, the contents of the task will be
-     *                               replaced with a screenshot, such that the runner's leash is
-     *                               still active. As soon as the runner doesn't need the leash
-     *                               anymore, it can call
-     *                               {@link IRecentsAnimationController#cleanupScreenshot).
-=======
      * @param taskSnapshot If the snapshot is null, the animation will be cancelled and the leash
      *                     will be inactive immediately. Otherwise, the contents of the task will be
      *                     replaced with {@param taskSnapshot}, such that the runner's leash is
      *                     still active. As soon as the runner doesn't need the leash anymore, it
      *                     must call {@link IRecentsAnimationController#cleanupScreenshot).
->>>>>>> dbf9e87c
      *
      * @see {@link RecentsAnimationController#cleanupScreenshot}
      */
     @UnsupportedAppUsage
-<<<<<<< HEAD
-    void onAnimationCanceled(boolean deferredWithScreenshot) = 1;
-=======
     void onAnimationCanceled(in @nullable ActivityManager.TaskSnapshot taskSnapshot) = 1;
->>>>>>> dbf9e87c
 
     /**
      * Called when the system is ready for the handler to start animating all the visible tasks.
