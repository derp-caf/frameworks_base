--- conflicted
+++ resolved
@@ -394,11 +394,7 @@
         mNewSurfaceNeeded = true;
         updateWindow(false);
     }
-<<<<<<< HEAD
-    
-=======
-
->>>>>>> b7986897
+
     private static class MyWindow extends IWindow.Stub {
         private WeakReference<SurfaceView> mSurfaceView;
 
@@ -412,12 +408,7 @@
             if (surfaceView != null) {
                 if (localLOGV) Log.v(
                         "SurfaceView", surfaceView + " got resized: w=" +
-<<<<<<< HEAD
-                        w + " h=" + h + ", cur w=" + mCurWidth + " h=" + 
-                        mCurHeight);
-=======
                                 w + " h=" + h + ", cur w=" + mCurWidth + " h=" + mCurHeight);
->>>>>>> b7986897
                 synchronized (this) {
                     if (mCurWidth != w || mCurHeight != h) {
                         mCurWidth = w;
@@ -425,12 +416,7 @@
                     }
                     if (reportDraw) {
                         try {
-<<<<<<< HEAD
-                            surfaceView.mSession.finishDrawing(
-                                    surfaceView.mWindow);
-=======
                             surfaceView.mSession.finishDrawing(surfaceView.mWindow);
->>>>>>> b7986897
                         } catch (RemoteException e) {
                         }
                     }
@@ -441,15 +427,8 @@
         public void dispatchKey(KeyEvent event) {
             SurfaceView surfaceView = mSurfaceView.get();
             if (surfaceView != null) {
-<<<<<<< HEAD
-                //Log.w("SurfaceView", "Unexpected key event in surface: " 
-                // + event);
-                if (surfaceView.mSession != null && surfaceView.mSurface != 
-                        null) {
-=======
                 //Log.w("SurfaceView", "Unexpected key event in surface: " + event);
                 if (surfaceView.mSession != null && surfaceView.mSurface != null) {
->>>>>>> b7986897
                     try {
                         surfaceView.mSession.finishKey(surfaceView.mWindow);
                     } catch (RemoteException ex) {
@@ -485,14 +464,8 @@
         public void dispatchGetNewSurface() {
             SurfaceView surfaceView = mSurfaceView.get();
             if (surfaceView != null) {
-<<<<<<< HEAD
-                Message msg = surfaceView.mHandler.obtainMessage(
-                        GET_NEW_SURFACE_MSG);
-                surfaceView.mHandler.sendMessage(msg); 
-=======
                 Message msg = surfaceView.mHandler.obtainMessage(GET_NEW_SURFACE_MSG);
                 surfaceView.mHandler.sendMessage(msg);
->>>>>>> b7986897
             }
         }
 
