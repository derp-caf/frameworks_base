--- conflicted
+++ resolved
@@ -172,16 +172,12 @@
      * fully migrated over.
      */
     private static final String USE_NEW_INSETS_PROPERTY = "persist.wm.new_insets";
-<<<<<<< HEAD
-    private static final boolean USE_NEW_INSETS =
-=======
 
     /**
      * @see #USE_NEW_INSETS_PROPERTY
      * @hide
      */
     public static final boolean USE_NEW_INSETS =
->>>>>>> de843449
             SystemProperties.getBoolean(USE_NEW_INSETS_PROPERTY, false);
 
     /**
@@ -471,11 +467,7 @@
     final DisplayCutout.ParcelableWrapper mPendingDisplayCutout =
             new DisplayCutout.ParcelableWrapper(DisplayCutout.NO_CUTOUT);
     boolean mPendingAlwaysConsumeNavBar;
-<<<<<<< HEAD
-    private InsetsState mPendingInsets = new InsetsState();
-=======
     private InsetsState mTempInsets = new InsetsState();
->>>>>>> de843449
     final ViewTreeObserver.InternalInsetsInfo mLastGivenInsets
             = new ViewTreeObserver.InternalInsetsInfo();
 
@@ -565,11 +557,7 @@
             InputEventConsistencyVerifier.isInstrumentationEnabled() ?
                     new InputEventConsistencyVerifier(this, 0) : null;
 
-<<<<<<< HEAD
-    private final InsetsController mInsetsController = new InsetsController();
-=======
     private final InsetsController mInsetsController = new InsetsController(this);
->>>>>>> de843449
 
     static final class SystemUiVisibilityInfo {
         int seq;
@@ -863,11 +851,7 @@
                             getHostVisibility(), mDisplay.getDisplayId(), mTmpFrame,
                             mAttachInfo.mContentInsets, mAttachInfo.mStableInsets,
                             mAttachInfo.mOutsets, mAttachInfo.mDisplayCutout, mInputChannel,
-<<<<<<< HEAD
-                            mInsetsController.getState());
-=======
                             mTempInsets);
->>>>>>> de843449
                     setFrame(mTmpFrame);
                 } catch (RemoteException e) {
                     mAdded = false;
@@ -895,11 +879,7 @@
                 mAttachInfo.mAlwaysConsumeNavBar =
                         (res & WindowManagerGlobal.ADD_FLAG_ALWAYS_CONSUME_NAV_BAR) != 0;
                 mPendingAlwaysConsumeNavBar = mAttachInfo.mAlwaysConsumeNavBar;
-<<<<<<< HEAD
-                mPendingInsets = mInsetsController.getState();
-=======
                 mInsetsController.onStateChanged(mTempInsets);
->>>>>>> de843449
                 if (DEBUG_LAYOUT) Log.v(mTag, "Added window " + mWindow);
                 if (res < WindowManagerGlobal.ADD_OKAY) {
                     mAttachInfo.mRootView = null;
@@ -2092,9 +2072,6 @@
                 if (mPendingAlwaysConsumeNavBar != mAttachInfo.mAlwaysConsumeNavBar) {
                     insetsChanged = true;
                 }
-                if (!mPendingInsets.equals(mInsetsController.getState())) {
-                    insetsChanged = true;
-                }
                 if (lp.width == ViewGroup.LayoutParams.WRAP_CONTENT
                         || lp.height == ViewGroup.LayoutParams.WRAP_CONTENT) {
                     windowSizeMayChange = true;
@@ -2288,8 +2265,6 @@
                         mAttachInfo.mStableInsets);
                 final boolean cutoutChanged = !mPendingDisplayCutout.equals(
                         mAttachInfo.mDisplayCutout);
-                final boolean insetsStateChanged = !mPendingInsets.equals(
-                        mInsetsController.getState());
                 final boolean outsetsChanged = !mPendingOutsets.equals(mAttachInfo.mOutsets);
                 final boolean surfaceSizeChanged = (relayoutResult
                         & WindowManagerGlobal.RELAYOUT_RES_SURFACE_RESIZED) != 0;
@@ -2325,10 +2300,6 @@
                 }
                 if (alwaysConsumeNavBarChanged) {
                     mAttachInfo.mAlwaysConsumeNavBar = mPendingAlwaysConsumeNavBar;
-                    contentInsetsChanged = true;
-                }
-                if (insetsStateChanged) {
-                    mInsetsController.setState(mPendingInsets);
                     contentInsetsChanged = true;
                 }
                 if (contentInsetsChanged || mLastSystemUiVisibility !=
@@ -2802,7 +2773,7 @@
         }
     }
 
-    private void handleWindowFocusChanged(boolean reportToClient) {
+    private void handleWindowFocusChanged() {
         final boolean hasWindowFocus;
         final boolean inTouchMode;
         synchronized (this) {
@@ -2837,9 +2808,8 @@
                         } catch (RemoteException ex) {
                         }
                         // Retry in a bit.
-                        final Message msg = mHandler.obtainMessage(MSG_WINDOW_FOCUS_CHANGED);
-                        msg.arg1 = reportToClient ? 1 : 0;
-                        mHandler.sendMessageDelayed(msg, 500);
+                        mHandler.sendMessageDelayed(mHandler.obtainMessage(
+                                MSG_WINDOW_FOCUS_CHANGED), 500);
                         return;
                     }
                 }
@@ -2856,20 +2826,8 @@
             }
             if (mView != null) {
                 mAttachInfo.mKeyDispatchState.reset();
-<<<<<<< HEAD
-                // We dispatch onWindowFocusChanged to child view only when window is gaining /
-                // losing focus.
-                // If the focus is updated from top display change but window focus on the display
-                // remains unchanged, will not callback onWindowFocusChanged again since it may
-                // be redundant & can affect the state when it callbacks.
-                if (reportToClient) {
-                    mView.dispatchWindowFocusChanged(hasWindowFocus);
-                    mAttachInfo.mTreeObserver.dispatchOnWindowFocusChange(hasWindowFocus);
-                }
-=======
                 mView.dispatchWindowFocusChanged(hasWindowFocus);
                 mAttachInfo.mTreeObserver.dispatchOnWindowFocusChange(hasWindowFocus);
->>>>>>> de843449
                 if (mAttachInfo.mTooltipHost != null) {
                     mAttachInfo.mTooltipHost.hideTooltip();
                 }
@@ -4290,10 +4248,7 @@
     private final static int MSG_POINTER_CAPTURE_CHANGED = 28;
     private final static int MSG_DRAW_FINISHED = 29;
     private final static int MSG_INSETS_CHANGED = 30;
-<<<<<<< HEAD
-=======
     private final static int MSG_INSETS_CONTROL_CHANGED = 31;
->>>>>>> de843449
 
     final class ViewRootHandler extends Handler {
         @Override
@@ -4455,15 +4410,6 @@
                     }
                     break;
                 case MSG_INSETS_CHANGED:
-<<<<<<< HEAD
-                    mPendingInsets = (InsetsState) msg.obj;
-
-                    // TODO: Full traversal not needed here
-                    if (USE_NEW_INSETS) {
-                        requestLayout();
-                    }
-                    break;
-=======
                     mInsetsController.onStateChanged((InsetsState) msg.obj);
                     break;
                 case MSG_INSETS_CONTROL_CHANGED: {
@@ -4472,7 +4418,6 @@
                     mInsetsController.onStateChanged((InsetsState) args.arg1);
                     break;
                 }
->>>>>>> de843449
                 case MSG_WINDOW_MOVED:
                     if (mAdded) {
                         final int w = mWinFrame.width();
@@ -4490,7 +4435,7 @@
                     }
                     break;
                 case MSG_WINDOW_FOCUS_CHANGED: {
-                    handleWindowFocusChanged(msg.arg1 != 0 /* reportToClient */);
+                    handleWindowFocusChanged();
                 } break;
                 case MSG_DIE:
                     doDie();
@@ -6880,11 +6825,7 @@
                 insetsPending ? WindowManagerGlobal.RELAYOUT_INSETS_PENDING : 0, frameNumber,
                 mTmpFrame, mPendingOverscanInsets, mPendingContentInsets, mPendingVisibleInsets,
                 mPendingStableInsets, mPendingOutsets, mPendingBackDropFrame, mPendingDisplayCutout,
-<<<<<<< HEAD
-                mPendingMergedConfiguration, mSurface, mPendingInsets);
-=======
                 mPendingMergedConfiguration, mSurface, mTempInsets);
->>>>>>> de843449
 
         mPendingAlwaysConsumeNavBar =
                 (relayoutResult & WindowManagerGlobal.RELAYOUT_RES_CONSUME_ALWAYS_NAV_BAR) != 0;
@@ -6901,11 +6842,7 @@
             mTranslator.translateRectInScreenToAppWindow(mPendingStableInsets);
         }
         setFrame(mTmpFrame);
-<<<<<<< HEAD
-
-=======
         mInsetsController.onStateChanged(mTempInsets);
->>>>>>> de843449
         return relayoutResult;
     }
 
@@ -7230,8 +7167,6 @@
         mHandler.obtainMessage(MSG_INSETS_CHANGED, insetsState).sendToTarget();
     }
 
-<<<<<<< HEAD
-=======
     private void dispatchInsetsControlChanged(InsetsState insetsState,
             InsetsSourceControl[] activeControls) {
         SomeArgs args = SomeArgs.obtain();
@@ -7240,7 +7175,6 @@
         mHandler.obtainMessage(MSG_INSETS_CONTROL_CHANGED, args).sendToTarget();
     }
 
->>>>>>> de843449
     public void dispatchMoved(int newX, int newY) {
         if (DEBUG_LAYOUT) Log.v(mTag, "Window moved " + this + ": newX=" + newX + " newY=" + newY);
         if (mTranslator != null) {
@@ -7454,7 +7388,7 @@
         }
 
         if (stage != null) {
-            handleWindowFocusChanged(true /* reportToClient */);
+            handleWindowFocusChanged();
             stage.deliver(q);
         } else {
             finishInputEvent(q);
@@ -7560,9 +7494,6 @@
 
         @Override
         public void onInputEvent(InputEvent event) {
-<<<<<<< HEAD
-            enqueueInputEvent(event, this, 0, true);
-=======
             Trace.traceBegin(Trace.TRACE_TAG_VIEW, "processInputEventForCompatibility");
             List<InputEvent> processedEvents;
             try {
@@ -7585,7 +7516,6 @@
             } else {
                 enqueueInputEvent(event, this, 0, true);
             }
->>>>>>> de843449
         }
 
         @Override
@@ -7798,11 +7728,6 @@
     }
 
     public void windowFocusChanged(boolean hasFocus, boolean inTouchMode) {
-        windowFocusChanged(hasFocus, inTouchMode, true /* reportToClient */);
-    }
-
-    public void windowFocusChanged(boolean hasFocus, boolean inTouchMode,
-            boolean reportToClient) {
         synchronized (this) {
             mWindowFocusChanged = true;
             mUpcomingWindowFocus = hasFocus;
@@ -7810,7 +7735,6 @@
         }
         Message msg = Message.obtain();
         msg.what = MSG_WINDOW_FOCUS_CHANGED;
-        msg.arg1 = reportToClient ? 1 : 0;
         mHandler.sendMessage(msg);
     }
 
@@ -8339,8 +8263,6 @@
         }
 
         @Override
-<<<<<<< HEAD
-=======
         public void insetsControlChanged(InsetsState insetsState,
                 InsetsSourceControl[] activeControls) {
             final ViewRootImpl viewAncestor = mViewAncestor.get();
@@ -8350,7 +8272,6 @@
         }
 
         @Override
->>>>>>> de843449
         public void moved(int newX, int newY) {
             final ViewRootImpl viewAncestor = mViewAncestor.get();
             if (viewAncestor != null) {
@@ -8375,11 +8296,10 @@
         }
 
         @Override
-        public void windowFocusChanged(boolean hasFocus, boolean inTouchMode,
-                boolean reportToClient) {
+        public void windowFocusChanged(boolean hasFocus, boolean inTouchMode) {
             final ViewRootImpl viewAncestor = mViewAncestor.get();
             if (viewAncestor != null) {
-                viewAncestor.windowFocusChanged(hasFocus, inTouchMode, reportToClient);
+                viewAncestor.windowFocusChanged(hasFocus, inTouchMode);
             }
         }
 
