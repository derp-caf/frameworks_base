/*
 * Copyright (C) 2018 The Android Open Source Project
 *
 * Licensed under the Apache License, Version 2.0 (the "License");
 * you may not use this file except in compliance with the License.
 * You may obtain a copy of the License at
 *
 *      http://www.apache.org/licenses/LICENSE-2.0
 *
 * Unless required by applicable law or agreed to in writing, software
 * distributed under the License is distributed on an "AS IS" BASIS,
 * WITHOUT WARRANTIES OR CONDITIONS OF ANY KIND, either express or implied.
 * See the License for the specific language governing permissions and
 * limitations under the License.
 */

package android.view;

import android.app.ActivityManager;
import android.view.IRemoteAnimationFinishedCallback;
import android.graphics.GraphicBuffer;

/**
 * Passed to the {@link IRecentsAnimationRunner} in order for the runner to control to let the
 * runner control certain aspects of the recents animation, and to notify window manager when the
 * animation has completed.
 *
 * {@hide}
 */
interface IRecentsAnimationController {

    /**
     * Takes a screenshot of the task associated with the given {@param taskId}. Only valid for the
     * current set of task ids provided to the handler.
     */
    @UnsupportedAppUsage
    ActivityManager.TaskSnapshot screenshotTask(int taskId);

    /**
     * Notifies to the system that the animation into Recents should end, and all leashes associated
     * with remote animation targets should be relinquished. If {@param moveHomeToTop} is true, then
     * the home activity should be moved to the top. Otherwise, the home activity is hidden and the
     * user is returned to the app.
     * @param sendUserLeaveHint If set to true, {@link Activity#onUserLeaving} will be sent to the
     *                          top resumed app, false otherwise.
     */
    @UnsupportedAppUsage
    void finish(boolean moveHomeToTop, boolean sendUserLeaveHint);

    /**
     * Called by the handler to indicate that the recents animation input consumer should be
     * enabled. This is currently used to work around an issue where registering an input consumer
     * mid-animation causes the existing motion event chain to be canceled. Instead, the caller
     * may register the recents animation input consumer prior to starting the recents animation
     * and then enable it mid-animation to start receiving touch events.
     */
    @UnsupportedAppUsage
    void setInputConsumerEnabled(boolean enabled);

    /**
    * Informs the system whether the animation targets passed into
    * IRecentsAnimationRunner.onAnimationStart are currently behind the system bars. If they are,
    * they can control the SystemUI flags, otherwise the SystemUI flags from home activity will be
    * taken.
    */
    @UnsupportedAppUsage
    void setAnimationTargetsBehindSystemBars(boolean behindSystemBars);

    /**
     * Informs the system that the primary split-screen stack should be minimized.
     */
    void setSplitScreenMinimized(boolean minimized);

    /**
     * Hides the current input method if one is showing.
     */
    void hideCurrentInputMethod();

    /**
<<<<<<< HEAD
=======
     * This call is deprecated, use #setDeferCancelUntilNextTransition() instead
     * TODO(138144750): Remove this method once there are no callers
     * @deprecated
     */
    void setCancelWithDeferredScreenshot(boolean screenshot);

    /**
     * Clean up the screenshot of previous task which was created during recents animation that
     * was cancelled by a stack order change.
     *
     * @see {@link IRecentsAnimationRunner#onAnimationCanceled}
     */
    void cleanupScreenshot();

    /**
>>>>>>> dbf9e87c
     * Set a state for controller whether would like to cancel recents animations with deferred
     * task screenshot presentation.
     *
     * When we cancel the recents animation due to a stack order change, we can't just cancel it
     * immediately as it would lead to a flicker in Launcher if we just remove the task from the
     * leash. Instead we screenshot the previous task and replace the child of the leash with the
     * screenshot, so that Launcher can still control the leash lifecycle & make the next app
     * transition animate smoothly without flickering.
     *
<<<<<<< HEAD
     * @param screenshot When set {@code true}, means recents animation will be canceled when the
     *                   next app launch. System will take previous task's screenshot when the next
     *                   app transition starting, and skip previous task's animation.
     *                   Set {@code false} means will not take screenshot & skip animation
     *                   for previous task.
=======
     * @param defer When set {@code true}, means that the recents animation will defer canceling the
     *              animation when a stack order change is triggered until the subsequent app
     *              transition start and skip previous task's animation.
     *              When set to {@code false}, means that the recents animation will be canceled
     *              immediately when the stack order changes.
     * @param screenshot When set {@code true}, means that the system will take previous task's
     *                   screenshot and replace the contents of the leash with it when the next app
     *                   transition starting. The runner must call #cleanupScreenshot() to end the
     *                   recents animation.
     *                   When set to {@code false}, means that the system will simply wait for the
     *                   next app transition start to immediately cancel the recents animation. This
     *                   can be useful when you want an immediate transition into a state where the
     *                   task is shown in the home/recents activity (without waiting for a
     *                   screenshot).
>>>>>>> dbf9e87c
     *
     * @see #cleanupScreenshot()
     * @see IRecentsAnimationRunner#onCancelled
     */
<<<<<<< HEAD
    void setCancelWithDeferredScreenshot(boolean screenshot);

    /**
     * Clean up the screenshot of previous task which was created during recents animation that
     * was cancelled by a stack order change.
     *
     * @see {@link IRecentsAnimationRunner#onAnimationCanceled}
     */
    void cleanupScreenshot();
=======
    void setDeferCancelUntilNextTransition(boolean defer, boolean screenshot);
>>>>>>> dbf9e87c
}<|MERGE_RESOLUTION|>--- conflicted
+++ resolved
@@ -77,8 +77,6 @@
     void hideCurrentInputMethod();
 
     /**
-<<<<<<< HEAD
-=======
      * This call is deprecated, use #setDeferCancelUntilNextTransition() instead
      * TODO(138144750): Remove this method once there are no callers
      * @deprecated
@@ -94,7 +92,6 @@
     void cleanupScreenshot();
 
     /**
->>>>>>> dbf9e87c
      * Set a state for controller whether would like to cancel recents animations with deferred
      * task screenshot presentation.
      *
@@ -104,13 +101,6 @@
      * screenshot, so that Launcher can still control the leash lifecycle & make the next app
      * transition animate smoothly without flickering.
      *
-<<<<<<< HEAD
-     * @param screenshot When set {@code true}, means recents animation will be canceled when the
-     *                   next app launch. System will take previous task's screenshot when the next
-     *                   app transition starting, and skip previous task's animation.
-     *                   Set {@code false} means will not take screenshot & skip animation
-     *                   for previous task.
-=======
      * @param defer When set {@code true}, means that the recents animation will defer canceling the
      *              animation when a stack order change is triggered until the subsequent app
      *              transition start and skip previous task's animation.
@@ -125,22 +115,9 @@
      *                   can be useful when you want an immediate transition into a state where the
      *                   task is shown in the home/recents activity (without waiting for a
      *                   screenshot).
->>>>>>> dbf9e87c
      *
      * @see #cleanupScreenshot()
      * @see IRecentsAnimationRunner#onCancelled
      */
-<<<<<<< HEAD
-    void setCancelWithDeferredScreenshot(boolean screenshot);
-
-    /**
-     * Clean up the screenshot of previous task which was created during recents animation that
-     * was cancelled by a stack order change.
-     *
-     * @see {@link IRecentsAnimationRunner#onAnimationCanceled}
-     */
-    void cleanupScreenshot();
-=======
     void setDeferCancelUntilNextTransition(boolean defer, boolean screenshot);
->>>>>>> dbf9e87c
 }