--- conflicted
+++ resolved
@@ -36,10 +36,7 @@
 import android.os.LocaleList;
 import android.os.Parcel;
 import android.os.Parcelable;
-<<<<<<< HEAD
-=======
 import android.os.UserHandle;
->>>>>>> dbf9e87c
 import android.text.SpannedString;
 import android.util.ArrayMap;
 import android.view.View.OnClickListener;
@@ -556,11 +553,8 @@
         @Nullable private final ZonedDateTime mReferenceTime;
         @NonNull private final Bundle mExtras;
         @Nullable private String mCallingPackageName;
-<<<<<<< HEAD
-=======
         @UserIdInt
         private int mUserId = UserHandle.USER_NULL;
->>>>>>> dbf9e87c
 
         private Request(
                 CharSequence text,
@@ -641,8 +635,6 @@
         }
 
         /**
-<<<<<<< HEAD
-=======
          * Sets the id of the user that sent this request.
          * <p>
          * Package-private for SystemTextClassifier's use.
@@ -662,7 +654,6 @@
         }
 
         /**
->>>>>>> dbf9e87c
          * Returns the extended data.
          *
          * <p><b>NOTE: </b>Do not modify this bundle.
@@ -762,10 +753,7 @@
             dest.writeParcelable(mDefaultLocales, flags);
             dest.writeString(mReferenceTime == null ? null : mReferenceTime.toString());
             dest.writeString(mCallingPackageName);
-<<<<<<< HEAD
-=======
             dest.writeInt(mUserId);
->>>>>>> dbf9e87c
             dest.writeBundle(mExtras);
         }
 
@@ -778,19 +766,13 @@
             final ZonedDateTime referenceTime = referenceTimeString == null
                     ? null : ZonedDateTime.parse(referenceTimeString);
             final String callingPackageName = in.readString();
-<<<<<<< HEAD
-=======
             final int userId = in.readInt();
->>>>>>> dbf9e87c
             final Bundle extras = in.readBundle();
 
             final Request request = new Request(text, startIndex, endIndex,
                     defaultLocales, referenceTime, extras);
             request.setCallingPackageName(callingPackageName);
-<<<<<<< HEAD
-=======
             request.setUserId(userId);
->>>>>>> dbf9e87c
             return request;
         }
 
