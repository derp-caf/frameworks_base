--- conflicted
+++ resolved
@@ -65,10 +65,7 @@
         mFallback = context.getSystemService(TextClassificationManager.class)
                 .getTextClassifier(TextClassifier.LOCAL);
         mPackageName = Preconditions.checkNotNull(context.getOpPackageName());
-<<<<<<< HEAD
-=======
         mUserId = context.getUserId();
->>>>>>> dbf9e87c
     }
 
     /**
@@ -81,10 +78,7 @@
         Utils.checkMainThread();
         try {
             request.setCallingPackageName(mPackageName);
-<<<<<<< HEAD
-=======
-            request.setUserId(mUserId);
->>>>>>> dbf9e87c
+            request.setUserId(mUserId);
             final BlockingCallback<TextSelection> callback =
                     new BlockingCallback<>("textselection");
             mManagerService.onSuggestSelection(mSessionId, request, callback);
@@ -108,10 +102,7 @@
         Utils.checkMainThread();
         try {
             request.setCallingPackageName(mPackageName);
-<<<<<<< HEAD
-=======
-            request.setUserId(mUserId);
->>>>>>> dbf9e87c
+            request.setUserId(mUserId);
             final BlockingCallback<TextClassification> callback =
                     new BlockingCallback<>("textclassification");
             mManagerService.onClassifyText(mSessionId, request, callback);
@@ -140,10 +131,7 @@
 
         try {
             request.setCallingPackageName(mPackageName);
-<<<<<<< HEAD
-=======
-            request.setUserId(mUserId);
->>>>>>> dbf9e87c
+            request.setUserId(mUserId);
             final BlockingCallback<TextLinks> callback =
                     new BlockingCallback<>("textlinks");
             mManagerService.onGenerateLinks(mSessionId, request, callback);
@@ -176,15 +164,12 @@
         Utils.checkMainThread();
 
         try {
-<<<<<<< HEAD
-=======
             final TextClassificationContext tcContext = event.getEventContext() == null
                     ? new TextClassificationContext.Builder(mPackageName, WIDGET_TYPE_UNKNOWN)
                             .build()
                     : event.getEventContext();
             tcContext.setUserId(mUserId);
             event.setEventContext(tcContext);
->>>>>>> dbf9e87c
             mManagerService.onTextClassifierEvent(mSessionId, event);
         } catch (RemoteException e) {
             Log.e(LOG_TAG, "Error reporting textclassifier event.", e);
@@ -198,10 +183,7 @@
 
         try {
             request.setCallingPackageName(mPackageName);
-<<<<<<< HEAD
-=======
-            request.setUserId(mUserId);
->>>>>>> dbf9e87c
+            request.setUserId(mUserId);
             final BlockingCallback<TextLanguage> callback =
                     new BlockingCallback<>("textlanguage");
             mManagerService.onDetectLanguage(mSessionId, request, callback);
@@ -222,10 +204,7 @@
 
         try {
             request.setCallingPackageName(mPackageName);
-<<<<<<< HEAD
-=======
-            request.setUserId(mUserId);
->>>>>>> dbf9e87c
+            request.setUserId(mUserId);
             final BlockingCallback<ConversationActions> callback =
                     new BlockingCallback<>("conversation-actions");
             mManagerService.onSuggestConversationActions(mSessionId, request, callback);
@@ -267,10 +246,7 @@
         printWriter.printPair("mFallback", mFallback);
         printWriter.printPair("mPackageName", mPackageName);
         printWriter.printPair("mSessionId", mSessionId);
-<<<<<<< HEAD
-=======
         printWriter.printPair("mUserId", mUserId);
->>>>>>> dbf9e87c
         printWriter.decreaseIndent();
         printWriter.println();
     }
