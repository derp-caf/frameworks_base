/*
 * Copyright (C) 2018 The Android Open Source Project
 *
 * Licensed under the Apache License, Version 2.0 (the "License");
 * you may not use this file except in compliance with the License.
 * You may obtain a copy of the License at
 *
 *      http://www.apache.org/licenses/LICENSE-2.0
 *
 * Unless required by applicable law or agreed to in writing, software
 * distributed under the License is distributed on an "AS IS" BASIS,
 * WITHOUT WARRANTIES OR CONDITIONS OF ANY KIND, either express or implied.
 * See the License for the specific language governing permissions and
 * limitations under the License.
 */

package android.view.textclassifier;

import android.annotation.WorkerThread;
import android.view.textclassifier.SelectionEvent.InvocationMethod;

import com.android.internal.util.Preconditions;

/**
 * Session-aware TextClassifier.
 */
@WorkerThread
final class TextClassificationSession implements TextClassifier {

    private static final String LOG_TAG = "TextClassificationSession";

    private final TextClassifier mDelegate;
    private final SelectionEventHelper mEventHelper;
    private final TextClassificationSessionId mSessionId;
    private final TextClassificationContext mClassificationContext;

    private boolean mDestroyed;

    TextClassificationSession(TextClassificationContext context, TextClassifier delegate) {
        mClassificationContext = Preconditions.checkNotNull(context);
        mDelegate = Preconditions.checkNotNull(delegate);
        mSessionId = new TextClassificationSessionId();
        mEventHelper = new SelectionEventHelper(mSessionId, mClassificationContext);
        initializeRemoteSession();
    }

    @Override
    public TextSelection suggestSelection(TextSelection.Request request) {
        checkDestroyed();
        return mDelegate.suggestSelection(request);
    }

    private void initializeRemoteSession() {
        if (mDelegate instanceof SystemTextClassifier) {
            ((SystemTextClassifier) mDelegate).initializeRemoteSession(
                    mClassificationContext, mSessionId);
        }
    }

    @Override
    public TextClassification classifyText(TextClassification.Request request) {
        checkDestroyed();
        return mDelegate.classifyText(request);
    }

    @Override
    public TextLinks generateLinks(TextLinks.Request request) {
        checkDestroyed();
        return mDelegate.generateLinks(request);
    }

    @Override
    public void onSelectionEvent(SelectionEvent event) {
        try {
            if (mEventHelper.sanitizeEvent(event)) {
                mDelegate.onSelectionEvent(event);
            }
        } catch (Exception e) {
            // Avoid crashing for event reporting.
            Log.e(LOG_TAG, "Error reporting text classifier selection event", e);
        }
    }

    @Override
    public void onTextClassifierEvent(TextClassifierEvent event) {
        try {
            event.mHiddenTempSessionId = mSessionId;
            mDelegate.onTextClassifierEvent(event);
        } catch (Exception e) {
            // Avoid crashing for event reporting.
            Log.e(LOG_TAG, "Error reporting text classifier event", e);
        }
    }

    @Override
    public void destroy() {
        mEventHelper.endSession();
        mDelegate.destroy();
        mDestroyed = true;
    }

    @Override
    public boolean isDestroyed() {
        return mDestroyed;
    }

    /**
     * @throws IllegalStateException if this TextClassification session has been destroyed.
     * @see #isDestroyed()
     * @see #destroy()
     */
    private void checkDestroyed() {
        if (mDestroyed) {
            throw new IllegalStateException("This TextClassification session has been destroyed");
        }
    }

    /**
     * Helper class for updating SelectionEvent fields.
     */
    private static final class SelectionEventHelper {

        private final TextClassificationSessionId mSessionId;
        private final TextClassificationContext mContext;

        @InvocationMethod
        private int mInvocationMethod = SelectionEvent.INVOCATION_UNKNOWN;
        private SelectionEvent mPrevEvent;
        private SelectionEvent mSmartEvent;
        private SelectionEvent mStartEvent;

        SelectionEventHelper(
                TextClassificationSessionId sessionId, TextClassificationContext context) {
            mSessionId = Preconditions.checkNotNull(sessionId);
            mContext = Preconditions.checkNotNull(context);
        }

        /**
         * Updates the necessary fields in the event for the current session.
         *
         * @return true if the event should be reported. false if the event should be ignored
         */
        boolean sanitizeEvent(SelectionEvent event) {
            updateInvocationMethod(event);
            modifyAutoSelectionEventType(event);

            if (event.getEventType() != SelectionEvent.EVENT_SELECTION_STARTED
                    && mStartEvent == null) {
                Log.d(LOG_TAG, "Selection session not yet started. Ignoring event");
                return false;
            }

            final long now = System.currentTimeMillis();
            switch (event.getEventType()) {
                case SelectionEvent.EVENT_SELECTION_STARTED:
                    Preconditions.checkArgument(
                            event.getAbsoluteEnd() == event.getAbsoluteStart() + 1);
                    event.setSessionId(mSessionId);
                    mStartEvent = event;
                    break;
                case SelectionEvent.EVENT_SMART_SELECTION_SINGLE:  // fall through
                case SelectionEvent.EVENT_SMART_SELECTION_MULTI:   // fall through
                case SelectionEvent.EVENT_AUTO_SELECTION:
                    mSmartEvent = event;
                    break;
<<<<<<< HEAD
=======
                case SelectionEvent.ACTION_ABANDON:
                    if (mPrevEvent != null) {
                        event.setEntityType(mPrevEvent.getEntityType());
                    }
                    break;
>>>>>>> dbf9e87c
                case SelectionEvent.EVENT_SELECTION_MODIFIED:
                    if (mPrevEvent != null
                            && mPrevEvent.getAbsoluteStart() == event.getAbsoluteStart()
                            && mPrevEvent.getAbsoluteEnd() == event.getAbsoluteEnd()) {
                        // Selection did not change. Ignore event.
                        return false;
                    }
                    break;
                default:
                    // do nothing.
            }

            event.setEventTime(now);
            if (mStartEvent != null) {
                event.setSessionId(mStartEvent.getSessionId())
                        .setDurationSinceSessionStart(now - mStartEvent.getEventTime())
                        .setStart(event.getAbsoluteStart() - mStartEvent.getAbsoluteStart())
                        .setEnd(event.getAbsoluteEnd() - mStartEvent.getAbsoluteStart());
            }
            if (mSmartEvent != null) {
                event.setResultId(mSmartEvent.getResultId())
                        .setSmartStart(
                                mSmartEvent.getAbsoluteStart() - mStartEvent.getAbsoluteStart())
                        .setSmartEnd(mSmartEvent.getAbsoluteEnd() - mStartEvent.getAbsoluteStart());
            }
            if (mPrevEvent != null) {
                event.setDurationSincePreviousEvent(now - mPrevEvent.getEventTime())
                        .setEventIndex(mPrevEvent.getEventIndex() + 1);
            }
            mPrevEvent = event;
            return true;
        }

        void endSession() {
            mPrevEvent = null;
            mSmartEvent = null;
            mStartEvent = null;
        }

        private void updateInvocationMethod(SelectionEvent event) {
            event.setTextClassificationSessionContext(mContext);
            if (event.getInvocationMethod() == SelectionEvent.INVOCATION_UNKNOWN) {
                event.setInvocationMethod(mInvocationMethod);
            } else {
                mInvocationMethod = event.getInvocationMethod();
            }
        }

        private void modifyAutoSelectionEventType(SelectionEvent event) {
            switch (event.getEventType()) {
                case SelectionEvent.EVENT_SMART_SELECTION_SINGLE:  // fall through
                case SelectionEvent.EVENT_SMART_SELECTION_MULTI:  // fall through
                case SelectionEvent.EVENT_AUTO_SELECTION:
                    if (SelectionSessionLogger.isPlatformLocalTextClassifierSmartSelection(
                            event.getResultId())) {
                        if (event.getAbsoluteEnd() - event.getAbsoluteStart() > 1) {
                            event.setEventType(SelectionEvent.EVENT_SMART_SELECTION_MULTI);
                        } else {
                            event.setEventType(SelectionEvent.EVENT_SMART_SELECTION_SINGLE);
                        }
                    } else {
                        event.setEventType(SelectionEvent.EVENT_AUTO_SELECTION);
                    }
                    return;
                default:
                    return;
            }
        }
    }
}<|MERGE_RESOLUTION|>--- conflicted
+++ resolved
@@ -163,14 +163,11 @@
                 case SelectionEvent.EVENT_AUTO_SELECTION:
                     mSmartEvent = event;
                     break;
-<<<<<<< HEAD
-=======
                 case SelectionEvent.ACTION_ABANDON:
                     if (mPrevEvent != null) {
                         event.setEntityType(mPrevEvent.getEntityType());
                     }
                     break;
->>>>>>> dbf9e87c
                 case SelectionEvent.EVENT_SELECTION_MODIFIED:
                     if (mPrevEvent != null
                             && mPrevEvent.getAbsoluteStart() == event.getAbsoluteStart()
