--- conflicted
+++ resolved
@@ -50,10 +50,7 @@
     public long accessibilityIdOfAnchor = AccessibilityNodeInfo.UNDEFINED_NODE_ID;
     public boolean inPictureInPicture;
     public boolean hasFlagWatchOutsideTouch;
-<<<<<<< HEAD
-=======
     public int displayId = Display.INVALID_DISPLAY;
->>>>>>> dbf9e87c
 
     private WindowInfo() {
         /* do nothing - hide constructor */
