--- conflicted
+++ resolved
@@ -45,12 +45,8 @@
         DEFAULT_FLAGS.put("settings_bluetooth_while_driving", "true");
         DEFAULT_FLAGS.put("settings_data_usage_v2", "true");
         DEFAULT_FLAGS.put("settings_audio_switcher", "true");
-<<<<<<< HEAD
         DEFAULT_FLAGS.put("settings_systemui_theme", "false");
-=======
-        DEFAULT_FLAGS.put("settings_systemui_theme", "true");
         DEFAULT_FLAGS.put(HEARING_AID_SETTINGS, "false");
->>>>>>> a0a26a98
     }
 
     /**
