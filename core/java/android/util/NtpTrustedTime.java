/*
 * Copyright (C) 2011 The Android Open Source Project
 *
 * Licensed under the Apache License, Version 2.0 (the "License");
 * you may not use this file except in compliance with the License.
 * You may obtain a copy of the License at
 *
 *      http://www.apache.org/licenses/LICENSE-2.0
 *
 * Unless required by applicable law or agreed to in writing, software
 * distributed under the License is distributed on an "AS IS" BASIS,
 * WITHOUT WARRANTIES OR CONDITIONS OF ANY KIND, either express or implied.
 * See the License for the specific language governing permissions and
 * limitations under the License.
 */

package android.util;

import android.annotation.NonNull;
import android.annotation.Nullable;
import android.compat.annotation.UnsupportedAppUsage;
import android.content.ContentResolver;
import android.content.Context;
import android.content.res.Resources;
import android.net.ConnectivityManager;
import android.net.Network;
import android.net.NetworkInfo;
import android.net.SntpClient;
import android.os.SystemClock;
import android.os.SystemProperties;
import android.provider.Settings;
import android.text.TextUtils;

import com.android.internal.annotations.GuardedBy;

import java.util.Objects;
import java.util.function.Supplier;

/**
 * A singleton that connects with a remote NTP server as its trusted time source. This class
 * is thread-safe. The {@link #forceRefresh()} method is synchronous, i.e. it may occupy the
 * current thread while performing an NTP request. All other threads calling {@link #forceRefresh()}
 * will block during that request.
 *
 * @hide
 */
public class NtpTrustedTime implements TrustedTime {

    /**
     * The result of a successful NTP query.
     *
     * @hide
     */
    public static class TimeResult {
        private final long mTimeMillis;
        private final long mElapsedRealtimeMillis;
        private final long mCertaintyMillis;

        public TimeResult(long timeMillis, long elapsedRealtimeMillis, long certaintyMillis) {
            mTimeMillis = timeMillis;
            mElapsedRealtimeMillis = elapsedRealtimeMillis;
            mCertaintyMillis = certaintyMillis;
        }

        public long getTimeMillis() {
            return mTimeMillis;
        }

        public long getElapsedRealtimeMillis() {
            return mElapsedRealtimeMillis;
        }

        public long getCertaintyMillis() {
            return mCertaintyMillis;
        }

        /** Calculates and returns the current time accounting for the age of this result. */
        public long currentTimeMillis() {
            return mTimeMillis + getAgeMillis();
        }

        /** Calculates and returns the age of this result. */
        public long getAgeMillis() {
            return SystemClock.elapsedRealtime() - mElapsedRealtimeMillis;
        }

        @Override
        public String toString() {
            return "TimeResult{"
                    + "mTimeMillis=" + mTimeMillis
                    + ", mElapsedRealtimeMillis=" + mElapsedRealtimeMillis
                    + ", mCertaintyMillis=" + mCertaintyMillis
                    + '}';
        }
    }

    private static final String TAG = "NtpTrustedTime";
    private static final boolean LOGD = false;

    private static NtpTrustedTime sSingleton;

    @NonNull
    private final Context mContext;

    /**
     * A supplier that returns the ConnectivityManager. The Supplier can return null if
     * ConnectivityService isn't running yet.
     */
    private final Supplier<ConnectivityManager> mConnectivityManagerSupplier =
            new Supplier<ConnectivityManager>() {
        private ConnectivityManager mConnectivityManager;

        @Nullable
        @Override
        public synchronized ConnectivityManager get() {
            // We can't do this at initialization time: ConnectivityService might not be running
            // yet.
            if (mConnectivityManager == null) {
                mConnectivityManager = mContext.getSystemService(ConnectivityManager.class);
            }
            return mConnectivityManager;
        }
    };

    // Declared volatile and accessed outside of synchronized blocks to avoid blocking reads during
    // forceRefresh().
    private volatile TimeResult mTimeResult;

<<<<<<< HEAD
    private boolean mBackupmode = false;
    private static String mBackupServer = "";
    private static int mNtpRetries = 0;
    private static int mNtpRetriesMax = 0;
    private static final String BACKUP_SERVER = "persist.backup.ntpServer";

    private NtpTrustedTime(String server, long timeout) {
        if (LOGD) Log.d(TAG, "creating NtpTrustedTime using " + server);
        mServer = server;
        mTimeout = timeout;
=======
    private NtpTrustedTime(Context context) {
        mContext = Objects.requireNonNull(context);
>>>>>>> db0ac397
    }

    @UnsupportedAppUsage
    public static synchronized NtpTrustedTime getInstance(Context context) {
        if (sSingleton == null) {
<<<<<<< HEAD
            final Resources res = context.getResources();
            final ContentResolver resolver = context.getContentResolver();

            final String defaultServer = res.getString(
                    com.android.internal.R.string.config_ntpServer);
            final long defaultTimeout = res.getInteger(
                    com.android.internal.R.integer.config_ntpTimeout);

            final String secureServer = Settings.Global.getString(
                    resolver, Settings.Global.NTP_SERVER);
            final long timeout = Settings.Global.getLong(
                    resolver, Settings.Global.NTP_TIMEOUT, defaultTimeout);

            final String server = secureServer != null ? secureServer : defaultServer;
            sSingleton = new NtpTrustedTime(server, timeout);
            sContext = context;

            final String sserver_prop = Settings.Global.getString(
                    resolver, Settings.Global.NTP_SERVER_2);

            final String secondServer_prop = ((null != sserver_prop)
                                               && (0 < sserver_prop.length()))
                                               ? sserver_prop : BACKUP_SERVER;

            final String backupServer = SystemProperties.get(secondServer_prop);

            if ((null != backupServer) && (0 < backupServer.length())) {
                int retryMax = res.getInteger(com.android.internal.R.integer.config_ntpRetry);
                if (0 < retryMax) {
                    sSingleton.mNtpRetriesMax = retryMax;
                    sSingleton.mBackupServer = (backupServer.trim()).replace("\"", "");
                }
            }
=======
            Context appContext = context.getApplicationContext();
            sSingleton = new NtpTrustedTime(appContext);
>>>>>>> db0ac397
        }
        return sSingleton;
    }

    @UnsupportedAppUsage
    public boolean forceRefresh() {
<<<<<<< HEAD
        return hasCache() ? forceSync() : false;
    }

    @Override
    public boolean forceSync() {
        // We can't do this at initialization time: ConnectivityService might not be running yet.
=======
>>>>>>> db0ac397
        synchronized (this) {
            NtpConnectionInfo connectionInfo = getNtpConnectionInfo();
            if (connectionInfo == null) {
                // missing server config, so no trusted time available
                if (LOGD) Log.d(TAG, "forceRefresh: invalid server config");
                return false;
            }

            ConnectivityManager connectivityManager = mConnectivityManagerSupplier.get();
            if (connectivityManager == null) {
                if (LOGD) Log.d(TAG, "forceRefresh: no ConnectivityManager");
                return false;
            }
            final Network network = connectivityManager.getActiveNetwork();
            final NetworkInfo ni = connectivityManager.getNetworkInfo(network);
            if (ni == null || !ni.isConnected()) {
                if (LOGD) Log.d(TAG, "forceRefresh: no connectivity");
                return false;
            }

<<<<<<< HEAD
        if (LOGD) Log.d(TAG, "forceRefresh() from cache miss");
        final SntpClient client = new SntpClient();

        String targetServer = mServer;
        if (getBackupmode()) {
            setBackupmode(false);
            targetServer = mBackupServer;
        }
        if (LOGD) Log.d(TAG, "Ntp Server to access at:" + targetServer);
        if (client.requestTime(targetServer, (int) mTimeout, network)) {
            mHasCache = true;
            mCachedNtpTime = client.getNtpTime();
            mCachedNtpElapsedRealtime = client.getNtpTimeReference();
            mCachedNtpCertainty = client.getRoundTripTime() / 2;
            return true;
        } else {
            countInBackupmode();
            return false;
=======
            if (LOGD) Log.d(TAG, "forceRefresh() from cache miss");
            final SntpClient client = new SntpClient();
            final String serverName = connectionInfo.getServer();
            final int timeoutMillis = connectionInfo.getTimeoutMillis();
            if (client.requestTime(serverName, timeoutMillis, network)) {
                long ntpCertainty = client.getRoundTripTime() / 2;
                mTimeResult = new TimeResult(
                        client.getNtpTime(), client.getNtpTimeReference(), ntpCertainty);
                return true;
            } else {
                return false;
            }
>>>>>>> db0ac397
        }
    }

    /**
     * Only kept for UnsupportedAppUsage.
     *
     * @deprecated Use {@link #getCachedTimeResult()} to obtain a {@link TimeResult} atomically.
     */
    @Deprecated
    @UnsupportedAppUsage
    public boolean hasCache() {
        return mTimeResult != null;
    }

    /**
     * Only kept for UnsupportedAppUsage.
     *
     * @deprecated Use {@link #getCachedTimeResult()} to obtain a {@link TimeResult} atomically.
     */
    @Deprecated
    @Override
    public long getCacheAge() {
        TimeResult timeResult = mTimeResult;
        if (timeResult != null) {
            return SystemClock.elapsedRealtime() - timeResult.getElapsedRealtimeMillis();
        } else {
            return Long.MAX_VALUE;
        }
    }

    /**
     * Only kept for UnsupportedAppUsage.
     *
     * @deprecated Use {@link #getCachedTimeResult()} to obtain a {@link TimeResult} atomically.
     */
    @Deprecated
    @UnsupportedAppUsage
    public long currentTimeMillis() {
        TimeResult timeResult = mTimeResult;
        if (timeResult == null) {
            throw new IllegalStateException("Missing authoritative time source");
        }
        if (LOGD) Log.d(TAG, "currentTimeMillis() cache hit");

        // current time is age after the last ntp cache; callers who
        // want fresh values will hit forceRefresh() first.
        return timeResult.currentTimeMillis();
    }

    /**
     * Only kept for UnsupportedAppUsage.
     *
     * @deprecated Use {@link #getCachedTimeResult()} to obtain a {@link TimeResult} atomically.
     */
    @Deprecated
    @UnsupportedAppUsage
    public long getCachedNtpTime() {
        if (LOGD) Log.d(TAG, "getCachedNtpTime() cache hit");
        TimeResult timeResult = mTimeResult;
        return timeResult == null ? 0 : timeResult.getTimeMillis();
    }

    /**
     * Only kept for UnsupportedAppUsage.
     *
     * @deprecated Use {@link #getCachedTimeResult()} to obtain a {@link TimeResult} atomically.
     */
    @Deprecated
    @UnsupportedAppUsage
    public long getCachedNtpTimeReference() {
        TimeResult timeResult = mTimeResult;
        return timeResult == null ? 0 : timeResult.getElapsedRealtimeMillis();
    }

    /**
     * Returns an object containing the latest NTP information available. Can return {@code null} if
     * no information is available.
     */
    @Nullable
    public TimeResult getCachedTimeResult() {
        return mTimeResult;
    }

    private static class NtpConnectionInfo {

        @NonNull private final String mServer;
        private final int mTimeoutMillis;

        NtpConnectionInfo(@NonNull String server, int timeoutMillis) {
            mServer = Objects.requireNonNull(server);
            mTimeoutMillis = timeoutMillis;
        }

        @NonNull
        public String getServer() {
            return mServer;
        }

        int getTimeoutMillis() {
            return mTimeoutMillis;
        }
    }

    @GuardedBy("this")
    private NtpConnectionInfo getNtpConnectionInfo() {
        final ContentResolver resolver = mContext.getContentResolver();

        final Resources res = mContext.getResources();
        final String defaultServer = res.getString(
                com.android.internal.R.string.config_ntpServer);
        final int defaultTimeoutMillis = res.getInteger(
                com.android.internal.R.integer.config_ntpTimeout);

        final String secureServer = Settings.Global.getString(
                resolver, Settings.Global.NTP_SERVER);
        final int timeoutMillis = Settings.Global.getInt(
                resolver, Settings.Global.NTP_TIMEOUT, defaultTimeoutMillis);

        final String server = secureServer != null ? secureServer : defaultServer;
        return TextUtils.isEmpty(server) ? null : new NtpConnectionInfo(server, timeoutMillis);
    }

    public void setBackupmode(boolean mode) {
        if (isBackupSupported()) {
            mBackupmode = mode;
        }
        if (LOGD) Log.d(TAG, "setBackupmode() set the backup mode to be:" + mBackupmode);
    }

    private boolean getBackupmode() {
        return mBackupmode;
    }

    private boolean isBackupSupported() {
        return ((0 < mNtpRetriesMax) &&
                (null != mBackupServer) &&
                (0 != mBackupServer.length()));
    }

    private void countInBackupmode() {
        if (isBackupSupported()) {
            mNtpRetries++;
            if (mNtpRetries >= mNtpRetriesMax) {
                mNtpRetries = 0;
                setBackupmode(true);
            }
        }
        if (LOGD) Log.d(TAG, "countInBackupmode() func");
    }
}<|MERGE_RESOLUTION|>--- conflicted
+++ resolved
@@ -126,43 +126,24 @@
     // forceRefresh().
     private volatile TimeResult mTimeResult;
 
-<<<<<<< HEAD
     private boolean mBackupmode = false;
     private static String mBackupServer = "";
     private static int mNtpRetries = 0;
     private static int mNtpRetriesMax = 0;
     private static final String BACKUP_SERVER = "persist.backup.ntpServer";
 
-    private NtpTrustedTime(String server, long timeout) {
-        if (LOGD) Log.d(TAG, "creating NtpTrustedTime using " + server);
-        mServer = server;
-        mTimeout = timeout;
-=======
     private NtpTrustedTime(Context context) {
         mContext = Objects.requireNonNull(context);
->>>>>>> db0ac397
     }
 
     @UnsupportedAppUsage
     public static synchronized NtpTrustedTime getInstance(Context context) {
         if (sSingleton == null) {
-<<<<<<< HEAD
             final Resources res = context.getResources();
             final ContentResolver resolver = context.getContentResolver();
 
-            final String defaultServer = res.getString(
-                    com.android.internal.R.string.config_ntpServer);
-            final long defaultTimeout = res.getInteger(
-                    com.android.internal.R.integer.config_ntpTimeout);
-
-            final String secureServer = Settings.Global.getString(
-                    resolver, Settings.Global.NTP_SERVER);
-            final long timeout = Settings.Global.getLong(
-                    resolver, Settings.Global.NTP_TIMEOUT, defaultTimeout);
-
-            final String server = secureServer != null ? secureServer : defaultServer;
-            sSingleton = new NtpTrustedTime(server, timeout);
-            sContext = context;
+            Context appContext = context.getApplicationContext();
+            sSingleton = new NtpTrustedTime(appContext);
 
             final String sserver_prop = Settings.Global.getString(
                     resolver, Settings.Global.NTP_SERVER_2);
@@ -180,25 +161,17 @@
                     sSingleton.mBackupServer = (backupServer.trim()).replace("\"", "");
                 }
             }
-=======
-            Context appContext = context.getApplicationContext();
-            sSingleton = new NtpTrustedTime(appContext);
->>>>>>> db0ac397
         }
         return sSingleton;
     }
 
     @UnsupportedAppUsage
     public boolean forceRefresh() {
-<<<<<<< HEAD
         return hasCache() ? forceSync() : false;
     }
 
     @Override
     public boolean forceSync() {
-        // We can't do this at initialization time: ConnectivityService might not be running yet.
-=======
->>>>>>> db0ac397
         synchronized (this) {
             NtpConnectionInfo connectionInfo = getNtpConnectionInfo();
             if (connectionInfo == null) {
@@ -219,39 +192,25 @@
                 return false;
             }
 
-<<<<<<< HEAD
-        if (LOGD) Log.d(TAG, "forceRefresh() from cache miss");
-        final SntpClient client = new SntpClient();
-
-        String targetServer = mServer;
-        if (getBackupmode()) {
-            setBackupmode(false);
-            targetServer = mBackupServer;
-        }
-        if (LOGD) Log.d(TAG, "Ntp Server to access at:" + targetServer);
-        if (client.requestTime(targetServer, (int) mTimeout, network)) {
-            mHasCache = true;
-            mCachedNtpTime = client.getNtpTime();
-            mCachedNtpElapsedRealtime = client.getNtpTimeReference();
-            mCachedNtpCertainty = client.getRoundTripTime() / 2;
-            return true;
-        } else {
-            countInBackupmode();
-            return false;
-=======
             if (LOGD) Log.d(TAG, "forceRefresh() from cache miss");
             final SntpClient client = new SntpClient();
-            final String serverName = connectionInfo.getServer();
+            String serverName = connectionInfo.getServer();
             final int timeoutMillis = connectionInfo.getTimeoutMillis();
+
+            if (getBackupmode()) {
+                setBackupmode(false);
+                serverName = mBackupServer;
+            }
+            if (LOGD) Log.d(TAG, "Ntp Server to access at:" + serverName);
             if (client.requestTime(serverName, timeoutMillis, network)) {
                 long ntpCertainty = client.getRoundTripTime() / 2;
                 mTimeResult = new TimeResult(
                         client.getNtpTime(), client.getNtpTimeReference(), ntpCertainty);
                 return true;
             } else {
+                countInBackupmode();
                 return false;
             }
->>>>>>> db0ac397
         }
     }
 
