/*
 * Copyright (C) 2009 The Android Open Source Project
 *
 * Licensed under the Apache License, Version 2.0 (the "License");
 * you may not use this file except in compliance with the License.
 * You may obtain a copy of the License at
 *
 *      http://www.apache.org/licenses/LICENSE-2.0
 *
 * Unless required by applicable law or agreed to in writing, software
 * distributed under the License is distributed on an "AS IS" BASIS,
 * WITHOUT WARRANTIES OR CONDITIONS OF ANY KIND, either express or implied.
 * See the License for the specific language governing permissions and
 * limitations under the License.
 */

package android.content;

import android.annotation.Nullable;
import android.annotation.UnsupportedAppUsage;
<<<<<<< HEAD
=======
import android.os.Build;
>>>>>>> de843449
import android.text.TextUtils;
import android.os.Parcelable;
import android.os.Parcel;

/**
 * Value type that represents a SyncAdapterType. This object overrides {@link #equals} and
 * {@link #hashCode}, making it suitable for use as the key of a {@link java.util.Map}
 */
public class SyncAdapterType implements Parcelable {
    public final String authority;
    public final String accountType;
    public final boolean isKey;
<<<<<<< HEAD
    @UnsupportedAppUsage
    private final boolean userVisible;
    @UnsupportedAppUsage
=======
    @UnsupportedAppUsage(maxTargetSdk = Build.VERSION_CODES.P, trackingBug = 115609023)
    private final boolean userVisible;
    @UnsupportedAppUsage(maxTargetSdk = Build.VERSION_CODES.P, trackingBug = 115609023)
>>>>>>> de843449
    private final boolean supportsUploading;
    @UnsupportedAppUsage
    private final boolean isAlwaysSyncable;
    @UnsupportedAppUsage
    private final boolean allowParallelSyncs;
    @UnsupportedAppUsage
    private final String settingsActivity;
    private final String packageName;

    public SyncAdapterType(String authority, String accountType, boolean userVisible,
            boolean supportsUploading) {
        if (TextUtils.isEmpty(authority)) {
            throw new IllegalArgumentException("the authority must not be empty: " + authority);
        }
        if (TextUtils.isEmpty(accountType)) {
            throw new IllegalArgumentException("the accountType must not be empty: " + accountType);
        }
        this.authority = authority;
        this.accountType = accountType;
        this.userVisible = userVisible;
        this.supportsUploading = supportsUploading;
        this.isAlwaysSyncable = false;
        this.allowParallelSyncs = false;
        this.settingsActivity = null;
        this.isKey = false;
        this.packageName = null;
    }

    /** @hide */
    public SyncAdapterType(String authority, String accountType, boolean userVisible,
            boolean supportsUploading,
            boolean isAlwaysSyncable,
            boolean allowParallelSyncs,
            String settingsActivity,
            String packageName) {
        if (TextUtils.isEmpty(authority)) {
            throw new IllegalArgumentException("the authority must not be empty: " + authority);
        }
        if (TextUtils.isEmpty(accountType)) {
            throw new IllegalArgumentException("the accountType must not be empty: " + accountType);
        }
        this.authority = authority;
        this.accountType = accountType;
        this.userVisible = userVisible;
        this.supportsUploading = supportsUploading;
        this.isAlwaysSyncable = isAlwaysSyncable;
        this.allowParallelSyncs = allowParallelSyncs;
        this.settingsActivity = settingsActivity;
        this.isKey = false;
        this.packageName = packageName;
    }

<<<<<<< HEAD
    @UnsupportedAppUsage
=======
    @UnsupportedAppUsage(maxTargetSdk = Build.VERSION_CODES.P, trackingBug = 115609023)
>>>>>>> de843449
    private SyncAdapterType(String authority, String accountType) {
        if (TextUtils.isEmpty(authority)) {
            throw new IllegalArgumentException("the authority must not be empty: " + authority);
        }
        if (TextUtils.isEmpty(accountType)) {
            throw new IllegalArgumentException("the accountType must not be empty: " + accountType);
        }
        this.authority = authority;
        this.accountType = accountType;
        this.userVisible = true;
        this.supportsUploading = true;
        this.isAlwaysSyncable = false;
        this.allowParallelSyncs = false;
        this.settingsActivity = null;
        this.isKey = true;
        this.packageName = null;
    }

    public boolean supportsUploading() {
        if (isKey) {
            throw new IllegalStateException(
                    "this method is not allowed to be called when this is a key");
        }
        return supportsUploading;
    }

    public boolean isUserVisible() {
        if (isKey) {
            throw new IllegalStateException(
                    "this method is not allowed to be called when this is a key");
        }
        return userVisible;
    }

    /**
     * @return True if this SyncAdapter supports syncing multiple accounts simultaneously.
     * If false then the SyncManager will take care to only start one sync at a time
     * using this SyncAdapter.
     */
    public boolean allowParallelSyncs() {
        if (isKey) {
            throw new IllegalStateException(
                    "this method is not allowed to be called when this is a key");
        }
        return allowParallelSyncs;
    }

    /**
     * If true then the SyncManager will never issue an initialization sync to the SyncAdapter
     * and will instead automatically call
     * {@link ContentResolver#setIsSyncable(android.accounts.Account, String, int)} with a
     * value of 1 for each account and provider that this sync adapter supports.
     * @return true if the SyncAdapter does not require initialization and if it is ok for the
     * SyncAdapter to treat it as syncable automatically.
     */
    public boolean isAlwaysSyncable() {
        if (isKey) {
            throw new IllegalStateException(
                    "this method is not allowed to be called when this is a key");
        }
        return isAlwaysSyncable;
    }

    /**
     * @return The activity to use to invoke this SyncAdapter's settings activity.
     * May be null.
     */
    public String getSettingsActivity() {
        if (isKey) {
            throw new IllegalStateException(
                    "this method is not allowed to be called when this is a key");
        }
        return settingsActivity;
    }

    /**
     * The package hosting the sync adapter.
     * @return The package name.
     *
     * @hide
     */
    public @Nullable String getPackageName() {
        return packageName;
    }

    public static SyncAdapterType newKey(String authority, String accountType) {
        return new SyncAdapterType(authority, accountType);
    }

    public boolean equals(Object o) {
        if (o == this) return true;
        if (!(o instanceof SyncAdapterType)) return false;
        final SyncAdapterType other = (SyncAdapterType)o;
        // don't include userVisible or supportsUploading in the equality check
        return authority.equals(other.authority) && accountType.equals(other.accountType);
    }

    public int hashCode() {
        int result = 17;
        result = 31 * result + authority.hashCode();
        result = 31 * result + accountType.hashCode();
        // don't include userVisible or supportsUploading  the hash
        return result;
    }

    public String toString() {
        if (isKey) {
            return "SyncAdapterType Key {name=" + authority
                    + ", type=" + accountType
                    + "}";
        } else {
            return "SyncAdapterType {name=" + authority
                    + ", type=" + accountType
                    + ", userVisible=" + userVisible
                    + ", supportsUploading=" + supportsUploading
                    + ", isAlwaysSyncable=" + isAlwaysSyncable
                    + ", allowParallelSyncs=" + allowParallelSyncs
                    + ", settingsActivity=" + settingsActivity
                    + ", packageName=" + packageName
                    + "}";
        }
    }

    public int describeContents() {
        return 0;
    }

    public void writeToParcel(Parcel dest, int flags) {
        if (isKey) {
            throw new IllegalStateException("keys aren't parcelable");
        }

        dest.writeString(authority);
        dest.writeString(accountType);
        dest.writeInt(userVisible ? 1 : 0);
        dest.writeInt(supportsUploading ? 1 : 0);
        dest.writeInt(isAlwaysSyncable ? 1 : 0);
        dest.writeInt(allowParallelSyncs ? 1 : 0);
        dest.writeString(settingsActivity);
        dest.writeString(packageName);
    }

    public SyncAdapterType(Parcel source) {
        this(
                source.readString(),
                source.readString(),
                source.readInt() != 0,
                source.readInt() != 0,
                source.readInt() != 0,
                source.readInt() != 0,
                source.readString(),
                source.readString());
    }

    public static final Creator<SyncAdapterType> CREATOR = new Creator<SyncAdapterType>() {
        public SyncAdapterType createFromParcel(Parcel source) {
            return new SyncAdapterType(source);
        }

        public SyncAdapterType[] newArray(int size) {
            return new SyncAdapterType[size];
        }
    };
}<|MERGE_RESOLUTION|>--- conflicted
+++ resolved
@@ -18,10 +18,7 @@
 
 import android.annotation.Nullable;
 import android.annotation.UnsupportedAppUsage;
-<<<<<<< HEAD
-=======
 import android.os.Build;
->>>>>>> de843449
 import android.text.TextUtils;
 import android.os.Parcelable;
 import android.os.Parcel;
@@ -34,15 +31,9 @@
     public final String authority;
     public final String accountType;
     public final boolean isKey;
-<<<<<<< HEAD
-    @UnsupportedAppUsage
-    private final boolean userVisible;
-    @UnsupportedAppUsage
-=======
     @UnsupportedAppUsage(maxTargetSdk = Build.VERSION_CODES.P, trackingBug = 115609023)
     private final boolean userVisible;
     @UnsupportedAppUsage(maxTargetSdk = Build.VERSION_CODES.P, trackingBug = 115609023)
->>>>>>> de843449
     private final boolean supportsUploading;
     @UnsupportedAppUsage
     private final boolean isAlwaysSyncable;
@@ -95,11 +86,7 @@
         this.packageName = packageName;
     }
 
-<<<<<<< HEAD
-    @UnsupportedAppUsage
-=======
     @UnsupportedAppUsage(maxTargetSdk = Build.VERSION_CODES.P, trackingBug = 115609023)
->>>>>>> de843449
     private SyncAdapterType(String authority, String accountType) {
         if (TextUtils.isEmpty(authority)) {
             throw new IllegalArgumentException("the authority must not be empty: " + authority);
