--- conflicted
+++ resolved
@@ -61,10 +61,7 @@
  * &lt;application&gt; tag.
  */
 public class ApplicationInfo extends PackageItemInfo implements Parcelable {
-<<<<<<< HEAD
-=======
     private static ForBoolean sForBoolean = Parcelling.Cache.getOrCreate(ForBoolean.class);
->>>>>>> b9874529
 
     /**
      * Default task affinity of all activities in this application. See
@@ -2211,11 +2208,8 @@
     /** {@hide} */ public void setResourcePath(String resourcePath) { scanPublicSourceDir = resourcePath; }
     /** {@hide} */ public void setBaseResourcePath(String baseResourcePath) { publicSourceDir = baseResourcePath; }
     /** {@hide} */ public void setSplitResourcePaths(String[] splitResourcePaths) { splitPublicSourceDirs = splitResourcePaths; }
-<<<<<<< HEAD
+    /** {@hide} */ public void setGwpAsanEnabled(@Nullable Boolean value) { enableGwpAsan = value; }
     /** {@hide} */ public void setOverrideRes(int overrideResolution) { overrideRes = overrideResolution; }
-=======
-    /** {@hide} */ public void setGwpAsanEnabled(@Nullable Boolean value) { enableGwpAsan = value; }
->>>>>>> b9874529
 
     /** {@hide} */
     @UnsupportedAppUsage
@@ -2227,10 +2221,7 @@
     @UnsupportedAppUsage
     public String getBaseResourcePath() { return publicSourceDir; }
     /** {@hide} */ public String[] getSplitResourcePaths() { return splitPublicSourceDirs; }
-<<<<<<< HEAD
-    /** {@hide} */ public int canOverrideRes() { return overrideRes; }
-=======
     @Nullable
     public Boolean isGwpAsanEnabled() { return enableGwpAsan; }
->>>>>>> b9874529
+    /** {@hide} */ public int canOverrideRes() { return overrideRes; }
 }