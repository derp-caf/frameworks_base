/*
 * Copyright (C) 2014 The Android Open Source Project
 *
 * Licensed under the Apache License, Version 2.0 (the "License");
 * you may not use this file except in compliance with the License.
 * You may obtain a copy of the License at
 *
 *      http://www.apache.org/licenses/LICENSE-2.0
 *
 * Unless required by applicable law or agreed to in writing, software
 * distributed under the License is distributed on an "AS IS" BASIS,
 * WITHOUT WARRANTIES OR CONDITIONS OF ANY KIND, either express or implied.
 * See the License for the specific language governing permissions and
 * limitations under the License.
 */

package android.content.pm;

import android.annotation.CallbackExecutor;
import android.annotation.IntDef;
import android.annotation.NonNull;
import android.annotation.Nullable;
import android.annotation.SdkConstant;
import android.annotation.SdkConstant.SdkConstantType;
import android.annotation.SystemService;
import android.annotation.TestApi;
import android.annotation.UnsupportedAppUsage;
import android.app.PendingIntent;
import android.appwidget.AppWidgetManager;
import android.appwidget.AppWidgetProviderInfo;
import android.content.ActivityNotFoundException;
import android.content.ComponentName;
import android.content.Context;
import android.content.Intent;
import android.content.IntentSender;
import android.content.pm.PackageInstaller.SessionCallback;
import android.content.pm.PackageInstaller.SessionCallbackDelegate;
import android.content.pm.PackageInstaller.SessionInfo;
import android.content.pm.PackageManager.ApplicationInfoFlags;
import android.content.pm.PackageManager.NameNotFoundException;
import android.content.res.Resources;
import android.graphics.Bitmap;
import android.graphics.BitmapFactory;
import android.graphics.Rect;
import android.graphics.drawable.AdaptiveIconDrawable;
import android.graphics.drawable.BitmapDrawable;
import android.graphics.drawable.Drawable;
import android.graphics.drawable.Icon;
import android.os.Build;
import android.os.Bundle;
import android.os.Handler;
import android.os.Looper;
import android.os.Message;
import android.os.Parcel;
import android.os.ParcelFileDescriptor;
import android.os.Parcelable;
import android.os.RemoteException;
import android.os.ServiceManager;
import android.os.UserHandle;
import android.os.UserManager;
import android.util.DisplayMetrics;
import android.util.Log;

import com.android.internal.util.Preconditions;

import java.io.IOException;
import java.lang.annotation.Retention;
import java.lang.annotation.RetentionPolicy;
import java.util.ArrayList;
import java.util.Arrays;
import java.util.Collections;
import java.util.Iterator;
import java.util.List;
import java.util.concurrent.Executor;

/**
 * Class for retrieving a list of launchable activities for the current user and any associated
 * managed profiles that are visible to the current user, which can be retrieved with
 * {@link #getProfiles}. This is mainly for use by launchers.
 *
 * Apps can be queried for each user profile.
 * Since the PackageManager will not deliver package broadcasts for other profiles, you can register
 * for package changes here.
 * <p>
 * To watch for managed profiles being added or removed, register for the following broadcasts:
 * {@link Intent#ACTION_MANAGED_PROFILE_ADDED} and {@link Intent#ACTION_MANAGED_PROFILE_REMOVED}.
 * <p>
 * Note as of Android O, apps on a managed profile are no longer allowed to access apps on the
 * main profile.  Apps can only access profiles returned by {@link #getProfiles()}.
 */
@SystemService(Context.LAUNCHER_APPS_SERVICE)
public class LauncherApps {

    static final String TAG = "LauncherApps";
    static final boolean DEBUG = false;

    /**
     * Activity Action: For the default launcher to show the confirmation dialog to create
     * a pinned shortcut.
     *
     * <p>See the {@link ShortcutManager} javadoc for details.
     *
     * <p>
     * Use {@link #getPinItemRequest(Intent)} to get a {@link PinItemRequest} object,
     * and call {@link PinItemRequest#accept(Bundle)}
     * if the user accepts.  If the user doesn't accept, no further action is required.
     *
     * @see #EXTRA_PIN_ITEM_REQUEST
     */
    @SdkConstant(SdkConstantType.ACTIVITY_INTENT_ACTION)
    public static final String ACTION_CONFIRM_PIN_SHORTCUT =
            "android.content.pm.action.CONFIRM_PIN_SHORTCUT";

    /**
     * Activity Action: For the default launcher to show the confirmation dialog to create
     * a pinned app widget.
     *
     * <p>See the {@link android.appwidget.AppWidgetManager#requestPinAppWidget} javadoc for
     * details.
     *
     * <p>
     * Use {@link #getPinItemRequest(Intent)} to get a {@link PinItemRequest} object,
     * and call {@link PinItemRequest#accept(Bundle)}
     * if the user accepts.  If the user doesn't accept, no further action is required.
     *
     * @see #EXTRA_PIN_ITEM_REQUEST
     */
    @SdkConstant(SdkConstantType.ACTIVITY_INTENT_ACTION)
    public static final String ACTION_CONFIRM_PIN_APPWIDGET =
            "android.content.pm.action.CONFIRM_PIN_APPWIDGET";

    /**
     * An extra for {@link #ACTION_CONFIRM_PIN_SHORTCUT} &amp; {@link #ACTION_CONFIRM_PIN_APPWIDGET}
     * containing a {@link PinItemRequest} of appropriate type asked to pin.
     *
     * <p>A helper function {@link #getPinItemRequest(Intent)} can be used
     * instead of using this constant directly.
     *
     * @see #ACTION_CONFIRM_PIN_SHORTCUT
     * @see #ACTION_CONFIRM_PIN_APPWIDGET
     */
    public static final String EXTRA_PIN_ITEM_REQUEST =
            "android.content.pm.extra.PIN_ITEM_REQUEST";

    /**
     * Metadata key that specifies vouched certs, so any apps signed by a cert in vouched certs
     * will not show hidden icon in launcher even it does not have a launcher visible activity.
     *
     * If an app has this metadata in manifest, it won't be eligible to hide its icon even if its
     * cert is in vouched certs list.
     *
     * @hide
     */
    public static final String VOUCHED_CERTS_KEY = "vouched_certs";

    private final Context mContext;
    @UnsupportedAppUsage(maxTargetSdk = Build.VERSION_CODES.P, trackingBug = 115609023)
    private final ILauncherApps mService;
    @UnsupportedAppUsage
    private final PackageManager mPm;
    private final UserManager mUserManager;

    private final List<CallbackMessageHandler> mCallbacks = new ArrayList<>();
    private final List<SessionCallbackDelegate> mDelegates = new ArrayList<>();

    /**
     * Callbacks for package changes to this and related managed profiles.
     */
    public static abstract class Callback {
        /**
         * Indicates that a package was removed from the specified profile.
         *
         * If a package is removed while being updated onPackageChanged will be
         * called instead.
         *
         * @param packageName The name of the package that was removed.
         * @param user The UserHandle of the profile that generated the change.
         */
        abstract public void onPackageRemoved(String packageName, UserHandle user);

        /**
         * Indicates that a package was added to the specified profile.
         *
         * If a package is added while being updated then onPackageChanged will be
         * called instead.
         *
         * @param packageName The name of the package that was added.
         * @param user The UserHandle of the profile that generated the change.
         */
        abstract public void onPackageAdded(String packageName, UserHandle user);

        /**
         * Indicates that a package was modified in the specified profile.
         * This can happen, for example, when the package is updated or when
         * one or more components are enabled or disabled.
         *
         * @param packageName The name of the package that has changed.
         * @param user The UserHandle of the profile that generated the change.
         */
        abstract public void onPackageChanged(String packageName, UserHandle user);

        /**
         * Indicates that one or more packages have become available. For
         * example, this can happen when a removable storage card has
         * reappeared.
         *
         * @param packageNames The names of the packages that have become
         *            available.
         * @param user The UserHandle of the profile that generated the change.
         * @param replacing Indicates whether these packages are replacing
         *            existing ones.
         */
        abstract public void onPackagesAvailable(String[] packageNames, UserHandle user,
                boolean replacing);

        /**
         * Indicates that one or more packages have become unavailable. For
         * example, this can happen when a removable storage card has been
         * removed.
         *
         * @param packageNames The names of the packages that have become
         *            unavailable.
         * @param user The UserHandle of the profile that generated the change.
         * @param replacing Indicates whether the packages are about to be
         *            replaced with new versions.
         */
        abstract public void onPackagesUnavailable(String[] packageNames, UserHandle user,
                boolean replacing);

        /**
         * Indicates that one or more packages have been suspended. For
         * example, this can happen when a Device Administrator suspends
         * an applicaton.
         *
         * <p>Note: On devices running {@link android.os.Build.VERSION_CODES#P Android P} or higher,
         * any apps that override {@link #onPackagesSuspended(String[], UserHandle, Bundle)} will
         * not receive this callback.
         *
         * @param packageNames The names of the packages that have just been
         *            suspended.
         * @param user The UserHandle of the profile that generated the change.
         */
        public void onPackagesSuspended(String[] packageNames, UserHandle user) {
        }

        /**
         * Indicates that one or more packages have been suspended. A device administrator or an app
         * with {@code android.permission.SUSPEND_APPS} can do this.
         *
         * <p>A suspending app with the permission {@code android.permission.SUSPEND_APPS} can
         * optionally provide a {@link Bundle} of extra information that it deems helpful for the
         * launcher to handle the suspended state of these packages. The contents of this
         * {@link Bundle} are supposed to be a contract between the suspending app and the launcher.
         *
         * @param packageNames The names of the packages that have just been suspended.
         * @param user the user for which the given packages were suspended.
         * @param launcherExtras A {@link Bundle} of extras for the launcher, if provided to the
         *                      system, {@code null} otherwise.
         * @see PackageManager#isPackageSuspended()
         * @see #getSuspendedPackageLauncherExtras(String, UserHandle)
         */
        public void onPackagesSuspended(String[] packageNames, UserHandle user,
                @Nullable Bundle launcherExtras) {
            onPackagesSuspended(packageNames, user);
        }

        /**
         * Indicates that one or more packages have been unsuspended. For
         * example, this can happen when a Device Administrator unsuspends
         * an applicaton.
         *
         * @param packageNames The names of the packages that have just been
         *            unsuspended.
         * @param user The UserHandle of the profile that generated the change.
         */
        public void onPackagesUnsuspended(String[] packageNames, UserHandle user) {
        }

        /**
         * Indicates that one or more shortcuts of any kind (dynamic, pinned, or manifest)
         * have been added, updated or removed.
         *
         * <p>Only the applications that are allowed to access the shortcut information,
         * as defined in {@link #hasShortcutHostPermission()}, will receive it.
         *
         * @param packageName The name of the package that has the shortcuts.
         * @param shortcuts All shortcuts from the package (dynamic, manifest and/or pinned).
         *    Only "key" information will be provided, as defined in
         *    {@link ShortcutInfo#hasKeyFieldsOnly()}.
         * @param user The UserHandle of the profile that generated the change.
         *
         * @see ShortcutManager
         */
        public void onShortcutsChanged(@NonNull String packageName,
                @NonNull List<ShortcutInfo> shortcuts, @NonNull UserHandle user) {
        }
    }

    /**
     * Represents a query passed to {@link #getShortcuts(ShortcutQuery, UserHandle)}.
     */
    public static class ShortcutQuery {
        /**
         * Include dynamic shortcuts in the result.
         */
        public static final int FLAG_MATCH_DYNAMIC = 1 << 0;

        /** @hide kept for unit tests */
        @Deprecated
        public static final int FLAG_GET_DYNAMIC = FLAG_MATCH_DYNAMIC;

        /**
         * Include pinned shortcuts in the result.
         *
         * <p>If you are the selected assistant app, and wishes to fetch all shortcuts that the
         * user owns on the launcher (or by other launchers, in case the user has multiple), use
         * {@link #FLAG_MATCH_PINNED_BY_ANY_LAUNCHER} instead.
         *
         * <p>If you're a regular launcher app, there's no way to get shortcuts pinned by other
         * launchers, and {@link #FLAG_MATCH_PINNED_BY_ANY_LAUNCHER} will be ignored. So use this
         * flag to get own pinned shortcuts.
         */
        public static final int FLAG_MATCH_PINNED = 1 << 1;

        /** @hide kept for unit tests */
        @Deprecated
        public static final int FLAG_GET_PINNED = FLAG_MATCH_PINNED;

        /**
         * Include manifest shortcuts in the result.
         */
        public static final int FLAG_MATCH_MANIFEST = 1 << 3;

        /** @hide kept for unit tests */
        @Deprecated
        public static final int FLAG_GET_MANIFEST = FLAG_MATCH_MANIFEST;

        /**
         * Include all pinned shortcuts by any launchers, not just by the caller,
         * in the result.
         *
         * <p>The caller must be the selected assistant app to use this flag, or have the system
         * {@code ACCESS_SHORTCUTS} permission.
         *
         * <p>If you are the selected assistant app, and wishes to fetch all shortcuts that the
         * user owns on the launcher (or by other launchers, in case the user has multiple), use
         * {@link #FLAG_MATCH_PINNED_BY_ANY_LAUNCHER} instead.
         *
         * <p>If you're a regular launcher app (or any app that's not the selected assistant app)
         * then this flag will be ignored.
         */
        public static final int FLAG_MATCH_PINNED_BY_ANY_LAUNCHER = 1 << 10;

        /**
         * FLAG_MATCH_DYNAMIC | FLAG_MATCH_PINNED | FLAG_MATCH_MANIFEST
         * @hide
         */
        public static final int FLAG_MATCH_ALL_KINDS =
                FLAG_MATCH_DYNAMIC | FLAG_MATCH_PINNED | FLAG_MATCH_MANIFEST;

        /**
         * FLAG_MATCH_DYNAMIC | FLAG_MATCH_PINNED | FLAG_MATCH_MANIFEST | FLAG_MATCH_ALL_PINNED
         * @hide
         */
        public static final int FLAG_MATCH_ALL_KINDS_WITH_ALL_PINNED =
                FLAG_MATCH_ALL_KINDS | FLAG_MATCH_PINNED_BY_ANY_LAUNCHER;

        /** @hide kept for unit tests */
        @Deprecated
        public static final int FLAG_GET_ALL_KINDS = FLAG_MATCH_ALL_KINDS;

        /**
         * Requests "key" fields only.  See {@link ShortcutInfo#hasKeyFieldsOnly()}'s javadoc to
         * see which fields fields "key".
         * This allows quicker access to shortcut information in order to
         * determine whether the caller's in-memory cache needs to be updated.
         *
         * <p>Typically, launcher applications cache all or most shortcut information
         * in memory in order to show shortcuts without a delay.
         *
         * When a given launcher application wants to update its cache, such as when its process
         * restarts, it can fetch shortcut information with this flag.
         * The application can then check {@link ShortcutInfo#getLastChangedTimestamp()} for each
         * shortcut, fetching a shortcut's non-key information only if that shortcut has been
         * updated.
         *
         * @see ShortcutManager
         */
        public static final int FLAG_GET_KEY_FIELDS_ONLY = 1 << 2;

        /** @hide */
        @IntDef(flag = true, prefix = { "FLAG_" }, value = {
                FLAG_MATCH_DYNAMIC,
                FLAG_MATCH_PINNED,
                FLAG_MATCH_MANIFEST,
                FLAG_GET_KEY_FIELDS_ONLY,
                FLAG_MATCH_MANIFEST,
        })
        @Retention(RetentionPolicy.SOURCE)
        public @interface QueryFlags {}

        long mChangedSince;

        @Nullable
        String mPackage;

        @Nullable
        List<String> mShortcutIds;

        @Nullable
        ComponentName mActivity;

        @QueryFlags
        int mQueryFlags;

        public ShortcutQuery() {
        }

        /**
         * If non-zero, returns only shortcuts that have been added or updated
         * since the given timestamp, expressed in milliseconds since the Epoch&mdash;see
         * {@link System#currentTimeMillis()}.
         */
        public ShortcutQuery setChangedSince(long changedSince) {
            mChangedSince = changedSince;
            return this;
        }

        /**
         * If non-null, returns only shortcuts from the package.
         */
        public ShortcutQuery setPackage(@Nullable String packageName) {
            mPackage = packageName;
            return this;
        }

        /**
         * If non-null, return only the specified shortcuts by ID.  When setting this field,
         * a package name must also be set with {@link #setPackage}.
         */
        public ShortcutQuery setShortcutIds(@Nullable List<String> shortcutIds) {
            mShortcutIds = shortcutIds;
            return this;
        }

        /**
         * If non-null, returns only shortcuts associated with the activity; i.e.
         * {@link ShortcutInfo}s whose {@link ShortcutInfo#getActivity()} are equal
         * to {@code activity}.
         */
        public ShortcutQuery setActivity(@Nullable ComponentName activity) {
            mActivity = activity;
            return this;
        }

        /**
         * Set query options.  At least one of the {@code MATCH} flags should be set.  Otherwise,
         * no shortcuts will be returned.
         *
         * <ul>
         *     <li>{@link #FLAG_MATCH_DYNAMIC}
         *     <li>{@link #FLAG_MATCH_PINNED}
         *     <li>{@link #FLAG_MATCH_MANIFEST}
         *     <li>{@link #FLAG_GET_KEY_FIELDS_ONLY}
         * </ul>
         */
        public ShortcutQuery setQueryFlags(@QueryFlags int queryFlags) {
            mQueryFlags = queryFlags;
            return this;
        }
    }

    /** @hide */
    public LauncherApps(Context context, ILauncherApps service) {
        mContext = context;
        mService = service;
        mPm = context.getPackageManager();
        mUserManager = context.getSystemService(UserManager.class);
    }

    /** @hide */
    @TestApi
    public LauncherApps(Context context) {
        this(context, ILauncherApps.Stub.asInterface(
                ServiceManager.getService(Context.LAUNCHER_APPS_SERVICE)));
    }

    /**
     * Show an error log on logcat, when the calling user is a managed profile, and the target
     * user is different from the calling user, in order to help developers to detect it.
     */
    private void logErrorForInvalidProfileAccess(@NonNull UserHandle target) {
        if (UserHandle.myUserId() != target.getIdentifier() && mUserManager.isManagedProfile()) {
            Log.w(TAG, "Accessing other profiles/users from managed profile is no longer allowed.");
        }
    }

    /**
     * Return a list of profiles that the caller can access via the {@link LauncherApps} APIs.
     *
     * <p>If the caller is running on a managed profile, it'll return only the current profile.
     * Otherwise it'll return the same list as {@link UserManager#getUserProfiles()} would.
     */
    public List<UserHandle> getProfiles() {
        if (mUserManager.isManagedProfile()) {
            // If it's a managed profile, only return the current profile.
            final List result =  new ArrayList(1);
            result.add(android.os.Process.myUserHandle());
            return result;
        } else {
            return mUserManager.getUserProfiles();
        }
    }

    /**
     * Retrieves a list of launchable activities that match {@link Intent#ACTION_MAIN} and
     * {@link Intent#CATEGORY_LAUNCHER}, for a specified user. Result may include
     * synthesized activities like app details Activity injected by system.
     *
     * @param packageName The specific package to query. If null, it checks all installed packages
     *            in the profile.
     * @param user The UserHandle of the profile.
     * @return List of launchable activities. Can be an empty list but will not be null.
     */
    public List<LauncherActivityInfo> getActivityList(String packageName, UserHandle user) {
        logErrorForInvalidProfileAccess(user);
        try {
            return convertToActivityList(mService.getLauncherActivities(mContext.getPackageName(),
                    packageName, user), user);
        } catch (RemoteException re) {
            throw re.rethrowFromSystemServer();
        }
    }

    /**
     * Returns the activity info for a given intent and user handle, if it resolves. Otherwise it
     * returns null.
     *
     * @param intent The intent to find a match for.
     * @param user The profile to look in for a match.
     * @return An activity info object if there is a match.
     */
    public LauncherActivityInfo resolveActivity(Intent intent, UserHandle user) {
        logErrorForInvalidProfileAccess(user);
        try {
            ActivityInfo ai = mService.resolveActivity(mContext.getPackageName(),
                    intent.getComponent(), user);
            if (ai != null) {
                LauncherActivityInfo info = new LauncherActivityInfo(mContext, ai, user);
                return info;
            }
        } catch (RemoteException re) {
            throw re.rethrowFromSystemServer();
        }
        return null;
    }

    /**
     * Starts a Main activity in the specified profile.
     *
     * @param component The ComponentName of the activity to launch
     * @param user The UserHandle of the profile
     * @param sourceBounds The Rect containing the source bounds of the clicked icon
     * @param opts Options to pass to startActivity
     */
    public void startMainActivity(ComponentName component, UserHandle user, Rect sourceBounds,
            Bundle opts) {
        logErrorForInvalidProfileAccess(user);
        if (DEBUG) {
            Log.i(TAG, "StartMainActivity " + component + " " + user.getIdentifier());
        }
        try {
            mService.startActivityAsUser(mContext.getIApplicationThread(),
                    mContext.getPackageName(),
                    component, sourceBounds, opts, user);
        } catch (RemoteException re) {
            throw re.rethrowFromSystemServer();
        }
    }

    /**
     * Starts an activity to show the details of the specified session.
     *
     * @param sessionInfo The SessionInfo of the session
     * @param sourceBounds The Rect containing the source bounds of the clicked icon
     * @param opts Options to pass to startActivity
     */
<<<<<<< HEAD
    public void startPackageInstallerSessionDetailsActivity(SessionInfo sessionInfo,
            Rect sourceBounds, Bundle opts) {
=======
    public void startPackageInstallerSessionDetailsActivity(@NonNull SessionInfo sessionInfo,
            @Nullable Rect sourceBounds, @Nullable Bundle opts) {
>>>>>>> 825827da
        try {
            mService.startSessionDetailsActivityAsUser(mContext.getIApplicationThread(),
                    mContext.getPackageName(), sessionInfo, sourceBounds, opts,
                    sessionInfo.getUser());
        } catch (RemoteException re) {
            throw re.rethrowFromSystemServer();
        }
    }

    /**
     * Starts the settings activity to show the application details for a
     * package in the specified profile.
     *
     * @param component The ComponentName of the package to launch settings for.
     * @param user The UserHandle of the profile
     * @param sourceBounds The Rect containing the source bounds of the clicked icon
     * @param opts Options to pass to startActivity
     */
    public void startAppDetailsActivity(ComponentName component, UserHandle user,
            Rect sourceBounds, Bundle opts) {
        logErrorForInvalidProfileAccess(user);
        try {
            mService.showAppDetailsAsUser(mContext.getIApplicationThread(),
                    mContext.getPackageName(),
                    component, sourceBounds, opts, user);
        } catch (RemoteException re) {
            throw re.rethrowFromSystemServer();
        }
    }

    /**
     * Retrieves a list of config activities for creating {@link ShortcutInfo}.
     *
     * @param packageName The specific package to query. If null, it checks all installed packages
     *            in the profile.
     * @param user The UserHandle of the profile.
     * @return List of config activities. Can be an empty list but will not be null.
     *
     * @see Intent#ACTION_CREATE_SHORTCUT
     * @see #getShortcutConfigActivityIntent(LauncherActivityInfo)
     */
    public List<LauncherActivityInfo> getShortcutConfigActivityList(@Nullable String packageName,
            @NonNull UserHandle user) {
        logErrorForInvalidProfileAccess(user);
        try {
            return convertToActivityList(mService.getShortcutConfigActivities(
                    mContext.getPackageName(), packageName, user),
                    user);
        } catch (RemoteException re) {
            throw re.rethrowFromSystemServer();
        }
    }

    private List<LauncherActivityInfo> convertToActivityList(
            @Nullable ParceledListSlice<ResolveInfo> activities, UserHandle user) {
        if (activities == null) {
            return Collections.EMPTY_LIST;
        }
        ArrayList<LauncherActivityInfo> lais = new ArrayList<>();
        for (ResolveInfo ri : activities.getList()) {
            LauncherActivityInfo lai = new LauncherActivityInfo(mContext, ri.activityInfo, user);
            if (DEBUG) {
                Log.v(TAG, "Returning activity for profile " + user + " : "
                        + lai.getComponentName());
            }
            lais.add(lai);
        }
        return lais;
    }

    /**
     * Returns an intent sender which can be used to start the configure activity for creating
     * custom shortcuts. Use this method if the provider is in another profile as you are not
     * allowed to start an activity in another profile.
     *
     * <p>The caller should receive {@link PinItemRequest} in onActivityResult on
     * {@link android.app.Activity#RESULT_OK}.
     *
     * <p>Callers must be allowed to access the shortcut information, as defined in {@link
     * #hasShortcutHostPermission()}.
     *
     * @param info a configuration activity returned by {@link #getShortcutConfigActivityList}
     *
     * @throws IllegalStateException when the user is locked or not running.
     * @throws SecurityException if {@link #hasShortcutHostPermission()} is false.
     *
     * @see #getPinItemRequest(Intent)
     * @see Intent#ACTION_CREATE_SHORTCUT
     * @see android.app.Activity#startIntentSenderForResult
     */
    @Nullable
    public IntentSender getShortcutConfigActivityIntent(@NonNull LauncherActivityInfo info) {
        try {
            return mService.getShortcutConfigActivityIntent(
                    mContext.getPackageName(), info.getComponentName(), info.getUser());
        } catch (RemoteException re) {
            throw re.rethrowFromSystemServer();
        }
    }

    /**
     * Checks if the package is installed and enabled for a profile.
     *
     * @param packageName The package to check.
     * @param user The UserHandle of the profile.
     *
     * @return true if the package exists and is enabled.
     */
    public boolean isPackageEnabled(String packageName, UserHandle user) {
        logErrorForInvalidProfileAccess(user);
        try {
            return mService.isPackageEnabled(mContext.getPackageName(), packageName, user);
        } catch (RemoteException re) {
            throw re.rethrowFromSystemServer();
        }
    }

    /**
     * Gets the launcher extras supplied to the system when the given package was suspended via
     * {@code PackageManager#setPackagesSuspended(String[], boolean, PersistableBundle,
     * PersistableBundle, String)}.
     *
     * <p>The contents of this {@link Bundle} are supposed to be a contract between the suspending
     * app and the launcher.
     *
     * <p>Note: This just returns whatever extras were provided to the system, <em>which might
     * even be {@code null}.</em>
     *
     * @param packageName The package for which to fetch the launcher extras.
     * @param user The {@link UserHandle} of the profile.
     * @return A {@link Bundle} of launcher extras. Or {@code null} if the package is not currently
     *         suspended.
     *
     * @see Callback#onPackagesSuspended(String[], UserHandle, Bundle)
     * @see PackageManager#isPackageSuspended()
     */
    public @Nullable Bundle getSuspendedPackageLauncherExtras(String packageName, UserHandle user) {
        logErrorForInvalidProfileAccess(user);
        try {
            return mService.getSuspendedPackageLauncherExtras(packageName, user);
        } catch (RemoteException re) {
            throw re.rethrowFromSystemServer();
        }
    }

    /**
     * Returns whether a package should be hidden from suggestions to the user. Currently, this
     * could be done because the package was marked as distracting to the user via
     * {@code PackageManager.setDistractingPackageRestrictions(String[], int)}.
     *
     * @param packageName The package for which to check.
     * @param user the {@link UserHandle} of the profile.
     * @return
     */
    public boolean shouldHideFromSuggestions(@NonNull String packageName,
            @NonNull UserHandle user) {
        Preconditions.checkNotNull(packageName, "packageName");
        Preconditions.checkNotNull(user, "user");
        try {
            return mService.shouldHideFromSuggestions(packageName, user);
        } catch (RemoteException re) {
            throw re.rethrowFromSystemServer();
        }
    }

    /**
     * Returns {@link ApplicationInfo} about an application installed for a specific user profile.
     *
     * @param packageName The package name of the application
     * @param flags Additional option flags {@link PackageManager#getApplicationInfo}
     * @param user The UserHandle of the profile.
     *
     * @return {@link ApplicationInfo} containing information about the package. Returns
     *         {@code null} if the package isn't installed for the given profile, or the profile
     *         isn't enabled.
     */
    public ApplicationInfo getApplicationInfo(@NonNull String packageName,
            @ApplicationInfoFlags int flags, @NonNull UserHandle user)
            throws PackageManager.NameNotFoundException {
        Preconditions.checkNotNull(packageName, "packageName");
        Preconditions.checkNotNull(user, "user");
        logErrorForInvalidProfileAccess(user);
        try {
            final ApplicationInfo ai = mService
                    .getApplicationInfo(mContext.getPackageName(), packageName, flags, user);
            if (ai == null) {
                throw new NameNotFoundException("Package " + packageName + " not found for user "
                        + user.getIdentifier());
            }
            return ai;
        } catch (RemoteException re) {
            throw re.rethrowFromSystemServer();
        }
    }

    /**
     * Returns an object describing the app usage limit for the given package.
     * If there are multiple limits that apply to the package, the one with the smallest
     * time remaining will be returned.
     *
     * @param packageName name of the package whose app usage limit will be returned
     * @param user the user of the package
     *
     * @return an {@link AppUsageLimit} object describing the app time limit containing
     * the given package with the smallest time remaining, or {@code null} if none exist.
     * @throws SecurityException when the caller is not the recents app.
     */
    @Nullable
    public LauncherApps.AppUsageLimit getAppUsageLimit(@NonNull String packageName,
            @NonNull UserHandle user) {
        try {
            return mService.getAppUsageLimit(mContext.getPackageName(), packageName, user);
        } catch (RemoteException re) {
            throw re.rethrowFromSystemServer();
        }
    }

    /**
     * Checks if the activity exists and it enabled for a profile.
     *
     * <p>The activity may still not be exported, in which case {@link #startMainActivity} will
     * throw a {@link SecurityException} unless the caller has the same UID as the target app's.
     *
     * @param component The activity to check.
     * @param user The UserHandle of the profile.
     *
     * @return true if the activity exists and is enabled.
     */
    public boolean isActivityEnabled(ComponentName component, UserHandle user) {
        logErrorForInvalidProfileAccess(user);
        try {
            return mService.isActivityEnabled(mContext.getPackageName(), component, user);
        } catch (RemoteException re) {
            throw re.rethrowFromSystemServer();
        }
    }

    /**
     * Returns whether the caller can access the shortcut information.  Access is currently
     * available to:
     *
     * <ul>
     *     <li>The current launcher (or default launcher if there is no set current launcher).</li>
     *     <li>The currently active voice interaction service.</li>
     * </ul>
     *
     * <p>Note when this method returns {@code false}, it may be a temporary situation because
     * the user is trying a new launcher application.  The user may decide to change the default
     * launcher back to the calling application again, so even if a launcher application loses
     * this permission, it does <b>not</b> have to purge pinned shortcut information.
     * If the calling launcher application contains pinned shortcuts, they will still work,
     * even though the caller no longer has the shortcut host permission.
     *
     * @throws IllegalStateException when the user is locked.
     *
     * @see ShortcutManager
     */
    public boolean hasShortcutHostPermission() {
        try {
            return mService.hasShortcutHostPermission(mContext.getPackageName());
        } catch (RemoteException re) {
            throw re.rethrowFromSystemServer();
        }
    }

    private List<ShortcutInfo> maybeUpdateDisabledMessage(List<ShortcutInfo> shortcuts) {
        if (shortcuts == null) {
            return null;
        }
        for (int i = shortcuts.size() - 1; i >= 0; i--) {
            final ShortcutInfo si = shortcuts.get(i);
            final String message = ShortcutInfo.getDisabledReasonForRestoreIssue(mContext,
                    si.getDisabledReason());
            if (message != null) {
                si.setDisabledMessage(message);
            }
        }
        return shortcuts;
    }

    /**
     * Returns {@link ShortcutInfo}s that match {@code query}.
     *
     * <p>Callers must be allowed to access the shortcut information, as defined in {@link
     * #hasShortcutHostPermission()}.
     *
     * @param query result includes shortcuts matching this query.
     * @param user The UserHandle of the profile.
     *
     * @return the IDs of {@link ShortcutInfo}s that match the query.
     * @throws IllegalStateException when the user is locked, or when the {@code user} user
     * is locked or not running.
     *
     * @see ShortcutManager
     */
    @Nullable
    public List<ShortcutInfo> getShortcuts(@NonNull ShortcutQuery query,
            @NonNull UserHandle user) {
        logErrorForInvalidProfileAccess(user);
        try {
            // Note this is the only case we need to update the disabled message for shortcuts
            // that weren't restored.
            // The restore problem messages are only shown by the user, and publishers will never
            // see them. The only other API that the launcher gets shortcuts is the shortcut
            // changed callback, but that only returns shortcuts with the "key" information, so
            // that won't return disabled message.
            return maybeUpdateDisabledMessage(mService.getShortcuts(mContext.getPackageName(),
                    query.mChangedSince, query.mPackage, query.mShortcutIds, query.mActivity,
                    query.mQueryFlags, user)
                    .getList());
        } catch (RemoteException e) {
            throw e.rethrowFromSystemServer();
        }
    }

    /**
     * @hide // No longer used.  Use getShortcuts() instead.  Kept for unit tests.
     */
    @Nullable
    @Deprecated
    public List<ShortcutInfo> getShortcutInfo(@NonNull String packageName,
            @NonNull List<String> ids, @NonNull UserHandle user) {
        final ShortcutQuery q = new ShortcutQuery();
        q.setPackage(packageName);
        q.setShortcutIds(ids);
        q.setQueryFlags(ShortcutQuery.FLAG_GET_ALL_KINDS);
        return getShortcuts(q, user);
    }

    /**
     * Pin shortcuts on a package.
     *
     * <p>This API is <b>NOT</b> cumulative; this will replace all pinned shortcuts for the package.
     * However, different launchers may have different set of pinned shortcuts.
     *
     * <p>The calling launcher application must be allowed to access the shortcut information,
     * as defined in {@link #hasShortcutHostPermission()}.
     *
     * @param packageName The target package name.
     * @param shortcutIds The IDs of the shortcut to be pinned.
     * @param user The UserHandle of the profile.
     * @throws IllegalStateException when the user is locked, or when the {@code user} user
     * is locked or not running.
     *
     * @see ShortcutManager
     */
    public void pinShortcuts(@NonNull String packageName, @NonNull List<String> shortcutIds,
            @NonNull UserHandle user) {
        logErrorForInvalidProfileAccess(user);
        try {
            mService.pinShortcuts(mContext.getPackageName(), packageName, shortcutIds, user);
        } catch (RemoteException e) {
            throw e.rethrowFromSystemServer();
        }
    }

    /**
     * @hide kept for testing.
     */
    @Deprecated
    public int getShortcutIconResId(@NonNull ShortcutInfo shortcut) {
        return shortcut.getIconResourceId();
    }

    /**
     * @hide kept for testing.
     */
    @Deprecated
    public int getShortcutIconResId(@NonNull String packageName, @NonNull String shortcutId,
            @NonNull UserHandle user) {
        final ShortcutQuery q = new ShortcutQuery();
        q.setPackage(packageName);
        q.setShortcutIds(Arrays.asList(shortcutId));
        q.setQueryFlags(ShortcutQuery.FLAG_GET_ALL_KINDS);
        final List<ShortcutInfo> shortcuts = getShortcuts(q, user);

        return shortcuts.size() > 0 ? shortcuts.get(0).getIconResourceId() : 0;
    }

    /**
     * @hide internal/unit tests only
     */
    public ParcelFileDescriptor getShortcutIconFd(
            @NonNull ShortcutInfo shortcut) {
        return getShortcutIconFd(shortcut.getPackage(), shortcut.getId(),
                shortcut.getUserId());
    }

    /**
     * @hide internal/unit tests only
     */
    public ParcelFileDescriptor getShortcutIconFd(
            @NonNull String packageName, @NonNull String shortcutId, @NonNull UserHandle user) {
        return getShortcutIconFd(packageName, shortcutId, user.getIdentifier());
    }

    private ParcelFileDescriptor getShortcutIconFd(
            @NonNull String packageName, @NonNull String shortcutId, int userId) {
        try {
            return mService.getShortcutIconFd(mContext.getPackageName(),
                    packageName, shortcutId, userId);
        } catch (RemoteException e) {
            throw e.rethrowFromSystemServer();
        }
    }

    /**
     * Returns the icon for this shortcut, without any badging for the profile.
     *
     * <p>The calling launcher application must be allowed to access the shortcut information,
     * as defined in {@link #hasShortcutHostPermission()}.
     *
     * @param density The preferred density of the icon, zero for default density. Use
     * density DPI values from {@link DisplayMetrics}.
     *
     * @return The drawable associated with the shortcut.
     * @throws IllegalStateException when the user is locked, or when the {@code user} user
     * is locked or not running.
     *
     * @see ShortcutManager
     * @see #getShortcutBadgedIconDrawable(ShortcutInfo, int)
     * @see DisplayMetrics
     */
    public Drawable getShortcutIconDrawable(@NonNull ShortcutInfo shortcut, int density) {
        if (shortcut.hasIconFile()) {
            final ParcelFileDescriptor pfd = getShortcutIconFd(shortcut);
            if (pfd == null) {
                return null;
            }
            try {
                final Bitmap bmp = BitmapFactory.decodeFileDescriptor(pfd.getFileDescriptor());
                if (bmp != null) {
                    BitmapDrawable dr = new BitmapDrawable(mContext.getResources(), bmp);
                    if (shortcut.hasAdaptiveBitmap()) {
                        return new AdaptiveIconDrawable(null, dr);
                    } else {
                        return dr;
                    }
                }
                return null;
            } finally {
                try {
                    pfd.close();
                } catch (IOException ignore) {
                }
            }
        } else if (shortcut.hasIconResource()) {
            return loadDrawableResourceFromPackage(shortcut.getPackage(),
                    shortcut.getIconResourceId(), shortcut.getUserHandle(), density);
        } else if (shortcut.getIcon() != null) {
            // This happens if a shortcut is pending-approval.
            final Icon icon = shortcut.getIcon();
            switch (icon.getType()) {
                case Icon.TYPE_RESOURCE: {
                    return loadDrawableResourceFromPackage(shortcut.getPackage(),
                            icon.getResId(), shortcut.getUserHandle(), density);
                }
                case Icon.TYPE_BITMAP:
                case Icon.TYPE_ADAPTIVE_BITMAP: {
                    return icon.loadDrawable(mContext);
                }
                default:
                    return null; // Shouldn't happen though.
            }
        } else {
            return null; // Has no icon.
        }
    }

    private Drawable loadDrawableResourceFromPackage(String packageName, int resId,
            UserHandle user, int density) {
        try {
            if (resId == 0) {
                return null; // Shouldn't happen but just in case.
            }
            final ApplicationInfo ai = getApplicationInfo(packageName, /* flags =*/ 0, user);
            final Resources res = mContext.getPackageManager().getResourcesForApplication(ai);
            return res.getDrawableForDensity(resId, density);
        } catch (NameNotFoundException | Resources.NotFoundException e) {
            return null;
        }
    }

    /**
     * Returns the shortcut icon with badging appropriate for the profile.
     *
     * <p>The calling launcher application must be allowed to access the shortcut information,
     * as defined in {@link #hasShortcutHostPermission()}.
     *
     * @param density Optional density for the icon, or 0 to use the default density. Use
     * @return A badged icon for the shortcut.
     * @throws IllegalStateException when the user is locked, or when the {@code user} user
     * is locked or not running.
     *
     * @see ShortcutManager
     * @see #getShortcutIconDrawable(ShortcutInfo, int)
     * @see DisplayMetrics
     */
    public Drawable getShortcutBadgedIconDrawable(ShortcutInfo shortcut, int density) {
        final Drawable originalIcon = getShortcutIconDrawable(shortcut, density);

        return (originalIcon == null) ? null : mContext.getPackageManager().getUserBadgedIcon(
                originalIcon, shortcut.getUserHandle());
    }

    /**
     * Starts a shortcut.
     *
     * <p>The calling launcher application must be allowed to access the shortcut information,
     * as defined in {@link #hasShortcutHostPermission()}.
     *
     * @param packageName The target shortcut package name.
     * @param shortcutId The target shortcut ID.
     * @param sourceBounds The Rect containing the source bounds of the clicked icon.
     * @param startActivityOptions Options to pass to startActivity.
     * @param user The UserHandle of the profile.
     * @throws IllegalStateException when the user is locked, or when the {@code user} user
     * is locked or not running.
     *
     * @throws android.content.ActivityNotFoundException failed to start shortcut. (e.g.
     * the shortcut no longer exists, is disabled, the intent receiver activity doesn't exist, etc)
     */
    public void startShortcut(@NonNull String packageName, @NonNull String shortcutId,
            @Nullable Rect sourceBounds, @Nullable Bundle startActivityOptions,
            @NonNull UserHandle user) {
        logErrorForInvalidProfileAccess(user);

        startShortcut(packageName, shortcutId, sourceBounds, startActivityOptions,
                user.getIdentifier());
    }

    /**
     * Launches a shortcut.
     *
     * <p>The calling launcher application must be allowed to access the shortcut information,
     * as defined in {@link #hasShortcutHostPermission()}.
     *
     * @param shortcut The target shortcut.
     * @param sourceBounds The Rect containing the source bounds of the clicked icon.
     * @param startActivityOptions Options to pass to startActivity.
     * @throws IllegalStateException when the user is locked, or when the {@code user} user
     * is locked or not running.
     *
     * @throws android.content.ActivityNotFoundException failed to start shortcut. (e.g.
     * the shortcut no longer exists, is disabled, the intent receiver activity doesn't exist, etc)
     */
    public void startShortcut(@NonNull ShortcutInfo shortcut,
            @Nullable Rect sourceBounds, @Nullable Bundle startActivityOptions) {
        startShortcut(shortcut.getPackage(), shortcut.getId(),
                sourceBounds, startActivityOptions,
                shortcut.getUserId());
    }

    @UnsupportedAppUsage
    private void startShortcut(@NonNull String packageName, @NonNull String shortcutId,
            @Nullable Rect sourceBounds, @Nullable Bundle startActivityOptions,
            int userId) {
        try {
            final boolean success =
                    mService.startShortcut(mContext.getPackageName(), packageName, shortcutId,
                    sourceBounds, startActivityOptions, userId);
            if (!success) {
                throw new ActivityNotFoundException("Shortcut could not be started");
            }
        } catch (RemoteException e) {
            throw e.rethrowFromSystemServer();
        }
    }

    /**
     * Registers a callback for changes to packages in this user and managed profiles.
     *
     * @param callback The callback to register.
     */
    public void registerCallback(Callback callback) {
        registerCallback(callback, null);
    }

    /**
     * Registers a callback for changes to packages in this user and managed profiles.
     *
     * @param callback The callback to register.
     * @param handler that should be used to post callbacks on, may be null.
     */
    public void registerCallback(Callback callback, Handler handler) {
        synchronized (this) {
            if (callback != null && findCallbackLocked(callback) < 0) {
                boolean addedFirstCallback = mCallbacks.size() == 0;
                addCallbackLocked(callback, handler);
                if (addedFirstCallback) {
                    try {
                        mService.addOnAppsChangedListener(mContext.getPackageName(),
                                mAppsChangedListener);
                    } catch (RemoteException re) {
                        throw re.rethrowFromSystemServer();
                    }
                }
            }
        }
    }

    /**
     * Unregisters a callback that was previously registered.
     *
     * @param callback The callback to unregister.
     * @see #registerCallback(Callback)
     */
    public void unregisterCallback(Callback callback) {
        synchronized (this) {
            removeCallbackLocked(callback);
            if (mCallbacks.size() == 0) {
                try {
                    mService.removeOnAppsChangedListener(mAppsChangedListener);
                } catch (RemoteException re) {
                    throw re.rethrowFromSystemServer();
                }
            }
        }
    }

    /** @return position in mCallbacks for callback or -1 if not present. */
    private int findCallbackLocked(Callback callback) {
        if (callback == null) {
            throw new IllegalArgumentException("Callback cannot be null");
        }
        final int size = mCallbacks.size();
        for (int i = 0; i < size; ++i) {
            if (mCallbacks.get(i).mCallback == callback) {
                return i;
            }
        }
        return -1;
    }

    private void removeCallbackLocked(Callback callback) {
        int pos = findCallbackLocked(callback);
        if (pos >= 0) {
            mCallbacks.remove(pos);
        }
    }

    private void addCallbackLocked(Callback callback, Handler handler) {
        // Remove if already present.
        removeCallbackLocked(callback);
        if (handler == null) {
            handler = new Handler();
        }
        CallbackMessageHandler toAdd = new CallbackMessageHandler(handler.getLooper(), callback);
        mCallbacks.add(toAdd);
    }

    private IOnAppsChangedListener.Stub mAppsChangedListener = new IOnAppsChangedListener.Stub() {

        @Override
        public void onPackageRemoved(UserHandle user, String packageName)
                throws RemoteException {
            if (DEBUG) {
                Log.d(TAG, "onPackageRemoved " + user.getIdentifier() + "," + packageName);
            }
            synchronized (LauncherApps.this) {
                for (CallbackMessageHandler callback : mCallbacks) {
                    callback.postOnPackageRemoved(packageName, user);
                }
            }
        }

        @Override
        public void onPackageChanged(UserHandle user, String packageName) throws RemoteException {
            if (DEBUG) {
                Log.d(TAG, "onPackageChanged " + user.getIdentifier() + "," + packageName);
            }
            synchronized (LauncherApps.this) {
                for (CallbackMessageHandler callback : mCallbacks) {
                    callback.postOnPackageChanged(packageName, user);
                }
            }
        }

        @Override
        public void onPackageAdded(UserHandle user, String packageName) throws RemoteException {
            if (DEBUG) {
                Log.d(TAG, "onPackageAdded " + user.getIdentifier() + "," + packageName);
            }
            synchronized (LauncherApps.this) {
                for (CallbackMessageHandler callback : mCallbacks) {
                    callback.postOnPackageAdded(packageName, user);
                }
            }
        }

        @Override
        public void onPackagesAvailable(UserHandle user, String[] packageNames, boolean replacing)
                throws RemoteException {
            if (DEBUG) {
                Log.d(TAG, "onPackagesAvailable " + user.getIdentifier() + "," + packageNames);
            }
            synchronized (LauncherApps.this) {
                for (CallbackMessageHandler callback : mCallbacks) {
                    callback.postOnPackagesAvailable(packageNames, user, replacing);
                }
            }
        }

        @Override
        public void onPackagesUnavailable(UserHandle user, String[] packageNames, boolean replacing)
                throws RemoteException {
            if (DEBUG) {
                Log.d(TAG, "onPackagesUnavailable " + user.getIdentifier() + "," + packageNames);
            }
            synchronized (LauncherApps.this) {
                for (CallbackMessageHandler callback : mCallbacks) {
                    callback.postOnPackagesUnavailable(packageNames, user, replacing);
                }
            }
        }

        @Override
        public void onPackagesSuspended(UserHandle user, String[] packageNames,
                Bundle launcherExtras)
                throws RemoteException {
            if (DEBUG) {
                Log.d(TAG, "onPackagesSuspended " + user.getIdentifier() + "," + packageNames);
            }
            synchronized (LauncherApps.this) {
                for (CallbackMessageHandler callback : mCallbacks) {
                    callback.postOnPackagesSuspended(packageNames, launcherExtras, user);
                }
            }
        }

        @Override
        public void onPackagesUnsuspended(UserHandle user, String[] packageNames)
                throws RemoteException {
            if (DEBUG) {
                Log.d(TAG, "onPackagesUnsuspended " + user.getIdentifier() + "," + packageNames);
            }
            synchronized (LauncherApps.this) {
                for (CallbackMessageHandler callback : mCallbacks) {
                    callback.postOnPackagesUnsuspended(packageNames, user);
                }
            }
        }

        @Override
        public void onShortcutChanged(UserHandle user, String packageName,
                ParceledListSlice shortcuts) {
            if (DEBUG) {
                Log.d(TAG, "onShortcutChanged " + user.getIdentifier() + "," + packageName);
            }
            final List<ShortcutInfo> list = shortcuts.getList();
            synchronized (LauncherApps.this) {
                for (CallbackMessageHandler callback : mCallbacks) {
                    callback.postOnShortcutChanged(packageName, user, list);
                }
            }
        }
    };

    private static class CallbackMessageHandler extends Handler {
        private static final int MSG_ADDED = 1;
        private static final int MSG_REMOVED = 2;
        private static final int MSG_CHANGED = 3;
        private static final int MSG_AVAILABLE = 4;
        private static final int MSG_UNAVAILABLE = 5;
        private static final int MSG_SUSPENDED = 6;
        private static final int MSG_UNSUSPENDED = 7;
        private static final int MSG_SHORTCUT_CHANGED = 8;

        private LauncherApps.Callback mCallback;

        private static class CallbackInfo {
            String[] packageNames;
            String packageName;
            Bundle launcherExtras;
            boolean replacing;
            UserHandle user;
            List<ShortcutInfo> shortcuts;
        }

        public CallbackMessageHandler(Looper looper, LauncherApps.Callback callback) {
            super(looper, null, true);
            mCallback = callback;
        }

        @Override
        public void handleMessage(Message msg) {
            if (mCallback == null || !(msg.obj instanceof CallbackInfo)) {
                return;
            }
            CallbackInfo info = (CallbackInfo) msg.obj;
            switch (msg.what) {
                case MSG_ADDED:
                    mCallback.onPackageAdded(info.packageName, info.user);
                    break;
                case MSG_REMOVED:
                    mCallback.onPackageRemoved(info.packageName, info.user);
                    break;
                case MSG_CHANGED:
                    mCallback.onPackageChanged(info.packageName, info.user);
                    break;
                case MSG_AVAILABLE:
                    mCallback.onPackagesAvailable(info.packageNames, info.user, info.replacing);
                    break;
                case MSG_UNAVAILABLE:
                    mCallback.onPackagesUnavailable(info.packageNames, info.user, info.replacing);
                    break;
                case MSG_SUSPENDED:
                    mCallback.onPackagesSuspended(info.packageNames, info.user, info.launcherExtras
                    );
                    break;
                case MSG_UNSUSPENDED:
                    mCallback.onPackagesUnsuspended(info.packageNames, info.user);
                    break;
                case MSG_SHORTCUT_CHANGED:
                    mCallback.onShortcutsChanged(info.packageName, info.shortcuts, info.user);
                    break;
            }
        }

        public void postOnPackageAdded(String packageName, UserHandle user) {
            CallbackInfo info = new CallbackInfo();
            info.packageName = packageName;
            info.user = user;
            obtainMessage(MSG_ADDED, info).sendToTarget();
        }

        public void postOnPackageRemoved(String packageName, UserHandle user) {
            CallbackInfo info = new CallbackInfo();
            info.packageName = packageName;
            info.user = user;
            obtainMessage(MSG_REMOVED, info).sendToTarget();
        }

        public void postOnPackageChanged(String packageName, UserHandle user) {
            CallbackInfo info = new CallbackInfo();
            info.packageName = packageName;
            info.user = user;
            obtainMessage(MSG_CHANGED, info).sendToTarget();
        }

        public void postOnPackagesAvailable(String[] packageNames, UserHandle user,
                boolean replacing) {
            CallbackInfo info = new CallbackInfo();
            info.packageNames = packageNames;
            info.replacing = replacing;
            info.user = user;
            obtainMessage(MSG_AVAILABLE, info).sendToTarget();
        }

        public void postOnPackagesUnavailable(String[] packageNames, UserHandle user,
                boolean replacing) {
            CallbackInfo info = new CallbackInfo();
            info.packageNames = packageNames;
            info.replacing = replacing;
            info.user = user;
            obtainMessage(MSG_UNAVAILABLE, info).sendToTarget();
        }

        public void postOnPackagesSuspended(String[] packageNames, Bundle launcherExtras,
                UserHandle user) {
            CallbackInfo info = new CallbackInfo();
            info.packageNames = packageNames;
            info.user = user;
            info.launcherExtras = launcherExtras;
            obtainMessage(MSG_SUSPENDED, info).sendToTarget();
        }

        public void postOnPackagesUnsuspended(String[] packageNames, UserHandle user) {
            CallbackInfo info = new CallbackInfo();
            info.packageNames = packageNames;
            info.user = user;
            obtainMessage(MSG_UNSUSPENDED, info).sendToTarget();
        }

        public void postOnShortcutChanged(String packageName, UserHandle user,
                List<ShortcutInfo> shortcuts) {
            CallbackInfo info = new CallbackInfo();
            info.packageName = packageName;
            info.user = user;
            info.shortcuts = shortcuts;
            obtainMessage(MSG_SHORTCUT_CHANGED, info).sendToTarget();
        }
    }

    /**
     * Register a callback to watch for session lifecycle events in this user and managed profiles.
     * @param callback The callback to register.
     * @param executor {@link Executor} to handle the callbacks, cannot be null.
     *
     * @see PackageInstaller#registerSessionCallback(SessionCallback)
     */
    public void registerPackageInstallerSessionCallback(
            @NonNull @CallbackExecutor Executor executor, @NonNull SessionCallback callback) {
        if (executor == null) {
            throw new NullPointerException("Executor must not be null");
        }

        synchronized (mDelegates) {
            final SessionCallbackDelegate delegate = new SessionCallbackDelegate(callback,
                    executor);
            try {
                mService.registerPackageInstallerCallback(mContext.getPackageName(),
                        delegate);
            } catch (RemoteException e) {
                throw e.rethrowFromSystemServer();
            }
            mDelegates.add(delegate);
        }
    }

    /**
     * Unregisters a callback that was previously registered.
     *
     * @param callback The callback to unregister.
     * @see #registerPackageInstallerSessionCallback(Executor, SessionCallback)
     */
<<<<<<< HEAD
    public void unregisterPackageInstallerSessionCallback(SessionCallback callback) {
=======
    public void unregisterPackageInstallerSessionCallback(@NonNull SessionCallback callback) {
>>>>>>> 825827da
        synchronized (mDelegates) {
            for (Iterator<SessionCallbackDelegate> i = mDelegates.iterator(); i.hasNext();) {
                final SessionCallbackDelegate delegate = i.next();
                if (delegate.mCallback == callback) {
                    mPm.getPackageInstaller().unregisterSessionCallback(delegate.mCallback);
                    i.remove();
                }
            }
        }
    }

    /**
     * Return list of all known install sessions in this user and managed profiles, regardless
     * of the installer.
     *
     * @see PackageInstaller#getAllSessions()
     */
    public @NonNull List<SessionInfo> getAllPackageInstallerSessions() {
        try {
            return mService.getAllSessions(mContext.getPackageName()).getList();
        } catch (RemoteException e) {
            throw e.rethrowFromSystemServer();
        }
    }

    /**
     * A helper method to extract a {@link PinItemRequest} set to
     * the {@link #EXTRA_PIN_ITEM_REQUEST} extra.
     */
    public PinItemRequest getPinItemRequest(Intent intent) {
        return intent.getParcelableExtra(EXTRA_PIN_ITEM_REQUEST);
    }

    /**
     * Represents a "pin shortcut" or a "pin appwidget" request made by an app, which is sent with
     * an {@link #ACTION_CONFIRM_PIN_SHORTCUT} or {@link #ACTION_CONFIRM_PIN_APPWIDGET} intent
     * respectively to the default launcher app.
     *
     * <h3>Request of the {@link #REQUEST_TYPE_SHORTCUT} type.
     *
     * <p>A {@link #REQUEST_TYPE_SHORTCUT} request represents a request to pin a
     * {@link ShortcutInfo}.  If the launcher accepts a request, call {@link #accept()},
     * or {@link #accept(Bundle)} with a null or empty Bundle.  No options are defined for
     * pin-shortcuts requests.
     *
     * <p>{@link #getShortcutInfo()} always returns a non-null {@link ShortcutInfo} for this type.
     *
     * <p>The launcher may receive a request with a {@link ShortcutInfo} that is already pinned, in
     * which case {@link ShortcutInfo#isPinned()} returns true.  This means the user wants to create
     * another pinned shortcut for a shortcut that's already pinned.  If the launcher accepts it,
     * {@link #accept()} must still be called even though the shortcut is already pinned, and
     * create a new pinned shortcut icon for it.
     *
     * <p>See also {@link ShortcutManager} for more details.
     *
     * <h3>Request of the {@link #REQUEST_TYPE_APPWIDGET} type.
     *
     * <p>A {@link #REQUEST_TYPE_SHORTCUT} request represents a request to pin a
     * an AppWidget.  If the launcher accepts a request, call {@link #accept(Bundle)} with
     * the appwidget integer ID set to the
     * {@link android.appwidget.AppWidgetManager#EXTRA_APPWIDGET_ID} extra.
     *
     * <p>{@link #getAppWidgetProviderInfo(Context)} always returns a non-null
     * {@link AppWidgetProviderInfo} for this type.
     *
     * <p>See also {@link AppWidgetManager} for more details.
     *
     * @see #EXTRA_PIN_ITEM_REQUEST
     * @see #getPinItemRequest(Intent)
     */
    public static final class PinItemRequest implements Parcelable {

        /** This is a request to pin shortcut. */
        public static final int REQUEST_TYPE_SHORTCUT = 1;

        /** This is a request to pin app widget. */
        public static final int REQUEST_TYPE_APPWIDGET = 2;

        /** @hide */
        @IntDef(prefix = { "REQUEST_TYPE_" }, value = {
                REQUEST_TYPE_SHORTCUT,
                REQUEST_TYPE_APPWIDGET
        })
        @Retention(RetentionPolicy.SOURCE)
        public @interface RequestType {}

        private final int mRequestType;
        private final IPinItemRequest mInner;

        /**
         * @hide
         */
        public PinItemRequest(IPinItemRequest inner, int type) {
            mInner = inner;
            mRequestType = type;
        }

        /**
         * Represents the type of a request, which is one of the {@code REQUEST_TYPE_} constants.
         *
         * @return one of the {@code REQUEST_TYPE_} constants.
         */
        @RequestType
        public int getRequestType() {
            return mRequestType;
        }

        /**
         * {@link ShortcutInfo} sent by the requesting app.
         * Always non-null for a {@link #REQUEST_TYPE_SHORTCUT} request, and always null for a
         * different request type.
         *
         * @return requested {@link ShortcutInfo} when a request is of the
         * {@link #REQUEST_TYPE_SHORTCUT} type.  Null otherwise.
         */
        @Nullable
        public ShortcutInfo getShortcutInfo() {
            try {
                return mInner.getShortcutInfo();
            } catch (RemoteException e) {
                throw e.rethrowAsRuntimeException();
            }
        }

        /**
         * {@link AppWidgetProviderInfo} sent by the requesting app.
         * Always non-null for a {@link #REQUEST_TYPE_APPWIDGET} request, and always null for a
         * different request type.
         *
         * <p>Launcher should not show any configuration activity associated with the provider, and
         * assume that the widget is already fully configured. Upon accepting the widget, it should
         * pass the widgetId in {@link #accept(Bundle)}.
         *
         * @return requested {@link AppWidgetProviderInfo} when a request is of the
         * {@link #REQUEST_TYPE_APPWIDGET} type.  Null otherwise.
         */
        @Nullable
        public AppWidgetProviderInfo getAppWidgetProviderInfo(Context context) {
            try {
                final AppWidgetProviderInfo info = mInner.getAppWidgetProviderInfo();
                if (info == null) {
                    return null;
                }
                info.updateDimensions(context.getResources().getDisplayMetrics());
                return info;
            } catch (RemoteException e) {
                throw e.rethrowAsRuntimeException();
            }
        }

        /**
         * Any extras sent by the requesting app.
         *
         * @return For a shortcut request, this method always return null.  For an AppWidget
         * request, this method returns the extras passed to the
         * {@link android.appwidget.AppWidgetManager#requestPinAppWidget(
         * ComponentName, Bundle, PendingIntent)} API.  See {@link AppWidgetManager} for details.
         */
        @Nullable
        public Bundle getExtras() {
            try {
                return mInner.getExtras();
            } catch (RemoteException e) {
                throw e.rethrowAsRuntimeException();
            }
        }

        /**
         * Return whether a request is still valid.
         *
         * @return {@code TRUE} if a request is valid and {@link #accept(Bundle)} may be called.
         */
        public boolean isValid() {
            try {
                return mInner.isValid();
            } catch (RemoteException e) {
                return false;
            }
        }

        /**
         * Called by the receiving launcher app when the user accepts the request.
         *
         * @param options must be set for a {@link #REQUEST_TYPE_APPWIDGET} request.
         *
         * @return {@code TRUE} if the shortcut or the AppWidget has actually been pinned.
         * {@code FALSE} if the item hasn't been pinned, for example, because the request had
         * already been canceled, in which case the launcher must not pin the requested item.
         */
        public boolean accept(@Nullable Bundle options) {
            try {
                return mInner.accept(options);
            } catch (RemoteException e) {
                throw e.rethrowFromSystemServer();
            }
        }

        /**
         * Called by the receiving launcher app when the user accepts the request, with no options.
         *
         * @return {@code TRUE} if the shortcut or the AppWidget has actually been pinned.
         * {@code FALSE} if the item hasn't been pinned, for example, because the request had
         * already been canceled, in which case the launcher must not pin the requested item.
         */
        public boolean accept() {
            return accept(/* options= */ null);
        }

        private PinItemRequest(Parcel source) {
            final ClassLoader cl = getClass().getClassLoader();

            mRequestType = source.readInt();
            mInner = IPinItemRequest.Stub.asInterface(source.readStrongBinder());
        }

        @Override
        public void writeToParcel(Parcel dest, int flags) {
            dest.writeInt(mRequestType);
            dest.writeStrongBinder(mInner.asBinder());
        }

        public static final @android.annotation.NonNull Creator<PinItemRequest> CREATOR =
                new Creator<PinItemRequest>() {
                    public PinItemRequest createFromParcel(Parcel source) {
                        return new PinItemRequest(source);
                    }
                    public PinItemRequest[] newArray(int size) {
                        return new PinItemRequest[size];
                    }
                };

        @Override
        public int describeContents() {
            return 0;
        }
    }

    /**
     * A class that encapsulates information about the usage limit set for an app or
     * a group of apps.
     *
     * <p>The launcher can query specifics about the usage limit such as how much usage time
     * the limit has and how much of the total usage time is remaining via the APIs available
     * in this class.
     *
     * @see #getAppUsageLimit(String, UserHandle)
     */
    public static final class AppUsageLimit implements Parcelable {
        private final long mTotalUsageLimit;
        private final long mUsageRemaining;

        /** @hide */
        public AppUsageLimit(long totalUsageLimit, long usageRemaining) {
            this.mTotalUsageLimit = totalUsageLimit;
            this.mUsageRemaining = usageRemaining;
        }

        /**
         * Returns the total usage limit in milliseconds set for an app or a group of apps.
         *
         * @return the total usage limit in milliseconds
         */
        public long getTotalUsageLimit() {
            return mTotalUsageLimit;
        }

        /**
         * Returns the usage remaining in milliseconds for an app or the group of apps
         * this limit refers to.
         *
         * @return the usage remaining in milliseconds
         */
        public long getUsageRemaining() {
            return mUsageRemaining;
        }

        private AppUsageLimit(Parcel source) {
            mTotalUsageLimit = source.readLong();
            mUsageRemaining = source.readLong();
        }

        public static final @android.annotation.NonNull Creator<AppUsageLimit> CREATOR = new Creator<AppUsageLimit>() {
            @Override
            public AppUsageLimit createFromParcel(Parcel source) {
                return new AppUsageLimit(source);
            }

            @Override
            public AppUsageLimit[] newArray(int size) {
                return new AppUsageLimit[size];
            }
        };

        @Override
        public int describeContents() {
            return 0;
        }

        @Override
        public void writeToParcel(Parcel dest, int flags) {
            dest.writeLong(mTotalUsageLimit);
            dest.writeLong(mUsageRemaining);
        }
    }
}<|MERGE_RESOLUTION|>--- conflicted
+++ resolved
@@ -142,17 +142,6 @@
     public static final String EXTRA_PIN_ITEM_REQUEST =
             "android.content.pm.extra.PIN_ITEM_REQUEST";
 
-    /**
-     * Metadata key that specifies vouched certs, so any apps signed by a cert in vouched certs
-     * will not show hidden icon in launcher even it does not have a launcher visible activity.
-     *
-     * If an app has this metadata in manifest, it won't be eligible to hide its icon even if its
-     * cert is in vouched certs list.
-     *
-     * @hide
-     */
-    public static final String VOUCHED_CERTS_KEY = "vouched_certs";
-
     private final Context mContext;
     @UnsupportedAppUsage(maxTargetSdk = Build.VERSION_CODES.P, trackingBug = 115609023)
     private final ILauncherApps mService;
@@ -585,13 +574,8 @@
      * @param sourceBounds The Rect containing the source bounds of the clicked icon
      * @param opts Options to pass to startActivity
      */
-<<<<<<< HEAD
-    public void startPackageInstallerSessionDetailsActivity(SessionInfo sessionInfo,
-            Rect sourceBounds, Bundle opts) {
-=======
     public void startPackageInstallerSessionDetailsActivity(@NonNull SessionInfo sessionInfo,
             @Nullable Rect sourceBounds, @Nullable Bundle opts) {
->>>>>>> 825827da
         try {
             mService.startSessionDetailsActivityAsUser(mContext.getIApplicationThread(),
                     mContext.getPackageName(), sessionInfo, sourceBounds, opts,
@@ -1508,11 +1492,7 @@
      * @param callback The callback to unregister.
      * @see #registerPackageInstallerSessionCallback(Executor, SessionCallback)
      */
-<<<<<<< HEAD
-    public void unregisterPackageInstallerSessionCallback(SessionCallback callback) {
-=======
     public void unregisterPackageInstallerSessionCallback(@NonNull SessionCallback callback) {
->>>>>>> 825827da
         synchronized (mDelegates) {
             for (Iterator<SessionCallbackDelegate> i = mDelegates.iterator(); i.hasNext();) {
                 final SessionCallbackDelegate delegate = i.next();
