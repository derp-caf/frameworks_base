/*
 * Copyright (C) 2007 The Android Open Source Project
 *
 * Licensed under the Apache License, Version 2.0 (the "License");
 * you may not use this file except in compliance with the License.
 * You may obtain a copy of the License at
 *
 *      http://www.apache.org/licenses/LICENSE-2.0
 *
 * Unless required by applicable law or agreed to in writing, software
 * distributed under the License is distributed on an "AS IS" BASIS,
 * WITHOUT WARRANTIES OR CONDITIONS OF ANY KIND, either express or implied.
 * See the License for the specific language governing permissions and
 * limitations under the License.
 */

package android.content.pm;

import android.annotation.Nullable;
import android.annotation.UnsupportedAppUsage;
import android.os.Build;
import android.os.Parcel;
import android.os.Parcelable;

/**
 * Overall information about the contents of a package.  This corresponds
 * to all of the information collected from AndroidManifest.xml.
 */
public class PackageInfo implements Parcelable {
    /**
     * The name of this package.  From the &lt;manifest&gt; tag's "name"
     * attribute.
     */
    public String packageName;

    /**
     * The names of any installed split APKs for this package.
     */
    public String[] splitNames;

    /**
     * @deprecated Use {@link #getLongVersionCode()} instead, which includes both
     * this and the additional
     * {@link android.R.styleable#AndroidManifest_versionCodeMajor versionCodeMajor} attribute.
     * The version number of this package, as specified by the &lt;manifest&gt;
     * tag's {@link android.R.styleable#AndroidManifest_versionCode versionCode}
     * attribute.
     * @see #getLongVersionCode()
     */
    @Deprecated
    public int versionCode;

    /**
     * @hide
     * The major version number of this package, as specified by the &lt;manifest&gt;
     * tag's {@link android.R.styleable#AndroidManifest_versionCode versionCodeMajor}
     * attribute.
     * @see #getLongVersionCode()
     */
    public int versionCodeMajor;

    /**
     * Return {@link android.R.styleable#AndroidManifest_versionCode versionCode} and
     * {@link android.R.styleable#AndroidManifest_versionCodeMajor versionCodeMajor} combined
     * together as a single long value.  The
     * {@link android.R.styleable#AndroidManifest_versionCodeMajor versionCodeMajor} is placed in
     * the upper 32 bits.
     */
    public long getLongVersionCode() {
        return composeLongVersionCode(versionCodeMajor, versionCode);
    }

    /**
     * Set the full version code in this PackageInfo, updating {@link #versionCode}
     * with the lower bits.
     * @see #getLongVersionCode()
     */
    public void setLongVersionCode(long longVersionCode) {
        versionCodeMajor = (int) (longVersionCode>>32);
        versionCode = (int) longVersionCode;
    }

    /**
     * @hide Internal implementation for composing a minor and major version code in to
     * a single long version code.
     */
    public static long composeLongVersionCode(int major, int minor) {
        return (((long) major) << 32) | (((long) minor) & 0xffffffffL);
    }

    /**
     * The version name of this package, as specified by the &lt;manifest&gt;
     * tag's {@link android.R.styleable#AndroidManifest_versionName versionName}
     * attribute.
     */
    public String versionName;

    /**
     * The revision number of the base APK for this package, as specified by the
     * &lt;manifest&gt; tag's
     * {@link android.R.styleable#AndroidManifest_revisionCode revisionCode}
     * attribute.
     */
    public int baseRevisionCode;

    /**
     * The revision number of any split APKs for this package, as specified by
     * the &lt;manifest&gt; tag's
     * {@link android.R.styleable#AndroidManifest_revisionCode revisionCode}
     * attribute. Indexes are a 1:1 mapping against {@link #splitNames}.
     */
    public int[] splitRevisionCodes;

    /**
     * The shared user ID name of this package, as specified by the &lt;manifest&gt;
     * tag's {@link android.R.styleable#AndroidManifest_sharedUserId sharedUserId}
     * attribute.
     */
    public String sharedUserId;
    
    /**
     * The shared user ID label of this package, as specified by the &lt;manifest&gt;
     * tag's {@link android.R.styleable#AndroidManifest_sharedUserLabel sharedUserLabel}
     * attribute.
     */
    public int sharedUserLabel;
    
    /**
     * Information collected from the &lt;application&gt; tag, or null if
     * there was none.
     */
    public ApplicationInfo applicationInfo;
    
    /**
     * The time at which the app was first installed.  Units are as
     * per {@link System#currentTimeMillis()}.
     */
    public long firstInstallTime;

    /**
     * The time at which the app was last updated.  Units are as
     * per {@link System#currentTimeMillis()}.
     */
    public long lastUpdateTime;

    /**
     * All kernel group-IDs that have been assigned to this package.
     * This is only filled in if the flag {@link PackageManager#GET_GIDS} was set.
     */
    public int[] gids;

    /**
     * Array of all {@link android.R.styleable#AndroidManifestActivity
     * &lt;activity&gt;} tags included under &lt;application&gt;,
     * or null if there were none.  This is only filled in if the flag
     * {@link PackageManager#GET_ACTIVITIES} was set.
     */
    public ActivityInfo[] activities;

    /**
     * Array of all {@link android.R.styleable#AndroidManifestReceiver
     * &lt;receiver&gt;} tags included under &lt;application&gt;,
     * or null if there were none.  This is only filled in if the flag
     * {@link PackageManager#GET_RECEIVERS} was set.
     */
    public ActivityInfo[] receivers;

    /**
     * Array of all {@link android.R.styleable#AndroidManifestService
     * &lt;service&gt;} tags included under &lt;application&gt;,
     * or null if there were none.  This is only filled in if the flag
     * {@link PackageManager#GET_SERVICES} was set.
     */
    public ServiceInfo[] services;

    /**
     * Array of all {@link android.R.styleable#AndroidManifestProvider
     * &lt;provider&gt;} tags included under &lt;application&gt;,
     * or null if there were none.  This is only filled in if the flag
     * {@link PackageManager#GET_PROVIDERS} was set.
     */
    public ProviderInfo[] providers;

    /**
     * Array of all {@link android.R.styleable#AndroidManifestInstrumentation
     * &lt;instrumentation&gt;} tags included under &lt;manifest&gt;,
     * or null if there were none.  This is only filled in if the flag
     * {@link PackageManager#GET_INSTRUMENTATION} was set.
     */
    public InstrumentationInfo[] instrumentation;

    /**
     * Array of all {@link android.R.styleable#AndroidManifestPermission
     * &lt;permission&gt;} tags included under &lt;manifest&gt;,
     * or null if there were none.  This is only filled in if the flag
     * {@link PackageManager#GET_PERMISSIONS} was set.
     */
    public PermissionInfo[] permissions;

    /**
     * Array of all {@link android.R.styleable#AndroidManifestUsesPermission
     * &lt;uses-permission&gt;} tags included under &lt;manifest&gt;,
     * or null if there were none.  This is only filled in if the flag
     * {@link PackageManager#GET_PERMISSIONS} was set.  This list includes
     * all permissions requested, even those that were not granted or known
     * by the system at install time.
     */
    public String[] requestedPermissions;

    /**
     * Array of flags of all {@link android.R.styleable#AndroidManifestUsesPermission
     * &lt;uses-permission&gt;} tags included under &lt;manifest&gt;,
     * or null if there were none.  This is only filled in if the flag
     * {@link PackageManager#GET_PERMISSIONS} was set.  Each value matches
     * the corresponding entry in {@link #requestedPermissions}, and will have
     * the flag {@link #REQUESTED_PERMISSION_GRANTED} set as appropriate.
     */
    public int[] requestedPermissionsFlags;

    /**
     * Flag for {@link #requestedPermissionsFlags}: the requested permission
     * is required for the application to run; the user can not optionally
     * disable it.  Currently all permissions are required.
     *
     * @removed We do not support required permissions.
     */
    public static final int REQUESTED_PERMISSION_REQUIRED = 1<<0;

    /**
     * Flag for {@link #requestedPermissionsFlags}: the requested permission
     * is currently granted to the application.
     */
    public static final int REQUESTED_PERMISSION_GRANTED = 1<<1;

    /**
     * Array of all signatures read from the package file. This is only filled
     * in if the flag {@link PackageManager#GET_SIGNATURES} was set. A package
     * must be signed with at least one certificate which is at position zero.
     * The package can be signed with additional certificates which appear as
     * subsequent entries.
     *
     * <strong>Note:</strong> Signature ordering is not guaranteed to be
     * stable which means that a package signed with certificates A and B is
     * equivalent to being signed with certificates B and A. This means that
     * in case multiple signatures are reported you cannot assume the one at
     * the first position to be the same across updates.
     *
     * <strong>Deprecated</strong> This has been replaced by the
     * {@link PackageInfo#signingInfo} field, which takes into
     * account signing certificate rotation.  For backwards compatibility in
     * the event of signing certificate rotation, this will return the oldest
     * reported signing certificate, so that an application will appear to
     * callers as though no rotation occurred.
     *
     * @deprecated use {@code signingInfo} instead
     */
    @Deprecated
    public Signature[] signatures;

    /**
     * Signing information read from the package file, potentially
     * including past signing certificates no longer used after signing
     * certificate rotation.  This is only filled in if
     * the flag {@link PackageManager#GET_SIGNING_CERTIFICATES} was set.
     *
     * Use this field instead of the deprecated {@code signatures} field.
     * See {@link SigningInfo} for more information on its contents.
     */
    public SigningInfo signingInfo;

    /**
     * Application specified preferred configuration
     * {@link android.R.styleable#AndroidManifestUsesConfiguration
     * &lt;uses-configuration&gt;} tags included under &lt;manifest&gt;,
     * or null if there were none. This is only filled in if the flag
     * {@link PackageManager#GET_CONFIGURATIONS} was set.
     */
    public ConfigurationInfo[] configPreferences;

    /**
     * Features that this application has requested.
     *
     * @see FeatureInfo#FLAG_REQUIRED
     */
    public FeatureInfo[] reqFeatures;

    /**
     * Groups of features that this application has requested.
     * Each group contains a set of features that are required.
     * A device must match the features listed in {@link #reqFeatures} and one
     * or more FeatureGroups in order to have satisfied the feature requirement.
     *
     * @see FeatureInfo#FLAG_REQUIRED
     */
    public FeatureGroupInfo[] featureGroups;

    /**
     * Constant corresponding to <code>auto</code> in
     * the {@link android.R.attr#installLocation} attribute.
     * @hide
     */
    @UnsupportedAppUsage
    public static final int INSTALL_LOCATION_UNSPECIFIED = -1;

    /**
     * Constant corresponding to <code>auto</code> in the
     * {@link android.R.attr#installLocation} attribute.
     */
    public static final int INSTALL_LOCATION_AUTO = 0;

    /**
     * Constant corresponding to <code>internalOnly</code> in the
     * {@link android.R.attr#installLocation} attribute.
     */
    public static final int INSTALL_LOCATION_INTERNAL_ONLY = 1;

    /**
     * Constant corresponding to <code>preferExternal</code> in the
     * {@link android.R.attr#installLocation} attribute.
     */
    public static final int INSTALL_LOCATION_PREFER_EXTERNAL = 2;

    /**
     * The install location requested by the package. From the
     * {@link android.R.attr#installLocation} attribute, one of
     * {@link #INSTALL_LOCATION_AUTO}, {@link #INSTALL_LOCATION_INTERNAL_ONLY},
     * {@link #INSTALL_LOCATION_PREFER_EXTERNAL}
     */
    public int installLocation = INSTALL_LOCATION_INTERNAL_ONLY;

    /** @hide */
    public boolean isStub;

    /** @hide */
    @UnsupportedAppUsage
    public boolean coreApp;

    /** @hide */
    public boolean requiredForAllUsers;

    /** @hide */
    public String restrictedAccountType;

    /** @hide */
    public String requiredAccountType;

    /**
     * What package, if any, this package will overlay.
     *
     * Package name of target package, or null.
     * @hide
     */
    @UnsupportedAppUsage
    public String overlayTarget;

    /**
<<<<<<< HEAD
     * What overlayable set of elements package, if any, this package will overlay.
=======
     * The name of the overlayable set of elements package, if any, this package will overlay.
>>>>>>> 825827da
     *
     * Overlayable name defined within the target package, or null.
     * @hide
     */
<<<<<<< HEAD
    public String overlayTargetName;
=======
    public String targetOverlayableName;
>>>>>>> 825827da

    /**
     * The overlay category, if any, of this package
     *
     * @hide
     */
    public String overlayCategory;

    /** @hide */
    public int overlayPriority;

    /**
     * Whether the overlay is static, meaning it cannot be enabled/disabled at runtime.
     */
    boolean mOverlayIsStatic;

    /**
     * The user-visible SDK version (ex. 26) of the framework against which the application claims
     * to have been compiled, or {@code 0} if not specified.
     * <p>
     * This property is the compile-time equivalent of
     * {@link android.os.Build.VERSION#SDK_INT Build.VERSION.SDK_INT}.
     *
     * @hide For platform use only; we don't expect developers to need to read this value.
     */
    public int compileSdkVersion;

    /**
     * The development codename (ex. "O", "REL") of the framework against which the application
     * claims to have been compiled, or {@code null} if not specified.
     * <p>
     * This property is the compile-time equivalent of
     * {@link android.os.Build.VERSION#CODENAME Build.VERSION.CODENAME}.
     *
     * @hide For platform use only; we don't expect developers to need to read this value.
     */
    @Nullable
    public String compileSdkVersionCodename;

    /**
     * Whether the package is an APEX package.
     */
    public boolean isApex;

    public PackageInfo() {
    }

    /**
     * Returns true if the package is a valid Runtime Overlay package.
     * @hide
     */
    public boolean isOverlayPackage() {
        return overlayTarget != null;
    }

    /**
     * Returns true if the package is a valid static Runtime Overlay package. Static overlays
     * are not updatable outside of a system update and are safe to load in the system process.
     * @hide
     */
    public boolean isStaticOverlayPackage() {
        return overlayTarget != null && mOverlayIsStatic;
    }

    @Override
    public String toString() {
        return "PackageInfo{"
            + Integer.toHexString(System.identityHashCode(this))
            + " " + packageName + "}";
    }

    @Override
    public int describeContents() {
        return 0;
    }

    @Override
    public void writeToParcel(Parcel dest, int parcelableFlags) {
        dest.writeString(packageName);
        dest.writeStringArray(splitNames);
        dest.writeInt(versionCode);
        dest.writeInt(versionCodeMajor);
        dest.writeString(versionName);
        dest.writeInt(baseRevisionCode);
        dest.writeIntArray(splitRevisionCodes);
        dest.writeString(sharedUserId);
        dest.writeInt(sharedUserLabel);
        if (applicationInfo != null) {
            dest.writeInt(1);
            applicationInfo.writeToParcel(dest, parcelableFlags);
        } else {
            dest.writeInt(0);
        }
        dest.writeLong(firstInstallTime);
        dest.writeLong(lastUpdateTime);
        dest.writeIntArray(gids);
        dest.writeTypedArray(activities, parcelableFlags | Parcelable.PARCELABLE_ELIDE_DUPLICATES);
        dest.writeTypedArray(receivers, parcelableFlags | Parcelable.PARCELABLE_ELIDE_DUPLICATES);
        dest.writeTypedArray(services, parcelableFlags | Parcelable.PARCELABLE_ELIDE_DUPLICATES);
        dest.writeTypedArray(providers, parcelableFlags | Parcelable.PARCELABLE_ELIDE_DUPLICATES);
        dest.writeTypedArray(instrumentation, parcelableFlags);
        dest.writeTypedArray(permissions, parcelableFlags);
        dest.writeStringArray(requestedPermissions);
        dest.writeIntArray(requestedPermissionsFlags);
        dest.writeTypedArray(signatures, parcelableFlags);
        dest.writeTypedArray(configPreferences, parcelableFlags);
        dest.writeTypedArray(reqFeatures, parcelableFlags);
        dest.writeTypedArray(featureGroups, parcelableFlags);
        dest.writeInt(installLocation);
        dest.writeInt(isStub ? 1 : 0);
        dest.writeInt(coreApp ? 1 : 0);
        dest.writeInt(requiredForAllUsers ? 1 : 0);
        dest.writeString(restrictedAccountType);
        dest.writeString(requiredAccountType);
        dest.writeString(overlayTarget);
        dest.writeString(overlayCategory);
        dest.writeInt(overlayPriority);
        dest.writeBoolean(mOverlayIsStatic);
        dest.writeInt(compileSdkVersion);
        dest.writeString(compileSdkVersionCodename);
        if (signingInfo != null) {
            dest.writeInt(1);
            signingInfo.writeToParcel(dest, parcelableFlags);
        } else {
            dest.writeInt(0);
        }
        dest.writeBoolean(isApex);
    }

    public static final @android.annotation.NonNull Parcelable.Creator<PackageInfo> CREATOR
            = new Parcelable.Creator<PackageInfo>() {
        @Override
        public PackageInfo createFromParcel(Parcel source) {
            return new PackageInfo(source);
        }

        @Override
        public PackageInfo[] newArray(int size) {
            return new PackageInfo[size];
        }
    };

    @UnsupportedAppUsage(maxTargetSdk = Build.VERSION_CODES.P, trackingBug = 115609023)
    private PackageInfo(Parcel source) {
        packageName = source.readString();
        splitNames = source.createStringArray();
        versionCode = source.readInt();
        versionCodeMajor = source.readInt();
        versionName = source.readString();
        baseRevisionCode = source.readInt();
        splitRevisionCodes = source.createIntArray();
        sharedUserId = source.readString();
        sharedUserLabel = source.readInt();
        int hasApp = source.readInt();
        if (hasApp != 0) {
            applicationInfo = ApplicationInfo.CREATOR.createFromParcel(source);
        }
        firstInstallTime = source.readLong();
        lastUpdateTime = source.readLong();
        gids = source.createIntArray();
        activities = source.createTypedArray(ActivityInfo.CREATOR);
        receivers = source.createTypedArray(ActivityInfo.CREATOR);
        services = source.createTypedArray(ServiceInfo.CREATOR);
        providers = source.createTypedArray(ProviderInfo.CREATOR);
        instrumentation = source.createTypedArray(InstrumentationInfo.CREATOR);
        permissions = source.createTypedArray(PermissionInfo.CREATOR);
        requestedPermissions = source.createStringArray();
        requestedPermissionsFlags = source.createIntArray();
        signatures = source.createTypedArray(Signature.CREATOR);
        configPreferences = source.createTypedArray(ConfigurationInfo.CREATOR);
        reqFeatures = source.createTypedArray(FeatureInfo.CREATOR);
        featureGroups = source.createTypedArray(FeatureGroupInfo.CREATOR);
        installLocation = source.readInt();
        isStub = source.readInt() != 0;
        coreApp = source.readInt() != 0;
        requiredForAllUsers = source.readInt() != 0;
        restrictedAccountType = source.readString();
        requiredAccountType = source.readString();
        overlayTarget = source.readString();
        overlayCategory = source.readString();
        overlayPriority = source.readInt();
        mOverlayIsStatic = source.readBoolean();
        compileSdkVersion = source.readInt();
        compileSdkVersionCodename = source.readString();
        int hasSigningInfo = source.readInt();
        if (hasSigningInfo != 0) {
            signingInfo = SigningInfo.CREATOR.createFromParcel(source);
        }
        isApex = source.readBoolean();
        // The component lists were flattened with the redundant ApplicationInfo
        // instances omitted.  Distribute the canonical one here as appropriate.
        if (applicationInfo != null) {
            propagateApplicationInfo(applicationInfo, activities);
            propagateApplicationInfo(applicationInfo, receivers);
            propagateApplicationInfo(applicationInfo, services);
            propagateApplicationInfo(applicationInfo, providers);
        }
    }

    private void propagateApplicationInfo(ApplicationInfo appInfo, ComponentInfo[] components) {
        if (components != null) {
            for (ComponentInfo ci : components) {
                ci.applicationInfo = appInfo;
            }
        }
    }
}<|MERGE_RESOLUTION|>--- conflicted
+++ resolved
@@ -354,20 +354,12 @@
     public String overlayTarget;
 
     /**
-<<<<<<< HEAD
-     * What overlayable set of elements package, if any, this package will overlay.
-=======
      * The name of the overlayable set of elements package, if any, this package will overlay.
->>>>>>> 825827da
      *
      * Overlayable name defined within the target package, or null.
      * @hide
      */
-<<<<<<< HEAD
-    public String overlayTargetName;
-=======
     public String targetOverlayableName;
->>>>>>> 825827da
 
     /**
      * The overlay category, if any, of this package
