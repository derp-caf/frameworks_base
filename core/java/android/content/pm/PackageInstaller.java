/*
 * Copyright (C) 2014 The Android Open Source Project
 *
 * Licensed under the Apache License, Version 2.0 (the "License");
 * you may not use this file except in compliance with the License.
 * You may obtain a copy of the License at
 *
 *      http://www.apache.org/licenses/LICENSE-2.0
 *
 * Unless required by applicable law or agreed to in writing, software
 * distributed under the License is distributed on an "AS IS" BASIS,
 * WITHOUT WARRANTIES OR CONDITIONS OF ANY KIND, either express or implied.
 * See the License for the specific language governing permissions and
 * limitations under the License.
 */

package android.content.pm;

import android.Manifest;
import android.annotation.IntDef;
import android.annotation.NonNull;
import android.annotation.Nullable;
import android.annotation.RequiresPermission;
import android.annotation.SdkConstant;
import android.annotation.SdkConstant.SdkConstantType;
import android.annotation.SystemApi;
import android.annotation.UnsupportedAppUsage;
import android.app.ActivityManager;
import android.app.AppGlobals;
import android.content.Intent;
import android.content.IntentSender;
import android.content.pm.PackageManager.DeleteFlags;
import android.content.pm.PackageManager.InstallReason;
import android.graphics.Bitmap;
import android.net.Uri;
import android.os.Build;
import android.os.FileBridge;
import android.os.Handler;
import android.os.Looper;
import android.os.Message;
import android.os.Parcel;
import android.os.ParcelFileDescriptor;
import android.os.Parcelable;
import android.os.ParcelableException;
import android.os.RemoteException;
import android.os.SystemProperties;
import android.system.ErrnoException;
import android.system.Os;
import android.util.ExceptionUtils;

import com.android.internal.util.IndentingPrintWriter;
import com.android.internal.util.Preconditions;

import java.io.Closeable;
import java.io.IOException;
import java.io.InputStream;
import java.io.OutputStream;
import java.lang.annotation.Retention;
import java.lang.annotation.RetentionPolicy;
import java.security.MessageDigest;
import java.util.ArrayList;
import java.util.Iterator;
import java.util.List;

/**
 * Offers the ability to install, upgrade, and remove applications on the
 * device. This includes support for apps packaged either as a single
 * "monolithic" APK, or apps packaged as multiple "split" APKs.
 * <p>
 * An app is delivered for installation through a
 * {@link PackageInstaller.Session}, which any app can create. Once the session
 * is created, the installer can stream one or more APKs into place until it
 * decides to either commit or destroy the session. Committing may require user
 * intervention to complete the installation, unless the caller falls into one of the
 * following categories, in which case the installation will complete automatically.
 * <ul>
 * <li>the device owner
 * <li>the affiliated profile owner
 * <li>the device owner delegated app with
 *     {@link android.app.admin.DevicePolicyManager#DELEGATION_PACKAGE_INSTALLATION}
 * </ul>
 * <p>
 * Sessions can install brand new apps, upgrade existing apps, or add new splits
 * into an existing app.
 * <p>
 * Apps packaged as multiple split APKs always consist of a single "base" APK
 * (with a {@code null} split name) and zero or more "split" APKs (with unique
 * split names). Any subset of these APKs can be installed together, as long as
 * the following constraints are met:
 * <ul>
 * <li>All APKs must have the exact same package name, version code, and signing
 * certificates.
 * <li>All APKs must have unique split names.
 * <li>All installations must contain a single base APK.
 * </ul>
 * <p>
 * The ApiDemos project contains examples of using this API:
 * <code>ApiDemos/src/com/example/android/apis/content/InstallApk*.java</code>.
 * <p>
 * On Android Q or above, an app installed notification will be posted
 * by system after a new app is installed.
 * To customize installer's notification icon, you should declare the following in the manifest
 * &lt;application> as follows: </p>
 * <pre>
 * &lt;meta-data android:name="com.android.packageinstaller.notification.smallIcon"
 * android:resource="@drawable/installer_notification_icon"/>
 * </pre>
 * <pre>
 * &lt;meta-data android:name="com.android.packageinstaller.notification.color"
 * android:resource="@color/installer_notification_color"/>
 * </pre>
 */
public class PackageInstaller {
    private static final String TAG = "PackageInstaller";

    /** {@hide} */
    public static final boolean ENABLE_REVOCABLE_FD =
            SystemProperties.getBoolean("fw.revocable_fd", false);

    /**
     * Activity Action: Show details about a particular install session. This
     * may surface actions such as pause, resume, or cancel.
     * <p>
     * This should always be scoped to the installer package that owns the
     * session. Clients should use {@link SessionInfo#createDetailsIntent()} to
     * build this intent correctly.
     * <p>
     * In some cases, a matching Activity may not exist, so ensure you safeguard
     * against this.
     * <p>
     * The session to show details for is defined in {@link #EXTRA_SESSION_ID}.
     */
    @SdkConstant(SdkConstantType.ACTIVITY_INTENT_ACTION)
    public static final String ACTION_SESSION_DETAILS = "android.content.pm.action.SESSION_DETAILS";

    /**
     * Broadcast Action: Explicit broadcast sent to the last known default launcher when a session
     * for a new install is committed. For managed profile, this is sent to the default launcher
     * of the primary profile.
     * <p>
     * The associated session is defined in {@link #EXTRA_SESSION} and the user for which this
     * session was created in {@link Intent#EXTRA_USER}.
     */
    @SdkConstant(SdkConstantType.BROADCAST_INTENT_ACTION)
    public static final String ACTION_SESSION_COMMITTED =
            "android.content.pm.action.SESSION_COMMITTED";

    /**
     * Broadcast Action: Send information about a staged install session when its state is updated.
     * <p>
     * The associated session information is defined in {@link #EXTRA_SESSION}.
     */
    @SdkConstant(SdkConstantType.BROADCAST_INTENT_ACTION)
    public static final String ACTION_SESSION_UPDATED =
            "android.content.pm.action.SESSION_UPDATED";

    /** {@hide} */
    public static final String ACTION_CONFIRM_INSTALL = "android.content.pm.action.CONFIRM_INSTALL";

    /**
     * An integer session ID that an operation is working with.
     *
     * @see Intent#getIntExtra(String, int)
     */
    public static final String EXTRA_SESSION_ID = "android.content.pm.extra.SESSION_ID";

    /**
     * {@link SessionInfo} that an operation is working with.
     *
     * @see Intent#getParcelableExtra(String)
     */
    public static final String EXTRA_SESSION = "android.content.pm.extra.SESSION";

    /**
     * Package name that an operation is working with.
     *
     * @see Intent#getStringExtra(String)
     */
    public static final String EXTRA_PACKAGE_NAME = "android.content.pm.extra.PACKAGE_NAME";

    /**
     * Current status of an operation. Will be one of
     * {@link #STATUS_PENDING_USER_ACTION}, {@link #STATUS_SUCCESS},
     * {@link #STATUS_FAILURE}, {@link #STATUS_FAILURE_ABORTED},
     * {@link #STATUS_FAILURE_BLOCKED}, {@link #STATUS_FAILURE_CONFLICT},
     * {@link #STATUS_FAILURE_INCOMPATIBLE}, {@link #STATUS_FAILURE_INVALID}, or
     * {@link #STATUS_FAILURE_STORAGE}.
     * <p>
     * More information about a status may be available through additional
     * extras; see the individual status documentation for details.
     *
     * @see Intent#getIntExtra(String, int)
     */
    public static final String EXTRA_STATUS = "android.content.pm.extra.STATUS";

    /**
     * Detailed string representation of the status, including raw details that
     * are useful for debugging.
     *
     * @see Intent#getStringExtra(String)
     */
    public static final String EXTRA_STATUS_MESSAGE = "android.content.pm.extra.STATUS_MESSAGE";

    /**
     * Another package name relevant to a status. This is typically the package
     * responsible for causing an operation failure.
     *
     * @see Intent#getStringExtra(String)
     */
    public static final String
            EXTRA_OTHER_PACKAGE_NAME = "android.content.pm.extra.OTHER_PACKAGE_NAME";

    /**
     * Storage path relevant to a status.
     *
     * @see Intent#getStringExtra(String)
     */
    public static final String EXTRA_STORAGE_PATH = "android.content.pm.extra.STORAGE_PATH";

    /** {@hide} */
    @Deprecated
    public static final String EXTRA_PACKAGE_NAMES = "android.content.pm.extra.PACKAGE_NAMES";

    /** {@hide} */
    public static final String EXTRA_LEGACY_STATUS = "android.content.pm.extra.LEGACY_STATUS";
    /** {@hide} */
    public static final String EXTRA_LEGACY_BUNDLE = "android.content.pm.extra.LEGACY_BUNDLE";
    /** {@hide} */
    public static final String EXTRA_CALLBACK = "android.content.pm.extra.CALLBACK";

    /**
     * User action is currently required to proceed. You can launch the intent
     * activity described by {@link Intent#EXTRA_INTENT} to involve the user and
     * continue.
     * <p>
     * You may choose to immediately launch the intent if the user is actively
     * using your app. Otherwise, you should use a notification to guide the
     * user back into your app before launching.
     *
     * @see Intent#getParcelableExtra(String)
     */
    public static final int STATUS_PENDING_USER_ACTION = -1;

    /**
     * The operation succeeded.
     */
    public static final int STATUS_SUCCESS = 0;

    /**
     * The operation failed in a generic way. The system will always try to
     * provide a more specific failure reason, but in some rare cases this may
     * be delivered.
     *
     * @see #EXTRA_STATUS_MESSAGE
     */
    public static final int STATUS_FAILURE = 1;

    /**
     * The operation failed because it was blocked. For example, a device policy
     * may be blocking the operation, a package verifier may have blocked the
     * operation, or the app may be required for core system operation.
     * <p>
     * The result may also contain {@link #EXTRA_OTHER_PACKAGE_NAME} with the
     * specific package blocking the install.
     *
     * @see #EXTRA_STATUS_MESSAGE
     * @see #EXTRA_OTHER_PACKAGE_NAME
     */
    public static final int STATUS_FAILURE_BLOCKED = 2;

    /**
     * The operation failed because it was actively aborted. For example, the
     * user actively declined requested permissions, or the session was
     * abandoned.
     *
     * @see #EXTRA_STATUS_MESSAGE
     */
    public static final int STATUS_FAILURE_ABORTED = 3;

    /**
     * The operation failed because one or more of the APKs was invalid. For
     * example, they might be malformed, corrupt, incorrectly signed,
     * mismatched, etc.
     *
     * @see #EXTRA_STATUS_MESSAGE
     */
    public static final int STATUS_FAILURE_INVALID = 4;

    /**
     * The operation failed because it conflicts (or is inconsistent with) with
     * another package already installed on the device. For example, an existing
     * permission, incompatible certificates, etc. The user may be able to
     * uninstall another app to fix the issue.
     * <p>
     * The result may also contain {@link #EXTRA_OTHER_PACKAGE_NAME} with the
     * specific package identified as the cause of the conflict.
     *
     * @see #EXTRA_STATUS_MESSAGE
     * @see #EXTRA_OTHER_PACKAGE_NAME
     */
    public static final int STATUS_FAILURE_CONFLICT = 5;

    /**
     * The operation failed because of storage issues. For example, the device
     * may be running low on space, or external media may be unavailable. The
     * user may be able to help free space or insert different external media.
     * <p>
     * The result may also contain {@link #EXTRA_STORAGE_PATH} with the path to
     * the storage device that caused the failure.
     *
     * @see #EXTRA_STATUS_MESSAGE
     * @see #EXTRA_STORAGE_PATH
     */
    public static final int STATUS_FAILURE_STORAGE = 6;

    /**
     * The operation failed because it is fundamentally incompatible with this
     * device. For example, the app may require a hardware feature that doesn't
     * exist, it may be missing native code for the ABIs supported by the
     * device, or it requires a newer SDK version, etc.
     *
     * @see #EXTRA_STATUS_MESSAGE
     */
    public static final int STATUS_FAILURE_INCOMPATIBLE = 7;

    private final IPackageInstaller mInstaller;
    private final int mUserId;
    private final String mInstallerPackageName;

    private final ArrayList<SessionCallbackDelegate> mDelegates = new ArrayList<>();

    /** {@hide} */
    public PackageInstaller(IPackageInstaller installer,
            String installerPackageName, int userId) {
        mInstaller = installer;
        mInstallerPackageName = installerPackageName;
        mUserId = userId;
    }

    /**
     * Create a new session using the given parameters, returning a unique ID
     * that represents the session. Once created, the session can be opened
     * multiple times across multiple device boots.
     * <p>
     * The system may automatically destroy sessions that have not been
     * finalized (either committed or abandoned) within a reasonable period of
     * time, typically on the order of a day.
     *
     * @throws IOException if parameters were unsatisfiable, such as lack of
     *             disk space or unavailable media.
     * @throws SecurityException when installation services are unavailable,
     *             such as when called from a restricted user.
     * @throws IllegalArgumentException when {@link SessionParams} is invalid.
     * @return positive, non-zero unique ID that represents the created session.
     *         This ID remains consistent across device reboots until the
     *         session is finalized. IDs are not reused during a given boot.
     */
    public int createSession(@NonNull SessionParams params) throws IOException {
        try {
            final String installerPackage;
            if (params.installerPackageName == null) {
                installerPackage = mInstallerPackageName;
            } else {
                installerPackage = params.installerPackageName;
            }

            return mInstaller.createSession(params, installerPackage, mUserId);
        } catch (RuntimeException e) {
            ExceptionUtils.maybeUnwrapIOException(e);
            throw e;
        } catch (RemoteException e) {
            throw e.rethrowFromSystemServer();
        }
    }

    /**
     * Open an existing session to actively perform work. To succeed, the caller
     * must be the owner of the install session.
     *
     * @throws IOException if parameters were unsatisfiable, such as lack of
     *             disk space or unavailable media.
     * @throws SecurityException when the caller does not own the session, or
     *             the session is invalid.
     */
    public @NonNull Session openSession(int sessionId) throws IOException {
        try {
            try {
                return new Session(mInstaller.openSession(sessionId));
            } catch (RemoteException e) {
                throw e.rethrowFromSystemServer();
            }
        } catch (RuntimeException e) {
            ExceptionUtils.maybeUnwrapIOException(e);
            throw e;
        }
    }

    /**
     * Update the icon representing the app being installed in a specific
     * session. This should be roughly
     * {@link ActivityManager#getLauncherLargeIconSize()} in both dimensions.
     *
     * @throws SecurityException when the caller does not own the session, or
     *             the session is invalid.
     */
    public void updateSessionAppIcon(int sessionId, @Nullable Bitmap appIcon) {
        try {
            mInstaller.updateSessionAppIcon(sessionId, appIcon);
        } catch (RemoteException e) {
            throw e.rethrowFromSystemServer();
        }
    }

    /**
     * Update the label representing the app being installed in a specific
     * session.
     *
     * @throws SecurityException when the caller does not own the session, or
     *             the session is invalid.
     */
    public void updateSessionAppLabel(int sessionId, @Nullable CharSequence appLabel) {
        try {
            final String val = (appLabel != null) ? appLabel.toString() : null;
            mInstaller.updateSessionAppLabel(sessionId, val);
        } catch (RemoteException e) {
            throw e.rethrowFromSystemServer();
        }
    }

    /**
     * Completely abandon the given session, destroying all staged data and
     * rendering it invalid. Abandoned sessions will be reported to
     * {@link SessionCallback} listeners as failures. This is equivalent to
     * opening the session and calling {@link Session#abandon()}.
     *
     * @throws SecurityException when the caller does not own the session, or
     *             the session is invalid.
     */
    public void abandonSession(int sessionId) {
        try {
            mInstaller.abandonSession(sessionId);
        } catch (RemoteException e) {
            throw e.rethrowFromSystemServer();
        }
    }

    /**
     * Return details for a specific session. No special permissions are
     * required to retrieve these details.
     *
     * @return details for the requested session, or {@code null} if the session
     *         does not exist.
     */
    public @Nullable SessionInfo getSessionInfo(int sessionId) {
        try {
            return mInstaller.getSessionInfo(sessionId);
        } catch (RemoteException e) {
            throw e.rethrowFromSystemServer();
        }
    }

    /**
     * Return list of all known install sessions, regardless of the installer.
     */
    public @NonNull List<SessionInfo> getAllSessions() {
        try {
            return mInstaller.getAllSessions(mUserId).getList();
        } catch (RemoteException e) {
            throw e.rethrowFromSystemServer();
        }
    }

    /**
     * Return list of all known install sessions owned by the calling app.
     */
    public @NonNull List<SessionInfo> getMySessions() {
        try {
            return mInstaller.getMySessions(mInstallerPackageName, mUserId).getList();
        } catch (RemoteException e) {
            throw e.rethrowFromSystemServer();
        }
    }

    /**
     * Return list of all staged install sessions.
     */
    public @NonNull List<SessionInfo> getStagedSessions() {
        try {
            // TODO: limit this to the mUserId?
            return mInstaller.getStagedSessions().getList();
        } catch (RemoteException e) {
            throw e.rethrowFromSystemServer();
        }
    }

    /**
     * Uninstall the given package, removing it completely from the device. This
     * method is available to:
     * <ul>
     * <li>the current "installer of record" for the package
     * <li>the device owner
     * <li>the affiliated profile owner
     * <li>the device owner delegated app with
     *     {@link android.app.admin.DevicePolicyManager#DELEGATION_PACKAGE_INSTALLATION}
     * </ul>
     *
     * @param packageName The package to uninstall.
     * @param statusReceiver Where to deliver the result.
     *
     * @see android.app.admin.DevicePolicyManager
     */
    @RequiresPermission(anyOf = {
            Manifest.permission.DELETE_PACKAGES,
            Manifest.permission.REQUEST_DELETE_PACKAGES})
    public void uninstall(@NonNull String packageName, @NonNull IntentSender statusReceiver) {
        uninstall(packageName, 0 /*flags*/, statusReceiver);
    }

    /**
     * Uninstall the given package, removing it completely from the device. This
     * method is only available to the current "installer of record" for the
     * package.
     *
     * @param packageName The package to uninstall.
     * @param flags Flags for uninstall.
     * @param statusReceiver Where to deliver the result.
     *
     * @hide
     */
    public void uninstall(@NonNull String packageName, @DeleteFlags int flags,
            @NonNull IntentSender statusReceiver) {
        uninstall(new VersionedPackage(packageName, PackageManager.VERSION_CODE_HIGHEST),
                flags, statusReceiver);
    }

    /**
     * Uninstall the given package with a specific version code, removing it
     * completely from the device. If the version code of the package
     * does not match the one passed in the versioned package argument this
     * method is a no-op. Use {@link PackageManager#VERSION_CODE_HIGHEST} to
     * uninstall the latest version of the package.
     * <p>
     * This method is available to:
     * <ul>
     * <li>the current "installer of record" for the package
     * <li>the device owner
     * <li>the affiliated profile owner
     * </ul>
     *
     * @param versionedPackage The versioned package to uninstall.
     * @param statusReceiver Where to deliver the result.
     *
     * @see android.app.admin.DevicePolicyManager
     */
    @RequiresPermission(anyOf = {
            Manifest.permission.DELETE_PACKAGES,
            Manifest.permission.REQUEST_DELETE_PACKAGES})
    public void uninstall(@NonNull VersionedPackage versionedPackage,
            @NonNull IntentSender statusReceiver) {
        uninstall(versionedPackage, 0 /*flags*/, statusReceiver);
    }

    /**
     * Uninstall the given package with a specific version code, removing it
     * completely from the device. This method is only available to the current
     * "installer of record" for the package. If the version code of the package
     * does not match the one passed in the versioned package argument this
     * method is a no-op. Use {@link PackageManager#VERSION_CODE_HIGHEST} to
     * uninstall the latest version of the package.
     *
     * @param versionedPackage The versioned package to uninstall.
     * @param flags Flags for uninstall.
     * @param statusReceiver Where to deliver the result.
     *
     * @hide
     */
    @RequiresPermission(anyOf = {
            Manifest.permission.DELETE_PACKAGES,
            Manifest.permission.REQUEST_DELETE_PACKAGES})
    public void uninstall(@NonNull VersionedPackage versionedPackage, @DeleteFlags int flags,
            @NonNull IntentSender statusReceiver) {
        Preconditions.checkNotNull(versionedPackage, "versionedPackage cannot be null");
        try {
            mInstaller.uninstall(versionedPackage, mInstallerPackageName,
                    flags, statusReceiver, mUserId);
        } catch (RemoteException e) {
            throw e.rethrowFromSystemServer();
        }
    }

    /** {@hide} */
    @SystemApi
    @RequiresPermission(android.Manifest.permission.INSTALL_PACKAGES)
    public void setPermissionsResult(int sessionId, boolean accepted) {
        try {
            mInstaller.setPermissionsResult(sessionId, accepted);
        } catch (RemoteException e) {
            throw e.rethrowFromSystemServer();
        }
    }

    /**
     * Events for observing session lifecycle.
     * <p>
     * A typical session lifecycle looks like this:
     * <ul>
     * <li>An installer creates a session to indicate pending app delivery. All
     * install details are available at this point.
     * <li>The installer opens the session to deliver APK data. Note that a
     * session may be opened and closed multiple times as network connectivity
     * changes. The installer may deliver periodic progress updates.
     * <li>The installer commits or abandons the session, resulting in the
     * session being finished.
     * </ul>
     */
    public static abstract class SessionCallback {
        /**
         * New session has been created. Details about the session can be
         * obtained from {@link PackageInstaller#getSessionInfo(int)}.
         */
        public abstract void onCreated(int sessionId);

        /**
         * Badging details for an existing session has changed. For example, the
         * app icon or label has been updated.
         */
        public abstract void onBadgingChanged(int sessionId);

        /**
         * Active state for session has been changed.
         * <p>
         * A session is considered active whenever there is ongoing forward
         * progress being made, such as the installer holding an open
         * {@link Session} instance while streaming data into place, or the
         * system optimizing code as the result of
         * {@link Session#commit(IntentSender)}.
         * <p>
         * If the installer closes the {@link Session} without committing, the
         * session is considered inactive until the installer opens the session
         * again.
         */
        public abstract void onActiveChanged(int sessionId, boolean active);

        /**
         * Progress for given session has been updated.
         * <p>
         * Note that this progress may not directly correspond to the value
         * reported by
         * {@link PackageInstaller.Session#setStagingProgress(float)}, as the
         * system may carve out a portion of the overall progress to represent
         * its own internal installation work.
         */
        public abstract void onProgressChanged(int sessionId, float progress);

        /**
         * Session has completely finished, either with success or failure.
         */
        public abstract void onFinished(int sessionId, boolean success);
    }

    /** {@hide} */
    private static class SessionCallbackDelegate extends IPackageInstallerCallback.Stub implements
            Handler.Callback {
        private static final int MSG_SESSION_CREATED = 1;
        private static final int MSG_SESSION_BADGING_CHANGED = 2;
        private static final int MSG_SESSION_ACTIVE_CHANGED = 3;
        private static final int MSG_SESSION_PROGRESS_CHANGED = 4;
        private static final int MSG_SESSION_FINISHED = 5;

        final SessionCallback mCallback;
        final Handler mHandler;

        public SessionCallbackDelegate(SessionCallback callback, Looper looper) {
            mCallback = callback;
            mHandler = new Handler(looper, this);
        }

        @Override
        public boolean handleMessage(Message msg) {
            final int sessionId = msg.arg1;
            switch (msg.what) {
                case MSG_SESSION_CREATED:
                    mCallback.onCreated(sessionId);
                    return true;
                case MSG_SESSION_BADGING_CHANGED:
                    mCallback.onBadgingChanged(sessionId);
                    return true;
                case MSG_SESSION_ACTIVE_CHANGED:
                    final boolean active = msg.arg2 != 0;
                    mCallback.onActiveChanged(sessionId, active);
                    return true;
                case MSG_SESSION_PROGRESS_CHANGED:
                    mCallback.onProgressChanged(sessionId, (float) msg.obj);
                    return true;
                case MSG_SESSION_FINISHED:
                    mCallback.onFinished(sessionId, msg.arg2 != 0);
                    return true;
            }
            return false;
        }

        @Override
        public void onSessionCreated(int sessionId) {
            mHandler.obtainMessage(MSG_SESSION_CREATED, sessionId, 0).sendToTarget();
        }

        @Override
        public void onSessionBadgingChanged(int sessionId) {
            mHandler.obtainMessage(MSG_SESSION_BADGING_CHANGED, sessionId, 0).sendToTarget();
        }

        @Override
        public void onSessionActiveChanged(int sessionId, boolean active) {
            mHandler.obtainMessage(MSG_SESSION_ACTIVE_CHANGED, sessionId, active ? 1 : 0)
                    .sendToTarget();
        }

        @Override
        public void onSessionProgressChanged(int sessionId, float progress) {
            mHandler.obtainMessage(MSG_SESSION_PROGRESS_CHANGED, sessionId, 0, progress)
                    .sendToTarget();
        }

        @Override
        public void onSessionFinished(int sessionId, boolean success) {
            mHandler.obtainMessage(MSG_SESSION_FINISHED, sessionId, success ? 1 : 0)
                    .sendToTarget();
        }
    }

    /** {@hide} */
    @Deprecated
    public void addSessionCallback(@NonNull SessionCallback callback) {
        registerSessionCallback(callback);
    }

    /**
     * Register to watch for session lifecycle events. No special permissions
     * are required to watch for these events.
     */
    public void registerSessionCallback(@NonNull SessionCallback callback) {
        registerSessionCallback(callback, new Handler());
    }

    /** {@hide} */
    @Deprecated
    public void addSessionCallback(@NonNull SessionCallback callback, @NonNull Handler handler) {
        registerSessionCallback(callback, handler);
    }

    /**
     * Register to watch for session lifecycle events. No special permissions
     * are required to watch for these events.
     *
     * @param handler to dispatch callback events through, otherwise uses
     *            calling thread.
     */
    public void registerSessionCallback(@NonNull SessionCallback callback, @NonNull Handler handler) {
        synchronized (mDelegates) {
            final SessionCallbackDelegate delegate = new SessionCallbackDelegate(callback,
                    handler.getLooper());
            try {
                mInstaller.registerCallback(delegate, mUserId);
            } catch (RemoteException e) {
                throw e.rethrowFromSystemServer();
            }
            mDelegates.add(delegate);
        }
    }

    /** {@hide} */
    @Deprecated
    public void removeSessionCallback(@NonNull SessionCallback callback) {
        unregisterSessionCallback(callback);
    }

    /**
     * Unregister a previously registered callback.
     */
    public void unregisterSessionCallback(@NonNull SessionCallback callback) {
        synchronized (mDelegates) {
            for (Iterator<SessionCallbackDelegate> i = mDelegates.iterator(); i.hasNext();) {
                final SessionCallbackDelegate delegate = i.next();
                if (delegate.mCallback == callback) {
                    try {
                        mInstaller.unregisterCallback(delegate);
                    } catch (RemoteException e) {
                        throw e.rethrowFromSystemServer();
                    }
                    i.remove();
                }
            }
        }
    }

    /**
     * An installation that is being actively staged. For an install to succeed,
     * all existing and new packages must have identical package names, version
     * codes, and signing certificates.
     * <p>
     * A session may contain any number of split packages. If the application
     * does not yet exist, this session must include a base package.
     * <p>
     * If an APK included in this session is already defined by the existing
     * installation (for example, the same split name), the APK in this session
     * will replace the existing APK.
     * <p>
     * In such a case that multiple packages need to be commited simultaneously,
     * multiple sessions can be referenced by a single multi-package session.
     * This session is created with no package name and calling
     * {@link SessionParams#setMultiPackage()} with {@code true}. The
     * individual session IDs can be added with {@link #addChildSessionId(int)}
     * and commit of the multi-package session will result in all child sessions
     * being committed atomically.
<<<<<<< HEAD
=======
     * <p>
     * If a package requires to be installed only at reboot, the session should
     * be marked as a staged session by calling {@link SessionParams#setStaged()}
     * with {@code true}. This can also apply to a multi-package session, in
     * which case all the packages in the session will be applied at reboot.
>>>>>>> de843449
     */
    public static class Session implements Closeable {
        /** {@hide} */
        protected final IPackageInstallerSession mSession;

        /** {@hide} */
        public Session(IPackageInstallerSession session) {
            mSession = session;
        }

        /** {@hide} */
        @Deprecated
        public void setProgress(float progress) {
            setStagingProgress(progress);
        }

        /**
         * Set current progress of staging this session. Valid values are
         * anywhere between 0 and 1.
         * <p>
         * Note that this progress may not directly correspond to the value
         * reported by {@link SessionCallback#onProgressChanged(int, float)}, as
         * the system may carve out a portion of the overall progress to
         * represent its own internal installation work.
         */
        public void setStagingProgress(float progress) {
            try {
                mSession.setClientProgress(progress);
            } catch (RemoteException e) {
                throw e.rethrowFromSystemServer();
            }
        }

        /** {@hide} */
        @UnsupportedAppUsage
        public void addProgress(float progress) {
            try {
                mSession.addClientProgress(progress);
            } catch (RemoteException e) {
                throw e.rethrowFromSystemServer();
            }
        }

        /**
         * Open a stream to write an APK file into the session.
         * <p>
         * The returned stream will start writing data at the requested offset
         * in the underlying file, which can be used to resume a partially
         * written file. If a valid file length is specified, the system will
         * preallocate the underlying disk space to optimize placement on disk.
         * It's strongly recommended to provide a valid file length when known.
         * <p>
         * You can write data into the returned stream, optionally call
         * {@link #fsync(OutputStream)} as needed to ensure bytes have been
         * persisted to disk, and then close when finished. All streams must be
         * closed before calling {@link #commit(IntentSender)}.
         *
         * @param name arbitrary, unique name of your choosing to identify the
         *            APK being written. You can open a file again for
         *            additional writes (such as after a reboot) by using the
         *            same name. This name is only meaningful within the context
         *            of a single install session.
         * @param offsetBytes offset into the file to begin writing at, or 0 to
         *            start at the beginning of the file.
         * @param lengthBytes total size of the file being written, used to
         *            preallocate the underlying disk space, or -1 if unknown.
         *            The system may clear various caches as needed to allocate
         *            this space.
         * @throws IOException if trouble opening the file for writing, such as
         *             lack of disk space or unavailable media.
         * @throws SecurityException if called after the session has been
         *             sealed or abandoned
         */
        public @NonNull OutputStream openWrite(@NonNull String name, long offsetBytes,
                long lengthBytes) throws IOException {
            try {
                if (ENABLE_REVOCABLE_FD) {
                    return new ParcelFileDescriptor.AutoCloseOutputStream(
                            mSession.openWrite(name, offsetBytes, lengthBytes));
                } else {
                    final ParcelFileDescriptor clientSocket = mSession.openWrite(name,
                            offsetBytes, lengthBytes);
                    return new FileBridge.FileBridgeOutputStream(clientSocket);
                }
            } catch (RuntimeException e) {
                ExceptionUtils.maybeUnwrapIOException(e);
                throw e;
            } catch (RemoteException e) {
                throw e.rethrowFromSystemServer();
            }
        }

        /** {@hide} */
        public void write(@NonNull String name, long offsetBytes, long lengthBytes,
                @NonNull ParcelFileDescriptor fd) throws IOException {
            try {
                mSession.write(name, offsetBytes, lengthBytes, fd);
            } catch (RuntimeException e) {
                ExceptionUtils.maybeUnwrapIOException(e);
                throw e;
            } catch (RemoteException e) {
                throw e.rethrowFromSystemServer();
            }
        }

        /**
         * Ensure that any outstanding data for given stream has been committed
         * to disk. This is only valid for streams returned from
         * {@link #openWrite(String, long, long)}.
         */
        public void fsync(@NonNull OutputStream out) throws IOException {
            if (ENABLE_REVOCABLE_FD) {
                if (out instanceof ParcelFileDescriptor.AutoCloseOutputStream) {
                    try {
                        Os.fsync(((ParcelFileDescriptor.AutoCloseOutputStream) out).getFD());
                    } catch (ErrnoException e) {
                        throw e.rethrowAsIOException();
                    }
                } else {
                    throw new IllegalArgumentException("Unrecognized stream");
                }
            } else {
                if (out instanceof FileBridge.FileBridgeOutputStream) {
                    ((FileBridge.FileBridgeOutputStream) out).fsync();
                } else {
                    throw new IllegalArgumentException("Unrecognized stream");
                }
            }
        }

        /**
         * Return all APK names contained in this session.
         * <p>
         * This returns all names which have been previously written through
         * {@link #openWrite(String, long, long)} as part of this session.
         *
         * @throws SecurityException if called after the session has been
         *             committed or abandoned.
         */
        public @NonNull String[] getNames() throws IOException {
            try {
                return mSession.getNames();
            } catch (RuntimeException e) {
                ExceptionUtils.maybeUnwrapIOException(e);
                throw e;
            } catch (RemoteException e) {
                throw e.rethrowFromSystemServer();
            }
        }

        /**
         * Open a stream to read an APK file from the session.
         * <p>
         * This is only valid for names which have been previously written
         * through {@link #openWrite(String, long, long)} as part of this
         * session. For example, this stream may be used to calculate a
         * {@link MessageDigest} of a written APK before committing.
         *
         * @throws SecurityException if called after the session has been
         *             committed or abandoned.
         */
        public @NonNull InputStream openRead(@NonNull String name) throws IOException {
            try {
                final ParcelFileDescriptor pfd = mSession.openRead(name);
                return new ParcelFileDescriptor.AutoCloseInputStream(pfd);
            } catch (RuntimeException e) {
                ExceptionUtils.maybeUnwrapIOException(e);
                throw e;
            } catch (RemoteException e) {
                throw e.rethrowFromSystemServer();
            }
        }

        /**
         * Removes a split.
         * <p>
         * Split removals occur prior to adding new APKs. If upgrading a feature
         * split, it is not expected nor desirable to remove the split prior to
         * upgrading.
         * <p>
         * When split removal is bundled with new APKs, the packageName must be
         * identical.
         */
        public void removeSplit(@NonNull String splitName) throws IOException {
            try {
                mSession.removeSplit(splitName);
            } catch (RuntimeException e) {
                ExceptionUtils.maybeUnwrapIOException(e);
                throw e;
            } catch (RemoteException e) {
                throw e.rethrowFromSystemServer();
            }
        }

        /**
         * Attempt to commit everything staged in this session. This may require
         * user intervention, and so it may not happen immediately. The final
         * result of the commit will be reported through the given callback.
         * <p>
         * Once this method is called, the session is sealed and no additional
         * mutations may be performed on the session. If the device reboots
         * before the session has been finalized, you may commit the session again.
         * <p>
         * If the installer is the device owner or the affiliated profile owner, there will be no
         * user intervention.
         *
         * @param statusReceiver Called when the state of the session changes. Intents
         *                       sent to this receiver contain {@link #EXTRA_STATUS}. Refer to the
         *                       individual status codes on how to handle them.
         *
         * @throws SecurityException if streams opened through
         *             {@link #openWrite(String, long, long)} are still open.
         *
         * @see android.app.admin.DevicePolicyManager
         */
        public void commit(@NonNull IntentSender statusReceiver) {
            try {
                mSession.commit(statusReceiver, false);
            } catch (RemoteException e) {
                throw e.rethrowFromSystemServer();
            }
        }

        /**
         * Attempt to commit a session that has been {@link #transfer(String) transferred}.
         *
         * <p>If the device reboots before the session has been finalized, you may commit the
         * session again.
         *
         * <p>The caller of this method is responsible to ensure the safety of the session. As the
         * session was created by another - usually less trusted - app, it is paramount that before
         * committing <u>all</u> public and system {@link SessionInfo properties of the session}
         * and <u>all</u> {@link #openRead(String) APKs} are verified by the caller. It might happen
         * that new properties are added to the session with a new API revision. In this case the
         * callers need to be updated.
         *
         * @param statusReceiver Called when the state of the session changes. Intents
         *                       sent to this receiver contain {@link #EXTRA_STATUS}. Refer to the
         *                       individual status codes on how to handle them.
         *
         * @hide
         */
        @SystemApi
        @RequiresPermission(android.Manifest.permission.INSTALL_PACKAGES)
        public void commitTransferred(@NonNull IntentSender statusReceiver) {
            try {
                mSession.commit(statusReceiver, true);
            } catch (RemoteException e) {
                throw e.rethrowFromSystemServer();
            }
        }

        /**
         * Transfer the session to a new owner.
         * <p>
         * Only sessions that update the installing app can be transferred.
         * <p>
         * After the transfer to a package with a different uid all method calls on the session
         * will cause {@link SecurityException}s.
         * <p>
         * Once this method is called, the session is sealed and no additional mutations beside
         * committing it may be performed on the session.
         *
         * @param packageName The package of the new owner. Needs to hold the INSTALL_PACKAGES
         *                    permission.
         *
         * @throws PackageManager.NameNotFoundException if the new owner could not be found.
         * @throws SecurityException if called after the session has been committed or abandoned.
         * @throws SecurityException if the session does not update the original installer
         * @throws SecurityException if streams opened through
         *                           {@link #openWrite(String, long, long) are still open.
         */
        public void transfer(@NonNull String packageName)
                throws PackageManager.NameNotFoundException {
            Preconditions.checkNotNull(packageName);

            try {
                mSession.transfer(packageName);
            } catch (ParcelableException e) {
                e.maybeRethrow(PackageManager.NameNotFoundException.class);
                throw new RuntimeException(e);
            } catch (RemoteException e) {
                throw e.rethrowFromSystemServer();
            }
        }

        /**
         * Release this session object. You can open the session again if it
         * hasn't been finalized.
         */
        @Override
        public void close() {
            try {
                mSession.close();
            } catch (RemoteException e) {
                throw e.rethrowFromSystemServer();
            }
        }

        /**
         * Completely abandon this session, destroying all staged data and
         * rendering it invalid. Abandoned sessions will be reported to
         * {@link SessionCallback} listeners as failures. This is equivalent to
         * opening the session and calling {@link Session#abandon()}.
         */
        public void abandon() {
            try {
                mSession.abandon();
            } catch (RemoteException e) {
                throw e.rethrowFromSystemServer();
            }
        }

        /**
         * @return {@code true} if this session will commit more than one package when it is
         * committed.
         */
        public boolean isMultiPackage() {
            try {
                return mSession.isMultiPackage();
            } catch (RemoteException e) {
                throw e.rethrowFromSystemServer();
            }
        }

        /**
<<<<<<< HEAD
=======
         * @return {@code true} if this session will be staged and applied at next reboot.
         */
        public boolean isStaged() {
            try {
                return mSession.isStaged();
            } catch (RemoteException e) {
                throw e.rethrowFromSystemServer();
            }
        }

        /**
>>>>>>> de843449
         * @return the session ID of the multi-package session that this belongs to or
         * {@link SessionInfo#INVALID_ID} if it does not belong to a multi-package session.
         */
        public int getParentSessionId() {
            try {
                return mSession.getParentSessionId();
            } catch (RemoteException e) {
                throw e.rethrowFromSystemServer();
            }
        }

        /**
         * @return the set of session IDs that will be committed atomically when this session is
         * committed if this is a multi-package session or null if none exist.
         */
        @NonNull
        public int[] getChildSessionIds() {
            try {
                return mSession.getChildSessionIds();
            } catch (RemoteException e) {
                throw e.rethrowFromSystemServer();
            }
        }

        /**
         * Adds a session ID to the set of sessions that will be committed atomically
         * when this session is committed.
         *
         * @param sessionId the session ID to add to this multi-package session.
         */
        public void addChildSessionId(int sessionId) {
            try {
                mSession.addChildSessionId(sessionId);
            } catch (RemoteException e) {
                throw e.rethrowFromSystemServer();
            }
        }

        /**
         * Removes a session ID from the set of sessions that will be committed
         * atomically when this session is committed.
         *
         * @param sessionId the session ID to remove from this multi-package session.
         */
        public void removeChildSessionId(int sessionId) {
            try {
                mSession.removeChildSessionId(sessionId);
            } catch (RemoteException e) {
                throw e.rethrowFromSystemServer();
            }
        }
    }

    /**
     * Parameters for creating a new {@link PackageInstaller.Session}.
     */
    public static class SessionParams implements Parcelable {

        /** {@hide} */
        public static final int MODE_INVALID = -1;

        /**
         * Mode for an install session whose staged APKs should fully replace any
         * existing APKs for the target app.
         */
        public static final int MODE_FULL_INSTALL = 1;

        /**
         * Mode for an install session that should inherit any existing APKs for the
         * target app, unless they have been explicitly overridden (based on split
         * name) by the session. For example, this can be used to add one or more
         * split APKs to an existing installation.
         * <p>
         * If there are no existing APKs for the target app, this behaves like
         * {@link #MODE_FULL_INSTALL}.
         */
        public static final int MODE_INHERIT_EXISTING = 2;

        /** {@hide} */
        public static final int UID_UNKNOWN = -1;

        /** {@hide} */
        @UnsupportedAppUsage(maxTargetSdk = Build.VERSION_CODES.P, trackingBug = 115609023)
        public int mode = MODE_INVALID;
        /** {@hide} */
        @UnsupportedAppUsage
        public int installFlags;
        /** {@hide} */
        public int installLocation = PackageInfo.INSTALL_LOCATION_INTERNAL_ONLY;
        /** {@hide} */
        public @InstallReason int installReason = PackageManager.INSTALL_REASON_UNKNOWN;
        /** {@hide} */
        @UnsupportedAppUsage
        public long sizeBytes = -1;
        /** {@hide} */
        @UnsupportedAppUsage(maxTargetSdk = Build.VERSION_CODES.P, trackingBug = 115609023)
        public String appPackageName;
        /** {@hide} */
        @UnsupportedAppUsage
        public Bitmap appIcon;
        /** {@hide} */
        @UnsupportedAppUsage(maxTargetSdk = Build.VERSION_CODES.P, trackingBug = 115609023)
        public String appLabel;
        /** {@hide} */
        public long appIconLastModified = -1;
        /** {@hide} */
        public Uri originatingUri;
        /** {@hide} */
        @UnsupportedAppUsage
        public int originatingUid = UID_UNKNOWN;
        /** {@hide} */
        public Uri referrerUri;
        /** {@hide} */
        public String abiOverride;
        /** {@hide} */
        public String volumeUuid;
        /** {@hide} */
        public String[] grantedRuntimePermissions;
        /** {@hide} */
        public String installerPackageName;
        /** {@hide} */
        public boolean isMultiPackage;
<<<<<<< HEAD
=======
        /** {@hide} */
        public boolean isStaged;
>>>>>>> de843449

        /**
         * Construct parameters for a new package install session.
         *
         * @param mode one of {@link #MODE_FULL_INSTALL} or
         *            {@link #MODE_INHERIT_EXISTING} describing how the session
         *            should interact with an existing app.
         */
        public SessionParams(int mode) {
            this.mode = mode;
        }

        /** {@hide} */
        public SessionParams(Parcel source) {
            mode = source.readInt();
            installFlags = source.readInt();
            installLocation = source.readInt();
            installReason = source.readInt();
            sizeBytes = source.readLong();
            appPackageName = source.readString();
            appIcon = source.readParcelable(null);
            appLabel = source.readString();
            originatingUri = source.readParcelable(null);
            originatingUid = source.readInt();
            referrerUri = source.readParcelable(null);
            abiOverride = source.readString();
            volumeUuid = source.readString();
            grantedRuntimePermissions = source.readStringArray();
            installerPackageName = source.readString();
            isMultiPackage = source.readBoolean();
<<<<<<< HEAD
=======
            isStaged = source.readBoolean();
>>>>>>> de843449
        }

        /**
         * Check if there are hidden options set.
         *
         * <p>Hidden options are those options that cannot be verified via public or system-api
         * methods on {@link SessionInfo}.
         *
         * @return {@code true} if any hidden option is set.
         *
         * @hide
         */
        public boolean areHiddenOptionsSet() {
            return (installFlags & (PackageManager.INSTALL_ALLOW_DOWNGRADE
                    | PackageManager.INSTALL_DONT_KILL_APP
                    | PackageManager.INSTALL_INSTANT_APP
                    | PackageManager.INSTALL_FULL_APP
                    | PackageManager.INSTALL_VIRTUAL_PRELOAD
                    | PackageManager.INSTALL_ALLOCATE_AGGRESSIVE)) != installFlags
                    || abiOverride != null || volumeUuid != null;
        }

        /**
         * Provide value of {@link PackageInfo#installLocation}, which may be used
         * to determine where the app will be staged. Defaults to
         * {@link PackageInfo#INSTALL_LOCATION_INTERNAL_ONLY}.
         */
        public void setInstallLocation(int installLocation) {
            this.installLocation = installLocation;
        }

        /**
         * Optionally indicate the total size (in bytes) of all APKs that will be
         * delivered in this session. The system may use this to ensure enough disk
         * space exists before proceeding, or to estimate container size for
         * installations living on external storage.
         *
         * @see PackageInfo#INSTALL_LOCATION_AUTO
         * @see PackageInfo#INSTALL_LOCATION_PREFER_EXTERNAL
         */
        public void setSize(long sizeBytes) {
            this.sizeBytes = sizeBytes;
        }

        /**
         * Optionally set the package name of the app being installed. It's strongly
         * recommended that you provide this value when known, so that observers can
         * communicate installing apps to users.
         * <p>
         * If the APKs staged in the session aren't consistent with this package
         * name, the install will fail. Regardless of this value, all APKs in the
         * app must have the same package name.
         */
        public void setAppPackageName(@Nullable String appPackageName) {
            this.appPackageName = appPackageName;
        }

        /**
         * Optionally set an icon representing the app being installed. This should
         * be roughly {@link ActivityManager#getLauncherLargeIconSize()} in both
         * dimensions.
         */
        public void setAppIcon(@Nullable Bitmap appIcon) {
            this.appIcon = appIcon;
        }

        /**
         * Optionally set a label representing the app being installed.
         */
        public void setAppLabel(@Nullable CharSequence appLabel) {
            this.appLabel = (appLabel != null) ? appLabel.toString() : null;
        }

        /**
         * Optionally set the URI where this package was downloaded from. This is
         * informational and may be used as a signal for anti-malware purposes.
         *
         * @see Intent#EXTRA_ORIGINATING_URI
         */
        public void setOriginatingUri(@Nullable Uri originatingUri) {
            this.originatingUri = originatingUri;
        }

        /**
         * Sets the UID that initiated the package installation. This is informational
         * and may be used as a signal for anti-malware purposes.
         */
        public void setOriginatingUid(int originatingUid) {
            this.originatingUid = originatingUid;
        }

        /**
         * Optionally set the URI that referred you to install this package. This is
         * informational and may be used as a signal for anti-malware purposes.
         *
         * @see Intent#EXTRA_REFERRER
         */
        public void setReferrerUri(@Nullable Uri referrerUri) {
            this.referrerUri = referrerUri;
        }

        /**
         * Sets which runtime permissions to be granted to the package at installation.
         *
         * @param permissions The permissions to grant or null to grant all runtime
         *     permissions.
         *
         * @hide
         */
        @SystemApi
        @RequiresPermission(android.Manifest.permission.INSTALL_GRANT_RUNTIME_PERMISSIONS)
        public void setGrantedRuntimePermissions(String[] permissions) {
            installFlags |= PackageManager.INSTALL_GRANT_RUNTIME_PERMISSIONS;
            this.grantedRuntimePermissions = permissions;
        }

<<<<<<< HEAD
=======
        /**
         * Request that rollbacks be enabled for the given upgrade.
         * @hide
         */
        @SystemApi
        public void setEnableRollback() {
            installFlags |= PackageManager.INSTALL_ENABLE_ROLLBACK;
        }

>>>>>>> de843449
        /** {@hide} */
        @SystemApi
        public void setAllowDowngrade(boolean allowDowngrade) {
            if (allowDowngrade) {
                installFlags |= PackageManager.INSTALL_ALLOW_DOWNGRADE;
            } else {
                installFlags &= ~PackageManager.INSTALL_ALLOW_DOWNGRADE;
            }
        }

        /** {@hide} */
        public void setInstallFlagsForcePermissionPrompt() {
            installFlags |= PackageManager.INSTALL_FORCE_PERMISSION_PROMPT;
        }

        /** {@hide} */
        @SystemApi
        public void setDontKillApp(boolean dontKillApp) {
            if (dontKillApp) {
                installFlags |= PackageManager.INSTALL_DONT_KILL_APP;
            } else {
                installFlags &= ~PackageManager.INSTALL_DONT_KILL_APP;
            }
        }

        /** {@hide} */
        @SystemApi
        public void setInstallAsInstantApp(boolean isInstantApp) {
            if (isInstantApp) {
                installFlags |= PackageManager.INSTALL_INSTANT_APP;
                installFlags &= ~PackageManager.INSTALL_FULL_APP;
            } else {
                installFlags &= ~PackageManager.INSTALL_INSTANT_APP;
                installFlags |= PackageManager.INSTALL_FULL_APP;
            }
        }

        /**
         * Sets the install as a virtual preload. Will only have effect when called
         * by the verifier.
         * {@hide}
         */
        @SystemApi
        public void setInstallAsVirtualPreload() {
            installFlags |= PackageManager.INSTALL_VIRTUAL_PRELOAD;
        }

        /**
         * Set the reason for installing this package.
         * <p>
         * The install reason should be a pre-defined integer. The behavior is
         * undefined if other values are used.
         *
         * @see PackageManager#INSTALL_REASON_UNKNOWN
         * @see PackageManager#INSTALL_REASON_POLICY
         * @see PackageManager#INSTALL_REASON_DEVICE_RESTORE
         * @see PackageManager#INSTALL_REASON_DEVICE_SETUP
         * @see PackageManager#INSTALL_REASON_USER
         */
        public void setInstallReason(@InstallReason int installReason) {
            this.installReason = installReason;
        }

        /** {@hide} */
        @SystemApi
        @RequiresPermission(android.Manifest.permission.ALLOCATE_AGGRESSIVE)
        public void setAllocateAggressive(boolean allocateAggressive) {
            if (allocateAggressive) {
                installFlags |= PackageManager.INSTALL_ALLOCATE_AGGRESSIVE;
            } else {
                installFlags &= ~PackageManager.INSTALL_ALLOCATE_AGGRESSIVE;
            }
        }

        /**
         * Set the installer package for the app.
         *
         * By default this is the app that created the {@link PackageInstaller} object.
         *
         * @param installerPackageName name of the installer package
         * {@hide}
         */
        public void setInstallerPackageName(String installerPackageName) {
            this.installerPackageName = installerPackageName;
        }

        /**
         * Set this session to be the parent of a multi-package install.
         *
         * A multi-package install session contains no APKs and only references other install
         * sessions via ID. When a multi-package session is committed, all of its children
         * are committed to the system in an atomic manner. If any children fail to install,
         * all of them do, including the multi-package session.
         */
        public void setMultiPackage() {
            this.isMultiPackage = true;
        }

<<<<<<< HEAD
=======
        /**
         * Set this session to be staged to be installed at reboot.
         *
         * Staged sessions are scheduled to be installed at next reboot. Staged sessions can also be
         * multi-package. In that case, if any of the children sessions fail to install at reboot,
         * all the other children sessions are aborted as well.
         */
        public void setStaged() {
            this.isStaged = true;
        }

>>>>>>> de843449
        /** {@hide} */
        public void dump(IndentingPrintWriter pw) {
            pw.printPair("mode", mode);
            pw.printHexPair("installFlags", installFlags);
            pw.printPair("installLocation", installLocation);
            pw.printPair("sizeBytes", sizeBytes);
            pw.printPair("appPackageName", appPackageName);
            pw.printPair("appIcon", (appIcon != null));
            pw.printPair("appLabel", appLabel);
            pw.printPair("originatingUri", originatingUri);
            pw.printPair("originatingUid", originatingUid);
            pw.printPair("referrerUri", referrerUri);
            pw.printPair("abiOverride", abiOverride);
            pw.printPair("volumeUuid", volumeUuid);
            pw.printPair("grantedRuntimePermissions", grantedRuntimePermissions);
            pw.printPair("installerPackageName", installerPackageName);
            pw.printPair("isMultiPackage", isMultiPackage);
<<<<<<< HEAD
=======
            pw.printPair("isStaged", isStaged);
>>>>>>> de843449
            pw.println();
        }

        @Override
        public int describeContents() {
            return 0;
        }

        @Override
        public void writeToParcel(Parcel dest, int flags) {
            dest.writeInt(mode);
            dest.writeInt(installFlags);
            dest.writeInt(installLocation);
            dest.writeInt(installReason);
            dest.writeLong(sizeBytes);
            dest.writeString(appPackageName);
            dest.writeParcelable(appIcon, flags);
            dest.writeString(appLabel);
            dest.writeParcelable(originatingUri, flags);
            dest.writeInt(originatingUid);
            dest.writeParcelable(referrerUri, flags);
            dest.writeString(abiOverride);
            dest.writeString(volumeUuid);
            dest.writeStringArray(grantedRuntimePermissions);
            dest.writeString(installerPackageName);
            dest.writeBoolean(isMultiPackage);
<<<<<<< HEAD
=======
            dest.writeBoolean(isStaged);
>>>>>>> de843449
        }

        public static final Parcelable.Creator<SessionParams>
                CREATOR = new Parcelable.Creator<SessionParams>() {
                    @Override
                    public SessionParams createFromParcel(Parcel p) {
                        return new SessionParams(p);
                    }

                    @Override
                    public SessionParams[] newArray(int size) {
                        return new SessionParams[size];
                    }
                };
    }

    /**
     * Details for an active install session.
     */
    public static class SessionInfo implements Parcelable {

        /**
         * A session ID that does not exist or is invalid.
         */
        public static final int INVALID_ID = -1;
<<<<<<< HEAD
        /** {@hide} */
        private static final int[] NO_SESSIONS = {};
        /** {@hide} */
=======
        /** {@hide} */
        private static final int[] NO_SESSIONS = {};

        /** @hide */
        @IntDef(value = {NO_ERROR, VERIFICATION_FAILED, ACTIVATION_FAILED})
        @Retention(RetentionPolicy.SOURCE)
        public @interface StagedSessionErrorCode{}
        /**
         * Constant indicating that no error occurred during the preparation or the activation of
         * this staged session.
         */
        public static final int NO_ERROR = 0;

        /**
         * Constant indicating that an error occurred during the verification phase (pre-reboot) of
         * this staged session.
         */
        public static final int VERIFICATION_FAILED = 1;

        /**
         * Constant indicating that an error occurred during the activation phase (post-reboot) of
         * this staged session.
         */
        public static final int ACTIVATION_FAILED = 2;

        /** {@hide} */
>>>>>>> de843449
        @UnsupportedAppUsage(maxTargetSdk = Build.VERSION_CODES.P, trackingBug = 115609023)
        public int sessionId;
        /** {@hide} */
        @UnsupportedAppUsage(maxTargetSdk = Build.VERSION_CODES.P, trackingBug = 115609023)
        public String installerPackageName;
        /** {@hide} */
        @UnsupportedAppUsage
        public String resolvedBaseCodePath;
        /** {@hide} */
        @UnsupportedAppUsage(maxTargetSdk = Build.VERSION_CODES.P, trackingBug = 115609023)
        public float progress;
        /** {@hide} */
        @UnsupportedAppUsage
        public boolean sealed;
        /** {@hide} */
        @UnsupportedAppUsage(maxTargetSdk = Build.VERSION_CODES.P, trackingBug = 115609023)
        public boolean active;

        /** {@hide} */
        @UnsupportedAppUsage(maxTargetSdk = Build.VERSION_CODES.P, trackingBug = 115609023)
        public int mode;
        /** {@hide} */
        public @InstallReason int installReason;
        /** {@hide} */
        @UnsupportedAppUsage(maxTargetSdk = Build.VERSION_CODES.P, trackingBug = 115609023)
        public long sizeBytes;
        /** {@hide} */
        @UnsupportedAppUsage(maxTargetSdk = Build.VERSION_CODES.P, trackingBug = 115609023)
        public String appPackageName;
        /** {@hide} */
        @UnsupportedAppUsage(maxTargetSdk = Build.VERSION_CODES.P, trackingBug = 115609023)
        public Bitmap appIcon;
        /** {@hide} */
        @UnsupportedAppUsage(maxTargetSdk = Build.VERSION_CODES.P, trackingBug = 115609023)
        public CharSequence appLabel;

        /** {@hide} */
        public int installLocation;
        /** {@hide} */
        public Uri originatingUri;
        /** {@hide} */
        public int originatingUid;
        /** {@hide} */
        public Uri referrerUri;
        /** {@hide} */
        public String[] grantedRuntimePermissions;
        /** {@hide} */
        public int installFlags;
        /** {@hide} */
        public boolean isMultiPackage;
        /** {@hide} */
<<<<<<< HEAD
        public int parentSessionId = INVALID_ID;
        /** {@hide} */
        public int[] childSessionIds = NO_SESSIONS;
=======
        public boolean isStaged;
        /** {@hide} */
        public int parentSessionId = INVALID_ID;
        /** {@hide} */
        public int[] childSessionIds = NO_SESSIONS;

        /** {@hide} */
        public boolean isSessionApplied;
        /** {@hide} */
        public boolean isSessionReady;
        /** {@hide} */
        public boolean isSessionFailed;
        private int mStagedSessionErrorCode;
>>>>>>> de843449

        /** {@hide} */
        @UnsupportedAppUsage
        public SessionInfo() {
        }

        /** {@hide} */
        public SessionInfo(Parcel source) {
            sessionId = source.readInt();
            installerPackageName = source.readString();
            resolvedBaseCodePath = source.readString();
            progress = source.readFloat();
            sealed = source.readInt() != 0;
            active = source.readInt() != 0;

            mode = source.readInt();
            installReason = source.readInt();
            sizeBytes = source.readLong();
            appPackageName = source.readString();
            appIcon = source.readParcelable(null);
            appLabel = source.readString();

            installLocation = source.readInt();
            originatingUri = source.readParcelable(null);
            originatingUid = source.readInt();
            referrerUri = source.readParcelable(null);
            grantedRuntimePermissions = source.readStringArray();
            installFlags = source.readInt();
            isMultiPackage = source.readBoolean();
<<<<<<< HEAD
=======
            isStaged = source.readBoolean();
>>>>>>> de843449
            parentSessionId = source.readInt();
            childSessionIds = source.createIntArray();
            if (childSessionIds == null) {
                childSessionIds = NO_SESSIONS;
            }
<<<<<<< HEAD
=======
            isSessionApplied = source.readBoolean();
            isSessionReady = source.readBoolean();
            isSessionFailed = source.readBoolean();
            mStagedSessionErrorCode = source.readInt();
>>>>>>> de843449
        }

        /**
         * Return the ID for this session.
         */
        public int getSessionId() {
            return sessionId;
        }

        /**
         * Return the package name of the app that owns this session.
         */
        public @Nullable String getInstallerPackageName() {
            return installerPackageName;
        }

        /**
         * Return current overall progress of this session, between 0 and 1.
         * <p>
         * Note that this progress may not directly correspond to the value
         * reported by
         * {@link PackageInstaller.Session#setStagingProgress(float)}, as the
         * system may carve out a portion of the overall progress to represent
         * its own internal installation work.
         */
        public float getProgress() {
            return progress;
        }

        /**
         * Return if this session is currently active.
         * <p>
         * A session is considered active whenever there is ongoing forward
         * progress being made, such as the installer holding an open
         * {@link Session} instance while streaming data into place, or the
         * system optimizing code as the result of
         * {@link Session#commit(IntentSender)}.
         * <p>
         * If the installer closes the {@link Session} without committing, the
         * session is considered inactive until the installer opens the session
         * again.
         */
        public boolean isActive() {
            return active;
        }

        /**
         * Return if this session is sealed.
         * <p>
         * Once sealed, no further changes may be made to the session. A session
         * is sealed the moment {@link Session#commit(IntentSender)} is called.
         */
        public boolean isSealed() {
            return sealed;
        }

        /**
         * Return the reason for installing this package.
         *
         * @return The install reason.
         */
        public @InstallReason int getInstallReason() {
            return installReason;
        }

        /** {@hide} */
        @Deprecated
        public boolean isOpen() {
            return isActive();
        }

        /**
         * Return the package name this session is working with. May be {@code null}
         * if unknown.
         */
        public @Nullable String getAppPackageName() {
            return appPackageName;
        }

        /**
         * Return an icon representing the app being installed. May be {@code null}
         * if unavailable.
         */
        public @Nullable Bitmap getAppIcon() {
            if (appIcon == null) {
                // Icon may have been omitted for calls that return bulk session
                // lists, so try fetching the specific icon.
                try {
                    final SessionInfo info = AppGlobals.getPackageManager().getPackageInstaller()
                            .getSessionInfo(sessionId);
                    appIcon = (info != null) ? info.appIcon : null;
                } catch (RemoteException e) {
                    throw e.rethrowFromSystemServer();
                }
            }
            return appIcon;
        }

        /**
         * Return a label representing the app being installed. May be {@code null}
         * if unavailable.
         */
        public @Nullable CharSequence getAppLabel() {
            return appLabel;
        }

        /**
         * Return an Intent that can be started to view details about this install
         * session. This may surface actions such as pause, resume, or cancel.
         * <p>
         * In some cases, a matching Activity may not exist, so ensure you safeguard
         * against this.
         *
         * @see PackageInstaller#ACTION_SESSION_DETAILS
         */
        public @Nullable Intent createDetailsIntent() {
            final Intent intent = new Intent(PackageInstaller.ACTION_SESSION_DETAILS);
            intent.putExtra(PackageInstaller.EXTRA_SESSION_ID, sessionId);
            intent.setPackage(installerPackageName);
            intent.setFlags(Intent.FLAG_ACTIVITY_NEW_TASK);
            return intent;
        }

        /**
         * Get the mode of the session as set in the constructor of the {@link SessionParams}.
         *
         * @return One of {@link SessionParams#MODE_FULL_INSTALL}
         *         or {@link SessionParams#MODE_INHERIT_EXISTING}
         */
        public int getMode() {
            return mode;
        }

        /**
         * Get the value set in {@link SessionParams#setInstallLocation(int)}.
         */
        public int getInstallLocation() {
            return installLocation;
        }

        /**
         * Get the value as set in {@link SessionParams#setSize(long)}.
         *
         * <p>The value is a hint and does not have to match the actual size.
         */
        public long getSize() {
            return sizeBytes;
        }

        /**
         * Get the value set in {@link SessionParams#setOriginatingUri(Uri)}.
         */
        public @Nullable Uri getOriginatingUri() {
            return originatingUri;
        }

        /**
         * Get the value set in {@link SessionParams#setOriginatingUid(int)}.
         */
        public int getOriginatingUid() {
            return originatingUid;
        }

        /**
         * Get the value set in {@link SessionParams#setReferrerUri(Uri)}
         */
        public @Nullable Uri getReferrerUri() {
            return referrerUri;
        }

        /**
         * Get the value set in {@link SessionParams#setGrantedRuntimePermissions(String[])}.
         *
         * @hide
         */
        @SystemApi
        public @Nullable String[] getGrantedRuntimePermissions() {
            return grantedRuntimePermissions;
        }

        /**
         * Get the value set in {@link SessionParams#setAllowDowngrade(boolean)}.
         *
         * @hide
         */
        @SystemApi
        public boolean getAllowDowngrade() {
            return (installFlags & PackageManager.INSTALL_ALLOW_DOWNGRADE) != 0;
        }

        /**
         * Get the value set in {@link SessionParams#setDontKillApp(boolean)}.
         *
         * @hide
         */
        @SystemApi
        public boolean getDontKillApp() {
            return (installFlags & PackageManager.INSTALL_DONT_KILL_APP) != 0;
        }

        /**
         * If {@link SessionParams#setInstallAsInstantApp(boolean)} was called with {@code true},
         * return true. If it was called with {@code false} or if it was not called return false.
         *
         * @hide
         *
         * @see #getInstallAsFullApp
         */
        @SystemApi
        public boolean getInstallAsInstantApp(boolean isInstantApp) {
            return (installFlags & PackageManager.INSTALL_INSTANT_APP) != 0;
        }

        /**
         * If {@link SessionParams#setInstallAsInstantApp(boolean)} was called with {@code false},
         * return true. If it was called with {@code true} or if it was not called return false.
         *
         * @hide
         *
         * @see #getInstallAsInstantApp
         */
        @SystemApi
        public boolean getInstallAsFullApp(boolean isInstantApp) {
            return (installFlags & PackageManager.INSTALL_FULL_APP) != 0;
        }

        /**
         * Get if {@link SessionParams#setInstallAsVirtualPreload()} was called.
         *
         * @hide
         */
        @SystemApi
        public boolean getInstallAsVirtualPreload() {
            return (installFlags & PackageManager.INSTALL_VIRTUAL_PRELOAD) != 0;
        }

        /**
         * Get the value set in {@link SessionParams#setAllocateAggressive(boolean)}.
         *
         * @hide
         */
        @SystemApi
        public boolean getAllocateAggressive() {
            return (installFlags & PackageManager.INSTALL_ALLOCATE_AGGRESSIVE) != 0;
        }


        /** {@hide} */
        @Deprecated
        public @Nullable Intent getDetailsIntent() {
            return createDetailsIntent();
        }

        /**
         * Returns true if this session is a multi-package session containing references to other
         * sessions.
         */
        public boolean isMultiPackage() {
            return isMultiPackage;
        }

        /**
<<<<<<< HEAD
=======
         * Returns true if this session is a staged session which will be applied at next reboot.
         */
        public boolean isStaged() {
            return isStaged;
        }

        /**
>>>>>>> de843449
         * Returns the parent multi-package session ID if this session belongs to one,
         * {@link #INVALID_ID} otherwise.
         */
        public int getParentSessionId() {
            return parentSessionId;
        }

        /**
         * Returns the set of session IDs that will be committed when this session is commited if
         * this session is a multi-package session.
         */
        public int[] getChildSessionIds() {
            return childSessionIds;
        }

<<<<<<< HEAD
=======
        /**
         * Whether the staged session has been applied successfully, meaning that all of its
         * packages have been activated and no further action is required.
         * Only meaningful if {@code isStaged} is true.
         */
        public boolean isSessionApplied() {
            return isSessionApplied;
        }

        /**
         * Whether the staged session is ready to be applied at next reboot. Only meaningful if
         * {@code isStaged} is true.
         */
        public boolean isSessionReady() {
            return isSessionReady;
        }

        /**
         * Whether something went wrong and the staged session is declared as failed, meaning that
         * it will be ignored at next reboot. Only meaningful if {@code isStaged} is true.
         */
        public boolean isSessionFailed() {
            return isSessionFailed;
        }

        /**
         * If something went wrong with a staged session, clients can check this error code to
         * understand which kind of failure happened. Only meaningful if {@code isStaged} is true.
         */
        public int getStagedSessionErrorCode() {
            return mStagedSessionErrorCode;
        }

        /** {@hide} */
        public void setStagedSessionErrorCode(@StagedSessionErrorCode int errorCode) {
            mStagedSessionErrorCode = errorCode;
        }

>>>>>>> de843449
        @Override
        public int describeContents() {
            return 0;
        }

        @Override
        public void writeToParcel(Parcel dest, int flags) {
            dest.writeInt(sessionId);
            dest.writeString(installerPackageName);
            dest.writeString(resolvedBaseCodePath);
            dest.writeFloat(progress);
            dest.writeInt(sealed ? 1 : 0);
            dest.writeInt(active ? 1 : 0);

            dest.writeInt(mode);
            dest.writeInt(installReason);
            dest.writeLong(sizeBytes);
            dest.writeString(appPackageName);
            dest.writeParcelable(appIcon, flags);
            dest.writeString(appLabel != null ? appLabel.toString() : null);

            dest.writeInt(installLocation);
            dest.writeParcelable(originatingUri, flags);
            dest.writeInt(originatingUid);
            dest.writeParcelable(referrerUri, flags);
            dest.writeStringArray(grantedRuntimePermissions);
            dest.writeInt(installFlags);
            dest.writeBoolean(isMultiPackage);
<<<<<<< HEAD
            dest.writeInt(parentSessionId);
            dest.writeIntArray(childSessionIds);
=======
            dest.writeBoolean(isStaged);
            dest.writeInt(parentSessionId);
            dest.writeIntArray(childSessionIds);
            dest.writeBoolean(isSessionApplied);
            dest.writeBoolean(isSessionReady);
            dest.writeBoolean(isSessionFailed);
            dest.writeInt(mStagedSessionErrorCode);
>>>>>>> de843449
        }

        public static final Parcelable.Creator<SessionInfo>
                CREATOR = new Parcelable.Creator<SessionInfo>() {
                    @Override
                    public SessionInfo createFromParcel(Parcel p) {
                        return new SessionInfo(p);
                    }

                    @Override
                    public SessionInfo[] newArray(int size) {
                        return new SessionInfo[size];
                    }
                };
    }
}<|MERGE_RESOLUTION|>--- conflicted
+++ resolved
@@ -812,14 +812,11 @@
      * individual session IDs can be added with {@link #addChildSessionId(int)}
      * and commit of the multi-package session will result in all child sessions
      * being committed atomically.
-<<<<<<< HEAD
-=======
      * <p>
      * If a package requires to be installed only at reboot, the session should
      * be marked as a staged session by calling {@link SessionParams#setStaged()}
      * with {@code true}. This can also apply to a multi-package session, in
      * which case all the packages in the session will be applied at reboot.
->>>>>>> de843449
      */
     public static class Session implements Closeable {
         /** {@hide} */
@@ -1146,8 +1143,6 @@
         }
 
         /**
-<<<<<<< HEAD
-=======
          * @return {@code true} if this session will be staged and applied at next reboot.
          */
         public boolean isStaged() {
@@ -1159,7 +1154,6 @@
         }
 
         /**
->>>>>>> de843449
          * @return the session ID of the multi-package session that this belongs to or
          * {@link SessionInfo#INVALID_ID} if it does not belong to a multi-package session.
          */
@@ -1282,11 +1276,8 @@
         public String installerPackageName;
         /** {@hide} */
         public boolean isMultiPackage;
-<<<<<<< HEAD
-=======
         /** {@hide} */
         public boolean isStaged;
->>>>>>> de843449
 
         /**
          * Construct parameters for a new package install session.
@@ -1317,10 +1308,7 @@
             grantedRuntimePermissions = source.readStringArray();
             installerPackageName = source.readString();
             isMultiPackage = source.readBoolean();
-<<<<<<< HEAD
-=======
             isStaged = source.readBoolean();
->>>>>>> de843449
         }
 
         /**
@@ -1437,8 +1425,6 @@
             this.grantedRuntimePermissions = permissions;
         }
 
-<<<<<<< HEAD
-=======
         /**
          * Request that rollbacks be enabled for the given upgrade.
          * @hide
@@ -1448,7 +1434,6 @@
             installFlags |= PackageManager.INSTALL_ENABLE_ROLLBACK;
         }
 
->>>>>>> de843449
         /** {@hide} */
         @SystemApi
         public void setAllowDowngrade(boolean allowDowngrade) {
@@ -1547,8 +1532,6 @@
             this.isMultiPackage = true;
         }
 
-<<<<<<< HEAD
-=======
         /**
          * Set this session to be staged to be installed at reboot.
          *
@@ -1560,7 +1543,6 @@
             this.isStaged = true;
         }
 
->>>>>>> de843449
         /** {@hide} */
         public void dump(IndentingPrintWriter pw) {
             pw.printPair("mode", mode);
@@ -1578,10 +1560,7 @@
             pw.printPair("grantedRuntimePermissions", grantedRuntimePermissions);
             pw.printPair("installerPackageName", installerPackageName);
             pw.printPair("isMultiPackage", isMultiPackage);
-<<<<<<< HEAD
-=======
             pw.printPair("isStaged", isStaged);
->>>>>>> de843449
             pw.println();
         }
 
@@ -1608,10 +1587,7 @@
             dest.writeStringArray(grantedRuntimePermissions);
             dest.writeString(installerPackageName);
             dest.writeBoolean(isMultiPackage);
-<<<<<<< HEAD
-=======
             dest.writeBoolean(isStaged);
->>>>>>> de843449
         }
 
         public static final Parcelable.Creator<SessionParams>
@@ -1637,11 +1613,6 @@
          * A session ID that does not exist or is invalid.
          */
         public static final int INVALID_ID = -1;
-<<<<<<< HEAD
-        /** {@hide} */
-        private static final int[] NO_SESSIONS = {};
-        /** {@hide} */
-=======
         /** {@hide} */
         private static final int[] NO_SESSIONS = {};
 
@@ -1668,7 +1639,6 @@
         public static final int ACTIVATION_FAILED = 2;
 
         /** {@hide} */
->>>>>>> de843449
         @UnsupportedAppUsage(maxTargetSdk = Build.VERSION_CODES.P, trackingBug = 115609023)
         public int sessionId;
         /** {@hide} */
@@ -1720,11 +1690,6 @@
         /** {@hide} */
         public boolean isMultiPackage;
         /** {@hide} */
-<<<<<<< HEAD
-        public int parentSessionId = INVALID_ID;
-        /** {@hide} */
-        public int[] childSessionIds = NO_SESSIONS;
-=======
         public boolean isStaged;
         /** {@hide} */
         public int parentSessionId = INVALID_ID;
@@ -1738,7 +1703,6 @@
         /** {@hide} */
         public boolean isSessionFailed;
         private int mStagedSessionErrorCode;
->>>>>>> de843449
 
         /** {@hide} */
         @UnsupportedAppUsage
@@ -1768,22 +1732,16 @@
             grantedRuntimePermissions = source.readStringArray();
             installFlags = source.readInt();
             isMultiPackage = source.readBoolean();
-<<<<<<< HEAD
-=======
             isStaged = source.readBoolean();
->>>>>>> de843449
             parentSessionId = source.readInt();
             childSessionIds = source.createIntArray();
             if (childSessionIds == null) {
                 childSessionIds = NO_SESSIONS;
             }
-<<<<<<< HEAD
-=======
             isSessionApplied = source.readBoolean();
             isSessionReady = source.readBoolean();
             isSessionFailed = source.readBoolean();
             mStagedSessionErrorCode = source.readInt();
->>>>>>> de843449
         }
 
         /**
@@ -2046,8 +2004,6 @@
         }
 
         /**
-<<<<<<< HEAD
-=======
          * Returns true if this session is a staged session which will be applied at next reboot.
          */
         public boolean isStaged() {
@@ -2055,7 +2011,6 @@
         }
 
         /**
->>>>>>> de843449
          * Returns the parent multi-package session ID if this session belongs to one,
          * {@link #INVALID_ID} otherwise.
          */
@@ -2071,8 +2026,6 @@
             return childSessionIds;
         }
 
-<<<<<<< HEAD
-=======
         /**
          * Whether the staged session has been applied successfully, meaning that all of its
          * packages have been activated and no further action is required.
@@ -2111,7 +2064,6 @@
             mStagedSessionErrorCode = errorCode;
         }
 
->>>>>>> de843449
         @Override
         public int describeContents() {
             return 0;
@@ -2140,10 +2092,6 @@
             dest.writeStringArray(grantedRuntimePermissions);
             dest.writeInt(installFlags);
             dest.writeBoolean(isMultiPackage);
-<<<<<<< HEAD
-            dest.writeInt(parentSessionId);
-            dest.writeIntArray(childSessionIds);
-=======
             dest.writeBoolean(isStaged);
             dest.writeInt(parentSessionId);
             dest.writeIntArray(childSessionIds);
@@ -2151,7 +2099,6 @@
             dest.writeBoolean(isSessionReady);
             dest.writeBoolean(isSessionFailed);
             dest.writeInt(mStagedSessionErrorCode);
->>>>>>> de843449
         }
 
         public static final Parcelable.Creator<SessionInfo>
