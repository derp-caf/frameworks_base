--- conflicted
+++ resolved
@@ -372,21 +372,6 @@
     public final @Nullable String backgroundPermission;
 
     /**
-     * Some permissions only grant access while the app is in foreground. Some of these permissions
-     * allow to add background capabilities by adding another permission.
-     *
-     * If this is such a permission, this is the name of the permission adding the background
-     * access.
-     *
-     * From the "backgroundPermission" attribute or, if not set null
-     *
-     * @hide
-     */
-    @SystemApi
-    @TestApi
-    public String backgroundPermission;
-
-    /**
      * The description string provided in the AndroidManifest file, if any.  You
      * probably don't want to use this, since it will be null if the description
      * is in a resource.  You probably want
@@ -410,11 +395,7 @@
 
     /** @hide */
     @UnsupportedAppUsage
-<<<<<<< HEAD
-    public static String protectionToString(int level) {
-=======
     public static @NonNull String protectionToString(int level) {
->>>>>>> 825827da
         String protLevel = "????";
         switch (level & PROTECTION_MASK_BASE) {
             case PermissionInfo.PROTECTION_DANGEROUS:
@@ -598,11 +579,7 @@
         return (protectionLevel & PermissionInfo.PROTECTION_FLAG_APPOP) != 0;
     }
 
-<<<<<<< HEAD
-    public static final @android.annotation.NonNull Creator<PermissionInfo> CREATOR =
-=======
     public static final @NonNull Creator<PermissionInfo> CREATOR =
->>>>>>> 825827da
         new Creator<PermissionInfo>() {
         @Override
         public PermissionInfo createFromParcel(Parcel source) {
