--- conflicted
+++ resolved
@@ -1399,18 +1399,18 @@
 
     /**
      * Feature for {@link #getSystemAvailableFeatures} and {@link #hasSystemFeature}:
-<<<<<<< HEAD
      * The device supports managed profiles for enterprise users.
      */
     @SdkConstant(SdkConstantType.FEATURE)
     public static final String FEATURE_MANAGEDPROFILES = "android.software.managedprofiles";
-=======
+
+    /**
+     * Feature for {@link #getSystemAvailableFeatures} and {@link #hasSystemFeature}:
      * The device has a full implementation of the android.webkit.* APIs. Devices
      * lacking this feature will not have a functioning WebView implementation.
      */
     @SdkConstant(SdkConstantType.FEATURE)
     public static final String FEATURE_WEBVIEW = "android.software.webview";
->>>>>>> ecf09321
 
     /**
      * Action to external storage service to clean out removed apps.
