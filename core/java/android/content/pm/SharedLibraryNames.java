/*
 * Copyright (C) 2018 The Android Open Source Project
 *
 * Licensed under the Apache License, Version 2.0 (the "License");
 * you may not use this file except in compliance with the License.
 * You may obtain a copy of the License at
 *
 *      http://www.apache.org/licenses/LICENSE-2.0
 *
 * Unless required by applicable law or agreed to in writing, software
 * distributed under the License is distributed on an "AS IS" BASIS,
 * WITHOUT WARRANTIES OR CONDITIONS OF ANY KIND, either express or implied.
 * See the License for the specific language governing permissions and
 * limitations under the License.
 */
package android.content.pm;

/**
 * A set of shared library names
 *
 * @hide
 */
public class SharedLibraryNames {

<<<<<<< HEAD
    public static final String ANDROID_HIDL_BASE = "android.hidl.base-V1.0-java";
=======
    static final String ANDROID_HIDL_BASE = "android.hidl.base-V1.0-java";

    static final String ANDROID_HIDL_MANAGER = "android.hidl.manager-V1.0-java";

    static final String ANDROID_TEST_BASE = "android.test.base";
>>>>>>> de843449

    public static final String ANDROID_HIDL_MANAGER = "android.hidl.manager-V1.0-java";

    public static final String ANDROID_TEST_BASE = "android.test.base";

<<<<<<< HEAD
    public static final String ANDROID_TEST_MOCK = "android.test.mock";

    public static final String ANDROID_TEST_RUNNER = "android.test.runner";

=======
>>>>>>> de843449
    public static final String ORG_APACHE_HTTP_LEGACY = "org.apache.http.legacy";
}<|MERGE_RESOLUTION|>--- conflicted
+++ resolved
@@ -22,26 +22,15 @@
  */
 public class SharedLibraryNames {
 
-<<<<<<< HEAD
-    public static final String ANDROID_HIDL_BASE = "android.hidl.base-V1.0-java";
-=======
     static final String ANDROID_HIDL_BASE = "android.hidl.base-V1.0-java";
 
     static final String ANDROID_HIDL_MANAGER = "android.hidl.manager-V1.0-java";
 
     static final String ANDROID_TEST_BASE = "android.test.base";
->>>>>>> de843449
 
-    public static final String ANDROID_HIDL_MANAGER = "android.hidl.manager-V1.0-java";
+    static final String ANDROID_TEST_MOCK = "android.test.mock";
 
-    public static final String ANDROID_TEST_BASE = "android.test.base";
+    static final String ANDROID_TEST_RUNNER = "android.test.runner";
 
-<<<<<<< HEAD
-    public static final String ANDROID_TEST_MOCK = "android.test.mock";
-
-    public static final String ANDROID_TEST_RUNNER = "android.test.runner";
-
-=======
->>>>>>> de843449
     public static final String ORG_APACHE_HTTP_LEGACY = "org.apache.http.legacy";
 }