--- conflicted
+++ resolved
@@ -689,11 +689,7 @@
         pi.restrictedAccountType = p.mRestrictedAccountType;
         pi.requiredAccountType = p.mRequiredAccountType;
         pi.overlayTarget = p.mOverlayTarget;
-<<<<<<< HEAD
-        pi.overlayTargetName = p.mOverlayTargetName;
-=======
         pi.targetOverlayableName = p.mOverlayTargetName;
->>>>>>> 825827da
         pi.overlayCategory = p.mOverlayCategory;
         pi.overlayPriority = p.mOverlayPriority;
         pi.mOverlayIsStatic = p.mOverlayIsStatic;
@@ -1622,7 +1618,7 @@
             }
 
             final AttributeSet attrs = parser;
-            return parseApkLite(apkPath, parser, attrs, signingDetails, flags);
+            return parseApkLite(apkPath, parser, attrs, signingDetails);
 
         } catch (XmlPullParserException | IOException | RuntimeException e) {
             Slog.w(TAG, "Failed to parse " + apkPath, e);
@@ -1709,7 +1705,7 @@
     }
 
     private static ApkLite parseApkLite(String codePath, XmlPullParser parser, AttributeSet attrs,
-            SigningDetails signingDetails, int flags)
+            SigningDetails signingDetails)
             throws IOException, XmlPullParserException, PackageParserException {
         final Pair<String, String> packageSplit = parsePackageSplitNames(parser, attrs);
 
@@ -1717,12 +1713,11 @@
         int versionCode = 0;
         int versionCodeMajor = 0;
         int revisionCode = 0;
-        int targetSdkVersion = 0;
         boolean coreApp = false;
         boolean debuggable = false;
         boolean multiArch = false;
         boolean use32bitAbi = false;
-        Boolean extractNativeLibsProvided = null;
+        boolean extractNativeLibs = true;
         boolean isolatedSplits = false;
         boolean isFeatureSplit = false;
         boolean isSplitRequired = false;
@@ -1787,11 +1782,7 @@
                         use32bitAbi = attrs.getAttributeBooleanValue(i, false);
                     }
                     if ("extractNativeLibs".equals(attr)) {
-                        extractNativeLibsProvided = Boolean.valueOf(
-                                attrs.getAttributeBooleanValue(i, true));
-                    }
-                    if ("useEmbeddedDex".equals(attr)) {
-                        useEmbeddedDex = attrs.getAttributeBooleanValue(i, false);
+                        extractNativeLibs = attrs.getAttributeBooleanValue(i, true);
                     }
                     if ("useEmbeddedDex".equals(attr)) {
                         useEmbeddedDex = attrs.getAttributeBooleanValue(i, false);
@@ -1809,50 +1800,8 @@
                             PackageManager.INSTALL_PARSE_FAILED_MANIFEST_MALFORMED,
                             "<uses-split> tag requires 'android:name' attribute");
                 }
-            } else if (TAG_USES_SDK.equals(parser.getName())) {
-                final String[] errorMsg = new String[1];
-                Pair<Integer, Integer> versions = deriveSdkVersions(new AbstractVersionsAccessor() {
-                    @Override public String getMinSdkVersionCode() {
-                        return getAttributeAsString("minSdkVersion");
-                    }
-
-                    @Override public int getMinSdkVersion() {
-                        return getAttributeAsInt("minSdkVersion");
-                    }
-
-                    @Override public String getTargetSdkVersionCode() {
-                        return getAttributeAsString("targetSdkVersion");
-                    }
-
-                    @Override public int getTargetSdkVersion() {
-                        return getAttributeAsInt("targetSdkVersion");
-                    }
-
-                    private String getAttributeAsString(String name) {
-                        return attrs.getAttributeValue(ANDROID_RESOURCES, name);
-                    }
-
-                    private int getAttributeAsInt(String name) {
-                        try {
-                            return attrs.getAttributeIntValue(ANDROID_RESOURCES, name, -1);
-                        } catch (NumberFormatException e) {
-                            return -1;
-                        }
-                    }
-                }, flags, errorMsg);
-
-                if (versions == null) {
-                    throw new PackageParserException(
-                            PackageManager.INSTALL_PARSE_FAILED_MANIFEST_MALFORMED, errorMsg[0]);
-                }
-
-                targetSdkVersion = versions.second;
-            }
-        }
-
-        final boolean extractNativeLibsDefault = targetSdkVersion < Build.VERSION_CODES.Q;
-        final boolean extractNativeLibs = (extractNativeLibsProvided != null)
-                ? extractNativeLibsProvided : extractNativeLibsDefault;
+            }
+        }
 
         return new ApkLite(codePath, packageSplit.first, packageSplit.second, isFeatureSplit,
                 configForSplit, usesSplitName, isSplitRequired, versionCode, versionCodeMajor,
@@ -2262,52 +2211,6 @@
 
             } else if (tagName.equals(TAG_USES_SDK)) {
                 if (SDK_VERSION > 0) {
-<<<<<<< HEAD
-                    sa = res.obtainAttributes(parser, R.styleable.AndroidManifestUsesSdk);
-                    final TypedArray saFinal = sa;
-                    Pair<Integer, Integer> versions = deriveSdkVersions(
-                            new AbstractVersionsAccessor() {
-                                @Override public String getMinSdkVersionCode() {
-                                    return getAttributeAsString(
-                                            R.styleable.AndroidManifestUsesSdk_minSdkVersion);
-                                }
-
-                                @Override public int getMinSdkVersion() {
-                                    return getAttributeAsInt(
-                                            R.styleable.AndroidManifestUsesSdk_minSdkVersion);
-                                }
-
-                                @Override public String getTargetSdkVersionCode() {
-                                    return getAttributeAsString(
-                                            R.styleable.AndroidManifestUsesSdk_targetSdkVersion);
-                                }
-
-                                @Override public int getTargetSdkVersion() {
-                                    return getAttributeAsInt(
-                                            R.styleable.AndroidManifestUsesSdk_targetSdkVersion);
-                                }
-
-                                private String getAttributeAsString(int index) {
-                                    TypedValue val = saFinal.peekValue(index);
-                                    if (val != null && val.type == TypedValue.TYPE_STRING
-                                            && val.string != null) {
-                                        return val.string.toString();
-                                    }
-                                    return null;
-                                }
-
-                                private int getAttributeAsInt(int index) {
-                                    TypedValue val = saFinal.peekValue(index);
-                                    if (val != null && val.type != TypedValue.TYPE_STRING) {
-                                        // If it's not a string, it's an integer.
-                                        return val.data;
-                                    }
-                                    return -1;
-                                }
-                            }, flags, outError);
-
-                    if (versions == null) {
-=======
                     sa = res.obtainAttributes(parser,
                             com.android.internal.R.styleable.AndroidManifestUsesSdk);
 
@@ -2349,26 +2252,23 @@
                     final int minSdkVersion = PackageParser.computeMinSdkVersion(minVers, minCode,
                             SDK_VERSION, SDK_CODENAMES, outError);
                     if (minSdkVersion < 0) {
->>>>>>> 825827da
                         mParseError = PackageManager.INSTALL_FAILED_OLDER_SDK;
                         return null;
                     }
 
-<<<<<<< HEAD
-                    pkg.applicationInfo.minSdkVersion = versions.first;
-                    pkg.applicationInfo.targetSdkVersion = versions.second;
-=======
                     final int targetSdkVersion = PackageParser.computeTargetSdkVersion(targetVers,
                             targetCode, SDK_CODENAMES, outError);
                     if (targetSdkVersion < 0) {
                         mParseError = PackageManager.INSTALL_FAILED_OLDER_SDK;
                         return null;
                     }
->>>>>>> 825827da
-
-                    sa.recycle();
-                }
+
+                    pkg.applicationInfo.minSdkVersion = minSdkVersion;
+                    pkg.applicationInfo.targetSdkVersion = targetSdkVersion;
+                }
+
                 XmlUtils.skipCurrentTag(parser);
+
             } else if (tagName.equals(TAG_SUPPORT_SCREENS)) {
                 sa = res.obtainAttributes(parser,
                         com.android.internal.R.styleable.AndroidManifestSupportsScreens);
@@ -2777,66 +2677,6 @@
                     + " but this is a release platform.";
         }
         return -1;
-    }
-
-    private interface AbstractVersionsAccessor {
-        /** Returns minimum SDK version code string, or null if absent. */
-        String getMinSdkVersionCode();
-
-        /** Returns minimum SDK version code, or -1 if absent. */
-        int getMinSdkVersion();
-
-        /** Returns target SDK version code string, or null if absent. */
-        String getTargetSdkVersionCode();
-
-        /** Returns target SDK version code, or -1 if absent. */
-        int getTargetSdkVersion();
-    }
-
-    private static @Nullable Pair<Integer, Integer> deriveSdkVersions(
-            @NonNull AbstractVersionsAccessor accessor, int flags, String[] outError) {
-        int minVers = 1;
-        String minCode = null;
-        int targetVers = 0;
-        String targetCode = null;
-
-        String code = accessor.getMinSdkVersionCode();
-        int version = accessor.getMinSdkVersion();
-        // Check integer first since code is almost never a null string (e.g. "28").
-        if (version >= 0) {
-            minVers = version;
-        } else if (code != null) {
-            minCode = code;
-        }
-
-        code = accessor.getTargetSdkVersionCode();
-        version = accessor.getTargetSdkVersion();
-        // Check integer first since code is almost never a null string (e.g. "28").
-        if (version >= 0) {
-            targetVers = version;
-        } else if (code != null) {
-            targetCode = code;
-            if (minCode == null) {
-                minCode = targetCode;
-            }
-        } else {
-            targetVers = minVers;
-            targetCode = minCode;
-        }
-
-        final int minSdkVersion = computeMinSdkVersion(minVers, minCode,
-                SDK_VERSION, SDK_CODENAMES, outError);
-        if (minSdkVersion < 0) {
-            return null;
-        }
-
-        final int targetSdkVersion = computeTargetSdkVersion(targetVers,
-                targetCode, SDK_CODENAMES, outError);
-        if (targetSdkVersion < 0) {
-            return null;
-        }
-
-        return Pair.create(minSdkVersion, targetSdkVersion);
     }
 
     /**
@@ -3424,19 +3264,6 @@
         perm.info.requestRes = sa.getResourceId(
                 com.android.internal.R.styleable.AndroidManifestPermission_request, 0);
 
-        if (sa.hasValue(
-                com.android.internal.R.styleable.AndroidManifestPermission_backgroundPermission)) {
-            if ("android".equals(owner.packageName)) {
-                perm.info.backgroundPermission = sa.getNonResourceString(
-                        com.android.internal.R.styleable
-                                .AndroidManifestPermission_backgroundPermission);
-            } else {
-                Slog.w(TAG, owner.packageName + " defines permission '" + perm.info.name
-                        + "' with a background permission. Only the 'android' package can do "
-                        + "that.");
-            }
-        }
-
         perm.info.protectionLevel = sa.getInt(
                 com.android.internal.R.styleable.AndroidManifestPermission_protectionLevel,
                 PermissionInfo.PROTECTION_NORMAL);
@@ -3794,11 +3621,9 @@
             ai.flags |= ApplicationInfo.FLAG_MULTIARCH;
         }
 
-        final boolean extractNativeLibsDefault =
-                owner.applicationInfo.targetSdkVersion < Build.VERSION_CODES.Q;
         if (sa.getBoolean(
                 com.android.internal.R.styleable.AndroidManifestApplication_extractNativeLibs,
-                extractNativeLibsDefault)) {
+                true)) {
             ai.flags |= ApplicationInfo.FLAG_EXTRACT_NATIVE_LIBS;
         }
 
@@ -4170,11 +3995,6 @@
         // every activity info has had a chance to set it from its attributes.
         setMaxAspectRatio(owner);
         setMinAspectRatio(owner);
-<<<<<<< HEAD
-
-        PackageBackwardCompatibility.modifySharedLibraries(owner);
-=======
->>>>>>> 825827da
 
         if (hasDomainURLs(owner)) {
             owner.applicationInfo.privateFlags |= ApplicationInfo.PRIVATE_FLAG_HAS_DOMAIN_URLS;
