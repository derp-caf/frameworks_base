/*
**
** Copyright 2007, The Android Open Source Project
**
** Licensed under the Apache License, Version 2.0 (the "License");
** you may not use this file except in compliance with the License.
** You may obtain a copy of the License at
**
**     http://www.apache.org/licenses/LICENSE-2.0
**
** Unless required by applicable law or agreed to in writing, software
** distributed under the License is distributed on an "AS IS" BASIS,
** WITHOUT WARRANTIES OR CONDITIONS OF ANY KIND, either express or implied.
** See the License for the specific language governing permissions and
** limitations under the License.
*/

package android.content.pm;

import android.content.ComponentName;
import android.content.Intent;
import android.content.IntentFilter;
import android.content.pm.ActivityInfo;
import android.content.pm.ApplicationInfo;
import android.content.pm.ChangedPackages;
import android.content.pm.InstantAppInfo;
import android.content.pm.FeatureInfo;
import android.content.pm.IDexModuleRegisterCallback;
import android.content.pm.IPackageInstaller;
import android.content.pm.IPackageDeleteObserver;
import android.content.pm.IPackageDeleteObserver2;
import android.content.pm.IPackageDataObserver;
import android.content.pm.IPackageMoveObserver;
import android.content.pm.IPackageStatsObserver;
import android.content.pm.IntentFilterVerificationInfo;
import android.content.pm.InstrumentationInfo;
import android.content.pm.KeySet;
import android.content.pm.ModuleInfo;
import android.content.pm.PackageInfo;
import android.content.pm.ParceledListSlice;
import android.content.pm.ProviderInfo;
import android.content.pm.PermissionGroupInfo;
import android.content.pm.PermissionInfo;
import android.content.pm.ResolveInfo;
import android.content.pm.ServiceInfo;
import android.content.pm.SuspendDialogInfo;
import android.content.pm.UserInfo;
import android.content.pm.VerifierDeviceIdentity;
import android.content.pm.VersionedPackage;
import android.content.pm.dex.IArtManager;
import android.graphics.Bitmap;
import android.net.Uri;
import android.os.ParcelFileDescriptor;
import android.os.PersistableBundle;
import android.content.IntentSender;

/**
 *  See {@link PackageManager} for documentation on most of the APIs
 *  here.
 *
 *  {@hide}
 */
interface IPackageManager {
    void checkPackageStartable(String packageName, int userId);
    @UnsupportedAppUsage
    boolean isPackageAvailable(String packageName, int userId);
    @UnsupportedAppUsage
    PackageInfo getPackageInfo(String packageName, int flags, int userId);
    PackageInfo getPackageInfoVersioned(in VersionedPackage versionedPackage,
            int flags, int userId);
    @UnsupportedAppUsage
    int getPackageUid(String packageName, int flags, int userId);
    int[] getPackageGids(String packageName, int flags, int userId);

    @UnsupportedAppUsage
    String[] currentToCanonicalPackageNames(in String[] names);
    @UnsupportedAppUsage
    String[] canonicalToCurrentPackageNames(in String[] names);

<<<<<<< HEAD
    PermissionInfo getPermissionInfo(String name, String packageName, int flags);

    ParceledListSlice queryPermissionsByGroup(String group, int flags);

    @UnsupportedAppUsage
    PermissionGroupInfo getPermissionGroupInfo(String name, int flags);

    ParceledListSlice getAllPermissionGroups(int flags);

=======
>>>>>>> dbf9e87c
    @UnsupportedAppUsage
    ApplicationInfo getApplicationInfo(String packageName, int flags ,int userId);

    @UnsupportedAppUsage
    ActivityInfo getActivityInfo(in ComponentName className, int flags, int userId);

    boolean activitySupportsIntent(in ComponentName className, in Intent intent,
            String resolvedType);

    @UnsupportedAppUsage
    ActivityInfo getReceiverInfo(in ComponentName className, int flags, int userId);

    @UnsupportedAppUsage
    ServiceInfo getServiceInfo(in ComponentName className, int flags, int userId);

    @UnsupportedAppUsage
    ProviderInfo getProviderInfo(in ComponentName className, int flags, int userId);

<<<<<<< HEAD
    @UnsupportedAppUsage
    int checkPermission(String permName, String pkgName, int userId);

    int checkUidPermission(String permName, int uid);

    @UnsupportedAppUsage
    boolean addPermission(in PermissionInfo info);

    @UnsupportedAppUsage
    void removePermission(String name);

    @UnsupportedAppUsage
    void grantRuntimePermission(String packageName, String permissionName, int userId);

    void revokeRuntimePermission(String packageName, String permissionName, int userId);

    void resetRuntimePermissions();

    int getPermissionFlags(String permissionName, String packageName, int userId);

    void updatePermissionFlags(String permissionName, String packageName, int flagMask,
            int flagValues, boolean checkAdjustPolicyFlagPermission, int userId);

    void updatePermissionFlagsForAllApps(int flagMask, int flagValues, int userId);

    List<String> getWhitelistedRestrictedPermissions(String packageName, int flags,
            int userId);

    boolean addWhitelistedRestrictedPermission(String packageName, String permission,
            int whitelistFlags, int userId);

    boolean removeWhitelistedRestrictedPermission(String packageName, String permission,
            int whitelistFlags, int userId);

    boolean shouldShowRequestPermissionRationale(String permissionName,
            String packageName, int userId);

=======
>>>>>>> dbf9e87c
    boolean isProtectedBroadcast(String actionName);

    @UnsupportedAppUsage
    int checkSignatures(String pkg1, String pkg2);

    @UnsupportedAppUsage
    int checkUidSignatures(int uid1, int uid2);

    List<String> getAllPackages();

    @UnsupportedAppUsage
    String[] getPackagesForUid(int uid);

    @UnsupportedAppUsage
    String getNameForUid(int uid);
    String[] getNamesForUids(in int[] uids);

    @UnsupportedAppUsage
    int getUidForSharedUser(String sharedUserName);

    @UnsupportedAppUsage
    int getFlagsForUid(int uid);

    int getPrivateFlagsForUid(int uid);

    @UnsupportedAppUsage
    boolean isUidPrivileged(int uid);

    @UnsupportedAppUsage
<<<<<<< HEAD
    String[] getAppOpPermissionPackages(String permissionName);

    @UnsupportedAppUsage
=======
>>>>>>> dbf9e87c
    ResolveInfo resolveIntent(in Intent intent, String resolvedType, int flags, int userId);

    ResolveInfo findPersistentPreferredActivity(in Intent intent, int userId);

    boolean canForwardTo(in Intent intent, String resolvedType, int sourceUserId, int targetUserId);

    @UnsupportedAppUsage
    ParceledListSlice queryIntentActivities(in Intent intent,
            String resolvedType, int flags, int userId);

    ParceledListSlice queryIntentActivityOptions(
            in ComponentName caller, in Intent[] specifics,
            in String[] specificTypes, in Intent intent,
            String resolvedType, int flags, int userId);

    ParceledListSlice queryIntentReceivers(in Intent intent,
            String resolvedType, int flags, int userId);

    ResolveInfo resolveService(in Intent intent,
            String resolvedType, int flags, int userId);

    ParceledListSlice queryIntentServices(in Intent intent,
            String resolvedType, int flags, int userId);

    ParceledListSlice queryIntentContentProviders(in Intent intent,
            String resolvedType, int flags, int userId);

    /**
     * This implements getInstalledPackages via a "last returned row"
     * mechanism that is not exposed in the API. This is to get around the IPC
     * limit that kicks in when flags are included that bloat up the data
     * returned.
     */
    @UnsupportedAppUsage
    ParceledListSlice getInstalledPackages(int flags, in int userId);

    /**
     * This implements getPackagesHoldingPermissions via a "last returned row"
     * mechanism that is not exposed in the API. This is to get around the IPC
     * limit that kicks in when flags are included that bloat up the data
     * returned.
     */
    ParceledListSlice getPackagesHoldingPermissions(in String[] permissions,
            int flags, int userId);

    /**
     * This implements getInstalledApplications via a "last returned row"
     * mechanism that is not exposed in the API. This is to get around the IPC
     * limit that kicks in when flags are included that bloat up the data
     * returned.
     */
    @UnsupportedAppUsage
    ParceledListSlice getInstalledApplications(int flags, int userId);

    /**
     * Retrieve all applications that are marked as persistent.
     *
     * @return A List&lt;applicationInfo> containing one entry for each persistent
     *         application.
     */
    ParceledListSlice getPersistentApplications(int flags);

    ProviderInfo resolveContentProvider(String name, int flags, int userId);

    /**
     * Retrieve sync information for all content providers.
     *
     * @param outNames Filled in with a list of the root names of the content
     *                 providers that can sync.
     * @param outInfo Filled in with a list of the ProviderInfo for each
     *                name in 'outNames'.
     */
    @UnsupportedAppUsage
    void querySyncProviders(inout List<String> outNames,
            inout List<ProviderInfo> outInfo);

    ParceledListSlice queryContentProviders(
            String processName, int uid, int flags, String metaDataKey);

    @UnsupportedAppUsage
    InstrumentationInfo getInstrumentationInfo(
            in ComponentName className, int flags);

    @UnsupportedAppUsage
    ParceledListSlice queryInstrumentation(
            String targetPackage, int flags);

    void finishPackageInstall(int token, boolean didLaunch);

    @UnsupportedAppUsage
    void setInstallerPackageName(in String targetPackage, in String installerPackageName);

    void setApplicationCategoryHint(String packageName, int categoryHint, String callerPackageName);

    /** @deprecated rawr, don't call AIDL methods directly! */
    void deletePackageAsUser(in String packageName, int versionCode,
            IPackageDeleteObserver observer, int userId, int flags);

    /**
     * Delete a package for a specific user.
     *
     * @param versionedPackage The package to delete.
     * @param observer a callback to use to notify when the package deletion in finished.
     * @param userId the id of the user for whom to delete the package
     * @param flags - possible values: {@link #DONT_DELETE_DATA}
     */
    void deletePackageVersioned(in VersionedPackage versionedPackage,
            IPackageDeleteObserver2 observer, int userId, int flags);

    @UnsupportedAppUsage
    String getInstallerPackageName(in String packageName);

    void resetApplicationPreferences(int userId);

    @UnsupportedAppUsage
    ResolveInfo getLastChosenActivity(in Intent intent,
            String resolvedType, int flags);

    @UnsupportedAppUsage
    void setLastChosenActivity(in Intent intent, String resolvedType, int flags,
            in IntentFilter filter, int match, in ComponentName activity);

    void addPreferredActivity(in IntentFilter filter, int match,
            in ComponentName[] set, in ComponentName activity, int userId);

    @UnsupportedAppUsage
    void replacePreferredActivity(in IntentFilter filter, int match,
            in ComponentName[] set, in ComponentName activity, int userId);

    @UnsupportedAppUsage
    void clearPackagePreferredActivities(String packageName);

    @UnsupportedAppUsage
    int getPreferredActivities(out List<IntentFilter> outFilters,
            out List<ComponentName> outActivities, String packageName);

    void addPersistentPreferredActivity(in IntentFilter filter, in ComponentName activity, int userId);

    void clearPackagePersistentPreferredActivities(String packageName, int userId);

    void addCrossProfileIntentFilter(in IntentFilter intentFilter, String ownerPackage,
            int sourceUserId, int targetUserId, int flags);

    void clearCrossProfileIntentFilters(int sourceUserId, String ownerPackage);

    String[] setDistractingPackageRestrictionsAsUser(in String[] packageNames, int restrictionFlags,
            int userId);

    String[] setPackagesSuspendedAsUser(in String[] packageNames, boolean suspended,
            in PersistableBundle appExtras, in PersistableBundle launcherExtras,
            in SuspendDialogInfo dialogInfo, String callingPackage, int userId);

    String[] getUnsuspendablePackagesForUser(in String[] packageNames, int userId);

    boolean isPackageSuspendedForUser(String packageName, int userId);

    PersistableBundle getSuspendedPackageAppExtras(String packageName, int userId);

    /**
     * Backup/restore support - only the system uid may use these.
     */
    byte[] getPreferredActivityBackup(int userId);
    void restorePreferredActivities(in byte[] backup, int userId);
    byte[] getDefaultAppsBackup(int userId);
    void restoreDefaultApps(in byte[] backup, int userId);
    byte[] getIntentFilterVerificationBackup(int userId);
    void restoreIntentFilterVerification(in byte[] backup, int userId);

    /**
     * Report the set of 'Home' activity candidates, plus (if any) which of them
     * is the current "always use this one" setting.
     */
     @UnsupportedAppUsage
     ComponentName getHomeActivities(out List<ResolveInfo> outHomeCandidates);

    void setHomeActivity(in ComponentName className, int userId);

    /**
     * As per {@link android.content.pm.PackageManager#setComponentEnabledSetting}.
     */
    @UnsupportedAppUsage
    void setComponentEnabledSetting(in ComponentName componentName,
            in int newState, in int flags, int userId);

    /**
     * As per {@link android.content.pm.PackageManager#getComponentEnabledSetting}.
     */
    @UnsupportedAppUsage
    int getComponentEnabledSetting(in ComponentName componentName, int userId);

    /**
     * As per {@link android.content.pm.PackageManager#setApplicationEnabledSetting}.
     */
    @UnsupportedAppUsage
    void setApplicationEnabledSetting(in String packageName, in int newState, int flags,
            int userId, String callingPackage);

    /**
     * As per {@link android.content.pm.PackageManager#getApplicationEnabledSetting}.
     */
    @UnsupportedAppUsage
    int getApplicationEnabledSetting(in String packageName, int userId);

    /**
     * Logs process start information (including APK hash) to the security log.
     */
    void logAppProcessStartIfNeeded(String processName, int uid, String seinfo, String apkFile,
            int pid);

    /**
     * As per {@link android.content.pm.PackageManager#flushPackageRestrictionsAsUser}.
     */
    void flushPackageRestrictionsAsUser(in int userId);

    /**
     * Set whether the given package should be considered stopped, making
     * it not visible to implicit intents that filter out stopped packages.
     */
    @UnsupportedAppUsage
    void setPackageStoppedState(String packageName, boolean stopped, int userId);

    /**
     * Free storage by deleting LRU sorted list of cache files across
     * all applications. If the currently available free storage
     * on the device is greater than or equal to the requested
     * free storage, no cache files are cleared. If the currently
     * available storage on the device is less than the requested
     * free storage, some or all of the cache files across
     * all applications are deleted (based on last accessed time)
     * to increase the free storage space on the device to
     * the requested value. There is no guarantee that clearing all
     * the cache files from all applications will clear up
     * enough storage to achieve the desired value.
     * @param freeStorageSize The number of bytes of storage to be
     * freed by the system. Say if freeStorageSize is XX,
     * and the current free storage is YY,
     * if XX is less than YY, just return. if not free XX-YY number
     * of bytes if possible.
     * @param observer call back used to notify when
     * the operation is completed
     */
     void freeStorageAndNotify(in String volumeUuid, in long freeStorageSize,
             int storageFlags, IPackageDataObserver observer);

    /**
     * Free storage by deleting LRU sorted list of cache files across
     * all applications. If the currently available free storage
     * on the device is greater than or equal to the requested
     * free storage, no cache files are cleared. If the currently
     * available storage on the device is less than the requested
     * free storage, some or all of the cache files across
     * all applications are deleted (based on last accessed time)
     * to increase the free storage space on the device to
     * the requested value. There is no guarantee that clearing all
     * the cache files from all applications will clear up
     * enough storage to achieve the desired value.
     * @param freeStorageSize The number of bytes of storage to be
     * freed by the system. Say if freeStorageSize is XX,
     * and the current free storage is YY,
     * if XX is less than YY, just return. if not free XX-YY number
     * of bytes if possible.
     * @param pi IntentSender call back used to
     * notify when the operation is completed.May be null
     * to indicate that no call back is desired.
     */
     void freeStorage(in String volumeUuid, in long freeStorageSize,
             int storageFlags, in IntentSender pi);

    /**
     * Delete all the cache files in an applications cache directory
     * @param packageName The package name of the application whose cache
     * files need to be deleted
     * @param observer a callback used to notify when the deletion is finished.
     */
    @UnsupportedAppUsage
    void deleteApplicationCacheFiles(in String packageName, IPackageDataObserver observer);

    /**
     * Delete all the cache files in an applications cache directory
     * @param packageName The package name of the application whose cache
     * files need to be deleted
     * @param userId the user to delete application cache for
     * @param observer a callback used to notify when the deletion is finished.
     */
    void deleteApplicationCacheFilesAsUser(in String packageName, int userId, IPackageDataObserver observer);

    /**
     * Clear the user data directory of an application.
     * @param packageName The package name of the application whose cache
     * files need to be deleted
     * @param observer a callback used to notify when the operation is completed.
     */
    void clearApplicationUserData(in String packageName, IPackageDataObserver observer, int userId);

    /**
     * Clear the profile data of an application.
     * @param packageName The package name of the application whose profile data
     * need to be deleted
     */
    void clearApplicationProfileData(in String packageName);

   /**
     * Get package statistics including the code, data and cache size for
     * an already installed package
     * @param packageName The package name of the application
     * @param userHandle Which user the size should be retrieved for
     * @param observer a callback to use to notify when the asynchronous
     * retrieval of information is complete.
     */
    void getPackageSizeInfo(in String packageName, int userHandle, IPackageStatsObserver observer);

    /**
     * Get a list of shared libraries that are available on the
     * system.
     */
    @UnsupportedAppUsage
    String[] getSystemSharedLibraryNames();

    /**
     * Get a list of features that are available on the
     * system.
     */
    ParceledListSlice getSystemAvailableFeatures();

    boolean hasSystemFeature(String name, int version);

    void enterSafeMode();
    @UnsupportedAppUsage
    boolean isSafeMode();
    void systemReady();
    @UnsupportedAppUsage
    boolean hasSystemUidErrors();

    /**
     * Ask the package manager to fstrim the disk if needed.
     */
    void performFstrimIfNeeded();

    /**
     * Ask the package manager to update packages if needed.
     */
    void updatePackagesIfNeeded();

    /**
     * Notify the package manager that a package is going to be used and why.
     *
     * See PackageManager.NOTIFY_PACKAGE_USE_* for reasons.
     */
    oneway void notifyPackageUse(String packageName, int reason);

    /**
     * Notify the package manager that a list of dex files have been loaded.
     *
     * @param loadingPackageName the name of the package who performs the load
     * @param classLoadersNames the names of the class loaders present in the loading chain. The
     *    list encodes the class loader chain in the natural order. The first class loader has
     *    the second one as its parent and so on. The dex files present in the class path of the
     *    first class loader will be recorded in the usage file.
     * @param classPaths the class paths corresponding to the class loaders names from
     *     {@param classLoadersNames}. The the first element corresponds to the first class loader
     *     and so on. A classpath is represented as a list of dex files separated by
     *     {@code File.pathSeparator}, or null if the class loader's classpath is not known.
     *     The dex files found in the first class path will be recorded in the usage file.
     * @param loaderIsa the ISA of the loader process
     */
    oneway void notifyDexLoad(String loadingPackageName, in List<String> classLoadersNames,
            in List<String> classPaths, String loaderIsa);

    /**
     * Register an application dex module with the package manager.
     * The package manager will keep track of the given module for future optimizations.
     *
     * Dex module optimizations will disable the classpath checking at runtime. The client bares
     * the responsibility to ensure that the static assumptions on classes in the optimized code
     * hold at runtime (e.g. there's no duplicate classes in the classpath).
     *
     * Note that the package manager already keeps track of dex modules loaded with
     * {@link dalvik.system.DexClassLoader} and {@link dalvik.system.PathClassLoader}.
     * This can be called for an eager registration.
     *
     * The call might take a while and the results will be posted on the main thread, using
     * the given callback.
     *
     * If the module is intended to be shared with other apps, make sure that the file
     * permissions allow for it.
     * If at registration time the permissions allow for others to read it, the module would
     * be marked as a shared module which might undergo a different optimization strategy.
     * (usually shared modules will generated larger optimizations artifacts,
     * taking more disk space).
     *
     * @param packageName the package name to which the dex module belongs
     * @param dexModulePath the absolute path of the dex module.
     * @param isSharedModule whether or not the module is intended to be used by other apps.
     * @param callback if not null,
     *   {@link android.content.pm.IDexModuleRegisterCallback.IDexModuleRegisterCallback#onDexModuleRegistered}
     *   will be called once the registration finishes.
     */
     oneway void registerDexModule(in String packageName, in String dexModulePath,
             in boolean isSharedModule, IDexModuleRegisterCallback callback);

    /**
     * Ask the package manager to perform a dex-opt with the given compiler filter.
     *
     * Note: exposed only for the shell command to allow moving packages explicitly to a
     *       definite state.
     */
    boolean performDexOptMode(String packageName, boolean checkProfiles,
            String targetCompilerFilter, boolean force, boolean bootComplete, String splitName);

    /**
     * Ask the package manager to perform a dex-opt with the given compiler filter on the
     * secondary dex files belonging to the given package.
     *
     * Note: exposed only for the shell command to allow moving packages explicitly to a
     *       definite state.
     */
    boolean performDexOptSecondary(String packageName,
            String targetCompilerFilter, boolean force);

    /**
    * Ask the package manager to compile layouts in the given package.
    */
    boolean compileLayouts(String packageName);

    /**
     * Ask the package manager to dump profiles associated with a package.
     */
    void dumpProfiles(String packageName);

    void forceDexOpt(String packageName);

    /**
     * Execute the background dexopt job immediately on packages in packageNames.
     * If null, then execute on all packages.
     */
    boolean runBackgroundDexoptJob(in List<String> packageNames);

    /**
     * Reconcile the information we have about the secondary dex files belonging to
     * {@code packagName} and the actual dex files. For all dex files that were
     * deleted, update the internal records and delete the generated oat files.
     */
    void reconcileSecondaryDexFiles(String packageName);

    int getMoveStatus(int moveId);

    void registerMoveCallback(in IPackageMoveObserver callback);
    void unregisterMoveCallback(in IPackageMoveObserver callback);

    int movePackage(in String packageName, in String volumeUuid);
    int movePrimaryStorage(in String volumeUuid);

<<<<<<< HEAD
    @UnsupportedAppUsage
    boolean addPermissionAsync(in PermissionInfo info);

=======
>>>>>>> dbf9e87c
    boolean setInstallLocation(int loc);
    @UnsupportedAppUsage
    int getInstallLocation();

    int installExistingPackageAsUser(String packageName, int userId, int installFlags,
            int installReason, in List<String> whiteListedPermissions);

    void verifyPendingInstall(int id, int verificationCode);
    void extendVerificationTimeout(int id, int verificationCodeAtTimeout, long millisecondsToDelay);

    void verifyIntentFilter(int id, int verificationCode, in List<String> failedDomains);
    int getIntentVerificationStatus(String packageName, int userId);
    boolean updateIntentVerificationStatus(String packageName, int status, int userId);
    ParceledListSlice getIntentFilterVerifications(String packageName);
    ParceledListSlice getAllIntentFilters(String packageName);

    VerifierDeviceIdentity getVerifierDeviceIdentity();

    boolean isFirstBoot();
    boolean isOnlyCoreApps();
    boolean isDeviceUpgrading();
<<<<<<< HEAD

    void setPermissionEnforced(String permission, boolean enforced);
    boolean isPermissionEnforced(String permission);
=======
>>>>>>> dbf9e87c

    /** Reflects current DeviceStorageMonitorService state */
    @UnsupportedAppUsage
    boolean isStorageLow();

    @UnsupportedAppUsage
    boolean setApplicationHiddenSettingAsUser(String packageName, boolean hidden, int userId);
    boolean getApplicationHiddenSettingAsUser(String packageName, int userId);

    void setSystemAppHiddenUntilInstalled(String packageName, boolean hidden);
    boolean setSystemAppInstallState(String packageName, boolean installed, int userId);

    @UnsupportedAppUsage
    IPackageInstaller getPackageInstaller();

    boolean setBlockUninstallForUser(String packageName, boolean blockUninstall, int userId);
    @UnsupportedAppUsage
    boolean getBlockUninstallForUser(String packageName, int userId);

    KeySet getKeySetByAlias(String packageName, String alias);
    KeySet getSigningKeySet(String packageName);
    boolean isPackageSignedByKeySet(String packageName, in KeySet ks);
    boolean isPackageSignedByKeySetExactly(String packageName, in KeySet ks);

<<<<<<< HEAD
    void addOnPermissionsChangeListener(in IOnPermissionsChangeListener listener);
    void removeOnPermissionsChangeListener(in IOnPermissionsChangeListener listener);
    void grantDefaultPermissionsToEnabledCarrierApps(in String[] packageNames, int userId);
    void grantDefaultPermissionsToEnabledImsServices(in String[] packageNames, int userId);
    void grantDefaultPermissionsToEnabledTelephonyDataServices(
            in String[] packageNames, int userId);
    void revokeDefaultPermissionsFromDisabledTelephonyDataServices(
            in String[] packageNames, int userId);
    void grantDefaultPermissionsToActiveLuiApp(in String packageName, int userId);
    void revokeDefaultPermissionsFromLuiApps(in String[] packageNames, int userId);

    boolean isPermissionRevokedByPolicy(String permission, String packageName, int userId);

=======
>>>>>>> dbf9e87c
    @UnsupportedAppUsage
    String getPermissionControllerPackageName();

    ParceledListSlice getInstantApps(int userId);
    byte[] getInstantAppCookie(String packageName, int userId);
    boolean setInstantAppCookie(String packageName, in byte[] cookie, int userId);
    Bitmap getInstantAppIcon(String packageName, int userId);
    boolean isInstantApp(String packageName, int userId);

    boolean setRequiredForSystemUser(String packageName, boolean systemUserApp);

    /**
     * Sets whether or not an update is available. Ostensibly for instant apps
     * to force exteranl resolution.
     */
    void setUpdateAvailable(String packageName, boolean updateAvaialble);

    @UnsupportedAppUsage
    String getServicesSystemSharedLibraryPackageName();
    @UnsupportedAppUsage
    String getSharedSystemSharedLibraryPackageName();

    ChangedPackages getChangedPackages(int sequenceNumber, int userId);

    boolean isPackageDeviceAdminOnAnyUser(String packageName);

    int getInstallReason(String packageName, int userId);

    ParceledListSlice getSharedLibraries(in String packageName, int flags, int userId);

    ParceledListSlice getDeclaredSharedLibraries(in String packageName, int flags, int userId);

    boolean canRequestPackageInstalls(String packageName, int userId);

    void deletePreloadsFileCache();

    ComponentName getInstantAppResolverComponent();

    ComponentName getInstantAppResolverSettingsComponent();

    ComponentName getInstantAppInstallerComponent();

    String getInstantAppAndroidId(String packageName, int userId);

    IArtManager getArtManager();

    void setHarmfulAppWarning(String packageName, CharSequence warning, int userId);

    CharSequence getHarmfulAppWarning(String packageName, int userId);

    boolean hasSigningCertificate(String packageName, in byte[] signingCertificate, int flags);

    boolean hasUidSigningCertificate(int uid, in byte[] signingCertificate, int flags);

    String getSystemTextClassifierPackageName();

    String getAttentionServicePackageName();

    String getWellbeingPackageName();

    String getAppPredictionServicePackageName();

    String getSystemCaptionsServicePackageName();

    String getIncidentReportApproverPackageName();

    boolean isPackageStateProtected(String packageName, int userId);

    void sendDeviceCustomizationReadyBroadcast();

    List<ModuleInfo> getInstalledModules(int flags);

    ModuleInfo getModuleInfo(String packageName, int flags);

    int getRuntimePermissionsVersion(int userId);

    void setRuntimePermissionsVersion(int version, int userId);

    void notifyPackagesReplacedReceived(in String[] packages);
<<<<<<< HEAD
=======

    //------------------------------------------------------------------------
    //
    // The following binder interfaces have been moved to IPermissionManager
    //
    //------------------------------------------------------------------------

    //------------------------------------------------------------------------
    // We need to keep these in IPackageManager for app compatibility
    //------------------------------------------------------------------------
    @UnsupportedAppUsage
    String[] getAppOpPermissionPackages(String permissionName);

    @UnsupportedAppUsage
    PermissionGroupInfo getPermissionGroupInfo(String name, int flags);

    @UnsupportedAppUsage
    boolean addPermission(in PermissionInfo info);

    @UnsupportedAppUsage
    boolean addPermissionAsync(in PermissionInfo info);

    @UnsupportedAppUsage
    void removePermission(String name);

    @UnsupportedAppUsage
    int checkPermission(String permName, String pkgName, int userId);

    @UnsupportedAppUsage
    void grantRuntimePermission(String packageName, String permissionName, int userId);

    //------------------------------------------------------------------------
    // We need to keep these in IPackageManager for convenience in splitting
    // out the permission manager. This should be cleaned up, but, will require
    // a large change that modifies many repos.
    //------------------------------------------------------------------------
    int checkUidPermission(String permName, int uid);
>>>>>>> dbf9e87c
}<|MERGE_RESOLUTION|>--- conflicted
+++ resolved
@@ -77,18 +77,6 @@
     @UnsupportedAppUsage
     String[] canonicalToCurrentPackageNames(in String[] names);
 
-<<<<<<< HEAD
-    PermissionInfo getPermissionInfo(String name, String packageName, int flags);
-
-    ParceledListSlice queryPermissionsByGroup(String group, int flags);
-
-    @UnsupportedAppUsage
-    PermissionGroupInfo getPermissionGroupInfo(String name, int flags);
-
-    ParceledListSlice getAllPermissionGroups(int flags);
-
-=======
->>>>>>> dbf9e87c
     @UnsupportedAppUsage
     ApplicationInfo getApplicationInfo(String packageName, int flags ,int userId);
 
@@ -107,46 +95,6 @@
     @UnsupportedAppUsage
     ProviderInfo getProviderInfo(in ComponentName className, int flags, int userId);
 
-<<<<<<< HEAD
-    @UnsupportedAppUsage
-    int checkPermission(String permName, String pkgName, int userId);
-
-    int checkUidPermission(String permName, int uid);
-
-    @UnsupportedAppUsage
-    boolean addPermission(in PermissionInfo info);
-
-    @UnsupportedAppUsage
-    void removePermission(String name);
-
-    @UnsupportedAppUsage
-    void grantRuntimePermission(String packageName, String permissionName, int userId);
-
-    void revokeRuntimePermission(String packageName, String permissionName, int userId);
-
-    void resetRuntimePermissions();
-
-    int getPermissionFlags(String permissionName, String packageName, int userId);
-
-    void updatePermissionFlags(String permissionName, String packageName, int flagMask,
-            int flagValues, boolean checkAdjustPolicyFlagPermission, int userId);
-
-    void updatePermissionFlagsForAllApps(int flagMask, int flagValues, int userId);
-
-    List<String> getWhitelistedRestrictedPermissions(String packageName, int flags,
-            int userId);
-
-    boolean addWhitelistedRestrictedPermission(String packageName, String permission,
-            int whitelistFlags, int userId);
-
-    boolean removeWhitelistedRestrictedPermission(String packageName, String permission,
-            int whitelistFlags, int userId);
-
-    boolean shouldShowRequestPermissionRationale(String permissionName,
-            String packageName, int userId);
-
-=======
->>>>>>> dbf9e87c
     boolean isProtectedBroadcast(String actionName);
 
     @UnsupportedAppUsage
@@ -176,12 +124,6 @@
     boolean isUidPrivileged(int uid);
 
     @UnsupportedAppUsage
-<<<<<<< HEAD
-    String[] getAppOpPermissionPackages(String permissionName);
-
-    @UnsupportedAppUsage
-=======
->>>>>>> dbf9e87c
     ResolveInfo resolveIntent(in Intent intent, String resolvedType, int flags, int userId);
 
     ResolveInfo findPersistentPreferredActivity(in Intent intent, int userId);
@@ -634,12 +576,6 @@
     int movePackage(in String packageName, in String volumeUuid);
     int movePrimaryStorage(in String volumeUuid);
 
-<<<<<<< HEAD
-    @UnsupportedAppUsage
-    boolean addPermissionAsync(in PermissionInfo info);
-
-=======
->>>>>>> dbf9e87c
     boolean setInstallLocation(int loc);
     @UnsupportedAppUsage
     int getInstallLocation();
@@ -661,12 +597,6 @@
     boolean isFirstBoot();
     boolean isOnlyCoreApps();
     boolean isDeviceUpgrading();
-<<<<<<< HEAD
-
-    void setPermissionEnforced(String permission, boolean enforced);
-    boolean isPermissionEnforced(String permission);
-=======
->>>>>>> dbf9e87c
 
     /** Reflects current DeviceStorageMonitorService state */
     @UnsupportedAppUsage
@@ -691,22 +621,6 @@
     boolean isPackageSignedByKeySet(String packageName, in KeySet ks);
     boolean isPackageSignedByKeySetExactly(String packageName, in KeySet ks);
 
-<<<<<<< HEAD
-    void addOnPermissionsChangeListener(in IOnPermissionsChangeListener listener);
-    void removeOnPermissionsChangeListener(in IOnPermissionsChangeListener listener);
-    void grantDefaultPermissionsToEnabledCarrierApps(in String[] packageNames, int userId);
-    void grantDefaultPermissionsToEnabledImsServices(in String[] packageNames, int userId);
-    void grantDefaultPermissionsToEnabledTelephonyDataServices(
-            in String[] packageNames, int userId);
-    void revokeDefaultPermissionsFromDisabledTelephonyDataServices(
-            in String[] packageNames, int userId);
-    void grantDefaultPermissionsToActiveLuiApp(in String packageName, int userId);
-    void revokeDefaultPermissionsFromLuiApps(in String[] packageNames, int userId);
-
-    boolean isPermissionRevokedByPolicy(String permission, String packageName, int userId);
-
-=======
->>>>>>> dbf9e87c
     @UnsupportedAppUsage
     String getPermissionControllerPackageName();
 
@@ -786,8 +700,6 @@
     void setRuntimePermissionsVersion(int version, int userId);
 
     void notifyPackagesReplacedReceived(in String[] packages);
-<<<<<<< HEAD
-=======
 
     //------------------------------------------------------------------------
     //
@@ -825,5 +737,4 @@
     // a large change that modifies many repos.
     //------------------------------------------------------------------------
     int checkUidPermission(String permName, int uid);
->>>>>>> dbf9e87c
 }