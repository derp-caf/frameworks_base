--- conflicted
+++ resolved
@@ -53,7 +53,6 @@
 import android.os.RemoteException;
 import android.os.ServiceManager;
 import android.os.SystemClock;
-import android.os.SystemProperties;
 import android.os.UserHandle;
 import android.os.storage.StorageManager;
 import android.text.TextUtils;
@@ -90,29 +89,6 @@
  * developer guide.</p>
  */
 public abstract class ContentResolver implements ContentInterface {
-    /**
-     * Enables logic that supports deprecation of {@code _data} columns,
-     * typically by replacing values with fake paths that the OS then offers to
-     * redirect to {@link #openFileDescriptor(Uri, String)}, which developers
-     * should be using directly.
-     *
-     * @hide
-     */
-    public static final boolean DEPRECATE_DATA_COLUMNS = StorageManager.hasIsolatedStorage();
-
-    /**
-     * Special filesystem path prefix which indicates that a path should be
-     * treated as a {@code content://} {@link Uri} when
-     * {@link #DEPRECATE_DATA_COLUMNS} is enabled.
-     * <p>
-     * The remainder of the path after this prefix is a
-     * {@link Uri#getSchemeSpecificPart()} value, which includes authority, path
-     * segments, and query parameters.
-     *
-     * @hide
-     */
-    public static final String DEPRECATE_DATA_PREFIX = "/mnt/content/";
-
     /**
      * Enables logic that supports deprecation of {@code _data} columns,
      * typically by replacing values with fake paths that the OS then offers to
@@ -3329,17 +3305,10 @@
     }
 
     /** {@hide} */
-<<<<<<< HEAD
-    public static Bitmap loadThumbnail(@NonNull ContentProviderClient client, @NonNull Uri uri,
-            @NonNull Size size, @Nullable CancellationSignal signal, int allocator)
-            throws IOException {
-        Objects.requireNonNull(client);
-=======
     public static Bitmap loadThumbnail(@NonNull ContentInterface content, @NonNull Uri uri,
             @NonNull Size size, @Nullable CancellationSignal signal, int allocator)
             throws IOException {
         Objects.requireNonNull(content);
->>>>>>> de843449
         Objects.requireNonNull(uri);
         Objects.requireNonNull(size);
 
@@ -3348,11 +3317,7 @@
         opts.putParcelable(EXTRA_SIZE, Point.convert(size));
 
         return ImageDecoder.decodeBitmap(ImageDecoder.createSource(() -> {
-<<<<<<< HEAD
-            return client.openTypedAssetFileDescriptor(uri, "image/*", opts, signal);
-=======
             return content.openTypedAssetFile(uri, "image/*", opts, signal);
->>>>>>> de843449
         }), (ImageDecoder decoder, ImageInfo info, Source source) -> {
             decoder.setAllocator(allocator);
 
