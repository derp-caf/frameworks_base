--- conflicted
+++ resolved
@@ -998,12 +998,8 @@
     public final @Nullable Cursor query(final @RequiresPermission.Read @NonNull Uri uri,
             @Nullable String[] projection, @Nullable Bundle queryArgs,
             @Nullable CancellationSignal cancellationSignal) {
-<<<<<<< HEAD
         android.util.SeempLog.record_uri(13, uri);
-        Preconditions.checkNotNull(uri, "uri");
-=======
         Objects.requireNonNull(uri, "uri");
->>>>>>> 11ba5f09
 
         try {
             if (mWrapped != null) {
@@ -1938,12 +1934,8 @@
     @Override
     public final @Nullable Uri insert(@RequiresPermission.Write @NonNull Uri url,
             @Nullable ContentValues values, @Nullable Bundle extras) {
-<<<<<<< HEAD
         android.util.SeempLog.record_uri(37, url);
-        Preconditions.checkNotNull(url, "url");
-=======
         Objects.requireNonNull(url, "url");
->>>>>>> 11ba5f09
 
         try {
             if (mWrapped != null) return mWrapped.insert(url, values, extras);
