--- conflicted
+++ resolved
@@ -1917,9 +1917,6 @@
      */
     public final @Nullable Uri insert(@RequiresPermission.Write @NonNull Uri url,
                 @Nullable ContentValues values) {
-<<<<<<< HEAD
-        android.util.SeempLog.record_uri(37, url);
-=======
         return insert(url, values, null);
     }
 
@@ -1938,7 +1935,7 @@
     @Override
     public final @Nullable Uri insert(@RequiresPermission.Write @NonNull Uri url,
             @Nullable ContentValues values, @Nullable Bundle extras) {
->>>>>>> 52681ca4
+        android.util.SeempLog.record_uri(37, url);
         Preconditions.checkNotNull(url, "url");
 
         try {
