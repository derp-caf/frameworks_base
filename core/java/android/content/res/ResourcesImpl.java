/*
 * Copyright 2018 The Android Open Source Project
 *
 * Licensed under the Apache License, Version 2.0 (the "License");
 * you may not use this file except in compliance with the License.
 * You may obtain a copy of the License at
 *
 *      http://www.apache.org/licenses/LICENSE-2.0
 *
 * Unless required by applicable law or agreed to in writing, software
 * distributed under the License is distributed on an "AS IS" BASIS,
 * WITHOUT WARRANTIES OR CONDITIONS OF ANY KIND, either express or implied.
 * See the License for the specific language governing permissions and
 * limitations under the License.
 */
package android.content.res;

import static android.content.res.Resources.ID_NULL;

import android.animation.Animator;
import android.animation.StateListAnimator;
import android.annotation.AnyRes;
import android.annotation.AttrRes;
import android.annotation.NonNull;
import android.annotation.Nullable;
import android.annotation.PluralsRes;
import android.annotation.RawRes;
import android.annotation.StyleRes;
import android.annotation.StyleableRes;
import android.annotation.UnsupportedAppUsage;
import android.content.pm.ActivityInfo;
import android.content.pm.ActivityInfo.Config;
import android.content.res.AssetManager.AssetInputStream;
import android.content.res.Configuration.NativeConfig;
import android.content.res.Resources.NotFoundException;
import android.graphics.Bitmap;
import android.graphics.ImageDecoder;
import android.graphics.Typeface;
import android.graphics.drawable.ColorDrawable;
import android.graphics.drawable.ColorStateListDrawable;
import android.graphics.drawable.Drawable;
import android.graphics.drawable.DrawableContainer;
import android.icu.text.PluralRules;
import android.os.Build;
import android.os.LocaleList;
import android.os.SystemClock;
import android.os.SystemProperties;
import android.os.Trace;
import android.util.AttributeSet;
import android.util.DisplayMetrics;
import android.util.Log;
import android.util.LongSparseArray;
import android.util.Slog;
import android.util.TypedValue;
import android.util.Xml;
import android.view.DisplayAdjustments;

import com.android.internal.util.GrowingArrayUtils;

import org.xmlpull.v1.XmlPullParser;
import org.xmlpull.v1.XmlPullParserException;

import java.io.IOException;
import java.io.InputStream;
import java.util.Arrays;
import java.util.Locale;

/**
 * The implementation of Resource access. This class contains the AssetManager and all caches
 * associated with it.
 *
 * {@link Resources} is just a thing wrapper around this class. When a configuration change
 * occurs, clients can retain the same {@link Resources} reference because the underlying
 * {@link ResourcesImpl} object will be updated or re-created.
 *
 * @hide
 */
public class ResourcesImpl {
    static final String TAG = "Resources";

    private static final boolean DEBUG_LOAD = false;
    private static final boolean DEBUG_CONFIG = false;

    static final String TAG_PRELOAD = TAG + ".preload";

    @UnsupportedAppUsage
    private static final boolean TRACE_FOR_PRELOAD = false; // Do we still need it?
    @UnsupportedAppUsage
    private static final boolean TRACE_FOR_MISS_PRELOAD = false; // Do we still need it?

    public static final boolean TRACE_FOR_DETAILED_PRELOAD =
            SystemProperties.getBoolean("debug.trace_resource_preload", false);

    /** Used only when TRACE_FOR_DETAILED_PRELOAD is true. */
    private static int sPreloadTracingNumLoadedDrawables;
    private long mPreloadTracingPreloadStartTime;
    private long mPreloadTracingStartBitmapSize;
    private long mPreloadTracingStartBitmapCount;

    private static final int ID_OTHER = 0x01000004;

    private static final Object sSync = new Object();

    private static boolean sPreloaded;
    @UnsupportedAppUsage
    private boolean mPreloading;

    // Information about preloaded resources.  Note that they are not
    // protected by a lock, because while preloading in zygote we are all
    // single-threaded, and after that these are immutable.
    @UnsupportedAppUsage
    private static final LongSparseArray<Drawable.ConstantState>[] sPreloadedDrawables;
    @UnsupportedAppUsage
    private static final LongSparseArray<Drawable.ConstantState> sPreloadedColorDrawables
            = new LongSparseArray<>();
    @UnsupportedAppUsage
    private static final LongSparseArray<android.content.res.ConstantState<ComplexColor>>
            sPreloadedComplexColors = new LongSparseArray<>();

    /** Lock object used to protect access to caches and configuration. */
    @UnsupportedAppUsage
    private final Object mAccessLock = new Object();

    // These are protected by mAccessLock.
    private final Configuration mTmpConfig = new Configuration();
    @UnsupportedAppUsage
    private final DrawableCache mDrawableCache = new DrawableCache();
    @UnsupportedAppUsage
    private final DrawableCache mColorDrawableCache = new DrawableCache();
    private final ConfigurationBoundResourceCache<ComplexColor> mComplexColorCache =
            new ConfigurationBoundResourceCache<>();
    @UnsupportedAppUsage
    private final ConfigurationBoundResourceCache<Animator> mAnimatorCache =
            new ConfigurationBoundResourceCache<>();
    @UnsupportedAppUsage
    private final ConfigurationBoundResourceCache<StateListAnimator> mStateListAnimatorCache =
            new ConfigurationBoundResourceCache<>();

    // A stack of all the resourceIds already referenced when parsing a resource. This is used to
    // detect circular references in the xml.
    // Using a ThreadLocal variable ensures that we have different stacks for multiple parallel
    // calls to ResourcesImpl
    private final ThreadLocal<LookupStack> mLookupStack =
            ThreadLocal.withInitial(() -> new LookupStack());

    /** Size of the cyclical cache used to map XML files to blocks. */
    private static final int XML_BLOCK_CACHE_SIZE = 4;

    // Cyclical cache used for recently-accessed XML files.
    private int mLastCachedXmlBlockIndex = -1;
    private final int[] mCachedXmlBlockCookies = new int[XML_BLOCK_CACHE_SIZE];
    private final String[] mCachedXmlBlockFiles = new String[XML_BLOCK_CACHE_SIZE];
    private final XmlBlock[] mCachedXmlBlocks = new XmlBlock[XML_BLOCK_CACHE_SIZE];


    @UnsupportedAppUsage
    final AssetManager mAssets;
    private final DisplayMetrics mMetrics = new DisplayMetrics();
    private final DisplayAdjustments mDisplayAdjustments;

    private PluralRules mPluralRule;

    @UnsupportedAppUsage
    private final Configuration mConfiguration = new Configuration();

    static {
        sPreloadedDrawables = new LongSparseArray[2];
        sPreloadedDrawables[0] = new LongSparseArray<>();
        sPreloadedDrawables[1] = new LongSparseArray<>();
    }

    /**
     * Creates a new ResourcesImpl object with CompatibilityInfo.
     *
     * @param assets Previously created AssetManager.
     * @param metrics Current display metrics to consider when
     *                selecting/computing resource values.
     * @param config Desired device configuration to consider when
     *               selecting/computing resource values (optional).
     * @param displayAdjustments this resource's Display override and compatibility info.
     *                           Must not be null.
     */
    @UnsupportedAppUsage
    public ResourcesImpl(@NonNull AssetManager assets, @Nullable DisplayMetrics metrics,
            @Nullable Configuration config, @NonNull DisplayAdjustments displayAdjustments) {
        mAssets = assets;
        mMetrics.setToDefaults();
        mDisplayAdjustments = displayAdjustments;
        mConfiguration.setToDefaults();
        updateConfiguration(config, metrics, displayAdjustments.getCompatibilityInfo());
    }

    public DisplayAdjustments getDisplayAdjustments() {
        return mDisplayAdjustments;
    }

    @UnsupportedAppUsage
    public AssetManager getAssets() {
        return mAssets;
    }

    @UnsupportedAppUsage
    DisplayMetrics getDisplayMetrics() {
        if (DEBUG_CONFIG) Slog.v(TAG, "Returning DisplayMetrics: " + mMetrics.widthPixels
                + "x" + mMetrics.heightPixels + " " + mMetrics.density);
        return mMetrics;
    }

    Configuration getConfiguration() {
        return mConfiguration;
    }

    Configuration[] getSizeConfigurations() {
        return mAssets.getSizeConfigurations();
    }

    CompatibilityInfo getCompatibilityInfo() {
        return mDisplayAdjustments.getCompatibilityInfo();
    }

    private PluralRules getPluralRule() {
        synchronized (sSync) {
            if (mPluralRule == null) {
                mPluralRule = PluralRules.forLocale(mConfiguration.getLocales().get(0));
            }
            return mPluralRule;
        }
    }

    @UnsupportedAppUsage
    void getValue(@AnyRes int id, TypedValue outValue, boolean resolveRefs)
            throws NotFoundException {
        boolean found = mAssets.getResourceValue(id, 0, outValue, resolveRefs);
        if (found) {
            return;
        }
        throw new NotFoundException("Resource ID #0x" + Integer.toHexString(id));
    }

    void getValueForDensity(@AnyRes int id, int density, TypedValue outValue,
            boolean resolveRefs) throws NotFoundException {
        boolean found = mAssets.getResourceValue(id, density, outValue, resolveRefs);
        if (found) {
            return;
        }
        throw new NotFoundException("Resource ID #0x" + Integer.toHexString(id));
    }

    void getValue(String name, TypedValue outValue, boolean resolveRefs)
            throws NotFoundException {
        int id = getIdentifier(name, "string", null);
        if (id != 0) {
            getValue(id, outValue, resolveRefs);
            return;
        }
        throw new NotFoundException("String resource name " + name);
    }

    int getIdentifier(String name, String defType, String defPackage) {
        if (name == null) {
            throw new NullPointerException("name is null");
        }
        try {
            return Integer.parseInt(name);
        } catch (Exception e) {
            // Ignore
        }
        return mAssets.getResourceIdentifier(name, defType, defPackage);
    }

    @NonNull
    String getResourceName(@AnyRes int resid) throws NotFoundException {
        String str = mAssets.getResourceName(resid);
        if (str != null) return str;
        throw new NotFoundException("Unable to find resource ID #0x"
                + Integer.toHexString(resid));
    }

    @NonNull
    String getResourcePackageName(@AnyRes int resid) throws NotFoundException {
        String str = mAssets.getResourcePackageName(resid);
        if (str != null) return str;
        throw new NotFoundException("Unable to find resource ID #0x"
                + Integer.toHexString(resid));
    }

    @NonNull
    String getResourceTypeName(@AnyRes int resid) throws NotFoundException {
        String str = mAssets.getResourceTypeName(resid);
        if (str != null) return str;
        throw new NotFoundException("Unable to find resource ID #0x"
                + Integer.toHexString(resid));
    }

    @NonNull
    String getResourceEntryName(@AnyRes int resid) throws NotFoundException {
        String str = mAssets.getResourceEntryName(resid);
        if (str != null) return str;
        throw new NotFoundException("Unable to find resource ID #0x"
                + Integer.toHexString(resid));
    }

    @NonNull
    String getLastResourceResolution() throws NotFoundException {
        String str = mAssets.getLastResourceResolution();
        if (str != null) return str;
        throw new NotFoundException("Associated AssetManager hasn't resolved a resource");
    }

    @NonNull
    CharSequence getQuantityText(@PluralsRes int id, int quantity) throws NotFoundException {
        PluralRules rule = getPluralRule();
        CharSequence res = mAssets.getResourceBagText(id,
                attrForQuantityCode(rule.select(quantity)));
        if (res != null) {
            return res;
        }
        res = mAssets.getResourceBagText(id, ID_OTHER);
        if (res != null) {
            return res;
        }
        throw new NotFoundException("Plural resource ID #0x" + Integer.toHexString(id)
                + " quantity=" + quantity
                + " item=" + rule.select(quantity));
    }

    private static int attrForQuantityCode(String quantityCode) {
        switch (quantityCode) {
            case PluralRules.KEYWORD_ZERO: return 0x01000005;
            case PluralRules.KEYWORD_ONE:  return 0x01000006;
            case PluralRules.KEYWORD_TWO:  return 0x01000007;
            case PluralRules.KEYWORD_FEW:  return 0x01000008;
            case PluralRules.KEYWORD_MANY: return 0x01000009;
            default:                       return ID_OTHER;
        }
    }

    @NonNull
    AssetFileDescriptor openRawResourceFd(@RawRes int id, TypedValue tempValue)
            throws NotFoundException {
        getValue(id, tempValue, true);
        try {
            return mAssets.openNonAssetFd(tempValue.assetCookie, tempValue.string.toString());
        } catch (Exception e) {
            throw new NotFoundException("File " + tempValue.string.toString() + " from drawable "
                    + "resource ID #0x" + Integer.toHexString(id), e);
        }
    }

    @NonNull
    InputStream openRawResource(@RawRes int id, TypedValue value) throws NotFoundException {
        getValue(id, value, true);
        try {
            return mAssets.openNonAsset(value.assetCookie, value.string.toString(),
                    AssetManager.ACCESS_STREAMING);
        } catch (Exception e) {
            // Note: value.string might be null
            NotFoundException rnf = new NotFoundException("File "
                    + (value.string == null ? "(null)" : value.string.toString())
                    + " from drawable resource ID #0x" + Integer.toHexString(id));
            rnf.initCause(e);
            throw rnf;
        }
    }

    ConfigurationBoundResourceCache<Animator> getAnimatorCache() {
        return mAnimatorCache;
    }

    ConfigurationBoundResourceCache<StateListAnimator> getStateListAnimatorCache() {
        return mStateListAnimatorCache;
    }

    public void updateConfiguration(Configuration config, DisplayMetrics metrics,
                                    CompatibilityInfo compat) {
        Trace.traceBegin(Trace.TRACE_TAG_RESOURCES, "ResourcesImpl#updateConfiguration");
        try {
            synchronized (mAccessLock) {
                if (false) {
                    Slog.i(TAG, "**** Updating config of " + this + ": old config is "
                            + mConfiguration + " old compat is "
                            + mDisplayAdjustments.getCompatibilityInfo());
                    Slog.i(TAG, "**** Updating config of " + this + ": new config is "
                            + config + " new compat is " + compat);
                }
                if (compat != null) {
                    mDisplayAdjustments.setCompatibilityInfo(compat);
                }
                if (metrics != null) {
                    mMetrics.setTo(metrics);
                }
                // NOTE: We should re-arrange this code to create a Display
                // with the CompatibilityInfo that is used everywhere we deal
                // with the display in relation to this app, rather than
                // doing the conversion here.  This impl should be okay because
                // we make sure to return a compatible display in the places
                // where there are public APIs to retrieve the display...  but
                // it would be cleaner and more maintainable to just be
                // consistently dealing with a compatible display everywhere in
                // the framework.
                mDisplayAdjustments.getCompatibilityInfo().applyToDisplayMetrics(mMetrics);

                final @Config int configChanges = calcConfigChanges(config);

                // If even after the update there are no Locales set, grab the default locales.
                LocaleList locales = mConfiguration.getLocales();
                if (locales.isEmpty()) {
                    locales = LocaleList.getDefault();
                    mConfiguration.setLocales(locales);
                }

                if ((configChanges & ActivityInfo.CONFIG_LOCALE) != 0) {
                    if (locales.size() > 1) {
                        // The LocaleList has changed. We must query the AssetManager's available
                        // Locales and figure out the best matching Locale in the new LocaleList.
                        String[] availableLocales = mAssets.getNonSystemLocales();
                        if (LocaleList.isPseudoLocalesOnly(availableLocales)) {
                            // No app defined locales, so grab the system locales.
                            availableLocales = mAssets.getLocales();
                            if (LocaleList.isPseudoLocalesOnly(availableLocales)) {
                                availableLocales = null;
                            }
                        }

                        if (availableLocales != null) {
                            final Locale bestLocale = locales.getFirstMatchWithEnglishSupported(
                                    availableLocales);
                            if (bestLocale != null && bestLocale != locales.get(0)) {
                                mConfiguration.setLocales(new LocaleList(bestLocale, locales));
                            }
                        }
                    }
                }

                if (mConfiguration.densityDpi != Configuration.DENSITY_DPI_UNDEFINED) {
                    mMetrics.densityDpi = mConfiguration.densityDpi;
                    mMetrics.density =
                            mConfiguration.densityDpi * DisplayMetrics.DENSITY_DEFAULT_SCALE;
                }

                // Protect against an unset fontScale.
                mMetrics.scaledDensity = mMetrics.density *
                        (mConfiguration.fontScale != 0 ? mConfiguration.fontScale : 1.0f);

                final int width, height;
                if (mMetrics.widthPixels >= mMetrics.heightPixels) {
                    width = mMetrics.widthPixels;
                    height = mMetrics.heightPixels;
                } else {
                    //noinspection SuspiciousNameCombination
                    width = mMetrics.heightPixels;
                    //noinspection SuspiciousNameCombination
                    height = mMetrics.widthPixels;
                }

                final int keyboardHidden;
                if (mConfiguration.keyboardHidden == Configuration.KEYBOARDHIDDEN_NO
                        && mConfiguration.hardKeyboardHidden
                        == Configuration.HARDKEYBOARDHIDDEN_YES) {
                    keyboardHidden = Configuration.KEYBOARDHIDDEN_SOFT;
                } else {
                    keyboardHidden = mConfiguration.keyboardHidden;
                }

                mAssets.setConfiguration(mConfiguration.mcc, mConfiguration.mnc,
                        adjustLanguageTag(mConfiguration.getLocales().get(0).toLanguageTag()),
                        mConfiguration.orientation,
                        mConfiguration.touchscreen,
                        mConfiguration.densityDpi, mConfiguration.keyboard,
                        keyboardHidden, mConfiguration.navigation, width, height,
                        mConfiguration.smallestScreenWidthDp,
                        mConfiguration.screenWidthDp, mConfiguration.screenHeightDp,
                        mConfiguration.screenLayout, mConfiguration.uiMode,
                        mConfiguration.colorMode, Build.VERSION.RESOURCES_SDK_INT);

                if (DEBUG_CONFIG) {
                    Slog.i(TAG, "**** Updating config of " + this + ": final config is "
                            + mConfiguration + " final compat is "
                            + mDisplayAdjustments.getCompatibilityInfo());
                }

                mDrawableCache.onConfigurationChange(configChanges);
                mColorDrawableCache.onConfigurationChange(configChanges);
                mComplexColorCache.onConfigurationChange(configChanges);
                mAnimatorCache.onConfigurationChange(configChanges);
                mStateListAnimatorCache.onConfigurationChange(configChanges);

                flushLayoutCache();
            }
            synchronized (sSync) {
                if (mPluralRule != null) {
                    mPluralRule = PluralRules.forLocale(mConfiguration.getLocales().get(0));
                }
            }
        } finally {
            Trace.traceEnd(Trace.TRACE_TAG_RESOURCES);
        }
    }

    /**
     * Applies the new configuration, returning a bitmask of the changes
     * between the old and new configurations.
     *
     * @param config the new configuration
     * @return bitmask of config changes
     */
    public @Config int calcConfigChanges(@Nullable Configuration config) {
        if (config == null) {
            // If there is no configuration, assume all flags have changed.
            return 0xFFFFFFFF;
        }

        mTmpConfig.setTo(config);
        int density = config.densityDpi;
        if (density == Configuration.DENSITY_DPI_UNDEFINED) {
            density = mMetrics.noncompatDensityDpi;
        }

        mDisplayAdjustments.getCompatibilityInfo().applyToConfiguration(density, mTmpConfig);

        if (mTmpConfig.getLocales().isEmpty()) {
            mTmpConfig.setLocales(LocaleList.getDefault());
        }
        return mConfiguration.updateFrom(mTmpConfig);
    }

    /**
     * {@code Locale.toLanguageTag} will transform the obsolete (and deprecated)
     * language codes "in", "ji" and "iw" to "id", "yi" and "he" respectively.
     *
     * All released versions of android prior to "L" used the deprecated language
     * tags, so we will need to support them for backwards compatibility.
     *
     * Note that this conversion needs to take place *after* the call to
     * {@code toLanguageTag} because that will convert all the deprecated codes to
     * the new ones, even if they're set manually.
     */
    private static String adjustLanguageTag(String languageTag) {
        final int separator = languageTag.indexOf('-');
        final String language;
        final String remainder;

        if (separator == -1) {
            language = languageTag;
            remainder = "";
        } else {
            language = languageTag.substring(0, separator);
            remainder = languageTag.substring(separator);
        }

        return Locale.adjustLanguageCode(language) + remainder;
    }

    /**
     * Call this to remove all cached loaded layout resources from the
     * Resources object.  Only intended for use with performance testing
     * tools.
     */
    public void flushLayoutCache() {
        synchronized (mCachedXmlBlocks) {
            Arrays.fill(mCachedXmlBlockCookies, 0);
            Arrays.fill(mCachedXmlBlockFiles, null);

            final XmlBlock[] cachedXmlBlocks = mCachedXmlBlocks;
            for (int i = 0; i < XML_BLOCK_CACHE_SIZE; i++) {
                final XmlBlock oldBlock = cachedXmlBlocks[i];
                if (oldBlock != null) {
                    oldBlock.close();
                }
            }
            Arrays.fill(cachedXmlBlocks, null);
        }
    }

    @Nullable
    Drawable loadDrawable(@NonNull Resources wrapper, @NonNull TypedValue value, int id,
            int density, @Nullable Resources.Theme theme)
            throws NotFoundException {
        // If the drawable's XML lives in our current density qualifier,
        // it's okay to use a scaled version from the cache. Otherwise, we
        // need to actually load the drawable from XML.
        final boolean useCache = density == 0 || value.density == mMetrics.densityDpi;

        // Pretend the requested density is actually the display density. If
        // the drawable returned is not the requested density, then force it
        // to be scaled later by dividing its density by the ratio of
        // requested density to actual device density. Drawables that have
        // undefined density or no density don't need to be handled here.
        if (density > 0 && value.density > 0 && value.density != TypedValue.DENSITY_NONE) {
            if (value.density == density) {
                value.density = mMetrics.densityDpi;
            } else {
                value.density = (value.density * mMetrics.densityDpi) / density;
            }
        }

        try {
            if (TRACE_FOR_PRELOAD) {
                // Log only framework resources
                if ((id >>> 24) == 0x1) {
                    final String name = getResourceName(id);
                    if (name != null) {
                        Log.d("PreloadDrawable", name);
                    }
                }
            }

            final boolean isColorDrawable;
            final DrawableCache caches;
            final long key;
            if (value.type >= TypedValue.TYPE_FIRST_COLOR_INT
                    && value.type <= TypedValue.TYPE_LAST_COLOR_INT) {
                isColorDrawable = true;
                caches = mColorDrawableCache;
                key = value.data;
            } else {
                isColorDrawable = false;
                caches = mDrawableCache;
                key = (((long) value.assetCookie) << 32) | value.data;
            }

            // First, check whether we have a cached version of this drawable
            // that was inflated against the specified theme. Skip the cache if
            // we're currently preloading or we're not using the cache.
            if (!mPreloading && useCache) {
                final Drawable cachedDrawable = caches.getInstance(key, wrapper, theme);
                if (cachedDrawable != null) {
                    cachedDrawable.setChangingConfigurations(value.changingConfigurations);
                    return cachedDrawable;
                }
            }

            // Next, check preloaded drawables. Preloaded drawables may contain
            // unresolved theme attributes.
            final Drawable.ConstantState cs;
            if (isColorDrawable) {
                cs = sPreloadedColorDrawables.get(key);
            } else {
                cs = sPreloadedDrawables[mConfiguration.getLayoutDirection()].get(key);
            }

            Drawable dr;
            boolean needsNewDrawableAfterCache = false;
            if (cs != null) {
                if (TRACE_FOR_DETAILED_PRELOAD) {
                    // Log only framework resources
                    if (((id >>> 24) == 0x1) && (android.os.Process.myUid() != 0)) {
                        final String name = getResourceName(id);
                        if (name != null) {
                            Log.d(TAG_PRELOAD, "Hit preloaded FW drawable #"
                                    + Integer.toHexString(id) + " " + name);
                        }
                    }
                }
                dr = cs.newDrawable(wrapper);
            } else if (isColorDrawable) {
                dr = new ColorDrawable(value.data);
            } else {
                dr = loadDrawableForCookie(wrapper, value, id, density);
            }
            // DrawableContainer' constant state has drawables instances. In order to leave the
            // constant state intact in the cache, we need to create a new DrawableContainer after
            // added to cache.
            if (dr instanceof DrawableContainer)  {
                needsNewDrawableAfterCache = true;
            }

            // Determine if the drawable has unresolved theme attributes. If it
            // does, we'll need to apply a theme and store it in a theme-specific
            // cache.
            final boolean canApplyTheme = dr != null && dr.canApplyTheme();
            if (canApplyTheme && theme != null) {
                dr = dr.mutate();
                dr.applyTheme(theme);
                dr.clearMutated();
            }

            // If we were able to obtain a drawable, store it in the appropriate
            // cache: preload, not themed, null theme, or theme-specific. Don't
            // pollute the cache with drawables loaded from a foreign density.
            if (dr != null) {
                dr.setChangingConfigurations(value.changingConfigurations);
                if (useCache) {
                    cacheDrawable(value, isColorDrawable, caches, theme, canApplyTheme, key, dr);
                    if (needsNewDrawableAfterCache) {
                        Drawable.ConstantState state = dr.getConstantState();
                        if (state != null) {
                            dr = state.newDrawable(wrapper);
                        }
                    }
                }
            }

            return dr;
        } catch (Exception e) {
            String name;
            try {
                name = getResourceName(id);
            } catch (NotFoundException e2) {
                name = "(missing name)";
            }

            // The target drawable might fail to load for any number of
            // reasons, but we always want to include the resource name.
            // Since the client already expects this method to throw a
            // NotFoundException, just throw one of those.
            final NotFoundException nfe = new NotFoundException("Drawable " + name
                    + " with resource ID #0x" + Integer.toHexString(id), e);
            nfe.setStackTrace(new StackTraceElement[0]);
            throw nfe;
        }
    }

    private void cacheDrawable(TypedValue value, boolean isColorDrawable, DrawableCache caches,
            Resources.Theme theme, boolean usesTheme, long key, Drawable dr) {
        final Drawable.ConstantState cs = dr.getConstantState();
        if (cs == null) {
            return;
        }

        if (mPreloading) {
            final int changingConfigs = cs.getChangingConfigurations();
            if (isColorDrawable) {
                if (verifyPreloadConfig(changingConfigs, 0, value.resourceId, "drawable")) {
                    sPreloadedColorDrawables.put(key, cs);
                }
            } else {
                if (verifyPreloadConfig(
                        changingConfigs, ActivityInfo.CONFIG_LAYOUT_DIRECTION, value.resourceId, "drawable")) {
                    if ((changingConfigs & ActivityInfo.CONFIG_LAYOUT_DIRECTION) == 0) {
                        // If this resource does not vary based on layout direction,
                        // we can put it in all of the preload maps.
                        sPreloadedDrawables[0].put(key, cs);
                        sPreloadedDrawables[1].put(key, cs);
                    } else {
                        // Otherwise, only in the layout dir we loaded it for.
                        sPreloadedDrawables[mConfiguration.getLayoutDirection()].put(key, cs);
                    }
                }
            }
        } else {
            synchronized (mAccessLock) {
                caches.put(key, theme, cs, usesTheme);
            }
        }
    }

    private boolean verifyPreloadConfig(@Config int changingConfigurations,
            @Config int allowVarying, @AnyRes int resourceId, @Nullable String name) {
        // We allow preloading of resources even if they vary by font scale (which
        // doesn't impact resource selection) or density (which we handle specially by
        // simply turning off all preloading), as well as any other configs specified
        // by the caller.
        if (((changingConfigurations&~(ActivityInfo.CONFIG_FONT_SCALE |
                ActivityInfo.CONFIG_DENSITY)) & ~allowVarying) != 0) {
            String resName;
            try {
                resName = getResourceName(resourceId);
            } catch (NotFoundException e) {
                resName = "?";
            }
            // This should never happen in production, so we should log a
            // warning even if we're not debugging.
            Log.w(TAG, "Preloaded " + name + " resource #0x"
                    + Integer.toHexString(resourceId)
                    + " (" + resName + ") that varies with configuration!!");
            return false;
        }
        if (TRACE_FOR_PRELOAD) {
            String resName;
            try {
                resName = getResourceName(resourceId);
            } catch (NotFoundException e) {
                resName = "?";
            }
            Log.w(TAG, "Preloading " + name + " resource #0x"
                    + Integer.toHexString(resourceId)
                    + " (" + resName + ")");
        }
        return true;
    }

    /**
     * Loads a Drawable from an encoded image stream, or null.
     *
     * This call will handle closing ais.
     */
    @Nullable
    private Drawable decodeImageDrawable(@NonNull AssetInputStream ais,
            @NonNull Resources wrapper, @NonNull TypedValue value) {
        ImageDecoder.Source src = new ImageDecoder.AssetInputStreamSource(ais,
                            wrapper, value);
        try {
            return ImageDecoder.decodeDrawable(src, (decoder, info, s) -> {
                decoder.setAllocator(ImageDecoder.ALLOCATOR_SOFTWARE);
            });
        } catch (IOException ioe) {
            // This is okay. This may be something that ImageDecoder does not
            // support, like SVG.
            return null;
        }
    }

    /**
     * Loads a drawable from XML or resources stream.
     *
     * @return Drawable, or null if Drawable cannot be decoded.
     */
    @Nullable
    private Drawable loadDrawableForCookie(@NonNull Resources wrapper, @NonNull TypedValue value,
            int id, int density) {
        if (value.string == null) {
            throw new NotFoundException("Resource \"" + getResourceName(id) + "\" ("
                    + Integer.toHexString(id) + ") is not a Drawable (color or path): " + value);
        }

        final String file = value.string.toString();

        if (TRACE_FOR_MISS_PRELOAD) {
            // Log only framework resources
            if ((id >>> 24) == 0x1) {
                final String name = getResourceName(id);
                if (name != null) {
                    Log.d(TAG, "Loading framework drawable #" + Integer.toHexString(id)
                            + ": " + name + " at " + file);
                }
            }
        }

        // For preload tracing.
        long startTime = 0;
        int startBitmapCount = 0;
        long startBitmapSize = 0;
        int startDrawableCount = 0;
        if (TRACE_FOR_DETAILED_PRELOAD) {
            startTime = System.nanoTime();
            startBitmapCount = Bitmap.sPreloadTracingNumInstantiatedBitmaps;
            startBitmapSize = Bitmap.sPreloadTracingTotalBitmapsSize;
            startDrawableCount = sPreloadTracingNumLoadedDrawables;
        }

        if (DEBUG_LOAD) {
            Log.v(TAG, "Loading drawable for cookie " + value.assetCookie + ": " + file);
        }


        final Drawable dr;

        Trace.traceBegin(Trace.TRACE_TAG_RESOURCES, file);
        LookupStack stack = mLookupStack.get();
        try {
            // Perform a linear search to check if we have already referenced this resource before.
            if (stack.contains(id)) {
                throw new Exception("Recursive reference in drawable");
            }
            stack.push(id);
            try {
                if (file.endsWith(".xml")) {
                    if (file.startsWith("res/color/")) {
                        dr = loadColorOrXmlDrawable(wrapper, value, id, density, file);
                    } else {
                        dr = loadXmlDrawable(wrapper, value, id, density, file);
                    }
                } else {
                    final InputStream is = mAssets.openNonAsset(
                            value.assetCookie, file, AssetManager.ACCESS_STREAMING);
                    AssetInputStream ais = (AssetInputStream) is;
                    dr = decodeImageDrawable(ais, wrapper, value);
                }
            } finally {
                stack.pop();
            }
        } catch (Exception | StackOverflowError e) {
            Trace.traceEnd(Trace.TRACE_TAG_RESOURCES);
            final NotFoundException rnf = new NotFoundException(
                    "File " + file + " from drawable resource ID #0x" + Integer.toHexString(id));
            rnf.initCause(e);
            throw rnf;
        }
        Trace.traceEnd(Trace.TRACE_TAG_RESOURCES);

        if (TRACE_FOR_DETAILED_PRELOAD) {
            if (((id >>> 24) == 0x1)) {
                final String name = getResourceName(id);
                if (name != null) {
                    final long time = System.nanoTime() - startTime;
                    final int loadedBitmapCount =
                            Bitmap.sPreloadTracingNumInstantiatedBitmaps - startBitmapCount;
                    final long loadedBitmapSize =
                            Bitmap.sPreloadTracingTotalBitmapsSize - startBitmapSize;
                    final int loadedDrawables =
                            sPreloadTracingNumLoadedDrawables - startDrawableCount;

                    sPreloadTracingNumLoadedDrawables++;

                    final boolean isRoot = (android.os.Process.myUid() == 0);

                    Log.d(TAG_PRELOAD,
                            (isRoot ? "Preloaded FW drawable #"
                                    : "Loaded non-preloaded FW drawable #")
                            + Integer.toHexString(id)
                            + " " + name
                            + " " + file
                            + " " + dr.getClass().getCanonicalName()
                            + " #nested_drawables= " + loadedDrawables
                            + " #bitmaps= " + loadedBitmapCount
                            + " total_bitmap_size= " + loadedBitmapSize
                            + " in[us] " + (time / 1000));
                }
            }
        }

        return dr;
    }

    private Drawable loadColorOrXmlDrawable(@NonNull Resources wrapper, @NonNull TypedValue value,
            int id, int density, String file) {
        try {
            ColorStateList csl = loadColorStateList(wrapper, value, id, null);
            return new ColorStateListDrawable(csl);
        } catch (NotFoundException originalException) {
            // If we fail to load as color, try as normal XML drawable
            try {
                return loadXmlDrawable(wrapper, value, id, density, file);
            } catch (Exception ignored) {
                // If fallback also fails, throw the original exception
                throw originalException;
            }
        }
    }

    private Drawable loadXmlDrawable(@NonNull Resources wrapper, @NonNull TypedValue value,
            int id, int density, String file)
            throws IOException, XmlPullParserException {
        try (
                XmlResourceParser rp =
                        loadXmlResourceParser(file, id, value.assetCookie, "drawable")
        ) {
            return Drawable.createFromXmlForDensity(wrapper, rp, density, null);
        }
    }

    /**
     * Loads a font from XML or resources stream.
     */
    @Nullable
    public Typeface loadFont(Resources wrapper, TypedValue value, int id) {
        if (value.string == null) {
            throw new NotFoundException("Resource \"" + getResourceName(id) + "\" ("
                    + Integer.toHexString(id) + ") is not a Font: " + value);
        }

        final String file = value.string.toString();
        if (!file.startsWith("res/")) {
            return null;
        }

        Typeface cached = Typeface.findFromCache(mAssets, file);
        if (cached != null) {
            return cached;
        }

        if (DEBUG_LOAD) {
            Log.v(TAG, "Loading font for cookie " + value.assetCookie + ": " + file);
        }

        Trace.traceBegin(Trace.TRACE_TAG_RESOURCES, file);
        try {
            if (file.endsWith("xml")) {
                final XmlResourceParser rp = loadXmlResourceParser(
                        file, id, value.assetCookie, "font");
                final FontResourcesParser.FamilyResourceEntry familyEntry =
                        FontResourcesParser.parse(rp, wrapper);
                if (familyEntry == null) {
                    return null;
                }
                return Typeface.createFromResources(familyEntry, mAssets, file);
            }
            return new Typeface.Builder(mAssets, file, false /* isAsset */, value.assetCookie)
                    .build();
        } catch (XmlPullParserException e) {
            Log.e(TAG, "Failed to parse xml resource " + file, e);
        } catch (IOException e) {
            Log.e(TAG, "Failed to read xml resource " + file, e);
        } finally {
            Trace.traceEnd(Trace.TRACE_TAG_RESOURCES);
        }
        return null;
    }

    /**
     * Given the value and id, we can get the XML filename as in value.data, based on that, we
     * first try to load CSL from the cache. If not found, try to get from the constant state.
     * Last, parse the XML and generate the CSL.
     */
    @Nullable
    private ComplexColor loadComplexColorFromName(Resources wrapper, Resources.Theme theme,
            TypedValue value, int id) {
        final long key = (((long) value.assetCookie) << 32) | value.data;
        final ConfigurationBoundResourceCache<ComplexColor> cache = mComplexColorCache;
        ComplexColor complexColor = cache.getInstance(key, wrapper, theme);
        if (complexColor != null) {
            return complexColor;
        }

        final android.content.res.ConstantState<ComplexColor> factory =
                sPreloadedComplexColors.get(key);

        if (factory != null) {
            complexColor = factory.newInstance(wrapper, theme);
        }
        if (complexColor == null) {
            complexColor = loadComplexColorForCookie(wrapper, value, id, theme);
        }

        if (complexColor != null) {
            complexColor.setBaseChangingConfigurations(value.changingConfigurations);

            if (mPreloading) {
                if (verifyPreloadConfig(complexColor.getChangingConfigurations(),
                        0, value.resourceId, "color")) {
                    sPreloadedComplexColors.put(key, complexColor.getConstantState());
                }
            } else {
                cache.put(key, theme, complexColor.getConstantState());
            }
        }
        return complexColor;
    }

    @Nullable
    ComplexColor loadComplexColor(Resources wrapper, @NonNull TypedValue value, int id,
            Resources.Theme theme) {
        if (TRACE_FOR_PRELOAD) {
            // Log only framework resources
            if ((id >>> 24) == 0x1) {
                final String name = getResourceName(id);
                if (name != null) android.util.Log.d("loadComplexColor", name);
            }
        }

        final long key = (((long) value.assetCookie) << 32) | value.data;

        // Handle inline color definitions.
        if (value.type >= TypedValue.TYPE_FIRST_COLOR_INT
                && value.type <= TypedValue.TYPE_LAST_COLOR_INT) {
            return getColorStateListFromInt(value, key);
        }

        final String file = value.string.toString();

        ComplexColor complexColor;
        if (file.endsWith(".xml")) {
            try {
                complexColor = loadComplexColorFromName(wrapper, theme, value, id);
            } catch (Exception e) {
                final NotFoundException rnf = new NotFoundException(
                        "File " + file + " from complex color resource ID #0x"
                                + Integer.toHexString(id));
                rnf.initCause(e);
                throw rnf;
            }
        } else {
            throw new NotFoundException(
                    "File " + file + " from drawable resource ID #0x"
                            + Integer.toHexString(id) + ": .xml extension required");
        }

        return complexColor;
    }

    @NonNull
    ColorStateList loadColorStateList(Resources wrapper, TypedValue value, int id,
            Resources.Theme theme)
            throws NotFoundException {
        if (TRACE_FOR_PRELOAD) {
            // Log only framework resources
            if ((id >>> 24) == 0x1) {
                final String name = getResourceName(id);
                if (name != null) android.util.Log.d("PreloadColorStateList", name);
            }
        }

        final long key = (((long) value.assetCookie) << 32) | value.data;

        // Handle inline color definitions.
        if (value.type >= TypedValue.TYPE_FIRST_COLOR_INT
                && value.type <= TypedValue.TYPE_LAST_COLOR_INT) {
            return getColorStateListFromInt(value, key);
        }

        ComplexColor complexColor = loadComplexColorFromName(wrapper, theme, value, id);
        if (complexColor != null && complexColor instanceof ColorStateList) {
            return (ColorStateList) complexColor;
        }

        throw new NotFoundException(
                "Can't find ColorStateList from drawable resource ID #0x"
                        + Integer.toHexString(id));
    }

    @NonNull
    private ColorStateList getColorStateListFromInt(@NonNull TypedValue value, long key) {
        ColorStateList csl;
        final android.content.res.ConstantState<ComplexColor> factory =
                sPreloadedComplexColors.get(key);
        if (factory != null) {
            return (ColorStateList) factory.newInstance();
        }

        csl = ColorStateList.valueOf(value.data);

        if (mPreloading) {
            if (verifyPreloadConfig(value.changingConfigurations, 0, value.resourceId,
                    "color")) {
                sPreloadedComplexColors.put(key, csl.getConstantState());
            }
        }

        return csl;
    }

    /**
     * Load a ComplexColor based on the XML file content. The result can be a GradientColor or
     * ColorStateList. Note that pure color will be wrapped into a ColorStateList.
     *
     * We deferred the parser creation to this function b/c we need to differentiate b/t gradient
     * and selector tag.
     *
     * @return a ComplexColor (GradientColor or ColorStateList) based on the XML file content, or
     *     {@code null} if the XML file is neither.
     */
    @NonNull
    private ComplexColor loadComplexColorForCookie(Resources wrapper, TypedValue value, int id,
            Resources.Theme theme) {
        if (value.string == null) {
            throw new UnsupportedOperationException(
                    "Can't convert to ComplexColor: type=0x" + value.type);
        }

        final String file = value.string.toString();

        if (TRACE_FOR_MISS_PRELOAD) {
            // Log only framework resources
            if ((id >>> 24) == 0x1) {
                final String name = getResourceName(id);
                if (name != null) {
                    Log.d(TAG, "Loading framework ComplexColor #" + Integer.toHexString(id)
                            + ": " + name + " at " + file);
                }
            }
        }

        if (DEBUG_LOAD) {
            Log.v(TAG, "Loading ComplexColor for cookie " + value.assetCookie + ": " + file);
        }

        ComplexColor complexColor = null;

        Trace.traceBegin(Trace.TRACE_TAG_RESOURCES, file);
        if (file.endsWith(".xml")) {
            try {
                final XmlResourceParser parser = loadXmlResourceParser(
                        file, id, value.assetCookie, "ComplexColor");

                final AttributeSet attrs = Xml.asAttributeSet(parser);
                int type;
                while ((type = parser.next()) != XmlPullParser.START_TAG
                        && type != XmlPullParser.END_DOCUMENT) {
                    // Seek parser to start tag.
                }
                if (type != XmlPullParser.START_TAG) {
                    throw new XmlPullParserException("No start tag found");
                }

                final String name = parser.getName();
                if (name.equals("gradient")) {
                    complexColor = GradientColor.createFromXmlInner(wrapper, parser, attrs, theme);
                } else if (name.equals("selector")) {
                    complexColor = ColorStateList.createFromXmlInner(wrapper, parser, attrs, theme);
                }
                parser.close();
            } catch (Exception e) {
                Trace.traceEnd(Trace.TRACE_TAG_RESOURCES);
                final NotFoundException rnf = new NotFoundException(
                        "File " + file + " from ComplexColor resource ID #0x"
                                + Integer.toHexString(id));
                rnf.initCause(e);
                throw rnf;
            }
        } else {
            Trace.traceEnd(Trace.TRACE_TAG_RESOURCES);
            throw new NotFoundException(
                    "File " + file + " from drawable resource ID #0x"
                            + Integer.toHexString(id) + ": .xml extension required");
        }
        Trace.traceEnd(Trace.TRACE_TAG_RESOURCES);

        return complexColor;
    }

    /**
     * Loads an XML parser for the specified file.
     *
     * @param file the path for the XML file to parse
     * @param id the resource identifier for the file
     * @param assetCookie the asset cookie for the file
     * @param type the type of resource (used for logging)
     * @return a parser for the specified XML file
     * @throws NotFoundException if the file could not be loaded
     */
    @NonNull
    XmlResourceParser loadXmlResourceParser(@NonNull String file, @AnyRes int id, int assetCookie,
            @NonNull String type)
            throws NotFoundException {
        if (id != 0) {
            try {
                synchronized (mCachedXmlBlocks) {
                    final int[] cachedXmlBlockCookies = mCachedXmlBlockCookies;
                    final String[] cachedXmlBlockFiles = mCachedXmlBlockFiles;
                    final XmlBlock[] cachedXmlBlocks = mCachedXmlBlocks;
                    // First see if this block is in our cache.
                    final int num = cachedXmlBlockFiles.length;
                    for (int i = 0; i < num; i++) {
                        if (cachedXmlBlockCookies[i] == assetCookie && cachedXmlBlockFiles[i] != null
                                && cachedXmlBlockFiles[i].equals(file)) {
                            return cachedXmlBlocks[i].newParser(id);
                        }
                    }

                    // Not in the cache, create a new block and put it at
                    // the next slot in the cache.
                    final XmlBlock block = mAssets.openXmlBlockAsset(assetCookie, file);
                    if (block != null) {
                        final int pos = (mLastCachedXmlBlockIndex + 1) % num;
                        mLastCachedXmlBlockIndex = pos;
                        final XmlBlock oldBlock = cachedXmlBlocks[pos];
                        if (oldBlock != null) {
                            oldBlock.close();
                        }
                        cachedXmlBlockCookies[pos] = assetCookie;
                        cachedXmlBlockFiles[pos] = file;
                        cachedXmlBlocks[pos] = block;
                        return block.newParser(id);
                    }
                }
            } catch (Exception e) {
                final NotFoundException rnf = new NotFoundException("File " + file
                        + " from xml type " + type + " resource ID #0x" + Integer.toHexString(id));
                rnf.initCause(e);
                throw rnf;
            }
        }

        throw new NotFoundException("File " + file + " from xml type " + type + " resource ID #0x"
                + Integer.toHexString(id));
    }

    /**
     * Start preloading of resource data using this Resources object.  Only
     * for use by the zygote process for loading common system resources.
     * {@hide}
     */
    public final void startPreloading() {
        synchronized (sSync) {
            if (sPreloaded) {
                throw new IllegalStateException("Resources already preloaded");
            }
            sPreloaded = true;
            mPreloading = true;
            mConfiguration.densityDpi = DisplayMetrics.DENSITY_DEVICE;
            updateConfiguration(null, null, null);

            if (TRACE_FOR_DETAILED_PRELOAD) {
                mPreloadTracingPreloadStartTime = SystemClock.uptimeMillis();
                mPreloadTracingStartBitmapSize = Bitmap.sPreloadTracingTotalBitmapsSize;
                mPreloadTracingStartBitmapCount = Bitmap.sPreloadTracingNumInstantiatedBitmaps;
                Log.d(TAG_PRELOAD, "Preload starting");
            }
        }
    }

    /**
     * Called by zygote when it is done preloading resources, to change back
     * to normal Resources operation.
     */
    void finishPreloading() {
        if (mPreloading) {
            if (TRACE_FOR_DETAILED_PRELOAD) {
                final long time = SystemClock.uptimeMillis() - mPreloadTracingPreloadStartTime;
                final long size =
                        Bitmap.sPreloadTracingTotalBitmapsSize - mPreloadTracingStartBitmapSize;
                final long count = Bitmap.sPreloadTracingNumInstantiatedBitmaps
                        - mPreloadTracingStartBitmapCount;
                Log.d(TAG_PRELOAD, "Preload finished, "
                        + count + " bitmaps of " + size + " bytes in " + time + " ms");
            }

            mPreloading = false;
            flushLayoutCache();
        }
    }

    @AnyRes
    static int getAttributeSetSourceResId(@Nullable AttributeSet set) {
<<<<<<< HEAD
        if (set == null) {
=======
        if (set == null || !(set instanceof XmlBlock.Parser)) {
>>>>>>> 825827da
            return ID_NULL;
        }
        return ((XmlBlock.Parser) set).getSourceResId();
    }

    LongSparseArray<Drawable.ConstantState> getPreloadedDrawables() {
        return sPreloadedDrawables[0];
    }

    ThemeImpl newThemeImpl() {
        return new ThemeImpl();
    }

    /**
     * Creates a new ThemeImpl which is already set to the given Resources.ThemeKey.
     */
    ThemeImpl newThemeImpl(Resources.ThemeKey key) {
        ThemeImpl impl = new ThemeImpl();
        impl.mKey.setTo(key);
        impl.rebase();
        return impl;
    }

    public class ThemeImpl {
        /**
         * Unique key for the series of styles applied to this theme.
         */
        private final Resources.ThemeKey mKey = new Resources.ThemeKey();

        @SuppressWarnings("hiding")
        private final AssetManager mAssets;
        private final long mTheme;

        /**
         * Resource identifier for the theme.
         */
        private int mThemeResId = 0;

        /*package*/ ThemeImpl() {
            mAssets = ResourcesImpl.this.mAssets;
            mTheme = mAssets.createTheme();
        }

        @Override
        protected void finalize() throws Throwable {
            super.finalize();
            mAssets.releaseTheme(mTheme);
        }

        /*package*/ Resources.ThemeKey getKey() {
            return mKey;
        }

        /*package*/ long getNativeTheme() {
            return mTheme;
        }

        /*package*/ int getAppliedStyleResId() {
            return mThemeResId;
        }

        void applyStyle(int resId, boolean force) {
            synchronized (mKey) {
                mAssets.applyStyleToTheme(mTheme, resId, force);
                mThemeResId = resId;
                mKey.append(resId, force);
            }
        }

        void setTo(ThemeImpl other) {
            synchronized (mKey) {
                synchronized (other.mKey) {
                    mAssets.setThemeTo(mTheme, other.mAssets, other.mTheme);

                    mThemeResId = other.mThemeResId;
                    mKey.setTo(other.getKey());
                }
            }
        }

        @NonNull
        TypedArray obtainStyledAttributes(@NonNull Resources.Theme wrapper,
                AttributeSet set,
                @StyleableRes int[] attrs,
                @AttrRes int defStyleAttr,
                @StyleRes int defStyleRes) {
            Trace.traceBegin(Trace.TRACE_TAG_RESOURCES, "obtainStyledAttributes");
            TypedArray array;
            synchronized (mKey) {
                final int len = attrs.length;
                array = TypedArray.obtain(wrapper.getResources(), len);

                // XXX note that for now we only work with compiled XML files.
                // To support generic XML files we will need to manually parse
                // out the attributes from the XML file (applying type information
                // contained in the resources and such).
                final XmlBlock.Parser parser = (XmlBlock.Parser) set;
                mAssets.applyStyle(mTheme, defStyleAttr, defStyleRes, parser, attrs,
                        array.mDataAddress, array.mIndicesAddress);
                array.mTheme = wrapper;
                array.mXml = parser;
            }
            Trace.traceEnd(Trace.TRACE_TAG_RESOURCES);
            return array;
        }

        @NonNull
        TypedArray resolveAttributes(@NonNull Resources.Theme wrapper,
                @NonNull int[] values,
                @NonNull int[] attrs) {
            synchronized (mKey) {
                final int len = attrs.length;
                if (values == null || len != values.length) {
                    throw new IllegalArgumentException(
                            "Base attribute values must the same length as attrs");
                }

                final TypedArray array = TypedArray.obtain(wrapper.getResources(), len);
                mAssets.resolveAttrs(mTheme, 0, 0, values, attrs, array.mData, array.mIndices);
                array.mTheme = wrapper;
                array.mXml = null;
                return array;
            }
        }

        boolean resolveAttribute(int resid, TypedValue outValue, boolean resolveRefs) {
            synchronized (mKey) {
                return mAssets.getThemeValue(mTheme, resid, outValue, resolveRefs);
            }
        }

        int[] getAllAttributes() {
            return mAssets.getStyleAttributes(getAppliedStyleResId());
        }

        @Config int getChangingConfigurations() {
            synchronized (mKey) {
                final @NativeConfig int nativeChangingConfig =
                        AssetManager.nativeThemeGetChangingConfigurations(mTheme);
                return ActivityInfo.activityInfoConfigNativeToJava(nativeChangingConfig);
            }
        }

        public void dump(int priority, String tag, String prefix) {
            synchronized (mKey) {
                mAssets.dumpTheme(mTheme, priority, tag, prefix);
            }
        }

        String[] getTheme() {
            synchronized (mKey) {
                final int N = mKey.mCount;
                final String[] themes = new String[N * 2];
                for (int i = 0, j = N - 1; i < themes.length; i += 2, --j) {
                    final int resId = mKey.mResId[j];
                    final boolean forced = mKey.mForce[j];
                    try {
                        themes[i] = getResourceName(resId);
                    } catch (NotFoundException e) {
                        themes[i] = Integer.toHexString(i);
                    }
                    themes[i + 1] = forced ? "forced" : "not forced";
                }
                return themes;
            }
        }

        /**
         * Rebases the theme against the parent Resource object's current
         * configuration by re-applying the styles passed to
         * {@link #applyStyle(int, boolean)}.
         */
        void rebase() {
            synchronized (mKey) {
                AssetManager.nativeThemeClear(mTheme);

                // Reapply the same styles in the same order.
                for (int i = 0; i < mKey.mCount; i++) {
                    final int resId = mKey.mResId[i];
                    final boolean force = mKey.mForce[i];
                    mAssets.applyStyleToTheme(mTheme, resId, force);
                }
            }
        }

        /**
         * Returns the ordered list of resource ID that are considered when resolving attribute
         * values when making an equivalent call to
         * {@link #obtainStyledAttributes(Resources.Theme, AttributeSet, int[], int, int)}. The list
         * will include a set of explicit styles ({@code explicitStyleRes} and it will include the
         * default styles ({@code defStyleAttr} and {@code defStyleRes}).
         *
         * @param defStyleAttr An attribute in the current theme that contains a
         *                     reference to a style resource that supplies
         *                     defaults values for the TypedArray.  Can be
         *                     0 to not look for defaults.
         * @param defStyleRes A resource identifier of a style resource that
         *                    supplies default values for the TypedArray,
         *                    used only if defStyleAttr is 0 or can not be found
         *                    in the theme.  Can be 0 to not look for defaults.
         * @param explicitStyleRes A resource identifier of an explicit style resource.
         * @return ordered list of resource ID that are considered when resolving attribute values.
         */
        @Nullable
        public int[] getAttributeResolutionStack(@AttrRes int defStyleAttr,
                @StyleRes int defStyleRes, @StyleRes int explicitStyleRes) {
            synchronized (mKey) {
                return mAssets.getAttributeResolutionStack(
                        mTheme, defStyleAttr, defStyleRes, explicitStyleRes);
            }
        }
    }

    private static class LookupStack {

        // Pick a reasonable default size for the array, it is grown as needed.
        private int[] mIds = new int[4];
        private int mSize = 0;

        public void push(int id) {
            mIds = GrowingArrayUtils.append(mIds, mSize, id);
            mSize++;
        }

        public boolean contains(int id) {
            for (int i = 0; i < mSize; i++) {
                if (mIds[i] == id) {
                    return true;
                }
            }
            return false;
        }

        public void pop() {
            mSize--;
        }
    }
}<|MERGE_RESOLUTION|>--- conflicted
+++ resolved
@@ -1303,11 +1303,7 @@
 
     @AnyRes
     static int getAttributeSetSourceResId(@Nullable AttributeSet set) {
-<<<<<<< HEAD
-        if (set == null) {
-=======
         if (set == null || !(set instanceof XmlBlock.Parser)) {
->>>>>>> 825827da
             return ID_NULL;
         }
         return ((XmlBlock.Parser) set).getSourceResId();
