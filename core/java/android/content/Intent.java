/*
 * Copyright (C) 2006 The Android Open Source Project
 *
 * Licensed under the Apache License, Version 2.0 (the "License");
 * you may not use this file except in compliance with the License.
 * You may obtain a copy of the License at
 *
 *      http://www.apache.org/licenses/LICENSE-2.0
 *
 * Unless required by applicable law or agreed to in writing, software
 * distributed under the License is distributed on an "AS IS" BASIS,
 * WITHOUT WARRANTIES OR CONDITIONS OF ANY KIND, either express or implied.
 * See the License for the specific language governing permissions and
 * limitations under the License.
 */

package android.content;

import static android.content.ContentProvider.maybeAddUserId;

import android.annotation.AnyRes;
import android.annotation.BroadcastBehavior;
import android.annotation.IntDef;
import android.annotation.NonNull;
import android.annotation.Nullable;
import android.annotation.RequiresPermission;
import android.annotation.SdkConstant;
import android.annotation.SdkConstant.SdkConstantType;
import android.annotation.SystemApi;
import android.annotation.TestApi;
import android.annotation.UnsupportedAppUsage;
import android.app.AppGlobals;
import android.content.pm.ActivityInfo;
import android.content.pm.ApplicationInfo;
import android.content.pm.ComponentInfo;
import android.content.pm.PackageManager;
import android.content.pm.ResolveInfo;
import android.content.pm.ShortcutInfo;
import android.content.res.Resources;
import android.content.res.TypedArray;
import android.graphics.Rect;
import android.net.Uri;
import android.os.Build;
import android.os.Bundle;
import android.os.IBinder;
import android.os.IncidentManager;
import android.os.Parcel;
import android.os.Parcelable;
import android.os.PersistableBundle;
import android.os.Process;
import android.os.ResultReceiver;
import android.os.ShellCommand;
import android.os.StrictMode;
import android.os.UserHandle;
import android.os.storage.StorageManager;
import android.provider.ContactsContract.QuickContact;
import android.provider.DocumentsContract;
import android.provider.DocumentsProvider;
import android.provider.MediaStore;
import android.provider.OpenableColumns;
import android.telecom.PhoneAccount;
import android.telecom.TelecomManager;
import android.text.TextUtils;
import android.util.ArraySet;
import android.util.AttributeSet;
import android.util.Log;
import android.util.proto.ProtoOutputStream;

import com.android.internal.util.XmlUtils;

import org.xmlpull.v1.XmlPullParser;
import org.xmlpull.v1.XmlPullParserException;
import org.xmlpull.v1.XmlSerializer;

import java.io.File;
import java.io.IOException;
import java.io.PrintWriter;
import java.io.Serializable;
import java.lang.annotation.Retention;
import java.lang.annotation.RetentionPolicy;
import java.net.URISyntaxException;
import java.util.ArrayList;
import java.util.HashSet;
import java.util.List;
import java.util.Locale;
import java.util.Objects;
import java.util.Set;

/**
 * An intent is an abstract description of an operation to be performed.  It
 * can be used with {@link Context#startActivity(Intent) startActivity} to
 * launch an {@link android.app.Activity},
 * {@link android.content.Context#sendBroadcast(Intent) broadcastIntent} to
 * send it to any interested {@link BroadcastReceiver BroadcastReceiver} components,
 * and {@link android.content.Context#startService} or
 * {@link android.content.Context#bindService} to communicate with a
 * background {@link android.app.Service}.
 *
 * <p>An Intent provides a facility for performing late runtime binding between the code in
 * different applications. Its most significant use is in the launching of activities, where it
 * can be thought of as the glue between activities. It is basically a passive data structure
 * holding an abstract description of an action to be performed.</p>
 *
 * <div class="special reference">
 * <h3>Developer Guides</h3>
 * <p>For information about how to create and resolve intents, read the
 * <a href="{@docRoot}guide/topics/intents/intents-filters.html">Intents and Intent Filters</a>
 * developer guide.</p>
 * </div>
 *
 * <a name="IntentStructure"></a>
 * <h3>Intent Structure</h3>
 * <p>The primary pieces of information in an intent are:</p>
 *
 * <ul>
 *   <li> <p><b>action</b> -- The general action to be performed, such as
 *     {@link #ACTION_VIEW}, {@link #ACTION_EDIT}, {@link #ACTION_MAIN},
 *     etc.</p>
 *   </li>
 *   <li> <p><b>data</b> -- The data to operate on, such as a person record
 *     in the contacts database, expressed as a {@link android.net.Uri}.</p>
 *   </li>
 * </ul>
 *
 *
 * <p>Some examples of action/data pairs are:</p>
 *
 * <ul>
 *   <li> <p><b>{@link #ACTION_VIEW} <i>content://contacts/people/1</i></b> -- Display
 *     information about the person whose identifier is "1".</p>
 *   </li>
 *   <li> <p><b>{@link #ACTION_DIAL} <i>content://contacts/people/1</i></b> -- Display
 *     the phone dialer with the person filled in.</p>
 *   </li>
 *   <li> <p><b>{@link #ACTION_VIEW} <i>tel:123</i></b> -- Display
 *     the phone dialer with the given number filled in.  Note how the
 *     VIEW action does what is considered the most reasonable thing for
 *     a particular URI.</p>
 *   </li>
 *   <li> <p><b>{@link #ACTION_DIAL} <i>tel:123</i></b> -- Display
 *     the phone dialer with the given number filled in.</p>
 *   </li>
 *   <li> <p><b>{@link #ACTION_EDIT} <i>content://contacts/people/1</i></b> -- Edit
 *     information about the person whose identifier is "1".</p>
 *   </li>
 *   <li> <p><b>{@link #ACTION_VIEW} <i>content://contacts/people/</i></b> -- Display
 *     a list of people, which the user can browse through.  This example is a
 *     typical top-level entry into the Contacts application, showing you the
 *     list of people. Selecting a particular person to view would result in a
 *     new intent { <b>{@link #ACTION_VIEW} <i>content://contacts/people/N</i></b> }
 *     being used to start an activity to display that person.</p>
 *   </li>
 * </ul>
 *
 * <p>In addition to these primary attributes, there are a number of secondary
 * attributes that you can also include with an intent:</p>
 *
 * <ul>
 *     <li> <p><b>category</b> -- Gives additional information about the action
 *         to execute.  For example, {@link #CATEGORY_LAUNCHER} means it should
 *         appear in the Launcher as a top-level application, while
 *         {@link #CATEGORY_ALTERNATIVE} means it should be included in a list
 *         of alternative actions the user can perform on a piece of data.</p>
 *     <li> <p><b>type</b> -- Specifies an explicit type (a MIME type) of the
 *         intent data.  Normally the type is inferred from the data itself.
 *         By setting this attribute, you disable that evaluation and force
 *         an explicit type.</p>
 *     <li> <p><b>component</b> -- Specifies an explicit name of a component
 *         class to use for the intent.  Normally this is determined by looking
 *         at the other information in the intent (the action, data/type, and
 *         categories) and matching that with a component that can handle it.
 *         If this attribute is set then none of the evaluation is performed,
 *         and this component is used exactly as is.  By specifying this attribute,
 *         all of the other Intent attributes become optional.</p>
 *     <li> <p><b>extras</b> -- This is a {@link Bundle} of any additional information.
 *         This can be used to provide extended information to the component.
 *         For example, if we have a action to send an e-mail message, we could
 *         also include extra pieces of data here to supply a subject, body,
 *         etc.</p>
 * </ul>
 *
 * <p>Here are some examples of other operations you can specify as intents
 * using these additional parameters:</p>
 *
 * <ul>
 *   <li> <p><b>{@link #ACTION_MAIN} with category {@link #CATEGORY_HOME}</b> --
 *     Launch the home screen.</p>
 *   </li>
 *   <li> <p><b>{@link #ACTION_GET_CONTENT} with MIME type
 *     <i>{@link android.provider.Contacts.Phones#CONTENT_URI
 *     vnd.android.cursor.item/phone}</i></b>
 *     -- Display the list of people's phone numbers, allowing the user to
 *     browse through them and pick one and return it to the parent activity.</p>
 *   </li>
 *   <li> <p><b>{@link #ACTION_GET_CONTENT} with MIME type
 *     <i>*{@literal /}*</i> and category {@link #CATEGORY_OPENABLE}</b>
 *     -- Display all pickers for data that can be opened with
 *     {@link ContentResolver#openInputStream(Uri) ContentResolver.openInputStream()},
 *     allowing the user to pick one of them and then some data inside of it
 *     and returning the resulting URI to the caller.  This can be used,
 *     for example, in an e-mail application to allow the user to pick some
 *     data to include as an attachment.</p>
 *   </li>
 * </ul>
 *
 * <p>There are a variety of standard Intent action and category constants
 * defined in the Intent class, but applications can also define their own.
 * These strings use Java-style scoping, to ensure they are unique -- for
 * example, the standard {@link #ACTION_VIEW} is called
 * "android.intent.action.VIEW".</p>
 *
 * <p>Put together, the set of actions, data types, categories, and extra data
 * defines a language for the system allowing for the expression of phrases
 * such as "call john smith's cell".  As applications are added to the system,
 * they can extend this language by adding new actions, types, and categories, or
 * they can modify the behavior of existing phrases by supplying their own
 * activities that handle them.</p>
 *
 * <a name="IntentResolution"></a>
 * <h3>Intent Resolution</h3>
 *
 * <p>There are two primary forms of intents you will use.
 *
 * <ul>
 *     <li> <p><b>Explicit Intents</b> have specified a component (via
 *     {@link #setComponent} or {@link #setClass}), which provides the exact
 *     class to be run.  Often these will not include any other information,
 *     simply being a way for an application to launch various internal
 *     activities it has as the user interacts with the application.
 *
 *     <li> <p><b>Implicit Intents</b> have not specified a component;
 *     instead, they must include enough information for the system to
 *     determine which of the available components is best to run for that
 *     intent.
 * </ul>
 *
 * <p>When using implicit intents, given such an arbitrary intent we need to
 * know what to do with it. This is handled by the process of <em>Intent
 * resolution</em>, which maps an Intent to an {@link android.app.Activity},
 * {@link BroadcastReceiver}, or {@link android.app.Service} (or sometimes two or
 * more activities/receivers) that can handle it.</p>
 *
 * <p>The intent resolution mechanism basically revolves around matching an
 * Intent against all of the &lt;intent-filter&gt; descriptions in the
 * installed application packages.  (Plus, in the case of broadcasts, any {@link BroadcastReceiver}
 * objects explicitly registered with {@link Context#registerReceiver}.)  More
 * details on this can be found in the documentation on the {@link
 * IntentFilter} class.</p>
 *
 * <p>There are three pieces of information in the Intent that are used for
 * resolution: the action, type, and category.  Using this information, a query
 * is done on the {@link PackageManager} for a component that can handle the
 * intent. The appropriate component is determined based on the intent
 * information supplied in the <code>AndroidManifest.xml</code> file as
 * follows:</p>
 *
 * <ul>
 *     <li> <p>The <b>action</b>, if given, must be listed by the component as
 *         one it handles.</p>
 *     <li> <p>The <b>type</b> is retrieved from the Intent's data, if not
 *         already supplied in the Intent.  Like the action, if a type is
 *         included in the intent (either explicitly or implicitly in its
 *         data), then this must be listed by the component as one it handles.</p>
 *     <li> For data that is not a <code>content:</code> URI and where no explicit
 *         type is included in the Intent, instead the <b>scheme</b> of the
 *         intent data (such as <code>http:</code> or <code>mailto:</code>) is
 *         considered. Again like the action, if we are matching a scheme it
 *         must be listed by the component as one it can handle.
 *     <li> <p>The <b>categories</b>, if supplied, must <em>all</em> be listed
 *         by the activity as categories it handles.  That is, if you include
 *         the categories {@link #CATEGORY_LAUNCHER} and
 *         {@link #CATEGORY_ALTERNATIVE}, then you will only resolve to components
 *         with an intent that lists <em>both</em> of those categories.
 *         Activities will very often need to support the
 *         {@link #CATEGORY_DEFAULT} so that they can be found by
 *         {@link Context#startActivity Context.startActivity()}.</p>
 * </ul>
 *
 * <p>For example, consider the Note Pad sample application that
 * allows a user to browse through a list of notes data and view details about
 * individual items.  Text in italics indicates places where you would replace a
 * name with one specific to your own package.</p>
 *
 * <pre> &lt;manifest xmlns:android="http://schemas.android.com/apk/res/android"
 *       package="<i>com.android.notepad</i>"&gt;
 *     &lt;application android:icon="@drawable/app_notes"
 *             android:label="@string/app_name"&gt;
 *
 *         &lt;provider class=".NotePadProvider"
 *                 android:authorities="<i>com.google.provider.NotePad</i>" /&gt;
 *
 *         &lt;activity class=".NotesList" android:label="@string/title_notes_list"&gt;
 *             &lt;intent-filter&gt;
 *                 &lt;action android:name="android.intent.action.MAIN" /&gt;
 *                 &lt;category android:name="android.intent.category.LAUNCHER" /&gt;
 *             &lt;/intent-filter&gt;
 *             &lt;intent-filter&gt;
 *                 &lt;action android:name="android.intent.action.VIEW" /&gt;
 *                 &lt;action android:name="android.intent.action.EDIT" /&gt;
 *                 &lt;action android:name="android.intent.action.PICK" /&gt;
 *                 &lt;category android:name="android.intent.category.DEFAULT" /&gt;
 *                 &lt;data android:mimeType="vnd.android.cursor.dir/<i>vnd.google.note</i>" /&gt;
 *             &lt;/intent-filter&gt;
 *             &lt;intent-filter&gt;
 *                 &lt;action android:name="android.intent.action.GET_CONTENT" /&gt;
 *                 &lt;category android:name="android.intent.category.DEFAULT" /&gt;
 *                 &lt;data android:mimeType="vnd.android.cursor.item/<i>vnd.google.note</i>" /&gt;
 *             &lt;/intent-filter&gt;
 *         &lt;/activity&gt;
 *
 *         &lt;activity class=".NoteEditor" android:label="@string/title_note"&gt;
 *             &lt;intent-filter android:label="@string/resolve_edit"&gt;
 *                 &lt;action android:name="android.intent.action.VIEW" /&gt;
 *                 &lt;action android:name="android.intent.action.EDIT" /&gt;
 *                 &lt;category android:name="android.intent.category.DEFAULT" /&gt;
 *                 &lt;data android:mimeType="vnd.android.cursor.item/<i>vnd.google.note</i>" /&gt;
 *             &lt;/intent-filter&gt;
 *
 *             &lt;intent-filter&gt;
 *                 &lt;action android:name="android.intent.action.INSERT" /&gt;
 *                 &lt;category android:name="android.intent.category.DEFAULT" /&gt;
 *                 &lt;data android:mimeType="vnd.android.cursor.dir/<i>vnd.google.note</i>" /&gt;
 *             &lt;/intent-filter&gt;
 *
 *         &lt;/activity&gt;
 *
 *         &lt;activity class=".TitleEditor" android:label="@string/title_edit_title"
 *                 android:theme="@android:style/Theme.Dialog"&gt;
 *             &lt;intent-filter android:label="@string/resolve_title"&gt;
 *                 &lt;action android:name="<i>com.android.notepad.action.EDIT_TITLE</i>" /&gt;
 *                 &lt;category android:name="android.intent.category.DEFAULT" /&gt;
 *                 &lt;category android:name="android.intent.category.ALTERNATIVE" /&gt;
 *                 &lt;category android:name="android.intent.category.SELECTED_ALTERNATIVE" /&gt;
 *                 &lt;data android:mimeType="vnd.android.cursor.item/<i>vnd.google.note</i>" /&gt;
 *             &lt;/intent-filter&gt;
 *         &lt;/activity&gt;
 *
 *     &lt;/application&gt;
 * &lt;/manifest&gt;</pre>
 *
 * <p>The first activity,
 * <code>com.android.notepad.NotesList</code>, serves as our main
 * entry into the app.  It can do three things as described by its three intent
 * templates:
 * <ol>
 * <li><pre>
 * &lt;intent-filter&gt;
 *     &lt;action android:name="{@link #ACTION_MAIN android.intent.action.MAIN}" /&gt;
 *     &lt;category android:name="{@link #CATEGORY_LAUNCHER android.intent.category.LAUNCHER}" /&gt;
 * &lt;/intent-filter&gt;</pre>
 * <p>This provides a top-level entry into the NotePad application: the standard
 * MAIN action is a main entry point (not requiring any other information in
 * the Intent), and the LAUNCHER category says that this entry point should be
 * listed in the application launcher.</p>
 * <li><pre>
 * &lt;intent-filter&gt;
 *     &lt;action android:name="{@link #ACTION_VIEW android.intent.action.VIEW}" /&gt;
 *     &lt;action android:name="{@link #ACTION_EDIT android.intent.action.EDIT}" /&gt;
 *     &lt;action android:name="{@link #ACTION_PICK android.intent.action.PICK}" /&gt;
 *     &lt;category android:name="{@link #CATEGORY_DEFAULT android.intent.category.DEFAULT}" /&gt;
 *     &lt;data android:mimeType="vnd.android.cursor.dir/<i>vnd.google.note</i>" /&gt;
 * &lt;/intent-filter&gt;</pre>
 * <p>This declares the things that the activity can do on a directory of
 * notes.  The type being supported is given with the &lt;type&gt; tag, where
 * <code>vnd.android.cursor.dir/vnd.google.note</code> is a URI from which
 * a Cursor of zero or more items (<code>vnd.android.cursor.dir</code>) can
 * be retrieved which holds our note pad data (<code>vnd.google.note</code>).
 * The activity allows the user to view or edit the directory of data (via
 * the VIEW and EDIT actions), or to pick a particular note and return it
 * to the caller (via the PICK action).  Note also the DEFAULT category
 * supplied here: this is <em>required</em> for the
 * {@link Context#startActivity Context.startActivity} method to resolve your
 * activity when its component name is not explicitly specified.</p>
 * <li><pre>
 * &lt;intent-filter&gt;
 *     &lt;action android:name="{@link #ACTION_GET_CONTENT android.intent.action.GET_CONTENT}" /&gt;
 *     &lt;category android:name="{@link #CATEGORY_DEFAULT android.intent.category.DEFAULT}" /&gt;
 *     &lt;data android:mimeType="vnd.android.cursor.item/<i>vnd.google.note</i>" /&gt;
 * &lt;/intent-filter&gt;</pre>
 * <p>This filter describes the ability to return to the caller a note selected by
 * the user without needing to know where it came from.  The data type
 * <code>vnd.android.cursor.item/vnd.google.note</code> is a URI from which
 * a Cursor of exactly one (<code>vnd.android.cursor.item</code>) item can
 * be retrieved which contains our note pad data (<code>vnd.google.note</code>).
 * The GET_CONTENT action is similar to the PICK action, where the activity
 * will return to its caller a piece of data selected by the user.  Here,
 * however, the caller specifies the type of data they desire instead of
 * the type of data the user will be picking from.</p>
 * </ol>
 *
 * <p>Given these capabilities, the following intents will resolve to the
 * NotesList activity:</p>
 *
 * <ul>
 *     <li> <p><b>{ action=android.app.action.MAIN }</b> matches all of the
 *         activities that can be used as top-level entry points into an
 *         application.</p>
 *     <li> <p><b>{ action=android.app.action.MAIN,
 *         category=android.app.category.LAUNCHER }</b> is the actual intent
 *         used by the Launcher to populate its top-level list.</p>
 *     <li> <p><b>{ action=android.intent.action.VIEW
 *          data=content://com.google.provider.NotePad/notes }</b>
 *         displays a list of all the notes under
 *         "content://com.google.provider.NotePad/notes", which
 *         the user can browse through and see the details on.</p>
 *     <li> <p><b>{ action=android.app.action.PICK
 *          data=content://com.google.provider.NotePad/notes }</b>
 *         provides a list of the notes under
 *         "content://com.google.provider.NotePad/notes", from which
 *         the user can pick a note whose data URL is returned back to the caller.</p>
 *     <li> <p><b>{ action=android.app.action.GET_CONTENT
 *          type=vnd.android.cursor.item/vnd.google.note }</b>
 *         is similar to the pick action, but allows the caller to specify the
 *         kind of data they want back so that the system can find the appropriate
 *         activity to pick something of that data type.</p>
 * </ul>
 *
 * <p>The second activity,
 * <code>com.android.notepad.NoteEditor</code>, shows the user a single
 * note entry and allows them to edit it.  It can do two things as described
 * by its two intent templates:
 * <ol>
 * <li><pre>
 * &lt;intent-filter android:label="@string/resolve_edit"&gt;
 *     &lt;action android:name="{@link #ACTION_VIEW android.intent.action.VIEW}" /&gt;
 *     &lt;action android:name="{@link #ACTION_EDIT android.intent.action.EDIT}" /&gt;
 *     &lt;category android:name="{@link #CATEGORY_DEFAULT android.intent.category.DEFAULT}" /&gt;
 *     &lt;data android:mimeType="vnd.android.cursor.item/<i>vnd.google.note</i>" /&gt;
 * &lt;/intent-filter&gt;</pre>
 * <p>The first, primary, purpose of this activity is to let the user interact
 * with a single note, as decribed by the MIME type
 * <code>vnd.android.cursor.item/vnd.google.note</code>.  The activity can
 * either VIEW a note or allow the user to EDIT it.  Again we support the
 * DEFAULT category to allow the activity to be launched without explicitly
 * specifying its component.</p>
 * <li><pre>
 * &lt;intent-filter&gt;
 *     &lt;action android:name="{@link #ACTION_INSERT android.intent.action.INSERT}" /&gt;
 *     &lt;category android:name="{@link #CATEGORY_DEFAULT android.intent.category.DEFAULT}" /&gt;
 *     &lt;data android:mimeType="vnd.android.cursor.dir/<i>vnd.google.note</i>" /&gt;
 * &lt;/intent-filter&gt;</pre>
 * <p>The secondary use of this activity is to insert a new note entry into
 * an existing directory of notes.  This is used when the user creates a new
 * note: the INSERT action is executed on the directory of notes, causing
 * this activity to run and have the user create the new note data which
 * it then adds to the content provider.</p>
 * </ol>
 *
 * <p>Given these capabilities, the following intents will resolve to the
 * NoteEditor activity:</p>
 *
 * <ul>
 *     <li> <p><b>{ action=android.intent.action.VIEW
 *          data=content://com.google.provider.NotePad/notes/<var>{ID}</var> }</b>
 *         shows the user the content of note <var>{ID}</var>.</p>
 *     <li> <p><b>{ action=android.app.action.EDIT
 *          data=content://com.google.provider.NotePad/notes/<var>{ID}</var> }</b>
 *         allows the user to edit the content of note <var>{ID}</var>.</p>
 *     <li> <p><b>{ action=android.app.action.INSERT
 *          data=content://com.google.provider.NotePad/notes }</b>
 *         creates a new, empty note in the notes list at
 *         "content://com.google.provider.NotePad/notes"
 *         and allows the user to edit it.  If they keep their changes, the URI
 *         of the newly created note is returned to the caller.</p>
 * </ul>
 *
 * <p>The last activity,
 * <code>com.android.notepad.TitleEditor</code>, allows the user to
 * edit the title of a note.  This could be implemented as a class that the
 * application directly invokes (by explicitly setting its component in
 * the Intent), but here we show a way you can publish alternative
 * operations on existing data:</p>
 *
 * <pre>
 * &lt;intent-filter android:label="@string/resolve_title"&gt;
 *     &lt;action android:name="<i>com.android.notepad.action.EDIT_TITLE</i>" /&gt;
 *     &lt;category android:name="{@link #CATEGORY_DEFAULT android.intent.category.DEFAULT}" /&gt;
 *     &lt;category android:name="{@link #CATEGORY_ALTERNATIVE android.intent.category.ALTERNATIVE}" /&gt;
 *     &lt;category android:name="{@link #CATEGORY_SELECTED_ALTERNATIVE android.intent.category.SELECTED_ALTERNATIVE}" /&gt;
 *     &lt;data android:mimeType="vnd.android.cursor.item/<i>vnd.google.note</i>" /&gt;
 * &lt;/intent-filter&gt;</pre>
 *
 * <p>In the single intent template here, we
 * have created our own private action called
 * <code>com.android.notepad.action.EDIT_TITLE</code> which means to
 * edit the title of a note.  It must be invoked on a specific note
 * (data type <code>vnd.android.cursor.item/vnd.google.note</code>) like the previous
 * view and edit actions, but here displays and edits the title contained
 * in the note data.
 *
 * <p>In addition to supporting the default category as usual, our title editor
 * also supports two other standard categories: ALTERNATIVE and
 * SELECTED_ALTERNATIVE.  Implementing
 * these categories allows others to find the special action it provides
 * without directly knowing about it, through the
 * {@link android.content.pm.PackageManager#queryIntentActivityOptions} method, or
 * more often to build dynamic menu items with
 * {@link android.view.Menu#addIntentOptions}.  Note that in the intent
 * template here was also supply an explicit name for the template
 * (via <code>android:label="@string/resolve_title"</code>) to better control
 * what the user sees when presented with this activity as an alternative
 * action to the data they are viewing.
 *
 * <p>Given these capabilities, the following intent will resolve to the
 * TitleEditor activity:</p>
 *
 * <ul>
 *     <li> <p><b>{ action=com.android.notepad.action.EDIT_TITLE
 *          data=content://com.google.provider.NotePad/notes/<var>{ID}</var> }</b>
 *         displays and allows the user to edit the title associated
 *         with note <var>{ID}</var>.</p>
 * </ul>
 *
 * <h3>Standard Activity Actions</h3>
 *
 * <p>These are the current standard actions that Intent defines for launching
 * activities (usually through {@link Context#startActivity}.  The most
 * important, and by far most frequently used, are {@link #ACTION_MAIN} and
 * {@link #ACTION_EDIT}.
 *
 * <ul>
 *     <li> {@link #ACTION_MAIN}
 *     <li> {@link #ACTION_VIEW}
 *     <li> {@link #ACTION_ATTACH_DATA}
 *     <li> {@link #ACTION_EDIT}
 *     <li> {@link #ACTION_PICK}
 *     <li> {@link #ACTION_CHOOSER}
 *     <li> {@link #ACTION_GET_CONTENT}
 *     <li> {@link #ACTION_DIAL}
 *     <li> {@link #ACTION_CALL}
 *     <li> {@link #ACTION_SEND}
 *     <li> {@link #ACTION_SENDTO}
 *     <li> {@link #ACTION_ANSWER}
 *     <li> {@link #ACTION_INSERT}
 *     <li> {@link #ACTION_DELETE}
 *     <li> {@link #ACTION_RUN}
 *     <li> {@link #ACTION_SYNC}
 *     <li> {@link #ACTION_PICK_ACTIVITY}
 *     <li> {@link #ACTION_SEARCH}
 *     <li> {@link #ACTION_WEB_SEARCH}
 *     <li> {@link #ACTION_FACTORY_TEST}
 * </ul>
 *
 * <h3>Standard Broadcast Actions</h3>
 *
 * <p>These are the current standard actions that Intent defines for receiving
 * broadcasts (usually through {@link Context#registerReceiver} or a
 * &lt;receiver&gt; tag in a manifest).
 *
 * <ul>
 *     <li> {@link #ACTION_TIME_TICK}
 *     <li> {@link #ACTION_TIME_CHANGED}
 *     <li> {@link #ACTION_TIMEZONE_CHANGED}
 *     <li> {@link #ACTION_BOOT_COMPLETED}
 *     <li> {@link #ACTION_PACKAGE_ADDED}
 *     <li> {@link #ACTION_PACKAGE_CHANGED}
 *     <li> {@link #ACTION_PACKAGE_REMOVED}
 *     <li> {@link #ACTION_PACKAGE_RESTARTED}
 *     <li> {@link #ACTION_PACKAGE_DATA_CLEARED}
 *     <li> {@link #ACTION_PACKAGES_SUSPENDED}
 *     <li> {@link #ACTION_PACKAGES_UNSUSPENDED}
 *     <li> {@link #ACTION_UID_REMOVED}
 *     <li> {@link #ACTION_BATTERY_CHANGED}
 *     <li> {@link #ACTION_POWER_CONNECTED}
 *     <li> {@link #ACTION_POWER_DISCONNECTED}
 *     <li> {@link #ACTION_SHUTDOWN}
 * </ul>
 *
 * <h3>Standard Categories</h3>
 *
 * <p>These are the current standard categories that can be used to further
 * clarify an Intent via {@link #addCategory}.
 *
 * <ul>
 *     <li> {@link #CATEGORY_DEFAULT}
 *     <li> {@link #CATEGORY_BROWSABLE}
 *     <li> {@link #CATEGORY_TAB}
 *     <li> {@link #CATEGORY_ALTERNATIVE}
 *     <li> {@link #CATEGORY_SELECTED_ALTERNATIVE}
 *     <li> {@link #CATEGORY_LAUNCHER}
 *     <li> {@link #CATEGORY_INFO}
 *     <li> {@link #CATEGORY_HOME}
 *     <li> {@link #CATEGORY_PREFERENCE}
 *     <li> {@link #CATEGORY_TEST}
 *     <li> {@link #CATEGORY_CAR_DOCK}
 *     <li> {@link #CATEGORY_DESK_DOCK}
 *     <li> {@link #CATEGORY_LE_DESK_DOCK}
 *     <li> {@link #CATEGORY_HE_DESK_DOCK}
 *     <li> {@link #CATEGORY_CAR_MODE}
 *     <li> {@link #CATEGORY_APP_MARKET}
 *     <li> {@link #CATEGORY_VR_HOME}
 * </ul>
 *
 * <h3>Standard Extra Data</h3>
 *
 * <p>These are the current standard fields that can be used as extra data via
 * {@link #putExtra}.
 *
 * <ul>
 *     <li> {@link #EXTRA_ALARM_COUNT}
 *     <li> {@link #EXTRA_BCC}
 *     <li> {@link #EXTRA_CC}
 *     <li> {@link #EXTRA_CHANGED_COMPONENT_NAME}
 *     <li> {@link #EXTRA_DATA_REMOVED}
 *     <li> {@link #EXTRA_DOCK_STATE}
 *     <li> {@link #EXTRA_DOCK_STATE_HE_DESK}
 *     <li> {@link #EXTRA_DOCK_STATE_LE_DESK}
 *     <li> {@link #EXTRA_DOCK_STATE_CAR}
 *     <li> {@link #EXTRA_DOCK_STATE_DESK}
 *     <li> {@link #EXTRA_DOCK_STATE_UNDOCKED}
 *     <li> {@link #EXTRA_DONT_KILL_APP}
 *     <li> {@link #EXTRA_EMAIL}
 *     <li> {@link #EXTRA_INITIAL_INTENTS}
 *     <li> {@link #EXTRA_INTENT}
 *     <li> {@link #EXTRA_KEY_EVENT}
 *     <li> {@link #EXTRA_ORIGINATING_URI}
 *     <li> {@link #EXTRA_PHONE_NUMBER}
 *     <li> {@link #EXTRA_REFERRER}
 *     <li> {@link #EXTRA_REMOTE_INTENT_TOKEN}
 *     <li> {@link #EXTRA_REPLACING}
 *     <li> {@link #EXTRA_SHORTCUT_ICON}
 *     <li> {@link #EXTRA_SHORTCUT_ICON_RESOURCE}
 *     <li> {@link #EXTRA_SHORTCUT_INTENT}
 *     <li> {@link #EXTRA_STREAM}
 *     <li> {@link #EXTRA_SHORTCUT_NAME}
 *     <li> {@link #EXTRA_SUBJECT}
 *     <li> {@link #EXTRA_TEMPLATE}
 *     <li> {@link #EXTRA_TEXT}
 *     <li> {@link #EXTRA_TITLE}
 *     <li> {@link #EXTRA_UID}
 * </ul>
 *
 * <h3>Flags</h3>
 *
 * <p>These are the possible flags that can be used in the Intent via
 * {@link #setFlags} and {@link #addFlags}.  See {@link #setFlags} for a list
 * of all possible flags.
 */
public class Intent implements Parcelable, Cloneable {
    private static final String TAG = "Intent";

    private static final String ATTR_ACTION = "action";
    private static final String TAG_CATEGORIES = "categories";
    private static final String ATTR_CATEGORY = "category";
    private static final String TAG_EXTRA = "extra";
    private static final String ATTR_TYPE = "type";
    private static final String ATTR_IDENTIFIER = "ident";
    private static final String ATTR_COMPONENT = "component";
    private static final String ATTR_DATA = "data";
    private static final String ATTR_FLAGS = "flags";

    // ---------------------------------------------------------------------
    // ---------------------------------------------------------------------
    // Standard intent activity actions (see action variable).

    /**
     *  Activity Action: Start as a main entry point, does not expect to
     *  receive data.
     *  <p>Input: nothing
     *  <p>Output: nothing
     */
    @SdkConstant(SdkConstantType.ACTIVITY_INTENT_ACTION)
    public static final String ACTION_MAIN = "android.intent.action.MAIN";

    /**
     * Activity Action: Display the data to the user.  This is the most common
     * action performed on data -- it is the generic action you can use on
     * a piece of data to get the most reasonable thing to occur.  For example,
     * when used on a contacts entry it will view the entry; when used on a
     * mailto: URI it will bring up a compose window filled with the information
     * supplied by the URI; when used with a tel: URI it will invoke the
     * dialer.
     * <p>Input: {@link #getData} is URI from which to retrieve data.
     * <p>Output: nothing.
     */
    @SdkConstant(SdkConstantType.ACTIVITY_INTENT_ACTION)
    public static final String ACTION_VIEW = "android.intent.action.VIEW";

    /**
     * Extra that can be included on activity intents coming from the storage UI
     * when it launches sub-activities to manage various types of storage.  For example,
     * it may use {@link #ACTION_VIEW} with a "image/*" MIME type to have an app show
     * the images on the device, and in that case also include this extra to tell the
     * app it is coming from the storage UI so should help the user manage storage of
     * this type.
     */
    public static final String EXTRA_FROM_STORAGE = "android.intent.extra.FROM_STORAGE";

    /**
     * A synonym for {@link #ACTION_VIEW}, the "standard" action that is
     * performed on a piece of data.
     */
    public static final String ACTION_DEFAULT = ACTION_VIEW;

    /**
     * Activity Action: Quick view the data. Launches a quick viewer for
     * a URI or a list of URIs.
     * <p>Activities handling this intent action should handle the vast majority of
     * MIME types rather than only specific ones.
     * <p>Quick viewers must render the quick view image locally, and must not send
     * file content outside current device.
     * <p>Input: {@link #getData} is a mandatory content URI of the item to
     * preview. {@link #getClipData} contains an optional list of content URIs
     * if there is more than one item to preview. {@link #EXTRA_INDEX} is an
     * optional index of the URI in the clip data to show first.
     * {@link #EXTRA_QUICK_VIEW_FEATURES} is an optional extra indicating the features
     * that can be shown in the quick view UI.
     * <p>Output: nothing.
     * @see #EXTRA_INDEX
     * @see #EXTRA_QUICK_VIEW_FEATURES
     */
    @SdkConstant(SdkConstantType.ACTIVITY_INTENT_ACTION)
    public static final String ACTION_QUICK_VIEW = "android.intent.action.QUICK_VIEW";

    /**
     * Used to indicate that some piece of data should be attached to some other
     * place.  For example, image data could be attached to a contact.  It is up
     * to the recipient to decide where the data should be attached; the intent
     * does not specify the ultimate destination.
     * <p>Input: {@link #getData} is URI of data to be attached.
     * <p>Output: nothing.
     */
    @SdkConstant(SdkConstantType.ACTIVITY_INTENT_ACTION)
    public static final String ACTION_ATTACH_DATA = "android.intent.action.ATTACH_DATA";

    /**
     * Activity Action: Provide explicit editable access to the given data.
     * <p>Input: {@link #getData} is URI of data to be edited.
     * <p>Output: nothing.
     */
    @SdkConstant(SdkConstantType.ACTIVITY_INTENT_ACTION)
    public static final String ACTION_EDIT = "android.intent.action.EDIT";

    /**
     * Activity Action: Pick an existing item, or insert a new item, and then edit it.
     * <p>Input: {@link #getType} is the desired MIME type of the item to create or edit.
     * The extras can contain type specific data to pass through to the editing/creating
     * activity.
     * <p>Output: The URI of the item that was picked.  This must be a content:
     * URI so that any receiver can access it.
     */
    @SdkConstant(SdkConstantType.ACTIVITY_INTENT_ACTION)
    public static final String ACTION_INSERT_OR_EDIT = "android.intent.action.INSERT_OR_EDIT";

    /**
     * Activity Action: Pick an item from the data, returning what was selected.
     * <p>Input: {@link #getData} is URI containing a directory of data
     * (vnd.android.cursor.dir/*) from which to pick an item.
     * <p>Output: The URI of the item that was picked.
     */
    @SdkConstant(SdkConstantType.ACTIVITY_INTENT_ACTION)
    public static final String ACTION_PICK = "android.intent.action.PICK";

    /**
     * Activity Action: Creates a shortcut.
     * <p>Input: Nothing.</p>
     * <p>Output: An Intent representing the {@link android.content.pm.ShortcutInfo} result.</p>
     * <p>For compatibility with older versions of android the intent may also contain three
     * extras: SHORTCUT_INTENT (value: Intent), SHORTCUT_NAME (value: String),
     * and SHORTCUT_ICON (value: Bitmap) or SHORTCUT_ICON_RESOURCE
     * (value: ShortcutIconResource).</p>
     *
     * @see android.content.pm.ShortcutManager#createShortcutResultIntent
     * @see #EXTRA_SHORTCUT_INTENT
     * @see #EXTRA_SHORTCUT_NAME
     * @see #EXTRA_SHORTCUT_ICON
     * @see #EXTRA_SHORTCUT_ICON_RESOURCE
     * @see android.content.Intent.ShortcutIconResource
     */
    @SdkConstant(SdkConstantType.ACTIVITY_INTENT_ACTION)
    public static final String ACTION_CREATE_SHORTCUT = "android.intent.action.CREATE_SHORTCUT";

    /**
     * The name of the extra used to define the Intent of a shortcut.
     *
     * @see #ACTION_CREATE_SHORTCUT
     * @deprecated Replaced with {@link android.content.pm.ShortcutManager#createShortcutResultIntent}
     */
    @Deprecated
    public static final String EXTRA_SHORTCUT_INTENT = "android.intent.extra.shortcut.INTENT";
    /**
     * The name of the extra used to define the name of a shortcut.
     *
     * @see #ACTION_CREATE_SHORTCUT
     * @deprecated Replaced with {@link android.content.pm.ShortcutManager#createShortcutResultIntent}
     */
    @Deprecated
    public static final String EXTRA_SHORTCUT_NAME = "android.intent.extra.shortcut.NAME";
    /**
     * The name of the extra used to define the icon, as a Bitmap, of a shortcut.
     *
     * @see #ACTION_CREATE_SHORTCUT
     * @deprecated Replaced with {@link android.content.pm.ShortcutManager#createShortcutResultIntent}
     */
    @Deprecated
    public static final String EXTRA_SHORTCUT_ICON = "android.intent.extra.shortcut.ICON";
    /**
     * The name of the extra used to define the icon, as a ShortcutIconResource, of a shortcut.
     *
     * @see #ACTION_CREATE_SHORTCUT
     * @see android.content.Intent.ShortcutIconResource
     * @deprecated Replaced with {@link android.content.pm.ShortcutManager#createShortcutResultIntent}
     */
    @Deprecated
    public static final String EXTRA_SHORTCUT_ICON_RESOURCE =
            "android.intent.extra.shortcut.ICON_RESOURCE";

    /**
     * An activity that provides a user interface for adjusting application preferences.
     * Optional but recommended settings for all applications which have settings.
     */
    @SdkConstant(SdkConstantType.ACTIVITY_INTENT_ACTION)
    public static final String ACTION_APPLICATION_PREFERENCES
            = "android.intent.action.APPLICATION_PREFERENCES";

    /**
     * Activity Action: Launch an activity showing the app information.
     * For applications which install other applications (such as app stores), it is recommended
     * to handle this action for providing the app information to the user.
     *
     * <p>Input: {@link #EXTRA_PACKAGE_NAME} specifies the package whose information needs
     * to be displayed.
     * <p>Output: Nothing.
     */
    @SdkConstant(SdkConstantType.ACTIVITY_INTENT_ACTION)
    public static final String ACTION_SHOW_APP_INFO
            = "android.intent.action.SHOW_APP_INFO";

    /**
     * Represents a shortcut/live folder icon resource.
     *
     * @see Intent#ACTION_CREATE_SHORTCUT
     * @see Intent#EXTRA_SHORTCUT_ICON_RESOURCE
     * @see android.provider.LiveFolders#ACTION_CREATE_LIVE_FOLDER
     * @see android.provider.LiveFolders#EXTRA_LIVE_FOLDER_ICON
     */
    public static class ShortcutIconResource implements Parcelable {
        /**
         * The package name of the application containing the icon.
         */
        public String packageName;

        /**
         * The resource name of the icon, including package, name and type.
         */
        public String resourceName;

        /**
         * Creates a new ShortcutIconResource for the specified context and resource
         * identifier.
         *
         * @param context The context of the application.
         * @param resourceId The resource identifier for the icon.
         * @return A new ShortcutIconResource with the specified's context package name
         *         and icon resource identifier.``
         */
        public static ShortcutIconResource fromContext(Context context, @AnyRes int resourceId) {
            ShortcutIconResource icon = new ShortcutIconResource();
            icon.packageName = context.getPackageName();
            icon.resourceName = context.getResources().getResourceName(resourceId);
            return icon;
        }

        /**
         * Used to read a ShortcutIconResource from a Parcel.
         */
        public static final @android.annotation.NonNull Parcelable.Creator<ShortcutIconResource> CREATOR =
            new Parcelable.Creator<ShortcutIconResource>() {

                public ShortcutIconResource createFromParcel(Parcel source) {
                    ShortcutIconResource icon = new ShortcutIconResource();
                    icon.packageName = source.readString();
                    icon.resourceName = source.readString();
                    return icon;
                }

                public ShortcutIconResource[] newArray(int size) {
                    return new ShortcutIconResource[size];
                }
            };

        /**
         * No special parcel contents.
         */
        public int describeContents() {
            return 0;
        }

        public void writeToParcel(Parcel dest, int flags) {
            dest.writeString(packageName);
            dest.writeString(resourceName);
        }

        @Override
        public String toString() {
            return resourceName;
        }
    }

    /**
     * Activity Action: Display an activity chooser, allowing the user to pick
     * what they want to before proceeding.  This can be used as an alternative
     * to the standard activity picker that is displayed by the system when
     * you try to start an activity with multiple possible matches, with these
     * differences in behavior:
     * <ul>
     * <li>You can specify the title that will appear in the activity chooser.
     * <li>The user does not have the option to make one of the matching
     * activities a preferred activity, and all possible activities will
     * always be shown even if one of them is currently marked as the
     * preferred activity.
     * </ul>
     * <p>
     * This action should be used when the user will naturally expect to
     * select an activity in order to proceed.  An example if when not to use
     * it is when the user clicks on a "mailto:" link.  They would naturally
     * expect to go directly to their mail app, so startActivity() should be
     * called directly: it will
     * either launch the current preferred app, or put up a dialog allowing the
     * user to pick an app to use and optionally marking that as preferred.
     * <p>
     * In contrast, if the user is selecting a menu item to send a picture
     * they are viewing to someone else, there are many different things they
     * may want to do at this point: send it through e-mail, upload it to a
     * web service, etc.  In this case the CHOOSER action should be used, to
     * always present to the user a list of the things they can do, with a
     * nice title given by the caller such as "Send this photo with:".
     * <p>
     * If you need to grant URI permissions through a chooser, you must specify
     * the permissions to be granted on the ACTION_CHOOSER Intent
     * <em>in addition</em> to the EXTRA_INTENT inside.  This means using
     * {@link #setClipData} to specify the URIs to be granted as well as
     * {@link #FLAG_GRANT_READ_URI_PERMISSION} and/or
     * {@link #FLAG_GRANT_WRITE_URI_PERMISSION} as appropriate.
     * <p>
     * As a convenience, an Intent of this form can be created with the
     * {@link #createChooser} function.
     * <p>
     * Input: No data should be specified.  get*Extra must have
     * a {@link #EXTRA_INTENT} field containing the Intent being executed,
     * and can optionally have a {@link #EXTRA_TITLE} field containing the
     * title text to display in the chooser.
     * <p>
     * Output: Depends on the protocol of {@link #EXTRA_INTENT}.
     */
    @SdkConstant(SdkConstantType.ACTIVITY_INTENT_ACTION)
    public static final String ACTION_CHOOSER = "android.intent.action.CHOOSER";

    /**
     * Convenience function for creating a {@link #ACTION_CHOOSER} Intent.
     *
     * <p>Builds a new {@link #ACTION_CHOOSER} Intent that wraps the given
     * target intent, also optionally supplying a title.  If the target
     * intent has specified {@link #FLAG_GRANT_READ_URI_PERMISSION} or
     * {@link #FLAG_GRANT_WRITE_URI_PERMISSION}, then these flags will also be
     * set in the returned chooser intent, with its ClipData set appropriately:
     * either a direct reflection of {@link #getClipData()} if that is non-null,
     * or a new ClipData built from {@link #getData()}.
     *
     * @param target The Intent that the user will be selecting an activity
     * to perform.
     * @param title Optional title that will be displayed in the chooser,
     * only when the target action is not ACTION_SEND or ACTION_SEND_MULTIPLE.
     * @return Return a new Intent object that you can hand to
     * {@link Context#startActivity(Intent) Context.startActivity()} and
     * related methods.
     */
    public static Intent createChooser(Intent target, CharSequence title) {
        return createChooser(target, title, null);
    }

    /**
     * Convenience function for creating a {@link #ACTION_CHOOSER} Intent.
     *
     * <p>Builds a new {@link #ACTION_CHOOSER} Intent that wraps the given
     * target intent, also optionally supplying a title.  If the target
     * intent has specified {@link #FLAG_GRANT_READ_URI_PERMISSION} or
     * {@link #FLAG_GRANT_WRITE_URI_PERMISSION}, then these flags will also be
     * set in the returned chooser intent, with its ClipData set appropriately:
     * either a direct reflection of {@link #getClipData()} if that is non-null,
     * or a new ClipData built from {@link #getData()}.</p>
     *
     * <p>The caller may optionally supply an {@link IntentSender} to receive a callback
     * when the user makes a choice. This can be useful if the calling application wants
     * to remember the last chosen target and surface it as a more prominent or one-touch
     * affordance elsewhere in the UI for next time.</p>
     *
     * @param target The Intent that the user will be selecting an activity
     * to perform.
     * @param title Optional title that will be displayed in the chooser,
     * only when the target action is not ACTION_SEND or ACTION_SEND_MULTIPLE.
     * @param sender Optional IntentSender to be called when a choice is made.
     * @return Return a new Intent object that you can hand to
     * {@link Context#startActivity(Intent) Context.startActivity()} and
     * related methods.
     */
    public static Intent createChooser(Intent target, CharSequence title, IntentSender sender) {
        Intent intent = new Intent(ACTION_CHOOSER);
        intent.putExtra(EXTRA_INTENT, target);
        if (title != null) {
            intent.putExtra(EXTRA_TITLE, title);
        }

        if (sender != null) {
            intent.putExtra(EXTRA_CHOSEN_COMPONENT_INTENT_SENDER, sender);
        }

        // Migrate any clip data and flags from target.
        int permFlags = target.getFlags() & (FLAG_GRANT_READ_URI_PERMISSION
                | FLAG_GRANT_WRITE_URI_PERMISSION | FLAG_GRANT_PERSISTABLE_URI_PERMISSION
                | FLAG_GRANT_PREFIX_URI_PERMISSION);
        if (permFlags != 0) {
            ClipData targetClipData = target.getClipData();
            if (targetClipData == null && target.getData() != null) {
                ClipData.Item item = new ClipData.Item(target.getData());
                String[] mimeTypes;
                if (target.getType() != null) {
                    mimeTypes = new String[] { target.getType() };
                } else {
                    mimeTypes = new String[] { };
                }
                targetClipData = new ClipData(null, mimeTypes, item);
            }
            if (targetClipData != null) {
                intent.setClipData(targetClipData);
                intent.addFlags(permFlags);
            }
        }

        return intent;
    }

    /**
     * Activity Action: Allow the user to select a particular kind of data and
     * return it.  This is different than {@link #ACTION_PICK} in that here we
     * just say what kind of data is desired, not a URI of existing data from
     * which the user can pick.  An ACTION_GET_CONTENT could allow the user to
     * create the data as it runs (for example taking a picture or recording a
     * sound), let them browse over the web and download the desired data,
     * etc.
     * <p>
     * There are two main ways to use this action: if you want a specific kind
     * of data, such as a person contact, you set the MIME type to the kind of
     * data you want and launch it with {@link Context#startActivity(Intent)}.
     * The system will then launch the best application to select that kind
     * of data for you.
     * <p>
     * You may also be interested in any of a set of types of content the user
     * can pick.  For example, an e-mail application that wants to allow the
     * user to add an attachment to an e-mail message can use this action to
     * bring up a list of all of the types of content the user can attach.
     * <p>
     * In this case, you should wrap the GET_CONTENT intent with a chooser
     * (through {@link #createChooser}), which will give the proper interface
     * for the user to pick how to send your data and allow you to specify
     * a prompt indicating what they are doing.  You will usually specify a
     * broad MIME type (such as image/* or {@literal *}/*), resulting in a
     * broad range of content types the user can select from.
     * <p>
     * When using such a broad GET_CONTENT action, it is often desirable to
     * only pick from data that can be represented as a stream.  This is
     * accomplished by requiring the {@link #CATEGORY_OPENABLE} in the Intent.
     * <p>
     * Callers can optionally specify {@link #EXTRA_LOCAL_ONLY} to request that
     * the launched content chooser only returns results representing data that
     * is locally available on the device.  For example, if this extra is set
     * to true then an image picker should not show any pictures that are available
     * from a remote server but not already on the local device (thus requiring
     * they be downloaded when opened).
     * <p>
     * If the caller can handle multiple returned items (the user performing
     * multiple selection), then it can specify {@link #EXTRA_ALLOW_MULTIPLE}
     * to indicate this.
     * <p>
     * Input: {@link #getType} is the desired MIME type to retrieve.  Note
     * that no URI is supplied in the intent, as there are no constraints on
     * where the returned data originally comes from.  You may also include the
     * {@link #CATEGORY_OPENABLE} if you can only accept data that can be
     * opened as a stream.  You may use {@link #EXTRA_LOCAL_ONLY} to limit content
     * selection to local data.  You may use {@link #EXTRA_ALLOW_MULTIPLE} to
     * allow the user to select multiple items.
     * <p>
     * Output: The URI of the item that was picked.  This must be a content:
     * URI so that any receiver can access it.
     */
    @SdkConstant(SdkConstantType.ACTIVITY_INTENT_ACTION)
    public static final String ACTION_GET_CONTENT = "android.intent.action.GET_CONTENT";
    /**
     * Activity Action: Dial a number as specified by the data.  This shows a
     * UI with the number being dialed, allowing the user to explicitly
     * initiate the call.
     * <p>Input: If nothing, an empty dialer is started; else {@link #getData}
     * is URI of a phone number to be dialed or a tel: URI of an explicit phone
     * number.
     * <p>Output: nothing.
     */
    @SdkConstant(SdkConstantType.ACTIVITY_INTENT_ACTION)
    public static final String ACTION_DIAL = "android.intent.action.DIAL";
    /**
     * Activity Action: Perform a call to someone specified by the data.
     * <p>Input: If nothing, an empty dialer is started; else {@link #getData}
     * is URI of a phone number to be dialed or a tel: URI of an explicit phone
     * number.
     * <p>Output: nothing.
     *
     * <p>Note: there will be restrictions on which applications can initiate a
     * call; most applications should use the {@link #ACTION_DIAL}.
     * <p>Note: this Intent <strong>cannot</strong> be used to call emergency
     * numbers.  Applications can <strong>dial</strong> emergency numbers using
     * {@link #ACTION_DIAL}, however.
     *
     * <p>Note: if you app targets {@link android.os.Build.VERSION_CODES#M M}
     * and above and declares as using the {@link android.Manifest.permission#CALL_PHONE}
     * permission which is not granted, then attempting to use this action will
     * result in a {@link java.lang.SecurityException}.
     */
    @SdkConstant(SdkConstantType.ACTIVITY_INTENT_ACTION)
    public static final String ACTION_CALL = "android.intent.action.CALL";
    /**
     * Activity Action: Perform a call to an emergency number specified by the
     * data.
     * <p>Input: {@link #getData} is URI of a phone number to be dialed or a
     * tel: URI of an explicit phone number.
     * <p>Output: nothing.
     *
     * <p class="note"><strong>Note:</strong> It is not guaranteed that the call will be placed on
     * the {@link PhoneAccount} provided in the {@link TelecomManager#EXTRA_PHONE_ACCOUNT_HANDLE}
     * extra (if specified) and may be placed on another {@link PhoneAccount} with the
     * {@link PhoneAccount#CAPABILITY_PLACE_EMERGENCY_CALLS} capability, depending on external
     * factors, such as network conditions and Modem/SIM status.
     * @hide
     */
    @SystemApi
    @SdkConstant(SdkConstantType.ACTIVITY_INTENT_ACTION)
    public static final String ACTION_CALL_EMERGENCY = "android.intent.action.CALL_EMERGENCY";
    /**
     * Activity action: Perform a call to any number (emergency or not)
     * specified by the data.
     * <p>Input: {@link #getData} is URI of a phone number to be dialed or a
     * tel: URI of an explicit phone number.
     * <p>Output: nothing.
     * @hide
     */
    @SystemApi
    @SdkConstant(SdkConstantType.ACTIVITY_INTENT_ACTION)
    public static final String ACTION_CALL_PRIVILEGED = "android.intent.action.CALL_PRIVILEGED";

    /**
     * Activity Action: Main entry point for carrier setup apps.
     * <p>Carrier apps that provide an implementation for this action may be invoked to configure
     * carrier service and typically require
     * {@link android.telephony.TelephonyManager#hasCarrierPrivileges() carrier privileges} to
     * fulfill their duties.
     */
    @SdkConstant(SdkConstantType.ACTIVITY_INTENT_ACTION)
    public static final String ACTION_CARRIER_SETUP = "android.intent.action.CARRIER_SETUP";
    /**
     * Activity Action: Send a message to someone specified by the data.
     * <p>Input: {@link #getData} is URI describing the target.
     * <p>Output: nothing.
     */
    @SdkConstant(SdkConstantType.ACTIVITY_INTENT_ACTION)
    public static final String ACTION_SENDTO = "android.intent.action.SENDTO";
    /**
     * Activity Action: Deliver some data to someone else.  Who the data is
     * being delivered to is not specified; it is up to the receiver of this
     * action to ask the user where the data should be sent.
     * <p>
     * When launching a SEND intent, you should usually wrap it in a chooser
     * (through {@link #createChooser}), which will give the proper interface
     * for the user to pick how to send your data and allow you to specify
     * a prompt indicating what they are doing.
     * <p>
     * Input: {@link #getType} is the MIME type of the data being sent.
     * get*Extra can have either a {@link #EXTRA_TEXT}
     * or {@link #EXTRA_STREAM} field, containing the data to be sent.  If
     * using EXTRA_TEXT, the MIME type should be "text/plain"; otherwise it
     * should be the MIME type of the data in EXTRA_STREAM.  Use {@literal *}/*
     * if the MIME type is unknown (this will only allow senders that can
     * handle generic data streams).  If using {@link #EXTRA_TEXT}, you can
     * also optionally supply {@link #EXTRA_HTML_TEXT} for clients to retrieve
     * your text with HTML formatting.
     * <p>
     * As of {@link android.os.Build.VERSION_CODES#JELLY_BEAN}, the data
     * being sent can be supplied through {@link #setClipData(ClipData)}.  This
     * allows you to use {@link #FLAG_GRANT_READ_URI_PERMISSION} when sharing
     * content: URIs and other advanced features of {@link ClipData}.  If
     * using this approach, you still must supply the same data through the
     * {@link #EXTRA_TEXT} or {@link #EXTRA_STREAM} fields described below
     * for compatibility with old applications.  If you don't set a ClipData,
     * it will be copied there for you when calling {@link Context#startActivity(Intent)}.
     * <p>
     * Starting from {@link android.os.Build.VERSION_CODES#O}, if
     * {@link #CATEGORY_TYPED_OPENABLE} is passed, then the Uris passed in
     * either {@link #EXTRA_STREAM} or via {@link #setClipData(ClipData)} may
     * be openable only as asset typed files using
     * {@link ContentResolver#openTypedAssetFileDescriptor(Uri, String, Bundle)}.
     * <p>
     * Optional standard extras, which may be interpreted by some recipients as
     * appropriate, are: {@link #EXTRA_EMAIL}, {@link #EXTRA_CC},
     * {@link #EXTRA_BCC}, {@link #EXTRA_SUBJECT}.
     * <p>
     * Output: nothing.
     */
    @SdkConstant(SdkConstantType.ACTIVITY_INTENT_ACTION)
    public static final String ACTION_SEND = "android.intent.action.SEND";
    /**
     * Activity Action: Deliver multiple data to someone else.
     * <p>
     * Like {@link #ACTION_SEND}, except the data is multiple.
     * <p>
     * Input: {@link #getType} is the MIME type of the data being sent.
     * get*ArrayListExtra can have either a {@link #EXTRA_TEXT} or {@link
     * #EXTRA_STREAM} field, containing the data to be sent.  If using
     * {@link #EXTRA_TEXT}, you can also optionally supply {@link #EXTRA_HTML_TEXT}
     * for clients to retrieve your text with HTML formatting.
     * <p>
     * Multiple types are supported, and receivers should handle mixed types
     * whenever possible. The right way for the receiver to check them is to
     * use the content resolver on each URI. The intent sender should try to
     * put the most concrete mime type in the intent type, but it can fall
     * back to {@literal <type>/*} or {@literal *}/* as needed.
     * <p>
     * e.g. if you are sending image/jpg and image/jpg, the intent's type can
     * be image/jpg, but if you are sending image/jpg and image/png, then the
     * intent's type should be image/*.
     * <p>
     * As of {@link android.os.Build.VERSION_CODES#JELLY_BEAN}, the data
     * being sent can be supplied through {@link #setClipData(ClipData)}.  This
     * allows you to use {@link #FLAG_GRANT_READ_URI_PERMISSION} when sharing
     * content: URIs and other advanced features of {@link ClipData}.  If
     * using this approach, you still must supply the same data through the
     * {@link #EXTRA_TEXT} or {@link #EXTRA_STREAM} fields described below
     * for compatibility with old applications.  If you don't set a ClipData,
     * it will be copied there for you when calling {@link Context#startActivity(Intent)}.
     * <p>
     * Starting from {@link android.os.Build.VERSION_CODES#O}, if
     * {@link #CATEGORY_TYPED_OPENABLE} is passed, then the Uris passed in
     * either {@link #EXTRA_STREAM} or via {@link #setClipData(ClipData)} may
     * be openable only as asset typed files using
     * {@link ContentResolver#openTypedAssetFileDescriptor(Uri, String, Bundle)}.
     * <p>
     * Optional standard extras, which may be interpreted by some recipients as
     * appropriate, are: {@link #EXTRA_EMAIL}, {@link #EXTRA_CC},
     * {@link #EXTRA_BCC}, {@link #EXTRA_SUBJECT}.
     * <p>
     * Output: nothing.
     */
    @SdkConstant(SdkConstantType.ACTIVITY_INTENT_ACTION)
    public static final String ACTION_SEND_MULTIPLE = "android.intent.action.SEND_MULTIPLE";
    /**
     * Activity Action: Handle an incoming phone call.
     * <p>Input: nothing.
     * <p>Output: nothing.
     */
    @SdkConstant(SdkConstantType.ACTIVITY_INTENT_ACTION)
    public static final String ACTION_ANSWER = "android.intent.action.ANSWER";
    /**
     * Activity Action: Insert an empty item into the given container.
     * <p>Input: {@link #getData} is URI of the directory (vnd.android.cursor.dir/*)
     * in which to place the data.
     * <p>Output: URI of the new data that was created.
     */
    @SdkConstant(SdkConstantType.ACTIVITY_INTENT_ACTION)
    public static final String ACTION_INSERT = "android.intent.action.INSERT";
    /**
     * Activity Action: Create a new item in the given container, initializing it
     * from the current contents of the clipboard.
     * <p>Input: {@link #getData} is URI of the directory (vnd.android.cursor.dir/*)
     * in which to place the data.
     * <p>Output: URI of the new data that was created.
     */
    @SdkConstant(SdkConstantType.ACTIVITY_INTENT_ACTION)
    public static final String ACTION_PASTE = "android.intent.action.PASTE";
    /**
     * Activity Action: Delete the given data from its container.
     * <p>Input: {@link #getData} is URI of data to be deleted.
     * <p>Output: nothing.
     */
    @SdkConstant(SdkConstantType.ACTIVITY_INTENT_ACTION)
    public static final String ACTION_DELETE = "android.intent.action.DELETE";
    /**
     * Activity Action: Run the data, whatever that means.
     * <p>Input: ?  (Note: this is currently specific to the test harness.)
     * <p>Output: nothing.
     */
    @SdkConstant(SdkConstantType.ACTIVITY_INTENT_ACTION)
    public static final String ACTION_RUN = "android.intent.action.RUN";
    /**
     * Activity Action: Perform a data synchronization.
     * <p>Input: ?
     * <p>Output: ?
     */
    @SdkConstant(SdkConstantType.ACTIVITY_INTENT_ACTION)
    public static final String ACTION_SYNC = "android.intent.action.SYNC";
    /**
     * Activity Action: Pick an activity given an intent, returning the class
     * selected.
     * <p>Input: get*Extra field {@link #EXTRA_INTENT} is an Intent
     * used with {@link PackageManager#queryIntentActivities} to determine the
     * set of activities from which to pick.
     * <p>Output: Class name of the activity that was selected.
     */
    @SdkConstant(SdkConstantType.ACTIVITY_INTENT_ACTION)
    public static final String ACTION_PICK_ACTIVITY = "android.intent.action.PICK_ACTIVITY";
    /**
     * Activity Action: Perform a search.
     * <p>Input: {@link android.app.SearchManager#QUERY getStringExtra(SearchManager.QUERY)}
     * is the text to search for.  If empty, simply
     * enter your search results Activity with the search UI activated.
     * <p>Output: nothing.
     */
    @SdkConstant(SdkConstantType.ACTIVITY_INTENT_ACTION)
    public static final String ACTION_SEARCH = "android.intent.action.SEARCH";
    /**
     * Activity Action: Start the platform-defined tutorial
     * <p>Input: {@link android.app.SearchManager#QUERY getStringExtra(SearchManager.QUERY)}
     * is the text to search for.  If empty, simply
     * enter your search results Activity with the search UI activated.
     * <p>Output: nothing.
     */
    @SdkConstant(SdkConstantType.ACTIVITY_INTENT_ACTION)
    public static final String ACTION_SYSTEM_TUTORIAL = "android.intent.action.SYSTEM_TUTORIAL";
    /**
     * Activity Action: Perform a web search.
     * <p>
     * Input: {@link android.app.SearchManager#QUERY
     * getStringExtra(SearchManager.QUERY)} is the text to search for. If it is
     * a url starts with http or https, the site will be opened. If it is plain
     * text, Google search will be applied.
     * <p>
     * Output: nothing.
     */
    @SdkConstant(SdkConstantType.ACTIVITY_INTENT_ACTION)
    public static final String ACTION_WEB_SEARCH = "android.intent.action.WEB_SEARCH";

    /**
     * Activity Action: Perform assist action.
     * <p>
     * Input: {@link #EXTRA_ASSIST_PACKAGE}, {@link #EXTRA_ASSIST_CONTEXT}, can provide
     * additional optional contextual information about where the user was when they
     * requested the assist; {@link #EXTRA_REFERRER} may be set with additional referrer
     * information.
     * Output: nothing.
     */
    @SdkConstant(SdkConstantType.ACTIVITY_INTENT_ACTION)
    public static final String ACTION_ASSIST = "android.intent.action.ASSIST";

    /**
     * Activity Action: Perform voice assist action.
     * <p>
     * Input: {@link #EXTRA_ASSIST_PACKAGE}, {@link #EXTRA_ASSIST_CONTEXT}, can provide
     * additional optional contextual information about where the user was when they
     * requested the voice assist.
     * Output: nothing.
     * @hide
     */
    @SystemApi
    @SdkConstant(SdkConstantType.ACTIVITY_INTENT_ACTION)
    public static final String ACTION_VOICE_ASSIST = "android.intent.action.VOICE_ASSIST";

    /**
     * An optional field on {@link #ACTION_ASSIST} containing the name of the current foreground
     * application package at the time the assist was invoked.
     */
    public static final String EXTRA_ASSIST_PACKAGE
            = "android.intent.extra.ASSIST_PACKAGE";

    /**
     * An optional field on {@link #ACTION_ASSIST} containing the uid of the current foreground
     * application package at the time the assist was invoked.
     */
    public static final String EXTRA_ASSIST_UID
            = "android.intent.extra.ASSIST_UID";

    /**
     * An optional field on {@link #ACTION_ASSIST} and containing additional contextual
     * information supplied by the current foreground app at the time of the assist request.
     * This is a {@link Bundle} of additional data.
     */
    public static final String EXTRA_ASSIST_CONTEXT
            = "android.intent.extra.ASSIST_CONTEXT";

    /**
     * An optional field on {@link #ACTION_ASSIST} suggesting that the user will likely use a
     * keyboard as the primary input device for assistance.
     */
    public static final String EXTRA_ASSIST_INPUT_HINT_KEYBOARD =
            "android.intent.extra.ASSIST_INPUT_HINT_KEYBOARD";

    /**
     * An optional field on {@link #ACTION_ASSIST} containing the InputDevice id
     * that was used to invoke the assist.
     */
    public static final String EXTRA_ASSIST_INPUT_DEVICE_ID =
            "android.intent.extra.ASSIST_INPUT_DEVICE_ID";

    /**
     * Activity Action: List all available applications.
     * <p>Input: Nothing.
     * <p>Output: nothing.
     */
    @SdkConstant(SdkConstantType.ACTIVITY_INTENT_ACTION)
    public static final String ACTION_ALL_APPS = "android.intent.action.ALL_APPS";
    /**
     * Activity Action: Show settings for choosing wallpaper.
     * <p>Input: Nothing.
     * <p>Output: Nothing.
     */
    @SdkConstant(SdkConstantType.ACTIVITY_INTENT_ACTION)
    public static final String ACTION_SET_WALLPAPER = "android.intent.action.SET_WALLPAPER";

    /**
     * Activity Action: Show activity for reporting a bug.
     * <p>Input: Nothing.
     * <p>Output: Nothing.
     */
    @SdkConstant(SdkConstantType.ACTIVITY_INTENT_ACTION)
    public static final String ACTION_BUG_REPORT = "android.intent.action.BUG_REPORT";

    /**
     *  Activity Action: Main entry point for factory tests.  Only used when
     *  the device is booting in factory test node.  The implementing package
     *  must be installed in the system image.
     *  <p>Input: nothing
     *  <p>Output: nothing
     */
    @SdkConstant(SdkConstantType.ACTIVITY_INTENT_ACTION)
    public static final String ACTION_FACTORY_TEST = "android.intent.action.FACTORY_TEST";

    /**
     * Activity Action: The user pressed the "call" button to go to the dialer
     * or other appropriate UI for placing a call.
     * <p>Input: Nothing.
     * <p>Output: Nothing.
     */
    @SdkConstant(SdkConstantType.ACTIVITY_INTENT_ACTION)
    public static final String ACTION_CALL_BUTTON = "android.intent.action.CALL_BUTTON";

    /**
     * Activity Action: Start Voice Command.
     * <p>Input: Nothing.
     * <p>Output: Nothing.
     * <p class="note">
     * In some cases, a matching Activity may not exist, so ensure you
     * safeguard against this.
     */
    @SdkConstant(SdkConstantType.ACTIVITY_INTENT_ACTION)
    public static final String ACTION_VOICE_COMMAND = "android.intent.action.VOICE_COMMAND";

    /**
     * Activity Action: Start action associated with long pressing on the
     * search key.
     * <p>Input: Nothing.
     * <p>Output: Nothing.
     */
    @SdkConstant(SdkConstantType.ACTIVITY_INTENT_ACTION)
    public static final String ACTION_SEARCH_LONG_PRESS = "android.intent.action.SEARCH_LONG_PRESS";

    /**
     * Activity Action: The user pressed the "Report" button in the crash/ANR dialog.
     * This intent is delivered to the package which installed the application, usually
     * Google Play.
     * <p>Input: No data is specified. The bug report is passed in using
     * an {@link #EXTRA_BUG_REPORT} field.
     * <p>Output: Nothing.
     *
     * @see #EXTRA_BUG_REPORT
     */
    @SdkConstant(SdkConstantType.ACTIVITY_INTENT_ACTION)
    public static final String ACTION_APP_ERROR = "android.intent.action.APP_ERROR";

    /**
     * An incident or bug report has been taken, and a system app has requested it to be shared,
     * so trigger the confirmation screen.
     *
     * This will be sent directly to the registered receiver with the
     * android.permission.APPROVE_INCIDENT_REPORTS permission.
     * @hide
     */
    @SystemApi
    public static final String ACTION_PENDING_INCIDENT_REPORTS_CHANGED =
            "android.intent.action.PENDING_INCIDENT_REPORTS_CHANGED";

    /**
     * An incident report has been taken, and the user has approved it for sharing.
     * <p>
     * This will be sent directly to the registered receiver, which must have
     * both the DUMP and USAGE_STATS permissions.
     * <p>
     * After receiving this, the application should wait until a suitable time
     * (e.g. network available), get the list of available reports with
     * {@link IncidentManager#getIncidentReportList IncidentManager.getIncidentReportList(String)}
     * and then when the reports have been successfully uploaded, call
     * {@link IncidentManager#deleteIncidentReport IncidentManager.deleteIncidentReport(Uri)}.
     *
     * @hide
     */
    @SystemApi
    public static final String ACTION_INCIDENT_REPORT_READY =
            "android.intent.action.INCIDENT_REPORT_READY";

    /**
     * Activity Action: Show power usage information to the user.
     * <p>Input: Nothing.
     * <p>Output: Nothing.
     */
    @SdkConstant(SdkConstantType.ACTIVITY_INTENT_ACTION)
    public static final String ACTION_POWER_USAGE_SUMMARY = "android.intent.action.POWER_USAGE_SUMMARY";

    /**
     * Activity Action: Setup wizard action provided for OTA provisioning to determine if it needs
     * to run.
     * <p>Input: Nothing.
     * <p>Output: Nothing.
     * @deprecated As of {@link android.os.Build.VERSION_CODES#M}, setup wizard can be identified
     * using {@link #ACTION_MAIN} and {@link #CATEGORY_SETUP_WIZARD}
     * @hide
     * @removed
     */
    @Deprecated
    @SystemApi
    public static final String ACTION_DEVICE_INITIALIZATION_WIZARD =
            "android.intent.action.DEVICE_INITIALIZATION_WIZARD";

    /**
     * Activity Action: Setup wizard to launch after a platform update.  This
     * activity should have a string meta-data field associated with it,
     * {@link #METADATA_SETUP_VERSION}, which defines the current version of
     * the platform for setup.  The activity will be launched only if
     * {@link android.provider.Settings.Secure#LAST_SETUP_SHOWN} is not the
     * same value.
     * <p>Input: Nothing.
     * <p>Output: Nothing.
     * @hide
     */
    @SystemApi
    @SdkConstant(SdkConstantType.ACTIVITY_INTENT_ACTION)
    public static final String ACTION_UPGRADE_SETUP = "android.intent.action.UPGRADE_SETUP";

    /**
     * Activity Action: Start the Keyboard Shortcuts Helper screen.
     * <p>Input: Nothing.
     * <p>Output: Nothing.
     * @hide
     */
    @SdkConstant(SdkConstantType.BROADCAST_INTENT_ACTION)
    public static final String ACTION_SHOW_KEYBOARD_SHORTCUTS =
            "com.android.intent.action.SHOW_KEYBOARD_SHORTCUTS";

    /**
     * Activity Action: Dismiss the Keyboard Shortcuts Helper screen.
     * <p>Input: Nothing.
     * <p>Output: Nothing.
     * @hide
     */
    @SdkConstant(SdkConstantType.BROADCAST_INTENT_ACTION)
    public static final String ACTION_DISMISS_KEYBOARD_SHORTCUTS =
            "com.android.intent.action.DISMISS_KEYBOARD_SHORTCUTS";

    /**
     * Activity Action: Show settings for managing network data usage of a
     * specific application. Applications should define an activity that offers
     * options to control data usage.
     */
    @SdkConstant(SdkConstantType.ACTIVITY_INTENT_ACTION)
    public static final String ACTION_MANAGE_NETWORK_USAGE =
            "android.intent.action.MANAGE_NETWORK_USAGE";

    /**
     * Activity Action: Launch application installer.
     * <p>
     * Input: The data must be a content: URI at which the application
     * can be retrieved.  As of {@link android.os.Build.VERSION_CODES#JELLY_BEAN_MR1},
     * you can also use "package:<package-name>" to install an application for the
     * current user that is already installed for another user. You can optionally supply
     * {@link #EXTRA_INSTALLER_PACKAGE_NAME}, {@link #EXTRA_NOT_UNKNOWN_SOURCE},
     * {@link #EXTRA_ALLOW_REPLACE}, and {@link #EXTRA_RETURN_RESULT}.
     * <p>
     * Output: If {@link #EXTRA_RETURN_RESULT}, returns whether the install
     * succeeded.
     * <p>
     * <strong>Note:</strong>If your app is targeting API level higher than 25 you
     * need to hold {@link android.Manifest.permission#REQUEST_INSTALL_PACKAGES}
     * in order to launch the application installer.
     * </p>
     *
     * @see #EXTRA_INSTALLER_PACKAGE_NAME
     * @see #EXTRA_NOT_UNKNOWN_SOURCE
     * @see #EXTRA_RETURN_RESULT
     *
     * @deprecated use {@link android.content.pm.PackageInstaller} instead
     */
    @Deprecated
    @SdkConstant(SdkConstantType.ACTIVITY_INTENT_ACTION)
    public static final String ACTION_INSTALL_PACKAGE = "android.intent.action.INSTALL_PACKAGE";

    /**
     * Activity Action: Activity to handle split installation failures.
     * <p>Splits may be installed dynamically. This happens when an Activity is launched,
     * but the split that contains the application isn't installed. When a split is
     * installed in this manner, the containing package usually doesn't know this is
     * happening. However, if an error occurs during installation, the containing
     * package can define a single activity handling this action to deal with such
     * failures.
     * <p>The activity handling this action must be in the base package.
     * <p>
     * Input: {@link #EXTRA_INTENT} the original intent that started split installation.
     * {@link #EXTRA_SPLIT_NAME} the name of the split that failed to be installed.
     */
    @SdkConstant(SdkConstantType.ACTIVITY_INTENT_ACTION)
    public static final String ACTION_INSTALL_FAILURE = "android.intent.action.INSTALL_FAILURE";

    /**
     * Activity Action: Launch instant application installer.
     * <p class="note">
     * This is a protected intent that can only be sent by the system.
     * </p>
     *
     * @hide
     */
    @SystemApi
    @SdkConstant(SdkConstantType.ACTIVITY_INTENT_ACTION)
    public static final String ACTION_INSTALL_INSTANT_APP_PACKAGE
            = "android.intent.action.INSTALL_INSTANT_APP_PACKAGE";

    /**
     * Service Action: Resolve instant application.
     * <p>
     * The system will have a persistent connection to this service.
     * This is a protected intent that can only be sent by the system.
     * </p>
     *
     * @hide
     */
    @SystemApi
    @SdkConstant(SdkConstantType.SERVICE_ACTION)
    public static final String ACTION_RESOLVE_INSTANT_APP_PACKAGE
            = "android.intent.action.RESOLVE_INSTANT_APP_PACKAGE";

    /**
     * Activity Action: Launch instant app settings.
     *
     * <p class="note">
     * This is a protected intent that can only be sent by the system.
     * </p>
     *
     * @hide
     */
    @SystemApi
    @SdkConstant(SdkConstantType.ACTIVITY_INTENT_ACTION)
    public static final String ACTION_INSTANT_APP_RESOLVER_SETTINGS
            = "android.intent.action.INSTANT_APP_RESOLVER_SETTINGS";

    /**
     * Used as a string extra field with {@link #ACTION_INSTALL_PACKAGE} to install a
     * package.  Specifies the installer package name; this package will receive the
     * {@link #ACTION_APP_ERROR} intent.
     */
    public static final String EXTRA_INSTALLER_PACKAGE_NAME
            = "android.intent.extra.INSTALLER_PACKAGE_NAME";

    /**
     * Used as a boolean extra field with {@link #ACTION_INSTALL_PACKAGE} to install a
     * package.  Specifies that the application being installed should not be
     * treated as coming from an unknown source, but as coming from the app
     * invoking the Intent.  For this to work you must start the installer with
     * startActivityForResult().
     */
    public static final String EXTRA_NOT_UNKNOWN_SOURCE
            = "android.intent.extra.NOT_UNKNOWN_SOURCE";

    /**
     * Used as a URI extra field with {@link #ACTION_INSTALL_PACKAGE} and
     * {@link #ACTION_VIEW} to indicate the URI from which the local APK in the Intent
     * data field originated from.
     */
    public static final String EXTRA_ORIGINATING_URI
            = "android.intent.extra.ORIGINATING_URI";

    /**
     * This extra can be used with any Intent used to launch an activity, supplying information
     * about who is launching that activity.  This field contains a {@link android.net.Uri}
     * object, typically an http: or https: URI of the web site that the referral came from;
     * it can also use the {@link #URI_ANDROID_APP_SCHEME android-app:} scheme to identify
     * a native application that it came from.
     *
     * <p>To retrieve this value in a client, use {@link android.app.Activity#getReferrer}
     * instead of directly retrieving the extra.  It is also valid for applications to
     * instead supply {@link #EXTRA_REFERRER_NAME} for cases where they can only create
     * a string, not a Uri; the field here, if supplied, will always take precedence,
     * however.</p>
     *
     * @see #EXTRA_REFERRER_NAME
     */
    public static final String EXTRA_REFERRER
            = "android.intent.extra.REFERRER";

    /**
     * Alternate version of {@link #EXTRA_REFERRER} that supplies the URI as a String rather
     * than a {@link android.net.Uri} object.  Only for use in cases where Uri objects can
     * not be created, in particular when Intent extras are supplied through the
     * {@link #URI_INTENT_SCHEME intent:} or {@link #URI_ANDROID_APP_SCHEME android-app:}
     * schemes.
     *
     * @see #EXTRA_REFERRER
     */
    public static final String EXTRA_REFERRER_NAME
            = "android.intent.extra.REFERRER_NAME";

    /**
     * Used as an int extra field with {@link #ACTION_INSTALL_PACKAGE} and
     * {@link #ACTION_VIEW} to indicate the uid of the package that initiated the install
     * Currently only a system app that hosts the provider authority "downloads" or holds the
     * permission {@link android.Manifest.permission.MANAGE_DOCUMENTS} can use this.
     * @hide
     */
    @SystemApi
    public static final String EXTRA_ORIGINATING_UID
            = "android.intent.extra.ORIGINATING_UID";

    /**
     * Used as a boolean extra field with {@link #ACTION_INSTALL_PACKAGE} to install a
     * package.  Tells the installer UI to skip the confirmation with the user
     * if the .apk is replacing an existing one.
     * @deprecated As of {@link android.os.Build.VERSION_CODES#JELLY_BEAN}, Android
     * will no longer show an interstitial message about updating existing
     * applications so this is no longer needed.
     */
    @Deprecated
    public static final String EXTRA_ALLOW_REPLACE
            = "android.intent.extra.ALLOW_REPLACE";

    /**
     * Used as a boolean extra field with {@link #ACTION_INSTALL_PACKAGE} or
     * {@link #ACTION_UNINSTALL_PACKAGE}.  Specifies that the installer UI should
     * return to the application the result code of the install/uninstall.  The returned result
     * code will be {@link android.app.Activity#RESULT_OK} on success or
     * {@link android.app.Activity#RESULT_FIRST_USER} on failure.
     */
    public static final String EXTRA_RETURN_RESULT
            = "android.intent.extra.RETURN_RESULT";

    /**
     * Package manager install result code.  @hide because result codes are not
     * yet ready to be exposed.
     */
    public static final String EXTRA_INSTALL_RESULT
            = "android.intent.extra.INSTALL_RESULT";

    /**
     * Activity Action: Launch application uninstaller.
     * <p>
     * Input: The data must be a package: URI whose scheme specific part is
     * the package name of the current installed package to be uninstalled.
     * You can optionally supply {@link #EXTRA_RETURN_RESULT}.
     * <p>
     * Output: If {@link #EXTRA_RETURN_RESULT}, returns whether the install
     * succeeded.
     * <p>
     * Requires {@link android.Manifest.permission#REQUEST_DELETE_PACKAGES}
     * since {@link Build.VERSION_CODES#P}.
     *
     * @deprecated Use {@link android.content.pm.PackageInstaller#uninstall(String, IntentSender)}
     *             instead
     */
    @Deprecated
    @SdkConstant(SdkConstantType.ACTIVITY_INTENT_ACTION)
    public static final String ACTION_UNINSTALL_PACKAGE = "android.intent.action.UNINSTALL_PACKAGE";

    /**
     * Specify whether the package should be uninstalled for all users.
     * @hide because these should not be part of normal application flow.
     */
    public static final String EXTRA_UNINSTALL_ALL_USERS
            = "android.intent.extra.UNINSTALL_ALL_USERS";

    /**
     * A string that associates with a metadata entry, indicating the last run version of the
     * platform that was setup.
     *
     * @see #ACTION_UPGRADE_SETUP
     *
     * @hide
     */
    @SystemApi
    public static final String METADATA_SETUP_VERSION = "android.SETUP_VERSION";

    /**
     * Activity action: Launch UI to manage the permissions of an app.
     * <p>
     * Input: {@link #EXTRA_PACKAGE_NAME} specifies the package whose permissions
     * will be managed by the launched UI.
     * </p>
     * <p>
     * Output: Nothing.
     * </p>
     *
     * @see #EXTRA_PACKAGE_NAME
     *
     * @hide
     */
    @SystemApi
    @SdkConstant(SdkConstantType.ACTIVITY_INTENT_ACTION)
    public static final String ACTION_MANAGE_APP_PERMISSIONS =
            "android.intent.action.MANAGE_APP_PERMISSIONS";

    /**
     * Activity action: Launch UI to manage a specific permissions of an app.
     * <p>
     * Input: {@link #EXTRA_PACKAGE_NAME} specifies the package whose permission
     * will be managed by the launched UI.
     * </p>
     * <p>
     * Input: {@link #EXTRA_PERMISSION_NAME} specifies the (individual) permission
     * that should be managed by the launched UI.
     * </p>
     * <p>
     * <li> {@link #EXTRA_USER} specifies the UserHandle of the user that owns the app.
     * </p>
     * <p>
     * Output: Nothing.
     * </p>
     *
     * @see #EXTRA_PACKAGE_NAME
     * @see #EXTRA_PERMISSION_NAME
     * @see #EXTRA_USER
     *
     * @hide
     */
    @SystemApi
    @RequiresPermission(android.Manifest.permission.GRANT_RUNTIME_PERMISSIONS)
    @SdkConstant(SdkConstantType.ACTIVITY_INTENT_ACTION)
    public static final String ACTION_MANAGE_APP_PERMISSION =
            "android.intent.action.MANAGE_APP_PERMISSION";

    /**
     * Activity action: Launch UI to manage permissions.
     * <p>
     * Input: Nothing.
     * </p>
     * <p>
     * Output: Nothing.
     * </p>
     *
     * @hide
     */
    @SystemApi
    @SdkConstant(SdkConstantType.ACTIVITY_INTENT_ACTION)
    public static final String ACTION_MANAGE_PERMISSIONS =
            "android.intent.action.MANAGE_PERMISSIONS";

    /**
     * Activity action: Launch UI to review permissions for an app.
     * The system uses this intent if permission review for apps not
     * supporting the new runtime permissions model is enabled. In
     * this mode a permission review is required before any of the
     * app components can run.
     * <p>
     * Input: {@link #EXTRA_PACKAGE_NAME} specifies the package whose
     * permissions will be reviewed (mandatory).
     * </p>
     * <p>
     * Input: {@link #EXTRA_INTENT} specifies a pending intent to
     * be fired after the permission review (optional).
     * </p>
     * <p>
     * Input: {@link #EXTRA_REMOTE_CALLBACK} specifies a callback to
     * be invoked after the permission review (optional).
     * </p>
     * <p>
     * Input: {@link #EXTRA_RESULT_NEEDED} specifies whether the intent
     * passed via {@link #EXTRA_INTENT} needs a result (optional).
     * </p>
     * <p>
     * Output: Nothing.
     * </p>
     *
     * @see #EXTRA_PACKAGE_NAME
     * @see #EXTRA_INTENT
     * @see #EXTRA_REMOTE_CALLBACK
     * @see #EXTRA_RESULT_NEEDED
     *
     * @hide
     */
    @SystemApi
    @SdkConstant(SdkConstantType.ACTIVITY_INTENT_ACTION)
    public static final String ACTION_REVIEW_PERMISSIONS =
            "android.intent.action.REVIEW_PERMISSIONS";

    /**
     * Activity action: Launch UI to show information about the usage
     * of a given permission. This action would be handled by apps that
     * want to show details about how and why given permission is being
     * used.
     * <p>
     * <strong>Important:</strong>You must protect the activity that handles
     * this action with the {@link android.Manifest.permission#START_VIEW_PERMISSION_USAGE
     *  START_VIEW_PERMISSION_USAGE} permission to ensure that only the
     * system can launch this activity. The system will not launch
     * activities that are not properly protected.
     *
     * <p>
     * Input: {@code android.intent.extra.PERMISSION_NAME} specifies the permission
     * for which the launched UI would be targeted.
     * </p>
     * <p>
     * Output: Nothing.
     * </p>
     */
    @SdkConstant(SdkConstantType.ACTIVITY_INTENT_ACTION)
    @RequiresPermission(android.Manifest.permission.START_VIEW_PERMISSION_USAGE)
    public static final String ACTION_VIEW_PERMISSION_USAGE =
            "android.intent.action.VIEW_PERMISSION_USAGE";

    /**
     * Activity action: Launch UI to manage a default app.
     * <p>
     * Input: {@link #EXTRA_ROLE_NAME} specifies the role of the default app which will be managed
     * by the launched UI.
     * </p>
     * <p>
     * Output: Nothing.
     * </p>
     *
     * @hide
     */
    @RequiresPermission(android.Manifest.permission.MANAGE_ROLE_HOLDERS)
    @SdkConstant(SdkConstantType.ACTIVITY_INTENT_ACTION)
    @SystemApi
    public static final String ACTION_MANAGE_DEFAULT_APP =
            "android.intent.action.MANAGE_DEFAULT_APP";

    /**
     * Intent extra: A role name.
     * <p>
     * Type: String
     * </p>
     *
     * @see android.app.role.RoleManager
     *
     * @hide
     */
    @SystemApi
    @TestApi
    public static final String EXTRA_ROLE_NAME = "android.intent.extra.ROLE_NAME";

    /**
     * Activity action: Launch UI to manage special app accesses.
     * <p>
     * Input: Nothing.
     * </p>
     * <p>
     * Output: Nothing.
     * </p>
     *
     * @hide
     */
    @RequiresPermission(android.Manifest.permission.MANAGE_ROLE_HOLDERS)
    @SdkConstant(SdkConstantType.ACTIVITY_INTENT_ACTION)
    @SystemApi
    public static final String ACTION_MANAGE_SPECIAL_APP_ACCESSES =
            "android.intent.action.MANAGE_SPECIAL_APP_ACCESSES";

    /**
     * Intent extra: A callback for reporting remote result as a bundle.
     * <p>
     * Type: IRemoteCallback
     * </p>
     *
     * @hide
     */
    @SystemApi
    public static final String EXTRA_REMOTE_CALLBACK = "android.intent.extra.REMOTE_CALLBACK";

    /**
     * Intent extra: An app package name.
     * <p>
     * Type: String
     * </p>
     *
     */
    public static final String EXTRA_PACKAGE_NAME = "android.intent.extra.PACKAGE_NAME";

    /**
     * Intent extra: A {@link Bundle} of extras for a package being suspended. Will be sent as an
     * extra with {@link #ACTION_MY_PACKAGE_SUSPENDED}.
     *
     * <p>The contents of this {@link Bundle} are a contract between the suspended app and the
     * suspending app, i.e. any app with the permission {@code android.permission.SUSPEND_APPS}.
     * This is meant to enable the suspended app to better handle the state of being suspended.
     *
     * @see #ACTION_MY_PACKAGE_SUSPENDED
     * @see #ACTION_MY_PACKAGE_UNSUSPENDED
     * @see PackageManager#isPackageSuspended()
     * @see PackageManager#getSuspendedPackageAppExtras()
     */
    public static final String EXTRA_SUSPENDED_PACKAGE_EXTRAS = "android.intent.extra.SUSPENDED_PACKAGE_EXTRAS";

    /**
     * Intent extra: An app split name.
     * <p>
     * Type: String
     * </p>
     */
    public static final String EXTRA_SPLIT_NAME = "android.intent.extra.SPLIT_NAME";

    /**
     * Intent extra: A {@link ComponentName} value.
     * <p>
     * Type: String
     * </p>
     */
    public static final String EXTRA_COMPONENT_NAME = "android.intent.extra.COMPONENT_NAME";

    /**
     * Intent extra: An extra for specifying whether a result is needed.
     * <p>
     * Type: boolean
     * </p>
     *
     * @hide
     */
    @SystemApi
    public static final String EXTRA_RESULT_NEEDED = "android.intent.extra.RESULT_NEEDED";

    /**
     * Intent extra: A {@link Bundle} of extras supplied for the launcher when any packages on
     * device are suspended. Will be sent with {@link #ACTION_PACKAGES_SUSPENDED}.
     *
     * @see PackageManager#isPackageSuspended()
     * @see #ACTION_PACKAGES_SUSPENDED
     *
     * @hide
     */
    public static final String EXTRA_LAUNCHER_EXTRAS = "android.intent.extra.LAUNCHER_EXTRAS";

    /**
     * Intent extra: ID of the shortcut used to send the share intent. Will be sent with
     * {@link #ACTION_SEND}.
     *
     * @see ShortcutInfo#getId()
     *
     * <p>
     * Type: String
     * </p>
     */
    public static final String EXTRA_SHORTCUT_ID = "android.intent.extra.shortcut.ID";

    /**
     * Activity action: Launch UI to manage which apps have a given permission.
     * <p>
     * Input: {@link #EXTRA_PERMISSION_NAME} specifies the permission group
     * which will be managed by the launched UI.
     * </p>
     * <p>
     * Output: Nothing.
     * </p>
     *
     * @see #EXTRA_PERMISSION_NAME
     *
     * @hide
     */
    @SystemApi
    @SdkConstant(SdkConstantType.ACTIVITY_INTENT_ACTION)
    public static final String ACTION_MANAGE_PERMISSION_APPS =
            "android.intent.action.MANAGE_PERMISSION_APPS";

    /**
     * Intent extra: The name of a permission.
     * <p>
     * Type: String
     * </p>
     *
     * @hide
     */
    @SystemApi
    public static final String EXTRA_PERMISSION_NAME = "android.intent.extra.PERMISSION_NAME";

    /**
     * Intent extra: The name of a permission group.
     * <p>
     * Type: String
     * </p>
     *
     * @hide
     */
    @SystemApi
    public static final String EXTRA_PERMISSION_GROUP_NAME =
            "android.intent.extra.PERMISSION_GROUP_NAME";

    /**
     * Intent extra: The number of milliseconds.
     * <p>
     * Type: long
     * </p>
     */
    public static final String EXTRA_DURATION_MILLIS =
            "android.intent.extra.DURATION_MILLIS";

    /**
     * Activity action: Launch UI to review app uses of permissions.
     * <p>
     * Input: {@link #EXTRA_PERMISSION_NAME} specifies the permission name
     * that will be displayed by the launched UI.  Do not pass both this and
     * {@link #EXTRA_PERMISSION_GROUP_NAME} .
     * </p>
     * <p>
     * Input: {@link #EXTRA_PERMISSION_GROUP_NAME} specifies the permission group name
     * that will be displayed by the launched UI.  Do not pass both this and
     * {@link #EXTRA_PERMISSION_NAME}.
     * </p>
     * <p>
     * Input: {@link #EXTRA_DURATION_MILLIS} specifies the minimum number of milliseconds of recent
     * activity to show (optional).  Must be non-negative.
     * </p>
     * <p>
     * Output: Nothing.
     * </p>
     * <p class="note">
     * This requires {@link android.Manifest.permission#GRANT_RUNTIME_PERMISSIONS} permission.
     * </p>
     *
     * @see #EXTRA_PERMISSION_NAME
     * @see #EXTRA_PERMISSION_GROUP_NAME
     * @see #EXTRA_DURATION_MILLIS
     *
     * @hide
     */
    @SystemApi
    @RequiresPermission(android.Manifest.permission.GRANT_RUNTIME_PERMISSIONS)
    @SdkConstant(SdkConstantType.ACTIVITY_INTENT_ACTION)
    public static final String ACTION_REVIEW_PERMISSION_USAGE =
            "android.intent.action.REVIEW_PERMISSION_USAGE";

    /**
     * Activity action: Launch UI to review ongoing app uses of permissions.
     * <p>
     * Input: {@link #EXTRA_DURATION_MILLIS} specifies the minimum number of milliseconds of recent
     * activity to show (optional).  Must be non-negative.
     * </p>
     * <p>
     * Output: Nothing.
     * </p>
     * <p class="note">
     * This requires {@link android.Manifest.permission#GRANT_RUNTIME_PERMISSIONS} permission.
     * </p>
     *
     * @see #EXTRA_DURATION_MILLIS
     *
     * @hide
     */
    @SystemApi
    @RequiresPermission(android.Manifest.permission.GRANT_RUNTIME_PERMISSIONS)
    @SdkConstant(SdkConstantType.ACTIVITY_INTENT_ACTION)
    public static final String ACTION_REVIEW_ONGOING_PERMISSION_USAGE =
            "android.intent.action.REVIEW_ONGOING_PERMISSION_USAGE";

    /**
     * Activity action: Launch UI to review running accessibility services.
     * <p>
     * Input: Nothing.
     * </p>
     * <p>
     * Output: Nothing.
     * </p>
     *
     * @hide
     */
    @SystemApi
    @RequiresPermission(android.Manifest.permission.REVIEW_ACCESSIBILITY_SERVICES)
    @SdkConstant(SdkConstantType.ACTIVITY_INTENT_ACTION)
    public static final String ACTION_REVIEW_ACCESSIBILITY_SERVICES =
            "android.intent.action.REVIEW_ACCESSIBILITY_SERVICES";

    // ---------------------------------------------------------------------
    // ---------------------------------------------------------------------
    // Standard intent broadcast actions (see action variable).

    /**
     * Broadcast Action: Sent when the device goes to sleep and becomes non-interactive.
     * <p>
     * For historical reasons, the name of this broadcast action refers to the power
     * state of the screen but it is actually sent in response to changes in the
     * overall interactive state of the device.
     * </p><p>
     * This broadcast is sent when the device becomes non-interactive which may have
     * nothing to do with the screen turning off.  To determine the
     * actual state of the screen, use {@link android.view.Display#getState}.
     * </p><p>
     * See {@link android.os.PowerManager#isInteractive} for details.
     * </p>
     * You <em>cannot</em> receive this through components declared in
     * manifests, only by explicitly registering for it with
     * {@link Context#registerReceiver(BroadcastReceiver, IntentFilter)
     * Context.registerReceiver()}.
     *
     * <p class="note">This is a protected intent that can only be sent
     * by the system.
     */
    @SdkConstant(SdkConstantType.BROADCAST_INTENT_ACTION)
    public static final String ACTION_SCREEN_OFF = "android.intent.action.SCREEN_OFF";

    /**
     * Broadcast Action: Sent when the device wakes up and becomes interactive.
     * <p>
     * For historical reasons, the name of this broadcast action refers to the power
     * state of the screen but it is actually sent in response to changes in the
     * overall interactive state of the device.
     * </p><p>
     * This broadcast is sent when the device becomes interactive which may have
     * nothing to do with the screen turning on.  To determine the
     * actual state of the screen, use {@link android.view.Display#getState}.
     * </p><p>
     * See {@link android.os.PowerManager#isInteractive} for details.
     * </p>
     * You <em>cannot</em> receive this through components declared in
     * manifests, only by explicitly registering for it with
     * {@link Context#registerReceiver(BroadcastReceiver, IntentFilter)
     * Context.registerReceiver()}.
     *
     * <p class="note">This is a protected intent that can only be sent
     * by the system.
     */
    @SdkConstant(SdkConstantType.BROADCAST_INTENT_ACTION)
    public static final String ACTION_SCREEN_ON = "android.intent.action.SCREEN_ON";

    /**
     * Broadcast Action: Sent after the system stops dreaming.
     *
     * <p class="note">This is a protected intent that can only be sent by the system.
     * It is only sent to registered receivers.</p>
     */
    @SdkConstant(SdkConstantType.BROADCAST_INTENT_ACTION)
    public static final String ACTION_DREAMING_STOPPED = "android.intent.action.DREAMING_STOPPED";

    /**
     * Broadcast Action: Sent after the system starts dreaming.
     *
     * <p class="note">This is a protected intent that can only be sent by the system.
     * It is only sent to registered receivers.</p>
     */
    @SdkConstant(SdkConstantType.BROADCAST_INTENT_ACTION)
    public static final String ACTION_DREAMING_STARTED = "android.intent.action.DREAMING_STARTED";

    /**
     * Broadcast Action: Sent when the user is present after device wakes up (e.g when the
     * keyguard is gone).
     *
     * <p class="note">This is a protected intent that can only be sent
     * by the system.
     */
    @SdkConstant(SdkConstantType.BROADCAST_INTENT_ACTION)
    public static final String ACTION_USER_PRESENT = "android.intent.action.USER_PRESENT";

    /**
     * Broadcast Action: The current time has changed.  Sent every
     * minute.  You <em>cannot</em> receive this through components declared
     * in manifests, only by explicitly registering for it with
     * {@link Context#registerReceiver(BroadcastReceiver, IntentFilter)
     * Context.registerReceiver()}.
     *
     * <p class="note">This is a protected intent that can only be sent
     * by the system.
     */
    @SdkConstant(SdkConstantType.BROADCAST_INTENT_ACTION)
    public static final String ACTION_TIME_TICK = "android.intent.action.TIME_TICK";
    /**
     * Broadcast Action: The time was set.
     */
    @SdkConstant(SdkConstantType.BROADCAST_INTENT_ACTION)
    public static final String ACTION_TIME_CHANGED = "android.intent.action.TIME_SET";
    /**
     * Broadcast Action: The date has changed.
     */
    @SdkConstant(SdkConstantType.BROADCAST_INTENT_ACTION)
    public static final String ACTION_DATE_CHANGED = "android.intent.action.DATE_CHANGED";
    /**
     * Broadcast Action: The timezone has changed. The intent will have the following extra values:</p>
     * <ul>
     *   <li><em>time-zone</em> - The java.util.TimeZone.getID() value identifying the new time zone.</li>
     * </ul>
     *
     * <p class="note">This is a protected intent that can only be sent
     * by the system.
     */
    @SdkConstant(SdkConstantType.BROADCAST_INTENT_ACTION)
    public static final String ACTION_TIMEZONE_CHANGED = "android.intent.action.TIMEZONE_CHANGED";
    /**
     * Clear DNS Cache Action: This is broadcast when networks have changed and old
     * DNS entries should be tossed.
     * @hide
     */
    @SdkConstant(SdkConstantType.BROADCAST_INTENT_ACTION)
    public static final String ACTION_CLEAR_DNS_CACHE = "android.intent.action.CLEAR_DNS_CACHE";
    /**
     * Alarm Changed Action: This is broadcast when the AlarmClock
     * application's alarm is set or unset.  It is used by the
     * AlarmClock application and the StatusBar service.
     * @hide
     */
    @SdkConstant(SdkConstantType.BROADCAST_INTENT_ACTION)
    @UnsupportedAppUsage
    public static final String ACTION_ALARM_CHANGED = "android.intent.action.ALARM_CHANGED";

    /**
     * Broadcast Action: This is broadcast once, after the user has finished
     * booting, but while still in the "locked" state. It can be used to perform
     * application-specific initialization, such as installing alarms. You must
     * hold the {@link android.Manifest.permission#RECEIVE_BOOT_COMPLETED}
     * permission in order to receive this broadcast.
     * <p>
     * This broadcast is sent immediately at boot by all devices (regardless of
     * direct boot support) running {@link android.os.Build.VERSION_CODES#N} or
     * higher. Upon receipt of this broadcast, the user is still locked and only
     * device-protected storage can be accessed safely. If you want to access
     * credential-protected storage, you need to wait for the user to be
     * unlocked (typically by entering their lock pattern or PIN for the first
     * time), after which the {@link #ACTION_USER_UNLOCKED} and
     * {@link #ACTION_BOOT_COMPLETED} broadcasts are sent.
     * <p>
     * To receive this broadcast, your receiver component must be marked as
     * being {@link ComponentInfo#directBootAware}.
     * <p class="note">
     * This is a protected intent that can only be sent by the system.
     *
     * @see Context#createDeviceProtectedStorageContext()
     */
    @SdkConstant(SdkConstantType.BROADCAST_INTENT_ACTION)
    public static final String ACTION_LOCKED_BOOT_COMPLETED = "android.intent.action.LOCKED_BOOT_COMPLETED";

    /**
     * Broadcast Action: This is broadcast once, after the user has finished
     * booting. It can be used to perform application-specific initialization,
     * such as installing alarms. You must hold the
     * {@link android.Manifest.permission#RECEIVE_BOOT_COMPLETED} permission in
     * order to receive this broadcast.
     * <p>
     * This broadcast is sent at boot by all devices (both with and without
     * direct boot support). Upon receipt of this broadcast, the user is
     * unlocked and both device-protected and credential-protected storage can
     * accessed safely.
     * <p>
     * If you need to run while the user is still locked (before they've entered
     * their lock pattern or PIN for the first time), you can listen for the
     * {@link #ACTION_LOCKED_BOOT_COMPLETED} broadcast.
     * <p class="note">
     * This is a protected intent that can only be sent by the system.
     */
    @SdkConstant(SdkConstantType.BROADCAST_INTENT_ACTION)
    @BroadcastBehavior(includeBackground = true)
    public static final String ACTION_BOOT_COMPLETED = "android.intent.action.BOOT_COMPLETED";

    /**
     * Broadcast Action: This is broadcast when a user action should request a
     * temporary system dialog to dismiss.  Some examples of temporary system
     * dialogs are the notification window-shade and the recent tasks dialog.
     */
    @SdkConstant(SdkConstantType.BROADCAST_INTENT_ACTION)
    public static final String ACTION_CLOSE_SYSTEM_DIALOGS = "android.intent.action.CLOSE_SYSTEM_DIALOGS";
    /**
     * Broadcast Action: Trigger the download and eventual installation
     * of a package.
     * <p>Input: {@link #getData} is the URI of the package file to download.
     *
     * <p class="note">This is a protected intent that can only be sent
     * by the system.
     *
     * @deprecated This constant has never been used.
     */
    @Deprecated
    @SdkConstant(SdkConstantType.BROADCAST_INTENT_ACTION)
    public static final String ACTION_PACKAGE_INSTALL = "android.intent.action.PACKAGE_INSTALL";
    /**
     * Broadcast Action: A new application package has been installed on the
     * device. The data contains the name of the package.  Note that the
     * newly installed package does <em>not</em> receive this broadcast.
     * <p>May include the following extras:
     * <ul>
     * <li> {@link #EXTRA_UID} containing the integer uid assigned to the new package.
     * <li> {@link #EXTRA_REPLACING} is set to true if this is following
     * an {@link #ACTION_PACKAGE_REMOVED} broadcast for the same package.
     * </ul>
     *
     * <p class="note">This is a protected intent that can only be sent
     * by the system.
     */
    @SdkConstant(SdkConstantType.BROADCAST_INTENT_ACTION)
    public static final String ACTION_PACKAGE_ADDED = "android.intent.action.PACKAGE_ADDED";
    /**
     * Broadcast Action: A new version of an application package has been
     * installed, replacing an existing version that was previously installed.
     * The data contains the name of the package.
     * <p>May include the following extras:
     * <ul>
     * <li> {@link #EXTRA_UID} containing the integer uid assigned to the new package.
     * </ul>
     *
     * <p class="note">This is a protected intent that can only be sent
     * by the system.
     */
    @SdkConstant(SdkConstantType.BROADCAST_INTENT_ACTION)
    public static final String ACTION_PACKAGE_REPLACED = "android.intent.action.PACKAGE_REPLACED";
    /**
     * Broadcast Action: A new version of your application has been installed
     * over an existing one.  This is only sent to the application that was
     * replaced.  It does not contain any additional data; to receive it, just
     * use an intent filter for this action.
     *
     * <p class="note">This is a protected intent that can only be sent
     * by the system.
     */
    @SdkConstant(SdkConstantType.BROADCAST_INTENT_ACTION)
    public static final String ACTION_MY_PACKAGE_REPLACED = "android.intent.action.MY_PACKAGE_REPLACED";
    /**
     * Broadcast Action: An existing application package has been removed from
     * the device.  The data contains the name of the package.  The package
     * that is being removed does <em>not</em> receive this Intent.
     * <ul>
     * <li> {@link #EXTRA_UID} containing the integer uid previously assigned
     * to the package.
     * <li> {@link #EXTRA_DATA_REMOVED} is set to true if the entire
     * application -- data and code -- is being removed.
     * <li> {@link #EXTRA_REPLACING} is set to true if this will be followed
     * by an {@link #ACTION_PACKAGE_ADDED} broadcast for the same package.
     * </ul>
     *
     * <p class="note">This is a protected intent that can only be sent
     * by the system.
     */
    @SdkConstant(SdkConstantType.BROADCAST_INTENT_ACTION)
    public static final String ACTION_PACKAGE_REMOVED = "android.intent.action.PACKAGE_REMOVED";
    /**
     * Broadcast Action: An existing application package has been completely
     * removed from the device.  The data contains the name of the package.
     * This is like {@link #ACTION_PACKAGE_REMOVED}, but only set when
     * {@link #EXTRA_DATA_REMOVED} is true and
     * {@link #EXTRA_REPLACING} is false of that broadcast.
     *
     * <ul>
     * <li> {@link #EXTRA_UID} containing the integer uid previously assigned
     * to the package.
     * </ul>
     *
     * <p class="note">This is a protected intent that can only be sent
     * by the system.
     */
    @SdkConstant(SdkConstantType.BROADCAST_INTENT_ACTION)
    public static final String ACTION_PACKAGE_FULLY_REMOVED
            = "android.intent.action.PACKAGE_FULLY_REMOVED";
    /**
     * Broadcast Action: An existing application package has been changed (for
     * example, a component has been enabled or disabled).  The data contains
     * the name of the package.
     * <ul>
     * <li> {@link #EXTRA_UID} containing the integer uid assigned to the package.
     * <li> {@link #EXTRA_CHANGED_COMPONENT_NAME_LIST} containing the class name
     * of the changed components (or the package name itself).
     * <li> {@link #EXTRA_DONT_KILL_APP} containing boolean field to override the
     * default action of restarting the application.
     * </ul>
     *
     * <p class="note">This is a protected intent that can only be sent
     * by the system.
     */
    @SdkConstant(SdkConstantType.BROADCAST_INTENT_ACTION)
    public static final String ACTION_PACKAGE_CHANGED = "android.intent.action.PACKAGE_CHANGED";
    /**
     * Broadcast Action: Sent to the system rollback manager when a package
     * needs to have rollback enabled.
     * <p class="note">
     * This is a protected intent that can only be sent by the system.
     * </p>
     *
     * @hide This broadcast is used internally by the system.
     */
    @SdkConstant(SdkConstantType.BROADCAST_INTENT_ACTION)
    public static final String ACTION_PACKAGE_ENABLE_ROLLBACK =
            "android.intent.action.PACKAGE_ENABLE_ROLLBACK";
    /**
     * Broadcast Action: Sent to the system rollback manager when the rollback for a certain
     * package needs to be cancelled.
     *
     * <p class="note">This intent is sent by PackageManagerService to notify RollbackManager
     * that enabling a specific rollback has timed out.
     *
     * @hide
     */
    @SdkConstant(SdkConstantType.BROADCAST_INTENT_ACTION)
    public static final String ACTION_CANCEL_ENABLE_ROLLBACK =
            "android.intent.action.CANCEL_ENABLE_ROLLBACK";
    /**
     * Broadcast Action: A rollback has been committed.
     *
     * <p class="note">This is a protected intent that can only be sent
     * by the system. The receiver must hold MANAGE_ROLLBACK permission.
     *
     * @hide
     */
    @SystemApi @TestApi
    @SdkConstant(SdkConstantType.BROADCAST_INTENT_ACTION)
    public static final String ACTION_ROLLBACK_COMMITTED =
            "android.intent.action.ROLLBACK_COMMITTED";
    /**
     * @hide
     * Broadcast Action: Ask system services if there is any reason to
     * restart the given package.  The data contains the name of the
     * package.
     * <ul>
     * <li> {@link #EXTRA_UID} containing the integer uid assigned to the package.
     * <li> {@link #EXTRA_PACKAGES} String array of all packages to check.
     * </ul>
     *
     * <p class="note">This is a protected intent that can only be sent
     * by the system.
     */
    @SystemApi
    @SdkConstant(SdkConstantType.BROADCAST_INTENT_ACTION)
    public static final String ACTION_QUERY_PACKAGE_RESTART = "android.intent.action.QUERY_PACKAGE_RESTART";
    /**
     * Broadcast Action: The user has restarted a package, and all of its
     * processes have been killed.  All runtime state
     * associated with it (processes, alarms, notifications, etc) should
     * be removed.  Note that the restarted package does <em>not</em>
     * receive this broadcast.
     * The data contains the name of the package.
     * <ul>
     * <li> {@link #EXTRA_UID} containing the integer uid assigned to the package.
     * </ul>
     *
     * <p class="note">This is a protected intent that can only be sent
     * by the system.
     */
    @SdkConstant(SdkConstantType.BROADCAST_INTENT_ACTION)
    public static final String ACTION_PACKAGE_RESTARTED = "android.intent.action.PACKAGE_RESTARTED";
    /**
     * Broadcast Action: The user has cleared the data of a package.  This should
     * be preceded by {@link #ACTION_PACKAGE_RESTARTED}, after which all of
     * its persistent data is erased and this broadcast sent.
     * Note that the cleared package does <em>not</em>
     * receive this broadcast. The data contains the name of the package.
     * <ul>
     * <li> {@link #EXTRA_UID} containing the integer uid assigned to the package. If the
     *      package whose data was cleared is an uninstalled instant app, then the UID
     *      will be -1. The platform keeps some meta-data associated with instant apps
     *      after they are uninstalled.
     * <li> {@link #EXTRA_PACKAGE_NAME} containing the package name only if the cleared
     *      data was for an instant app.
     * </ul>
     *
     * <p class="note">This is a protected intent that can only be sent
     * by the system.
     */
    @SdkConstant(SdkConstantType.BROADCAST_INTENT_ACTION)
    public static final String ACTION_PACKAGE_DATA_CLEARED = "android.intent.action.PACKAGE_DATA_CLEARED";
    /**
     * Broadcast Action: Packages have been suspended.
     * <p>Includes the following extras:
     * <ul>
     * <li> {@link #EXTRA_CHANGED_PACKAGE_LIST} is the set of packages which have been suspended
     * <li> {@link #EXTRA_CHANGED_UID_LIST} is the set of uids which have been suspended
     * </ul>
     *
     * <p class="note">This is a protected intent that can only be sent
     * by the system. It is only sent to registered receivers.
     */
    @SdkConstant(SdkConstantType.BROADCAST_INTENT_ACTION)
    public static final String ACTION_PACKAGES_SUSPENDED = "android.intent.action.PACKAGES_SUSPENDED";
    /**
     * Broadcast Action: Packages have been unsuspended.
     * <p>Includes the following extras:
     * <ul>
     * <li> {@link #EXTRA_CHANGED_PACKAGE_LIST} is the set of packages which have been unsuspended
     * <li> {@link #EXTRA_CHANGED_UID_LIST} is the set of uids which have been unsuspended
     * </ul>
     *
     * <p class="note">This is a protected intent that can only be sent
     * by the system. It is only sent to registered receivers.
     */
    @SdkConstant(SdkConstantType.BROADCAST_INTENT_ACTION)
    public static final String ACTION_PACKAGES_UNSUSPENDED = "android.intent.action.PACKAGES_UNSUSPENDED";

    /**
     * Broadcast Action: Distracting packages have been changed.
     * <p>Includes the following extras:
     * <ul>
     * <li> {@link #EXTRA_CHANGED_PACKAGE_LIST} is the set of packages which have been changed.
     * <li> {@link #EXTRA_CHANGED_UID_LIST} is the set of uids which have been changed.
     * <li> {@link #EXTRA_DISTRACTION_RESTRICTIONS} the new restrictions set on these packages.
     * </ul>
     *
     * <p class="note">This is a protected intent that can only be sent
     * by the system. It is only sent to registered receivers.
     *
     * @see PackageManager#setDistractingPackageRestrictions(String[], int)
     * @hide
     */
    @SdkConstant(SdkConstantType.BROADCAST_INTENT_ACTION)
    public static final String ACTION_DISTRACTING_PACKAGES_CHANGED =
            "android.intent.action.DISTRACTING_PACKAGES_CHANGED";

    /**
     * Broadcast Action: Sent to a package that has been suspended by the system. This is sent
     * whenever a package is put into a suspended state or any of its app extras change while in the
     * suspended state.
     * <p> Optionally includes the following extras:
     * <ul>
     *     <li> {@link #EXTRA_SUSPENDED_PACKAGE_EXTRAS} which is a {@link Bundle} which will contain
     *     useful information for the app being suspended.
     * </ul>
     * <p class="note">This is a protected intent that can only be sent
     * by the system. <em>This will be delivered to {@link BroadcastReceiver} components declared in
     * the manifest.</em>
     *
     * @see #ACTION_MY_PACKAGE_UNSUSPENDED
     * @see #EXTRA_SUSPENDED_PACKAGE_EXTRAS
     * @see PackageManager#isPackageSuspended()
     * @see PackageManager#getSuspendedPackageAppExtras()
     */
    @SdkConstant(SdkConstantType.BROADCAST_INTENT_ACTION)
    public static final String ACTION_MY_PACKAGE_SUSPENDED = "android.intent.action.MY_PACKAGE_SUSPENDED";

    /**
     * Activity Action: Started to show more details about why an application was suspended.
     *
     * <p>Whenever the system detects an activity launch for a suspended app, this action can
     * be used to show more details about the reason for suspension.
     *
     * <p>Apps holding {@link android.Manifest.permission#SUSPEND_APPS} must declare an activity
     * handling this intent and protect it with
     * {@link android.Manifest.permission#SEND_SHOW_SUSPENDED_APP_DETAILS}.
     *
     * <p>Includes an extra {@link #EXTRA_PACKAGE_NAME} which is the name of the suspended package.
     *
     * <p class="note">This is a protected intent that can only be sent
     * by the system.
     *
     * @see PackageManager#setPackagesSuspended(String[], boolean, PersistableBundle,
     * PersistableBundle, String)
     * @see PackageManager#isPackageSuspended()
     * @see #ACTION_PACKAGES_SUSPENDED
     *
     * @hide
     */
    @SystemApi
    @SdkConstant(SdkConstantType.ACTIVITY_INTENT_ACTION)
    public static final String ACTION_SHOW_SUSPENDED_APP_DETAILS =
            "android.intent.action.SHOW_SUSPENDED_APP_DETAILS";

    /**
     * Broadcast Action: Sent to a package that has been unsuspended.
     *
     * <p class="note">This is a protected intent that can only be sent
     * by the system. <em>This will be delivered to {@link BroadcastReceiver} components declared in
     * the manifest.</em>
     *
     * @see #ACTION_MY_PACKAGE_SUSPENDED
     * @see #EXTRA_SUSPENDED_PACKAGE_EXTRAS
     * @see PackageManager#isPackageSuspended()
     * @see PackageManager#getSuspendedPackageAppExtras()
     */
    @SdkConstant(SdkConstantType.BROADCAST_INTENT_ACTION)
    public static final String ACTION_MY_PACKAGE_UNSUSPENDED = "android.intent.action.MY_PACKAGE_UNSUSPENDED";

    /**
     * Broadcast Action: A user ID has been removed from the system.  The user
     * ID number is stored in the extra data under {@link #EXTRA_UID}.
     *
     * <p class="note">This is a protected intent that can only be sent
     * by the system.
     */
    @SdkConstant(SdkConstantType.BROADCAST_INTENT_ACTION)
    public static final String ACTION_UID_REMOVED = "android.intent.action.UID_REMOVED";

    /**
     * Broadcast Action: Sent to the installer package of an application when
     * that application is first launched (that is the first time it is moved
     * out of the stopped state).  The data contains the name of the package.
     *
     * <p class="note">This is a protected intent that can only be sent
     * by the system.
     */
    @SdkConstant(SdkConstantType.BROADCAST_INTENT_ACTION)
    public static final String ACTION_PACKAGE_FIRST_LAUNCH = "android.intent.action.PACKAGE_FIRST_LAUNCH";

    /**
     * Broadcast Action: Sent to the system package verifier when a package
     * needs to be verified. The data contains the package URI.
     * <p class="note">
     * This is a protected intent that can only be sent by the system.
     * </p>
     */
    @SdkConstant(SdkConstantType.BROADCAST_INTENT_ACTION)
    public static final String ACTION_PACKAGE_NEEDS_VERIFICATION = "android.intent.action.PACKAGE_NEEDS_VERIFICATION";

    /**
     * Broadcast Action: Sent to the optional package verifier when a package
     * needs to be verified. The data contains the package URI.
     * <p class="note">
     * This is a protected intent.
     * </p>
     *
     * @hide
     */
    @SdkConstant(SdkConstantType.BROADCAST_INTENT_ACTION)
    public static final String ACTION_PACKAGE_NEEDS_OPTIONAL_VERIFICATION = "com.qualcomm.qti.intent.action.PACKAGE_NEEDS_OPTIONAL_VERIFICATION";

    /**
     * Broadcast Action: Sent to the system package verifier when a package is
     * verified. The data contains the package URI.
     * <p class="note">
     * This is a protected intent that can only be sent by the system.
     */
    @SdkConstant(SdkConstantType.BROADCAST_INTENT_ACTION)
    public static final String ACTION_PACKAGE_VERIFIED = "android.intent.action.PACKAGE_VERIFIED";

    /**
     * Broadcast Action: Sent to the system intent filter verifier when an
     * intent filter needs to be verified. The data contains the filter data
     * hosts to be verified against.
     * <p class="note">
     * This is a protected intent that can only be sent by the system.
     * </p>
     *
     * @hide
     */
    @SystemApi
    @SdkConstant(SdkConstantType.BROADCAST_INTENT_ACTION)
    public static final String ACTION_INTENT_FILTER_NEEDS_VERIFICATION = "android.intent.action.INTENT_FILTER_NEEDS_VERIFICATION";

    /**
     * Broadcast Action: Resources for a set of packages (which were
     * previously unavailable) are currently
     * available since the media on which they exist is available.
     * The extra data {@link #EXTRA_CHANGED_PACKAGE_LIST} contains a
     * list of packages whose availability changed.
     * The extra data {@link #EXTRA_CHANGED_UID_LIST} contains a
     * list of uids of packages whose availability changed.
     * Note that the
     * packages in this list do <em>not</em> receive this broadcast.
     * The specified set of packages are now available on the system.
     * <p>Includes the following extras:
     * <ul>
     * <li> {@link #EXTRA_CHANGED_PACKAGE_LIST} is the set of packages
     * whose resources(were previously unavailable) are currently available.
     * {@link #EXTRA_CHANGED_UID_LIST} is the set of uids of the
     * packages whose resources(were previously unavailable)
     * are  currently available.
     * </ul>
     *
     * <p class="note">This is a protected intent that can only be sent
     * by the system.
     */
    @SdkConstant(SdkConstantType.BROADCAST_INTENT_ACTION)
    public static final String ACTION_EXTERNAL_APPLICATIONS_AVAILABLE =
        "android.intent.action.EXTERNAL_APPLICATIONS_AVAILABLE";

    /**
     * Broadcast Action: Resources for a set of packages are currently
     * unavailable since the media on which they exist is unavailable.
     * The extra data {@link #EXTRA_CHANGED_PACKAGE_LIST} contains a
     * list of packages whose availability changed.
     * The extra data {@link #EXTRA_CHANGED_UID_LIST} contains a
     * list of uids of packages whose availability changed.
     * The specified set of packages can no longer be
     * launched and are practically unavailable on the system.
     * <p>Inclues the following extras:
     * <ul>
     * <li> {@link #EXTRA_CHANGED_PACKAGE_LIST} is the set of packages
     * whose resources are no longer available.
     * {@link #EXTRA_CHANGED_UID_LIST} is the set of packages
     * whose resources are no longer available.
     * </ul>
     *
     * <p class="note">This is a protected intent that can only be sent
     * by the system.
     */
    @SdkConstant(SdkConstantType.BROADCAST_INTENT_ACTION)
    public static final String ACTION_EXTERNAL_APPLICATIONS_UNAVAILABLE =
        "android.intent.action.EXTERNAL_APPLICATIONS_UNAVAILABLE";

    /**
     * Broadcast Action: preferred activities have changed *explicitly*.
     *
     * <p>Note there are cases where a preferred activity is invalidated *implicitly*, e.g.
     * when an app is installed or uninstalled, but in such cases this broadcast will *not*
     * be sent.
     *
     * {@link #EXTRA_USER_HANDLE} contains the user ID in question.
     *
     * @hide
     */
    @SdkConstant(SdkConstantType.BROADCAST_INTENT_ACTION)
    public static final String ACTION_PREFERRED_ACTIVITY_CHANGED =
            "android.intent.action.ACTION_PREFERRED_ACTIVITY_CHANGED";


    /**
     * Broadcast Action:  The current system wallpaper has changed.  See
     * {@link android.app.WallpaperManager} for retrieving the new wallpaper.
     * This should <em>only</em> be used to determine when the wallpaper
     * has changed to show the new wallpaper to the user.  You should certainly
     * never, in response to this, change the wallpaper or other attributes of
     * it such as the suggested size.  That would be crazy, right?  You'd cause
     * all kinds of loops, especially if other apps are doing similar things,
     * right?  Of course.  So please don't do this.
     *
     * @deprecated Modern applications should use
     * {@link android.view.WindowManager.LayoutParams#FLAG_SHOW_WALLPAPER
     * WindowManager.LayoutParams.FLAG_SHOW_WALLPAPER} to have the wallpaper
     * shown behind their UI, rather than watching for this broadcast and
     * rendering the wallpaper on their own.
     */
    @Deprecated @SdkConstant(SdkConstantType.BROADCAST_INTENT_ACTION)
    public static final String ACTION_WALLPAPER_CHANGED = "android.intent.action.WALLPAPER_CHANGED";
    /**
     * Broadcast Action: The current device {@link android.content.res.Configuration}
     * (orientation, locale, etc) has changed.  When such a change happens, the
     * UIs (view hierarchy) will need to be rebuilt based on this new
     * information; for the most part, applications don't need to worry about
     * this, because the system will take care of stopping and restarting the
     * application to make sure it sees the new changes.  Some system code that
     * can not be restarted will need to watch for this action and handle it
     * appropriately.
     *
     * <p class="note">
     * You <em>cannot</em> receive this through components declared
     * in manifests, only by explicitly registering for it with
     * {@link Context#registerReceiver(BroadcastReceiver, IntentFilter)
     * Context.registerReceiver()}.
     *
     * <p class="note">This is a protected intent that can only be sent
     * by the system.
     *
     * @see android.content.res.Configuration
     */
    @SdkConstant(SdkConstantType.BROADCAST_INTENT_ACTION)
    public static final String ACTION_CONFIGURATION_CHANGED = "android.intent.action.CONFIGURATION_CHANGED";

    /**
     * Broadcast Action: The current device {@link android.content.res.Configuration} has changed
     * such that the device may be eligible for the installation of additional configuration splits.
     * Configuration properties that can trigger this broadcast include locale and display density.
     *
     * <p class="note">
     * Unlike {@link #ACTION_CONFIGURATION_CHANGED}, you <em>can</em> receive this through
     * components declared in manifests. However, the receiver <em>must</em> hold the
     * {@link android.Manifest.permission#INSTALL_PACKAGES} permission.
     *
     * <p class="note">
     * This is a protected intent that can only be sent by the system.
     *
     * @hide
     */
    @SystemApi
    @SdkConstant(SdkConstantType.BROADCAST_INTENT_ACTION)
    public static final String ACTION_SPLIT_CONFIGURATION_CHANGED =
            "android.intent.action.SPLIT_CONFIGURATION_CHANGED";
    /**
     * Broadcast Action: The current device's locale has changed.
     *
     * <p class="note">This is a protected intent that can only be sent
     * by the system.
     */
    @SdkConstant(SdkConstantType.BROADCAST_INTENT_ACTION)
    public static final String ACTION_LOCALE_CHANGED = "android.intent.action.LOCALE_CHANGED";
    /**
     * Broadcast Action:  This is a <em>sticky broadcast</em> containing the
     * charging state, level, and other information about the battery.
     * See {@link android.os.BatteryManager} for documentation on the
     * contents of the Intent.
     *
     * <p class="note">
     * You <em>cannot</em> receive this through components declared
     * in manifests, only by explicitly registering for it with
     * {@link Context#registerReceiver(BroadcastReceiver, IntentFilter)
     * Context.registerReceiver()}.  See {@link #ACTION_BATTERY_LOW},
     * {@link #ACTION_BATTERY_OKAY}, {@link #ACTION_POWER_CONNECTED},
     * and {@link #ACTION_POWER_DISCONNECTED} for distinct battery-related
     * broadcasts that are sent and can be received through manifest
     * receivers.
     *
     * <p class="note">This is a protected intent that can only be sent
     * by the system.
     */
    @SdkConstant(SdkConstantType.BROADCAST_INTENT_ACTION)
    public static final String ACTION_BATTERY_CHANGED = "android.intent.action.BATTERY_CHANGED";


    /**
     * Broadcast Action: Sent when the current battery level changes.
     *
     * It has {@link android.os.BatteryManager#EXTRA_EVENTS} that carries a list of {@link Bundle}
     * instances representing individual battery level changes with associated
     * extras from {@link #ACTION_BATTERY_CHANGED}.
     *
     * <p class="note">
     * This broadcast requires {@link android.Manifest.permission#BATTERY_STATS} permission.
     *
     * @hide
     */
    @SystemApi
    public static final String ACTION_BATTERY_LEVEL_CHANGED =
            "android.intent.action.BATTERY_LEVEL_CHANGED";
    /**
     * Broadcast Action:  Indicates low battery condition on the device.
     * This broadcast corresponds to the "Low battery warning" system dialog.
     *
     * <p class="note">This is a protected intent that can only be sent
     * by the system.
     */
    @SdkConstant(SdkConstantType.BROADCAST_INTENT_ACTION)
    public static final String ACTION_BATTERY_LOW = "android.intent.action.BATTERY_LOW";
    /**
     * Broadcast Action:  Indicates the battery is now okay after being low.
     * This will be sent after {@link #ACTION_BATTERY_LOW} once the battery has
     * gone back up to an okay state.
     *
     * <p class="note">This is a protected intent that can only be sent
     * by the system.
     */
    @SdkConstant(SdkConstantType.BROADCAST_INTENT_ACTION)
    public static final String ACTION_BATTERY_OKAY = "android.intent.action.BATTERY_OKAY";
    /**
     * Broadcast Action:  External power has been connected to the device.
     * This is intended for applications that wish to register specifically to this notification.
     * Unlike ACTION_BATTERY_CHANGED, applications will be woken for this and so do not have to
     * stay active to receive this notification.  This action can be used to implement actions
     * that wait until power is available to trigger.
     *
     * <p class="note">This is a protected intent that can only be sent
     * by the system.
     */
    @SdkConstant(SdkConstantType.BROADCAST_INTENT_ACTION)
    public static final String ACTION_POWER_CONNECTED = "android.intent.action.ACTION_POWER_CONNECTED";
    /**
     * Broadcast Action:  External power has been removed from the device.
     * This is intended for applications that wish to register specifically to this notification.
     * Unlike ACTION_BATTERY_CHANGED, applications will be woken for this and so do not have to
     * stay active to receive this notification.  This action can be used to implement actions
     * that wait until power is available to trigger.
     *
     * <p class="note">This is a protected intent that can only be sent
     * by the system.
     */
    @SdkConstant(SdkConstantType.BROADCAST_INTENT_ACTION)
    public static final String ACTION_POWER_DISCONNECTED =
            "android.intent.action.ACTION_POWER_DISCONNECTED";
    /**
     * Broadcast Action:  Device is shutting down.
     * This is broadcast when the device is being shut down (completely turned
     * off, not sleeping).  Once the broadcast is complete, the final shutdown
     * will proceed and all unsaved data lost.  Apps will not normally need
     * to handle this, since the foreground activity will be paused as well.
     * <p>As of {@link Build.VERSION_CODES#P} this broadcast is only sent to receivers registered
     * through {@link Context#registerReceiver(BroadcastReceiver, IntentFilter)
     * Context.registerReceiver}.
     *
     * <p class="note">This is a protected intent that can only be sent
     * by the system.
     * <p>May include the following extras:
     * <ul>
     * <li> {@link #EXTRA_SHUTDOWN_USERSPACE_ONLY} a boolean that is set to true if this
     * shutdown is only for userspace processes.  If not set, assumed to be false.
     * </ul>
     */
    @SdkConstant(SdkConstantType.BROADCAST_INTENT_ACTION)
    public static final String ACTION_SHUTDOWN = "android.intent.action.ACTION_SHUTDOWN";
    /**
     * Activity Action:  Start this activity to request system shutdown.
     * The optional boolean extra field {@link #EXTRA_KEY_CONFIRM} can be set to true
     * to request confirmation from the user before shutting down. The optional boolean
     * extra field {@link #EXTRA_USER_REQUESTED_SHUTDOWN} can be set to true to
     * indicate that the shutdown is requested by the user.
     *
     * <p class="note">This is a protected intent that can only be sent
     * by the system.
     *
     * {@hide}
     */
    public static final String ACTION_REQUEST_SHUTDOWN
            = "com.android.internal.intent.action.REQUEST_SHUTDOWN";
    /**
     * Broadcast Action: A sticky broadcast that indicates low storage space
     * condition on the device
     * <p class="note">
     * This is a protected intent that can only be sent by the system.
     *
     * @deprecated if your app targets {@link android.os.Build.VERSION_CODES#O}
     *             or above, this broadcast will no longer be delivered to any
     *             {@link BroadcastReceiver} defined in your manifest. Instead,
     *             apps are strongly encouraged to use the improved
     *             {@link Context#getCacheDir()} behavior so the system can
     *             automatically free up storage when needed.
     */
    @SdkConstant(SdkConstantType.BROADCAST_INTENT_ACTION)
    @Deprecated
    public static final String ACTION_DEVICE_STORAGE_LOW = "android.intent.action.DEVICE_STORAGE_LOW";
    /**
     * Broadcast Action: Indicates low storage space condition on the device no
     * longer exists
     * <p class="note">
     * This is a protected intent that can only be sent by the system.
     *
     * @deprecated if your app targets {@link android.os.Build.VERSION_CODES#O}
     *             or above, this broadcast will no longer be delivered to any
     *             {@link BroadcastReceiver} defined in your manifest. Instead,
     *             apps are strongly encouraged to use the improved
     *             {@link Context#getCacheDir()} behavior so the system can
     *             automatically free up storage when needed.
     */
    @SdkConstant(SdkConstantType.BROADCAST_INTENT_ACTION)
    @Deprecated
    public static final String ACTION_DEVICE_STORAGE_OK = "android.intent.action.DEVICE_STORAGE_OK";
    /**
     * Broadcast Action: A sticky broadcast that indicates a storage space full
     * condition on the device. This is intended for activities that want to be
     * able to fill the data partition completely, leaving only enough free
     * space to prevent system-wide SQLite failures.
     * <p class="note">
     * This is a protected intent that can only be sent by the system.
     *
     * @deprecated if your app targets {@link android.os.Build.VERSION_CODES#O}
     *             or above, this broadcast will no longer be delivered to any
     *             {@link BroadcastReceiver} defined in your manifest. Instead,
     *             apps are strongly encouraged to use the improved
     *             {@link Context#getCacheDir()} behavior so the system can
     *             automatically free up storage when needed.
     * @hide
     */
    @SdkConstant(SdkConstantType.BROADCAST_INTENT_ACTION)
    @Deprecated
    public static final String ACTION_DEVICE_STORAGE_FULL = "android.intent.action.DEVICE_STORAGE_FULL";
    /**
     * Broadcast Action: Indicates storage space full condition on the device no
     * longer exists.
     * <p class="note">
     * This is a protected intent that can only be sent by the system.
     *
     * @deprecated if your app targets {@link android.os.Build.VERSION_CODES#O}
     *             or above, this broadcast will no longer be delivered to any
     *             {@link BroadcastReceiver} defined in your manifest. Instead,
     *             apps are strongly encouraged to use the improved
     *             {@link Context#getCacheDir()} behavior so the system can
     *             automatically free up storage when needed.
     * @hide
     */
    @SdkConstant(SdkConstantType.BROADCAST_INTENT_ACTION)
    @Deprecated
    public static final String ACTION_DEVICE_STORAGE_NOT_FULL = "android.intent.action.DEVICE_STORAGE_NOT_FULL";
    /**
     * Broadcast Action:  Indicates low memory condition notification acknowledged by user
     * and package management should be started.
     * This is triggered by the user from the ACTION_DEVICE_STORAGE_LOW
     * notification.
     */
    @SdkConstant(SdkConstantType.BROADCAST_INTENT_ACTION)
    public static final String ACTION_MANAGE_PACKAGE_STORAGE = "android.intent.action.MANAGE_PACKAGE_STORAGE";
    /**
     * Broadcast Action:  The device has entered USB Mass Storage mode.
     * This is used mainly for the USB Settings panel.
     * Apps should listen for ACTION_MEDIA_MOUNTED and ACTION_MEDIA_UNMOUNTED broadcasts to be notified
     * when the SD card file system is mounted or unmounted
     * @deprecated replaced by android.os.storage.StorageEventListener
     */
    @Deprecated
    @SdkConstant(SdkConstantType.BROADCAST_INTENT_ACTION)
    public static final String ACTION_UMS_CONNECTED = "android.intent.action.UMS_CONNECTED";

    /**
     * Broadcast Action:  The device has exited USB Mass Storage mode.
     * This is used mainly for the USB Settings panel.
     * Apps should listen for ACTION_MEDIA_MOUNTED and ACTION_MEDIA_UNMOUNTED broadcasts to be notified
     * when the SD card file system is mounted or unmounted
     * @deprecated replaced by android.os.storage.StorageEventListener
     */
    @Deprecated
    @SdkConstant(SdkConstantType.BROADCAST_INTENT_ACTION)
    public static final String ACTION_UMS_DISCONNECTED = "android.intent.action.UMS_DISCONNECTED";

    /**
     * Broadcast Action:  External media has been removed.
     * The path to the mount point for the removed media is contained in the Intent.mData field.
     */
    @SdkConstant(SdkConstantType.BROADCAST_INTENT_ACTION)
    public static final String ACTION_MEDIA_REMOVED = "android.intent.action.MEDIA_REMOVED";

    /**
     * Broadcast Action:  External media is present, but not mounted at its mount point.
     * The path to the mount point for the unmounted media is contained in the Intent.mData field.
     */
    @SdkConstant(SdkConstantType.BROADCAST_INTENT_ACTION)
    public static final String ACTION_MEDIA_UNMOUNTED = "android.intent.action.MEDIA_UNMOUNTED";

    /**
     * Broadcast Action:  External media is present, and being disk-checked
     * The path to the mount point for the checking media is contained in the Intent.mData field.
     */
    @SdkConstant(SdkConstantType.BROADCAST_INTENT_ACTION)
    public static final String ACTION_MEDIA_CHECKING = "android.intent.action.MEDIA_CHECKING";

    /**
     * Broadcast Action:  External media is present, but is using an incompatible fs (or is blank)
     * The path to the mount point for the checking media is contained in the Intent.mData field.
     */
    @SdkConstant(SdkConstantType.BROADCAST_INTENT_ACTION)
    public static final String ACTION_MEDIA_NOFS = "android.intent.action.MEDIA_NOFS";

    /**
     * Broadcast Action:  External media is present and mounted at its mount point.
     * The path to the mount point for the mounted media is contained in the Intent.mData field.
     * The Intent contains an extra with name "read-only" and Boolean value to indicate if the
     * media was mounted read only.
     */
    @SdkConstant(SdkConstantType.BROADCAST_INTENT_ACTION)
    public static final String ACTION_MEDIA_MOUNTED = "android.intent.action.MEDIA_MOUNTED";

    /**
     * Broadcast Action:  External media is unmounted because it is being shared via USB mass storage.
     * The path to the mount point for the shared media is contained in the Intent.mData field.
     */
    @SdkConstant(SdkConstantType.BROADCAST_INTENT_ACTION)
    public static final String ACTION_MEDIA_SHARED = "android.intent.action.MEDIA_SHARED";

    /**
     * Broadcast Action:  External media is no longer being shared via USB mass storage.
     * The path to the mount point for the previously shared media is contained in the Intent.mData field.
     *
     * @hide
     */
    public static final String ACTION_MEDIA_UNSHARED = "android.intent.action.MEDIA_UNSHARED";

    /**
     * Broadcast Action:  External media was removed from SD card slot, but mount point was not unmounted.
     * The path to the mount point for the removed media is contained in the Intent.mData field.
     */
    @SdkConstant(SdkConstantType.BROADCAST_INTENT_ACTION)
    public static final String ACTION_MEDIA_BAD_REMOVAL = "android.intent.action.MEDIA_BAD_REMOVAL";

    /**
     * Broadcast Action:  External media is present but cannot be mounted.
     * The path to the mount point for the unmountable media is contained in the Intent.mData field.
     */
    @SdkConstant(SdkConstantType.BROADCAST_INTENT_ACTION)
    public static final String ACTION_MEDIA_UNMOUNTABLE = "android.intent.action.MEDIA_UNMOUNTABLE";

   /**
     * Broadcast Action:  User has expressed the desire to remove the external storage media.
     * Applications should close all files they have open within the mount point when they receive this intent.
     * The path to the mount point for the media to be ejected is contained in the Intent.mData field.
     */
    @SdkConstant(SdkConstantType.BROADCAST_INTENT_ACTION)
    public static final String ACTION_MEDIA_EJECT = "android.intent.action.MEDIA_EJECT";

    /**
     * Broadcast Action:  The media scanner has started scanning a directory.
     * The path to the directory being scanned is contained in the Intent.mData field.
     */
    @SdkConstant(SdkConstantType.BROADCAST_INTENT_ACTION)
    public static final String ACTION_MEDIA_SCANNER_STARTED = "android.intent.action.MEDIA_SCANNER_STARTED";

   /**
     * Broadcast Action:  The media scanner has finished scanning a directory.
     * The path to the scanned directory is contained in the Intent.mData field.
     */
    @SdkConstant(SdkConstantType.BROADCAST_INTENT_ACTION)
    public static final String ACTION_MEDIA_SCANNER_FINISHED = "android.intent.action.MEDIA_SCANNER_FINISHED";

    /**
     * Broadcast Action: Request the media scanner to scan a file and add it to
     * the media database.
     * <p>
     * The path to the file is contained in {@link Intent#getData()}.
     *
     * @deprecated Callers should migrate to inserting items directly into
     *             {@link MediaStore}, where they will be automatically scanned
     *             after each mutation.
     */
    @SdkConstant(SdkConstantType.BROADCAST_INTENT_ACTION)
    @Deprecated
    public static final String ACTION_MEDIA_SCANNER_SCAN_FILE = "android.intent.action.MEDIA_SCANNER_SCAN_FILE";

   /**
     * Broadcast Action:  The "Media Button" was pressed.  Includes a single
     * extra field, {@link #EXTRA_KEY_EVENT}, containing the key event that
     * caused the broadcast.
     */
    @SdkConstant(SdkConstantType.BROADCAST_INTENT_ACTION)
    public static final String ACTION_MEDIA_BUTTON = "android.intent.action.MEDIA_BUTTON";

    /**
     * Broadcast Action:  The "Camera Button" was pressed.  Includes a single
     * extra field, {@link #EXTRA_KEY_EVENT}, containing the key event that
     * caused the broadcast.
     */
    @SdkConstant(SdkConstantType.BROADCAST_INTENT_ACTION)
    public static final String ACTION_CAMERA_BUTTON = "android.intent.action.CAMERA_BUTTON";

    // *** NOTE: @todo(*) The following really should go into a more domain-specific
    // location; they are not general-purpose actions.

    /**
     * Broadcast Action: A GTalk connection has been established.
     */
    @SdkConstant(SdkConstantType.BROADCAST_INTENT_ACTION)
    public static final String ACTION_GTALK_SERVICE_CONNECTED =
            "android.intent.action.GTALK_CONNECTED";

    /**
     * Broadcast Action: A GTalk connection has been disconnected.
     */
    @SdkConstant(SdkConstantType.BROADCAST_INTENT_ACTION)
    public static final String ACTION_GTALK_SERVICE_DISCONNECTED =
            "android.intent.action.GTALK_DISCONNECTED";

    /**
     * Broadcast Action: An input method has been changed.
     */
    @SdkConstant(SdkConstantType.BROADCAST_INTENT_ACTION)
    public static final String ACTION_INPUT_METHOD_CHANGED =
            "android.intent.action.INPUT_METHOD_CHANGED";

    /**
     * <p>Broadcast Action: The user has switched the phone into or out of Airplane Mode. One or
     * more radios have been turned off or on. The intent will have the following extra value:</p>
     * <ul>
     *   <li><em>state</em> - A boolean value indicating whether Airplane Mode is on. If true,
     *   then cell radio and possibly other radios such as bluetooth or WiFi may have also been
     *   turned off</li>
     * </ul>
     *
     * <p class="note">This is a protected intent that can only be sent by the system.</p>
     */
    @SdkConstant(SdkConstantType.BROADCAST_INTENT_ACTION)
    public static final String ACTION_AIRPLANE_MODE_CHANGED = "android.intent.action.AIRPLANE_MODE";

    /**
     * Broadcast Action: Some content providers have parts of their namespace
     * where they publish new events or items that the user may be especially
     * interested in. For these things, they may broadcast this action when the
     * set of interesting items change.
     *
     * For example, GmailProvider sends this notification when the set of unread
     * mail in the inbox changes.
     *
     * <p>The data of the intent identifies which part of which provider
     * changed. When queried through the content resolver, the data URI will
     * return the data set in question.
     *
     * <p>The intent will have the following extra values:
     * <ul>
     *   <li><em>count</em> - The number of items in the data set. This is the
     *       same as the number of items in the cursor returned by querying the
     *       data URI. </li>
     * </ul>
     *
     * This intent will be sent at boot (if the count is non-zero) and when the
     * data set changes. It is possible for the data set to change without the
     * count changing (for example, if a new unread message arrives in the same
     * sync operation in which a message is archived). The phone should still
     * ring/vibrate/etc as normal in this case.
     */
    @SdkConstant(SdkConstantType.BROADCAST_INTENT_ACTION)
    public static final String ACTION_PROVIDER_CHANGED =
            "android.intent.action.PROVIDER_CHANGED";

    /**
     * Broadcast Action: Wired Headset plugged in or unplugged.
     *
     * Same as {@link android.media.AudioManager#ACTION_HEADSET_PLUG}, to be consulted for value
     *   and documentation.
     * <p>If the minimum SDK version of your application is
     * {@link android.os.Build.VERSION_CODES#LOLLIPOP}, it is recommended to refer
     * to the <code>AudioManager</code> constant in your receiver registration code instead.
     */
    @SdkConstant(SdkConstantType.BROADCAST_INTENT_ACTION)
    public static final String ACTION_HEADSET_PLUG = android.media.AudioManager.ACTION_HEADSET_PLUG;

    /**
     * <p>Broadcast Action: The user has switched on advanced settings in the settings app:</p>
     * <ul>
     *   <li><em>state</em> - A boolean value indicating whether the settings is on or off.</li>
     * </ul>
     *
     * <p class="note">This is a protected intent that can only be sent
     * by the system.
     *
     * @hide
     */
    //@SdkConstant(SdkConstantType.BROADCAST_INTENT_ACTION)
    public static final String ACTION_ADVANCED_SETTINGS_CHANGED
            = "android.intent.action.ADVANCED_SETTINGS";

    /**
     *  Broadcast Action: Sent after application restrictions are changed.
     *
     * <p class="note">This is a protected intent that can only be sent
     * by the system.</p>
     */
    @SdkConstant(SdkConstantType.BROADCAST_INTENT_ACTION)
    public static final String ACTION_APPLICATION_RESTRICTIONS_CHANGED =
            "android.intent.action.APPLICATION_RESTRICTIONS_CHANGED";

    /**
     * Broadcast Action: An outgoing call is about to be placed.
     *
     * <p>The Intent will have the following extra value:</p>
     * <ul>
     *   <li><em>{@link android.content.Intent#EXTRA_PHONE_NUMBER}</em> -
     *       the phone number originally intended to be dialed.</li>
     * </ul>
     * <p>Once the broadcast is finished, the resultData is used as the actual
     * number to call.  If  <code>null</code>, no call will be placed.</p>
     * <p>It is perfectly acceptable for multiple receivers to process the
     * outgoing call in turn: for example, a parental control application
     * might verify that the user is authorized to place the call at that
     * time, then a number-rewriting application might add an area code if
     * one was not specified.</p>
     * <p>For consistency, any receiver whose purpose is to prohibit phone
     * calls should have a priority of 0, to ensure it will see the final
     * phone number to be dialed.
     * Any receiver whose purpose is to rewrite phone numbers to be called
     * should have a positive priority.
     * Negative priorities are reserved for the system for this broadcast;
     * using them may cause problems.</p>
     * <p>Any BroadcastReceiver receiving this Intent <em>must not</em>
     * abort the broadcast.</p>
     * <p>Emergency calls cannot be intercepted using this mechanism, and
     * other calls cannot be modified to call emergency numbers using this
     * mechanism.
     * <p>Some apps (such as VoIP apps) may want to redirect the outgoing
     * call to use their own service instead. Those apps should first prevent
     * the call from being placed by setting resultData to <code>null</code>
     * and then start their own app to make the call.
     * <p>You must hold the
     * {@link android.Manifest.permission#PROCESS_OUTGOING_CALLS}
     * permission to receive this Intent.</p>
     *
     * <p class="note">This is a protected intent that can only be sent
     * by the system.
     *
     * <p class="note">If the user has chosen a {@link android.telecom.CallRedirectionService} to
     * handle redirection of outgoing calls, this intent will NOT be sent as an ordered broadcast.
     * This means that attempts to re-write the outgoing call by other apps using this intent will
     * be ignored.
     * </p>
     *
     * @deprecated Apps that redirect outgoing calls should use the
     * {@link android.telecom.CallRedirectionService} API.  Apps that perform call screening
<<<<<<< HEAD
     * should use the {@link android.telecom.CallScreeningService} API.
=======
     * should use the {@link android.telecom.CallScreeningService} API.  Apps which need to be
     * notified of basic call state should use
     * {@link android.telephony.PhoneStateListener#onCallStateChanged(int, String)} to determine
     * when a new outgoing call is placed.
>>>>>>> dbf9e87c
     */
    @Deprecated
    @SdkConstant(SdkConstantType.BROADCAST_INTENT_ACTION)
    public static final String ACTION_NEW_OUTGOING_CALL =
            "android.intent.action.NEW_OUTGOING_CALL";

    /**
     * Broadcast Action: Have the device reboot.  This is only for use by
     * system code.
     *
     * <p class="note">This is a protected intent that can only be sent
     * by the system.
     */
    @SdkConstant(SdkConstantType.BROADCAST_INTENT_ACTION)
    public static final String ACTION_REBOOT =
            "android.intent.action.REBOOT";

    /**
     * Broadcast Action:  A sticky broadcast for changes in the physical
     * docking state of the device.
     *
     * <p>The intent will have the following extra values:
     * <ul>
     *   <li><em>{@link #EXTRA_DOCK_STATE}</em> - the current dock
     *       state, indicating which dock the device is physically in.</li>
     * </ul>
     * <p>This is intended for monitoring the current physical dock state.
     * See {@link android.app.UiModeManager} for the normal API dealing with
     * dock mode changes.
     */
    @SdkConstant(SdkConstantType.BROADCAST_INTENT_ACTION)
    public static final String ACTION_DOCK_EVENT =
            "android.intent.action.DOCK_EVENT";

    /**
     * Broadcast Action: A broadcast when idle maintenance can be started.
     * This means that the user is not interacting with the device and is
     * not expected to do so soon. Typical use of the idle maintenance is
     * to perform somehow expensive tasks that can be postponed at a moment
     * when they will not degrade user experience.
     * <p>
     * <p class="note">In order to keep the device responsive in case of an
     * unexpected user interaction, implementations of a maintenance task
     * should be interruptible. In such a scenario a broadcast with action
     * {@link #ACTION_IDLE_MAINTENANCE_END} will be sent. In other words, you
     * should not do the maintenance work in
     * {@link BroadcastReceiver#onReceive(Context, Intent)}, rather start a
     * maintenance service by {@link Context#startService(Intent)}. Also
     * you should hold a wake lock while your maintenance service is running
     * to prevent the device going to sleep.
     * </p>
     * <p>
     * <p class="note">This is a protected intent that can only be sent by
     * the system.
     * </p>
     *
     * @see #ACTION_IDLE_MAINTENANCE_END
     *
     * @hide
     */
    @SdkConstant(SdkConstantType.BROADCAST_INTENT_ACTION)
    public static final String ACTION_IDLE_MAINTENANCE_START =
            "android.intent.action.ACTION_IDLE_MAINTENANCE_START";

    /**
     * Broadcast Action:  A broadcast when idle maintenance should be stopped.
     * This means that the user was not interacting with the device as a result
     * of which a broadcast with action {@link #ACTION_IDLE_MAINTENANCE_START}
     * was sent and now the user started interacting with the device. Typical
     * use of the idle maintenance is to perform somehow expensive tasks that
     * can be postponed at a moment when they will not degrade user experience.
     * <p>
     * <p class="note">In order to keep the device responsive in case of an
     * unexpected user interaction, implementations of a maintenance task
     * should be interruptible. Hence, on receiving a broadcast with this
     * action, the maintenance task should be interrupted as soon as possible.
     * In other words, you should not do the maintenance work in
     * {@link BroadcastReceiver#onReceive(Context, Intent)}, rather stop the
     * maintenance service that was started on receiving of
     * {@link #ACTION_IDLE_MAINTENANCE_START}.Also you should release the wake
     * lock you acquired when your maintenance service started.
     * </p>
     * <p class="note">This is a protected intent that can only be sent
     * by the system.
     *
     * @see #ACTION_IDLE_MAINTENANCE_START
     *
     * @hide
     */
    @SdkConstant(SdkConstantType.BROADCAST_INTENT_ACTION)
    public static final String ACTION_IDLE_MAINTENANCE_END =
            "android.intent.action.ACTION_IDLE_MAINTENANCE_END";

    /**
     * Broadcast Action: a remote intent is to be broadcasted.
     *
     * A remote intent is used for remote RPC between devices. The remote intent
     * is serialized and sent from one device to another device. The receiving
     * device parses the remote intent and broadcasts it. Note that anyone can
     * broadcast a remote intent. However, if the intent receiver of the remote intent
     * does not trust intent broadcasts from arbitrary intent senders, it should require
     * the sender to hold certain permissions so only trusted sender's broadcast will be
     * let through.
     * @hide
     */
    public static final String ACTION_REMOTE_INTENT =
            "com.google.android.c2dm.intent.RECEIVE";

    /**
     * Broadcast Action: This is broadcast once when the user is booting after a
     * system update. It can be used to perform cleanup or upgrades after a
     * system update.
     * <p>
     * This broadcast is sent after the {@link #ACTION_LOCKED_BOOT_COMPLETED}
     * broadcast but before the {@link #ACTION_BOOT_COMPLETED} broadcast. It's
     * only sent when the {@link Build#FINGERPRINT} has changed, and it's only
     * sent to receivers in the system image.
     *
     * @hide
     */
    @SystemApi
    public static final String ACTION_PRE_BOOT_COMPLETED =
            "android.intent.action.PRE_BOOT_COMPLETED";

    /**
     * Broadcast to a specific application to query any supported restrictions to impose
     * on restricted users. The broadcast intent contains an extra
     * {@link #EXTRA_RESTRICTIONS_BUNDLE} with the currently persisted
     * restrictions as a Bundle of key/value pairs. The value types can be Boolean, String or
     * String[] depending on the restriction type.<p/>
     * The response should contain an extra {@link #EXTRA_RESTRICTIONS_LIST},
     * which is of type <code>ArrayList&lt;RestrictionEntry&gt;</code>. It can also
     * contain an extra {@link #EXTRA_RESTRICTIONS_INTENT}, which is of type <code>Intent</code>.
     * The activity specified by that intent will be launched for a result which must contain
     * one of the extras {@link #EXTRA_RESTRICTIONS_LIST} or {@link #EXTRA_RESTRICTIONS_BUNDLE}.
     * The keys and values of the returned restrictions will be persisted.
     * @see RestrictionEntry
     */
    public static final String ACTION_GET_RESTRICTION_ENTRIES =
            "android.intent.action.GET_RESTRICTION_ENTRIES";

    /**
     * Sent the first time a user is starting, to allow system apps to
     * perform one time initialization.  (This will not be seen by third
     * party applications because a newly initialized user does not have any
     * third party applications installed for it.)  This is sent early in
     * starting the user, around the time the home app is started, before
     * {@link #ACTION_BOOT_COMPLETED} is sent.  This is sent as a foreground
     * broadcast, since it is part of a visible user interaction; be as quick
     * as possible when handling it.
     */
    public static final String ACTION_USER_INITIALIZE =
            "android.intent.action.USER_INITIALIZE";

    /**
     * Sent when a user switch is happening, causing the process's user to be
     * brought to the foreground.  This is only sent to receivers registered
     * through {@link Context#registerReceiver(BroadcastReceiver, IntentFilter)
     * Context.registerReceiver}.  It is sent to the user that is going to the
     * foreground.  This is sent as a foreground
     * broadcast, since it is part of a visible user interaction; be as quick
     * as possible when handling it.
     */
    public static final String ACTION_USER_FOREGROUND =
            "android.intent.action.USER_FOREGROUND";

    /**
     * Sent when a user switch is happening, causing the process's user to be
     * sent to the background.  This is only sent to receivers registered
     * through {@link Context#registerReceiver(BroadcastReceiver, IntentFilter)
     * Context.registerReceiver}.  It is sent to the user that is going to the
     * background.  This is sent as a foreground
     * broadcast, since it is part of a visible user interaction; be as quick
     * as possible when handling it.
     */
    public static final String ACTION_USER_BACKGROUND =
            "android.intent.action.USER_BACKGROUND";

    /**
     * Broadcast sent to the system when a user is added. Carries an extra
     * EXTRA_USER_HANDLE that has the userHandle of the new user.  It is sent to
     * all running users.  You must hold
     * {@link android.Manifest.permission#MANAGE_USERS} to receive this broadcast.
     * @hide
     */
    @SystemApi
    public static final String ACTION_USER_ADDED =
            "android.intent.action.USER_ADDED";

    /**
     * Broadcast sent by the system when a user is started. Carries an extra
     * EXTRA_USER_HANDLE that has the userHandle of the user.  This is only sent to
     * registered receivers, not manifest receivers.  It is sent to the user
     * that has been started.  This is sent as a foreground
     * broadcast, since it is part of a visible user interaction; be as quick
     * as possible when handling it.
     * @hide
     */
    public static final String ACTION_USER_STARTED =
            "android.intent.action.USER_STARTED";

    /**
     * Broadcast sent when a user is in the process of starting.  Carries an extra
     * EXTRA_USER_HANDLE that has the userHandle of the user.  This is only
     * sent to registered receivers, not manifest receivers.  It is sent to all
     * users (including the one that is being started).  You must hold
     * {@link android.Manifest.permission#INTERACT_ACROSS_USERS} to receive
     * this broadcast.  This is sent as a background broadcast, since
     * its result is not part of the primary UX flow; to safely keep track of
     * started/stopped state of a user you can use this in conjunction with
     * {@link #ACTION_USER_STOPPING}.  It is <b>not</b> generally safe to use with
     * other user state broadcasts since those are foreground broadcasts so can
     * execute in a different order.
     * @hide
     */
    public static final String ACTION_USER_STARTING =
            "android.intent.action.USER_STARTING";

    /**
     * Broadcast sent when a user is going to be stopped.  Carries an extra
     * EXTRA_USER_HANDLE that has the userHandle of the user.  This is only
     * sent to registered receivers, not manifest receivers.  It is sent to all
     * users (including the one that is being stopped).  You must hold
     * {@link android.Manifest.permission#INTERACT_ACROSS_USERS} to receive
     * this broadcast.  The user will not stop until all receivers have
     * handled the broadcast.  This is sent as a background broadcast, since
     * its result is not part of the primary UX flow; to safely keep track of
     * started/stopped state of a user you can use this in conjunction with
     * {@link #ACTION_USER_STARTING}.  It is <b>not</b> generally safe to use with
     * other user state broadcasts since those are foreground broadcasts so can
     * execute in a different order.
     * @hide
     */
    public static final String ACTION_USER_STOPPING =
            "android.intent.action.USER_STOPPING";

    /**
     * Broadcast sent to the system when a user is stopped. Carries an extra
     * EXTRA_USER_HANDLE that has the userHandle of the user.  This is similar to
     * {@link #ACTION_PACKAGE_RESTARTED}, but for an entire user instead of a
     * specific package.  This is only sent to registered receivers, not manifest
     * receivers.  It is sent to all running users <em>except</em> the one that
     * has just been stopped (which is no longer running).
     * @hide
     */
    public static final String ACTION_USER_STOPPED =
            "android.intent.action.USER_STOPPED";

    /**
     * Broadcast sent to the system when a user is removed. Carries an extra EXTRA_USER_HANDLE that has
     * the userHandle of the user.  It is sent to all running users except the
     * one that has been removed. The user will not be completely removed until all receivers have
     * handled the broadcast. You must hold
     * {@link android.Manifest.permission#MANAGE_USERS} to receive this broadcast.
     * @hide
     */
    @SystemApi
    public static final String ACTION_USER_REMOVED =
            "android.intent.action.USER_REMOVED";

    /**
     * Broadcast sent to the system when the user switches. Carries an extra EXTRA_USER_HANDLE that has
     * the userHandle of the user to become the current one. This is only sent to
     * registered receivers, not manifest receivers.  It is sent to all running users.
     * You must hold
     * {@link android.Manifest.permission#MANAGE_USERS} to receive this broadcast.
     * @hide
     */
    @UnsupportedAppUsage
    public static final String ACTION_USER_SWITCHED =
            "android.intent.action.USER_SWITCHED";

    /**
     * Broadcast Action: Sent when the credential-encrypted private storage has
     * become unlocked for the target user. This is only sent to registered
     * receivers, not manifest receivers.
     */
    @SdkConstant(SdkConstantType.BROADCAST_INTENT_ACTION)
    public static final String ACTION_USER_UNLOCKED = "android.intent.action.USER_UNLOCKED";

    /**
     * Broadcast sent to the system when a user's information changes. Carries an extra
     * {@link #EXTRA_USER_HANDLE} to indicate which user's information changed.
     * This is only sent to registered receivers, not manifest receivers. It is sent to all users.
     * @hide
     */
    public static final String ACTION_USER_INFO_CHANGED =
            "android.intent.action.USER_INFO_CHANGED";

    /**
     * Broadcast sent to the primary user when an associated managed profile is added (the profile
     * was created and is ready to be used). Carries an extra {@link #EXTRA_USER} that specifies
     * the UserHandle of the profile that was added. Only applications (for example Launchers)
     * that need to display merged content across both primary and managed profiles need to
     * worry about this broadcast. This is only sent to registered receivers,
     * not manifest receivers.
     */
    public static final String ACTION_MANAGED_PROFILE_ADDED =
            "android.intent.action.MANAGED_PROFILE_ADDED";

    /**
     * Broadcast sent to the primary user when an associated managed profile is removed. Carries an
     * extra {@link #EXTRA_USER} that specifies the UserHandle of the profile that was removed.
     * Only applications (for example Launchers) that need to display merged content across both
     * primary and managed profiles need to worry about this broadcast. This is only sent to
     * registered receivers, not manifest receivers.
     */
    public static final String ACTION_MANAGED_PROFILE_REMOVED =
            "android.intent.action.MANAGED_PROFILE_REMOVED";

    /**
     * Broadcast sent to the primary user when the credential-encrypted private storage for
     * an associated managed profile is unlocked. Carries an extra {@link #EXTRA_USER} that
     * specifies the UserHandle of the profile that was unlocked. Only applications (for example
     * Launchers) that need to display merged content across both primary and managed profiles
     * need to worry about this broadcast. This is only sent to registered receivers,
     * not manifest receivers.
     */
    public static final String ACTION_MANAGED_PROFILE_UNLOCKED =
            "android.intent.action.MANAGED_PROFILE_UNLOCKED";

    /**
     * Broadcast sent to the primary user when an associated managed profile has become available.
     * Currently this includes when the user disables quiet mode for the profile. Carries an extra
     * {@link #EXTRA_USER} that specifies the UserHandle of the profile. When quiet mode is changed,
     * this broadcast will carry a boolean extra {@link #EXTRA_QUIET_MODE} indicating the new state
     * of quiet mode. This is only sent to registered receivers, not manifest receivers.
     */
    public static final String ACTION_MANAGED_PROFILE_AVAILABLE =
            "android.intent.action.MANAGED_PROFILE_AVAILABLE";

    /**
     * Broadcast sent to the primary user when an associated managed profile has become unavailable.
     * Currently this includes when the user enables quiet mode for the profile. Carries an extra
     * {@link #EXTRA_USER} that specifies the UserHandle of the profile. When quiet mode is changed,
     * this broadcast will carry a boolean extra {@link #EXTRA_QUIET_MODE} indicating the new state
     * of quiet mode. This is only sent to registered receivers, not manifest receivers.
     */
    public static final String ACTION_MANAGED_PROFILE_UNAVAILABLE =
            "android.intent.action.MANAGED_PROFILE_UNAVAILABLE";

    /**
     * Broadcast sent to the system user when the 'device locked' state changes for any user.
     * Carries an extra {@link #EXTRA_USER_HANDLE} that specifies the ID of the user for which
     * the device was locked or unlocked.
     *
     * This is only sent to registered receivers.
     *
     * @hide
     */
    public static final String ACTION_DEVICE_LOCKED_CHANGED =
            "android.intent.action.DEVICE_LOCKED_CHANGED";

    /**
     * Sent when the user taps on the clock widget in the system's "quick settings" area.
     */
    public static final String ACTION_QUICK_CLOCK =
            "android.intent.action.QUICK_CLOCK";

    /**
     * Activity Action: Shows the brightness setting dialog.
     * @hide
     */
    public static final String ACTION_SHOW_BRIGHTNESS_DIALOG =
            "com.android.intent.action.SHOW_BRIGHTNESS_DIALOG";

    /**
     * Broadcast Action:  A global button was pressed.  Includes a single
     * extra field, {@link #EXTRA_KEY_EVENT}, containing the key event that
     * caused the broadcast.
     * @hide
     */
    @SystemApi
    public static final String ACTION_GLOBAL_BUTTON = "android.intent.action.GLOBAL_BUTTON";

    /**
     * Broadcast Action: Sent when media resource is granted.
     * <p>
     * {@link #EXTRA_PACKAGES} specifies the packages on the process holding the media resource
     * granted.
     * </p>
     * <p class="note">
     * This is a protected intent that can only be sent by the system.
     * </p>
     * <p class="note">
     * This requires {@link android.Manifest.permission#RECEIVE_MEDIA_RESOURCE_USAGE} permission.
     * </p>
     *
     * @hide
     */
    public static final String ACTION_MEDIA_RESOURCE_GRANTED =
            "android.intent.action.MEDIA_RESOURCE_GRANTED";

    /**
     * Broadcast Action: An overlay package has changed. The data contains the
     * name of the overlay package which has changed. This is broadcast on all
     * changes to the OverlayInfo returned by {@link
     * android.content.om.IOverlayManager#getOverlayInfo(String, int)}. The
     * most common change is a state change that will change whether the
     * overlay is enabled or not.
     * @hide
     */
    public static final String ACTION_OVERLAY_CHANGED = "android.intent.action.OVERLAY_CHANGED";

    /**
     * Activity Action: Allow the user to select and return one or more existing
     * documents. When invoked, the system will display the various
     * {@link DocumentsProvider} instances installed on the device, letting the
     * user interactively navigate through them. These documents include local
     * media, such as photos and video, and documents provided by installed
     * cloud storage providers.
     * <p>
     * Each document is represented as a {@code content://} URI backed by a
     * {@link DocumentsProvider}, which can be opened as a stream with
     * {@link ContentResolver#openFileDescriptor(Uri, String)}, or queried for
     * {@link android.provider.DocumentsContract.Document} metadata.
     * <p>
     * All selected documents are returned to the calling application with
     * persistable read and write permission grants. If you want to maintain
     * access to the documents across device reboots, you need to explicitly
     * take the persistable permissions using
     * {@link ContentResolver#takePersistableUriPermission(Uri, int)}.
     * <p>
     * Callers must indicate the acceptable document MIME types through
     * {@link #setType(String)}. For example, to select photos, use
     * {@code image/*}. If multiple disjoint MIME types are acceptable, define
     * them in {@link #EXTRA_MIME_TYPES} and {@link #setType(String)} to
     * {@literal *}/*.
     * <p>
     * If the caller can handle multiple returned items (the user performing
     * multiple selection), then you can specify {@link #EXTRA_ALLOW_MULTIPLE}
     * to indicate this.
     * <p>
     * Callers must include {@link #CATEGORY_OPENABLE} in the Intent to obtain
     * URIs that can be opened with
     * {@link ContentResolver#openFileDescriptor(Uri, String)}.
     * <p>
     * Callers can set a document URI through
     * {@link DocumentsContract#EXTRA_INITIAL_URI} to indicate the initial
     * location of documents navigator. System will do its best to launch the
     * navigator in the specified document if it's a folder, or the folder that
     * contains the specified document if not.
     * <p>
     * Output: The URI of the item that was picked, returned in
     * {@link #getData()}. This must be a {@code content://} URI so that any
     * receiver can access it. If multiple documents were selected, they are
     * returned in {@link #getClipData()}.
     *
     * @see DocumentsContract
     * @see #ACTION_OPEN_DOCUMENT_TREE
     * @see #ACTION_CREATE_DOCUMENT
     * @see #FLAG_GRANT_PERSISTABLE_URI_PERMISSION
     */
    @SdkConstant(SdkConstantType.ACTIVITY_INTENT_ACTION)
    public static final String ACTION_OPEN_DOCUMENT = "android.intent.action.OPEN_DOCUMENT";

    /**
     * Activity Action: Allow the user to create a new document. When invoked,
     * the system will display the various {@link DocumentsProvider} instances
     * installed on the device, letting the user navigate through them. The
     * returned document may be a newly created document with no content, or it
     * may be an existing document with the requested MIME type.
     * <p>
     * Each document is represented as a {@code content://} URI backed by a
     * {@link DocumentsProvider}, which can be opened as a stream with
     * {@link ContentResolver#openFileDescriptor(Uri, String)}, or queried for
     * {@link android.provider.DocumentsContract.Document} metadata.
     * <p>
     * Callers must indicate the concrete MIME type of the document being
     * created by setting {@link #setType(String)}. This MIME type cannot be
     * changed after the document is created.
     * <p>
     * Callers can provide an initial display name through {@link #EXTRA_TITLE},
     * but the user may change this value before creating the file.
     * <p>
     * Callers must include {@link #CATEGORY_OPENABLE} in the Intent to obtain
     * URIs that can be opened with
     * {@link ContentResolver#openFileDescriptor(Uri, String)}.
     * <p>
     * Callers can set a document URI through
     * {@link DocumentsContract#EXTRA_INITIAL_URI} to indicate the initial
     * location of documents navigator. System will do its best to launch the
     * navigator in the specified document if it's a folder, or the folder that
     * contains the specified document if not.
     * <p>
     * Output: The URI of the item that was created. This must be a
     * {@code content://} URI so that any receiver can access it.
     *
     * @see DocumentsContract
     * @see #ACTION_OPEN_DOCUMENT
     * @see #ACTION_OPEN_DOCUMENT_TREE
     * @see #FLAG_GRANT_PERSISTABLE_URI_PERMISSION
     */
    @SdkConstant(SdkConstantType.ACTIVITY_INTENT_ACTION)
    public static final String ACTION_CREATE_DOCUMENT = "android.intent.action.CREATE_DOCUMENT";

    /**
     * Activity Action: Allow the user to pick a directory subtree. When
     * invoked, the system will display the various {@link DocumentsProvider}
     * instances installed on the device, letting the user navigate through
     * them. Apps can fully manage documents within the returned directory.
     * <p>
     * To gain access to descendant (child, grandchild, etc) documents, use
     * {@link DocumentsContract#buildDocumentUriUsingTree(Uri, String)} and
     * {@link DocumentsContract#buildChildDocumentsUriUsingTree(Uri, String)}
     * with the returned URI.
     * <p>
     * Callers can set a document URI through
     * {@link DocumentsContract#EXTRA_INITIAL_URI} to indicate the initial
     * location of documents navigator. System will do its best to launch the
     * navigator in the specified document if it's a folder, or the folder that
     * contains the specified document if not.
     * <p>
     * Output: The URI representing the selected directory tree.
     *
     * @see DocumentsContract
     */
    @SdkConstant(SdkConstantType.ACTIVITY_INTENT_ACTION)
    public static final String
            ACTION_OPEN_DOCUMENT_TREE = "android.intent.action.OPEN_DOCUMENT_TREE";


    /**
     * Activity Action: Perform text translation.
     * <p>
     * Input: {@link #EXTRA_TEXT getCharSequence(EXTRA_TEXT)} is the text to translate.
     * <p>
     * Output: nothing.
     */
    @SdkConstant(SdkConstantType.ACTIVITY_INTENT_ACTION)
    public static final String ACTION_TRANSLATE = "android.intent.action.TRANSLATE";

    /**
     * Activity Action: Define the meaning of the selected word(s).
     * <p>
     * Input: {@link #EXTRA_TEXT getCharSequence(EXTRA_TEXT)} is the text to define.
     * <p>
     * Output: nothing.
     */
    @SdkConstant(SdkConstantType.ACTIVITY_INTENT_ACTION)
    public static final String ACTION_DEFINE = "android.intent.action.DEFINE";

    /**
     * Broadcast Action: List of dynamic sensor is changed due to new sensor being connected or
     * exisiting sensor being disconnected.
     *
     * <p class="note">This is a protected intent that can only be sent by the system.</p>
     *
     * {@hide}
     */
    @SdkConstant(SdkConstantType.BROADCAST_INTENT_ACTION)
    public static final String
            ACTION_DYNAMIC_SENSOR_CHANGED = "android.intent.action.DYNAMIC_SENSOR_CHANGED";

    /**
     * Deprecated - use ACTION_FACTORY_RESET instead.
     * @hide
     * @removed
     */
    @Deprecated
    @SystemApi
    public static final String ACTION_MASTER_CLEAR = "android.intent.action.MASTER_CLEAR";

    /**
     * Broadcast intent sent by the RecoverySystem to inform listeners that a master clear (wipe)
     * is about to be performed.
     * @hide
     */
    @SystemApi
    @SdkConstant(SdkConstantType.BROADCAST_INTENT_ACTION)
    public static final String ACTION_MASTER_CLEAR_NOTIFICATION
            = "android.intent.action.MASTER_CLEAR_NOTIFICATION";

    /**
     * Boolean intent extra to be used with {@link #ACTION_MASTER_CLEAR} in order to force a factory
     * reset even if {@link android.os.UserManager#DISALLOW_FACTORY_RESET} is set.
     *
     * <p>Deprecated - use {@link #EXTRA_FORCE_FACTORY_RESET} instead.
     *
     * @hide
     */
    @Deprecated
    public static final String EXTRA_FORCE_MASTER_CLEAR =
            "android.intent.extra.FORCE_MASTER_CLEAR";

    /**
     * A broadcast action to trigger a factory reset.
     *
     * <p>The sender must hold the {@link android.Manifest.permission#MASTER_CLEAR} permission. The
     * reason for the factory reset should be specified as {@link #EXTRA_REASON}.
     *
     * <p>Not for use by third-party applications.
     *
     * @see #EXTRA_FORCE_FACTORY_RESET
     *
     * {@hide}
     */
    @SystemApi
    @SdkConstant(SdkConstantType.BROADCAST_INTENT_ACTION)
    public static final String ACTION_FACTORY_RESET = "android.intent.action.FACTORY_RESET";

    /**
     * Boolean intent extra to be used with {@link #ACTION_MASTER_CLEAR} in order to force a factory
     * reset even if {@link android.os.UserManager#DISALLOW_FACTORY_RESET} is set.
     *
     * <p>Not for use by third-party applications.
     *
     * @hide
     */
    @SystemApi
    public static final String EXTRA_FORCE_FACTORY_RESET =
            "android.intent.extra.FORCE_FACTORY_RESET";

    /**
     * Broadcast action: report that a settings element is being restored from backup. The intent
     * contains four extras: EXTRA_SETTING_NAME is a string naming the restored setting,
     * EXTRA_SETTING_NEW_VALUE is the value being restored, EXTRA_SETTING_PREVIOUS_VALUE
     * is the value of that settings entry prior to the restore operation, and
     * EXTRA_SETTING_RESTORED_FROM_SDK_INT is the version of the SDK that the setting has been
     * restored from (corresponds to {@link android.os.Build.VERSION#SDK_INT}). The first three
     * values are represented as strings, the fourth one as int.
     *
     * <p>This broadcast is sent only for settings provider entries known to require special handling
     * around restore time.  These entries are found in the BROADCAST_ON_RESTORE table within
     * the provider's backup agent implementation.
     *
     * @see #EXTRA_SETTING_NAME
     * @see #EXTRA_SETTING_PREVIOUS_VALUE
     * @see #EXTRA_SETTING_NEW_VALUE
     * @see #EXTRA_SETTING_RESTORED_FROM_SDK_INT
     * {@hide}
     */
    public static final String ACTION_SETTING_RESTORED = "android.os.action.SETTING_RESTORED";

    /** {@hide} */
    public static final String EXTRA_SETTING_NAME = "setting_name";
    /** {@hide} */
    public static final String EXTRA_SETTING_PREVIOUS_VALUE = "previous_value";
    /** {@hide} */
    public static final String EXTRA_SETTING_NEW_VALUE = "new_value";
    /** {@hide} */
    public static final String EXTRA_SETTING_RESTORED_FROM_SDK_INT = "restored_from_sdk_int";

    /**
     * Activity Action: Process a piece of text.
     * <p>Input: {@link #EXTRA_PROCESS_TEXT} contains the text to be processed.
     * {@link #EXTRA_PROCESS_TEXT_READONLY} states if the resulting text will be read-only.</p>
     * <p>Output: {@link #EXTRA_PROCESS_TEXT} contains the processed text.</p>
     */
    @SdkConstant(SdkConstantType.ACTIVITY_INTENT_ACTION)
    public static final String ACTION_PROCESS_TEXT = "android.intent.action.PROCESS_TEXT";

    /**
     * Broadcast Action: The sim card state has changed.
     * For more details see TelephonyIntents.ACTION_SIM_STATE_CHANGED. This is here
     * because TelephonyIntents is an internal class.
     * @hide
     * @deprecated Use {@link #ACTION_SIM_CARD_STATE_CHANGED} or
     * {@link #ACTION_SIM_APPLICATION_STATE_CHANGED}
     */
    @Deprecated
    @SystemApi
    @SdkConstant(SdkConstantType.BROADCAST_INTENT_ACTION)
    public static final String ACTION_SIM_STATE_CHANGED = "android.intent.action.SIM_STATE_CHANGED";

    /**
     * Broadcast Action: indicate that the phone service state has changed.
     * The intent will have the following extra values:</p>
     * <p>
     * @see #EXTRA_VOICE_REG_STATE
     * @see #EXTRA_DATA_REG_STATE
     * @see #EXTRA_VOICE_ROAMING_TYPE
     * @see #EXTRA_DATA_ROAMING_TYPE
     * @see #EXTRA_OPERATOR_ALPHA_LONG
     * @see #EXTRA_OPERATOR_ALPHA_SHORT
     * @see #EXTRA_OPERATOR_NUMERIC
     * @see #EXTRA_DATA_OPERATOR_ALPHA_LONG
     * @see #EXTRA_DATA_OPERATOR_ALPHA_SHORT
     * @see #EXTRA_DATA_OPERATOR_NUMERIC
     * @see #EXTRA_MANUAL
     * @see #EXTRA_VOICE_RADIO_TECH
     * @see #EXTRA_DATA_RADIO_TECH
     * @see #EXTRA_CSS_INDICATOR
     * @see #EXTRA_NETWORK_ID
     * @see #EXTRA_SYSTEM_ID
     * @see #EXTRA_CDMA_ROAMING_INDICATOR
     * @see #EXTRA_CDMA_DEFAULT_ROAMING_INDICATOR
     * @see #EXTRA_EMERGENCY_ONLY
     * @see #EXTRA_IS_DATA_ROAMING_FROM_REGISTRATION
     * @see #EXTRA_IS_USING_CARRIER_AGGREGATION
     * @see #EXTRA_LTE_EARFCN_RSRP_BOOST
     *
     * <p class="note">
     * Requires the READ_PHONE_STATE permission.
     *
     * <p class="note">This is a protected intent that can only be sent by the system.
     * @hide
     * @removed
     * @deprecated Use {@link android.provider.Telephony.ServiceStateTable} and the helper
     * functions {@code ServiceStateTable.getUriForSubscriptionIdAndField} and
     * {@code ServiceStateTable.getUriForSubscriptionId} to subscribe to changes to the ServiceState
     * for a given subscription id and field with a ContentObserver or using JobScheduler.
     */
    @Deprecated
    @SystemApi
    @SdkConstant(SdkConstant.SdkConstantType.BROADCAST_INTENT_ACTION)
    public static final String ACTION_SERVICE_STATE = "android.intent.action.SERVICE_STATE";

    /**
     * An int extra used with {@link #ACTION_SERVICE_STATE} which indicates voice registration
     * state.
     * @see android.telephony.ServiceState#STATE_EMERGENCY_ONLY
     * @see android.telephony.ServiceState#STATE_IN_SERVICE
     * @see android.telephony.ServiceState#STATE_OUT_OF_SERVICE
     * @see android.telephony.ServiceState#STATE_POWER_OFF
     * @hide
     * @removed
     * @deprecated Use {@link android.provider.Telephony.ServiceStateTable#VOICE_REG_STATE}.
     */
    @Deprecated
    @SystemApi
    public static final String EXTRA_VOICE_REG_STATE = "voiceRegState";

    /**
     * An int extra used with {@link #ACTION_SERVICE_STATE} which indicates data registration state.
     * @see android.telephony.ServiceState#STATE_EMERGENCY_ONLY
     * @see android.telephony.ServiceState#STATE_IN_SERVICE
     * @see android.telephony.ServiceState#STATE_OUT_OF_SERVICE
     * @see android.telephony.ServiceState#STATE_POWER_OFF
     * @hide
     * @removed
     * @deprecated Use {@link android.provider.Telephony.ServiceStateTable#DATA_REG_STATE}.
     */
    @Deprecated
    @SystemApi
    public static final String EXTRA_DATA_REG_STATE = "dataRegState";

    /**
     * An integer extra used with {@link #ACTION_SERVICE_STATE} which indicates the voice roaming
     * type.
     * @hide
     * @removed
     * @deprecated Use {@link android.provider.Telephony.ServiceStateTable#VOICE_ROAMING_TYPE}.
     */
    @Deprecated
    @SystemApi
    public static final String EXTRA_VOICE_ROAMING_TYPE = "voiceRoamingType";

    /**
     * An integer extra used with {@link #ACTION_SERVICE_STATE} which indicates the data roaming
     * type.
     * @hide
     * @removed
     * @deprecated Use {@link android.provider.Telephony.ServiceStateTable#DATA_ROAMING_TYPE}.
     */
    @Deprecated
    @SystemApi
    public static final String EXTRA_DATA_ROAMING_TYPE = "dataRoamingType";

    /**
     * A string extra used with {@link #ACTION_SERVICE_STATE} which represents the current
     * registered voice operator name in long alphanumeric format.
     * {@code null} if the operator name is not known or unregistered.
     * @hide
     * @removed
     * @deprecated Use
     * {@link android.provider.Telephony.ServiceStateTable#VOICE_OPERATOR_ALPHA_LONG}.
     */
    @Deprecated
    @SystemApi
    public static final String EXTRA_OPERATOR_ALPHA_LONG = "operator-alpha-long";

    /**
     * A string extra used with {@link #ACTION_SERVICE_STATE} which represents the current
     * registered voice operator name in short alphanumeric format.
     * {@code null} if the operator name is not known or unregistered.
     * @hide
     * @removed
     * @deprecated Use
     * {@link android.provider.Telephony.ServiceStateTable#VOICE_OPERATOR_ALPHA_SHORT}.
     */
    @Deprecated
    @SystemApi
    public static final String EXTRA_OPERATOR_ALPHA_SHORT = "operator-alpha-short";

    /**
     * A string extra used with {@link #ACTION_SERVICE_STATE} containing the MCC
     * (Mobile Country Code, 3 digits) and MNC (Mobile Network code, 2-3 digits) for the mobile
     * network.
     * @hide
     * @removed
     * @deprecated Use {@link android.provider.Telephony.ServiceStateTable#VOICE_OPERATOR_NUMERIC}.
     */
    @Deprecated
    @SystemApi
    public static final String EXTRA_OPERATOR_NUMERIC = "operator-numeric";

    /**
     * A string extra used with {@link #ACTION_SERVICE_STATE} which represents the current
     * registered data operator name in long alphanumeric format.
     * {@code null} if the operator name is not known or unregistered.
     * @hide
     * @removed
     * @deprecated Use
     * {@link android.provider.Telephony.ServiceStateTable#DATA_OPERATOR_ALPHA_LONG}.
     */
    @Deprecated
    @SystemApi
    public static final String EXTRA_DATA_OPERATOR_ALPHA_LONG = "data-operator-alpha-long";

    /**
     * A string extra used with {@link #ACTION_SERVICE_STATE} which represents the current
     * registered data operator name in short alphanumeric format.
     * {@code null} if the operator name is not known or unregistered.
     * @hide
     * @removed
     * @deprecated Use
     * {@link android.provider.Telephony.ServiceStateTable#DATA_OPERATOR_ALPHA_SHORT}.
     */
    @Deprecated
    @SystemApi
    public static final String EXTRA_DATA_OPERATOR_ALPHA_SHORT = "data-operator-alpha-short";

    /**
     * A string extra used with {@link #ACTION_SERVICE_STATE} containing the MCC
     * (Mobile Country Code, 3 digits) and MNC (Mobile Network code, 2-3 digits) for the
     * data operator.
     * @hide
     * @removed
     * @deprecated Use {@link android.provider.Telephony.ServiceStateTable#DATA_OPERATOR_NUMERIC}.
     */
    @Deprecated
    @SystemApi
    public static final String EXTRA_DATA_OPERATOR_NUMERIC = "data-operator-numeric";

    /**
     * A boolean extra used with {@link #ACTION_SERVICE_STATE} which indicates whether the current
     * network selection mode is manual.
     * Will be {@code true} if manual mode, {@code false} if automatic mode.
     * @hide
     * @removed
     * @deprecated Use
     * {@link android.provider.Telephony.ServiceStateTable#IS_MANUAL_NETWORK_SELECTION}.
     */
    @Deprecated
    @SystemApi
    public static final String EXTRA_MANUAL = "manual";

    /**
     * An integer extra used with {@link #ACTION_SERVICE_STATE} which represents the current voice
     * radio technology.
     * @hide
     * @removed
     * @deprecated Use
     * {@link android.provider.Telephony.ServiceStateTable#RIL_VOICE_RADIO_TECHNOLOGY}.
     */
    @Deprecated
    @SystemApi
    public static final String EXTRA_VOICE_RADIO_TECH = "radioTechnology";

    /**
     * An integer extra used with {@link #ACTION_SERVICE_STATE} which represents the current data
     * radio technology.
     * @hide
     * @removed
     * @deprecated Use
     * {@link android.provider.Telephony.ServiceStateTable#RIL_DATA_RADIO_TECHNOLOGY}.
     */
    @Deprecated
    @SystemApi
    public static final String EXTRA_DATA_RADIO_TECH = "dataRadioTechnology";

    /**
     * A boolean extra used with {@link #ACTION_SERVICE_STATE} which represents concurrent service
     * support on CDMA network.
     * Will be {@code true} if support, {@code false} otherwise.
     * @hide
     * @removed
     * @deprecated Use {@link android.provider.Telephony.ServiceStateTable#CSS_INDICATOR}.
     */
    @Deprecated
    @SystemApi
    public static final String EXTRA_CSS_INDICATOR = "cssIndicator";

    /**
     * An integer extra used with {@link #ACTION_SERVICE_STATE} which represents the CDMA network
     * id. {@code Integer.MAX_VALUE} if unknown.
     * @hide
     * @removed
     * @deprecated Use {@link android.provider.Telephony.ServiceStateTable#NETWORK_ID}.
     */
    @Deprecated
    @SystemApi
    public static final String EXTRA_NETWORK_ID = "networkId";

    /**
     * An integer extra used with {@link #ACTION_SERVICE_STATE} which represents the CDMA system id.
     * {@code Integer.MAX_VALUE} if unknown.
     * @hide
     * @removed
     * @deprecated Use {@link android.provider.Telephony.ServiceStateTable#SYSTEM_ID}.
     */
    @Deprecated
    @SystemApi
    public static final String EXTRA_SYSTEM_ID = "systemId";

    /**
     * An integer extra used with {@link #ACTION_SERVICE_STATE} represents the TSB-58 roaming
     * indicator if registered on a CDMA or EVDO system or {@code -1} if not.
     * @hide
     * @removed
     * @deprecated Use {@link android.provider.Telephony.ServiceStateTable#CDMA_ROAMING_INDICATOR}.
     */
    @Deprecated
    @SystemApi
    public static final String EXTRA_CDMA_ROAMING_INDICATOR = "cdmaRoamingIndicator";

    /**
     * An integer extra used with {@link #ACTION_SERVICE_STATE} represents the default roaming
     * indicator from the PRL if registered on a CDMA or EVDO system {@code -1} if not.
     * @hide
     * @removed
     * @deprecated Use
     * {@link android.provider.Telephony.ServiceStateTable#CDMA_DEFAULT_ROAMING_INDICATOR}.
     */
    @Deprecated
    @SystemApi
    public static final String EXTRA_CDMA_DEFAULT_ROAMING_INDICATOR = "cdmaDefaultRoamingIndicator";

    /**
     * A boolean extra used with {@link #ACTION_SERVICE_STATE} which indicates if under emergency
     * only mode.
     * {@code true} if in emergency only mode, {@code false} otherwise.
     * @hide
     * @removed
     * @deprecated Use {@link android.provider.Telephony.ServiceStateTable#IS_EMERGENCY_ONLY}.
     */
    @Deprecated
    @SystemApi
    public static final String EXTRA_EMERGENCY_ONLY = "emergencyOnly";

    /**
     * A boolean extra used with {@link #ACTION_SERVICE_STATE} which indicates whether data network
     * registration state is roaming.
     * {@code true} if registration indicates roaming, {@code false} otherwise
     * @hide
     * @removed
     * @deprecated Use
     * {@link android.provider.Telephony.ServiceStateTable#IS_DATA_ROAMING_FROM_REGISTRATION}.
     */
    @Deprecated
    @SystemApi
    public static final String EXTRA_IS_DATA_ROAMING_FROM_REGISTRATION =
            "isDataRoamingFromRegistration";

    /**
     * A boolean extra used with {@link #ACTION_SERVICE_STATE} which indicates if carrier
     * aggregation is in use.
     * {@code true} if carrier aggregation is in use, {@code false} otherwise.
     * @hide
     * @removed
     * @deprecated Use
     * {@link android.provider.Telephony.ServiceStateTable#IS_USING_CARRIER_AGGREGATION}.
     */
    @Deprecated
    @SystemApi
    public static final String EXTRA_IS_USING_CARRIER_AGGREGATION = "isUsingCarrierAggregation";

    /**
     * An integer extra used with {@link #ACTION_SERVICE_STATE} representing the offset which
     * is reduced from the rsrp threshold while calculating signal strength level.
     * @hide
     * @removed
     */
    @Deprecated
    @SystemApi
    public static final String EXTRA_LTE_EARFCN_RSRP_BOOST = "LteEarfcnRsrpBoost";

    /**
     * An parcelable extra used with {@link #ACTION_SERVICE_STATE} representing the service state.
     * @hide
     */
    public static final String EXTRA_SERVICE_STATE = "android.intent.extra.SERVICE_STATE";

    /**
     * The name of the extra used to define the text to be processed, as a
     * CharSequence. Note that this may be a styled CharSequence, so you must use
     * {@link Bundle#getCharSequence(String) Bundle.getCharSequence()} to retrieve it.
     */
    public static final String EXTRA_PROCESS_TEXT = "android.intent.extra.PROCESS_TEXT";
    /**
     * The name of the boolean extra used to define if the processed text will be used as read-only.
     */
    public static final String EXTRA_PROCESS_TEXT_READONLY =
            "android.intent.extra.PROCESS_TEXT_READONLY";

    /**
     * Broadcast action: reports when a new thermal event has been reached. When the device
     * is reaching its maximum temperatue, the thermal level reported
     * {@hide}
     */
    @SdkConstant(SdkConstantType.ACTIVITY_INTENT_ACTION)
    public static final String ACTION_THERMAL_EVENT = "android.intent.action.THERMAL_EVENT";

    /** {@hide} */
    public static final String EXTRA_THERMAL_STATE = "android.intent.extra.THERMAL_STATE";

    /**
     * Thermal state when the device is normal. This state is sent in the
     * {@link #ACTION_THERMAL_EVENT} broadcast as {@link #EXTRA_THERMAL_STATE}.
     * {@hide}
     */
    public static final int EXTRA_THERMAL_STATE_NORMAL = 0;

    /**
     * Thermal state where the device is approaching its maximum threshold. This state is sent in
     * the {@link #ACTION_THERMAL_EVENT} broadcast as {@link #EXTRA_THERMAL_STATE}.
     * {@hide}
     */
    public static final int EXTRA_THERMAL_STATE_WARNING = 1;

    /**
     * Thermal state where the device has reached its maximum threshold. This state is sent in the
     * {@link #ACTION_THERMAL_EVENT} broadcast as {@link #EXTRA_THERMAL_STATE}.
     * {@hide}
     */
    public static final int EXTRA_THERMAL_STATE_EXCEEDED = 2;

    /**
     * Broadcast Action: Indicates the dock in idle state while device is docked.
     *
     * <p class="note">This is a protected intent that can only be sent
     * by the system.
     *
     * @hide
     */
    public static final String ACTION_DOCK_IDLE = "android.intent.action.DOCK_IDLE";

    /**
     * Broadcast Action: Indicates the dock in active state while device is docked.
     *
     * <p class="note">This is a protected intent that can only be sent
     * by the system.
     *
     * @hide
     */
    public static final String ACTION_DOCK_ACTIVE = "android.intent.action.DOCK_ACTIVE";

    /**
     * Broadcast Action: Indicates that a new device customization has been
     * downloaded and applied (packages installed, runtime resource overlays
     * enabled, xml files copied, ...), and that it is time for components that
     * need to for example clear their caches to do so now.
     *
     * @hide
     */
    @SystemApi
    public static final String ACTION_DEVICE_CUSTOMIZATION_READY =
            "android.intent.action.DEVICE_CUSTOMIZATION_READY";


    /**
     * Activity Action: Display an activity state associated with an unique {@link LocusId}.
     *
     * <p>For example, a chat app could use the context to resume a conversation between 2 users.
     *
     * <p>Input: {@link #EXTRA_LOCUS_ID} specifies the unique identifier of the locus in the
     * app domain. Should be stable across reboots and backup / restore.
     * <p>Output: nothing.
     */
    @SdkConstant(SdkConstantType.ACTIVITY_INTENT_ACTION)
    public static final String ACTION_VIEW_LOCUS = "android.intent.action.VIEW_LOCUS";

    // ---------------------------------------------------------------------
    // ---------------------------------------------------------------------
    // Standard intent categories (see addCategory()).

    /**
     * Set if the activity should be an option for the default action
     * (center press) to perform on a piece of data.  Setting this will
     * hide from the user any activities without it set when performing an
     * action on some data.  Note that this is normally -not- set in the
     * Intent when initiating an action -- it is for use in intent filters
     * specified in packages.
     */
    @SdkConstant(SdkConstantType.INTENT_CATEGORY)
    public static final String CATEGORY_DEFAULT = "android.intent.category.DEFAULT";
    /**
     * Activities that can be safely invoked from a browser must support this
     * category.  For example, if the user is viewing a web page or an e-mail
     * and clicks on a link in the text, the Intent generated execute that
     * link will require the BROWSABLE category, so that only activities
     * supporting this category will be considered as possible actions.  By
     * supporting this category, you are promising that there is nothing
     * damaging (without user intervention) that can happen by invoking any
     * matching Intent.
     */
    @SdkConstant(SdkConstantType.INTENT_CATEGORY)
    public static final String CATEGORY_BROWSABLE = "android.intent.category.BROWSABLE";
    /**
     * Categories for activities that can participate in voice interaction.
     * An activity that supports this category must be prepared to run with
     * no UI shown at all (though in some case it may have a UI shown), and
     * rely on {@link android.app.VoiceInteractor} to interact with the user.
     */
    @SdkConstant(SdkConstantType.INTENT_CATEGORY)
    public static final String CATEGORY_VOICE = "android.intent.category.VOICE";
    /**
     * Set if the activity should be considered as an alternative action to
     * the data the user is currently viewing.  See also
     * {@link #CATEGORY_SELECTED_ALTERNATIVE} for an alternative action that
     * applies to the selection in a list of items.
     *
     * <p>Supporting this category means that you would like your activity to be
     * displayed in the set of alternative things the user can do, usually as
     * part of the current activity's options menu.  You will usually want to
     * include a specific label in the &lt;intent-filter&gt; of this action
     * describing to the user what it does.
     *
     * <p>The action of IntentFilter with this category is important in that it
     * describes the specific action the target will perform.  This generally
     * should not be a generic action (such as {@link #ACTION_VIEW}, but rather
     * a specific name such as "com.android.camera.action.CROP.  Only one
     * alternative of any particular action will be shown to the user, so using
     * a specific action like this makes sure that your alternative will be
     * displayed while also allowing other applications to provide their own
     * overrides of that particular action.
     */
    @SdkConstant(SdkConstantType.INTENT_CATEGORY)
    public static final String CATEGORY_ALTERNATIVE = "android.intent.category.ALTERNATIVE";
    /**
     * Set if the activity should be considered as an alternative selection
     * action to the data the user has currently selected.  This is like
     * {@link #CATEGORY_ALTERNATIVE}, but is used in activities showing a list
     * of items from which the user can select, giving them alternatives to the
     * default action that will be performed on it.
     */
    @SdkConstant(SdkConstantType.INTENT_CATEGORY)
    public static final String CATEGORY_SELECTED_ALTERNATIVE = "android.intent.category.SELECTED_ALTERNATIVE";
    /**
     * Intended to be used as a tab inside of a containing TabActivity.
     */
    @SdkConstant(SdkConstantType.INTENT_CATEGORY)
    public static final String CATEGORY_TAB = "android.intent.category.TAB";
    /**
     * Should be displayed in the top-level launcher.
     */
    @SdkConstant(SdkConstantType.INTENT_CATEGORY)
    public static final String CATEGORY_LAUNCHER = "android.intent.category.LAUNCHER";
    /**
     * Indicates an activity optimized for Leanback mode, and that should
     * be displayed in the Leanback launcher.
     */
    @SdkConstant(SdkConstantType.INTENT_CATEGORY)
    public static final String CATEGORY_LEANBACK_LAUNCHER = "android.intent.category.LEANBACK_LAUNCHER";
    /**
     * Indicates the preferred entry-point activity when an application is launched from a Car
     * launcher. If not present, Car launcher can optionally use {@link #CATEGORY_LAUNCHER} as a
     * fallback, or exclude the application entirely.
     * @hide
     */
    @SdkConstant(SdkConstantType.INTENT_CATEGORY)
    public static final String CATEGORY_CAR_LAUNCHER = "android.intent.category.CAR_LAUNCHER";
    /**
     * Indicates a Leanback settings activity to be displayed in the Leanback launcher.
     * @hide
     */
    @SystemApi
    public static final String CATEGORY_LEANBACK_SETTINGS = "android.intent.category.LEANBACK_SETTINGS";
    /**
     * Provides information about the package it is in; typically used if
     * a package does not contain a {@link #CATEGORY_LAUNCHER} to provide
     * a front-door to the user without having to be shown in the all apps list.
     */
    @SdkConstant(SdkConstantType.INTENT_CATEGORY)
    public static final String CATEGORY_INFO = "android.intent.category.INFO";
    /**
     * This is the home activity, that is the first activity that is displayed
     * when the device boots.
     */
    @SdkConstant(SdkConstantType.INTENT_CATEGORY)
    public static final String CATEGORY_HOME = "android.intent.category.HOME";
    /**
     * This is the home activity that is displayed when the device is finished setting up and ready
     * for use.
     * @hide
     */
    @SdkConstant(SdkConstantType.INTENT_CATEGORY)
    public static final String CATEGORY_HOME_MAIN = "android.intent.category.HOME_MAIN";
    /**
     * The home activity shown on secondary displays that support showing home activities.
     */
    @SdkConstant(SdkConstantType.INTENT_CATEGORY)
    public static final String CATEGORY_SECONDARY_HOME = "android.intent.category.SECONDARY_HOME";
    /**
     * This is the setup wizard activity, that is the first activity that is displayed
     * when the user sets up the device for the first time.
     * @hide
     */
    @SdkConstant(SdkConstantType.INTENT_CATEGORY)
    public static final String CATEGORY_SETUP_WIZARD = "android.intent.category.SETUP_WIZARD";
    /**
     * This is the home activity, that is the activity that serves as the launcher app
     * from there the user can start other apps. Often components with lower/higher
     * priority intent filters handle the home intent, for example SetupWizard, to
     * setup the device and we need to be able to distinguish the home app from these
     * setup helpers.
     * @hide
     */
    @SdkConstant(SdkConstantType.INTENT_CATEGORY)
    public static final String CATEGORY_LAUNCHER_APP = "android.intent.category.LAUNCHER_APP";
    /**
     * This activity is a preference panel.
     */
    @SdkConstant(SdkConstantType.INTENT_CATEGORY)
    public static final String CATEGORY_PREFERENCE = "android.intent.category.PREFERENCE";
    /**
     * This activity is a development preference panel.
     */
    @SdkConstant(SdkConstantType.INTENT_CATEGORY)
    public static final String CATEGORY_DEVELOPMENT_PREFERENCE = "android.intent.category.DEVELOPMENT_PREFERENCE";
    /**
     * Capable of running inside a parent activity container.
     */
    @SdkConstant(SdkConstantType.INTENT_CATEGORY)
    public static final String CATEGORY_EMBED = "android.intent.category.EMBED";
    /**
     * This activity allows the user to browse and download new applications.
     */
    @SdkConstant(SdkConstantType.INTENT_CATEGORY)
    public static final String CATEGORY_APP_MARKET = "android.intent.category.APP_MARKET";
    /**
     * This activity may be exercised by the monkey or other automated test tools.
     */
    @SdkConstant(SdkConstantType.INTENT_CATEGORY)
    public static final String CATEGORY_MONKEY = "android.intent.category.MONKEY";
    /**
     * To be used as a test (not part of the normal user experience).
     */
    public static final String CATEGORY_TEST = "android.intent.category.TEST";
    /**
     * To be used as a unit test (run through the Test Harness).
     */
    public static final String CATEGORY_UNIT_TEST = "android.intent.category.UNIT_TEST";
    /**
     * To be used as a sample code example (not part of the normal user
     * experience).
     */
    public static final String CATEGORY_SAMPLE_CODE = "android.intent.category.SAMPLE_CODE";

    /**
     * Used to indicate that an intent only wants URIs that can be opened with
     * {@link ContentResolver#openFileDescriptor(Uri, String)}. Openable URIs
     * must support at least the columns defined in {@link OpenableColumns} when
     * queried.
     *
     * @see #ACTION_GET_CONTENT
     * @see #ACTION_OPEN_DOCUMENT
     * @see #ACTION_CREATE_DOCUMENT
     */
    @SdkConstant(SdkConstantType.INTENT_CATEGORY)
    public static final String CATEGORY_OPENABLE = "android.intent.category.OPENABLE";

    /**
     * Used to indicate that an intent filter can accept files which are not necessarily
     * openable by {@link ContentResolver#openFileDescriptor(Uri, String)}, but
     * at least streamable via
     * {@link ContentResolver#openTypedAssetFileDescriptor(Uri, String, Bundle)}
     * using one of the stream types exposed via
     * {@link ContentResolver#getStreamTypes(Uri, String)}.
     *
     * @see #ACTION_SEND
     * @see #ACTION_SEND_MULTIPLE
     */
    @SdkConstant(SdkConstantType.INTENT_CATEGORY)
    public static final String CATEGORY_TYPED_OPENABLE  =
            "android.intent.category.TYPED_OPENABLE";

    /**
     * To be used as code under test for framework instrumentation tests.
     */
    public static final String CATEGORY_FRAMEWORK_INSTRUMENTATION_TEST =
            "android.intent.category.FRAMEWORK_INSTRUMENTATION_TEST";
    /**
     * An activity to run when device is inserted into a car dock.
     * Used with {@link #ACTION_MAIN} to launch an activity.  For more
     * information, see {@link android.app.UiModeManager}.
     */
    @SdkConstant(SdkConstantType.INTENT_CATEGORY)
    public static final String CATEGORY_CAR_DOCK = "android.intent.category.CAR_DOCK";
    /**
     * An activity to run when device is inserted into a car dock.
     * Used with {@link #ACTION_MAIN} to launch an activity.  For more
     * information, see {@link android.app.UiModeManager}.
     */
    @SdkConstant(SdkConstantType.INTENT_CATEGORY)
    public static final String CATEGORY_DESK_DOCK = "android.intent.category.DESK_DOCK";
    /**
     * An activity to run when device is inserted into a analog (low end) dock.
     * Used with {@link #ACTION_MAIN} to launch an activity.  For more
     * information, see {@link android.app.UiModeManager}.
     */
    @SdkConstant(SdkConstantType.INTENT_CATEGORY)
    public static final String CATEGORY_LE_DESK_DOCK = "android.intent.category.LE_DESK_DOCK";

    /**
     * An activity to run when device is inserted into a digital (high end) dock.
     * Used with {@link #ACTION_MAIN} to launch an activity.  For more
     * information, see {@link android.app.UiModeManager}.
     */
    @SdkConstant(SdkConstantType.INTENT_CATEGORY)
    public static final String CATEGORY_HE_DESK_DOCK = "android.intent.category.HE_DESK_DOCK";

    /**
     * Used to indicate that the activity can be used in a car environment.
     */
    @SdkConstant(SdkConstantType.INTENT_CATEGORY)
    public static final String CATEGORY_CAR_MODE = "android.intent.category.CAR_MODE";

    /**
     * An activity to use for the launcher when the device is placed in a VR Headset viewer.
     * Used with {@link #ACTION_MAIN} to launch an activity.  For more
     * information, see {@link android.app.UiModeManager}.
     */
    @SdkConstant(SdkConstantType.INTENT_CATEGORY)
    public static final String CATEGORY_VR_HOME = "android.intent.category.VR_HOME";
    // ---------------------------------------------------------------------
    // ---------------------------------------------------------------------
    // Application launch intent categories (see addCategory()).

    /**
     * Used with {@link #ACTION_MAIN} to launch the browser application.
     * The activity should be able to browse the Internet.
     * <p>NOTE: This should not be used as the primary key of an Intent,
     * since it will not result in the app launching with the correct
     * action and category.  Instead, use this with
     * {@link #makeMainSelectorActivity(String, String)} to generate a main
     * Intent with this category in the selector.</p>
     */
    @SdkConstant(SdkConstantType.INTENT_CATEGORY)
    public static final String CATEGORY_APP_BROWSER = "android.intent.category.APP_BROWSER";

    /**
     * Used with {@link #ACTION_MAIN} to launch the calculator application.
     * The activity should be able to perform standard arithmetic operations.
     * <p>NOTE: This should not be used as the primary key of an Intent,
     * since it will not result in the app launching with the correct
     * action and category.  Instead, use this with
     * {@link #makeMainSelectorActivity(String, String)} to generate a main
     * Intent with this category in the selector.</p>
     */
    @SdkConstant(SdkConstantType.INTENT_CATEGORY)
    public static final String CATEGORY_APP_CALCULATOR = "android.intent.category.APP_CALCULATOR";

    /**
     * Used with {@link #ACTION_MAIN} to launch the calendar application.
     * The activity should be able to view and manipulate calendar entries.
     * <p>NOTE: This should not be used as the primary key of an Intent,
     * since it will not result in the app launching with the correct
     * action and category.  Instead, use this with
     * {@link #makeMainSelectorActivity(String, String)} to generate a main
     * Intent with this category in the selector.</p>
     */
    @SdkConstant(SdkConstantType.INTENT_CATEGORY)
    public static final String CATEGORY_APP_CALENDAR = "android.intent.category.APP_CALENDAR";

    /**
     * Used with {@link #ACTION_MAIN} to launch the contacts application.
     * The activity should be able to view and manipulate address book entries.
     * <p>NOTE: This should not be used as the primary key of an Intent,
     * since it will not result in the app launching with the correct
     * action and category.  Instead, use this with
     * {@link #makeMainSelectorActivity(String, String)} to generate a main
     * Intent with this category in the selector.</p>
     */
    @SdkConstant(SdkConstantType.INTENT_CATEGORY)
    public static final String CATEGORY_APP_CONTACTS = "android.intent.category.APP_CONTACTS";

    /**
     * Used with {@link #ACTION_MAIN} to launch the email application.
     * The activity should be able to send and receive email.
     * <p>NOTE: This should not be used as the primary key of an Intent,
     * since it will not result in the app launching with the correct
     * action and category.  Instead, use this with
     * {@link #makeMainSelectorActivity(String, String)} to generate a main
     * Intent with this category in the selector.</p>
     */
    @SdkConstant(SdkConstantType.INTENT_CATEGORY)
    public static final String CATEGORY_APP_EMAIL = "android.intent.category.APP_EMAIL";

    /**
     * Used with {@link #ACTION_MAIN} to launch the gallery application.
     * The activity should be able to view and manipulate image and video files
     * stored on the device.
     * <p>NOTE: This should not be used as the primary key of an Intent,
     * since it will not result in the app launching with the correct
     * action and category.  Instead, use this with
     * {@link #makeMainSelectorActivity(String, String)} to generate a main
     * Intent with this category in the selector.</p>
     */
    @SdkConstant(SdkConstantType.INTENT_CATEGORY)
    public static final String CATEGORY_APP_GALLERY = "android.intent.category.APP_GALLERY";

    /**
     * Used with {@link #ACTION_MAIN} to launch the maps application.
     * The activity should be able to show the user's current location and surroundings.
     * <p>NOTE: This should not be used as the primary key of an Intent,
     * since it will not result in the app launching with the correct
     * action and category.  Instead, use this with
     * {@link #makeMainSelectorActivity(String, String)} to generate a main
     * Intent with this category in the selector.</p>
     */
    @SdkConstant(SdkConstantType.INTENT_CATEGORY)
    public static final String CATEGORY_APP_MAPS = "android.intent.category.APP_MAPS";

    /**
     * Used with {@link #ACTION_MAIN} to launch the messaging application.
     * The activity should be able to send and receive text messages.
     * <p>NOTE: This should not be used as the primary key of an Intent,
     * since it will not result in the app launching with the correct
     * action and category.  Instead, use this with
     * {@link #makeMainSelectorActivity(String, String)} to generate a main
     * Intent with this category in the selector.</p>
     */
    @SdkConstant(SdkConstantType.INTENT_CATEGORY)
    public static final String CATEGORY_APP_MESSAGING = "android.intent.category.APP_MESSAGING";

    /**
     * Used with {@link #ACTION_MAIN} to launch the music application.
     * The activity should be able to play, browse, or manipulate music files
     * stored on the device.
     * <p>NOTE: This should not be used as the primary key of an Intent,
     * since it will not result in the app launching with the correct
     * action and category.  Instead, use this with
     * {@link #makeMainSelectorActivity(String, String)} to generate a main
     * Intent with this category in the selector.</p>
     */
    @SdkConstant(SdkConstantType.INTENT_CATEGORY)
    public static final String CATEGORY_APP_MUSIC = "android.intent.category.APP_MUSIC";

    /**
     * Used with {@link #ACTION_MAIN} to launch the files application.
     * The activity should be able to browse and manage files stored on the device.
     * <p>NOTE: This should not be used as the primary key of an Intent,
     * since it will not result in the app launching with the correct
     * action and category.  Instead, use this with
     * {@link #makeMainSelectorActivity(String, String)} to generate a main
     * Intent with this category in the selector.</p>
     */
    @SdkConstant(SdkConstantType.INTENT_CATEGORY)
    public static final String CATEGORY_APP_FILES = "android.intent.category.APP_FILES";

    // ---------------------------------------------------------------------
    // ---------------------------------------------------------------------
    // Standard extra data keys.

    /**
     * The initial data to place in a newly created record.  Use with
     * {@link #ACTION_INSERT}.  The data here is a Map containing the same
     * fields as would be given to the underlying ContentProvider.insert()
     * call.
     */
    public static final String EXTRA_TEMPLATE = "android.intent.extra.TEMPLATE";

    /**
     * A constant CharSequence that is associated with the Intent, used with
     * {@link #ACTION_SEND} to supply the literal data to be sent.  Note that
     * this may be a styled CharSequence, so you must use
     * {@link Bundle#getCharSequence(String) Bundle.getCharSequence()} to
     * retrieve it.
     */
    public static final String EXTRA_TEXT = "android.intent.extra.TEXT";

    /**
     * A constant String that is associated with the Intent, used with
     * {@link #ACTION_SEND} to supply an alternative to {@link #EXTRA_TEXT}
     * as HTML formatted text.  Note that you <em>must</em> also supply
     * {@link #EXTRA_TEXT}.
     */
    public static final String EXTRA_HTML_TEXT = "android.intent.extra.HTML_TEXT";

    /**
     * A content: URI holding a stream of data associated with the Intent,
     * used with {@link #ACTION_SEND} to supply the data being sent.
     */
    public static final String EXTRA_STREAM = "android.intent.extra.STREAM";

    /**
     * A String[] holding e-mail addresses that should be delivered to.
     */
    public static final String EXTRA_EMAIL       = "android.intent.extra.EMAIL";

    /**
     * A String[] holding e-mail addresses that should be carbon copied.
     */
    public static final String EXTRA_CC       = "android.intent.extra.CC";

    /**
     * A String[] holding e-mail addresses that should be blind carbon copied.
     */
    public static final String EXTRA_BCC      = "android.intent.extra.BCC";

    /**
     * A constant string holding the desired subject line of a message.
     */
    public static final String EXTRA_SUBJECT  = "android.intent.extra.SUBJECT";

    /**
     * An Intent describing the choices you would like shown with
     * {@link #ACTION_PICK_ACTIVITY} or {@link #ACTION_CHOOSER}.
     */
    public static final String EXTRA_INTENT = "android.intent.extra.INTENT";

    /**
     * An int representing the user id to be used.
     *
     * @hide
     */
    public static final String EXTRA_USER_ID = "android.intent.extra.USER_ID";

    /**
     * An int representing the task id to be retrieved. This is used when a launch from recents is
     * intercepted by another action such as credentials confirmation to remember which task should
     * be resumed when complete.
     *
     * @hide
     */
    public static final String EXTRA_TASK_ID = "android.intent.extra.TASK_ID";

    /**
     * An Intent[] describing additional, alternate choices you would like shown with
     * {@link #ACTION_CHOOSER}.
     *
     * <p>An app may be capable of providing several different payload types to complete a
     * user's intended action. For example, an app invoking {@link #ACTION_SEND} to share photos
     * with another app may use EXTRA_ALTERNATE_INTENTS to have the chooser transparently offer
     * several different supported sending mechanisms for sharing, such as the actual "image/*"
     * photo data or a hosted link where the photos can be viewed.</p>
     *
     * <p>The intent present in {@link #EXTRA_INTENT} will be treated as the
     * first/primary/preferred intent in the set. Additional intents specified in
     * this extra are ordered; by default intents that appear earlier in the array will be
     * preferred over intents that appear later in the array as matches for the same
     * target component. To alter this preference, a calling app may also supply
     * {@link #EXTRA_CHOOSER_REFINEMENT_INTENT_SENDER}.</p>
     */
    public static final String EXTRA_ALTERNATE_INTENTS = "android.intent.extra.ALTERNATE_INTENTS";

    /**
     * A {@link ComponentName ComponentName[]} describing components that should be filtered out
     * and omitted from a list of components presented to the user.
     *
     * <p>When used with {@link #ACTION_CHOOSER}, the chooser will omit any of the components
     * in this array if it otherwise would have shown them. Useful for omitting specific targets
     * from your own package or other apps from your organization if the idea of sending to those
     * targets would be redundant with other app functionality. Filtered components will not
     * be able to present targets from an associated <code>ChooserTargetService</code>.</p>
     */
    public static final String EXTRA_EXCLUDE_COMPONENTS
            = "android.intent.extra.EXCLUDE_COMPONENTS";

    /**
     * A {@link android.service.chooser.ChooserTarget ChooserTarget[]} for {@link #ACTION_CHOOSER}
     * describing additional high-priority deep-link targets for the chooser to present to the user.
     *
     * <p>Targets provided in this way will be presented inline with all other targets provided
     * by services from other apps. They will be prioritized before other service targets, but
     * after those targets provided by sources that the user has manually pinned to the front.</p>
     *
     * @see #ACTION_CHOOSER
     */
    public static final String EXTRA_CHOOSER_TARGETS = "android.intent.extra.CHOOSER_TARGETS";

    /**
     * An {@link IntentSender} for an Activity that will be invoked when the user makes a selection
     * from the chooser activity presented by {@link #ACTION_CHOOSER}.
     *
     * <p>An app preparing an action for another app to complete may wish to allow the user to
     * disambiguate between several options for completing the action based on the chosen target
     * or otherwise refine the action before it is invoked.
     * </p>
     *
     * <p>When sent, this IntentSender may be filled in with the following extras:</p>
     * <ul>
     *     <li>{@link #EXTRA_INTENT} The first intent that matched the user's chosen target</li>
     *     <li>{@link #EXTRA_ALTERNATE_INTENTS} Any additional intents that also matched the user's
     *     chosen target beyond the first</li>
     *     <li>{@link #EXTRA_RESULT_RECEIVER} A {@link ResultReceiver} that the refinement activity
     *     should fill in and send once the disambiguation is complete</li>
     * </ul>
     */
    public static final String EXTRA_CHOOSER_REFINEMENT_INTENT_SENDER
            = "android.intent.extra.CHOOSER_REFINEMENT_INTENT_SENDER";

    /**
     * An {@code ArrayList} of {@code String} annotations describing content for
     * {@link #ACTION_CHOOSER}.
     *
     * <p>If {@link #EXTRA_CONTENT_ANNOTATIONS} is present in an intent used to start a
     * {@link #ACTION_CHOOSER} activity, the first three annotations will be used to rank apps.</p>
     *
     * <p>Annotations should describe the major components or topics of the content. It is up to
     * apps initiating {@link #ACTION_CHOOSER} to learn and add annotations. Annotations should be
     * learned in advance, e.g., when creating or saving content, to avoid increasing latency to
     * start {@link #ACTION_CHOOSER}. Names of customized annotations should not contain the colon
     * character. Performance on customized annotations can suffer, if they are rarely used for
     * {@link #ACTION_CHOOSER} in the past 14 days. Therefore, it is recommended to use the
     * following annotations when applicable.</p>
     * <ul>
     *     <li>"product" represents that the topic of the content is mainly about products, e.g.,
     *     health & beauty, and office supplies.</li>
     *     <li>"emotion" represents that the topic of the content is mainly about emotions, e.g.,
     *     happy, and sad.</li>
     *     <li>"person" represents that the topic of the content is mainly about persons, e.g.,
     *     face, finger, standing, and walking.</li>
     *     <li>"child" represents that the topic of the content is mainly about children, e.g.,
     *     child, and baby.</li>
     *     <li>"selfie" represents that the topic of the content is mainly about selfies.</li>
     *     <li>"crowd" represents that the topic of the content is mainly about crowds.</li>
     *     <li>"party" represents that the topic of the content is mainly about parties.</li>
     *     <li>"animal" represent that the topic of the content is mainly about animals.</li>
     *     <li>"plant" represents that the topic of the content is mainly about plants, e.g.,
     *     flowers.</li>
     *     <li>"vacation" represents that the topic of the content is mainly about vacations.</li>
     *     <li>"fashion" represents that the topic of the content is mainly about fashion, e.g.
     *     sunglasses, jewelry, handbags and clothing.</li>
     *     <li>"material" represents that the topic of the content is mainly about materials, e.g.,
     *     paper, and silk.</li>
     *     <li>"vehicle" represents that the topic of the content is mainly about vehicles, like
     *     cars, and boats.</li>
     *     <li>"document" represents that the topic of the content is mainly about documents, e.g.
     *     posters.</li>
     *     <li>"design" represents that the topic of the content is mainly about design, e.g. arts
     *     and designs of houses.</li>
     *     <li>"holiday" represents that the topic of the content is mainly about holidays, e.g.,
     *     Christmas and Thanksgiving.</li>
     * </ul>
     */
    public static final String EXTRA_CONTENT_ANNOTATIONS
            = "android.intent.extra.CONTENT_ANNOTATIONS";

    /**
     * A {@link ResultReceiver} used to return data back to the sender.
     *
     * <p>Used to complete an app-specific
     * {@link #EXTRA_CHOOSER_REFINEMENT_INTENT_SENDER refinement} for {@link #ACTION_CHOOSER}.</p>
     *
     * <p>If {@link #EXTRA_CHOOSER_REFINEMENT_INTENT_SENDER} is present in the intent
     * used to start a {@link #ACTION_CHOOSER} activity this extra will be
     * {@link #fillIn(Intent, int) filled in} to that {@link IntentSender} and sent
     * when the user selects a target component from the chooser. It is up to the recipient
     * to send a result to this ResultReceiver to signal that disambiguation is complete
     * and that the chooser should invoke the user's choice.</p>
     *
     * <p>The disambiguator should provide a Bundle to the ResultReceiver with an intent
     * assigned to the key {@link #EXTRA_INTENT}. This supplied intent will be used by the chooser
     * to match and fill in the final Intent or ChooserTarget before starting it.
     * The supplied intent must {@link #filterEquals(Intent) match} one of the intents from
     * {@link #EXTRA_INTENT} or {@link #EXTRA_ALTERNATE_INTENTS} passed to
     * {@link #EXTRA_CHOOSER_REFINEMENT_INTENT_SENDER} to be accepted.</p>
     *
     * <p>The result code passed to the ResultReceiver should be
     * {@link android.app.Activity#RESULT_OK} if the refinement succeeded and the supplied intent's
     * target in the chooser should be started, or {@link android.app.Activity#RESULT_CANCELED} if
     * the chooser should finish without starting a target.</p>
     */
    public static final String EXTRA_RESULT_RECEIVER
            = "android.intent.extra.RESULT_RECEIVER";

    /**
     * A CharSequence dialog title to provide to the user when used with a
     * {@link #ACTION_CHOOSER}.
     */
    public static final String EXTRA_TITLE = "android.intent.extra.TITLE";

    /**
     * A Parcelable[] of {@link Intent} or
     * {@link android.content.pm.LabeledIntent} objects as set with
     * {@link #putExtra(String, Parcelable[])} of additional activities to place
     * a the front of the list of choices, when shown to the user with a
     * {@link #ACTION_CHOOSER}.
     */
    public static final String EXTRA_INITIAL_INTENTS = "android.intent.extra.INITIAL_INTENTS";

    /**
     * A {@link IntentSender} to start after instant app installation success.
     * @hide
     */
    @SystemApi
    public static final String EXTRA_INSTANT_APP_SUCCESS =
            "android.intent.extra.INSTANT_APP_SUCCESS";

    /**
     * A {@link IntentSender} to start after instant app installation failure.
     * @hide
     */
    @SystemApi
    public static final String EXTRA_INSTANT_APP_FAILURE =
            "android.intent.extra.INSTANT_APP_FAILURE";

    /**
     * The host name that triggered an instant app resolution.
     * @hide
     */
    @SystemApi
    public static final String EXTRA_INSTANT_APP_HOSTNAME =
            "android.intent.extra.INSTANT_APP_HOSTNAME";

    /**
     * An opaque token to track instant app resolution.
     * @hide
     */
    @SystemApi
    public static final String EXTRA_INSTANT_APP_TOKEN =
            "android.intent.extra.INSTANT_APP_TOKEN";

    /**
     * The action that triggered an instant application resolution.
     * @hide
     */
    @SystemApi
    public static final String EXTRA_INSTANT_APP_ACTION = "android.intent.extra.INSTANT_APP_ACTION";

    /**
     * An array of {@link Bundle}s containing details about resolved instant apps..
     * @hide
     */
    @SystemApi
    public static final String EXTRA_INSTANT_APP_BUNDLES =
            "android.intent.extra.INSTANT_APP_BUNDLES";

    /**
     * A {@link Bundle} of metadata that describes the instant application that needs to be
     * installed. This data is populated from the response to
     * {@link android.content.pm.InstantAppResolveInfo#getExtras()} as provided by the registered
     * instant application resolver.
     * @hide
     */
    @SystemApi
    public static final String EXTRA_INSTANT_APP_EXTRAS =
            "android.intent.extra.INSTANT_APP_EXTRAS";

    /**
     * A boolean value indicating that the instant app resolver was unable to state with certainty
     * that it did or did not have an app for the sanitized {@link Intent} defined at
     * {@link #EXTRA_INTENT}.
     * @hide
     */
    @SystemApi
    public static final String EXTRA_UNKNOWN_INSTANT_APP =
            "android.intent.extra.UNKNOWN_INSTANT_APP";

    /**
     * The version code of the app to install components from.
     * @deprecated Use {@link #EXTRA_LONG_VERSION_CODE).
     * @hide
     */
    @Deprecated
    public static final String EXTRA_VERSION_CODE = "android.intent.extra.VERSION_CODE";

    /**
     * The version code of the app to install components from.
     * @hide
     */
    @SystemApi
    public static final String EXTRA_LONG_VERSION_CODE = "android.intent.extra.LONG_VERSION_CODE";

    /**
     * The app that triggered the instant app installation.
     * @hide
     */
    @SystemApi
    public static final String EXTRA_CALLING_PACKAGE
            = "android.intent.extra.CALLING_PACKAGE";

    /**
     * Optional calling app provided bundle containing additional launch information the
     * installer may use.
     * @hide
     */
    @SystemApi
    public static final String EXTRA_VERIFICATION_BUNDLE
            = "android.intent.extra.VERIFICATION_BUNDLE";

    /**
     * A Bundle forming a mapping of potential target package names to different extras Bundles
     * to add to the default intent extras in {@link #EXTRA_INTENT} when used with
     * {@link #ACTION_CHOOSER}. Each key should be a package name. The package need not
     * be currently installed on the device.
     *
     * <p>An application may choose to provide alternate extras for the case where a user
     * selects an activity from a predetermined set of target packages. If the activity
     * the user selects from the chooser belongs to a package with its package name as
     * a key in this bundle, the corresponding extras for that package will be merged with
     * the extras already present in the intent at {@link #EXTRA_INTENT}. If a replacement
     * extra has the same key as an extra already present in the intent it will overwrite
     * the extra from the intent.</p>
     *
     * <p><em>Examples:</em>
     * <ul>
     *     <li>An application may offer different {@link #EXTRA_TEXT} to an application
     *     when sharing with it via {@link #ACTION_SEND}, augmenting a link with additional query
     *     parameters for that target.</li>
     *     <li>An application may offer additional metadata for known targets of a given intent
     *     to pass along information only relevant to that target such as account or content
     *     identifiers already known to that application.</li>
     * </ul></p>
     */
    public static final String EXTRA_REPLACEMENT_EXTRAS =
            "android.intent.extra.REPLACEMENT_EXTRAS";

    /**
     * An {@link IntentSender} that will be notified if a user successfully chooses a target
     * component to handle an action in an {@link #ACTION_CHOOSER} activity. The IntentSender
     * will have the extra {@link #EXTRA_CHOSEN_COMPONENT} appended to it containing the
     * {@link ComponentName} of the chosen component.
     *
     * <p>In some situations this callback may never come, for example if the user abandons
     * the chooser, switches to another task or any number of other reasons. Apps should not
     * be written assuming that this callback will always occur.</p>
     */
    public static final String EXTRA_CHOSEN_COMPONENT_INTENT_SENDER =
            "android.intent.extra.CHOSEN_COMPONENT_INTENT_SENDER";

    /**
     * The {@link ComponentName} chosen by the user to complete an action.
     *
     * @see #EXTRA_CHOSEN_COMPONENT_INTENT_SENDER
     */
    public static final String EXTRA_CHOSEN_COMPONENT = "android.intent.extra.CHOSEN_COMPONENT";

    /**
     * A {@link android.view.KeyEvent} object containing the event that
     * triggered the creation of the Intent it is in.
     */
    public static final String EXTRA_KEY_EVENT = "android.intent.extra.KEY_EVENT";

    /**
     * Set to true in {@link #ACTION_REQUEST_SHUTDOWN} to request confirmation from the user
     * before shutting down.
     *
     * {@hide}
     */
    public static final String EXTRA_KEY_CONFIRM = "android.intent.extra.KEY_CONFIRM";

    /**
     * Set to true in {@link #ACTION_REQUEST_SHUTDOWN} to indicate that the shutdown is
     * requested by the user.
     *
     * {@hide}
     */
    public static final String EXTRA_USER_REQUESTED_SHUTDOWN =
            "android.intent.extra.USER_REQUESTED_SHUTDOWN";

    /**
     * Used as a boolean extra field in {@link android.content.Intent#ACTION_PACKAGE_REMOVED} or
     * {@link android.content.Intent#ACTION_PACKAGE_CHANGED} intents to override the default action
     * of restarting the application.
     */
    public static final String EXTRA_DONT_KILL_APP = "android.intent.extra.DONT_KILL_APP";

    /**
     * A String holding the phone number originally entered in
     * {@link android.content.Intent#ACTION_NEW_OUTGOING_CALL}, or the actual
     * number to call in a {@link android.content.Intent#ACTION_CALL}.
     */
    public static final String EXTRA_PHONE_NUMBER = "android.intent.extra.PHONE_NUMBER";

    /**
     * Used as an int extra field in {@link android.content.Intent#ACTION_UID_REMOVED}
     * intents to supply the uid the package had been assigned.  Also an optional
     * extra in {@link android.content.Intent#ACTION_PACKAGE_REMOVED} or
     * {@link android.content.Intent#ACTION_PACKAGE_CHANGED} for the same
     * purpose.
     */
    public static final String EXTRA_UID = "android.intent.extra.UID";

    /**
     * @hide String array of package names.
     */
    @SystemApi
    public static final String EXTRA_PACKAGES = "android.intent.extra.PACKAGES";

    /**
     * Used as a boolean extra field in {@link android.content.Intent#ACTION_PACKAGE_REMOVED}
     * intents to indicate whether this represents a full uninstall (removing
     * both the code and its data) or a partial uninstall (leaving its data,
     * implying that this is an update).
     */
    public static final String EXTRA_DATA_REMOVED = "android.intent.extra.DATA_REMOVED";

    /**
     * @hide
     * Used as a boolean extra field in {@link android.content.Intent#ACTION_PACKAGE_REMOVED}
     * intents to indicate that at this point the package has been removed for
     * all users on the device.
     */
    public static final String EXTRA_REMOVED_FOR_ALL_USERS
            = "android.intent.extra.REMOVED_FOR_ALL_USERS";

    /**
     * Used as a boolean extra field in {@link android.content.Intent#ACTION_PACKAGE_REMOVED}
     * intents to indicate that this is a replacement of the package, so this
     * broadcast will immediately be followed by an add broadcast for a
     * different version of the same package.
     */
    public static final String EXTRA_REPLACING = "android.intent.extra.REPLACING";

    /**
     * Used as an int extra field in {@link android.app.AlarmManager} intents
     * to tell the application being invoked how many pending alarms are being
     * delievered with the intent.  For one-shot alarms this will always be 1.
     * For recurring alarms, this might be greater than 1 if the device was
     * asleep or powered off at the time an earlier alarm would have been
     * delivered.
     */
    public static final String EXTRA_ALARM_COUNT = "android.intent.extra.ALARM_COUNT";

    /**
     * Used as an int extra field in {@link android.content.Intent#ACTION_DOCK_EVENT}
     * intents to request the dock state.  Possible values are
     * {@link android.content.Intent#EXTRA_DOCK_STATE_UNDOCKED},
     * {@link android.content.Intent#EXTRA_DOCK_STATE_DESK}, or
     * {@link android.content.Intent#EXTRA_DOCK_STATE_CAR}, or
     * {@link android.content.Intent#EXTRA_DOCK_STATE_LE_DESK}, or
     * {@link android.content.Intent#EXTRA_DOCK_STATE_HE_DESK}.
     */
    public static final String EXTRA_DOCK_STATE = "android.intent.extra.DOCK_STATE";

    /**
     * Used as an int value for {@link android.content.Intent#EXTRA_DOCK_STATE}
     * to represent that the phone is not in any dock.
     */
    public static final int EXTRA_DOCK_STATE_UNDOCKED = 0;

    /**
     * Used as an int value for {@link android.content.Intent#EXTRA_DOCK_STATE}
     * to represent that the phone is in a desk dock.
     */
    public static final int EXTRA_DOCK_STATE_DESK = 1;

    /**
     * Used as an int value for {@link android.content.Intent#EXTRA_DOCK_STATE}
     * to represent that the phone is in a car dock.
     */
    public static final int EXTRA_DOCK_STATE_CAR = 2;

    /**
     * Used as an int value for {@link android.content.Intent#EXTRA_DOCK_STATE}
     * to represent that the phone is in a analog (low end) dock.
     */
    public static final int EXTRA_DOCK_STATE_LE_DESK = 3;

    /**
     * Used as an int value for {@link android.content.Intent#EXTRA_DOCK_STATE}
     * to represent that the phone is in a digital (high end) dock.
     */
    public static final int EXTRA_DOCK_STATE_HE_DESK = 4;

    /**
     * Boolean that can be supplied as meta-data with a dock activity, to
     * indicate that the dock should take over the home key when it is active.
     */
    public static final String METADATA_DOCK_HOME = "android.dock_home";

    /**
     * Used as a parcelable extra field in {@link #ACTION_APP_ERROR}, containing
     * the bug report.
     */
    public static final String EXTRA_BUG_REPORT = "android.intent.extra.BUG_REPORT";

    /**
     * Used in the extra field in the remote intent. It's astring token passed with the
     * remote intent.
     */
    public static final String EXTRA_REMOTE_INTENT_TOKEN =
            "android.intent.extra.remote_intent_token";

    /**
     * @deprecated See {@link #EXTRA_CHANGED_COMPONENT_NAME_LIST}; this field
     * will contain only the first name in the list.
     */
    @Deprecated public static final String EXTRA_CHANGED_COMPONENT_NAME =
            "android.intent.extra.changed_component_name";

    /**
     * This field is part of {@link android.content.Intent#ACTION_PACKAGE_CHANGED},
     * and contains a string array of all of the components that have changed.  If
     * the state of the overall package has changed, then it will contain an entry
     * with the package name itself.
     */
    public static final String EXTRA_CHANGED_COMPONENT_NAME_LIST =
            "android.intent.extra.changed_component_name_list";

    /**
     * This field is part of
     * {@link android.content.Intent#ACTION_EXTERNAL_APPLICATIONS_AVAILABLE},
     * {@link android.content.Intent#ACTION_EXTERNAL_APPLICATIONS_UNAVAILABLE},
     * {@link android.content.Intent#ACTION_PACKAGES_SUSPENDED},
     * {@link android.content.Intent#ACTION_PACKAGES_UNSUSPENDED}
     * and contains a string array of all of the components that have changed.
     */
    public static final String EXTRA_CHANGED_PACKAGE_LIST =
            "android.intent.extra.changed_package_list";

    /**
     * This field is part of
     * {@link android.content.Intent#ACTION_EXTERNAL_APPLICATIONS_AVAILABLE},
     * {@link android.content.Intent#ACTION_EXTERNAL_APPLICATIONS_UNAVAILABLE}
     * and contains an integer array of uids of all of the components
     * that have changed.
     */
    public static final String EXTRA_CHANGED_UID_LIST =
            "android.intent.extra.changed_uid_list";

    /**
     * An integer denoting a bitwise combination of restrictions set on distracting packages via
     * {@link PackageManager#setDistractingPackageRestrictions(String[], int)}
     *
     * @hide
     * @see PackageManager.DistractionRestriction
     * @see PackageManager#setDistractingPackageRestrictions(String[], int)
     */
    public static final String EXTRA_DISTRACTION_RESTRICTIONS =
            "android.intent.extra.distraction_restrictions";

    /**
     * @hide
     * Magic extra system code can use when binding, to give a label for
     * who it is that has bound to a service.  This is an integer giving
     * a framework string resource that can be displayed to the user.
     */
    public static final String EXTRA_CLIENT_LABEL =
            "android.intent.extra.client_label";

    /**
     * @hide
     * Magic extra system code can use when binding, to give a PendingIntent object
     * that can be launched for the user to disable the system's use of this
     * service.
     */
    public static final String EXTRA_CLIENT_INTENT =
            "android.intent.extra.client_intent";

    /**
     * Extra used to indicate that an intent should only return data that is on
     * the local device. This is a boolean extra; the default is false. If true,
     * an implementation should only allow the user to select data that is
     * already on the device, not requiring it be downloaded from a remote
     * service when opened.
     *
     * @see #ACTION_GET_CONTENT
     * @see #ACTION_OPEN_DOCUMENT
     * @see #ACTION_OPEN_DOCUMENT_TREE
     * @see #ACTION_CREATE_DOCUMENT
     */
    public static final String EXTRA_LOCAL_ONLY =
            "android.intent.extra.LOCAL_ONLY";

    /**
     * Extra used to indicate that an intent can allow the user to select and
     * return multiple items. This is a boolean extra; the default is false. If
     * true, an implementation is allowed to present the user with a UI where
     * they can pick multiple items that are all returned to the caller. When
     * this happens, they should be returned as the {@link #getClipData()} part
     * of the result Intent.
     *
     * @see #ACTION_GET_CONTENT
     * @see #ACTION_OPEN_DOCUMENT
     */
    public static final String EXTRA_ALLOW_MULTIPLE =
            "android.intent.extra.ALLOW_MULTIPLE";

    /**
     * The integer userHandle carried with broadcast intents related to addition, removal and
     * switching of users and managed profiles - {@link #ACTION_USER_ADDED},
     * {@link #ACTION_USER_REMOVED} and {@link #ACTION_USER_SWITCHED}.
     *
     * @hide
     */
    public static final String EXTRA_USER_HANDLE =
            "android.intent.extra.user_handle";

    /**
     * The UserHandle carried with intents.
     */
    public static final String EXTRA_USER =
            "android.intent.extra.USER";

    /**
     * Extra used in the response from a BroadcastReceiver that handles
     * {@link #ACTION_GET_RESTRICTION_ENTRIES}. The type of the extra is
     * <code>ArrayList&lt;RestrictionEntry&gt;</code>.
     */
    public static final String EXTRA_RESTRICTIONS_LIST = "android.intent.extra.restrictions_list";

    /**
     * Extra sent in the intent to the BroadcastReceiver that handles
     * {@link #ACTION_GET_RESTRICTION_ENTRIES}. The type of the extra is a Bundle containing
     * the restrictions as key/value pairs.
     */
    public static final String EXTRA_RESTRICTIONS_BUNDLE =
            "android.intent.extra.restrictions_bundle";

    /**
     * Extra used in the response from a BroadcastReceiver that handles
     * {@link #ACTION_GET_RESTRICTION_ENTRIES}.
     */
    public static final String EXTRA_RESTRICTIONS_INTENT =
            "android.intent.extra.restrictions_intent";

    /**
     * Extra used to communicate a set of acceptable MIME types. The type of the
     * extra is {@code String[]}. Values may be a combination of concrete MIME
     * types (such as "image/png") and/or partial MIME types (such as
     * "audio/*").
     *
     * @see #ACTION_GET_CONTENT
     * @see #ACTION_OPEN_DOCUMENT
     */
    public static final String EXTRA_MIME_TYPES = "android.intent.extra.MIME_TYPES";

    /**
     * Optional extra for {@link #ACTION_SHUTDOWN} that allows the sender to qualify that
     * this shutdown is only for the user space of the system, not a complete shutdown.
     * When this is true, hardware devices can use this information to determine that
     * they shouldn't do a complete shutdown of their device since this is not a
     * complete shutdown down to the kernel, but only user space restarting.
     * The default if not supplied is false.
     */
    public static final String EXTRA_SHUTDOWN_USERSPACE_ONLY
            = "android.intent.extra.SHUTDOWN_USERSPACE_ONLY";

    /**
     * Optional int extra for {@link #ACTION_TIME_CHANGED} that indicates the
     * user has set their time format preference. See {@link #EXTRA_TIME_PREF_VALUE_USE_12_HOUR},
     * {@link #EXTRA_TIME_PREF_VALUE_USE_24_HOUR} and
     * {@link #EXTRA_TIME_PREF_VALUE_USE_LOCALE_DEFAULT}. The value must not be negative.
     *
     * @hide for internal use only.
     */
    public static final String EXTRA_TIME_PREF_24_HOUR_FORMAT =
            "android.intent.extra.TIME_PREF_24_HOUR_FORMAT";
    /** @hide */
    public static final int EXTRA_TIME_PREF_VALUE_USE_12_HOUR = 0;
    /** @hide */
    public static final int EXTRA_TIME_PREF_VALUE_USE_24_HOUR = 1;
    /** @hide */
    public static final int EXTRA_TIME_PREF_VALUE_USE_LOCALE_DEFAULT = 2;

    /**
     * Intent extra: the reason that the operation associated with this intent is being performed.
     *
     * <p>Type: String
     * @hide
     */
    @SystemApi
    public static final String EXTRA_REASON = "android.intent.extra.REASON";

    /**
     * {@hide}
     * This extra will be send together with {@link #ACTION_FACTORY_RESET}
     */
    public static final String EXTRA_WIPE_EXTERNAL_STORAGE = "android.intent.extra.WIPE_EXTERNAL_STORAGE";

    /**
     * {@hide}
     * This extra will be set to true when the user choose to wipe the data on eSIM during factory
     * reset for the device with eSIM. This extra will be sent together with
     * {@link #ACTION_FACTORY_RESET}
     */
    public static final String EXTRA_WIPE_ESIMS = "com.android.internal.intent.extra.WIPE_ESIMS";

    /**
     * Optional {@link android.app.PendingIntent} extra used to deliver the result of the SIM
     * activation request.
     * TODO: Add information about the structure and response data used with the pending intent.
     * @hide
     */
    public static final String EXTRA_SIM_ACTIVATION_RESPONSE =
            "android.intent.extra.SIM_ACTIVATION_RESPONSE";

    /**
     * Optional index with semantics depending on the intent action.
     *
     * <p>The value must be an integer greater or equal to 0.
     * @see #ACTION_QUICK_VIEW
     */
    public static final String EXTRA_INDEX = "android.intent.extra.INDEX";

    /**
     * Tells the quick viewer to show additional UI actions suitable for the passed Uris,
     * such as opening in other apps, sharing, opening, editing, printing, deleting,
     * casting, etc.
     *
     * <p>The value is boolean. By default false.
     * @see #ACTION_QUICK_VIEW
     * @removed
     */
    @Deprecated
    public static final String EXTRA_QUICK_VIEW_ADVANCED =
            "android.intent.extra.QUICK_VIEW_ADVANCED";

    /**
     * An optional extra of {@code String[]} indicating which quick view features should be made
     * available to the user in the quick view UI while handing a
     * {@link Intent#ACTION_QUICK_VIEW} intent.
     * <li>Enumeration of features here is not meant to restrict capabilities of the quick viewer.
     * Quick viewer can implement features not listed below.
     * <li>Features included at this time are: {@link QuickViewConstants#FEATURE_VIEW},
     * {@link QuickViewConstants#FEATURE_EDIT}, {@link QuickViewConstants#FEATURE_DELETE},
     * {@link QuickViewConstants#FEATURE_DOWNLOAD}, {@link QuickViewConstants#FEATURE_SEND},
     * {@link QuickViewConstants#FEATURE_PRINT}.
     * <p>
     * Requirements:
     * <li>Quick viewer shouldn't show a feature if the feature is absent in
     * {@link #EXTRA_QUICK_VIEW_FEATURES}.
     * <li>When {@link #EXTRA_QUICK_VIEW_FEATURES} is not present, quick viewer should follow
     * internal policies.
     * <li>Presence of an feature in {@link #EXTRA_QUICK_VIEW_FEATURES}, does not constitute a
     * requirement that the feature be shown. Quick viewer may, according to its own policies,
     * disable or hide features.
     *
     * @see #ACTION_QUICK_VIEW
     */
    public static final String EXTRA_QUICK_VIEW_FEATURES =
            "android.intent.extra.QUICK_VIEW_FEATURES";

    /**
     * Optional boolean extra indicating whether quiet mode has been switched on or off.
     * When a profile goes into quiet mode, all apps in the profile are killed and the
     * profile user is stopped. Widgets originating from the profile are masked, and app
     * launcher icons are grayed out.
     */
    public static final String EXTRA_QUIET_MODE = "android.intent.extra.QUIET_MODE";

    /**
     * Optional CharSequence extra to provide a search query.
     * The format of this query is dependent on the receiving application.
     *
     * <p>Applicable to {@link Intent} with actions:
     * <ul>
     *      <li>{@link Intent#ACTION_GET_CONTENT}</li>
     *      <li>{@link Intent#ACTION_OPEN_DOCUMENT}</li>
     * </ul>
     */
    public static final String EXTRA_CONTENT_QUERY = "android.intent.extra.CONTENT_QUERY";

    /**
     * Used as an int extra field in {@link #ACTION_MEDIA_RESOURCE_GRANTED}
     * intents to specify the resource type granted. Possible values are
     * {@link #EXTRA_MEDIA_RESOURCE_TYPE_VIDEO_CODEC} or
     * {@link #EXTRA_MEDIA_RESOURCE_TYPE_AUDIO_CODEC}.
     *
     * @hide
     */
    public static final String EXTRA_MEDIA_RESOURCE_TYPE =
            "android.intent.extra.MEDIA_RESOURCE_TYPE";

    /**
     * Used as a boolean extra field in {@link #ACTION_CHOOSER} intents to specify
     * whether to show the chooser or not when there is only one application available
     * to choose from.
     */
    public static final String EXTRA_AUTO_LAUNCH_SINGLE_CHOICE =
            "android.intent.extra.AUTO_LAUNCH_SINGLE_CHOICE";

    /**
     * Used as an int value for {@link #EXTRA_MEDIA_RESOURCE_TYPE}
     * to represent that a video codec is allowed to use.
     *
     * @hide
     */
    public static final int EXTRA_MEDIA_RESOURCE_TYPE_VIDEO_CODEC = 0;

    /**
     * Used as an int value for {@link #EXTRA_MEDIA_RESOURCE_TYPE}
     * to represent that a audio codec is allowed to use.
     *
     * @hide
     */
    public static final int EXTRA_MEDIA_RESOURCE_TYPE_AUDIO_CODEC = 1;

    /**
     * Intent extra: ID of the context used on {@link #ACTION_VIEW_LOCUS}.
     *
     * <p>
     * Type: {@link LocusId}
     * </p>
     */
    public static final String EXTRA_LOCUS_ID = "android.intent.extra.LOCUS_ID";

    // ---------------------------------------------------------------------
    // ---------------------------------------------------------------------
    // Intent flags (see mFlags variable).

    /** @hide */
    @IntDef(flag = true, prefix = { "FLAG_GRANT_" }, value = {
            FLAG_GRANT_READ_URI_PERMISSION, FLAG_GRANT_WRITE_URI_PERMISSION,
            FLAG_GRANT_PERSISTABLE_URI_PERMISSION, FLAG_GRANT_PREFIX_URI_PERMISSION })
    @Retention(RetentionPolicy.SOURCE)
    public @interface GrantUriMode {}

    /** @hide */
    @IntDef(flag = true, prefix = { "FLAG_GRANT_" }, value = {
            FLAG_GRANT_READ_URI_PERMISSION, FLAG_GRANT_WRITE_URI_PERMISSION })
    @Retention(RetentionPolicy.SOURCE)
    public @interface AccessUriMode {}

    /**
     * Test if given mode flags specify an access mode, which must be at least
     * read and/or write.
     *
     * @hide
     */
    public static boolean isAccessUriMode(int modeFlags) {
        return (modeFlags & (Intent.FLAG_GRANT_READ_URI_PERMISSION
                | Intent.FLAG_GRANT_WRITE_URI_PERMISSION)) != 0;
    }

    /** @hide */
    @IntDef(flag = true, prefix = { "FLAG_" }, value = {
            FLAG_GRANT_READ_URI_PERMISSION,
            FLAG_GRANT_WRITE_URI_PERMISSION,
            FLAG_FROM_BACKGROUND,
            FLAG_DEBUG_LOG_RESOLUTION,
            FLAG_EXCLUDE_STOPPED_PACKAGES,
            FLAG_INCLUDE_STOPPED_PACKAGES,
            FLAG_GRANT_PERSISTABLE_URI_PERMISSION,
            FLAG_GRANT_PREFIX_URI_PERMISSION,
            FLAG_DEBUG_TRIAGED_MISSING,
            FLAG_IGNORE_EPHEMERAL,
            FLAG_ACTIVITY_MATCH_EXTERNAL,
            FLAG_ACTIVITY_NO_HISTORY,
            FLAG_ACTIVITY_SINGLE_TOP,
            FLAG_ACTIVITY_NEW_TASK,
            FLAG_ACTIVITY_MULTIPLE_TASK,
            FLAG_ACTIVITY_CLEAR_TOP,
            FLAG_ACTIVITY_FORWARD_RESULT,
            FLAG_ACTIVITY_PREVIOUS_IS_TOP,
            FLAG_ACTIVITY_EXCLUDE_FROM_RECENTS,
            FLAG_ACTIVITY_BROUGHT_TO_FRONT,
            FLAG_ACTIVITY_RESET_TASK_IF_NEEDED,
            FLAG_ACTIVITY_LAUNCHED_FROM_HISTORY,
            FLAG_ACTIVITY_CLEAR_WHEN_TASK_RESET,
            FLAG_ACTIVITY_NEW_DOCUMENT,
            FLAG_ACTIVITY_CLEAR_WHEN_TASK_RESET,
            FLAG_ACTIVITY_NO_USER_ACTION,
            FLAG_ACTIVITY_REORDER_TO_FRONT,
            FLAG_ACTIVITY_NO_ANIMATION,
            FLAG_ACTIVITY_CLEAR_TASK,
            FLAG_ACTIVITY_TASK_ON_HOME,
            FLAG_ACTIVITY_RETAIN_IN_RECENTS,
            FLAG_ACTIVITY_LAUNCH_ADJACENT,
            FLAG_RECEIVER_REGISTERED_ONLY,
            FLAG_RECEIVER_REPLACE_PENDING,
            FLAG_RECEIVER_FOREGROUND,
            FLAG_RECEIVER_NO_ABORT,
            FLAG_RECEIVER_REGISTERED_ONLY_BEFORE_BOOT,
            FLAG_RECEIVER_BOOT_UPGRADE,
            FLAG_RECEIVER_INCLUDE_BACKGROUND,
            FLAG_RECEIVER_EXCLUDE_BACKGROUND,
            FLAG_RECEIVER_FROM_SHELL,
            FLAG_RECEIVER_VISIBLE_TO_INSTANT_APPS,
            FLAG_RECEIVER_OFFLOAD,
    })
    @Retention(RetentionPolicy.SOURCE)
    public @interface Flags {}

    /** @hide */
    @IntDef(flag = true, prefix = { "FLAG_" }, value = {
            FLAG_FROM_BACKGROUND,
            FLAG_DEBUG_LOG_RESOLUTION,
            FLAG_EXCLUDE_STOPPED_PACKAGES,
            FLAG_INCLUDE_STOPPED_PACKAGES,
            FLAG_DEBUG_TRIAGED_MISSING,
            FLAG_IGNORE_EPHEMERAL,
            FLAG_ACTIVITY_MATCH_EXTERNAL,
            FLAG_ACTIVITY_NO_HISTORY,
            FLAG_ACTIVITY_SINGLE_TOP,
            FLAG_ACTIVITY_NEW_TASK,
            FLAG_ACTIVITY_MULTIPLE_TASK,
            FLAG_ACTIVITY_CLEAR_TOP,
            FLAG_ACTIVITY_FORWARD_RESULT,
            FLAG_ACTIVITY_PREVIOUS_IS_TOP,
            FLAG_ACTIVITY_EXCLUDE_FROM_RECENTS,
            FLAG_ACTIVITY_BROUGHT_TO_FRONT,
            FLAG_ACTIVITY_RESET_TASK_IF_NEEDED,
            FLAG_ACTIVITY_LAUNCHED_FROM_HISTORY,
            FLAG_ACTIVITY_CLEAR_WHEN_TASK_RESET,
            FLAG_ACTIVITY_NEW_DOCUMENT,
            FLAG_ACTIVITY_CLEAR_WHEN_TASK_RESET,
            FLAG_ACTIVITY_NO_USER_ACTION,
            FLAG_ACTIVITY_REORDER_TO_FRONT,
            FLAG_ACTIVITY_NO_ANIMATION,
            FLAG_ACTIVITY_CLEAR_TASK,
            FLAG_ACTIVITY_TASK_ON_HOME,
            FLAG_ACTIVITY_RETAIN_IN_RECENTS,
            FLAG_ACTIVITY_LAUNCH_ADJACENT,
            FLAG_RECEIVER_REGISTERED_ONLY,
            FLAG_RECEIVER_REPLACE_PENDING,
            FLAG_RECEIVER_FOREGROUND,
            FLAG_RECEIVER_NO_ABORT,
            FLAG_RECEIVER_REGISTERED_ONLY_BEFORE_BOOT,
            FLAG_RECEIVER_BOOT_UPGRADE,
            FLAG_RECEIVER_INCLUDE_BACKGROUND,
            FLAG_RECEIVER_EXCLUDE_BACKGROUND,
            FLAG_RECEIVER_FROM_SHELL,
            FLAG_RECEIVER_VISIBLE_TO_INSTANT_APPS,
            FLAG_RECEIVER_OFFLOAD,
    })
    @Retention(RetentionPolicy.SOURCE)
    public @interface MutableFlags {}

    /**
     * If set, the recipient of this Intent will be granted permission to
     * perform read operations on the URI in the Intent's data and any URIs
     * specified in its ClipData.  When applying to an Intent's ClipData,
     * all URIs as well as recursive traversals through data or other ClipData
     * in Intent items will be granted; only the grant flags of the top-level
     * Intent are used.
     */
    public static final int FLAG_GRANT_READ_URI_PERMISSION = 0x00000001;
    /**
     * If set, the recipient of this Intent will be granted permission to
     * perform write operations on the URI in the Intent's data and any URIs
     * specified in its ClipData.  When applying to an Intent's ClipData,
     * all URIs as well as recursive traversals through data or other ClipData
     * in Intent items will be granted; only the grant flags of the top-level
     * Intent are used.
     */
    public static final int FLAG_GRANT_WRITE_URI_PERMISSION = 0x00000002;
    /**
     * Can be set by the caller to indicate that this Intent is coming from
     * a background operation, not from direct user interaction.
     */
    public static final int FLAG_FROM_BACKGROUND = 0x00000004;
    /**
     * A flag you can enable for debugging: when set, log messages will be
     * printed during the resolution of this intent to show you what has
     * been found to create the final resolved list.
     */
    public static final int FLAG_DEBUG_LOG_RESOLUTION = 0x00000008;
    /**
     * If set, this intent will not match any components in packages that
     * are currently stopped.  If this is not set, then the default behavior
     * is to include such applications in the result.
     */
    public static final int FLAG_EXCLUDE_STOPPED_PACKAGES = 0x00000010;
    /**
     * If set, this intent will always match any components in packages that
     * are currently stopped.  This is the default behavior when
     * {@link #FLAG_EXCLUDE_STOPPED_PACKAGES} is not set.  If both of these
     * flags are set, this one wins (it allows overriding of exclude for
     * places where the framework may automatically set the exclude flag).
     */
    public static final int FLAG_INCLUDE_STOPPED_PACKAGES = 0x00000020;

    /**
     * When combined with {@link #FLAG_GRANT_READ_URI_PERMISSION} and/or
     * {@link #FLAG_GRANT_WRITE_URI_PERMISSION}, the URI permission grant can be
     * persisted across device reboots until explicitly revoked with
     * {@link Context#revokeUriPermission(Uri, int)}. This flag only offers the
     * grant for possible persisting; the receiving application must call
     * {@link ContentResolver#takePersistableUriPermission(Uri, int)} to
     * actually persist.
     *
     * @see ContentResolver#takePersistableUriPermission(Uri, int)
     * @see ContentResolver#releasePersistableUriPermission(Uri, int)
     * @see ContentResolver#getPersistedUriPermissions()
     * @see ContentResolver#getOutgoingPersistedUriPermissions()
     */
    public static final int FLAG_GRANT_PERSISTABLE_URI_PERMISSION = 0x00000040;

    /**
     * When combined with {@link #FLAG_GRANT_READ_URI_PERMISSION} and/or
     * {@link #FLAG_GRANT_WRITE_URI_PERMISSION}, the URI permission grant
     * applies to any URI that is a prefix match against the original granted
     * URI. (Without this flag, the URI must match exactly for access to be
     * granted.) Another URI is considered a prefix match only when scheme,
     * authority, and all path segments defined by the prefix are an exact
     * match.
     */
    public static final int FLAG_GRANT_PREFIX_URI_PERMISSION = 0x00000080;

    /**
     * Flag used to automatically match intents based on their Direct Boot
     * awareness and the current user state.
     * <p>
     * Since the default behavior is to automatically apply the current user
     * state, this is effectively a sentinel value that doesn't change the
     * output of any queries based on its presence or absence.
     * <p>
     * Instead, this value can be useful in conjunction with
     * {@link android.os.StrictMode.VmPolicy.Builder#detectImplicitDirectBoot()}
     * to detect when a caller is relying on implicit automatic matching,
     * instead of confirming the explicit behavior they want.
     */
    public static final int FLAG_DIRECT_BOOT_AUTO = 0x00000100;

    /** {@hide} */
    @Deprecated
    public static final int FLAG_DEBUG_TRIAGED_MISSING = FLAG_DIRECT_BOOT_AUTO;

    /**
     * Internal flag used to indicate ephemeral applications should not be
     * considered when resolving the intent.
     *
     * @hide
     */
    public static final int FLAG_IGNORE_EPHEMERAL = 0x00000200;

    /**
     * If set, the new activity is not kept in the history stack.  As soon as
     * the user navigates away from it, the activity is finished.  This may also
     * be set with the {@link android.R.styleable#AndroidManifestActivity_noHistory
     * noHistory} attribute.
     *
     * <p>If set, {@link android.app.Activity#onActivityResult onActivityResult()}
     * is never invoked when the current activity starts a new activity which
     * sets a result and finishes.
     */
    public static final int FLAG_ACTIVITY_NO_HISTORY = 0x40000000;
    /**
     * If set, the activity will not be launched if it is already running
     * at the top of the history stack.
     */
    public static final int FLAG_ACTIVITY_SINGLE_TOP = 0x20000000;
    /**
     * If set, this activity will become the start of a new task on this
     * history stack.  A task (from the activity that started it to the
     * next task activity) defines an atomic group of activities that the
     * user can move to.  Tasks can be moved to the foreground and background;
     * all of the activities inside of a particular task always remain in
     * the same order.  See
     * <a href="{@docRoot}guide/topics/fundamentals/tasks-and-back-stack.html">Tasks and Back
     * Stack</a> for more information about tasks.
     *
     * <p>This flag is generally used by activities that want
     * to present a "launcher" style behavior: they give the user a list of
     * separate things that can be done, which otherwise run completely
     * independently of the activity launching them.
     *
     * <p>When using this flag, if a task is already running for the activity
     * you are now starting, then a new activity will not be started; instead,
     * the current task will simply be brought to the front of the screen with
     * the state it was last in.  See {@link #FLAG_ACTIVITY_MULTIPLE_TASK} for a flag
     * to disable this behavior.
     *
     * <p>This flag can not be used when the caller is requesting a result from
     * the activity being launched.
     */
    public static final int FLAG_ACTIVITY_NEW_TASK = 0x10000000;
    /**
     * This flag is used to create a new task and launch an activity into it.
     * This flag is always paired with either {@link #FLAG_ACTIVITY_NEW_DOCUMENT}
     * or {@link #FLAG_ACTIVITY_NEW_TASK}. In both cases these flags alone would
     * search through existing tasks for ones matching this Intent. Only if no such
     * task is found would a new task be created. When paired with
     * FLAG_ACTIVITY_MULTIPLE_TASK both of these behaviors are modified to skip
     * the search for a matching task and unconditionally start a new task.
     *
     * <strong>When used with {@link #FLAG_ACTIVITY_NEW_TASK} do not use this
     * flag unless you are implementing your own
     * top-level application launcher.</strong>  Used in conjunction with
     * {@link #FLAG_ACTIVITY_NEW_TASK} to disable the
     * behavior of bringing an existing task to the foreground.  When set,
     * a new task is <em>always</em> started to host the Activity for the
     * Intent, regardless of whether there is already an existing task running
     * the same thing.
     *
     * <p><strong>Because the default system does not include graphical task management,
     * you should not use this flag unless you provide some way for a user to
     * return back to the tasks you have launched.</strong>
     *
     * See {@link #FLAG_ACTIVITY_NEW_DOCUMENT} for details of this flag's use for
     * creating new document tasks.
     *
     * <p>This flag is ignored if one of {@link #FLAG_ACTIVITY_NEW_TASK} or
     * {@link #FLAG_ACTIVITY_NEW_DOCUMENT} is not also set.
     *
     * <p>See
     * <a href="{@docRoot}guide/topics/fundamentals/tasks-and-back-stack.html">Tasks and Back
     * Stack</a> for more information about tasks.
     *
     * @see #FLAG_ACTIVITY_NEW_DOCUMENT
     * @see #FLAG_ACTIVITY_NEW_TASK
     */
    public static final int FLAG_ACTIVITY_MULTIPLE_TASK = 0x08000000;
    /**
     * If set, and the activity being launched is already running in the
     * current task, then instead of launching a new instance of that activity,
     * all of the other activities on top of it will be closed and this Intent
     * will be delivered to the (now on top) old activity as a new Intent.
     *
     * <p>For example, consider a task consisting of the activities: A, B, C, D.
     * If D calls startActivity() with an Intent that resolves to the component
     * of activity B, then C and D will be finished and B receive the given
     * Intent, resulting in the stack now being: A, B.
     *
     * <p>The currently running instance of activity B in the above example will
     * either receive the new intent you are starting here in its
     * onNewIntent() method, or be itself finished and restarted with the
     * new intent.  If it has declared its launch mode to be "multiple" (the
     * default) and you have not set {@link #FLAG_ACTIVITY_SINGLE_TOP} in
     * the same intent, then it will be finished and re-created; for all other
     * launch modes or if {@link #FLAG_ACTIVITY_SINGLE_TOP} is set then this
     * Intent will be delivered to the current instance's onNewIntent().
     *
     * <p>This launch mode can also be used to good effect in conjunction with
     * {@link #FLAG_ACTIVITY_NEW_TASK}: if used to start the root activity
     * of a task, it will bring any currently running instance of that task
     * to the foreground, and then clear it to its root state.  This is
     * especially useful, for example, when launching an activity from the
     * notification manager.
     *
     * <p>See
     * <a href="{@docRoot}guide/topics/fundamentals/tasks-and-back-stack.html">Tasks and Back
     * Stack</a> for more information about tasks.
     */
    public static final int FLAG_ACTIVITY_CLEAR_TOP = 0x04000000;
    /**
     * If set and this intent is being used to launch a new activity from an
     * existing one, then the reply target of the existing activity will be
     * transferred to the new activity.  This way, the new activity can call
     * {@link android.app.Activity#setResult} and have that result sent back to
     * the reply target of the original activity.
     */
    public static final int FLAG_ACTIVITY_FORWARD_RESULT = 0x02000000;
    /**
     * If set and this intent is being used to launch a new activity from an
     * existing one, the current activity will not be counted as the top
     * activity for deciding whether the new intent should be delivered to
     * the top instead of starting a new one.  The previous activity will
     * be used as the top, with the assumption being that the current activity
     * will finish itself immediately.
     */
    public static final int FLAG_ACTIVITY_PREVIOUS_IS_TOP = 0x01000000;
    /**
     * If set, the new activity is not kept in the list of recently launched
     * activities.
     */
    public static final int FLAG_ACTIVITY_EXCLUDE_FROM_RECENTS = 0x00800000;
    /**
     * This flag is not normally set by application code, but set for you by
     * the system as described in the
     * {@link android.R.styleable#AndroidManifestActivity_launchMode
     * launchMode} documentation for the singleTask mode.
     */
    public static final int FLAG_ACTIVITY_BROUGHT_TO_FRONT = 0x00400000;
    /**
     * If set, and this activity is either being started in a new task or
     * bringing to the top an existing task, then it will be launched as
     * the front door of the task.  This will result in the application of
     * any affinities needed to have that task in the proper state (either
     * moving activities to or from it), or simply resetting that task to
     * its initial state if needed.
     */
    public static final int FLAG_ACTIVITY_RESET_TASK_IF_NEEDED = 0x00200000;
    /**
     * This flag is not normally set by application code, but set for you by
     * the system if this activity is being launched from history
     * (longpress home key).
     */
    public static final int FLAG_ACTIVITY_LAUNCHED_FROM_HISTORY = 0x00100000;
    /**
     * @deprecated As of API 21 this performs identically to
     * {@link #FLAG_ACTIVITY_NEW_DOCUMENT} which should be used instead of this.
     */
    @Deprecated
    public static final int FLAG_ACTIVITY_CLEAR_WHEN_TASK_RESET = 0x00080000;
    /**
     * This flag is used to open a document into a new task rooted at the activity launched
     * by this Intent. Through the use of this flag, or its equivalent attribute,
     * {@link android.R.attr#documentLaunchMode} multiple instances of the same activity
     * containing different documents will appear in the recent tasks list.
     *
     * <p>The use of the activity attribute form of this,
     * {@link android.R.attr#documentLaunchMode}, is
     * preferred over the Intent flag described here. The attribute form allows the
     * Activity to specify multiple document behavior for all launchers of the Activity
     * whereas using this flag requires each Intent that launches the Activity to specify it.
     *
     * <p>Note that the default semantics of this flag w.r.t. whether the recents entry for
     * it is kept after the activity is finished is different than the use of
     * {@link #FLAG_ACTIVITY_NEW_TASK} and {@link android.R.attr#documentLaunchMode} -- if
     * this flag is being used to create a new recents entry, then by default that entry
     * will be removed once the activity is finished.  You can modify this behavior with
     * {@link #FLAG_ACTIVITY_RETAIN_IN_RECENTS}.
     *
     * <p>FLAG_ACTIVITY_NEW_DOCUMENT may be used in conjunction with {@link
     * #FLAG_ACTIVITY_MULTIPLE_TASK}. When used alone it is the
     * equivalent of the Activity manifest specifying {@link
     * android.R.attr#documentLaunchMode}="intoExisting". When used with
     * FLAG_ACTIVITY_MULTIPLE_TASK it is the equivalent of the Activity manifest specifying
     * {@link android.R.attr#documentLaunchMode}="always".
     *
     * Refer to {@link android.R.attr#documentLaunchMode} for more information.
     *
     * @see android.R.attr#documentLaunchMode
     * @see #FLAG_ACTIVITY_MULTIPLE_TASK
     */
    public static final int FLAG_ACTIVITY_NEW_DOCUMENT = FLAG_ACTIVITY_CLEAR_WHEN_TASK_RESET;
    /**
     * If set, this flag will prevent the normal {@link android.app.Activity#onUserLeaveHint}
     * callback from occurring on the current frontmost activity before it is
     * paused as the newly-started activity is brought to the front.
     *
     * <p>Typically, an activity can rely on that callback to indicate that an
     * explicit user action has caused their activity to be moved out of the
     * foreground. The callback marks an appropriate point in the activity's
     * lifecycle for it to dismiss any notifications that it intends to display
     * "until the user has seen them," such as a blinking LED.
     *
     * <p>If an activity is ever started via any non-user-driven events such as
     * phone-call receipt or an alarm handler, this flag should be passed to {@link
     * Context#startActivity Context.startActivity}, ensuring that the pausing
     * activity does not think the user has acknowledged its notification.
     */
    public static final int FLAG_ACTIVITY_NO_USER_ACTION = 0x00040000;
    /**
     * If set in an Intent passed to {@link Context#startActivity Context.startActivity()},
     * this flag will cause the launched activity to be brought to the front of its
     * task's history stack if it is already running.
     *
     * <p>For example, consider a task consisting of four activities: A, B, C, D.
     * If D calls startActivity() with an Intent that resolves to the component
     * of activity B, then B will be brought to the front of the history stack,
     * with this resulting order:  A, C, D, B.
     *
     * This flag will be ignored if {@link #FLAG_ACTIVITY_CLEAR_TOP} is also
     * specified.
     */
    public static final int FLAG_ACTIVITY_REORDER_TO_FRONT = 0X00020000;
    /**
     * If set in an Intent passed to {@link Context#startActivity Context.startActivity()},
     * this flag will prevent the system from applying an activity transition
     * animation to go to the next activity state.  This doesn't mean an
     * animation will never run -- if another activity change happens that doesn't
     * specify this flag before the activity started here is displayed, then
     * that transition will be used.  This flag can be put to good use
     * when you are going to do a series of activity operations but the
     * animation seen by the user shouldn't be driven by the first activity
     * change but rather a later one.
     */
    public static final int FLAG_ACTIVITY_NO_ANIMATION = 0X00010000;
    /**
     * If set in an Intent passed to {@link Context#startActivity Context.startActivity()},
     * this flag will cause any existing task that would be associated with the
     * activity to be cleared before the activity is started.  That is, the activity
     * becomes the new root of an otherwise empty task, and any old activities
     * are finished.  This can only be used in conjunction with {@link #FLAG_ACTIVITY_NEW_TASK}.
     */
    public static final int FLAG_ACTIVITY_CLEAR_TASK = 0X00008000;
    /**
     * If set in an Intent passed to {@link Context#startActivity Context.startActivity()},
     * this flag will cause a newly launching task to be placed on top of the current
     * home activity task (if there is one).  That is, pressing back from the task
     * will always return the user to home even if that was not the last activity they
     * saw.   This can only be used in conjunction with {@link #FLAG_ACTIVITY_NEW_TASK}.
     */
    public static final int FLAG_ACTIVITY_TASK_ON_HOME = 0X00004000;
    /**
     * By default a document created by {@link #FLAG_ACTIVITY_NEW_DOCUMENT} will
     * have its entry in recent tasks removed when the user closes it (with back
     * or however else it may finish()). If you would like to instead allow the
     * document to be kept in recents so that it can be re-launched, you can use
     * this flag. When set and the task's activity is finished, the recents
     * entry will remain in the interface for the user to re-launch it, like a
     * recents entry for a top-level application.
     * <p>
     * The receiving activity can override this request with
     * {@link android.R.attr#autoRemoveFromRecents} or by explcitly calling
     * {@link android.app.Activity#finishAndRemoveTask()
     * Activity.finishAndRemoveTask()}.
     */
    public static final int FLAG_ACTIVITY_RETAIN_IN_RECENTS = 0x00002000;

    /**
     * This flag is only used in split-screen multi-window mode. The new activity will be displayed
     * adjacent to the one launching it. This can only be used in conjunction with
     * {@link #FLAG_ACTIVITY_NEW_TASK}. Also, setting {@link #FLAG_ACTIVITY_MULTIPLE_TASK} is
     * required if you want a new instance of an existing activity to be created.
     */
    public static final int FLAG_ACTIVITY_LAUNCH_ADJACENT = 0x00001000;


    /**
     * If set in an Intent passed to {@link Context#startActivity Context.startActivity()},
     * this flag will attempt to launch an instant app if no full app on the device can already
     * handle the intent.
     * <p>
     * When attempting to resolve instant apps externally, the following {@link Intent} properties
     * are supported:
     * <ul>
     *     <li>{@link Intent#setAction(String)}</li>
     *     <li>{@link Intent#addCategory(String)}</li>
     *     <li>{@link Intent#setData(Uri)}</li>
     *     <li>{@link Intent#setType(String)}</li>
     *     <li>{@link Intent#setPackage(String)}</li>
     *     <li>{@link Intent#addFlags(int)}</li>
     * </ul>
     * <p>
     * In the case that no instant app can be found, the installer will be launched to notify the
     * user that the intent could not be resolved. On devices that do not support instant apps,
     * the flag will be ignored.
     */
    public static final int FLAG_ACTIVITY_MATCH_EXTERNAL = 0x00000800;

    /**
     * If set, when sending a broadcast only registered receivers will be
     * called -- no BroadcastReceiver components will be launched.
     */
    public static final int FLAG_RECEIVER_REGISTERED_ONLY = 0x40000000;
    /**
     * If set, when sending a broadcast the new broadcast will replace
     * any existing pending broadcast that matches it.  Matching is defined
     * by {@link Intent#filterEquals(Intent) Intent.filterEquals} returning
     * true for the intents of the two broadcasts.  When a match is found,
     * the new broadcast (and receivers associated with it) will replace the
     * existing one in the pending broadcast list, remaining at the same
     * position in the list.
     *
     * <p>This flag is most typically used with sticky broadcasts, which
     * only care about delivering the most recent values of the broadcast
     * to their receivers.
     */
    public static final int FLAG_RECEIVER_REPLACE_PENDING = 0x20000000;
    /**
     * If set, when sending a broadcast the recipient is allowed to run at
     * foreground priority, with a shorter timeout interval.  During normal
     * broadcasts the receivers are not automatically hoisted out of the
     * background priority class.
     */
    public static final int FLAG_RECEIVER_FOREGROUND = 0x10000000;
    /**
     * If set, when sending a broadcast the recipient will be run on the offload queue.
     *
     * @hide
     */
    public static final int FLAG_RECEIVER_OFFLOAD = 0x80000000;
    /**
     * If this is an ordered broadcast, don't allow receivers to abort the broadcast.
     * They can still propagate results through to later receivers, but they can not prevent
     * later receivers from seeing the broadcast.
     */
    public static final int FLAG_RECEIVER_NO_ABORT = 0x08000000;
    /**
     * If set, when sending a broadcast <i>before boot has completed</i> only
     * registered receivers will be called -- no BroadcastReceiver components
     * will be launched.  Sticky intent state will be recorded properly even
     * if no receivers wind up being called.  If {@link #FLAG_RECEIVER_REGISTERED_ONLY}
     * is specified in the broadcast intent, this flag is unnecessary.
     *
     * <p>This flag is only for use by system sevices as a convenience to
     * avoid having to implement a more complex mechanism around detection
     * of boot completion.
     *
     * @hide
     */
    @UnsupportedAppUsage
    public static final int FLAG_RECEIVER_REGISTERED_ONLY_BEFORE_BOOT = 0x04000000;
    /**
     * Set when this broadcast is for a boot upgrade, a special mode that
     * allows the broadcast to be sent before the system is ready and launches
     * the app process with no providers running in it.
     * @hide
     */
    public static final int FLAG_RECEIVER_BOOT_UPGRADE = 0x02000000;
    /**
     * If set, the broadcast will always go to manifest receivers in background (cached
     * or not running) apps, regardless of whether that would be done by default.  By
     * default they will only receive broadcasts if the broadcast has specified an
     * explicit component or package name.
     *
     * NOTE: dumpstate uses this flag numerically, so when its value is changed
     * the broadcast code there must also be changed to match.
     *
     * @hide
     */
    public static final int FLAG_RECEIVER_INCLUDE_BACKGROUND = 0x01000000;
    /**
     * If set, the broadcast will never go to manifest receivers in background (cached
     * or not running) apps, regardless of whether that would be done by default.  By
     * default they will receive broadcasts if the broadcast has specified an
     * explicit component or package name.
     * @hide
     */
    public static final int FLAG_RECEIVER_EXCLUDE_BACKGROUND = 0x00800000;
    /**
     * If set, this broadcast is being sent from the shell.
     * @hide
     */
    public static final int FLAG_RECEIVER_FROM_SHELL = 0x00400000;

    /**
     * If set, the broadcast will be visible to receivers in Instant Apps. By default Instant Apps
     * will not receive broadcasts.
     *
     * <em>This flag has no effect when used by an Instant App.</em>
     */
    public static final int FLAG_RECEIVER_VISIBLE_TO_INSTANT_APPS = 0x00200000;

    /**
     * @hide Flags that can't be changed with PendingIntent.
     */
    public static final int IMMUTABLE_FLAGS = FLAG_GRANT_READ_URI_PERMISSION
            | FLAG_GRANT_WRITE_URI_PERMISSION | FLAG_GRANT_PERSISTABLE_URI_PERMISSION
            | FLAG_GRANT_PREFIX_URI_PERMISSION;

    // ---------------------------------------------------------------------
    // ---------------------------------------------------------------------
    // toUri() and parseUri() options.

    /** @hide */
    @IntDef(flag = true, prefix = { "URI_" }, value = {
            URI_ALLOW_UNSAFE,
            URI_ANDROID_APP_SCHEME,
            URI_INTENT_SCHEME,
    })
    @Retention(RetentionPolicy.SOURCE)
    public @interface UriFlags {}

    /**
     * Flag for use with {@link #toUri} and {@link #parseUri}: the URI string
     * always has the "intent:" scheme.  This syntax can be used when you want
     * to later disambiguate between URIs that are intended to describe an
     * Intent vs. all others that should be treated as raw URIs.  When used
     * with {@link #parseUri}, any other scheme will result in a generic
     * VIEW action for that raw URI.
     */
    public static final int URI_INTENT_SCHEME = 1<<0;

    /**
     * Flag for use with {@link #toUri} and {@link #parseUri}: the URI string
     * always has the "android-app:" scheme.  This is a variation of
     * {@link #URI_INTENT_SCHEME} whose format is simpler for the case of an
     * http/https URI being delivered to a specific package name.  The format
     * is:
     *
     * <pre class="prettyprint">
     * android-app://{package_id}[/{scheme}[/{host}[/{path}]]][#Intent;{...}]</pre>
     *
     * <p>In this scheme, only the <code>package_id</code> is required.  If you include a host,
     * you must also include a scheme; including a path also requires both a host and a scheme.
     * The final #Intent; fragment can be used without a scheme, host, or path.
     * Note that this can not be
     * used with intents that have a {@link #setSelector}, since the base intent
     * will always have an explicit package name.</p>
     *
     * <p>Some examples of how this scheme maps to Intent objects:</p>
     * <table border="2" width="85%" align="center" frame="hsides" rules="rows">
     *     <colgroup align="left" />
     *     <colgroup align="left" />
     *     <thead>
     *     <tr><th>URI</th> <th>Intent</th></tr>
     *     </thead>
     *
     *     <tbody>
     *     <tr><td><code>android-app://com.example.app</code></td>
     *         <td><table style="margin:0;border:0;cellpadding:0;cellspacing:0">
     *             <tr><td>Action: </td><td>{@link #ACTION_MAIN}</td></tr>
     *             <tr><td>Package: </td><td><code>com.example.app</code></td></tr>
     *         </table></td>
     *     </tr>
     *     <tr><td><code>android-app://com.example.app/http/example.com</code></td>
     *         <td><table style="margin:0;border:0;cellpadding:0;cellspacing:0">
     *             <tr><td>Action: </td><td>{@link #ACTION_VIEW}</td></tr>
     *             <tr><td>Data: </td><td><code>http://example.com/</code></td></tr>
     *             <tr><td>Package: </td><td><code>com.example.app</code></td></tr>
     *         </table></td>
     *     </tr>
     *     <tr><td><code>android-app://com.example.app/http/example.com/foo?1234</code></td>
     *         <td><table style="margin:0;border:0;cellpadding:0;cellspacing:0">
     *             <tr><td>Action: </td><td>{@link #ACTION_VIEW}</td></tr>
     *             <tr><td>Data: </td><td><code>http://example.com/foo?1234</code></td></tr>
     *             <tr><td>Package: </td><td><code>com.example.app</code></td></tr>
     *         </table></td>
     *     </tr>
     *     <tr><td><code>android-app://com.example.app/<br />#Intent;action=com.example.MY_ACTION;end</code></td>
     *         <td><table style="margin:0;border:0;cellpadding:0;cellspacing:0">
     *             <tr><td>Action: </td><td><code>com.example.MY_ACTION</code></td></tr>
     *             <tr><td>Package: </td><td><code>com.example.app</code></td></tr>
     *         </table></td>
     *     </tr>
     *     <tr><td><code>android-app://com.example.app/http/example.com/foo?1234<br />#Intent;action=com.example.MY_ACTION;end</code></td>
     *         <td><table style="margin:0;border:0;cellpadding:0;cellspacing:0">
     *             <tr><td>Action: </td><td><code>com.example.MY_ACTION</code></td></tr>
     *             <tr><td>Data: </td><td><code>http://example.com/foo?1234</code></td></tr>
     *             <tr><td>Package: </td><td><code>com.example.app</code></td></tr>
     *         </table></td>
     *     </tr>
     *     <tr><td><code>android-app://com.example.app/<br />#Intent;action=com.example.MY_ACTION;<br />i.some_int=100;S.some_str=hello;end</code></td>
     *         <td><table border="" style="margin:0" >
     *             <tr><td>Action: </td><td><code>com.example.MY_ACTION</code></td></tr>
     *             <tr><td>Package: </td><td><code>com.example.app</code></td></tr>
     *             <tr><td>Extras: </td><td><code>some_int=(int)100<br />some_str=(String)hello</code></td></tr>
     *         </table></td>
     *     </tr>
     *     </tbody>
     * </table>
     */
    public static final int URI_ANDROID_APP_SCHEME = 1<<1;

    /**
     * Flag for use with {@link #toUri} and {@link #parseUri}: allow parsing
     * of unsafe information.  In particular, the flags {@link #FLAG_GRANT_READ_URI_PERMISSION},
     * {@link #FLAG_GRANT_WRITE_URI_PERMISSION}, {@link #FLAG_GRANT_PERSISTABLE_URI_PERMISSION},
     * and {@link #FLAG_GRANT_PREFIX_URI_PERMISSION} flags can not be set, so that the
     * generated Intent can not cause unexpected data access to happen.
     *
     * <p>If you do not trust the source of the URI being parsed, you should still do further
     * processing to protect yourself from it.  In particular, when using it to start an
     * activity you should usually add in {@link #CATEGORY_BROWSABLE} to limit the activities
     * that can handle it.</p>
     */
    public static final int URI_ALLOW_UNSAFE = 1<<2;

    // ---------------------------------------------------------------------

    private String mAction;
    private Uri mData;
    private String mType;
    private String mIdentifier;
    private String mPackage;
    private ComponentName mComponent;
    private int mFlags;
    private ArraySet<String> mCategories;
    @UnsupportedAppUsage
    private Bundle mExtras;
    private Rect mSourceBounds;
    private Intent mSelector;
    private ClipData mClipData;
    private int mContentUserHint = UserHandle.USER_CURRENT;
    /** Token to track instant app launches. Local only; do not copy cross-process. */
    private String mLaunchToken;

    // ---------------------------------------------------------------------

    private static final int COPY_MODE_ALL = 0;
    private static final int COPY_MODE_FILTER = 1;
    private static final int COPY_MODE_HISTORY = 2;

    /** @hide */
    @IntDef(prefix = { "COPY_MODE_" }, value = {
            COPY_MODE_ALL,
            COPY_MODE_FILTER,
            COPY_MODE_HISTORY
    })
    @Retention(RetentionPolicy.SOURCE)
    public @interface CopyMode {}

    /**
     * Create an empty intent.
     */
    public Intent() {
    }

    /**
     * Copy constructor.
     */
    public Intent(Intent o) {
        this(o, COPY_MODE_ALL);
    }

    private Intent(Intent o, @CopyMode int copyMode) {
        this.mAction = o.mAction;
        this.mData = o.mData;
        this.mType = o.mType;
        this.mIdentifier = o.mIdentifier;
        this.mPackage = o.mPackage;
        this.mComponent = o.mComponent;

        if (o.mCategories != null) {
            this.mCategories = new ArraySet<>(o.mCategories);
        }

        if (copyMode != COPY_MODE_FILTER) {
            this.mFlags = o.mFlags;
            this.mContentUserHint = o.mContentUserHint;
            this.mLaunchToken = o.mLaunchToken;
            if (o.mSourceBounds != null) {
                this.mSourceBounds = new Rect(o.mSourceBounds);
            }
            if (o.mSelector != null) {
                this.mSelector = new Intent(o.mSelector);
            }

            if (copyMode != COPY_MODE_HISTORY) {
                if (o.mExtras != null) {
                    this.mExtras = new Bundle(o.mExtras);
                }
                if (o.mClipData != null) {
                    this.mClipData = new ClipData(o.mClipData);
                }
            } else {
                if (o.mExtras != null && !o.mExtras.maybeIsEmpty()) {
                    this.mExtras = Bundle.STRIPPED;
                }

                // Also set "stripped" clip data when we ever log mClipData in the (broadcast)
                // history.
            }
        }
    }

    @Override
    public Object clone() {
        return new Intent(this);
    }

    /**
     * Make a clone of only the parts of the Intent that are relevant for
     * filter matching: the action, data, type, component, and categories.
     */
    public @NonNull Intent cloneFilter() {
        return new Intent(this, COPY_MODE_FILTER);
    }

    /**
     * Create an intent with a given action.  All other fields (data, type,
     * class) are null.  Note that the action <em>must</em> be in a
     * namespace because Intents are used globally in the system -- for
     * example the system VIEW action is android.intent.action.VIEW; an
     * application's custom action would be something like
     * com.google.app.myapp.CUSTOM_ACTION.
     *
     * @param action The Intent action, such as ACTION_VIEW.
     */
    public Intent(String action) {
        setAction(action);
    }

    /**
     * Create an intent with a given action and for a given data url.  Note
     * that the action <em>must</em> be in a namespace because Intents are
     * used globally in the system -- for example the system VIEW action is
     * android.intent.action.VIEW; an application's custom action would be
     * something like com.google.app.myapp.CUSTOM_ACTION.
     *
     * <p><em>Note: scheme and host name matching in the Android framework is
     * case-sensitive, unlike the formal RFC.  As a result,
     * you should always ensure that you write your Uri with these elements
     * using lower case letters, and normalize any Uris you receive from
     * outside of Android to ensure the scheme and host is lower case.</em></p>
     *
     * @param action The Intent action, such as ACTION_VIEW.
     * @param uri The Intent data URI.
     */
    public Intent(String action, Uri uri) {
        setAction(action);
        mData = uri;
    }

    /**
     * Create an intent for a specific component.  All other fields (action, data,
     * type, class) are null, though they can be modified later with explicit
     * calls.  This provides a convenient way to create an intent that is
     * intended to execute a hard-coded class name, rather than relying on the
     * system to find an appropriate class for you; see {@link #setComponent}
     * for more information on the repercussions of this.
     *
     * @param packageContext A Context of the application package implementing
     * this class.
     * @param cls The component class that is to be used for the intent.
     *
     * @see #setClass
     * @see #setComponent
     * @see #Intent(String, android.net.Uri , Context, Class)
     */
    public Intent(Context packageContext, Class<?> cls) {
        mComponent = new ComponentName(packageContext, cls);
    }

    /**
     * Create an intent for a specific component with a specified action and data.
     * This is equivalent to using {@link #Intent(String, android.net.Uri)} to
     * construct the Intent and then calling {@link #setClass} to set its
     * class.
     *
     * <p><em>Note: scheme and host name matching in the Android framework is
     * case-sensitive, unlike the formal RFC.  As a result,
     * you should always ensure that you write your Uri with these elements
     * using lower case letters, and normalize any Uris you receive from
     * outside of Android to ensure the scheme and host is lower case.</em></p>
     *
     * @param action The Intent action, such as ACTION_VIEW.
     * @param uri The Intent data URI.
     * @param packageContext A Context of the application package implementing
     * this class.
     * @param cls The component class that is to be used for the intent.
     *
     * @see #Intent(String, android.net.Uri)
     * @see #Intent(Context, Class)
     * @see #setClass
     * @see #setComponent
     */
    public Intent(String action, Uri uri,
            Context packageContext, Class<?> cls) {
        setAction(action);
        mData = uri;
        mComponent = new ComponentName(packageContext, cls);
    }

    /**
     * Create an intent to launch the main (root) activity of a task.  This
     * is the Intent that is started when the application's is launched from
     * Home.  For anything else that wants to launch an application in the
     * same way, it is important that they use an Intent structured the same
     * way, and can use this function to ensure this is the case.
     *
     * <p>The returned Intent has the given Activity component as its explicit
     * component, {@link #ACTION_MAIN} as its action, and includes the
     * category {@link #CATEGORY_LAUNCHER}.  This does <em>not</em> have
     * {@link #FLAG_ACTIVITY_NEW_TASK} set, though typically you will want
     * to do that through {@link #addFlags(int)} on the returned Intent.
     *
     * @param mainActivity The main activity component that this Intent will
     * launch.
     * @return Returns a newly created Intent that can be used to launch the
     * activity as a main application entry.
     *
     * @see #setClass
     * @see #setComponent
     */
    public static Intent makeMainActivity(ComponentName mainActivity) {
        Intent intent = new Intent(ACTION_MAIN);
        intent.setComponent(mainActivity);
        intent.addCategory(CATEGORY_LAUNCHER);
        return intent;
    }

    /**
     * Make an Intent for the main activity of an application, without
     * specifying a specific activity to run but giving a selector to find
     * the activity.  This results in a final Intent that is structured
     * the same as when the application is launched from
     * Home.  For anything else that wants to launch an application in the
     * same way, it is important that they use an Intent structured the same
     * way, and can use this function to ensure this is the case.
     *
     * <p>The returned Intent has {@link #ACTION_MAIN} as its action, and includes the
     * category {@link #CATEGORY_LAUNCHER}.  This does <em>not</em> have
     * {@link #FLAG_ACTIVITY_NEW_TASK} set, though typically you will want
     * to do that through {@link #addFlags(int)} on the returned Intent.
     *
     * @param selectorAction The action name of the Intent's selector.
     * @param selectorCategory The name of a category to add to the Intent's
     * selector.
     * @return Returns a newly created Intent that can be used to launch the
     * activity as a main application entry.
     *
     * @see #setSelector(Intent)
     */
    public static Intent makeMainSelectorActivity(String selectorAction,
            String selectorCategory) {
        Intent intent = new Intent(ACTION_MAIN);
        intent.addCategory(CATEGORY_LAUNCHER);
        Intent selector = new Intent();
        selector.setAction(selectorAction);
        selector.addCategory(selectorCategory);
        intent.setSelector(selector);
        return intent;
    }

    /**
     * Make an Intent that can be used to re-launch an application's task
     * in its base state.  This is like {@link #makeMainActivity(ComponentName)},
     * but also sets the flags {@link #FLAG_ACTIVITY_NEW_TASK} and
     * {@link #FLAG_ACTIVITY_CLEAR_TASK}.
     *
     * @param mainActivity The activity component that is the root of the
     * task; this is the activity that has been published in the application's
     * manifest as the main launcher icon.
     *
     * @return Returns a newly created Intent that can be used to relaunch the
     * activity's task in its root state.
     */
    public static Intent makeRestartActivityTask(ComponentName mainActivity) {
        Intent intent = makeMainActivity(mainActivity);
        intent.addFlags(Intent.FLAG_ACTIVITY_NEW_TASK
                | Intent.FLAG_ACTIVITY_CLEAR_TASK);
        return intent;
    }

    /**
     * Call {@link #parseUri} with 0 flags.
     * @deprecated Use {@link #parseUri} instead.
     */
    @Deprecated
    public static Intent getIntent(String uri) throws URISyntaxException {
        return parseUri(uri, 0);
    }

    /**
     * Create an intent from a URI.  This URI may encode the action,
     * category, and other intent fields, if it was returned by
     * {@link #toUri}.  If the Intent was not generate by toUri(), its data
     * will be the entire URI and its action will be ACTION_VIEW.
     *
     * <p>The URI given here must not be relative -- that is, it must include
     * the scheme and full path.
     *
     * @param uri The URI to turn into an Intent.
     * @param flags Additional processing flags.
     *
     * @return Intent The newly created Intent object.
     *
     * @throws URISyntaxException Throws URISyntaxError if the basic URI syntax
     * it bad (as parsed by the Uri class) or the Intent data within the
     * URI is invalid.
     *
     * @see #toUri
     */
    public static Intent parseUri(String uri, @UriFlags int flags) throws URISyntaxException {
        int i = 0;
        try {
            final boolean androidApp = uri.startsWith("android-app:");

            // Validate intent scheme if requested.
            if ((flags&(URI_INTENT_SCHEME|URI_ANDROID_APP_SCHEME)) != 0) {
                if (!uri.startsWith("intent:") && !androidApp) {
                    Intent intent = new Intent(ACTION_VIEW);
                    try {
                        intent.setData(Uri.parse(uri));
                    } catch (IllegalArgumentException e) {
                        throw new URISyntaxException(uri, e.getMessage());
                    }
                    return intent;
                }
            }

            i = uri.lastIndexOf("#");
            // simple case
            if (i == -1) {
                if (!androidApp) {
                    return new Intent(ACTION_VIEW, Uri.parse(uri));
                }

            // old format Intent URI
            } else if (!uri.startsWith("#Intent;", i)) {
                if (!androidApp) {
                    return getIntentOld(uri, flags);
                } else {
                    i = -1;
                }
            }

            // new format
            Intent intent = new Intent(ACTION_VIEW);
            Intent baseIntent = intent;
            boolean explicitAction = false;
            boolean inSelector = false;

            // fetch data part, if present
            String scheme = null;
            String data;
            if (i >= 0) {
                data = uri.substring(0, i);
                i += 8; // length of "#Intent;"
            } else {
                data = uri;
            }

            // loop over contents of Intent, all name=value;
            while (i >= 0 && !uri.startsWith("end", i)) {
                int eq = uri.indexOf('=', i);
                if (eq < 0) eq = i-1;
                int semi = uri.indexOf(';', i);
                String value = eq < semi ? Uri.decode(uri.substring(eq + 1, semi)) : "";

                // action
                if (uri.startsWith("action=", i)) {
                    intent.setAction(value);
                    if (!inSelector) {
                        explicitAction = true;
                    }
                }

                // categories
                else if (uri.startsWith("category=", i)) {
                    intent.addCategory(value);
                }

                // type
                else if (uri.startsWith("type=", i)) {
                    intent.mType = value;
                }

                // identifier
                else if (uri.startsWith("identifier=", i)) {
                    intent.mIdentifier = value;
                }

                // launch flags
                else if (uri.startsWith("launchFlags=", i)) {
                    intent.mFlags = Integer.decode(value).intValue();
                    if ((flags& URI_ALLOW_UNSAFE) == 0) {
                        intent.mFlags &= ~IMMUTABLE_FLAGS;
                    }
                }

                // package
                else if (uri.startsWith("package=", i)) {
                    intent.mPackage = value;
                }

                // component
                else if (uri.startsWith("component=", i)) {
                    intent.mComponent = ComponentName.unflattenFromString(value);
                }

                // scheme
                else if (uri.startsWith("scheme=", i)) {
                    if (inSelector) {
                        intent.mData = Uri.parse(value + ":");
                    } else {
                        scheme = value;
                    }
                }

                // source bounds
                else if (uri.startsWith("sourceBounds=", i)) {
                    intent.mSourceBounds = Rect.unflattenFromString(value);
                }

                // selector
                else if (semi == (i+3) && uri.startsWith("SEL", i)) {
                    intent = new Intent();
                    inSelector = true;
                }

                // extra
                else {
                    String key = Uri.decode(uri.substring(i + 2, eq));
                    // create Bundle if it doesn't already exist
                    if (intent.mExtras == null) intent.mExtras = new Bundle();
                    Bundle b = intent.mExtras;
                    // add EXTRA
                    if      (uri.startsWith("S.", i)) b.putString(key, value);
                    else if (uri.startsWith("B.", i)) b.putBoolean(key, Boolean.parseBoolean(value));
                    else if (uri.startsWith("b.", i)) b.putByte(key, Byte.parseByte(value));
                    else if (uri.startsWith("c.", i)) b.putChar(key, value.charAt(0));
                    else if (uri.startsWith("d.", i)) b.putDouble(key, Double.parseDouble(value));
                    else if (uri.startsWith("f.", i)) b.putFloat(key, Float.parseFloat(value));
                    else if (uri.startsWith("i.", i)) b.putInt(key, Integer.parseInt(value));
                    else if (uri.startsWith("l.", i)) b.putLong(key, Long.parseLong(value));
                    else if (uri.startsWith("s.", i)) b.putShort(key, Short.parseShort(value));
                    else throw new URISyntaxException(uri, "unknown EXTRA type", i);
                }

                // move to the next item
                i = semi + 1;
            }

            if (inSelector) {
                // The Intent had a selector; fix it up.
                if (baseIntent.mPackage == null) {
                    baseIntent.setSelector(intent);
                }
                intent = baseIntent;
            }

            if (data != null) {
                if (data.startsWith("intent:")) {
                    data = data.substring(7);
                    if (scheme != null) {
                        data = scheme + ':' + data;
                    }
                } else if (data.startsWith("android-app:")) {
                    if (data.charAt(12) == '/' && data.charAt(13) == '/') {
                        // Correctly formed android-app, first part is package name.
                        int end = data.indexOf('/', 14);
                        if (end < 0) {
                            // All we have is a package name.
                            intent.mPackage = data.substring(14);
                            if (!explicitAction) {
                                intent.setAction(ACTION_MAIN);
                            }
                            data = "";
                        } else {
                            // Target the Intent at the given package name always.
                            String authority = null;
                            intent.mPackage = data.substring(14, end);
                            int newEnd;
                            if ((end+1) < data.length()) {
                                if ((newEnd=data.indexOf('/', end+1)) >= 0) {
                                    // Found a scheme, remember it.
                                    scheme = data.substring(end+1, newEnd);
                                    end = newEnd;
                                    if (end < data.length() && (newEnd=data.indexOf('/', end+1)) >= 0) {
                                        // Found a authority, remember it.
                                        authority = data.substring(end+1, newEnd);
                                        end = newEnd;
                                    }
                                } else {
                                    // All we have is a scheme.
                                    scheme = data.substring(end+1);
                                }
                            }
                            if (scheme == null) {
                                // If there was no scheme, then this just targets the package.
                                if (!explicitAction) {
                                    intent.setAction(ACTION_MAIN);
                                }
                                data = "";
                            } else if (authority == null) {
                                data = scheme + ":";
                            } else {
                                data = scheme + "://" + authority + data.substring(end);
                            }
                        }
                    } else {
                        data = "";
                    }
                }

                if (data.length() > 0) {
                    try {
                        intent.mData = Uri.parse(data);
                    } catch (IllegalArgumentException e) {
                        throw new URISyntaxException(uri, e.getMessage());
                    }
                }
            }

            return intent;

        } catch (IndexOutOfBoundsException e) {
            throw new URISyntaxException(uri, "illegal Intent URI format", i);
        }
    }

    public static Intent getIntentOld(String uri) throws URISyntaxException {
        return getIntentOld(uri, 0);
    }

    private static Intent getIntentOld(String uri, int flags) throws URISyntaxException {
        Intent intent;

        int i = uri.lastIndexOf('#');
        if (i >= 0) {
            String action = null;
            final int intentFragmentStart = i;
            boolean isIntentFragment = false;

            i++;

            if (uri.regionMatches(i, "action(", 0, 7)) {
                isIntentFragment = true;
                i += 7;
                int j = uri.indexOf(')', i);
                action = uri.substring(i, j);
                i = j + 1;
            }

            intent = new Intent(action);

            if (uri.regionMatches(i, "categories(", 0, 11)) {
                isIntentFragment = true;
                i += 11;
                int j = uri.indexOf(')', i);
                while (i < j) {
                    int sep = uri.indexOf('!', i);
                    if (sep < 0 || sep > j) sep = j;
                    if (i < sep) {
                        intent.addCategory(uri.substring(i, sep));
                    }
                    i = sep + 1;
                }
                i = j + 1;
            }

            if (uri.regionMatches(i, "type(", 0, 5)) {
                isIntentFragment = true;
                i += 5;
                int j = uri.indexOf(')', i);
                intent.mType = uri.substring(i, j);
                i = j + 1;
            }

            if (uri.regionMatches(i, "launchFlags(", 0, 12)) {
                isIntentFragment = true;
                i += 12;
                int j = uri.indexOf(')', i);
                intent.mFlags = Integer.decode(uri.substring(i, j)).intValue();
                if ((flags& URI_ALLOW_UNSAFE) == 0) {
                    intent.mFlags &= ~IMMUTABLE_FLAGS;
                }
                i = j + 1;
            }

            if (uri.regionMatches(i, "component(", 0, 10)) {
                isIntentFragment = true;
                i += 10;
                int j = uri.indexOf(')', i);
                int sep = uri.indexOf('!', i);
                if (sep >= 0 && sep < j) {
                    String pkg = uri.substring(i, sep);
                    String cls = uri.substring(sep + 1, j);
                    intent.mComponent = new ComponentName(pkg, cls);
                }
                i = j + 1;
            }

            if (uri.regionMatches(i, "extras(", 0, 7)) {
                isIntentFragment = true;
                i += 7;

                final int closeParen = uri.indexOf(')', i);
                if (closeParen == -1) throw new URISyntaxException(uri,
                        "EXTRA missing trailing ')'", i);

                while (i < closeParen) {
                    // fetch the key value
                    int j = uri.indexOf('=', i);
                    if (j <= i + 1 || i >= closeParen) {
                        throw new URISyntaxException(uri, "EXTRA missing '='", i);
                    }
                    char type = uri.charAt(i);
                    i++;
                    String key = uri.substring(i, j);
                    i = j + 1;

                    // get type-value
                    j = uri.indexOf('!', i);
                    if (j == -1 || j >= closeParen) j = closeParen;
                    if (i >= j) throw new URISyntaxException(uri, "EXTRA missing '!'", i);
                    String value = uri.substring(i, j);
                    i = j;

                    // create Bundle if it doesn't already exist
                    if (intent.mExtras == null) intent.mExtras = new Bundle();

                    // add item to bundle
                    try {
                        switch (type) {
                            case 'S':
                                intent.mExtras.putString(key, Uri.decode(value));
                                break;
                            case 'B':
                                intent.mExtras.putBoolean(key, Boolean.parseBoolean(value));
                                break;
                            case 'b':
                                intent.mExtras.putByte(key, Byte.parseByte(value));
                                break;
                            case 'c':
                                intent.mExtras.putChar(key, Uri.decode(value).charAt(0));
                                break;
                            case 'd':
                                intent.mExtras.putDouble(key, Double.parseDouble(value));
                                break;
                            case 'f':
                                intent.mExtras.putFloat(key, Float.parseFloat(value));
                                break;
                            case 'i':
                                intent.mExtras.putInt(key, Integer.parseInt(value));
                                break;
                            case 'l':
                                intent.mExtras.putLong(key, Long.parseLong(value));
                                break;
                            case 's':
                                intent.mExtras.putShort(key, Short.parseShort(value));
                                break;
                            default:
                                throw new URISyntaxException(uri, "EXTRA has unknown type", i);
                        }
                    } catch (NumberFormatException e) {
                        throw new URISyntaxException(uri, "EXTRA value can't be parsed", i);
                    }

                    char ch = uri.charAt(i);
                    if (ch == ')') break;
                    if (ch != '!') throw new URISyntaxException(uri, "EXTRA missing '!'", i);
                    i++;
                }
            }

            if (isIntentFragment) {
                intent.mData = Uri.parse(uri.substring(0, intentFragmentStart));
            } else {
                intent.mData = Uri.parse(uri);
            }

            if (intent.mAction == null) {
                // By default, if no action is specified, then use VIEW.
                intent.mAction = ACTION_VIEW;
            }

        } else {
            intent = new Intent(ACTION_VIEW, Uri.parse(uri));
        }

        return intent;
    }

    /** @hide */
    public interface CommandOptionHandler {
        boolean handleOption(String opt, ShellCommand cmd);
    }

    /** @hide */
    @UnsupportedAppUsage
    public static Intent parseCommandArgs(ShellCommand cmd, CommandOptionHandler optionHandler)
            throws URISyntaxException {
        Intent intent = new Intent();
        Intent baseIntent = intent;
        boolean hasIntentInfo = false;

        Uri data = null;
        String type = null;

        String opt;
        while ((opt=cmd.getNextOption()) != null) {
            switch (opt) {
                case "-a":
                    intent.setAction(cmd.getNextArgRequired());
                    if (intent == baseIntent) {
                        hasIntentInfo = true;
                    }
                    break;
                case "-d":
                    data = Uri.parse(cmd.getNextArgRequired());
                    if (intent == baseIntent) {
                        hasIntentInfo = true;
                    }
                    break;
                case "-t":
                    type = cmd.getNextArgRequired();
                    if (intent == baseIntent) {
                        hasIntentInfo = true;
                    }
                    break;
                case "-i":
                    intent.setIdentifier(cmd.getNextArgRequired());
                    if (intent == baseIntent) {
                        hasIntentInfo = true;
                    }
                    break;
                case "-c":
                    intent.addCategory(cmd.getNextArgRequired());
                    if (intent == baseIntent) {
                        hasIntentInfo = true;
                    }
                    break;
                case "-e":
                case "--es": {
                    String key = cmd.getNextArgRequired();
                    String value = cmd.getNextArgRequired();
                    intent.putExtra(key, value);
                }
                break;
                case "--esn": {
                    String key = cmd.getNextArgRequired();
                    intent.putExtra(key, (String) null);
                }
                break;
                case "--ei": {
                    String key = cmd.getNextArgRequired();
                    String value = cmd.getNextArgRequired();
                    intent.putExtra(key, Integer.decode(value));
                }
                break;
                case "--eu": {
                    String key = cmd.getNextArgRequired();
                    String value = cmd.getNextArgRequired();
                    intent.putExtra(key, Uri.parse(value));
                }
                break;
                case "--ecn": {
                    String key = cmd.getNextArgRequired();
                    String value = cmd.getNextArgRequired();
                    ComponentName cn = ComponentName.unflattenFromString(value);
                    if (cn == null)
                        throw new IllegalArgumentException("Bad component name: " + value);
                    intent.putExtra(key, cn);
                }
                break;
                case "--eia": {
                    String key = cmd.getNextArgRequired();
                    String value = cmd.getNextArgRequired();
                    String[] strings = value.split(",");
                    int[] list = new int[strings.length];
                    for (int i = 0; i < strings.length; i++) {
                        list[i] = Integer.decode(strings[i]);
                    }
                    intent.putExtra(key, list);
                }
                break;
                case "--eial": {
                    String key = cmd.getNextArgRequired();
                    String value = cmd.getNextArgRequired();
                    String[] strings = value.split(",");
                    ArrayList<Integer> list = new ArrayList<>(strings.length);
                    for (int i = 0; i < strings.length; i++) {
                        list.add(Integer.decode(strings[i]));
                    }
                    intent.putExtra(key, list);
                }
                break;
                case "--el": {
                    String key = cmd.getNextArgRequired();
                    String value = cmd.getNextArgRequired();
                    intent.putExtra(key, Long.valueOf(value));
                }
                break;
                case "--ela": {
                    String key = cmd.getNextArgRequired();
                    String value = cmd.getNextArgRequired();
                    String[] strings = value.split(",");
                    long[] list = new long[strings.length];
                    for (int i = 0; i < strings.length; i++) {
                        list[i] = Long.valueOf(strings[i]);
                    }
                    intent.putExtra(key, list);
                    hasIntentInfo = true;
                }
                break;
                case "--elal": {
                    String key = cmd.getNextArgRequired();
                    String value = cmd.getNextArgRequired();
                    String[] strings = value.split(",");
                    ArrayList<Long> list = new ArrayList<>(strings.length);
                    for (int i = 0; i < strings.length; i++) {
                        list.add(Long.valueOf(strings[i]));
                    }
                    intent.putExtra(key, list);
                    hasIntentInfo = true;
                }
                break;
                case "--ef": {
                    String key = cmd.getNextArgRequired();
                    String value = cmd.getNextArgRequired();
                    intent.putExtra(key, Float.valueOf(value));
                    hasIntentInfo = true;
                }
                break;
                case "--efa": {
                    String key = cmd.getNextArgRequired();
                    String value = cmd.getNextArgRequired();
                    String[] strings = value.split(",");
                    float[] list = new float[strings.length];
                    for (int i = 0; i < strings.length; i++) {
                        list[i] = Float.valueOf(strings[i]);
                    }
                    intent.putExtra(key, list);
                    hasIntentInfo = true;
                }
                break;
                case "--efal": {
                    String key = cmd.getNextArgRequired();
                    String value = cmd.getNextArgRequired();
                    String[] strings = value.split(",");
                    ArrayList<Float> list = new ArrayList<>(strings.length);
                    for (int i = 0; i < strings.length; i++) {
                        list.add(Float.valueOf(strings[i]));
                    }
                    intent.putExtra(key, list);
                    hasIntentInfo = true;
                }
                break;
                case "--esa": {
                    String key = cmd.getNextArgRequired();
                    String value = cmd.getNextArgRequired();
                    // Split on commas unless they are preceeded by an escape.
                    // The escape character must be escaped for the string and
                    // again for the regex, thus four escape characters become one.
                    String[] strings = value.split("(?<!\\\\),");
                    intent.putExtra(key, strings);
                    hasIntentInfo = true;
                }
                break;
                case "--esal": {
                    String key = cmd.getNextArgRequired();
                    String value = cmd.getNextArgRequired();
                    // Split on commas unless they are preceeded by an escape.
                    // The escape character must be escaped for the string and
                    // again for the regex, thus four escape characters become one.
                    String[] strings = value.split("(?<!\\\\),");
                    ArrayList<String> list = new ArrayList<>(strings.length);
                    for (int i = 0; i < strings.length; i++) {
                        list.add(strings[i]);
                    }
                    intent.putExtra(key, list);
                    hasIntentInfo = true;
                }
                break;
                case "--ez": {
                    String key = cmd.getNextArgRequired();
                    String value = cmd.getNextArgRequired().toLowerCase();
                    // Boolean.valueOf() results in false for anything that is not "true", which is
                    // error-prone in shell commands
                    boolean arg;
                    if ("true".equals(value) || "t".equals(value)) {
                        arg = true;
                    } else if ("false".equals(value) || "f".equals(value)) {
                        arg = false;
                    } else {
                        try {
                            arg = Integer.decode(value) != 0;
                        } catch (NumberFormatException ex) {
                            throw new IllegalArgumentException("Invalid boolean value: " + value);
                        }
                    }

                    intent.putExtra(key, arg);
                }
                break;
                case "-n": {
                    String str = cmd.getNextArgRequired();
                    ComponentName cn = ComponentName.unflattenFromString(str);
                    if (cn == null)
                        throw new IllegalArgumentException("Bad component name: " + str);
                    intent.setComponent(cn);
                    if (intent == baseIntent) {
                        hasIntentInfo = true;
                    }
                }
                break;
                case "-p": {
                    String str = cmd.getNextArgRequired();
                    intent.setPackage(str);
                    if (intent == baseIntent) {
                        hasIntentInfo = true;
                    }
                }
                break;
                case "-f":
                    String str = cmd.getNextArgRequired();
                    intent.setFlags(Integer.decode(str).intValue());
                    break;
                case "--grant-read-uri-permission":
                    intent.addFlags(Intent.FLAG_GRANT_READ_URI_PERMISSION);
                    break;
                case "--grant-write-uri-permission":
                    intent.addFlags(Intent.FLAG_GRANT_WRITE_URI_PERMISSION);
                    break;
                case "--grant-persistable-uri-permission":
                    intent.addFlags(Intent.FLAG_GRANT_PERSISTABLE_URI_PERMISSION);
                    break;
                case "--grant-prefix-uri-permission":
                    intent.addFlags(Intent.FLAG_GRANT_PREFIX_URI_PERMISSION);
                    break;
                case "--exclude-stopped-packages":
                    intent.addFlags(Intent.FLAG_EXCLUDE_STOPPED_PACKAGES);
                    break;
                case "--include-stopped-packages":
                    intent.addFlags(Intent.FLAG_INCLUDE_STOPPED_PACKAGES);
                    break;
                case "--debug-log-resolution":
                    intent.addFlags(Intent.FLAG_DEBUG_LOG_RESOLUTION);
                    break;
                case "--activity-brought-to-front":
                    intent.addFlags(Intent.FLAG_ACTIVITY_BROUGHT_TO_FRONT);
                    break;
                case "--activity-clear-top":
                    intent.addFlags(Intent.FLAG_ACTIVITY_CLEAR_TOP);
                    break;
                case "--activity-clear-when-task-reset":
                    intent.addFlags(Intent.FLAG_ACTIVITY_CLEAR_WHEN_TASK_RESET);
                    break;
                case "--activity-exclude-from-recents":
                    intent.addFlags(Intent.FLAG_ACTIVITY_EXCLUDE_FROM_RECENTS);
                    break;
                case "--activity-launched-from-history":
                    intent.addFlags(Intent.FLAG_ACTIVITY_LAUNCHED_FROM_HISTORY);
                    break;
                case "--activity-multiple-task":
                    intent.addFlags(Intent.FLAG_ACTIVITY_MULTIPLE_TASK);
                    break;
                case "--activity-no-animation":
                    intent.addFlags(Intent.FLAG_ACTIVITY_NO_ANIMATION);
                    break;
                case "--activity-no-history":
                    intent.addFlags(Intent.FLAG_ACTIVITY_NO_HISTORY);
                    break;
                case "--activity-no-user-action":
                    intent.addFlags(Intent.FLAG_ACTIVITY_NO_USER_ACTION);
                    break;
                case "--activity-previous-is-top":
                    intent.addFlags(Intent.FLAG_ACTIVITY_PREVIOUS_IS_TOP);
                    break;
                case "--activity-reorder-to-front":
                    intent.addFlags(Intent.FLAG_ACTIVITY_REORDER_TO_FRONT);
                    break;
                case "--activity-reset-task-if-needed":
                    intent.addFlags(Intent.FLAG_ACTIVITY_RESET_TASK_IF_NEEDED);
                    break;
                case "--activity-single-top":
                    intent.addFlags(Intent.FLAG_ACTIVITY_SINGLE_TOP);
                    break;
                case "--activity-clear-task":
                    intent.addFlags(Intent.FLAG_ACTIVITY_CLEAR_TASK);
                    break;
                case "--activity-task-on-home":
                    intent.addFlags(Intent.FLAG_ACTIVITY_TASK_ON_HOME);
                    break;
                case "--activity-match-external":
                    intent.addFlags(Intent.FLAG_ACTIVITY_MATCH_EXTERNAL);
                    break;
                case "--receiver-registered-only":
                    intent.addFlags(Intent.FLAG_RECEIVER_REGISTERED_ONLY);
                    break;
                case "--receiver-replace-pending":
                    intent.addFlags(Intent.FLAG_RECEIVER_REPLACE_PENDING);
                    break;
                case "--receiver-foreground":
                    intent.addFlags(Intent.FLAG_RECEIVER_FOREGROUND);
                    break;
                case "--receiver-no-abort":
                    intent.addFlags(Intent.FLAG_RECEIVER_NO_ABORT);
                    break;
                case "--receiver-include-background":
                    intent.addFlags(Intent.FLAG_RECEIVER_INCLUDE_BACKGROUND);
                    break;
                case "--selector":
                    intent.setDataAndType(data, type);
                    intent = new Intent();
                    break;
                default:
                    if (optionHandler != null && optionHandler.handleOption(opt, cmd)) {
                        // Okay, caller handled this option.
                    } else {
                        throw new IllegalArgumentException("Unknown option: " + opt);
                    }
                    break;
            }
        }
        intent.setDataAndType(data, type);

        final boolean hasSelector = intent != baseIntent;
        if (hasSelector) {
            // A selector was specified; fix up.
            baseIntent.setSelector(intent);
            intent = baseIntent;
        }

        String arg = cmd.getNextArg();
        baseIntent = null;
        if (arg == null) {
            if (hasSelector) {
                // If a selector has been specified, and no arguments
                // have been supplied for the main Intent, then we can
                // assume it is ACTION_MAIN CATEGORY_LAUNCHER; we don't
                // need to have a component name specified yet, the
                // selector will take care of that.
                baseIntent = new Intent(Intent.ACTION_MAIN);
                baseIntent.addCategory(Intent.CATEGORY_LAUNCHER);
            }
        } else if (arg.indexOf(':') >= 0) {
            // The argument is a URI.  Fully parse it, and use that result
            // to fill in any data not specified so far.
            baseIntent = Intent.parseUri(arg, Intent.URI_INTENT_SCHEME
                    | Intent.URI_ANDROID_APP_SCHEME | Intent.URI_ALLOW_UNSAFE);
        } else if (arg.indexOf('/') >= 0) {
            // The argument is a component name.  Build an Intent to launch
            // it.
            baseIntent = new Intent(Intent.ACTION_MAIN);
            baseIntent.addCategory(Intent.CATEGORY_LAUNCHER);
            baseIntent.setComponent(ComponentName.unflattenFromString(arg));
        } else {
            // Assume the argument is a package name.
            baseIntent = new Intent(Intent.ACTION_MAIN);
            baseIntent.addCategory(Intent.CATEGORY_LAUNCHER);
            baseIntent.setPackage(arg);
        }
        if (baseIntent != null) {
            Bundle extras = intent.getExtras();
            intent.replaceExtras((Bundle)null);
            Bundle uriExtras = baseIntent.getExtras();
            baseIntent.replaceExtras((Bundle)null);
            if (intent.getAction() != null && baseIntent.getCategories() != null) {
                HashSet<String> cats = new HashSet<String>(baseIntent.getCategories());
                for (String c : cats) {
                    baseIntent.removeCategory(c);
                }
            }
            intent.fillIn(baseIntent, Intent.FILL_IN_COMPONENT | Intent.FILL_IN_SELECTOR);
            if (extras == null) {
                extras = uriExtras;
            } else if (uriExtras != null) {
                uriExtras.putAll(extras);
                extras = uriExtras;
            }
            intent.replaceExtras(extras);
            hasIntentInfo = true;
        }

        if (!hasIntentInfo) throw new IllegalArgumentException("No intent supplied");
        return intent;
    }

    /** @hide */
    @UnsupportedAppUsage
    public static void printIntentArgsHelp(PrintWriter pw, String prefix) {
        final String[] lines = new String[] {
                "<INTENT> specifications include these flags and arguments:",
                "    [-a <ACTION>] [-d <DATA_URI>] [-t <MIME_TYPE>] [-i <IDENTIFIER>]",
                "    [-c <CATEGORY> [-c <CATEGORY>] ...]",
                "    [-n <COMPONENT_NAME>]",
                "    [-e|--es <EXTRA_KEY> <EXTRA_STRING_VALUE> ...]",
                "    [--esn <EXTRA_KEY> ...]",
                "    [--ez <EXTRA_KEY> <EXTRA_BOOLEAN_VALUE> ...]",
                "    [--ei <EXTRA_KEY> <EXTRA_INT_VALUE> ...]",
                "    [--el <EXTRA_KEY> <EXTRA_LONG_VALUE> ...]",
                "    [--ef <EXTRA_KEY> <EXTRA_FLOAT_VALUE> ...]",
                "    [--eu <EXTRA_KEY> <EXTRA_URI_VALUE> ...]",
                "    [--ecn <EXTRA_KEY> <EXTRA_COMPONENT_NAME_VALUE>]",
                "    [--eia <EXTRA_KEY> <EXTRA_INT_VALUE>[,<EXTRA_INT_VALUE...]]",
                "        (mutiple extras passed as Integer[])",
                "    [--eial <EXTRA_KEY> <EXTRA_INT_VALUE>[,<EXTRA_INT_VALUE...]]",
                "        (mutiple extras passed as List<Integer>)",
                "    [--ela <EXTRA_KEY> <EXTRA_LONG_VALUE>[,<EXTRA_LONG_VALUE...]]",
                "        (mutiple extras passed as Long[])",
                "    [--elal <EXTRA_KEY> <EXTRA_LONG_VALUE>[,<EXTRA_LONG_VALUE...]]",
                "        (mutiple extras passed as List<Long>)",
                "    [--efa <EXTRA_KEY> <EXTRA_FLOAT_VALUE>[,<EXTRA_FLOAT_VALUE...]]",
                "        (mutiple extras passed as Float[])",
                "    [--efal <EXTRA_KEY> <EXTRA_FLOAT_VALUE>[,<EXTRA_FLOAT_VALUE...]]",
                "        (mutiple extras passed as List<Float>)",
                "    [--esa <EXTRA_KEY> <EXTRA_STRING_VALUE>[,<EXTRA_STRING_VALUE...]]",
                "        (mutiple extras passed as String[]; to embed a comma into a string,",
                "         escape it using \"\\,\")",
                "    [--esal <EXTRA_KEY> <EXTRA_STRING_VALUE>[,<EXTRA_STRING_VALUE...]]",
                "        (mutiple extras passed as List<String>; to embed a comma into a string,",
                "         escape it using \"\\,\")",
                "    [-f <FLAG>]",
                "    [--grant-read-uri-permission] [--grant-write-uri-permission]",
                "    [--grant-persistable-uri-permission] [--grant-prefix-uri-permission]",
                "    [--debug-log-resolution] [--exclude-stopped-packages]",
                "    [--include-stopped-packages]",
                "    [--activity-brought-to-front] [--activity-clear-top]",
                "    [--activity-clear-when-task-reset] [--activity-exclude-from-recents]",
                "    [--activity-launched-from-history] [--activity-multiple-task]",
                "    [--activity-no-animation] [--activity-no-history]",
                "    [--activity-no-user-action] [--activity-previous-is-top]",
                "    [--activity-reorder-to-front] [--activity-reset-task-if-needed]",
                "    [--activity-single-top] [--activity-clear-task]",
                "    [--activity-task-on-home] [--activity-match-external]",
                "    [--receiver-registered-only] [--receiver-replace-pending]",
                "    [--receiver-foreground] [--receiver-no-abort]",
                "    [--receiver-include-background]",
                "    [--selector]",
                "    [<URI> | <PACKAGE> | <COMPONENT>]"
        };
        for (String line : lines) {
            pw.print(prefix);
            pw.println(line);
        }
    }

    /**
     * Retrieve the general action to be performed, such as
     * {@link #ACTION_VIEW}.  The action describes the general way the rest of
     * the information in the intent should be interpreted -- most importantly,
     * what to do with the data returned by {@link #getData}.
     *
     * @return The action of this intent or null if none is specified.
     *
     * @see #setAction
     */
    public @Nullable String getAction() {
        return mAction;
    }

    /**
     * Retrieve data this intent is operating on.  This URI specifies the name
     * of the data; often it uses the content: scheme, specifying data in a
     * content provider.  Other schemes may be handled by specific activities,
     * such as http: by the web browser.
     *
     * @return The URI of the data this intent is targeting or null.
     *
     * @see #getScheme
     * @see #setData
     */
    public @Nullable Uri getData() {
        return mData;
    }

    /**
     * The same as {@link #getData()}, but returns the URI as an encoded
     * String.
     */
    public @Nullable String getDataString() {
        return mData != null ? mData.toString() : null;
    }

    /**
     * Return the scheme portion of the intent's data.  If the data is null or
     * does not include a scheme, null is returned.  Otherwise, the scheme
     * prefix without the final ':' is returned, i.e. "http".
     *
     * <p>This is the same as calling getData().getScheme() (and checking for
     * null data).
     *
     * @return The scheme of this intent.
     *
     * @see #getData
     */
    public @Nullable String getScheme() {
        return mData != null ? mData.getScheme() : null;
    }

    /**
     * Retrieve any explicit MIME type included in the intent.  This is usually
     * null, as the type is determined by the intent data.
     *
     * @return If a type was manually set, it is returned; else null is
     *         returned.
     *
     * @see #resolveType(ContentResolver)
     * @see #setType
     */
    public @Nullable String getType() {
        return mType;
    }

    /**
     * Return the MIME data type of this intent.  If the type field is
     * explicitly set, that is simply returned.  Otherwise, if the data is set,
     * the type of that data is returned.  If neither fields are set, a null is
     * returned.
     *
     * @return The MIME type of this intent.
     *
     * @see #getType
     * @see #resolveType(ContentResolver)
     */
    public @Nullable String resolveType(@NonNull Context context) {
        return resolveType(context.getContentResolver());
    }

    /**
     * Return the MIME data type of this intent.  If the type field is
     * explicitly set, that is simply returned.  Otherwise, if the data is set,
     * the type of that data is returned.  If neither fields are set, a null is
     * returned.
     *
     * @param resolver A ContentResolver that can be used to determine the MIME
     *                 type of the intent's data.
     *
     * @return The MIME type of this intent.
     *
     * @see #getType
     * @see #resolveType(Context)
     */
    public @Nullable String resolveType(@NonNull ContentResolver resolver) {
        if (mType != null) {
            return mType;
        }
        if (mData != null) {
            if ("content".equals(mData.getScheme())) {
                return resolver.getType(mData);
            }
        }
        return null;
    }

    /**
     * Return the MIME data type of this intent, only if it will be needed for
     * intent resolution.  This is not generally useful for application code;
     * it is used by the frameworks for communicating with back-end system
     * services.
     *
     * @param resolver A ContentResolver that can be used to determine the MIME
     *                 type of the intent's data.
     *
     * @return The MIME type of this intent, or null if it is unknown or not
     *         needed.
     */
    public @Nullable String resolveTypeIfNeeded(@NonNull ContentResolver resolver) {
        if (mComponent != null) {
            return mType;
        }
        return resolveType(resolver);
    }

    /**
     * Retrieve the identifier for this Intent.  If non-null, this is an arbitrary identity
     * of the Intent to distinguish it from other Intents.
     *
     * @return The identifier of this intent or null if none is specified.
     *
     * @see #setIdentifier
     */
    public @Nullable String getIdentifier() {
        return mIdentifier;
    }

    /**
     * Check if a category exists in the intent.
     *
     * @param category The category to check.
     *
     * @return boolean True if the intent contains the category, else false.
     *
     * @see #getCategories
     * @see #addCategory
     */
    public boolean hasCategory(String category) {
        return mCategories != null && mCategories.contains(category);
    }

    /**
     * Return the set of all categories in the intent.  If there are no categories,
     * returns NULL.
     *
     * @return The set of categories you can examine.  Do not modify!
     *
     * @see #hasCategory
     * @see #addCategory
     */
    public Set<String> getCategories() {
        return mCategories;
    }

    /**
     * Return the specific selector associated with this Intent.  If there is
     * none, returns null.  See {@link #setSelector} for more information.
     *
     * @see #setSelector
     */
    public @Nullable Intent getSelector() {
        return mSelector;
    }

    /**
     * Return the {@link ClipData} associated with this Intent.  If there is
     * none, returns null.  See {@link #setClipData} for more information.
     *
     * @see #setClipData
     */
    public @Nullable ClipData getClipData() {
        return mClipData;
    }

    /** @hide */
    public int getContentUserHint() {
        return mContentUserHint;
    }

    /** @hide */
    public String getLaunchToken() {
        return mLaunchToken;
    }

    /** @hide */
    public void setLaunchToken(String launchToken) {
        mLaunchToken = launchToken;
    }

    /**
     * Sets the ClassLoader that will be used when unmarshalling
     * any Parcelable values from the extras of this Intent.
     *
     * @param loader a ClassLoader, or null to use the default loader
     * at the time of unmarshalling.
     */
    public void setExtrasClassLoader(@Nullable ClassLoader loader) {
        if (mExtras != null) {
            mExtras.setClassLoader(loader);
        }
    }

    /**
     * Returns true if an extra value is associated with the given name.
     * @param name the extra's name
     * @return true if the given extra is present.
     */
    public boolean hasExtra(String name) {
        return mExtras != null && mExtras.containsKey(name);
    }

    /**
     * Returns true if the Intent's extras contain a parcelled file descriptor.
     * @return true if the Intent contains a parcelled file descriptor.
     */
    public boolean hasFileDescriptors() {
        return mExtras != null && mExtras.hasFileDescriptors();
    }

    /** {@hide} */
    @UnsupportedAppUsage
    public void setAllowFds(boolean allowFds) {
        if (mExtras != null) {
            mExtras.setAllowFds(allowFds);
        }
    }

    /** {@hide} */
    public void setDefusable(boolean defusable) {
        if (mExtras != null) {
            mExtras.setDefusable(defusable);
        }
    }

    /**
     * Retrieve extended data from the intent.
     *
     * @param name The name of the desired item.
     *
     * @return the value of an item previously added with putExtra(),
     * or null if none was found.
     *
     * @deprecated
     * @hide
     */
    @Deprecated
    @UnsupportedAppUsage
    public Object getExtra(String name) {
        return getExtra(name, null);
    }

    /**
     * Retrieve extended data from the intent.
     *
     * @param name The name of the desired item.
     * @param defaultValue the value to be returned if no value of the desired
     * type is stored with the given name.
     *
     * @return the value of an item previously added with putExtra(),
     * or the default value if none was found.
     *
     * @see #putExtra(String, boolean)
     */
    public boolean getBooleanExtra(String name, boolean defaultValue) {
        return mExtras == null ? defaultValue :
            mExtras.getBoolean(name, defaultValue);
    }

    /**
     * Retrieve extended data from the intent.
     *
     * @param name The name of the desired item.
     * @param defaultValue the value to be returned if no value of the desired
     * type is stored with the given name.
     *
     * @return the value of an item previously added with putExtra(),
     * or the default value if none was found.
     *
     * @see #putExtra(String, byte)
     */
    public byte getByteExtra(String name, byte defaultValue) {
        return mExtras == null ? defaultValue :
            mExtras.getByte(name, defaultValue);
    }

    /**
     * Retrieve extended data from the intent.
     *
     * @param name The name of the desired item.
     * @param defaultValue the value to be returned if no value of the desired
     * type is stored with the given name.
     *
     * @return the value of an item previously added with putExtra(),
     * or the default value if none was found.
     *
     * @see #putExtra(String, short)
     */
    public short getShortExtra(String name, short defaultValue) {
        return mExtras == null ? defaultValue :
            mExtras.getShort(name, defaultValue);
    }

    /**
     * Retrieve extended data from the intent.
     *
     * @param name The name of the desired item.
     * @param defaultValue the value to be returned if no value of the desired
     * type is stored with the given name.
     *
     * @return the value of an item previously added with putExtra(),
     * or the default value if none was found.
     *
     * @see #putExtra(String, char)
     */
    public char getCharExtra(String name, char defaultValue) {
        return mExtras == null ? defaultValue :
            mExtras.getChar(name, defaultValue);
    }

    /**
     * Retrieve extended data from the intent.
     *
     * @param name The name of the desired item.
     * @param defaultValue the value to be returned if no value of the desired
     * type is stored with the given name.
     *
     * @return the value of an item previously added with putExtra(),
     * or the default value if none was found.
     *
     * @see #putExtra(String, int)
     */
    public int getIntExtra(String name, int defaultValue) {
        return mExtras == null ? defaultValue :
            mExtras.getInt(name, defaultValue);
    }

    /**
     * Retrieve extended data from the intent.
     *
     * @param name The name of the desired item.
     * @param defaultValue the value to be returned if no value of the desired
     * type is stored with the given name.
     *
     * @return the value of an item previously added with putExtra(),
     * or the default value if none was found.
     *
     * @see #putExtra(String, long)
     */
    public long getLongExtra(String name, long defaultValue) {
        return mExtras == null ? defaultValue :
            mExtras.getLong(name, defaultValue);
    }

    /**
     * Retrieve extended data from the intent.
     *
     * @param name The name of the desired item.
     * @param defaultValue the value to be returned if no value of the desired
     * type is stored with the given name.
     *
     * @return the value of an item previously added with putExtra(),
     * or the default value if no such item is present
     *
     * @see #putExtra(String, float)
     */
    public float getFloatExtra(String name, float defaultValue) {
        return mExtras == null ? defaultValue :
            mExtras.getFloat(name, defaultValue);
    }

    /**
     * Retrieve extended data from the intent.
     *
     * @param name The name of the desired item.
     * @param defaultValue the value to be returned if no value of the desired
     * type is stored with the given name.
     *
     * @return the value of an item previously added with putExtra(),
     * or the default value if none was found.
     *
     * @see #putExtra(String, double)
     */
    public double getDoubleExtra(String name, double defaultValue) {
        return mExtras == null ? defaultValue :
            mExtras.getDouble(name, defaultValue);
    }

    /**
     * Retrieve extended data from the intent.
     *
     * @param name The name of the desired item.
     *
     * @return the value of an item previously added with putExtra(),
     * or null if no String value was found.
     *
     * @see #putExtra(String, String)
     */
    public @Nullable String getStringExtra(String name) {
        return mExtras == null ? null : mExtras.getString(name);
    }

    /**
     * Retrieve extended data from the intent.
     *
     * @param name The name of the desired item.
     *
     * @return the value of an item previously added with putExtra(),
     * or null if no CharSequence value was found.
     *
     * @see #putExtra(String, CharSequence)
     */
    public @Nullable CharSequence getCharSequenceExtra(String name) {
        return mExtras == null ? null : mExtras.getCharSequence(name);
    }

    /**
     * Retrieve extended data from the intent.
     *
     * @param name The name of the desired item.
     *
     * @return the value of an item previously added with putExtra(),
     * or null if no Parcelable value was found.
     *
     * @see #putExtra(String, Parcelable)
     */
    public @Nullable <T extends Parcelable> T getParcelableExtra(String name) {
        return mExtras == null ? null : mExtras.<T>getParcelable(name);
    }

    /**
     * Retrieve extended data from the intent.
     *
     * @param name The name of the desired item.
     *
     * @return the value of an item previously added with putExtra(),
     * or null if no Parcelable[] value was found.
     *
     * @see #putExtra(String, Parcelable[])
     */
    public @Nullable Parcelable[] getParcelableArrayExtra(String name) {
        return mExtras == null ? null : mExtras.getParcelableArray(name);
    }

    /**
     * Retrieve extended data from the intent.
     *
     * @param name The name of the desired item.
     *
     * @return the value of an item previously added with
     * putParcelableArrayListExtra(), or null if no
     * ArrayList<Parcelable> value was found.
     *
     * @see #putParcelableArrayListExtra(String, ArrayList)
     */
    public @Nullable <T extends Parcelable> ArrayList<T> getParcelableArrayListExtra(String name) {
        return mExtras == null ? null : mExtras.<T>getParcelableArrayList(name);
    }

    /**
     * Retrieve extended data from the intent.
     *
     * @param name The name of the desired item.
     *
     * @return the value of an item previously added with putExtra(),
     * or null if no Serializable value was found.
     *
     * @see #putExtra(String, Serializable)
     */
    public @Nullable Serializable getSerializableExtra(String name) {
        return mExtras == null ? null : mExtras.getSerializable(name);
    }

    /**
     * Retrieve extended data from the intent.
     *
     * @param name The name of the desired item.
     *
     * @return the value of an item previously added with
     * putIntegerArrayListExtra(), or null if no
     * ArrayList<Integer> value was found.
     *
     * @see #putIntegerArrayListExtra(String, ArrayList)
     */
    public @Nullable ArrayList<Integer> getIntegerArrayListExtra(String name) {
        return mExtras == null ? null : mExtras.getIntegerArrayList(name);
    }

    /**
     * Retrieve extended data from the intent.
     *
     * @param name The name of the desired item.
     *
     * @return the value of an item previously added with
     * putStringArrayListExtra(), or null if no
     * ArrayList<String> value was found.
     *
     * @see #putStringArrayListExtra(String, ArrayList)
     */
    public @Nullable ArrayList<String> getStringArrayListExtra(String name) {
        return mExtras == null ? null : mExtras.getStringArrayList(name);
    }

    /**
     * Retrieve extended data from the intent.
     *
     * @param name The name of the desired item.
     *
     * @return the value of an item previously added with
     * putCharSequenceArrayListExtra, or null if no
     * ArrayList<CharSequence> value was found.
     *
     * @see #putCharSequenceArrayListExtra(String, ArrayList)
     */
    public @Nullable ArrayList<CharSequence> getCharSequenceArrayListExtra(String name) {
        return mExtras == null ? null : mExtras.getCharSequenceArrayList(name);
    }

    /**
     * Retrieve extended data from the intent.
     *
     * @param name The name of the desired item.
     *
     * @return the value of an item previously added with putExtra(),
     * or null if no boolean array value was found.
     *
     * @see #putExtra(String, boolean[])
     */
    public @Nullable boolean[] getBooleanArrayExtra(String name) {
        return mExtras == null ? null : mExtras.getBooleanArray(name);
    }

    /**
     * Retrieve extended data from the intent.
     *
     * @param name The name of the desired item.
     *
     * @return the value of an item previously added with putExtra(),
     * or null if no byte array value was found.
     *
     * @see #putExtra(String, byte[])
     */
    public @Nullable byte[] getByteArrayExtra(String name) {
        return mExtras == null ? null : mExtras.getByteArray(name);
    }

    /**
     * Retrieve extended data from the intent.
     *
     * @param name The name of the desired item.
     *
     * @return the value of an item previously added with putExtra(),
     * or null if no short array value was found.
     *
     * @see #putExtra(String, short[])
     */
    public @Nullable short[] getShortArrayExtra(String name) {
        return mExtras == null ? null : mExtras.getShortArray(name);
    }

    /**
     * Retrieve extended data from the intent.
     *
     * @param name The name of the desired item.
     *
     * @return the value of an item previously added with putExtra(),
     * or null if no char array value was found.
     *
     * @see #putExtra(String, char[])
     */
    public @Nullable char[] getCharArrayExtra(String name) {
        return mExtras == null ? null : mExtras.getCharArray(name);
    }

    /**
     * Retrieve extended data from the intent.
     *
     * @param name The name of the desired item.
     *
     * @return the value of an item previously added with putExtra(),
     * or null if no int array value was found.
     *
     * @see #putExtra(String, int[])
     */
    public @Nullable int[] getIntArrayExtra(String name) {
        return mExtras == null ? null : mExtras.getIntArray(name);
    }

    /**
     * Retrieve extended data from the intent.
     *
     * @param name The name of the desired item.
     *
     * @return the value of an item previously added with putExtra(),
     * or null if no long array value was found.
     *
     * @see #putExtra(String, long[])
     */
    public @Nullable long[] getLongArrayExtra(String name) {
        return mExtras == null ? null : mExtras.getLongArray(name);
    }

    /**
     * Retrieve extended data from the intent.
     *
     * @param name The name of the desired item.
     *
     * @return the value of an item previously added with putExtra(),
     * or null if no float array value was found.
     *
     * @see #putExtra(String, float[])
     */
    public @Nullable float[] getFloatArrayExtra(String name) {
        return mExtras == null ? null : mExtras.getFloatArray(name);
    }

    /**
     * Retrieve extended data from the intent.
     *
     * @param name The name of the desired item.
     *
     * @return the value of an item previously added with putExtra(),
     * or null if no double array value was found.
     *
     * @see #putExtra(String, double[])
     */
    public @Nullable double[] getDoubleArrayExtra(String name) {
        return mExtras == null ? null : mExtras.getDoubleArray(name);
    }

    /**
     * Retrieve extended data from the intent.
     *
     * @param name The name of the desired item.
     *
     * @return the value of an item previously added with putExtra(),
     * or null if no String array value was found.
     *
     * @see #putExtra(String, String[])
     */
    public @Nullable String[] getStringArrayExtra(String name) {
        return mExtras == null ? null : mExtras.getStringArray(name);
    }

    /**
     * Retrieve extended data from the intent.
     *
     * @param name The name of the desired item.
     *
     * @return the value of an item previously added with putExtra(),
     * or null if no CharSequence array value was found.
     *
     * @see #putExtra(String, CharSequence[])
     */
    public @Nullable CharSequence[] getCharSequenceArrayExtra(String name) {
        return mExtras == null ? null : mExtras.getCharSequenceArray(name);
    }

    /**
     * Retrieve extended data from the intent.
     *
     * @param name The name of the desired item.
     *
     * @return the value of an item previously added with putExtra(),
     * or null if no Bundle value was found.
     *
     * @see #putExtra(String, Bundle)
     */
    public @Nullable Bundle getBundleExtra(String name) {
        return mExtras == null ? null : mExtras.getBundle(name);
    }

    /**
     * Retrieve extended data from the intent.
     *
     * @param name The name of the desired item.
     *
     * @return the value of an item previously added with putExtra(),
     * or null if no IBinder value was found.
     *
     * @see #putExtra(String, IBinder)
     *
     * @deprecated
     * @hide
     */
    @Deprecated
    @UnsupportedAppUsage
    public IBinder getIBinderExtra(String name) {
        return mExtras == null ? null : mExtras.getIBinder(name);
    }

    /**
     * Retrieve extended data from the intent.
     *
     * @param name The name of the desired item.
     * @param defaultValue The default value to return in case no item is
     * associated with the key 'name'
     *
     * @return the value of an item previously added with putExtra(),
     * or defaultValue if none was found.
     *
     * @see #putExtra
     *
     * @deprecated
     * @hide
     */
    @Deprecated
    @UnsupportedAppUsage
    public Object getExtra(String name, Object defaultValue) {
        Object result = defaultValue;
        if (mExtras != null) {
            Object result2 = mExtras.get(name);
            if (result2 != null) {
                result = result2;
            }
        }

        return result;
    }

    /**
     * Retrieves a map of extended data from the intent.
     *
     * @return the map of all extras previously added with putExtra(),
     * or null if none have been added.
     */
    public @Nullable Bundle getExtras() {
        return (mExtras != null)
                ? new Bundle(mExtras)
                : null;
    }

    /**
     * Filter extras to only basic types.
     * @hide
     */
    public void removeUnsafeExtras() {
        if (mExtras != null) {
            mExtras = mExtras.filterValues();
        }
    }

    /**
     * @return Whether {@link #maybeStripForHistory} will return an lightened intent or
     * return itself as-is.
     * @hide
     */
    public boolean canStripForHistory() {
        return ((mExtras != null) && mExtras.isParcelled()) || (mClipData != null);
    }

    /**
     * Call it when the system needs to keep an intent for logging purposes to remove fields
     * that are not needed for logging.
     * @hide
     */
    public Intent maybeStripForHistory() {
        // TODO Scan and remove possibly heavy instances like Bitmaps from unparcelled extras?

        if (!canStripForHistory()) {
            return this;
        }
        return new Intent(this, COPY_MODE_HISTORY);
    }

    /**
     * Retrieve any special flags associated with this intent.  You will
     * normally just set them with {@link #setFlags} and let the system
     * take the appropriate action with them.
     *
     * @return The currently set flags.
     * @see #setFlags
     * @see #addFlags
     * @see #removeFlags
     */
    public @Flags int getFlags() {
        return mFlags;
    }

    /** @hide */
    @UnsupportedAppUsage
    public boolean isExcludingStopped() {
        return (mFlags&(FLAG_EXCLUDE_STOPPED_PACKAGES|FLAG_INCLUDE_STOPPED_PACKAGES))
                == FLAG_EXCLUDE_STOPPED_PACKAGES;
    }

    /**
     * Retrieve the application package name this Intent is limited to.  When
     * resolving an Intent, if non-null this limits the resolution to only
     * components in the given application package.
     *
     * @return The name of the application package for the Intent.
     *
     * @see #resolveActivity
     * @see #setPackage
     */
    public @Nullable String getPackage() {
        return mPackage;
    }

    /**
     * Retrieve the concrete component associated with the intent.  When receiving
     * an intent, this is the component that was found to best handle it (that is,
     * yourself) and will always be non-null; in all other cases it will be
     * null unless explicitly set.
     *
     * @return The name of the application component to handle the intent.
     *
     * @see #resolveActivity
     * @see #setComponent
     */
    public @Nullable ComponentName getComponent() {
        return mComponent;
    }

    /**
     * Get the bounds of the sender of this intent, in screen coordinates.  This can be
     * used as a hint to the receiver for animations and the like.  Null means that there
     * is no source bounds.
     */
    public @Nullable Rect getSourceBounds() {
        return mSourceBounds;
    }

    /**
     * Return the Activity component that should be used to handle this intent.
     * The appropriate component is determined based on the information in the
     * intent, evaluated as follows:
     *
     * <p>If {@link #getComponent} returns an explicit class, that is returned
     * without any further consideration.
     *
     * <p>The activity must handle the {@link Intent#CATEGORY_DEFAULT} Intent
     * category to be considered.
     *
     * <p>If {@link #getAction} is non-NULL, the activity must handle this
     * action.
     *
     * <p>If {@link #resolveType} returns non-NULL, the activity must handle
     * this type.
     *
     * <p>If {@link #addCategory} has added any categories, the activity must
     * handle ALL of the categories specified.
     *
     * <p>If {@link #getPackage} is non-NULL, only activity components in
     * that application package will be considered.
     *
     * <p>If there are no activities that satisfy all of these conditions, a
     * null string is returned.
     *
     * <p>If multiple activities are found to satisfy the intent, the one with
     * the highest priority will be used.  If there are multiple activities
     * with the same priority, the system will either pick the best activity
     * based on user preference, or resolve to a system class that will allow
     * the user to pick an activity and forward from there.
     *
     * <p>This method is implemented simply by calling
     * {@link PackageManager#resolveActivity} with the "defaultOnly" parameter
     * true.</p>
     * <p> This API is called for you as part of starting an activity from an
     * intent.  You do not normally need to call it yourself.</p>
     *
     * @param pm The package manager with which to resolve the Intent.
     *
     * @return Name of the component implementing an activity that can
     *         display the intent.
     *
     * @see #setComponent
     * @see #getComponent
     * @see #resolveActivityInfo
     */
    public ComponentName resolveActivity(@NonNull PackageManager pm) {
        if (mComponent != null) {
            return mComponent;
        }

        ResolveInfo info = pm.resolveActivity(
            this, PackageManager.MATCH_DEFAULT_ONLY);
        if (info != null) {
            return new ComponentName(
                    info.activityInfo.applicationInfo.packageName,
                    info.activityInfo.name);
        }

        return null;
    }

    /**
     * Resolve the Intent into an {@link ActivityInfo}
     * describing the activity that should execute the intent.  Resolution
     * follows the same rules as described for {@link #resolveActivity}, but
     * you get back the completely information about the resolved activity
     * instead of just its class name.
     *
     * @param pm The package manager with which to resolve the Intent.
     * @param flags Addition information to retrieve as per
     * {@link PackageManager#getActivityInfo(ComponentName, int)
     * PackageManager.getActivityInfo()}.
     *
     * @return PackageManager.ActivityInfo
     *
     * @see #resolveActivity
     */
    public ActivityInfo resolveActivityInfo(@NonNull PackageManager pm,
            @PackageManager.ComponentInfoFlags int flags) {
        ActivityInfo ai = null;
        if (mComponent != null) {
            try {
                ai = pm.getActivityInfo(mComponent, flags);
            } catch (PackageManager.NameNotFoundException e) {
                // ignore
            }
        } else {
            ResolveInfo info = pm.resolveActivity(
                this, PackageManager.MATCH_DEFAULT_ONLY | flags);
            if (info != null) {
                ai = info.activityInfo;
            }
        }

        return ai;
    }

    /**
     * Special function for use by the system to resolve service
     * intents to system apps.  Throws an exception if there are
     * multiple potential matches to the Intent.  Returns null if
     * there are no matches.
     * @hide
     */
    @UnsupportedAppUsage
    public @Nullable ComponentName resolveSystemService(@NonNull PackageManager pm,
            @PackageManager.ComponentInfoFlags int flags) {
        if (mComponent != null) {
            return mComponent;
        }

        List<ResolveInfo> results = pm.queryIntentServices(this, flags);
        if (results == null) {
            return null;
        }
        ComponentName comp = null;
        for (int i=0; i<results.size(); i++) {
            ResolveInfo ri = results.get(i);
            if ((ri.serviceInfo.applicationInfo.flags&ApplicationInfo.FLAG_SYSTEM) == 0) {
                continue;
            }
            ComponentName foundComp = new ComponentName(ri.serviceInfo.applicationInfo.packageName,
                    ri.serviceInfo.name);
            if (comp != null) {
                throw new IllegalStateException("Multiple system services handle " + this
                        + ": " + comp + ", " + foundComp);
            }
            comp = foundComp;
        }
        return comp;
    }

    /**
     * Set the general action to be performed.
     *
     * @param action An action name, such as ACTION_VIEW.  Application-specific
     *               actions should be prefixed with the vendor's package name.
     *
     * @return Returns the same Intent object, for chaining multiple calls
     * into a single statement.
     *
     * @see #getAction
     */
    public @NonNull Intent setAction(@Nullable String action) {
        mAction = action != null ? action.intern() : null;
        return this;
    }

    /**
     * Set the data this intent is operating on.  This method automatically
     * clears any type that was previously set by {@link #setType} or
     * {@link #setTypeAndNormalize}.
     *
     * <p><em>Note: scheme matching in the Android framework is
     * case-sensitive, unlike the formal RFC. As a result,
     * you should always write your Uri with a lower case scheme,
     * or use {@link Uri#normalizeScheme} or
     * {@link #setDataAndNormalize}
     * to ensure that the scheme is converted to lower case.</em>
     *
     * @param data The Uri of the data this intent is now targeting.
     *
     * @return Returns the same Intent object, for chaining multiple calls
     * into a single statement.
     *
     * @see #getData
     * @see #setDataAndNormalize
     * @see android.net.Uri#normalizeScheme()
     */
    public @NonNull Intent setData(@Nullable Uri data) {
        mData = data;
        mType = null;
        return this;
    }

    /**
     * Normalize and set the data this intent is operating on.
     *
     * <p>This method automatically clears any type that was
     * previously set (for example, by {@link #setType}).
     *
     * <p>The data Uri is normalized using
     * {@link android.net.Uri#normalizeScheme} before it is set,
     * so really this is just a convenience method for
     * <pre>
     * setData(data.normalize())
     * </pre>
     *
     * @param data The Uri of the data this intent is now targeting.
     *
     * @return Returns the same Intent object, for chaining multiple calls
     * into a single statement.
     *
     * @see #getData
     * @see #setType
     * @see android.net.Uri#normalizeScheme
     */
    public @NonNull Intent setDataAndNormalize(@NonNull Uri data) {
        return setData(data.normalizeScheme());
    }

    /**
     * Set an explicit MIME data type.
     *
     * <p>This is used to create intents that only specify a type and not data,
     * for example to indicate the type of data to return.
     *
     * <p>This method automatically clears any data that was
     * previously set (for example by {@link #setData}).
     *
     * <p><em>Note: MIME type matching in the Android framework is
     * case-sensitive, unlike formal RFC MIME types.  As a result,
     * you should always write your MIME types with lower case letters,
     * or use {@link #normalizeMimeType} or {@link #setTypeAndNormalize}
     * to ensure that it is converted to lower case.</em>
     *
     * @param type The MIME type of the data being handled by this intent.
     *
     * @return Returns the same Intent object, for chaining multiple calls
     * into a single statement.
     *
     * @see #getType
     * @see #setTypeAndNormalize
     * @see #setDataAndType
     * @see #normalizeMimeType
     */
    public @NonNull Intent setType(@Nullable String type) {
        mData = null;
        mType = type;
        return this;
    }

    /**
     * Normalize and set an explicit MIME data type.
     *
     * <p>This is used to create intents that only specify a type and not data,
     * for example to indicate the type of data to return.
     *
     * <p>This method automatically clears any data that was
     * previously set (for example by {@link #setData}).
     *
     * <p>The MIME type is normalized using
     * {@link #normalizeMimeType} before it is set,
     * so really this is just a convenience method for
     * <pre>
     * setType(Intent.normalizeMimeType(type))
     * </pre>
     *
     * @param type The MIME type of the data being handled by this intent.
     *
     * @return Returns the same Intent object, for chaining multiple calls
     * into a single statement.
     *
     * @see #getType
     * @see #setData
     * @see #normalizeMimeType
     */
    public @NonNull Intent setTypeAndNormalize(@Nullable String type) {
        return setType(normalizeMimeType(type));
    }

    /**
     * (Usually optional) Set the data for the intent along with an explicit
     * MIME data type.  This method should very rarely be used -- it allows you
     * to override the MIME type that would ordinarily be inferred from the
     * data with your own type given here.
     *
     * <p><em>Note: MIME type and Uri scheme matching in the
     * Android framework is case-sensitive, unlike the formal RFC definitions.
     * As a result, you should always write these elements with lower case letters,
     * or use {@link #normalizeMimeType} or {@link android.net.Uri#normalizeScheme} or
     * {@link #setDataAndTypeAndNormalize}
     * to ensure that they are converted to lower case.</em>
     *
     * @param data The Uri of the data this intent is now targeting.
     * @param type The MIME type of the data being handled by this intent.
     *
     * @return Returns the same Intent object, for chaining multiple calls
     * into a single statement.
     *
     * @see #setType
     * @see #setData
     * @see #normalizeMimeType
     * @see android.net.Uri#normalizeScheme
     * @see #setDataAndTypeAndNormalize
     */
    public @NonNull Intent setDataAndType(@Nullable Uri data, @Nullable String type) {
        mData = data;
        mType = type;
        return this;
    }

    /**
     * (Usually optional) Normalize and set both the data Uri and an explicit
     * MIME data type.  This method should very rarely be used -- it allows you
     * to override the MIME type that would ordinarily be inferred from the
     * data with your own type given here.
     *
     * <p>The data Uri and the MIME type are normalize using
     * {@link android.net.Uri#normalizeScheme} and {@link #normalizeMimeType}
     * before they are set, so really this is just a convenience method for
     * <pre>
     * setDataAndType(data.normalize(), Intent.normalizeMimeType(type))
     * </pre>
     *
     * @param data The Uri of the data this intent is now targeting.
     * @param type The MIME type of the data being handled by this intent.
     *
     * @return Returns the same Intent object, for chaining multiple calls
     * into a single statement.
     *
     * @see #setType
     * @see #setData
     * @see #setDataAndType
     * @see #normalizeMimeType
     * @see android.net.Uri#normalizeScheme
     */
    public @NonNull Intent setDataAndTypeAndNormalize(@NonNull Uri data, @Nullable String type) {
        return setDataAndType(data.normalizeScheme(), normalizeMimeType(type));
    }

    /**
     * Set an identifier for this Intent.  If set, this provides a unique identity for this Intent,
     * allowing it to be unique from other Intents that would otherwise look the same.  In
     * particular, this will be used by {@link #filterEquals(Intent)} to determine if two
     * Intents are the same as with other fields like {@link #setAction}.  However, unlike those
     * fields, the identifier is <em>never</em> used for matching against an {@link IntentFilter};
     * it is as if the identifier has not been set on the Intent.
     *
     * <p>This can be used, for example, to make this Intent unique from other Intents that
     * are otherwise the same, for use in creating a {@link android.app.PendingIntent}.  (Be aware
     * however that the receiver of the PendingIntent will see whatever you put in here.)  The
     * structure of this string is completely undefined by the platform, however if you are going
     * to be exposing identifier strings across different applications you may need to define
     * your own structure if there is no central party defining the contents of this field.</p>
     *
     * @param identifier The identifier for this Intent.  The contents of the string have no
     *                   meaning to the system, except whether they are exactly the same as
     *                   another identifier.
     *
     * @return Returns the same Intent object, for chaining multiple calls
     * into a single statement.
     *
     * @see #getIdentifier
     */
    public @NonNull Intent setIdentifier(@Nullable String identifier) {
        mIdentifier = identifier;
        return this;
    }

    /**
     * Add a new category to the intent.  Categories provide additional detail
     * about the action the intent performs.  When resolving an intent, only
     * activities that provide <em>all</em> of the requested categories will be
     * used.
     *
     * @param category The desired category.  This can be either one of the
     *               predefined Intent categories, or a custom category in your own
     *               namespace.
     *
     * @return Returns the same Intent object, for chaining multiple calls
     * into a single statement.
     *
     * @see #hasCategory
     * @see #removeCategory
     */
    public @NonNull Intent addCategory(String category) {
        if (mCategories == null) {
            mCategories = new ArraySet<String>();
        }
        mCategories.add(category.intern());
        return this;
    }

    /**
     * Remove a category from an intent.
     *
     * @param category The category to remove.
     *
     * @see #addCategory
     */
    public void removeCategory(String category) {
        if (mCategories != null) {
            mCategories.remove(category);
            if (mCategories.size() == 0) {
                mCategories = null;
            }
        }
    }

    /**
     * Set a selector for this Intent.  This is a modification to the kinds of
     * things the Intent will match.  If the selector is set, it will be used
     * when trying to find entities that can handle the Intent, instead of the
     * main contents of the Intent.  This allows you build an Intent containing
     * a generic protocol while targeting it more specifically.
     *
     * <p>An example of where this may be used is with things like
     * {@link #CATEGORY_APP_BROWSER}.  This category allows you to build an
     * Intent that will launch the Browser application.  However, the correct
     * main entry point of an application is actually {@link #ACTION_MAIN}
     * {@link #CATEGORY_LAUNCHER} with {@link #setComponent(ComponentName)}
     * used to specify the actual Activity to launch.  If you launch the browser
     * with something different, undesired behavior may happen if the user has
     * previously or later launches it the normal way, since they do not match.
     * Instead, you can build an Intent with the MAIN action (but no ComponentName
     * yet specified) and set a selector with {@link #ACTION_MAIN} and
     * {@link #CATEGORY_APP_BROWSER} to point it specifically to the browser activity.
     *
     * <p>Setting a selector does not impact the behavior of
     * {@link #filterEquals(Intent)} and {@link #filterHashCode()}.  This is part of the
     * desired behavior of a selector -- it does not impact the base meaning
     * of the Intent, just what kinds of things will be matched against it
     * when determining who can handle it.</p>
     *
     * <p>You can not use both a selector and {@link #setPackage(String)} on
     * the same base Intent.</p>
     *
     * @param selector The desired selector Intent; set to null to not use
     * a special selector.
     */
    public void setSelector(@Nullable Intent selector) {
        if (selector == this) {
            throw new IllegalArgumentException(
                    "Intent being set as a selector of itself");
        }
        if (selector != null && mPackage != null) {
            throw new IllegalArgumentException(
                    "Can't set selector when package name is already set");
        }
        mSelector = selector;
    }

    /**
     * Set a {@link ClipData} associated with this Intent.  This replaces any
     * previously set ClipData.
     *
     * <p>The ClipData in an intent is not used for Intent matching or other
     * such operations.  Semantically it is like extras, used to transmit
     * additional data with the Intent.  The main feature of using this over
     * the extras for data is that {@link #FLAG_GRANT_READ_URI_PERMISSION}
     * and {@link #FLAG_GRANT_WRITE_URI_PERMISSION} will operate on any URI
     * items included in the clip data.  This is useful, in particular, if
     * you want to transmit an Intent containing multiple <code>content:</code>
     * URIs for which the recipient may not have global permission to access the
     * content provider.
     *
     * <p>If the ClipData contains items that are themselves Intents, any
     * grant flags in those Intents will be ignored.  Only the top-level flags
     * of the main Intent are respected, and will be applied to all Uri or
     * Intent items in the clip (or sub-items of the clip).
     *
     * <p>The MIME type, label, and icon in the ClipData object are not
     * directly used by Intent.  Applications should generally rely on the
     * MIME type of the Intent itself, not what it may find in the ClipData.
     * A common practice is to construct a ClipData for use with an Intent
     * with a MIME type of "*&#47;*".
     *
     * @param clip The new clip to set.  May be null to clear the current clip.
     */
    public void setClipData(@Nullable ClipData clip) {
        mClipData = clip;
    }

    /**
     * This is NOT a secure mechanism to identify the user who sent the intent.
     * When the intent is sent to a different user, it is used to fix uris by adding the userId
     * who sent the intent.
     * @hide
     */
    public void prepareToLeaveUser(int userId) {
        // If mContentUserHint is not UserHandle.USER_CURRENT, the intent has already left a user.
        // We want mContentUserHint to refer to the original user, so don't do anything.
        if (mContentUserHint == UserHandle.USER_CURRENT) {
            mContentUserHint = userId;
        }
    }

    /**
     * Add extended data to the intent.  The name must include a package
     * prefix, for example the app com.android.contacts would use names
     * like "com.android.contacts.ShowAll".
     *
     * @param name The name of the extra data, with package prefix.
     * @param value The boolean data value.
     *
     * @return Returns the same Intent object, for chaining multiple calls
     * into a single statement.
     *
     * @see #putExtras
     * @see #removeExtra
     * @see #getBooleanExtra(String, boolean)
     */
    public @NonNull Intent putExtra(String name, boolean value) {
        if (mExtras == null) {
            mExtras = new Bundle();
        }
        mExtras.putBoolean(name, value);
        return this;
    }

    /**
     * Add extended data to the intent.  The name must include a package
     * prefix, for example the app com.android.contacts would use names
     * like "com.android.contacts.ShowAll".
     *
     * @param name The name of the extra data, with package prefix.
     * @param value The byte data value.
     *
     * @return Returns the same Intent object, for chaining multiple calls
     * into a single statement.
     *
     * @see #putExtras
     * @see #removeExtra
     * @see #getByteExtra(String, byte)
     */
    public @NonNull Intent putExtra(String name, byte value) {
        if (mExtras == null) {
            mExtras = new Bundle();
        }
        mExtras.putByte(name, value);
        return this;
    }

    /**
     * Add extended data to the intent.  The name must include a package
     * prefix, for example the app com.android.contacts would use names
     * like "com.android.contacts.ShowAll".
     *
     * @param name The name of the extra data, with package prefix.
     * @param value The char data value.
     *
     * @return Returns the same Intent object, for chaining multiple calls
     * into a single statement.
     *
     * @see #putExtras
     * @see #removeExtra
     * @see #getCharExtra(String, char)
     */
    public @NonNull Intent putExtra(String name, char value) {
        if (mExtras == null) {
            mExtras = new Bundle();
        }
        mExtras.putChar(name, value);
        return this;
    }

    /**
     * Add extended data to the intent.  The name must include a package
     * prefix, for example the app com.android.contacts would use names
     * like "com.android.contacts.ShowAll".
     *
     * @param name The name of the extra data, with package prefix.
     * @param value The short data value.
     *
     * @return Returns the same Intent object, for chaining multiple calls
     * into a single statement.
     *
     * @see #putExtras
     * @see #removeExtra
     * @see #getShortExtra(String, short)
     */
    public @NonNull Intent putExtra(String name, short value) {
        if (mExtras == null) {
            mExtras = new Bundle();
        }
        mExtras.putShort(name, value);
        return this;
    }

    /**
     * Add extended data to the intent.  The name must include a package
     * prefix, for example the app com.android.contacts would use names
     * like "com.android.contacts.ShowAll".
     *
     * @param name The name of the extra data, with package prefix.
     * @param value The integer data value.
     *
     * @return Returns the same Intent object, for chaining multiple calls
     * into a single statement.
     *
     * @see #putExtras
     * @see #removeExtra
     * @see #getIntExtra(String, int)
     */
    public @NonNull Intent putExtra(String name, int value) {
        if (mExtras == null) {
            mExtras = new Bundle();
        }
        mExtras.putInt(name, value);
        return this;
    }

    /**
     * Add extended data to the intent.  The name must include a package
     * prefix, for example the app com.android.contacts would use names
     * like "com.android.contacts.ShowAll".
     *
     * @param name The name of the extra data, with package prefix.
     * @param value The long data value.
     *
     * @return Returns the same Intent object, for chaining multiple calls
     * into a single statement.
     *
     * @see #putExtras
     * @see #removeExtra
     * @see #getLongExtra(String, long)
     */
    public @NonNull Intent putExtra(String name, long value) {
        if (mExtras == null) {
            mExtras = new Bundle();
        }
        mExtras.putLong(name, value);
        return this;
    }

    /**
     * Add extended data to the intent.  The name must include a package
     * prefix, for example the app com.android.contacts would use names
     * like "com.android.contacts.ShowAll".
     *
     * @param name The name of the extra data, with package prefix.
     * @param value The float data value.
     *
     * @return Returns the same Intent object, for chaining multiple calls
     * into a single statement.
     *
     * @see #putExtras
     * @see #removeExtra
     * @see #getFloatExtra(String, float)
     */
    public @NonNull Intent putExtra(String name, float value) {
        if (mExtras == null) {
            mExtras = new Bundle();
        }
        mExtras.putFloat(name, value);
        return this;
    }

    /**
     * Add extended data to the intent.  The name must include a package
     * prefix, for example the app com.android.contacts would use names
     * like "com.android.contacts.ShowAll".
     *
     * @param name The name of the extra data, with package prefix.
     * @param value The double data value.
     *
     * @return Returns the same Intent object, for chaining multiple calls
     * into a single statement.
     *
     * @see #putExtras
     * @see #removeExtra
     * @see #getDoubleExtra(String, double)
     */
    public @NonNull Intent putExtra(String name, double value) {
        if (mExtras == null) {
            mExtras = new Bundle();
        }
        mExtras.putDouble(name, value);
        return this;
    }

    /**
     * Add extended data to the intent.  The name must include a package
     * prefix, for example the app com.android.contacts would use names
     * like "com.android.contacts.ShowAll".
     *
     * @param name The name of the extra data, with package prefix.
     * @param value The String data value.
     *
     * @return Returns the same Intent object, for chaining multiple calls
     * into a single statement.
     *
     * @see #putExtras
     * @see #removeExtra
     * @see #getStringExtra(String)
     */
    public @NonNull Intent putExtra(String name, @Nullable String value) {
        if (mExtras == null) {
            mExtras = new Bundle();
        }
        mExtras.putString(name, value);
        return this;
    }

    /**
     * Add extended data to the intent.  The name must include a package
     * prefix, for example the app com.android.contacts would use names
     * like "com.android.contacts.ShowAll".
     *
     * @param name The name of the extra data, with package prefix.
     * @param value The CharSequence data value.
     *
     * @return Returns the same Intent object, for chaining multiple calls
     * into a single statement.
     *
     * @see #putExtras
     * @see #removeExtra
     * @see #getCharSequenceExtra(String)
     */
    public @NonNull Intent putExtra(String name, @Nullable CharSequence value) {
        if (mExtras == null) {
            mExtras = new Bundle();
        }
        mExtras.putCharSequence(name, value);
        return this;
    }

    /**
     * Add extended data to the intent.  The name must include a package
     * prefix, for example the app com.android.contacts would use names
     * like "com.android.contacts.ShowAll".
     *
     * @param name The name of the extra data, with package prefix.
     * @param value The Parcelable data value.
     *
     * @return Returns the same Intent object, for chaining multiple calls
     * into a single statement.
     *
     * @see #putExtras
     * @see #removeExtra
     * @see #getParcelableExtra(String)
     */
    public @NonNull Intent putExtra(String name, @Nullable Parcelable value) {
        if (mExtras == null) {
            mExtras = new Bundle();
        }
        mExtras.putParcelable(name, value);
        return this;
    }

    /**
     * Add extended data to the intent.  The name must include a package
     * prefix, for example the app com.android.contacts would use names
     * like "com.android.contacts.ShowAll".
     *
     * @param name The name of the extra data, with package prefix.
     * @param value The Parcelable[] data value.
     *
     * @return Returns the same Intent object, for chaining multiple calls
     * into a single statement.
     *
     * @see #putExtras
     * @see #removeExtra
     * @see #getParcelableArrayExtra(String)
     */
    public @NonNull Intent putExtra(String name, @Nullable Parcelable[] value) {
        if (mExtras == null) {
            mExtras = new Bundle();
        }
        mExtras.putParcelableArray(name, value);
        return this;
    }

    /**
     * Add extended data to the intent.  The name must include a package
     * prefix, for example the app com.android.contacts would use names
     * like "com.android.contacts.ShowAll".
     *
     * @param name The name of the extra data, with package prefix.
     * @param value The ArrayList<Parcelable> data value.
     *
     * @return Returns the same Intent object, for chaining multiple calls
     * into a single statement.
     *
     * @see #putExtras
     * @see #removeExtra
     * @see #getParcelableArrayListExtra(String)
     */
    public @NonNull Intent putParcelableArrayListExtra(String name,
            @Nullable ArrayList<? extends Parcelable> value) {
        if (mExtras == null) {
            mExtras = new Bundle();
        }
        mExtras.putParcelableArrayList(name, value);
        return this;
    }

    /**
     * Add extended data to the intent.  The name must include a package
     * prefix, for example the app com.android.contacts would use names
     * like "com.android.contacts.ShowAll".
     *
     * @param name The name of the extra data, with package prefix.
     * @param value The ArrayList<Integer> data value.
     *
     * @return Returns the same Intent object, for chaining multiple calls
     * into a single statement.
     *
     * @see #putExtras
     * @see #removeExtra
     * @see #getIntegerArrayListExtra(String)
     */
    public @NonNull Intent putIntegerArrayListExtra(String name,
            @Nullable ArrayList<Integer> value) {
        if (mExtras == null) {
            mExtras = new Bundle();
        }
        mExtras.putIntegerArrayList(name, value);
        return this;
    }

    /**
     * Add extended data to the intent.  The name must include a package
     * prefix, for example the app com.android.contacts would use names
     * like "com.android.contacts.ShowAll".
     *
     * @param name The name of the extra data, with package prefix.
     * @param value The ArrayList<String> data value.
     *
     * @return Returns the same Intent object, for chaining multiple calls
     * into a single statement.
     *
     * @see #putExtras
     * @see #removeExtra
     * @see #getStringArrayListExtra(String)
     */
    public @NonNull Intent putStringArrayListExtra(String name, @Nullable ArrayList<String> value) {
        if (mExtras == null) {
            mExtras = new Bundle();
        }
        mExtras.putStringArrayList(name, value);
        return this;
    }

    /**
     * Add extended data to the intent.  The name must include a package
     * prefix, for example the app com.android.contacts would use names
     * like "com.android.contacts.ShowAll".
     *
     * @param name The name of the extra data, with package prefix.
     * @param value The ArrayList<CharSequence> data value.
     *
     * @return Returns the same Intent object, for chaining multiple calls
     * into a single statement.
     *
     * @see #putExtras
     * @see #removeExtra
     * @see #getCharSequenceArrayListExtra(String)
     */
    public @NonNull Intent putCharSequenceArrayListExtra(String name,
            @Nullable ArrayList<CharSequence> value) {
        if (mExtras == null) {
            mExtras = new Bundle();
        }
        mExtras.putCharSequenceArrayList(name, value);
        return this;
    }

    /**
     * Add extended data to the intent.  The name must include a package
     * prefix, for example the app com.android.contacts would use names
     * like "com.android.contacts.ShowAll".
     *
     * @param name The name of the extra data, with package prefix.
     * @param value The Serializable data value.
     *
     * @return Returns the same Intent object, for chaining multiple calls
     * into a single statement.
     *
     * @see #putExtras
     * @see #removeExtra
     * @see #getSerializableExtra(String)
     */
    public @NonNull Intent putExtra(String name, @Nullable Serializable value) {
        if (mExtras == null) {
            mExtras = new Bundle();
        }
        mExtras.putSerializable(name, value);
        return this;
    }

    /**
     * Add extended data to the intent.  The name must include a package
     * prefix, for example the app com.android.contacts would use names
     * like "com.android.contacts.ShowAll".
     *
     * @param name The name of the extra data, with package prefix.
     * @param value The boolean array data value.
     *
     * @return Returns the same Intent object, for chaining multiple calls
     * into a single statement.
     *
     * @see #putExtras
     * @see #removeExtra
     * @see #getBooleanArrayExtra(String)
     */
    public @NonNull Intent putExtra(String name, @Nullable boolean[] value) {
        if (mExtras == null) {
            mExtras = new Bundle();
        }
        mExtras.putBooleanArray(name, value);
        return this;
    }

    /**
     * Add extended data to the intent.  The name must include a package
     * prefix, for example the app com.android.contacts would use names
     * like "com.android.contacts.ShowAll".
     *
     * @param name The name of the extra data, with package prefix.
     * @param value The byte array data value.
     *
     * @return Returns the same Intent object, for chaining multiple calls
     * into a single statement.
     *
     * @see #putExtras
     * @see #removeExtra
     * @see #getByteArrayExtra(String)
     */
    public @NonNull Intent putExtra(String name, @Nullable byte[] value) {
        if (mExtras == null) {
            mExtras = new Bundle();
        }
        mExtras.putByteArray(name, value);
        return this;
    }

    /**
     * Add extended data to the intent.  The name must include a package
     * prefix, for example the app com.android.contacts would use names
     * like "com.android.contacts.ShowAll".
     *
     * @param name The name of the extra data, with package prefix.
     * @param value The short array data value.
     *
     * @return Returns the same Intent object, for chaining multiple calls
     * into a single statement.
     *
     * @see #putExtras
     * @see #removeExtra
     * @see #getShortArrayExtra(String)
     */
    public @NonNull Intent putExtra(String name, @Nullable short[] value) {
        if (mExtras == null) {
            mExtras = new Bundle();
        }
        mExtras.putShortArray(name, value);
        return this;
    }

    /**
     * Add extended data to the intent.  The name must include a package
     * prefix, for example the app com.android.contacts would use names
     * like "com.android.contacts.ShowAll".
     *
     * @param name The name of the extra data, with package prefix.
     * @param value The char array data value.
     *
     * @return Returns the same Intent object, for chaining multiple calls
     * into a single statement.
     *
     * @see #putExtras
     * @see #removeExtra
     * @see #getCharArrayExtra(String)
     */
    public @NonNull Intent putExtra(String name, @Nullable char[] value) {
        if (mExtras == null) {
            mExtras = new Bundle();
        }
        mExtras.putCharArray(name, value);
        return this;
    }

    /**
     * Add extended data to the intent.  The name must include a package
     * prefix, for example the app com.android.contacts would use names
     * like "com.android.contacts.ShowAll".
     *
     * @param name The name of the extra data, with package prefix.
     * @param value The int array data value.
     *
     * @return Returns the same Intent object, for chaining multiple calls
     * into a single statement.
     *
     * @see #putExtras
     * @see #removeExtra
     * @see #getIntArrayExtra(String)
     */
    public @NonNull Intent putExtra(String name, @Nullable int[] value) {
        if (mExtras == null) {
            mExtras = new Bundle();
        }
        mExtras.putIntArray(name, value);
        return this;
    }

    /**
     * Add extended data to the intent.  The name must include a package
     * prefix, for example the app com.android.contacts would use names
     * like "com.android.contacts.ShowAll".
     *
     * @param name The name of the extra data, with package prefix.
     * @param value The byte array data value.
     *
     * @return Returns the same Intent object, for chaining multiple calls
     * into a single statement.
     *
     * @see #putExtras
     * @see #removeExtra
     * @see #getLongArrayExtra(String)
     */
    public @NonNull Intent putExtra(String name, @Nullable long[] value) {
        if (mExtras == null) {
            mExtras = new Bundle();
        }
        mExtras.putLongArray(name, value);
        return this;
    }

    /**
     * Add extended data to the intent.  The name must include a package
     * prefix, for example the app com.android.contacts would use names
     * like "com.android.contacts.ShowAll".
     *
     * @param name The name of the extra data, with package prefix.
     * @param value The float array data value.
     *
     * @return Returns the same Intent object, for chaining multiple calls
     * into a single statement.
     *
     * @see #putExtras
     * @see #removeExtra
     * @see #getFloatArrayExtra(String)
     */
    public @NonNull Intent putExtra(String name, @Nullable float[] value) {
        if (mExtras == null) {
            mExtras = new Bundle();
        }
        mExtras.putFloatArray(name, value);
        return this;
    }

    /**
     * Add extended data to the intent.  The name must include a package
     * prefix, for example the app com.android.contacts would use names
     * like "com.android.contacts.ShowAll".
     *
     * @param name The name of the extra data, with package prefix.
     * @param value The double array data value.
     *
     * @return Returns the same Intent object, for chaining multiple calls
     * into a single statement.
     *
     * @see #putExtras
     * @see #removeExtra
     * @see #getDoubleArrayExtra(String)
     */
    public @NonNull Intent putExtra(String name, @Nullable double[] value) {
        if (mExtras == null) {
            mExtras = new Bundle();
        }
        mExtras.putDoubleArray(name, value);
        return this;
    }

    /**
     * Add extended data to the intent.  The name must include a package
     * prefix, for example the app com.android.contacts would use names
     * like "com.android.contacts.ShowAll".
     *
     * @param name The name of the extra data, with package prefix.
     * @param value The String array data value.
     *
     * @return Returns the same Intent object, for chaining multiple calls
     * into a single statement.
     *
     * @see #putExtras
     * @see #removeExtra
     * @see #getStringArrayExtra(String)
     */
    public @NonNull Intent putExtra(String name, @Nullable String[] value) {
        if (mExtras == null) {
            mExtras = new Bundle();
        }
        mExtras.putStringArray(name, value);
        return this;
    }

    /**
     * Add extended data to the intent.  The name must include a package
     * prefix, for example the app com.android.contacts would use names
     * like "com.android.contacts.ShowAll".
     *
     * @param name The name of the extra data, with package prefix.
     * @param value The CharSequence array data value.
     *
     * @return Returns the same Intent object, for chaining multiple calls
     * into a single statement.
     *
     * @see #putExtras
     * @see #removeExtra
     * @see #getCharSequenceArrayExtra(String)
     */
    public @NonNull Intent putExtra(String name, @Nullable CharSequence[] value) {
        if (mExtras == null) {
            mExtras = new Bundle();
        }
        mExtras.putCharSequenceArray(name, value);
        return this;
    }

    /**
     * Add extended data to the intent.  The name must include a package
     * prefix, for example the app com.android.contacts would use names
     * like "com.android.contacts.ShowAll".
     *
     * @param name The name of the extra data, with package prefix.
     * @param value The Bundle data value.
     *
     * @return Returns the same Intent object, for chaining multiple calls
     * into a single statement.
     *
     * @see #putExtras
     * @see #removeExtra
     * @see #getBundleExtra(String)
     */
    public @NonNull Intent putExtra(String name, @Nullable Bundle value) {
        if (mExtras == null) {
            mExtras = new Bundle();
        }
        mExtras.putBundle(name, value);
        return this;
    }

    /**
     * Add extended data to the intent.  The name must include a package
     * prefix, for example the app com.android.contacts would use names
     * like "com.android.contacts.ShowAll".
     *
     * @param name The name of the extra data, with package prefix.
     * @param value The IBinder data value.
     *
     * @return Returns the same Intent object, for chaining multiple calls
     * into a single statement.
     *
     * @see #putExtras
     * @see #removeExtra
     * @see #getIBinderExtra(String)
     *
     * @deprecated
     * @hide
     */
    @Deprecated
    @UnsupportedAppUsage
    public @NonNull Intent putExtra(String name, IBinder value) {
        if (mExtras == null) {
            mExtras = new Bundle();
        }
        mExtras.putIBinder(name, value);
        return this;
    }

    /**
     * Copy all extras in 'src' in to this intent.
     *
     * @param src Contains the extras to copy.
     *
     * @see #putExtra
     */
    public @NonNull Intent putExtras(@NonNull Intent src) {
        if (src.mExtras != null) {
            if (mExtras == null) {
                mExtras = new Bundle(src.mExtras);
            } else {
                mExtras.putAll(src.mExtras);
            }
        }
        return this;
    }

    /**
     * Add a set of extended data to the intent.  The keys must include a package
     * prefix, for example the app com.android.contacts would use names
     * like "com.android.contacts.ShowAll".
     *
     * @param extras The Bundle of extras to add to this intent.
     *
     * @see #putExtra
     * @see #removeExtra
     */
    public @NonNull Intent putExtras(@NonNull Bundle extras) {
        if (mExtras == null) {
            mExtras = new Bundle();
        }
        mExtras.putAll(extras);
        return this;
    }

    /**
     * Completely replace the extras in the Intent with the extras in the
     * given Intent.
     *
     * @param src The exact extras contained in this Intent are copied
     * into the target intent, replacing any that were previously there.
     */
    public @NonNull Intent replaceExtras(@NonNull Intent src) {
        mExtras = src.mExtras != null ? new Bundle(src.mExtras) : null;
        return this;
    }

    /**
     * Completely replace the extras in the Intent with the given Bundle of
     * extras.
     *
     * @param extras The new set of extras in the Intent, or null to erase
     * all extras.
     */
    public @NonNull Intent replaceExtras(@Nullable Bundle extras) {
        mExtras = extras != null ? new Bundle(extras) : null;
        return this;
    }

    /**
     * Remove extended data from the intent.
     *
     * @see #putExtra
     */
    public void removeExtra(String name) {
        if (mExtras != null) {
            mExtras.remove(name);
            if (mExtras.size() == 0) {
                mExtras = null;
            }
        }
    }

    /**
     * Set special flags controlling how this intent is handled.  Most values
     * here depend on the type of component being executed by the Intent,
     * specifically the FLAG_ACTIVITY_* flags are all for use with
     * {@link Context#startActivity Context.startActivity()} and the
     * FLAG_RECEIVER_* flags are all for use with
     * {@link Context#sendBroadcast(Intent) Context.sendBroadcast()}.
     *
     * <p>See the
     * <a href="{@docRoot}guide/topics/fundamentals/tasks-and-back-stack.html">Tasks and Back
     * Stack</a> documentation for important information on how some of these options impact
     * the behavior of your application.
     *
     * @param flags The desired flags.
     * @return Returns the same Intent object, for chaining multiple calls
     * into a single statement.
     * @see #getFlags
     * @see #addFlags
     * @see #removeFlags
     */
    public @NonNull Intent setFlags(@Flags int flags) {
        mFlags = flags;
        return this;
    }

    /**
     * Add additional flags to the intent (or with existing flags value).
     *
     * @param flags The new flags to set.
     * @return Returns the same Intent object, for chaining multiple calls into
     *         a single statement.
     * @see #setFlags
     * @see #getFlags
     * @see #removeFlags
     */
    public @NonNull Intent addFlags(@Flags int flags) {
        mFlags |= flags;
        return this;
    }

    /**
     * Remove these flags from the intent.
     *
     * @param flags The flags to remove.
     * @see #setFlags
     * @see #getFlags
     * @see #addFlags
     */
    public void removeFlags(@Flags int flags) {
        mFlags &= ~flags;
    }

    /**
     * (Usually optional) Set an explicit application package name that limits
     * the components this Intent will resolve to.  If left to the default
     * value of null, all components in all applications will considered.
     * If non-null, the Intent can only match the components in the given
     * application package.
     *
     * @param packageName The name of the application package to handle the
     * intent, or null to allow any application package.
     *
     * @return Returns the same Intent object, for chaining multiple calls
     * into a single statement.
     *
     * @see #getPackage
     * @see #resolveActivity
     */
    public @NonNull Intent setPackage(@Nullable String packageName) {
        if (packageName != null && mSelector != null) {
            throw new IllegalArgumentException(
                    "Can't set package name when selector is already set");
        }
        mPackage = packageName;
        return this;
    }

    /**
     * (Usually optional) Explicitly set the component to handle the intent.
     * If left with the default value of null, the system will determine the
     * appropriate class to use based on the other fields (action, data,
     * type, categories) in the Intent.  If this class is defined, the
     * specified class will always be used regardless of the other fields.  You
     * should only set this value when you know you absolutely want a specific
     * class to be used; otherwise it is better to let the system find the
     * appropriate class so that you will respect the installed applications
     * and user preferences.
     *
     * @param component The name of the application component to handle the
     * intent, or null to let the system find one for you.
     *
     * @return Returns the same Intent object, for chaining multiple calls
     * into a single statement.
     *
     * @see #setClass
     * @see #setClassName(Context, String)
     * @see #setClassName(String, String)
     * @see #getComponent
     * @see #resolveActivity
     */
    public @NonNull Intent setComponent(@Nullable ComponentName component) {
        mComponent = component;
        return this;
    }

    /**
     * Convenience for calling {@link #setComponent} with an
     * explicit class name.
     *
     * @param packageContext A Context of the application package implementing
     * this class.
     * @param className The name of a class inside of the application package
     * that will be used as the component for this Intent.
     *
     * @return Returns the same Intent object, for chaining multiple calls
     * into a single statement.
     *
     * @see #setComponent
     * @see #setClass
     */
    public @NonNull Intent setClassName(@NonNull Context packageContext,
            @NonNull String className) {
        mComponent = new ComponentName(packageContext, className);
        return this;
    }

    /**
     * Convenience for calling {@link #setComponent} with an
     * explicit application package name and class name.
     *
     * @param packageName The name of the package implementing the desired
     * component.
     * @param className The name of a class inside of the application package
     * that will be used as the component for this Intent.
     *
     * @return Returns the same Intent object, for chaining multiple calls
     * into a single statement.
     *
     * @see #setComponent
     * @see #setClass
     */
    public @NonNull Intent setClassName(@NonNull String packageName, @NonNull String className) {
        mComponent = new ComponentName(packageName, className);
        return this;
    }

    /**
     * Convenience for calling {@link #setComponent(ComponentName)} with the
     * name returned by a {@link Class} object.
     *
     * @param packageContext A Context of the application package implementing
     * this class.
     * @param cls The class name to set, equivalent to
     *            <code>setClassName(context, cls.getName())</code>.
     *
     * @return Returns the same Intent object, for chaining multiple calls
     * into a single statement.
     *
     * @see #setComponent
     */
    public @NonNull Intent setClass(@NonNull Context packageContext, @NonNull Class<?> cls) {
        mComponent = new ComponentName(packageContext, cls);
        return this;
    }

    /**
     * Set the bounds of the sender of this intent, in screen coordinates.  This can be
     * used as a hint to the receiver for animations and the like.  Null means that there
     * is no source bounds.
     */
    public void setSourceBounds(@Nullable Rect r) {
        if (r != null) {
            mSourceBounds = new Rect(r);
        } else {
            mSourceBounds = null;
        }
    }

    /** @hide */
    @IntDef(flag = true, prefix = { "FILL_IN_" }, value = {
            FILL_IN_ACTION,
            FILL_IN_DATA,
            FILL_IN_CATEGORIES,
            FILL_IN_COMPONENT,
            FILL_IN_PACKAGE,
            FILL_IN_SOURCE_BOUNDS,
            FILL_IN_SELECTOR,
            FILL_IN_CLIP_DATA
    })
    @Retention(RetentionPolicy.SOURCE)
    public @interface FillInFlags {}

    /**
     * Use with {@link #fillIn} to allow the current action value to be
     * overwritten, even if it is already set.
     */
    public static final int FILL_IN_ACTION = 1<<0;

    /**
     * Use with {@link #fillIn} to allow the current data or type value
     * overwritten, even if it is already set.
     */
    public static final int FILL_IN_DATA = 1<<1;

    /**
     * Use with {@link #fillIn} to allow the current categories to be
     * overwritten, even if they are already set.
     */
    public static final int FILL_IN_CATEGORIES = 1<<2;

    /**
     * Use with {@link #fillIn} to allow the current component value to be
     * overwritten, even if it is already set.
     */
    public static final int FILL_IN_COMPONENT = 1<<3;

    /**
     * Use with {@link #fillIn} to allow the current package value to be
     * overwritten, even if it is already set.
     */
    public static final int FILL_IN_PACKAGE = 1<<4;

    /**
     * Use with {@link #fillIn} to allow the current bounds rectangle to be
     * overwritten, even if it is already set.
     */
    public static final int FILL_IN_SOURCE_BOUNDS = 1<<5;

    /**
     * Use with {@link #fillIn} to allow the current selector to be
     * overwritten, even if it is already set.
     */
    public static final int FILL_IN_SELECTOR = 1<<6;

    /**
     * Use with {@link #fillIn} to allow the current ClipData to be
     * overwritten, even if it is already set.
     */
    public static final int FILL_IN_CLIP_DATA = 1<<7;

    /**
     * Use with {@link #fillIn} to allow the current identifier value to be
     * overwritten, even if it is already set.
     */
    public static final int FILL_IN_IDENTIFIER = 1<<8;

    /**
     * Copy the contents of <var>other</var> in to this object, but only
     * where fields are not defined by this object.  For purposes of a field
     * being defined, the following pieces of data in the Intent are
     * considered to be separate fields:
     *
     * <ul>
     * <li> action, as set by {@link #setAction}.
     * <li> data Uri and MIME type, as set by {@link #setData(Uri)},
     * {@link #setType(String)}, or {@link #setDataAndType(Uri, String)}.
     * <li> identifier, as set by {@link #setIdentifier}.
     * <li> categories, as set by {@link #addCategory}.
     * <li> package, as set by {@link #setPackage}.
     * <li> component, as set by {@link #setComponent(ComponentName)} or
     * related methods.
     * <li> source bounds, as set by {@link #setSourceBounds}.
     * <li> selector, as set by {@link #setSelector(Intent)}.
     * <li> clip data, as set by {@link #setClipData(ClipData)}.
     * <li> each top-level name in the associated extras.
     * </ul>
     *
     * <p>In addition, you can use the {@link #FILL_IN_ACTION},
     * {@link #FILL_IN_DATA}, {@link #FILL_IN_IDENTIFIER}, {@link #FILL_IN_CATEGORIES},
     * {@link #FILL_IN_PACKAGE}, {@link #FILL_IN_COMPONENT}, {@link #FILL_IN_SOURCE_BOUNDS},
     * {@link #FILL_IN_SELECTOR}, and {@link #FILL_IN_CLIP_DATA} to override
     * the restriction where the corresponding field will not be replaced if
     * it is already set.
     *
     * <p>Note: The component field will only be copied if {@link #FILL_IN_COMPONENT}
     * is explicitly specified.  The selector will only be copied if
     * {@link #FILL_IN_SELECTOR} is explicitly specified.
     *
     * <p>For example, consider Intent A with {data="foo", categories="bar"}
     * and Intent B with {action="gotit", data-type="some/thing",
     * categories="one","two"}.
     *
     * <p>Calling A.fillIn(B, Intent.FILL_IN_DATA) will result in A now
     * containing: {action="gotit", data-type="some/thing",
     * categories="bar"}.
     *
     * @param other Another Intent whose values are to be used to fill in
     * the current one.
     * @param flags Options to control which fields can be filled in.
     *
     * @return Returns a bit mask of {@link #FILL_IN_ACTION},
     * {@link #FILL_IN_DATA}, {@link #FILL_IN_CATEGORIES}, {@link #FILL_IN_PACKAGE},
     * {@link #FILL_IN_COMPONENT}, {@link #FILL_IN_SOURCE_BOUNDS},
     * {@link #FILL_IN_SELECTOR} and {@link #FILL_IN_CLIP_DATA} indicating which fields were
     * changed.
     */
    @FillInFlags
    public int fillIn(@NonNull Intent other, @FillInFlags int flags) {
        int changes = 0;
        boolean mayHaveCopiedUris = false;
        if (other.mAction != null
                && (mAction == null || (flags&FILL_IN_ACTION) != 0)) {
            mAction = other.mAction;
            changes |= FILL_IN_ACTION;
        }
        if ((other.mData != null || other.mType != null)
                && ((mData == null && mType == null)
                        || (flags&FILL_IN_DATA) != 0)) {
            mData = other.mData;
            mType = other.mType;
            changes |= FILL_IN_DATA;
            mayHaveCopiedUris = true;
        }
        if (other.mIdentifier != null
                && (mIdentifier == null || (flags&FILL_IN_IDENTIFIER) != 0)) {
            mIdentifier = other.mIdentifier;
            changes |= FILL_IN_IDENTIFIER;
        }
        if (other.mCategories != null
                && (mCategories == null || (flags&FILL_IN_CATEGORIES) != 0)) {
            if (other.mCategories != null) {
                mCategories = new ArraySet<String>(other.mCategories);
            }
            changes |= FILL_IN_CATEGORIES;
        }
        if (other.mPackage != null
                && (mPackage == null || (flags&FILL_IN_PACKAGE) != 0)) {
            // Only do this if mSelector is not set.
            if (mSelector == null) {
                mPackage = other.mPackage;
                changes |= FILL_IN_PACKAGE;
            }
        }
        // Selector is special: it can only be set if explicitly allowed,
        // for the same reason as the component name.
        if (other.mSelector != null && (flags&FILL_IN_SELECTOR) != 0) {
            if (mPackage == null) {
                mSelector = new Intent(other.mSelector);
                mPackage = null;
                changes |= FILL_IN_SELECTOR;
            }
        }
        if (other.mClipData != null
                && (mClipData == null || (flags&FILL_IN_CLIP_DATA) != 0)) {
            mClipData = other.mClipData;
            changes |= FILL_IN_CLIP_DATA;
            mayHaveCopiedUris = true;
        }
        // Component is special: it can -only- be set if explicitly allowed,
        // since otherwise the sender could force the intent somewhere the
        // originator didn't intend.
        if (other.mComponent != null && (flags&FILL_IN_COMPONENT) != 0) {
            mComponent = other.mComponent;
            changes |= FILL_IN_COMPONENT;
        }
        mFlags |= other.mFlags;
        if (other.mSourceBounds != null
                && (mSourceBounds == null || (flags&FILL_IN_SOURCE_BOUNDS) != 0)) {
            mSourceBounds = new Rect(other.mSourceBounds);
            changes |= FILL_IN_SOURCE_BOUNDS;
        }
        if (mExtras == null) {
            if (other.mExtras != null) {
                mExtras = new Bundle(other.mExtras);
                mayHaveCopiedUris = true;
            }
        } else if (other.mExtras != null) {
            try {
                Bundle newb = new Bundle(other.mExtras);
                newb.putAll(mExtras);
                mExtras = newb;
                mayHaveCopiedUris = true;
            } catch (RuntimeException e) {
                // Modifying the extras can cause us to unparcel the contents
                // of the bundle, and if we do this in the system process that
                // may fail.  We really should handle this (i.e., the Bundle
                // impl shouldn't be on top of a plain map), but for now just
                // ignore it and keep the original contents. :(
                Log.w(TAG, "Failure filling in extras", e);
            }
        }
        if (mayHaveCopiedUris && mContentUserHint == UserHandle.USER_CURRENT
                && other.mContentUserHint != UserHandle.USER_CURRENT) {
            mContentUserHint = other.mContentUserHint;
        }
        return changes;
    }

    /**
     * Wrapper class holding an Intent and implementing comparisons on it for
     * the purpose of filtering.  The class implements its
     * {@link #equals equals()} and {@link #hashCode hashCode()} methods as
     * simple calls to {@link Intent#filterEquals(Intent)}  filterEquals()} and
     * {@link android.content.Intent#filterHashCode()}  filterHashCode()}
     * on the wrapped Intent.
     */
    public static final class FilterComparison {
        private final Intent mIntent;
        private final int mHashCode;

        public FilterComparison(Intent intent) {
            mIntent = intent;
            mHashCode = intent.filterHashCode();
        }

        /**
         * Return the Intent that this FilterComparison represents.
         * @return Returns the Intent held by the FilterComparison.  Do
         * not modify!
         */
        public Intent getIntent() {
            return mIntent;
        }

        @Override
        public boolean equals(Object obj) {
            if (obj instanceof FilterComparison) {
                Intent other = ((FilterComparison)obj).mIntent;
                return mIntent.filterEquals(other);
            }
            return false;
        }

        @Override
        public int hashCode() {
            return mHashCode;
        }
    }

    /**
     * Determine if two intents are the same for the purposes of intent
     * resolution (filtering). That is, if their action, data, type, identity,
     * class, and categories are the same.  This does <em>not</em> compare
     * any extra data included in the intents.  Note that technically when actually
     * matching against an {@link IntentFilter} the identifier is ignored, while here
     * it is directly compared for equality like the other fields.
     *
     * @param other The other Intent to compare against.
     *
     * @return Returns true if action, data, type, class, and categories
     *         are the same.
     */
    public boolean filterEquals(Intent other) {
        if (other == null) {
            return false;
        }
        if (!Objects.equals(this.mAction, other.mAction)) return false;
        if (!Objects.equals(this.mData, other.mData)) return false;
        if (!Objects.equals(this.mType, other.mType)) return false;
        if (!Objects.equals(this.mIdentifier, other.mIdentifier)) return false;
        if (!Objects.equals(this.mPackage, other.mPackage)) return false;
        if (!Objects.equals(this.mComponent, other.mComponent)) return false;
        if (!Objects.equals(this.mCategories, other.mCategories)) return false;

        return true;
    }

    /**
     * Generate hash code that matches semantics of filterEquals().
     *
     * @return Returns the hash value of the action, data, type, class, and
     *         categories.
     *
     * @see #filterEquals
     */
    public int filterHashCode() {
        int code = 0;
        if (mAction != null) {
            code += mAction.hashCode();
        }
        if (mData != null) {
            code += mData.hashCode();
        }
        if (mType != null) {
            code += mType.hashCode();
        }
        if (mIdentifier != null) {
            code += mIdentifier.hashCode();
        }
        if (mPackage != null) {
            code += mPackage.hashCode();
        }
        if (mComponent != null) {
            code += mComponent.hashCode();
        }
        if (mCategories != null) {
            code += mCategories.hashCode();
        }
        return code;
    }

    @Override
    public String toString() {
        StringBuilder b = new StringBuilder(128);

        b.append("Intent { ");
        toShortString(b, true, true, true, false);
        b.append(" }");

        return b.toString();
    }

    /** @hide */
    @UnsupportedAppUsage
    public String toInsecureString() {
        StringBuilder b = new StringBuilder(128);

        b.append("Intent { ");
        toShortString(b, false, true, true, false);
        b.append(" }");

        return b.toString();
    }

    /** @hide */
    public String toInsecureStringWithClip() {
        StringBuilder b = new StringBuilder(128);

        b.append("Intent { ");
        toShortString(b, false, true, true, true);
        b.append(" }");

        return b.toString();
    }

    /** @hide */
    public String toShortString(boolean secure, boolean comp, boolean extras, boolean clip) {
        StringBuilder b = new StringBuilder(128);
        toShortString(b, secure, comp, extras, clip);
        return b.toString();
    }

    /** @hide */
    public void toShortString(StringBuilder b, boolean secure, boolean comp, boolean extras,
            boolean clip) {
        boolean first = true;
        if (mAction != null) {
            b.append("act=").append(mAction);
            first = false;
        }
        if (mCategories != null) {
            if (!first) {
                b.append(' ');
            }
            first = false;
            b.append("cat=[");
            for (int i=0; i<mCategories.size(); i++) {
                if (i > 0) b.append(',');
                b.append(mCategories.valueAt(i));
            }
            b.append("]");
        }
        if (mData != null) {
            if (!first) {
                b.append(' ');
            }
            first = false;
            b.append("dat=");
            if (secure) {
                b.append(mData.toSafeString());
            } else {
                b.append(mData);
            }
        }
        if (mType != null) {
            if (!first) {
                b.append(' ');
            }
            first = false;
            b.append("typ=").append(mType);
        }
        if (mIdentifier != null) {
            if (!first) {
                b.append(' ');
            }
            first = false;
            b.append("id=").append(mIdentifier);
        }
        if (mFlags != 0) {
            if (!first) {
                b.append(' ');
            }
            first = false;
            b.append("flg=0x").append(Integer.toHexString(mFlags));
        }
        if (mPackage != null) {
            if (!first) {
                b.append(' ');
            }
            first = false;
            b.append("pkg=").append(mPackage);
        }
        if (comp && mComponent != null) {
            if (!first) {
                b.append(' ');
            }
            first = false;
            b.append("cmp=").append(mComponent.flattenToShortString());
        }
        if (mSourceBounds != null) {
            if (!first) {
                b.append(' ');
            }
            first = false;
            b.append("bnds=").append(mSourceBounds.toShortString());
        }
        if (mClipData != null) {
            if (!first) {
                b.append(' ');
            }
            b.append("clip={");
            if (clip) {
                mClipData.toShortString(b);
            } else {
                if (mClipData.getDescription() != null) {
                    first = !mClipData.getDescription().toShortStringTypesOnly(b);
                } else {
                    first = true;
                }
                mClipData.toShortStringShortItems(b, first);
            }
            first = false;
            b.append('}');
        }
        if (extras && mExtras != null) {
            if (!first) {
                b.append(' ');
            }
            first = false;
            b.append("(has extras)");
        }
        if (mContentUserHint != UserHandle.USER_CURRENT) {
            if (!first) {
                b.append(' ');
            }
            first = false;
            b.append("u=").append(mContentUserHint);
        }
        if (mSelector != null) {
            b.append(" sel=");
            mSelector.toShortString(b, secure, comp, extras, clip);
            b.append("}");
        }
    }

    /** @hide */
    public void writeToProto(ProtoOutputStream proto, long fieldId) {
        // Same input parameters that toString() gives to toShortString().
        writeToProto(proto, fieldId, true, true, true, false);
    }

    /** @hide */
    public void writeToProto(ProtoOutputStream proto) {
        // Same input parameters that toString() gives to toShortString().
        writeToProtoWithoutFieldId(proto, true, true, true, false);
    }

    /** @hide */
    public void writeToProto(ProtoOutputStream proto, long fieldId, boolean secure, boolean comp,
            boolean extras, boolean clip) {
        long token = proto.start(fieldId);
        writeToProtoWithoutFieldId(proto, secure, comp, extras, clip);
        proto.end(token);
    }

    private void writeToProtoWithoutFieldId(ProtoOutputStream proto, boolean secure, boolean comp,
            boolean extras, boolean clip) {
        if (mAction != null) {
            proto.write(IntentProto.ACTION, mAction);
        }
        if (mCategories != null)  {
            for (String category : mCategories) {
                proto.write(IntentProto.CATEGORIES, category);
            }
        }
        if (mData != null) {
            proto.write(IntentProto.DATA, secure ? mData.toSafeString() : mData.toString());
        }
        if (mType != null) {
            proto.write(IntentProto.TYPE, mType);
        }
        if (mIdentifier != null) {
            proto.write(IntentProto.IDENTIFIER, mIdentifier);
        }
        if (mFlags != 0) {
            proto.write(IntentProto.FLAG, "0x" + Integer.toHexString(mFlags));
        }
        if (mPackage != null) {
            proto.write(IntentProto.PACKAGE, mPackage);
        }
        if (comp && mComponent != null) {
            mComponent.writeToProto(proto, IntentProto.COMPONENT);
        }
        if (mSourceBounds != null) {
            proto.write(IntentProto.SOURCE_BOUNDS, mSourceBounds.toShortString());
        }
        if (mClipData != null) {
            StringBuilder b = new StringBuilder();
            if (clip) {
                mClipData.toShortString(b);
            } else {
                mClipData.toShortStringShortItems(b, false);
            }
            proto.write(IntentProto.CLIP_DATA, b.toString());
        }
        if (extras && mExtras != null) {
            proto.write(IntentProto.EXTRAS, mExtras.toShortString());
        }
        if (mContentUserHint != 0) {
            proto.write(IntentProto.CONTENT_USER_HINT, mContentUserHint);
        }
        if (mSelector != null) {
            proto.write(IntentProto.SELECTOR, mSelector.toShortString(secure, comp, extras, clip));
        }
    }

    /**
     * Call {@link #toUri} with 0 flags.
     * @deprecated Use {@link #toUri} instead.
     */
    @Deprecated
    public String toURI() {
        return toUri(0);
    }

    /**
     * Convert this Intent into a String holding a URI representation of it.
     * The returned URI string has been properly URI encoded, so it can be
     * used with {@link Uri#parse Uri.parse(String)}.  The URI contains the
     * Intent's data as the base URI, with an additional fragment describing
     * the action, categories, type, flags, package, component, and extras.
     *
     * <p>You can convert the returned string back to an Intent with
     * {@link #getIntent}.
     *
     * @param flags Additional operating flags.
     *
     * @return Returns a URI encoding URI string describing the entire contents
     * of the Intent.
     */
    public String toUri(@UriFlags int flags) {
        StringBuilder uri = new StringBuilder(128);
        if ((flags&URI_ANDROID_APP_SCHEME) != 0) {
            if (mPackage == null) {
                throw new IllegalArgumentException(
                        "Intent must include an explicit package name to build an android-app: "
                        + this);
            }
            uri.append("android-app://");
            uri.append(mPackage);
            String scheme = null;
            if (mData != null) {
                scheme = mData.getScheme();
                if (scheme != null) {
                    uri.append('/');
                    uri.append(scheme);
                    String authority = mData.getEncodedAuthority();
                    if (authority != null) {
                        uri.append('/');
                        uri.append(authority);
                        String path = mData.getEncodedPath();
                        if (path != null) {
                            uri.append(path);
                        }
                        String queryParams = mData.getEncodedQuery();
                        if (queryParams != null) {
                            uri.append('?');
                            uri.append(queryParams);
                        }
                        String fragment = mData.getEncodedFragment();
                        if (fragment != null) {
                            uri.append('#');
                            uri.append(fragment);
                        }
                    }
                }
            }
            toUriFragment(uri, null, scheme == null ? Intent.ACTION_MAIN : Intent.ACTION_VIEW,
                    mPackage, flags);
            return uri.toString();
        }
        String scheme = null;
        if (mData != null) {
            String data = mData.toString();
            if ((flags&URI_INTENT_SCHEME) != 0) {
                final int N = data.length();
                for (int i=0; i<N; i++) {
                    char c = data.charAt(i);
                    if ((c >= 'a' && c <= 'z') || (c >= 'A' && c <= 'Z')
                            || (c >= '0' && c <= '9') || c == '.' || c == '-' || c == '+') {
                        continue;
                    }
                    if (c == ':' && i > 0) {
                        // Valid scheme.
                        scheme = data.substring(0, i);
                        uri.append("intent:");
                        data = data.substring(i+1);
                        break;
                    }

                    // No scheme.
                    break;
                }
            }
            uri.append(data);

        } else if ((flags&URI_INTENT_SCHEME) != 0) {
            uri.append("intent:");
        }

        toUriFragment(uri, scheme, Intent.ACTION_VIEW, null, flags);

        return uri.toString();
    }

    private void toUriFragment(StringBuilder uri, String scheme, String defAction,
            String defPackage, int flags) {
        StringBuilder frag = new StringBuilder(128);

        toUriInner(frag, scheme, defAction, defPackage, flags);
        if (mSelector != null) {
            frag.append("SEL;");
            // Note that for now we are not going to try to handle the
            // data part; not clear how to represent this as a URI, and
            // not much utility in it.
            mSelector.toUriInner(frag, mSelector.mData != null ? mSelector.mData.getScheme() : null,
                    null, null, flags);
        }

        if (frag.length() > 0) {
            uri.append("#Intent;");
            uri.append(frag);
            uri.append("end");
        }
    }

    private void toUriInner(StringBuilder uri, String scheme, String defAction,
            String defPackage, int flags) {
        if (scheme != null) {
            uri.append("scheme=").append(scheme).append(';');
        }
        if (mAction != null && !mAction.equals(defAction)) {
            uri.append("action=").append(Uri.encode(mAction)).append(';');
        }
        if (mCategories != null) {
            for (int i=0; i<mCategories.size(); i++) {
                uri.append("category=").append(Uri.encode(mCategories.valueAt(i))).append(';');
            }
        }
        if (mType != null) {
            uri.append("type=").append(Uri.encode(mType, "/")).append(';');
        }
        if (mIdentifier != null) {
            uri.append("identifier=").append(Uri.encode(mIdentifier, "/")).append(';');
        }
        if (mFlags != 0) {
            uri.append("launchFlags=0x").append(Integer.toHexString(mFlags)).append(';');
        }
        if (mPackage != null && !mPackage.equals(defPackage)) {
            uri.append("package=").append(Uri.encode(mPackage)).append(';');
        }
        if (mComponent != null) {
            uri.append("component=").append(Uri.encode(
                    mComponent.flattenToShortString(), "/")).append(';');
        }
        if (mSourceBounds != null) {
            uri.append("sourceBounds=")
                    .append(Uri.encode(mSourceBounds.flattenToString()))
                    .append(';');
        }
        if (mExtras != null) {
            for (String key : mExtras.keySet()) {
                final Object value = mExtras.get(key);
                char entryType =
                        value instanceof String    ? 'S' :
                        value instanceof Boolean   ? 'B' :
                        value instanceof Byte      ? 'b' :
                        value instanceof Character ? 'c' :
                        value instanceof Double    ? 'd' :
                        value instanceof Float     ? 'f' :
                        value instanceof Integer   ? 'i' :
                        value instanceof Long      ? 'l' :
                        value instanceof Short     ? 's' :
                        '\0';

                if (entryType != '\0') {
                    uri.append(entryType);
                    uri.append('.');
                    uri.append(Uri.encode(key));
                    uri.append('=');
                    uri.append(Uri.encode(value.toString()));
                    uri.append(';');
                }
            }
        }
    }

    public int describeContents() {
        return (mExtras != null) ? mExtras.describeContents() : 0;
    }

    public void writeToParcel(Parcel out, int flags) {
        out.writeString(mAction);
        Uri.writeToParcel(out, mData);
        out.writeString(mType);
        out.writeString(mIdentifier);
        out.writeInt(mFlags);
        out.writeString(mPackage);
        ComponentName.writeToParcel(mComponent, out);

        if (mSourceBounds != null) {
            out.writeInt(1);
            mSourceBounds.writeToParcel(out, flags);
        } else {
            out.writeInt(0);
        }

        if (mCategories != null) {
            final int N = mCategories.size();
            out.writeInt(N);
            for (int i=0; i<N; i++) {
                out.writeString(mCategories.valueAt(i));
            }
        } else {
            out.writeInt(0);
        }

        if (mSelector != null) {
            out.writeInt(1);
            mSelector.writeToParcel(out, flags);
        } else {
            out.writeInt(0);
        }

        if (mClipData != null) {
            out.writeInt(1);
            mClipData.writeToParcel(out, flags);
        } else {
            out.writeInt(0);
        }
        out.writeInt(mContentUserHint);
        out.writeBundle(mExtras);
    }

    public static final @android.annotation.NonNull Parcelable.Creator<Intent> CREATOR
            = new Parcelable.Creator<Intent>() {
        public Intent createFromParcel(Parcel in) {
            return new Intent(in);
        }
        public Intent[] newArray(int size) {
            return new Intent[size];
        }
    };

    /** @hide */
    protected Intent(Parcel in) {
        readFromParcel(in);
    }

    public void readFromParcel(Parcel in) {
        setAction(in.readString());
        mData = Uri.CREATOR.createFromParcel(in);
        mType = in.readString();
        mIdentifier = in.readString();
        mFlags = in.readInt();
        mPackage = in.readString();
        mComponent = ComponentName.readFromParcel(in);

        if (in.readInt() != 0) {
            mSourceBounds = Rect.CREATOR.createFromParcel(in);
        }

        int N = in.readInt();
        if (N > 0) {
            mCategories = new ArraySet<String>();
            int i;
            for (i=0; i<N; i++) {
                mCategories.add(in.readString().intern());
            }
        } else {
            mCategories = null;
        }

        if (in.readInt() != 0) {
            mSelector = new Intent(in);
        }

        if (in.readInt() != 0) {
            mClipData = new ClipData(in);
        }
        mContentUserHint = in.readInt();
        mExtras = in.readBundle();
    }

    /**
     * Parses the "intent" element (and its children) from XML and instantiates
     * an Intent object.  The given XML parser should be located at the tag
     * where parsing should start (often named "intent"), from which the
     * basic action, data, type, and package and class name will be
     * retrieved.  The function will then parse in to any child elements,
     * looking for <category android:name="xxx"> tags to add categories and
     * <extra android:name="xxx" android:value="yyy"> to attach extra data
     * to the intent.
     *
     * @param resources The Resources to use when inflating resources.
     * @param parser The XML parser pointing at an "intent" tag.
     * @param attrs The AttributeSet interface for retrieving extended
     * attribute data at the current <var>parser</var> location.
     * @return An Intent object matching the XML data.
     * @throws XmlPullParserException If there was an XML parsing error.
     * @throws IOException If there was an I/O error.
     */
    public static @NonNull Intent parseIntent(@NonNull Resources resources,
            @NonNull XmlPullParser parser, AttributeSet attrs)
            throws XmlPullParserException, IOException {
        Intent intent = new Intent();

        TypedArray sa = resources.obtainAttributes(attrs,
                com.android.internal.R.styleable.Intent);

        intent.setAction(sa.getString(com.android.internal.R.styleable.Intent_action));

        String data = sa.getString(com.android.internal.R.styleable.Intent_data);
        String mimeType = sa.getString(com.android.internal.R.styleable.Intent_mimeType);
        intent.setDataAndType(data != null ? Uri.parse(data) : null, mimeType);

        intent.setIdentifier(sa.getString(com.android.internal.R.styleable.Intent_identifier));

        String packageName = sa.getString(com.android.internal.R.styleable.Intent_targetPackage);
        String className = sa.getString(com.android.internal.R.styleable.Intent_targetClass);
        if (packageName != null && className != null) {
            intent.setComponent(new ComponentName(packageName, className));
        }

        sa.recycle();

        int outerDepth = parser.getDepth();
        int type;
        while ((type=parser.next()) != XmlPullParser.END_DOCUMENT
               && (type != XmlPullParser.END_TAG || parser.getDepth() > outerDepth)) {
            if (type == XmlPullParser.END_TAG || type == XmlPullParser.TEXT) {
                continue;
            }

            String nodeName = parser.getName();
            if (nodeName.equals(TAG_CATEGORIES)) {
                sa = resources.obtainAttributes(attrs,
                        com.android.internal.R.styleable.IntentCategory);
                String cat = sa.getString(com.android.internal.R.styleable.IntentCategory_name);
                sa.recycle();

                if (cat != null) {
                    intent.addCategory(cat);
                }
                XmlUtils.skipCurrentTag(parser);

            } else if (nodeName.equals(TAG_EXTRA)) {
                if (intent.mExtras == null) {
                    intent.mExtras = new Bundle();
                }
                resources.parseBundleExtra(TAG_EXTRA, attrs, intent.mExtras);
                XmlUtils.skipCurrentTag(parser);

            } else {
                XmlUtils.skipCurrentTag(parser);
            }
        }

        return intent;
    }

    /** @hide */
    public void saveToXml(XmlSerializer out) throws IOException {
        if (mAction != null) {
            out.attribute(null, ATTR_ACTION, mAction);
        }
        if (mData != null) {
            out.attribute(null, ATTR_DATA, mData.toString());
        }
        if (mType != null) {
            out.attribute(null, ATTR_TYPE, mType);
        }
        if (mIdentifier != null) {
            out.attribute(null, ATTR_IDENTIFIER, mIdentifier);
        }
        if (mComponent != null) {
            out.attribute(null, ATTR_COMPONENT, mComponent.flattenToShortString());
        }
        out.attribute(null, ATTR_FLAGS, Integer.toHexString(getFlags()));

        if (mCategories != null) {
            out.startTag(null, TAG_CATEGORIES);
            for (int categoryNdx = mCategories.size() - 1; categoryNdx >= 0; --categoryNdx) {
                out.attribute(null, ATTR_CATEGORY, mCategories.valueAt(categoryNdx));
            }
            out.endTag(null, TAG_CATEGORIES);
        }
    }

    /** @hide */
    public static Intent restoreFromXml(XmlPullParser in) throws IOException,
            XmlPullParserException {
        Intent intent = new Intent();
        final int outerDepth = in.getDepth();

        int attrCount = in.getAttributeCount();
        for (int attrNdx = attrCount - 1; attrNdx >= 0; --attrNdx) {
            final String attrName = in.getAttributeName(attrNdx);
            final String attrValue = in.getAttributeValue(attrNdx);
            if (ATTR_ACTION.equals(attrName)) {
                intent.setAction(attrValue);
            } else if (ATTR_DATA.equals(attrName)) {
                intent.setData(Uri.parse(attrValue));
            } else if (ATTR_TYPE.equals(attrName)) {
                intent.setType(attrValue);
            } else if (ATTR_IDENTIFIER.equals(attrName)) {
                intent.setIdentifier(attrValue);
            } else if (ATTR_COMPONENT.equals(attrName)) {
                intent.setComponent(ComponentName.unflattenFromString(attrValue));
            } else if (ATTR_FLAGS.equals(attrName)) {
                intent.setFlags(Integer.parseInt(attrValue, 16));
            } else {
                Log.e(TAG, "restoreFromXml: unknown attribute=" + attrName);
            }
        }

        int event;
        String name;
        while (((event = in.next()) != XmlPullParser.END_DOCUMENT) &&
                (event != XmlPullParser.END_TAG || in.getDepth() < outerDepth)) {
            if (event == XmlPullParser.START_TAG) {
                name = in.getName();
                if (TAG_CATEGORIES.equals(name)) {
                    attrCount = in.getAttributeCount();
                    for (int attrNdx = attrCount - 1; attrNdx >= 0; --attrNdx) {
                        intent.addCategory(in.getAttributeValue(attrNdx));
                    }
                } else {
                    Log.w(TAG, "restoreFromXml: unknown name=" + name);
                    XmlUtils.skipCurrentTag(in);
                }
            }
        }

        return intent;
    }

    /**
     * Normalize a MIME data type.
     *
     * <p>A normalized MIME type has white-space trimmed,
     * content-type parameters removed, and is lower-case.
     * This aligns the type with Android best practices for
     * intent filtering.
     *
     * <p>For example, "text/plain; charset=utf-8" becomes "text/plain".
     * "text/x-vCard" becomes "text/x-vcard".
     *
     * <p>All MIME types received from outside Android (such as user input,
     * or external sources like Bluetooth, NFC, or the Internet) should
     * be normalized before they are used to create an Intent.
     *
     * @param type MIME data type to normalize
     * @return normalized MIME data type, or null if the input was null
     * @see #setType
     * @see #setTypeAndNormalize
     */
    public static @Nullable String normalizeMimeType(@Nullable String type) {
        if (type == null) {
            return null;
        }

        type = type.trim().toLowerCase(Locale.ROOT);

        final int semicolonIndex = type.indexOf(';');
        if (semicolonIndex != -1) {
            type = type.substring(0, semicolonIndex);
        }
        return type;
    }

    /**
     * Prepare this {@link Intent} to leave an app process.
     *
     * @hide
     */
    @UnsupportedAppUsage
    public void prepareToLeaveProcess(Context context) {
        final boolean leavingPackage = (mComponent == null)
                || !Objects.equals(mComponent.getPackageName(), context.getPackageName());
        prepareToLeaveProcess(leavingPackage);
    }

    /**
     * Prepare this {@link Intent} to leave an app process.
     *
     * @hide
     */
    public void prepareToLeaveProcess(boolean leavingPackage) {
        setAllowFds(false);

        if (mSelector != null) {
            mSelector.prepareToLeaveProcess(leavingPackage);
        }
        if (mClipData != null) {
            mClipData.prepareToLeaveProcess(leavingPackage, getFlags());
        }

        if (mExtras != null && !mExtras.isParcelled()) {
            final Object intent = mExtras.get(Intent.EXTRA_INTENT);
            if (intent instanceof Intent) {
                ((Intent) intent).prepareToLeaveProcess(leavingPackage);
            }
        }

        if (mAction != null && mData != null && StrictMode.vmFileUriExposureEnabled()
                && leavingPackage) {
            switch (mAction) {
                case ACTION_MEDIA_REMOVED:
                case ACTION_MEDIA_UNMOUNTED:
                case ACTION_MEDIA_CHECKING:
                case ACTION_MEDIA_NOFS:
                case ACTION_MEDIA_MOUNTED:
                case ACTION_MEDIA_SHARED:
                case ACTION_MEDIA_UNSHARED:
                case ACTION_MEDIA_BAD_REMOVAL:
                case ACTION_MEDIA_UNMOUNTABLE:
                case ACTION_MEDIA_EJECT:
                case ACTION_MEDIA_SCANNER_STARTED:
                case ACTION_MEDIA_SCANNER_FINISHED:
                case ACTION_MEDIA_SCANNER_SCAN_FILE:
                case ACTION_PACKAGE_NEEDS_VERIFICATION:
                case ACTION_PACKAGE_NEEDS_OPTIONAL_VERIFICATION:
                case ACTION_PACKAGE_VERIFIED:
                case ACTION_PACKAGE_ENABLE_ROLLBACK:
                    // Ignore legacy actions
                    break;
                default:
                    mData.checkFileUriExposed("Intent.getData()");
            }
        }

        if (mAction != null && mData != null && StrictMode.vmContentUriWithoutPermissionEnabled()
                && leavingPackage) {
            switch (mAction) {
                case ACTION_PROVIDER_CHANGED:
                case QuickContact.ACTION_QUICK_CONTACT:
                    // Ignore actions that don't need to grant
                    break;
                default:
                    mData.checkContentUriWithoutPermission("Intent.getData()", getFlags());
            }
        }

        // Translate raw filesystem paths out of storage sandbox
        if (ACTION_MEDIA_SCANNER_SCAN_FILE.equals(mAction) && mData != null
                && ContentResolver.SCHEME_FILE.equals(mData.getScheme()) && leavingPackage) {
            final StorageManager sm = AppGlobals.getInitialApplication()
                    .getSystemService(StorageManager.class);
            final File before = new File(mData.getPath());
            final File after = sm.translateAppToSystem(before,
                    android.os.Process.myPid(), android.os.Process.myUid());
            if (!Objects.equals(before, after)) {
                Log.v(TAG, "Translated " + before + " to " + after);
                mData = Uri.fromFile(after);
            }
        }
    }

    /**
     * @hide
     */
    public void prepareToEnterProcess() {
        // We just entered destination process, so we should be able to read all
        // parcelables inside.
        setDefusable(true);

        if (mSelector != null) {
            mSelector.prepareToEnterProcess();
        }
        if (mClipData != null) {
            mClipData.prepareToEnterProcess();
        }

        if (mContentUserHint != UserHandle.USER_CURRENT) {
            if (UserHandle.getAppId(Process.myUid()) != Process.SYSTEM_UID) {
                fixUris(mContentUserHint);
                mContentUserHint = UserHandle.USER_CURRENT;
            }
        }
    }

    /** @hide */
    public boolean hasWebURI() {
        if (getData() == null) {
            return false;
        }
        final String scheme = getScheme();
        if (TextUtils.isEmpty(scheme)) {
            return false;
        }
        return scheme.equals(IntentFilter.SCHEME_HTTP) || scheme.equals(IntentFilter.SCHEME_HTTPS);
    }

    /** @hide */
    public boolean isWebIntent() {
        return ACTION_VIEW.equals(mAction)
                && hasWebURI();
    }

    /**
     * @hide
     */
     public void fixUris(int contentUserHint) {
        Uri data = getData();
        if (data != null) {
            mData = maybeAddUserId(data, contentUserHint);
        }
        if (mClipData != null) {
            mClipData.fixUris(contentUserHint);
        }
        String action = getAction();
        if (ACTION_SEND.equals(action)) {
            final Uri stream = getParcelableExtra(EXTRA_STREAM);
            if (stream != null) {
                putExtra(EXTRA_STREAM, maybeAddUserId(stream, contentUserHint));
            }
        } else if (ACTION_SEND_MULTIPLE.equals(action)) {
            final ArrayList<Uri> streams = getParcelableArrayListExtra(EXTRA_STREAM);
            if (streams != null) {
                ArrayList<Uri> newStreams = new ArrayList<Uri>();
                for (int i = 0; i < streams.size(); i++) {
                    newStreams.add(maybeAddUserId(streams.get(i), contentUserHint));
                }
                putParcelableArrayListExtra(EXTRA_STREAM, newStreams);
            }
        } else if (MediaStore.ACTION_IMAGE_CAPTURE.equals(action)
                || MediaStore.ACTION_IMAGE_CAPTURE_SECURE.equals(action)
                || MediaStore.ACTION_VIDEO_CAPTURE.equals(action)) {
            final Uri output = getParcelableExtra(MediaStore.EXTRA_OUTPUT);
            if (output != null) {
                putExtra(MediaStore.EXTRA_OUTPUT, maybeAddUserId(output, contentUserHint));
            }
        }
     }

    /**
     * Migrate any {@link #EXTRA_STREAM} in {@link #ACTION_SEND} and
     * {@link #ACTION_SEND_MULTIPLE} to {@link ClipData}. Also inspects nested
     * intents in {@link #ACTION_CHOOSER}.
     *
     * @return Whether any contents were migrated.
     * @hide
     */
    public boolean migrateExtraStreamToClipData() {
        // Refuse to touch if extras already parcelled
        if (mExtras != null && mExtras.isParcelled()) return false;

        // Bail when someone already gave us ClipData
        if (getClipData() != null) return false;

        final String action = getAction();
        if (ACTION_CHOOSER.equals(action)) {
            // Inspect contained intents to see if we need to migrate extras. We
            // don't promote ClipData to the parent, since ChooserActivity will
            // already start the picked item as the caller, and we can't combine
            // the flags in a safe way.

            boolean migrated = false;
            try {
                final Intent intent = getParcelableExtra(EXTRA_INTENT);
                if (intent != null) {
                    migrated |= intent.migrateExtraStreamToClipData();
                }
            } catch (ClassCastException e) {
            }
            try {
                final Parcelable[] intents = getParcelableArrayExtra(EXTRA_INITIAL_INTENTS);
                if (intents != null) {
                    for (int i = 0; i < intents.length; i++) {
                        final Intent intent = (Intent) intents[i];
                        if (intent != null) {
                            migrated |= intent.migrateExtraStreamToClipData();
                        }
                    }
                }
            } catch (ClassCastException e) {
            }
            return migrated;

        } else if (ACTION_SEND.equals(action)) {
            try {
                final Uri stream = getParcelableExtra(EXTRA_STREAM);
                final CharSequence text = getCharSequenceExtra(EXTRA_TEXT);
                final String htmlText = getStringExtra(EXTRA_HTML_TEXT);
                if (stream != null || text != null || htmlText != null) {
                    final ClipData clipData = new ClipData(
                            null, new String[] { getType() },
                            new ClipData.Item(text, htmlText, null, stream));
                    setClipData(clipData);
                    addFlags(FLAG_GRANT_READ_URI_PERMISSION);
                    return true;
                }
            } catch (ClassCastException e) {
            }

        } else if (ACTION_SEND_MULTIPLE.equals(action)) {
            try {
                final ArrayList<Uri> streams = getParcelableArrayListExtra(EXTRA_STREAM);
                final ArrayList<CharSequence> texts = getCharSequenceArrayListExtra(EXTRA_TEXT);
                final ArrayList<String> htmlTexts = getStringArrayListExtra(EXTRA_HTML_TEXT);
                int num = -1;
                if (streams != null) {
                    num = streams.size();
                }
                if (texts != null) {
                    if (num >= 0 && num != texts.size()) {
                        // Wha...!  F- you.
                        return false;
                    }
                    num = texts.size();
                }
                if (htmlTexts != null) {
                    if (num >= 0 && num != htmlTexts.size()) {
                        // Wha...!  F- you.
                        return false;
                    }
                    num = htmlTexts.size();
                }
                if (num > 0) {
                    final ClipData clipData = new ClipData(
                            null, new String[] { getType() },
                            makeClipItem(streams, texts, htmlTexts, 0));

                    for (int i = 1; i < num; i++) {
                        clipData.addItem(makeClipItem(streams, texts, htmlTexts, i));
                    }

                    setClipData(clipData);
                    addFlags(FLAG_GRANT_READ_URI_PERMISSION);
                    return true;
                }
            } catch (ClassCastException e) {
            }
        } else if (MediaStore.ACTION_IMAGE_CAPTURE.equals(action)
                || MediaStore.ACTION_IMAGE_CAPTURE_SECURE.equals(action)
                || MediaStore.ACTION_VIDEO_CAPTURE.equals(action)) {
            final Uri output;
            try {
                output = getParcelableExtra(MediaStore.EXTRA_OUTPUT);
            } catch (ClassCastException e) {
                return false;
            }
            if (output != null) {
                setClipData(ClipData.newRawUri("", output));
                addFlags(FLAG_GRANT_WRITE_URI_PERMISSION|FLAG_GRANT_READ_URI_PERMISSION);
                return true;
            }
        }

        return false;
    }

    /**
     * Convert the dock state to a human readable format.
     * @hide
     */
    public static String dockStateToString(int dock) {
        switch (dock) {
            case EXTRA_DOCK_STATE_HE_DESK:
                return "EXTRA_DOCK_STATE_HE_DESK";
            case EXTRA_DOCK_STATE_LE_DESK:
                return "EXTRA_DOCK_STATE_LE_DESK";
            case EXTRA_DOCK_STATE_CAR:
                return "EXTRA_DOCK_STATE_CAR";
            case EXTRA_DOCK_STATE_DESK:
                return "EXTRA_DOCK_STATE_DESK";
            case EXTRA_DOCK_STATE_UNDOCKED:
                return "EXTRA_DOCK_STATE_UNDOCKED";
            default:
                return Integer.toString(dock);
        }
    }

    private static ClipData.Item makeClipItem(ArrayList<Uri> streams, ArrayList<CharSequence> texts,
            ArrayList<String> htmlTexts, int which) {
        Uri uri = streams != null ? streams.get(which) : null;
        CharSequence text = texts != null ? texts.get(which) : null;
        String htmlText = htmlTexts != null ? htmlTexts.get(which) : null;
        return new ClipData.Item(text, htmlText, null, uri);
    }

    /** @hide */
    public boolean isDocument() {
        return (mFlags & FLAG_ACTIVITY_NEW_DOCUMENT) == FLAG_ACTIVITY_NEW_DOCUMENT;
    }
}<|MERGE_RESOLUTION|>--- conflicted
+++ resolved
@@ -3347,14 +3347,10 @@
      *
      * @deprecated Apps that redirect outgoing calls should use the
      * {@link android.telecom.CallRedirectionService} API.  Apps that perform call screening
-<<<<<<< HEAD
-     * should use the {@link android.telecom.CallScreeningService} API.
-=======
      * should use the {@link android.telecom.CallScreeningService} API.  Apps which need to be
      * notified of basic call state should use
      * {@link android.telephony.PhoneStateListener#onCallStateChanged(int, String)} to determine
      * when a new outgoing call is placed.
->>>>>>> dbf9e87c
      */
     @Deprecated
     @SdkConstant(SdkConstantType.BROADCAST_INTENT_ACTION)
