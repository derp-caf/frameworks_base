--- conflicted
+++ resolved
@@ -18,10 +18,7 @@
 
 import android.accounts.Account;
 import android.annotation.UnsupportedAppUsage;
-<<<<<<< HEAD
-=======
 import android.os.Build;
->>>>>>> de843449
 import android.os.Parcel;
 import android.os.Parcelable;
 
@@ -99,11 +96,7 @@
     }
 
     /** @hide */
-<<<<<<< HEAD
-    @UnsupportedAppUsage
-=======
     @UnsupportedAppUsage(maxTargetSdk = Build.VERSION_CODES.P, trackingBug = 115609023)
->>>>>>> de843449
     SyncInfo(Parcel parcel) {
         authorityId = parcel.readInt();
         account = parcel.readParcelable(Account.class.getClassLoader());
