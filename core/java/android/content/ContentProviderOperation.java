--- conflicted
+++ resolved
@@ -16,11 +16,8 @@
 
 package android.content;
 
-<<<<<<< HEAD
-=======
 import android.annotation.NonNull;
 import android.annotation.Nullable;
->>>>>>> dbf9e87c
 import android.annotation.UnsupportedAppUsage;
 import android.database.Cursor;
 import android.net.Uri;
@@ -60,23 +57,16 @@
     private final int mType;
     @UnsupportedAppUsage
     private final Uri mUri;
-<<<<<<< HEAD
-=======
     private final String mMethod;
     private final String mArg;
     private final ArrayMap<String, Object> mValues;
     private final ArrayMap<String, Object> mExtras;
->>>>>>> dbf9e87c
     @UnsupportedAppUsage
     private final String mSelection;
     private final SparseArray<Object> mSelectionArgs;
     private final Integer mExpectedCount;
     private final boolean mYieldAllowed;
-<<<<<<< HEAD
-    private final boolean mFailureAllowed;
-=======
     private final boolean mExceptionAllowed;
->>>>>>> dbf9e87c
 
     private final static String TAG = "ContentProviderOperation";
 
@@ -95,11 +85,7 @@
         mSelectionArgs = builder.mSelectionArgs;
         mExpectedCount = builder.mExpectedCount;
         mYieldAllowed = builder.mYieldAllowed;
-<<<<<<< HEAD
-        mFailureAllowed = builder.mFailureAllowed;
-=======
         mExceptionAllowed = builder.mExceptionAllowed;
->>>>>>> dbf9e87c
     }
 
     private ContentProviderOperation(Parcel source) {
@@ -125,11 +111,7 @@
         mSelectionArgs = source.readSparseArray(null);
         mExpectedCount = source.readInt() != 0 ? source.readInt() : null;
         mYieldAllowed = source.readInt() != 0;
-<<<<<<< HEAD
-        mFailureAllowed = source.readInt() != 0;
-=======
         mExceptionAllowed = source.readInt() != 0;
->>>>>>> dbf9e87c
     }
 
     /** @hide */
@@ -144,11 +126,7 @@
         mSelectionArgs = cpo.mSelectionArgs;
         mExpectedCount = cpo.mExpectedCount;
         mYieldAllowed = cpo.mYieldAllowed;
-<<<<<<< HEAD
-        mFailureAllowed = cpo.mFailureAllowed;
-=======
         mExceptionAllowed = cpo.mExceptionAllowed;
->>>>>>> dbf9e87c
     }
 
     @Override
@@ -193,11 +171,7 @@
             dest.writeInt(0);
         }
         dest.writeInt(mYieldAllowed ? 1 : 0);
-<<<<<<< HEAD
-        dest.writeInt(mFailureAllowed ? 1 : 0);
-=======
         dest.writeInt(mExceptionAllowed ? 1 : 0);
->>>>>>> dbf9e87c
     }
 
     /**
@@ -267,11 +241,6 @@
         return mYieldAllowed;
     }
 
-<<<<<<< HEAD
-    /** {@hide} */
-    public boolean isFailureAllowed() {
-        return mFailureAllowed;
-=======
     /**
      * Returns true if this operation allows subsequent operations to continue
      * even if this operation throws an exception. When true, any encountered
@@ -279,7 +248,6 @@
      */
     public boolean isExceptionAllowed() {
         return mExceptionAllowed;
->>>>>>> dbf9e87c
     }
 
     /** @hide exposed for unit tests */
@@ -371,15 +339,6 @@
      * @throws OperationApplicationException thrown if either the insert fails or
      * if the number of rows affected didn't match the expected count
      */
-<<<<<<< HEAD
-    public ContentProviderResult apply(ContentProvider provider, ContentProviderResult[] backRefs,
-            int numBackRefs) throws OperationApplicationException {
-        if (mFailureAllowed) {
-            try {
-                return applyInternal(provider, backRefs, numBackRefs);
-            } catch (Exception e) {
-                return new ContentProviderResult(e.getMessage());
-=======
     public @NonNull ContentProviderResult apply(@NonNull ContentProvider provider,
             @NonNull ContentProviderResult[] backRefs, int numBackRefs)
             throws OperationApplicationException {
@@ -388,7 +347,6 @@
                 return applyInternal(provider, backRefs, numBackRefs);
             } catch (Exception e) {
                 return new ContentProviderResult(e);
->>>>>>> dbf9e87c
             }
         } else {
             return applyInternal(provider, backRefs, numBackRefs);
@@ -398,15 +356,9 @@
     private ContentProviderResult applyInternal(ContentProvider provider,
             ContentProviderResult[] backRefs, int numBackRefs)
             throws OperationApplicationException {
-<<<<<<< HEAD
-        ContentValues values = resolveValueBackReferences(backRefs, numBackRefs);
-        String[] selectionArgs =
-                resolveSelectionArgsBackReferences(backRefs, numBackRefs);
-=======
         final ContentValues values = resolveValueBackReferences(backRefs, numBackRefs);
         final Bundle extras = resolveExtrasBackReferences(backRefs, numBackRefs);
         final String[] selectionArgs = resolveSelectionArgsBackReferences(backRefs, numBackRefs);
->>>>>>> dbf9e87c
 
         if (mType == TYPE_INSERT) {
             final Uri newUri = provider.insert(mUri, values);
@@ -416,12 +368,9 @@
                 throw new OperationApplicationException(
                         "Insert into " + mUri + " returned no result");
             }
-<<<<<<< HEAD
-=======
         } else if (mType == TYPE_CALL) {
             final Bundle res = provider.call(mUri.getAuthority(), mMethod, mArg, extras);
             return new ContentProviderResult(res);
->>>>>>> dbf9e87c
         }
 
         final int numRows;
@@ -706,11 +655,7 @@
         private SparseArray<Object> mSelectionArgs;
         private Integer mExpectedCount;
         private boolean mYieldAllowed;
-<<<<<<< HEAD
-        private boolean mFailureAllowed;
-=======
         private boolean mExceptionAllowed;
->>>>>>> dbf9e87c
 
         private Builder(int type, Uri uri) {
             this(type, uri, null, null);
@@ -1011,13 +956,6 @@
             return this;
         }
 
-<<<<<<< HEAD
-        /** {@hide} */
-        public Builder withFailureAllowed(boolean failureAllowed) {
-            mFailureAllowed = failureAllowed;
-            return this;
-        }
-=======
         /**
          * If set to true, this operation allows subsequent operations to
          * continue even if this operation throws an exception. When true, any
@@ -1067,6 +1005,5 @@
                             "Extras not supported for " + typeToString(mType));
             }
         }
->>>>>>> dbf9e87c
     }
 }