/*
 * Copyright (C) 2017 The Android Open Source Project
 *
 * Licensed under the Apache License, Version 2.0 (the "License");
 * you may not use this file except in compliance with the License.
 * You may obtain a copy of the License at
 *
 *      http://www.apache.org/licenses/LICENSE-2.0
 *
 * Unless required by applicable law or agreed to in writing, software
 * distributed under the License is distributed on an "AS IS" BASIS,
 * WITHOUT WARRANTIES OR CONDITIONS OF ANY KIND, either express or implied.
 * See the License for the specific language governing permissions and
 * limitations under the License.
 */

package android.security.keystore.recovery;

import android.annotation.NonNull;
import android.annotation.SystemApi;
import android.os.BadParcelableException;
import android.os.Parcel;
import android.os.Parcelable;

import com.android.internal.util.Preconditions;

import java.security.cert.CertPath;
import java.security.cert.CertificateException;
import java.util.List;

/**
 * A snapshot of a version of the keystore. Two events can trigger the generation of a new snapshot:
 *
 * <ul>
 *     <li>The user's lock screen changes. (A key derived from the user's lock screen is used to
 *         protected the keychain, which is why this forces a new snapshot.)
 *     <li>A key is added to or removed from the recoverable keychain.
 * </ul>
 *
 * <p>The snapshot data is also encrypted with the remote trusted hardware's public key, so even
 * the recovery agent itself should not be able to decipher the data. The recovery agent sends an
 * instance of this to the remote trusted hardware whenever a new snapshot is generated. During a
 * recovery flow, the recovery agent retrieves a snapshot from the remote trusted hardware. It then
 * sends it to the framework, where it is decrypted using the user's lock screen from their previous
 * device.
 *
 * @hide
 */
@SystemApi
public final class KeyChainSnapshot implements Parcelable {

    // IMPORTANT! PLEASE READ!
    // -----------------------
    // If you edit this file (e.g., to add new fields), please MAKE SURE to also do the following:
    // - Update the #writeToParcel(Parcel) method below
    // - Update the #(Parcel) constructor below
    // - Update android.security.keystore.recovery.KeyChainSnapshotTest to make sure nobody
    //     accidentally breaks your fields in the Parcel in the future.
    // - Update com.android.server.locksettings.recoverablekeystore.serialization
    //     .KeyChainSnapshotSerializer to correctly serialize your new field
    // - Update com.android.server.locksettings.recoverablekeystore.serialization
    //     .KeyChainSnapshotSerializer to correctly deserialize your new field
    // - Update com.android.server.locksettings.recoverablekeystore.serialization
    //     .KeychainSnapshotSerializerTest to make sure nobody breaks serialization of your field
    //     in the future.

    private static final int DEFAULT_MAX_ATTEMPTS = 10;
    private static final long DEFAULT_COUNTER_ID = 1L;

    private int mSnapshotVersion;
    private int mMaxAttempts = DEFAULT_MAX_ATTEMPTS;
    private long mCounterId = DEFAULT_COUNTER_ID;
    private byte[] mServerParams;
    private RecoveryCertPath mCertPath;  // The cert path including necessary intermediate certs
    private List<KeyChainProtectionParams> mKeyChainProtectionParams;
    private List<WrappedApplicationKey> mEntryRecoveryData;
    private byte[] mEncryptedRecoveryKeyBlob;

    /**
     * Use builder to create an instance of the class.
     */
    private KeyChainSnapshot() {

    }

    /**
     * Snapshot version for given recovery agent. It is incremented when user secret or list of
     * application keys changes.
     */
    public int getSnapshotVersion() {
        return mSnapshotVersion;
    }

    /**
     * Number of user secret guesses allowed during KeyChain recovery.
     */
    public int getMaxAttempts() {
        return mMaxAttempts;
    }

    /**
     * CounterId which is rotated together with user secret.
     */
    public long getCounterId() {
        return mCounterId;
    }

    /**
     * Server parameters.
     */
    public @NonNull byte[] getServerParams() {
        return mServerParams;
    }

    /**
     * CertPath containing the public key used to encrypt {@code encryptedRecoveryKeyBlob}.
     */
    public @NonNull CertPath getTrustedHardwareCertPath() {
        try {
            return mCertPath.getCertPath();
        } catch (CertificateException e) {
            // Rethrow an unchecked exception as it should not happen. If such an issue exists,
            // an exception should have been thrown during service initialization.
            throw new BadParcelableException(e);
        }
    }

    /**
     * UI and key derivation parameters. Note that combination of secrets may be used.
     */
    public @NonNull List<KeyChainProtectionParams> getKeyChainProtectionParams() {
        return mKeyChainProtectionParams;
    }

    /**
     * List of application keys, with key material encrypted by
     * the recovery key ({@link #getEncryptedRecoveryKeyBlob}).
     */
    public @NonNull List<WrappedApplicationKey> getWrappedApplicationKeys() {
        return mEntryRecoveryData;
    }

    /**
     * Recovery key blob, encrypted by user secret and recovery service public key.
     */
    public @NonNull byte[] getEncryptedRecoveryKeyBlob() {
        return mEncryptedRecoveryKeyBlob;
    }

<<<<<<< HEAD
    public static final @android.annotation.NonNull Creator<KeyChainSnapshot> CREATOR =
=======
    public static final @NonNull Creator<KeyChainSnapshot> CREATOR =
>>>>>>> 825827da
            new Creator<KeyChainSnapshot>() {
        public KeyChainSnapshot createFromParcel(Parcel in) {
            return new KeyChainSnapshot(in);
        }

        public KeyChainSnapshot[] newArray(int length) {
            return new KeyChainSnapshot[length];
        }
    };

    /**
     * Builder for creating {@link KeyChainSnapshot}.
     * @hide
     */
    public static class Builder {
        private KeyChainSnapshot mInstance = new KeyChainSnapshot();

        /**
         * Snapshot version for the recovery agent.
         *
         * @param snapshotVersion The snapshot version
         * @return This builder.
         */
        public @NonNull Builder setSnapshotVersion(int snapshotVersion) {
            mInstance.mSnapshotVersion = snapshotVersion;
            return this;
        }

        /**
         * Sets the number of user secret guesses allowed during Keychain recovery.
         *
         * @param maxAttempts The maximum number of guesses.
         * @return This builder.
         */
        public @NonNull Builder setMaxAttempts(int maxAttempts) {
            mInstance.mMaxAttempts = maxAttempts;
            return this;
        }

        /**
         * Sets counter id.
         *
         * @param counterId The counter id.
         * @return This builder.
         */
        public @NonNull Builder setCounterId(long counterId) {
            mInstance.mCounterId = counterId;
            return this;
        }

        /**
         * Sets server parameters.
         *
         * @param serverParams The server parameters
         * @return This builder.
         */
        public @NonNull Builder setServerParams(byte[] serverParams) {
            mInstance.mServerParams = serverParams;
            return this;
        }

        /**
         * Sets CertPath used to validate the trusted hardware public key. The CertPath should
         * contain a certificate of the trusted hardware public key and any necessary intermediate
         * certificates.
         *
         * @param certPath The certificate path
         * @throws CertificateException if the given certificate path cannot be encoded properly
         * @return This builder.
         */
        public @NonNull Builder setTrustedHardwareCertPath(@NonNull CertPath certPath)
                throws CertificateException {
            mInstance.mCertPath = RecoveryCertPath.createRecoveryCertPath(certPath);
            return this;
        }

        /**
         * Sets UI and key derivation parameters
         *
         * @param keyChainProtectionParams The UI and key derivation parameters
         * @return This builder.
         */
        public @NonNull Builder setKeyChainProtectionParams(
                @NonNull List<KeyChainProtectionParams> keyChainProtectionParams) {
            mInstance.mKeyChainProtectionParams = keyChainProtectionParams;
            return this;
        }

        /**
         * List of application keys.
         *
         * @param entryRecoveryData List of application keys
         * @return This builder.
         */
        public @NonNull Builder setWrappedApplicationKeys(
                @NonNull List<WrappedApplicationKey> entryRecoveryData) {
            mInstance.mEntryRecoveryData = entryRecoveryData;
            return this;
        }

        /**
         * Sets recovery key blob.
         *
         * @param encryptedRecoveryKeyBlob The recovery key blob.
         * @return This builder.
         */
        public @NonNull Builder setEncryptedRecoveryKeyBlob(
                @NonNull byte[] encryptedRecoveryKeyBlob) {
            mInstance.mEncryptedRecoveryKeyBlob = encryptedRecoveryKeyBlob;
            return this;
        }


        /**
         * Creates a new {@link KeyChainSnapshot} instance.
         *
         * @return new instance
         * @throws NullPointerException if some of the required fields were not set.
         */
        public @NonNull KeyChainSnapshot build() {
            Preconditions.checkCollectionElementsNotNull(mInstance.mKeyChainProtectionParams,
                    "keyChainProtectionParams");
            Preconditions.checkCollectionElementsNotNull(mInstance.mEntryRecoveryData,
                    "entryRecoveryData");
            Preconditions.checkNotNull(mInstance.mEncryptedRecoveryKeyBlob);
            Preconditions.checkNotNull(mInstance.mServerParams);
            Preconditions.checkNotNull(mInstance.mCertPath);
            return mInstance;
        }
    }

    @Override
    public void writeToParcel(Parcel out, int flags) {
        out.writeInt(mSnapshotVersion);
        out.writeTypedList(mKeyChainProtectionParams);
        out.writeByteArray(mEncryptedRecoveryKeyBlob);
        out.writeTypedList(mEntryRecoveryData);
        out.writeInt(mMaxAttempts);
        out.writeLong(mCounterId);
        out.writeByteArray(mServerParams);
        out.writeTypedObject(mCertPath, /* no flags */ 0);
    }

    /**
     * @hide
     */
    protected KeyChainSnapshot(Parcel in) {
        mSnapshotVersion = in.readInt();
        mKeyChainProtectionParams = in.createTypedArrayList(KeyChainProtectionParams.CREATOR);
        mEncryptedRecoveryKeyBlob = in.createByteArray();
        mEntryRecoveryData = in.createTypedArrayList(WrappedApplicationKey.CREATOR);
        mMaxAttempts = in.readInt();
        mCounterId = in.readLong();
        mServerParams = in.createByteArray();
        mCertPath = in.readTypedObject(RecoveryCertPath.CREATOR);
    }

    @Override
    public int describeContents() {
        return 0;
    }
}<|MERGE_RESOLUTION|>--- conflicted
+++ resolved
@@ -147,11 +147,7 @@
         return mEncryptedRecoveryKeyBlob;
     }
 
-<<<<<<< HEAD
-    public static final @android.annotation.NonNull Creator<KeyChainSnapshot> CREATOR =
-=======
     public static final @NonNull Creator<KeyChainSnapshot> CREATOR =
->>>>>>> 825827da
             new Creator<KeyChainSnapshot>() {
         public KeyChainSnapshot createFromParcel(Parcel in) {
             return new KeyChainSnapshot(in);
