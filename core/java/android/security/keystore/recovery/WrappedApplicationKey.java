/*
 * Copyright (C) 2018 The Android Open Source Project
 *
 * Licensed under the Apache License, Version 2.0 (the "License");
 * you may not use this file except in compliance with the License.
 * You may obtain a copy of the License at
 *
 *      http://www.apache.org/licenses/LICENSE-2.0
 *
 * Unless required by applicable law or agreed to in writing, software
 * distributed under the License is distributed on an "AS IS" BASIS,
 * WITHOUT WARRANTIES OR CONDITIONS OF ANY KIND, either express or implied.
 * See the License for the specific language governing permissions and
 * limitations under the License.
 */

package android.security.keystore.recovery;

import android.annotation.NonNull;
import android.annotation.Nullable;
import android.annotation.SystemApi;
import android.os.Parcel;
import android.os.Parcelable;

import com.android.internal.util.Preconditions;

/**
 * Helper class with data necessary recover a single application key, given a recovery key.
 *
 * <ul>
 *   <li>Alias - Keystore alias of the key.
 *   <li>Encrypted key material.
 * </ul>
 *
 * Note that Application info is not included. Recovery Agent can only make its own keys
 * recoverable.
 *
 * @hide
 */
@SystemApi
public final class WrappedApplicationKey implements Parcelable {
    private String mAlias;
    // The only supported format is AES-256 symmetric key.
    private byte[] mEncryptedKeyMaterial;
    // The optional metadata that's authenticated (but unencrypted) with the key material.
    private byte[] mMetadata;

    // IMPORTANT! PLEASE READ!
    // -----------------------
    // If you edit this file (e.g., to add new fields), please MAKE SURE to also do the following:
    // - Update the #writeToParcel(Parcel) method below
    // - Update the #(Parcel) constructor below
    // - Update android.security.keystore.recovery.KeyChainSnapshotTest to make sure nobody
    //     accidentally breaks your fields in the Parcel in the future.
    // - Update com.android.server.locksettings.recoverablekeystore.serialization
    //     .KeyChainSnapshotSerializer to correctly serialize your new field
    // - Update com.android.server.locksettings.recoverablekeystore.serialization
    //     .KeyChainSnapshotSerializer to correctly deserialize your new field
    // - Update com.android.server.locksettings.recoverablekeystore.serialization
    //     .KeychainSnapshotSerializerTest to make sure nobody breaks serialization of your field
    //     in the future.

    /**
     * Builder for creating {@link WrappedApplicationKey}.
     */
    public static class Builder {
        private WrappedApplicationKey mInstance = new WrappedApplicationKey();

        /**
         * Sets Application-specific alias of the key.
         *
         * @param alias The alias.
         * @return This builder.
         */
        public @NonNull Builder setAlias(@NonNull String alias) {
            mInstance.mAlias = alias;
            return this;
        }

        /**
         * Sets key material encrypted by recovery key.
<<<<<<< HEAD
=======
         *
         * @param encryptedKeyMaterial The key material
         * @return This builder
         */
        public @NonNull Builder setEncryptedKeyMaterial(@NonNull byte[] encryptedKeyMaterial) {
            mInstance.mEncryptedKeyMaterial = encryptedKeyMaterial;
            return this;
        }

        /**
         * Sets the metadata that is authenticated (but unecrypted) with the key material.
>>>>>>> 825827da
         *
         * @param metadata The metadata
         * @return This builder
         */
<<<<<<< HEAD
        public Builder setEncryptedKeyMaterial(@NonNull byte[] encryptedKeyMaterial) {
            mInstance.mEncryptedKeyMaterial = encryptedKeyMaterial;
=======
        public @NonNull Builder setMetadata(@Nullable byte[] metadata) {
            mInstance.mMetadata = metadata;
>>>>>>> 825827da
            return this;
        }

        /**
         * Sets the metadata that is authenticated (but unecrypted) with the key material.
         *
         * @param metadata The metadata
         * @return This builder
         */
        public Builder setMetadata(@Nullable byte[] metadata) {
            mInstance.mMetadata = metadata;
            return this;
        }

        /**
         * Creates a new {@link WrappedApplicationKey} instance.
         *
         * @return new instance
         * @throws NullPointerException if some required fields were not set.
         */
        public @NonNull WrappedApplicationKey build() {
            Preconditions.checkNotNull(mInstance.mAlias);
            Preconditions.checkNotNull(mInstance.mEncryptedKeyMaterial);
            return mInstance;
        }
    }

    private WrappedApplicationKey() { }

    /**
     * @deprecated Use the builder instead.
     * @hide
     */
    @Deprecated
    public WrappedApplicationKey(@NonNull String alias, @NonNull byte[] encryptedKeyMaterial) {
        mAlias = Preconditions.checkNotNull(alias);
        mEncryptedKeyMaterial = Preconditions.checkNotNull(encryptedKeyMaterial);
    }

    /**
     * Application-specific alias of the key.
     *
     * @see java.security.KeyStore.aliases
     */
    public @NonNull String getAlias() {
        return mAlias;
    }

    /** Key material encrypted by recovery key. */
    public @NonNull byte[] getEncryptedKeyMaterial() {
        return mEncryptedKeyMaterial;
    }

    /** The metadata with the key. */
    public @Nullable byte[] getMetadata() {
        return mMetadata;
    }

<<<<<<< HEAD
    public static final @android.annotation.NonNull Parcelable.Creator<WrappedApplicationKey> CREATOR =
=======
    public static final @NonNull Parcelable.Creator<WrappedApplicationKey> CREATOR =
>>>>>>> 825827da
            new Parcelable.Creator<WrappedApplicationKey>() {
                public WrappedApplicationKey createFromParcel(Parcel in) {
                    return new WrappedApplicationKey(in);
                }

                public WrappedApplicationKey[] newArray(int length) {
                    return new WrappedApplicationKey[length];
                }
            };

    @Override
    public void writeToParcel(Parcel out, int flags) {
        out.writeString(mAlias);
        out.writeByteArray(mEncryptedKeyMaterial);
        out.writeByteArray(mMetadata);
    }

    /**
     * @hide
     */
    protected WrappedApplicationKey(Parcel in) {
        mAlias = in.readString();
        mEncryptedKeyMaterial = in.createByteArray();
        // Check if there is still data to be read.
        if (in.dataAvail() > 0) {
            mMetadata = in.createByteArray();
        }
    }

    @Override
    public int describeContents() {
        return 0;
    }
}<|MERGE_RESOLUTION|>--- conflicted
+++ resolved
@@ -79,8 +79,6 @@
 
         /**
          * Sets key material encrypted by recovery key.
-<<<<<<< HEAD
-=======
          *
          * @param encryptedKeyMaterial The key material
          * @return This builder
@@ -92,28 +90,11 @@
 
         /**
          * Sets the metadata that is authenticated (but unecrypted) with the key material.
->>>>>>> 825827da
          *
          * @param metadata The metadata
          * @return This builder
          */
-<<<<<<< HEAD
-        public Builder setEncryptedKeyMaterial(@NonNull byte[] encryptedKeyMaterial) {
-            mInstance.mEncryptedKeyMaterial = encryptedKeyMaterial;
-=======
         public @NonNull Builder setMetadata(@Nullable byte[] metadata) {
-            mInstance.mMetadata = metadata;
->>>>>>> 825827da
-            return this;
-        }
-
-        /**
-         * Sets the metadata that is authenticated (but unecrypted) with the key material.
-         *
-         * @param metadata The metadata
-         * @return This builder
-         */
-        public Builder setMetadata(@Nullable byte[] metadata) {
             mInstance.mMetadata = metadata;
             return this;
         }
@@ -162,11 +143,7 @@
         return mMetadata;
     }
 
-<<<<<<< HEAD
-    public static final @android.annotation.NonNull Parcelable.Creator<WrappedApplicationKey> CREATOR =
-=======
     public static final @NonNull Parcelable.Creator<WrappedApplicationKey> CREATOR =
->>>>>>> 825827da
             new Parcelable.Creator<WrappedApplicationKey>() {
                 public WrappedApplicationKey createFromParcel(Parcel in) {
                     return new WrappedApplicationKey(in);
