--- conflicted
+++ resolved
@@ -384,17 +384,11 @@
         // App allowed to load GPU debug layers.
         optional SettingProto debug_app = 1;
         optional SettingProto debug_layers = 2 [ (android.privacy).dest = DEST_AUTOMATIC ];
-<<<<<<< HEAD
-        // App opt in to load updated graphics driver instead of
-        // native graphcis driver through developer options.
-        optional SettingProto updated_gfx_driver_dev_opt_in_app = 6;
-=======
         // Apps opt in to load graphics driver from Game Update Package
         // instead of native graphcis driver through developer options.
         optional SettingProto gup_dev_opt_in_apps = 8;
         // Apps on the black list that are forbidden to useGame Update Package.
         optional SettingProto gup_black_list = 9;
->>>>>>> e10cb9bd
     }
     optional Gpu gpu = 59;
 
