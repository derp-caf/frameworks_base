--- conflicted
+++ resolved
@@ -1045,15 +1045,9 @@
 
     optional SettingProto app_ops_constants = 148 [ (android.privacy).dest = DEST_AUTOMATIC ];
 
-<<<<<<< HEAD
-    // Please insert fields in alphabetical order and group them into messages
-    // if possible (to avoid reaching the method limit).
-    // Next tag = 145 then 149; // (145 was removed)
-=======
     optional SettingProto text_classifier_action_model_params = 145 [ (android.privacy).dest = DEST_AUTOMATIC ];
 
     // Please insert fields in alphabetical order and group them into messages
     // if possible (to avoid reaching the method limit).
     // Next tag = 149;
->>>>>>> 825827da
 }