/*
 * Copyright (C) 2017 The Android Open Source Project
 *
 * Licensed under the Apache License, Version 2.0 (the "License");
 * you may not use this file except in compliance with the License.
 * You may obtain a copy of the License at
 *
 *      http://www.apache.org/licenses/LICENSE-2.0
 *
 * Unless required by applicable law or agreed to in writing, software
 * distributed under the License is distributed on an "AS IS" BASIS,
 * WITHOUT WARRANTIES OR CONDITIONS OF ANY KIND, either express or implied.
 * See the License for the specific language governing permissions and
 * limitations under the License.
 */

syntax = "proto2";

package com.android.server.am;

import "frameworks/base/core/proto/android/app/activitymanager.proto";
import "frameworks/base/core/proto/android/app/enums.proto";
import "frameworks/base/core/proto/android/app/notification.proto";
import "frameworks/base/core/proto/android/app/profilerinfo.proto";
import "frameworks/base/core/proto/android/content/component_name.proto";
import "frameworks/base/core/proto/android/content/configuration.proto";
import "frameworks/base/core/proto/android/content/intent.proto";
import "frameworks/base/core/proto/android/content/package_item_info.proto";
import "frameworks/base/core/proto/android/graphics/rect.proto";
import "frameworks/base/core/proto/android/internal/processstats.proto";
import "frameworks/base/core/proto/android/os/bundle.proto";
import "frameworks/base/core/proto/android/os/looper.proto";
import "frameworks/base/core/proto/android/os/powermanager.proto";
import "frameworks/base/core/proto/android/server/intentresolver.proto";
import "frameworks/base/core/proto/android/server/windowmanagerservice.proto";
import "frameworks/base/core/proto/android/util/common.proto";
import "frameworks/base/libs/incident/proto/android/privacy.proto";

option java_multiple_files = true;

message ActivityManagerServiceProto {
    option (.android.msg_privacy).dest = DEST_AUTOMATIC;

    optional ActivityManagerServiceDumpActivitiesProto activities = 1;

    optional ActivityManagerServiceDumpBroadcastsProto broadcasts = 2;

    optional ActivityManagerServiceDumpServicesProto services = 3;

    optional ActivityManagerServiceDumpProcessesProto processes = 4;
}

// "dumpsys activity --proto activities"
message ActivityManagerServiceDumpActivitiesProto {
    option (.android.msg_privacy).dest = DEST_AUTOMATIC;

    optional ActivityStackSupervisorProto activity_stack_supervisor = 1;
}

message ActivityStackSupervisorProto {
    option (.android.msg_privacy).dest = DEST_AUTOMATIC;

    optional .com.android.server.wm.ConfigurationContainerProto configuration_container = 1;
    repeated ActivityDisplayProto displays = 2;
    optional KeyguardControllerProto keyguard_controller = 3;
    // TODO(b/111541062): Focused stack and resumed activity are now per-display. Topmost instances
    // can be obtained from top display and these fields can be removed.
    optional int32 focused_stack_id = 4;
    optional .com.android.server.wm.IdentifierProto resumed_activity = 5;
    // Whether or not the home activity is the recents activity. This is needed for the CTS tests to
    // know what activity types to check for when invoking splitscreen multi-window.
    optional bool is_home_recents_component = 6;
    repeated .com.android.server.wm.IdentifierProto pending_activities = 7;
}

/* represents ActivityStackSupervisor.ActivityDisplay */
message ActivityDisplayProto {
    option (.android.msg_privacy).dest = DEST_AUTOMATIC;

    optional .com.android.server.wm.ConfigurationContainerProto configuration_container = 1;
    optional int32 id = 2;
    repeated ActivityStackProto stacks = 3;
    optional int32 focused_stack_id = 4;
    optional .com.android.server.wm.IdentifierProto resumed_activity = 5;
<<<<<<< HEAD
=======
    optional bool single_task_instance = 6;
>>>>>>> de843449
}

message ActivityStackProto {
    option (.android.msg_privacy).dest = DEST_AUTOMATIC;

    optional .com.android.server.wm.ConfigurationContainerProto configuration_container = 1;
    optional int32 id = 2;
    repeated TaskRecordProto tasks = 3;
    optional .com.android.server.wm.IdentifierProto resumed_activity = 4;
    optional int32 display_id = 5;
    optional bool fullscreen = 6;
    optional .android.graphics.RectProto bounds = 7;
}

message TaskRecordProto {
    option (.android.msg_privacy).dest = DEST_AUTOMATIC;

    optional .com.android.server.wm.ConfigurationContainerProto configuration_container = 1;
    optional int32 id = 2;
    repeated ActivityRecordProto activities = 3;
    optional int32 stack_id = 4;
    optional .android.graphics.RectProto last_non_fullscreen_bounds = 5;
    optional string real_activity = 6;
    optional string orig_activity = 7;
    optional int32 activity_type = 8;
    optional int32 resize_mode = 9;
    optional bool fullscreen = 10;
    optional .android.graphics.RectProto bounds = 11;
    optional int32 min_width = 12;
    optional int32 min_height = 13;
}

message ActivityRecordProto {
    option (.android.msg_privacy).dest = DEST_AUTOMATIC;

    optional .com.android.server.wm.ConfigurationContainerProto configuration_container = 1;
    optional .com.android.server.wm.IdentifierProto identifier = 2;
    optional string state = 3;
    optional bool visible = 4;
    optional bool front_of_task = 5;
    optional int32 proc_id = 6;
    optional bool translucent = 7;
}

message KeyguardControllerProto {
    option (.android.msg_privacy).dest = DEST_AUTOMATIC;

    optional bool keyguard_showing = 1;
    repeated KeyguardOccludedProto keyguard_occluded_states= 2;
}

message KeyguardOccludedProto {
    option (.android.msg_privacy).dest = DEST_AUTOMATIC;

    optional int32 display_id = 1;
    optional bool keyguard_occluded = 2;
}

// "dumpsys activity --proto broadcasts"
message ActivityManagerServiceDumpBroadcastsProto {
    option (.android.msg_privacy).dest = DEST_AUTOMATIC;

    repeated ReceiverListProto receiver_list = 1;

    optional .com.android.server.IntentResolverProto receiver_resolver = 2;

    repeated BroadcastQueueProto broadcast_queue = 3;

    repeated StickyBroadcastProto sticky_broadcasts = 4;

    message MainHandler {
        option (.android.msg_privacy).dest = DEST_AUTOMATIC;

        optional string handler = 1;
        optional .android.os.LooperProto looper = 2;
    }
    optional MainHandler handler = 5;
}

message ReceiverListProto {
    option (.android.msg_privacy).dest = DEST_AUTOMATIC;

    optional ProcessRecordProto app = 1;
    optional int32 pid = 2;
    optional int32 uid = 3;
    optional int32 user = 4;
    optional BroadcastRecordProto current = 5;
    optional bool linked_to_death = 6;
    repeated BroadcastFilterProto filters = 7;
    // Used to find this ReceiverList object in IntentResolver
    optional string hex_hash = 8;
}

message ProcessRecordProto {
    option (.android.msg_privacy).dest = DEST_AUTOMATIC;

    optional int32 pid = 1;
    optional string process_name = 2;
    optional int32 uid = 3;
    optional int32 user_id = 4;
    optional int32 app_id = 5;
    optional int32 isolated_app_id = 6;
    optional bool persistent = 7;
    optional int32 lru_index = 8;
}

message BroadcastRecordProto {
    option (.android.msg_privacy).dest = DEST_AUTOMATIC;

    optional int32 user_id = 1;
    optional string intent_action = 2;
}

message BroadcastFilterProto {
    option (.android.msg_privacy).dest = DEST_AUTOMATIC;

    optional .android.content.IntentFilterProto intent_filter = 1;
    optional string required_permission = 2;
    // Used to find the BroadcastFilter object in IntentResolver
    optional string hex_hash = 3;
    optional int32 owning_user_id = 4;
}

message BroadcastQueueProto {
    option (.android.msg_privacy).dest = DEST_AUTOMATIC;

    optional string queue_name = 1;
    repeated BroadcastRecordProto parallel_broadcasts = 2;
    repeated BroadcastRecordProto ordered_broadcasts = 3;
    optional BroadcastRecordProto pending_broadcast = 4;
    repeated BroadcastRecordProto historical_broadcasts = 5;

    message BroadcastSummary {
        option (.android.msg_privacy).dest = DEST_AUTOMATIC;

        optional .android.content.IntentProto intent = 1;
        optional int64 enqueue_clock_time_ms = 2;
        optional int64 dispatch_clock_time_ms = 3;
        optional int64 finish_clock_time_ms = 4;
    }
    repeated BroadcastSummary historical_broadcasts_summary = 6;
}

message MemInfoDumpProto {
    option (.android.msg_privacy).dest = DEST_AUTOMATIC;

    optional int64 uptime_duration_ms = 1;
    optional int64 elapsed_realtime_ms = 2;

    message ProcessMemory {
        option (.android.msg_privacy).dest = DEST_AUTOMATIC;

        optional int32 pid = 1;
        optional string process_name = 2;

        message MemoryInfo {
            option (.android.msg_privacy).dest = DEST_AUTOMATIC;

            optional string name = 1;
            // The proportional set size for the heap.
            optional int32 total_pss_kb = 2;
            // The proportional set size that is swappable for the heap.
            optional int32 clean_pss_kb = 3;
            // The private dirty pages used by the heap.
            optional int32 shared_dirty_kb = 4;
            // The shared dirty pages used by the heap.
            optional int32 private_dirty_kb = 5;
            // The shared clean pages used by the heap.
            optional int32 shared_clean_kb = 6;
            // The private clean pages used by the heap.
            optional int32 private_clean_kb = 7;
            oneof dirty_swap {
                // The dirty the pages that have been swapped out.
                int32 dirty_swap_kb = 8;
                // The dirty the pages that have been swapped out, proportional.
                int32 dirty_swap_pss_kb = 9;
            }
        }
        message HeapInfo {
            option (.android.msg_privacy).dest = DEST_AUTOMATIC;

            optional MemoryInfo mem_info = 1;
            optional int32 heap_size_kb = 2;
            optional int32 heap_alloc_kb = 3;
            optional int32 heap_free_kb = 4;
        }
        optional HeapInfo native_heap = 3;
        optional HeapInfo dalvik_heap = 4;
        repeated MemoryInfo other_heaps = 5;
        optional MemoryInfo unknown_heap = 6;
        // Summation of native_heap, dalvik_heap, and other_heaps.
        optional HeapInfo total_heap = 7;

        repeated MemoryInfo dalvik_details = 8;

        message AppSummary {
            option (.android.msg_privacy).dest = DEST_AUTOMATIC;

            optional int32 java_heap_pss_kb = 1;
            optional int32 native_heap_pss_kb = 2;
            optional int32 code_pss_kb = 3;
            optional int32 stack_pss_kb = 4;
            optional int32 graphics_pss_kb = 5;
            optional int32 private_other_pss_kb = 6;
            optional int32 system_pss_kb = 7;

            oneof total_swap {
                int32 total_swap_pss = 8;
                int32 total_swap_kb = 9;
            }
        }
        optional AppSummary app_summary = 9;
    }
    repeated ProcessMemory native_processes = 3;

    message AppData {
        option (.android.msg_privacy).dest = DEST_AUTOMATIC;

        optional ProcessMemory process_memory = 1;

        message ObjectStats {
            option (.android.msg_privacy).dest = DEST_AUTOMATIC;

            optional int32 view_instance_count = 1;
            optional int32 view_root_instance_count = 2;
            optional int32 app_context_instance_count = 3;
            optional int32 activity_instance_count = 4;
            optional int32 global_asset_count = 5;
            optional int32 global_asset_manager_count = 6;
            optional int32 local_binder_object_count = 7;
            optional int32 proxy_binder_object_count = 8;
            optional int64 parcel_memory_kb = 9;
            optional int32 parcel_count = 10;
            optional int32 binder_object_death_count = 11;
            optional int32 open_ssl_socket_count = 12;
            optional int32 webview_instance_count = 13;
        }
        optional ObjectStats objects = 2;

        message SqlStats {
            option (.android.msg_privacy).dest = DEST_AUTOMATIC;

            optional int32 memory_used_kb = 1;
            optional int32 pagecache_overflow_kb = 2;
            optional int32 malloc_size_kb = 3;

            message Database {
                option (.android.msg_privacy).dest = DEST_AUTOMATIC;

                optional string name = 1;
                optional int32 page_size = 2;
                optional int32 db_size = 3;
                // Number of lookaside slots:
                // http://www.sqlite.org/c3ref/c_dbstatus_lookaside_used.html
                optional int32 lookaside_b = 4;
                // Statement cache stats: hits/misses/cachesize
                optional string cache = 5;
            }
            repeated Database databases = 4;
        }
        optional SqlStats sql = 3;

        optional string asset_allocations = 4;
        optional string unreachable_memory = 5;
    }
    repeated AppData app_processes = 4;

    message MemItem {
        option (.android.msg_privacy).dest = DEST_AUTOMATIC;

        optional string tag = 1;
        optional string label = 2;
        optional int32 id = 3;
        optional bool is_proc = 4;
        optional bool has_activities = 5;
        optional int64 pss_kb = 6;
        optional int64 swap_pss_kb = 7;
        repeated MemItem sub_items = 8;
    }
    repeated MemItem total_pss_by_process = 5;
    repeated MemItem total_pss_by_oom_adjustment = 6;
    repeated MemItem total_pss_by_category = 7;

    optional int64 total_ram_kb = 8;
    optional .com.android.internal.app.procstats.ProcessStatsProto.MemoryFactor status = 9;
    // Total free RAM = cached_pss_kb + cached_kernel_kb + free_kb.
    optional int64 cached_pss_kb = 10;
    optional int64 cached_kernel_kb = 11;
    optional int64 free_kb = 12;
    // Total used RAM = used_pss_kb + used_kernel_kb.
    optional int64 used_pss_kb = 13;
    optional int64 used_kernel_kb = 14;

    optional int64 lost_ram_kb = 15;

    optional int64 total_zram_kb = 16;
    optional int64 zram_physical_used_in_swap_kb = 17;
    optional int64 total_zram_swap_kb = 18;

    optional int64 ksm_sharing_kb = 19;
    optional int64 ksm_shared_kb = 20;
    optional int64 ksm_unshared_kb = 21;
    optional int64 ksm_volatile_kb = 22;

    // The approximate per-application memory class of the current device. This
    // gives developers an idea of how hard a memory limit you should impose on
    // their application to let the overall system work best. The value is in
    // megabytes; the baseline Android memory class is 16 (which happens to be the
    // Java heap limit of those devices); some devices with more memory may have
    // 24 or even higher numbers.
    optional int32 tuning_mb = 23;
    // The approximate per-application memory class of the current device when an
    // application is running with a large heap. This is the space available for
    // memory-intensive applications; most applications should not need this
    // amount of memory, and should instead stay with the tuning_mb limit. The
    // value is in megabytes. This may be the same size as tuning_mb on memory
    // constrained devices, or it may be significantly larger on devices with a
    // large amount of available RAM.
    // This is the size of the application's Dalvik heap if it has specified
    // 'android:largeHeap="true"' in its manifest.
    optional int32 tuning_large_mb = 24;

    optional int64 oom_kb = 25;

    // The maximum pss size in kb that we consider a process acceptable to restore
    // from its cached state for running in the background when RAM is low.
    optional int64 restore_limit_kb = 26;

    optional bool is_low_ram_device = 27;
    optional bool is_high_end_gfx = 28;
}

message StickyBroadcastProto {
    option (.android.msg_privacy).dest = DEST_AUTOMATIC;

    optional int32 user = 1;

    message StickyAction {
        option (.android.msg_privacy).dest = DEST_AUTOMATIC;

        // The action of the sticky Intent.
        optional string name = 1;
        repeated .android.content.IntentProto intents = 2;
    }
    repeated StickyAction actions = 2;
}

// "dumpsys activity --proto service"
message ActivityManagerServiceDumpServicesProto {
    option (.android.msg_privacy).dest = DEST_AUTOMATIC;

    optional ActiveServicesProto active_services = 1;
}

message ActiveServicesProto {
    option (.android.msg_privacy).dest = DEST_AUTOMATIC;

    message ServicesByUser {
        option (.android.msg_privacy).dest = DEST_AUTOMATIC;

        optional int32 user_id = 1;
        repeated ServiceRecordProto service_records = 2;
    }
    repeated ServicesByUser services_by_users = 1;
}

// corresponds to ActivityManagerService.GrantUri Java class
message GrantUriProto {
    option (.android.msg_privacy).dest = DEST_AUTOMATIC;

    optional int32 source_user_id = 1;
    optional string uri = 2 [ (.android.privacy).dest = DEST_EXPLICIT ];
}

message NeededUriGrantsProto {
    option (.android.msg_privacy).dest = DEST_AUTOMATIC;

    optional string target_package = 1;
    optional int32 target_uid = 2;
    optional int32 flags = 3;

    repeated GrantUriProto grants = 4;
}

message UriPermissionOwnerProto {
    option (.android.msg_privacy).dest = DEST_EXPLICIT;

    optional string owner = 1;
    repeated GrantUriProto read_perms = 2;
    repeated GrantUriProto write_perms = 3;
}

message ServiceRecordProto {
    option (.android.msg_privacy).dest = DEST_AUTOMATIC;

    optional string short_name = 1;
    optional bool is_running = 2; // false if the application service is null
    optional int32 pid = 3;
    optional .android.content.IntentProto intent = 4;
    optional string package_name = 5;
    optional string process_name = 6;
    optional string permission = 7;

    message AppInfo {
        option (.android.msg_privacy).dest = DEST_EXPLICIT;

        optional string base_dir = 1;
        optional string res_dir = 2;
        optional string data_dir = 3;
    }
    optional AppInfo appinfo = 8;
    optional ProcessRecordProto app = 9;
    optional ProcessRecordProto isolated_proc = 10;
    optional bool whitelist_manager = 11;
    optional bool delayed = 12;

    message Foreground {
        option (.android.msg_privacy).dest = DEST_AUTOMATIC;

        optional int32 id = 1;
        optional .android.app.NotificationProto notification = 2;
    }
    optional Foreground foreground = 13;

    optional .android.util.Duration create_real_time = 14;
    optional .android.util.Duration starting_bg_timeout = 15;
    optional .android.util.Duration last_activity_time = 16;
    optional .android.util.Duration restart_time = 17;
    optional bool created_from_fg = 18;

    // variables used to track states related to service start
    message Start {
        option (.android.msg_privacy).dest = DEST_AUTOMATIC;

        optional bool start_requested = 1;
        optional bool delayed_stop = 2;
        optional bool stop_if_killed = 3;
        optional bool call_start = 4;
        optional int32 last_start_id = 5;
    }
    optional Start start = 19;

    message ExecuteNesting {
        option (.android.msg_privacy).dest = DEST_AUTOMATIC;

        optional int32 execute_nesting = 1;
        optional bool execute_fg = 2;
        optional .android.util.Duration executing_start = 3;
    }
    optional ExecuteNesting execute = 20;

    optional .android.util.Duration destory_time = 21;

    message Crash {
        option (.android.msg_privacy).dest = DEST_AUTOMATIC;

        optional int32 restart_count = 1;
        optional .android.util.Duration restart_delay = 2;
        optional .android.util.Duration next_restart_time = 3;
        optional int32 crash_count = 4;
    }
    optional Crash crash = 22;

    message StartItem {
        option (.android.msg_privacy).dest = DEST_AUTOMATIC;

        optional int32 id = 1;
        optional .android.util.Duration duration = 2;
        optional int32 delivery_count = 3;
        optional int32 done_executing_count = 4;
        optional .android.content.IntentProto intent = 5;
        optional NeededUriGrantsProto needed_grants = 6;
        optional UriPermissionOwnerProto uri_permissions = 7;
    }
    repeated StartItem delivered_starts = 23;
    repeated StartItem pending_starts = 24;

    repeated IntentBindRecordProto bindings = 25;
    repeated ConnectionRecordProto connections = 26;

    // Next Tag: 27
}

message ConnectionRecordProto {
    option (.android.msg_privacy).dest = DEST_AUTOMATIC;

    // Used to find same record, e.g. AppBindRecord has the hex_hash
    optional string hex_hash = 1; // cross reference the object and avoid double logging.
    optional int32 user_id = 2;

    enum Flag {
        AUTO_CREATE = 0;
        DEBUG_UNBIND = 1;
        NOT_FG = 2;
        IMPORTANT_BG = 3;
        ABOVE_CLIENT = 4;
        ALLOW_OOM_MANAGEMENT = 5;
        WAIVE_PRIORITY = 6;
        IMPORTANT = 7;
        ADJUST_WITH_ACTIVITY = 8;
        FG_SERVICE_WHILE_AWAKE = 9;
        FG_SERVICE = 10;
        TREAT_LIKE_ACTIVITY = 11;
        VISIBLE = 12;
        SHOWING_UI = 13;
        NOT_VISIBLE = 14;
        DEAD = 15;
    }
    repeated Flag flags = 3;
    optional string service_name = 4;
}

message AppBindRecordProto {
    option (.android.msg_privacy).dest = DEST_AUTOMATIC;

    optional string service_name = 1;
    optional string client_proc_name = 2;
    repeated string connections = 3; // hex_hash of ConnectionRecordProto
}

message IntentBindRecordProto {
    option (.android.msg_privacy).dest = DEST_AUTOMATIC;

    optional .android.content.IntentProto intent = 1;
    optional string binder = 2;
    optional bool auto_create = 3; // value of BIND_AUTO_CREATE flag.
    optional bool requested = 4;
    optional bool received = 5;
    optional bool has_bound = 6;
    optional bool do_rebind = 7;

    repeated AppBindRecordProto apps = 8;
}

// TODO: "dumpsys activity --proto processes"
message ActivityManagerServiceDumpProcessesProto {
    option (.android.msg_privacy).dest = DEST_AUTOMATIC;

    repeated ProcessRecordProto procs = 1;
    repeated ProcessRecordProto isolated_procs = 2;
    repeated ActiveInstrumentationProto active_instrumentations = 3;
    repeated UidRecordProto active_uids = 4;
    repeated UidRecordProto validate_uids = 5;

    // Process LRU list (sorted by oom_adj)
    message LruProcesses {
        option (.android.msg_privacy).dest = DEST_AUTOMATIC;

        optional int32 size = 1;
        optional int32 non_act_at = 2;
        optional int32 non_svc_at = 3;
        repeated ProcessOomProto list = 4;
    }
    optional LruProcesses lru_procs = 6;
    repeated ProcessRecordProto pids_self_locked = 7;
    // Foreground Processes
    repeated ImportanceTokenProto important_procs = 8;
    // Persisent processes that are starting
    repeated ProcessRecordProto persistent_starting_procs = 9;
    // Processes that are being removed
    repeated ProcessRecordProto removed_procs = 10;
    // Processes that are on old until the system is ready
    repeated ProcessRecordProto on_hold_procs = 11;
    // Processes that are waiting to GC
    repeated ProcessToGcProto gc_procs = 12;
    optional AppErrorsProto app_errors = 13;
    optional UserControllerProto user_controller = 14;
    optional ProcessRecordProto home_proc = 15;
    optional ProcessRecordProto previous_proc = 16;
    optional int64 previous_proc_visible_time_ms = 17;
    optional ProcessRecordProto heavy_weight_proc = 18;
    optional .android.content.ConfigurationProto global_configuration = 19;
    // ActivityStackSupervisorProto dumps these values as well, still here?
    // repeated ActivityDisplayProto displays = 20;

    optional bool config_will_change = 21;

    message ScreenCompatPackage {
        option (.android.msg_privacy).dest = DEST_AUTOMATIC;

        optional string package = 1;
        optional int32 mode = 2;
    }
    repeated ScreenCompatPackage screen_compat_packages = 22;

    message UidObserverRegistrationProto {
        option (.android.msg_privacy).dest = DEST_AUTOMATIC;

        optional int32 uid = 1;
        optional string package = 2;
        repeated .android.app.UidObserverFlag flags = 3;
        optional int32 cut_point = 4; // only available when UID_OBSERVER_PROCSTATE is on

        message ProcState {
            option (.android.msg_privacy).dest = DEST_AUTOMATIC;

            optional int32 uid = 1;
            optional int32 state = 2;
        }
        repeated ProcState last_proc_states = 5;
    }
    repeated UidObserverRegistrationProto uid_observers = 23;
    repeated int32 device_idle_whitelist = 24;
    repeated int32 device_idle_temp_whitelist = 25;

    message PendingTempWhitelist {
        option (.android.msg_privacy).dest = DEST_AUTOMATIC;

        optional int32 target_uid = 1;
        optional int64 duration_ms = 2;
        optional string tag = 3;
    }
    repeated PendingTempWhitelist pending_temp_whitelist = 26;

    message SleepStatus {
        option (.android.msg_privacy).dest = DEST_AUTOMATIC;

        optional .android.os.PowerManagerInternalProto.Wakefulness wakefulness = 1;
        repeated string sleep_tokens = 2 [ (.android.privacy).dest = DEST_EXPLICIT ];
        optional bool sleeping = 3;
        optional bool shutting_down = 4;
        optional bool test_pss_mode = 5;
    }
    optional SleepStatus sleep_status = 27;

    message Voice {
        option (.android.msg_privacy).dest = DEST_AUTOMATIC;

        optional string session = 1;
        optional .android.os.PowerManagerProto.WakeLock wakelock = 2;
    }
    optional Voice running_voice = 28;

    optional VrControllerProto vr_controller = 29;

    message DebugApp {
        option (.android.msg_privacy).dest = DEST_AUTOMATIC;

        optional string debug_app = 1;
        optional string orig_debug_app = 2;
        optional bool debug_transient = 3;
        optional bool orig_wait_for_debugger = 4;
    }
    optional DebugApp debug = 30;
    optional AppTimeTrackerProto current_tracker = 31;

    message MemWatchProcess {
        option (.android.msg_privacy).dest = DEST_AUTOMATIC;

        message Process {
            option (.android.msg_privacy).dest = DEST_AUTOMATIC;

            optional string name = 1;

            message MemStats {
                option (.android.msg_privacy).dest = DEST_AUTOMATIC;

                optional int32 uid = 1;
                optional string size = 2;
                optional string report_to = 3;
            }
            repeated MemStats mem_stats = 2;
        }
        repeated Process procs = 1;

        message Dump {
            option (.android.msg_privacy).dest = DEST_AUTOMATIC;

            optional string proc_name = 1;
            optional string file = 2 [ (.android.privacy).dest = DEST_EXPLICIT ];
            optional int32 pid = 3;
            optional int32 uid = 4;
        }
        optional Dump dump = 2;
    }
    optional MemWatchProcess mem_watch_processes = 32;
    optional string track_allocation_app = 33;

    message Profile {
        option (.android.msg_privacy).dest = DEST_AUTOMATIC;

        optional string app_name = 1;
        optional ProcessRecordProto proc = 2;
        optional .android.app.ProfilerInfoProto info = 3;
        optional int32 type = 4;
    }
    optional Profile profile = 34;
    optional string native_debugging_app = 35;
    optional bool always_finish_activities = 36;

    message Controller {
        option (.android.msg_privacy).dest = DEST_AUTOMATIC;

        optional string controller = 1;
        optional bool is_a_monkey = 2;
    }
    optional Controller controller = 37;

    optional int32 total_persistent_procs = 38;
    optional bool processes_ready = 39;
    optional bool system_ready = 40;
    optional bool booted = 41;
    optional int32 factory_test = 42;
    optional bool booting = 43;
    optional bool call_finish_booting = 44;
    optional bool boot_animation_complete = 45;
    optional int64 last_power_check_uptime_ms = 46;
    optional .android.os.PowerManagerProto.WakeLock going_to_sleep = 47;
    optional .android.os.PowerManagerProto.WakeLock launching_activity = 48;
    optional int32 adj_seq = 49;
    optional int32 lru_seq = 50;
    optional int32 num_non_cached_procs = 51;
    optional int32 num_cached_hidden_procs = 52;
    optional int32 num_service_procs = 53;
    optional int32 new_num_service_procs = 54;
    optional bool allow_lower_mem_level = 55;
    optional int32 last_memory_level = 56;
    optional int32 last_num_processes = 57;
    optional .android.util.Duration last_idle_time = 58;
    optional int64 low_ram_since_last_idle_ms = 59;
}

message ActiveInstrumentationProto {
    option (.android.msg_privacy).dest = DEST_AUTOMATIC;

    optional .android.content.ComponentNameProto class = 1;
    optional bool finished = 2;
    repeated ProcessRecordProto running_processes = 3;
    repeated string target_processes = 4;
    optional .android.content.pm.ApplicationInfoProto target_info = 5;
    optional string profile_file = 6;
    optional string watcher = 7;
    optional string ui_automation_connection = 8;
    // Arguments as given to the ActiveInstrumentation object in Bundle
    // toString format.
    reserved 9; // arguments (in String format).
    // Arguments as given to the ActiveInstrumentation object.
    optional .android.os.BundleProto arguments = 10;
}

// Proto definition of com.android.server.am.UidRecord.java
message UidRecordProto {
    option (.android.msg_privacy).dest = DEST_AUTOMATIC;

    optional int32 uid = 1;
    optional .android.app.ProcessStateEnum current = 2;
    optional bool ephemeral = 3;
    optional bool fg_services = 4;
    optional bool whilelist = 5;
    optional .android.util.Duration last_background_time = 6;
    optional bool idle = 7;

    enum Change {
        CHANGE_GONE = 0;
        CHANGE_IDLE = 1;
        CHANGE_ACTIVE = 2;
        CHANGE_CACHED = 3;
        CHANGE_UNCACHED = 4;
    }
    repeated Change last_reported_changes = 8;
    optional int32 num_procs = 9;

    message ProcStateSequence {
        option (.android.msg_privacy).dest = DEST_AUTOMATIC;

        optional int64 cururent = 1;
        optional int64 last_network_updated = 2;
        optional int64 last_dispatched = 3;
    }
    optional ProcStateSequence network_state_update = 10;

    // Next Tag: 11
}

// proto of class ImportanceToken in ActivityManagerService
message ImportanceTokenProto {
    option (.android.msg_privacy).dest = DEST_EXPLICIT;

    optional int32 pid = 1;
    optional string token = 2;
    optional string reason = 3;
}

// proto of class VrController.java
message VrControllerProto {
    option (.android.msg_privacy).dest = DEST_AUTOMATIC;

    enum VrMode {
        FLAG_NON_VR_MODE = 0;
        FLAG_VR_MODE = 1;
        FLAG_PERSISTENT_VR_MODE = 2;
    }
    repeated VrMode vr_mode = 1;
    optional int32 render_thread_id = 2;
}

message ProcessOomProto {
    option (.android.msg_privacy).dest = DEST_AUTOMATIC;

    optional bool persistent = 1;
    optional int32 num = 2;
    optional string oom_adj = 3;

    // Activity manager's version of Process enum, see ProcessList.java
    enum SchedGroup {
        SCHED_GROUP_UNKNOWN = -1;
        SCHED_GROUP_BACKGROUND = 0;
        SCHED_GROUP_DEFAULT = 1;
        SCHED_GROUP_TOP_APP = 2;
        SCHED_GROUP_TOP_APP_BOUND = 3;
    }
    optional SchedGroup sched_group = 4 [ default = SCHED_GROUP_UNKNOWN];

    oneof Foreground {
        bool activities = 5;
        bool services = 6;
    }

    optional .android.app.ProcessStateEnum state = 7;
    optional int32 trim_memory_level = 8;
    optional ProcessRecordProto proc = 9;
    optional string adj_type = 10;

    oneof AdjTarget {
        .android.content.ComponentNameProto adj_target_component_name = 11;
        string adj_target_object = 12;
    }

    oneof AdjSource {
        ProcessRecordProto adj_source_proc = 13;
        string adj_source_object = 14;
    }

    message Detail {
        option (.android.msg_privacy).dest = DEST_AUTOMATIC;

        optional int32 max_adj = 1;
        optional int32 cur_raw_adj = 2;
        optional int32 set_raw_adj = 3;
        optional int32 cur_adj = 4;
        optional int32 set_adj = 5;
        optional .android.app.ProcessStateEnum current_state = 7;
        optional .android.app.ProcessStateEnum set_state = 8;
        optional string last_pss = 9;
        optional string last_swap_pss = 10;
        optional string last_cached_pss = 11;
        optional bool cached = 12;
        optional bool empty = 13;
        optional bool has_above_client = 14;

        // only make sense if process is a service
        message CpuRunTime {
            option (.android.msg_privacy).dest = DEST_AUTOMATIC;

            optional int64 over_ms = 1;
            optional int64 used_ms = 2;
            optional float ultilization = 3; // ratio of cpu time usage
        }
        optional CpuRunTime service_run_time = 15;
    }
    optional Detail detail = 15;
}

message ProcessToGcProto {
    option (.android.msg_privacy).dest = DEST_AUTOMATIC;

    optional ProcessRecordProto proc = 1;
    optional bool report_low_memory = 2;
    optional int64 now_uptime_ms = 3;
    optional int64 last_gced_ms = 4;
    optional int64 last_low_memory_ms = 5;
}

// sync with com.android.server.am.AppErrors.java
message AppErrorsProto {
    option (.android.msg_privacy).dest = DEST_AUTOMATIC;

    optional int64 now_uptime_ms = 1;

    message ProcessCrashTime {
        option (.android.msg_privacy).dest = DEST_AUTOMATIC;

        optional string process_name = 1;

        message Entry {
            option (.android.msg_privacy).dest = DEST_AUTOMATIC;

            optional int32 uid = 1;
            optional int64 last_crashed_at_ms = 2;
        }
        repeated Entry entries = 2;
    }
    repeated ProcessCrashTime process_crash_times = 2;

    message BadProcess {
        option (.android.msg_privacy).dest = DEST_AUTOMATIC;

        optional string process_name = 1;

        message Entry {
            option (.android.msg_privacy).dest = DEST_AUTOMATIC;

            optional int32 uid = 1;
            optional int64 crashed_at_ms = 2;
            optional string short_msg = 3;
            optional string long_msg = 4 [ (.android.privacy).dest = DEST_EXPLICIT ];
            optional string stack = 5 [ (.android.privacy).dest = DEST_EXPLICIT ];
        }
        repeated Entry entries = 2;
    }
    repeated BadProcess bad_processes = 3;
}

// sync with com.android.server.am.UserState.java
message UserStateProto {
    option (.android.msg_privacy).dest = DEST_AUTOMATIC;

    enum State {
        STATE_BOOTING = 0;
        STATE_RUNNING_LOCKED = 1;
        STATE_RUNNING_UNLOCKING = 2;
        STATE_RUNNING_UNLOCKED = 3;
        STATE_STOPPING = 4;
        STATE_SHUTDOWN = 5;
    }
    optional State state = 1;
    optional bool switching = 2;
}

// sync with com.android.server.am.UserController.java
message UserControllerProto {
    option (.android.msg_privacy).dest = DEST_AUTOMATIC;

    message User {
        option (.android.msg_privacy).dest = DEST_AUTOMATIC;

        optional int32 id = 1;
        optional UserStateProto state = 2;
    }
    repeated User started_users = 1;
    repeated int32 started_user_array = 2;
    repeated int32 user_lru = 3;

    message UserProfile {
        option (.android.msg_privacy).dest = DEST_AUTOMATIC;

        optional int32 user = 1;
        optional int32 profile = 2;
    }
    repeated UserProfile user_profile_group_ids = 4;
}

// sync with com.android.server.am.AppTimeTracker.java
message AppTimeTrackerProto {
    option (.android.msg_privacy).dest = DEST_AUTOMATIC;

    optional string receiver = 1;
    optional int64 total_duration_ms = 2;

    message PackageTime {
        option (.android.msg_privacy).dest = DEST_AUTOMATIC;

        optional string package = 1;
        optional int64 duration_ms = 2;
    }
    repeated PackageTime package_times = 3;

    optional .android.util.Duration started_time = 4;
    optional string started_package = 5;
}<|MERGE_RESOLUTION|>--- conflicted
+++ resolved
@@ -82,10 +82,7 @@
     repeated ActivityStackProto stacks = 3;
     optional int32 focused_stack_id = 4;
     optional .com.android.server.wm.IdentifierProto resumed_activity = 5;
-<<<<<<< HEAD
-=======
     optional bool single_task_instance = 6;
->>>>>>> de843449
 }
 
 message ActivityStackProto {
