--- conflicted
+++ resolved
@@ -45,10 +45,7 @@
     optional bool display_frozen = 6;
     optional int32 rotation = 7;
     optional int32 last_orientation = 8;
-<<<<<<< HEAD
-=======
     optional int32 focused_display_id = 9;
->>>>>>> dbf9e87c
 }
 
 /* represents RootWindowContainer object */
