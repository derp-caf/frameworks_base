<?xml version="1.0" encoding="utf-8"?>

<resources>
    <style name="Theme" parent="android:Theme">
        <item name="android:windowAnimationStyle">@style/Animation</item>
    </style>

    <style name="Animation">
        <item name="android:activityOpenEnterAnimation">@null</item>
        <item name="android:activityOpenExitAnimation">@null</item>
        <item name="android:activityCloseEnterAnimation">@null</item>
        <item name="android:activityCloseExitAnimation">@null</item>
        <item name="android:taskOpenEnterAnimation">@null</item>
        <item name="android:taskOpenExitAnimation">@null</item>
        <item name="android:taskCloseEnterAnimation">@null</item>
        <item name="android:taskCloseExitAnimation">@null</item>
        <item name="android:taskToFrontEnterAnimation">@null</item>
        <item name="android:taskToFrontExitAnimation">@null</item>
        <item name="android:taskToBackEnterAnimation">@null</item>
        <item name="android:taskToBackExitAnimation">@null</item>
    </style>

    <style name="LayoutInDisplayCutoutModeUnset">
    </style>
    <style name="LayoutInDisplayCutoutModeDefault">
        <item name="android:windowLayoutInDisplayCutoutMode">default</item>
    </style>
    <style name="LayoutInDisplayCutoutModeShortEdges">
        <item name="android:windowLayoutInDisplayCutoutMode">shortEdges</item>
    </style>
    <style name="LayoutInDisplayCutoutModeNever">
        <item name="android:windowLayoutInDisplayCutoutMode">never</item>
    </style>
    <style name="WindowBackgroundColorLiteral">
        <item name="android:windowBackground">#00FF00</item>
    </style>
    <style name="WindowBackgroundFallbackColorLiteral">
        <item name="android:windowBackground">@null</item>
        <item name="android:colorBackground">@null</item>
        <item name="android:windowBackgroundFallback">#0000FF</item>
    </style>
<<<<<<< HEAD
=======
    <style name="ViewDefaultBackground">
        <item name="android:background">#00000000</item>
    </style>
>>>>>>> dbf9e87c
</resources><|MERGE_RESOLUTION|>--- conflicted
+++ resolved
@@ -39,10 +39,7 @@
         <item name="android:colorBackground">@null</item>
         <item name="android:windowBackgroundFallback">#0000FF</item>
     </style>
-<<<<<<< HEAD
-=======
     <style name="ViewDefaultBackground">
         <item name="android:background">#00000000</item>
     </style>
->>>>>>> dbf9e87c
 </resources>