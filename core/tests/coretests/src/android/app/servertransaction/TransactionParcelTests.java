/*
 * Copyright 2017 The Android Open Source Project
 *
 * Licensed under the Apache License, Version 2.0 (the "License");
 * you may not use this file except in compliance with the License.
 * You may obtain a copy of the License at
 *
 *      http://www.apache.org/licenses/LICENSE-2.0
 *
 * Unless required by applicable law or agreed to in writing, software
 * distributed under the License is distributed on an "AS IS" BASIS,
 * WITHOUT WARRANTIES OR CONDITIONS OF ANY KIND, either express or implied.
 * See the License for the specific language governing permissions and
 * limitations under the License.
 */

package android.app.servertransaction;

import static android.app.servertransaction.TestUtils.config;
import static android.app.servertransaction.TestUtils.mergedConfig;
import static android.app.servertransaction.TestUtils.referrerIntentList;
import static android.app.servertransaction.TestUtils.resultInfoList;

import static org.junit.Assert.assertEquals;
import static org.junit.Assert.assertTrue;

import android.app.IApplicationThread;
import android.app.IInstrumentationWatcher;
import android.app.IUiAutomationConnection;
import android.app.ProfilerInfo;
import android.content.AutofillOptions;
import android.content.ComponentName;
import android.content.ContentCaptureOptions;
import android.content.IIntentReceiver;
import android.content.Intent;
import android.content.pm.ActivityInfo;
import android.content.pm.ApplicationInfo;
import android.content.pm.ParceledListSlice;
import android.content.pm.ProviderInfo;
import android.content.pm.ServiceInfo;
import android.content.res.CompatibilityInfo;
import android.content.res.Configuration;
import android.os.Binder;
import android.os.Bundle;
import android.os.Debug;
import android.os.IBinder;
import android.os.Parcel;
import android.os.ParcelFileDescriptor;
import android.os.Parcelable;
import android.os.PersistableBundle;
import android.os.RemoteCallback;
import android.os.RemoteException;
import android.platform.test.annotations.Presubmit;

import androidx.test.filters.SmallTest;
import androidx.test.runner.AndroidJUnit4;

import com.android.internal.app.IVoiceInteractor;

import org.junit.Before;
import org.junit.Test;
import org.junit.runner.RunWith;

import java.util.List;
import java.util.Map;

/**
 * Test parcelling and unparcelling of transactions and transaction items.
 *
 * <p>Build/Install/Run:
 *  atest FrameworksCoreTests:TransactionParcelTests
 *
 * <p>This test class is a part of Window Manager Service tests and specified in
 * {@link com.android.server.wm.test.filters.FrameworksTestsFilter}.
 */
@RunWith(AndroidJUnit4.class)
@SmallTest
@Presubmit
public class TransactionParcelTests {

    private Parcel mParcel;

    @Before
    public void setUp() throws Exception {
        mParcel = Parcel.obtain();
    }

    @Test
    public void testConfigurationChange() {
        // Write to parcel
        ConfigurationChangeItem item = ConfigurationChangeItem.obtain(config());
        writeAndPrepareForReading(item);

        // Read from parcel and assert
        ConfigurationChangeItem result = ConfigurationChangeItem.CREATOR.createFromParcel(mParcel);

        assertEquals(item.hashCode(), result.hashCode());
        assertTrue(item.equals(result));
    }

    @Test
    public void testActivityConfigChange() {
        // Write to parcel
        ActivityConfigurationChangeItem item = ActivityConfigurationChangeItem.obtain(config());
        writeAndPrepareForReading(item);

        // Read from parcel and assert
        ActivityConfigurationChangeItem result =
                ActivityConfigurationChangeItem.CREATOR.createFromParcel(mParcel);

        assertEquals(item.hashCode(), result.hashCode());
        assertTrue(item.equals(result));
    }

    @Test
    public void testMoveToDisplay() {
        // Write to parcel
        MoveToDisplayItem item = MoveToDisplayItem.obtain(4 /* targetDisplayId */, config());
        writeAndPrepareForReading(item);

        // Read from parcel and assert
        MoveToDisplayItem result = MoveToDisplayItem.CREATOR.createFromParcel(mParcel);

        assertEquals(item.hashCode(), result.hashCode());
        assertTrue(item.equals(result));
    }

    @Test
    public void testNewIntent() {
        // Write to parcel
        NewIntentItem item = NewIntentItem.obtain(referrerIntentList(), false);
        writeAndPrepareForReading(item);

        // Read from parcel and assert
        NewIntentItem result = NewIntentItem.CREATOR.createFromParcel(mParcel);

        assertEquals(item.hashCode(), result.hashCode());
        assertTrue(item.equals(result));
    }

    @Test
    public void testActivityResult() {
        // Write to parcel
        ActivityResultItem item = ActivityResultItem.obtain(resultInfoList());
        writeAndPrepareForReading(item);

        // Read from parcel and assert
        ActivityResultItem result = ActivityResultItem.CREATOR.createFromParcel(mParcel);

        assertEquals(item.hashCode(), result.hashCode());
        assertTrue(item.equals(result));
    }

    @Test
    public void testPipModeChange() {
        // Write to parcel
        PipModeChangeItem item = PipModeChangeItem.obtain(true /* isInPipMode */, config());
        writeAndPrepareForReading(item);

        // Read from parcel and assert
        PipModeChangeItem result = PipModeChangeItem.CREATOR.createFromParcel(mParcel);

        assertEquals(item.hashCode(), result.hashCode());
        assertTrue(item.equals(result));
    }

    @Test
    public void testMultiWindowModeChange() {
        // Write to parcel
        MultiWindowModeChangeItem item = MultiWindowModeChangeItem.obtain(
                true /* isInMultiWindowMode */, config());
        writeAndPrepareForReading(item);

        // Read from parcel and assert
        MultiWindowModeChangeItem result =
                MultiWindowModeChangeItem.CREATOR.createFromParcel(mParcel);

        assertEquals(item.hashCode(), result.hashCode());
        assertTrue(item.equals(result));
    }

    @Test
    public void testWindowVisibilityChange() {
        // Write to parcel
        WindowVisibilityItem item = WindowVisibilityItem.obtain(true /* showWindow */);
        writeAndPrepareForReading(item);

        // Read from parcel and assert
        WindowVisibilityItem result = WindowVisibilityItem.CREATOR.createFromParcel(mParcel);

        assertEquals(item.hashCode(), result.hashCode());
        assertTrue(item.equals(result));

        // Check different value
        item = WindowVisibilityItem.obtain(false);

        mParcel = Parcel.obtain();
        writeAndPrepareForReading(item);

        // Read from parcel and assert
        result = WindowVisibilityItem.CREATOR.createFromParcel(mParcel);

        assertEquals(item.hashCode(), result.hashCode());
        assertTrue(item.equals(result));
    }

    @Test
    public void testDestroy() {
        DestroyActivityItem item = DestroyActivityItem.obtain(true /* finished */,
                135 /* configChanges */);
        writeAndPrepareForReading(item);

        // Read from parcel and assert
        DestroyActivityItem result = DestroyActivityItem.CREATOR.createFromParcel(mParcel);

        assertEquals(item.hashCode(), result.hashCode());
        assertTrue(item.equals(result));
    }

    @Test
    public void testLaunch() {
        // Write to parcel
        Intent intent = new Intent("action");
        int ident = 57;
        ActivityInfo activityInfo = new ActivityInfo();
        activityInfo.flags = 42;
        activityInfo.maxAspectRatio = 2.4f;
        activityInfo.launchToken = "token";
        activityInfo.applicationInfo = new ApplicationInfo();
        activityInfo.packageName = "packageName";
        activityInfo.name = "name";
        Configuration overrideConfig = new Configuration();
        overrideConfig.assetsSeq = 5;
        CompatibilityInfo compat = CompatibilityInfo.DEFAULT_COMPATIBILITY_INFO;
        String referrer = "referrer";
        int procState = 4;
        Bundle bundle = new Bundle();
        bundle.putString("key", "value");
        PersistableBundle persistableBundle = new PersistableBundle();
        persistableBundle.putInt("k", 4);

        LaunchActivityItem item = LaunchActivityItem.obtain(intent, ident, activityInfo,
                config(), overrideConfig, compat, referrer, null /* voiceInteractor */,
                procState, bundle, persistableBundle, resultInfoList(), referrerIntentList(),
                true /* isForward */, null /* profilerInfo */, new Binder());
        writeAndPrepareForReading(item);

        // Read from parcel and assert
        LaunchActivityItem result = LaunchActivityItem.CREATOR.createFromParcel(mParcel);

        assertEquals(item.hashCode(), result.hashCode());
        assertTrue(item.equals(result));
    }

    @Test
    public void testRelaunch() {
        // Write to parcel
        Configuration overrideConfig = new Configuration();
        overrideConfig.assetsSeq = 5;
        ActivityRelaunchItem item = ActivityRelaunchItem.obtain(resultInfoList(),
                referrerIntentList(), 35, mergedConfig(), true);
        writeAndPrepareForReading(item);

        // Read from parcel and assert
        ActivityRelaunchItem result = ActivityRelaunchItem.CREATOR.createFromParcel(mParcel);

        assertEquals(item.hashCode(), result.hashCode());
        assertTrue(item.equals(result));
    }

    @Test
    public void testPause() {
        // Write to parcel
        PauseActivityItem item = PauseActivityItem.obtain(true /* finished */,
                true /* userLeaving */, 135 /* configChanges */, true /* dontReport */);
        writeAndPrepareForReading(item);

        // Read from parcel and assert
        PauseActivityItem result = PauseActivityItem.CREATOR.createFromParcel(mParcel);

        assertEquals(item.hashCode(), result.hashCode());
        assertTrue(item.equals(result));
    }

    @Test
    public void testResume() {
        // Write to parcel
        ResumeActivityItem item = ResumeActivityItem.obtain(27 /* procState */,
                true /* isForward */);
        writeAndPrepareForReading(item);

        // Read from parcel and assert
        ResumeActivityItem result = ResumeActivityItem.CREATOR.createFromParcel(mParcel);

        assertEquals(item.hashCode(), result.hashCode());
        assertTrue(item.equals(result));
    }

    @Test
    public void testStop() {
        // Write to parcel
        StopActivityItem item = StopActivityItem.obtain(true /* showWindow */,
                14 /* configChanges */);
        writeAndPrepareForReading(item);

        // Read from parcel and assert
        StopActivityItem result = StopActivityItem.CREATOR.createFromParcel(mParcel);

        assertEquals(item.hashCode(), result.hashCode());
        assertTrue(item.equals(result));
    }

    @Test
    public void testClientTransaction() {
        // Write to parcel
        WindowVisibilityItem callback1 = WindowVisibilityItem.obtain(true);
        ActivityConfigurationChangeItem callback2 = ActivityConfigurationChangeItem.obtain(
                config());

        StopActivityItem lifecycleRequest = StopActivityItem.obtain(true /* showWindow */,
                78 /* configChanges */);

        IApplicationThread appThread = new StubAppThread();
        Binder activityToken = new Binder();

        ClientTransaction transaction = ClientTransaction.obtain(appThread, activityToken);
        transaction.addCallback(callback1);
        transaction.addCallback(callback2);
        transaction.setLifecycleStateRequest(lifecycleRequest);

        writeAndPrepareForReading(transaction);

        // Read from parcel and assert
        ClientTransaction result = ClientTransaction.CREATOR.createFromParcel(mParcel);

        assertEquals(transaction.hashCode(), result.hashCode());
        assertTrue(transaction.equals(result));
    }

    @Test
    public void testClientTransactionCallbacksOnly() {
        // Write to parcel
        WindowVisibilityItem callback1 = WindowVisibilityItem.obtain(true);
        ActivityConfigurationChangeItem callback2 = ActivityConfigurationChangeItem.obtain(
                config());

        IApplicationThread appThread = new StubAppThread();
        Binder activityToken = new Binder();

        ClientTransaction transaction = ClientTransaction.obtain(appThread, activityToken);
        transaction.addCallback(callback1);
        transaction.addCallback(callback2);

        writeAndPrepareForReading(transaction);

        // Read from parcel and assert
        ClientTransaction result = ClientTransaction.CREATOR.createFromParcel(mParcel);

        assertEquals(transaction.hashCode(), result.hashCode());
        assertTrue(transaction.equals(result));
    }

    @Test
    public void testClientTransactionLifecycleOnly() {
        // Write to parcel
        StopActivityItem lifecycleRequest = StopActivityItem.obtain(true /* showWindow */,
                78 /* configChanges */);

        IApplicationThread appThread = new StubAppThread();
        Binder activityToken = new Binder();

        ClientTransaction transaction = ClientTransaction.obtain(appThread, activityToken);
        transaction.setLifecycleStateRequest(lifecycleRequest);

        writeAndPrepareForReading(transaction);

        // Read from parcel and assert
        ClientTransaction result = ClientTransaction.CREATOR.createFromParcel(mParcel);

        assertEquals(transaction.hashCode(), result.hashCode());
        assertTrue(transaction.equals(result));
    }

    /** Write to {@link #mParcel} and reset its position to prepare for reading from the start. */
    private void writeAndPrepareForReading(Parcelable parcelable) {
        parcelable.writeToParcel(mParcel, 0 /* flags */);
        mParcel.setDataPosition(0);
    }

    /** Stub implementation of IApplicationThread that can be presented as {@link Binder}. */
    class StubAppThread extends android.app.IApplicationThread.Stub  {

        @Override
        public void scheduleTransaction(ClientTransaction transaction) throws RemoteException {
        }

        @Override
        public void scheduleReceiver(Intent intent, ActivityInfo activityInfo,
                CompatibilityInfo compatibilityInfo, int i, String s, Bundle bundle, boolean b,
                int i1, int i2) throws RemoteException {
        }

        @Override
        public void scheduleCreateService(IBinder iBinder, ServiceInfo serviceInfo,
                CompatibilityInfo compatibilityInfo, int i) throws RemoteException {
        }

        @Override
        public void scheduleStopService(IBinder iBinder) throws RemoteException {
        }

        @Override
        public void bindApplication(String s, ApplicationInfo applicationInfo,
                List<ProviderInfo> list, ComponentName componentName, ProfilerInfo profilerInfo,
                Bundle bundle, IInstrumentationWatcher iInstrumentationWatcher,
                IUiAutomationConnection iUiAutomationConnection, int i, boolean b, boolean b1,
                boolean b2, boolean b3, Configuration configuration,
                CompatibilityInfo compatibilityInfo, Map map, Bundle bundle1, String s1,
<<<<<<< HEAD
                AutofillOptions ao, ContentCaptureOptions co) throws RemoteException {
=======
                AutofillOptions ao, ContentCaptureOptions co, long[] disableCompatChanges)
                throws RemoteException {
>>>>>>> dbf9e87c
        }

        @Override
        public void scheduleExit() throws RemoteException {
        }

        @Override
        public void scheduleServiceArgs(IBinder iBinder, ParceledListSlice parceledListSlice)
                throws RemoteException {
        }

        @Override
        public void updateTimeZone() throws RemoteException {
        }

        @Override
        public void processInBackground() throws RemoteException {
        }

        @Override
        public void scheduleBindService(IBinder iBinder, Intent intent, boolean b, int i)
                throws RemoteException {
        }

        @Override
        public void scheduleUnbindService(IBinder iBinder, Intent intent) throws RemoteException {
        }

        @Override
        public void dumpService(ParcelFileDescriptor parcelFileDescriptor, IBinder iBinder,
                String[] strings) throws RemoteException {
        }

        @Override
        public void scheduleRegisteredReceiver(IIntentReceiver iIntentReceiver, Intent intent,
                int i, String s, Bundle bundle, boolean b, boolean b1, int i1, int i2)
                throws RemoteException {
        }

        @Override
        public void scheduleLowMemory() throws RemoteException {
        }

        @Override
        public void scheduleSleeping(IBinder iBinder, boolean b) throws RemoteException {
        }

        @Override
        public void profilerControl(boolean b, ProfilerInfo profilerInfo, int i)
                throws RemoteException {
        }

        @Override
        public void setSchedulingGroup(int i) throws RemoteException {
        }

        @Override
        public void scheduleCreateBackupAgent(ApplicationInfo applicationInfo,
                CompatibilityInfo compatibilityInfo, int i, int userId) throws RemoteException {
        }

        @Override
        public void scheduleDestroyBackupAgent(ApplicationInfo applicationInfo,
                CompatibilityInfo compatibilityInfo, int userId) throws RemoteException {
        }

        @Override
        public void scheduleOnNewActivityOptions(IBinder iBinder, Bundle bundle)
                throws RemoteException {
        }

        @Override
        public void scheduleSuicide() throws RemoteException {
        }

        @Override
        public void dispatchPackageBroadcast(int i, String[] strings) throws RemoteException {
        }

        @Override
        public void scheduleCrash(String s) throws RemoteException {
        }

        @Override
        public void dumpActivity(ParcelFileDescriptor parcelFileDescriptor, IBinder iBinder,
                String s, String[] strings) throws RemoteException {
        }

        @Override
        public void clearDnsCache() throws RemoteException {
        }

        @Override
        public void updateHttpProxy() throws RemoteException {
        }

        @Override
        public void setCoreSettings(Bundle bundle) throws RemoteException {
        }

        @Override
        public void updatePackageCompatibilityInfo(String s, CompatibilityInfo compatibilityInfo)
                throws RemoteException {
        }

        @Override
        public void scheduleTrimMemory(int i) throws RemoteException {
        }

        @Override
        public void dumpMemInfo(ParcelFileDescriptor parcelFileDescriptor,
                Debug.MemoryInfo memoryInfo, boolean b, boolean b1, boolean b2, boolean b3,
                boolean b4, String[] strings) throws RemoteException {
        }

        @Override
        public void dumpMemInfoProto(ParcelFileDescriptor parcelFileDescriptor,
                Debug.MemoryInfo memoryInfo, boolean b, boolean b1, boolean b2,
                boolean b3, String[] strings) throws RemoteException {
        }

        @Override
        public void dumpGfxInfo(ParcelFileDescriptor parcelFileDescriptor, String[] strings)
                throws RemoteException {
        }

        @Override
        public void dumpProvider(ParcelFileDescriptor parcelFileDescriptor, IBinder iBinder,
                String[] strings) throws RemoteException {
        }

        @Override
        public void dumpDbInfo(ParcelFileDescriptor parcelFileDescriptor, String[] strings)
                throws RemoteException {
        }

        @Override
        public void unstableProviderDied(IBinder iBinder) throws RemoteException {
        }

        @Override
        public void requestAssistContextExtras(IBinder iBinder, IBinder iBinder1, int i, int i1,
                int i2) throws RemoteException {
        }

        @Override
        public void scheduleTranslucentConversionComplete(IBinder iBinder, boolean b)
                throws RemoteException {
        }

        @Override
        public void setProcessState(int i) throws RemoteException {
        }

        @Override
        public void scheduleInstallProvider(ProviderInfo providerInfo) throws RemoteException {
        }

        @Override
        public void updateTimePrefs(int i) throws RemoteException {
        }

        @Override
        public void scheduleEnterAnimationComplete(IBinder iBinder) throws RemoteException {
        }

        @Override
        public void notifyCleartextNetwork(byte[] bytes) throws RemoteException {
        }

        @Override
        public void startBinderTracking() throws RemoteException {
        }

        @Override
        public void stopBinderTrackingAndDump(ParcelFileDescriptor parcelFileDescriptor)
                throws RemoteException {
        }

        @Override
        public void scheduleLocalVoiceInteractionStarted(IBinder iBinder,
                IVoiceInteractor iVoiceInteractor) throws RemoteException {
        }

        @Override
        public void handleTrustStorageUpdate() throws RemoteException {
        }

        @Override
        public void attachAgent(String s) throws RemoteException {
        }

        @Override
        public void scheduleApplicationInfoChanged(ApplicationInfo applicationInfo)
                throws RemoteException {
        }

        @Override
        public void setNetworkBlockSeq(long l) throws RemoteException {
        }

        @Override
        public void dumpHeap(boolean managed, boolean mallocInfo, boolean runGc, String path,
                ParcelFileDescriptor fd, RemoteCallback finishCallback) {
        }

        @Override
        public final void runIsolatedEntryPoint(String entryPoint, String[] entryPointArgs) {
        }

        @Override
        public void requestDirectActions(IBinder activityToken, IVoiceInteractor interactor,
                RemoteCallback cancellationCallback, RemoteCallback resultCallback) {
        }

        @Override
        public void performDirectAction(IBinder activityToken, String actionId, Bundle arguments,
                RemoteCallback cancellationCallback, RemoteCallback resultCallback) {
        }
    }
}<|MERGE_RESOLUTION|>--- conflicted
+++ resolved
@@ -416,12 +416,8 @@
                 IUiAutomationConnection iUiAutomationConnection, int i, boolean b, boolean b1,
                 boolean b2, boolean b3, Configuration configuration,
                 CompatibilityInfo compatibilityInfo, Map map, Bundle bundle1, String s1,
-<<<<<<< HEAD
-                AutofillOptions ao, ContentCaptureOptions co) throws RemoteException {
-=======
                 AutofillOptions ao, ContentCaptureOptions co, long[] disableCompatChanges)
                 throws RemoteException {
->>>>>>> dbf9e87c
         }
 
         @Override
