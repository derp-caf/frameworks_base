<?xml version="1.0" encoding="UTF-8"?>
<!-- 
/* //device/apps/common/assets/res/any/strings.xml
**
** Copyright 2006, The Android Open Source Project
**
** Licensed under the Apache License, Version 2.0 (the "License");
** you may not use this file except in compliance with the License.
** You may obtain a copy of the License at
**
**     http://www.apache.org/licenses/LICENSE-2.0
**
** Unless required by applicable law or agreed to in writing, software
** distributed under the License is distributed on an "AS IS" BASIS,
** WITHOUT WARRANTIES OR CONDITIONS OF ANY KIND, either express or implied.
** See the License for the specific language governing permissions and
** limitations under the License.
*/
 -->

<resources xmlns:android="http://schemas.android.com/apk/res/android"
    xmlns:xliff="urn:oasis:names:tc:xliff:document:1.2">
    <string name="byteShort" msgid="8340973892742019101">"B"</string>
    <string name="kilobyteShort" msgid="7542884022844556968">"केबी"</string>
    <string name="megabyteShort" msgid="6355851576770428922">"एमबी"</string>
    <string name="gigabyteShort" msgid="3259882455212193214">"जीबी"</string>
    <string name="terabyteShort" msgid="231613018159186962">"TB"</string>
    <string name="petabyteShort" msgid="5637816680144990219">"PB"</string>
    <string name="fileSizeSuffix" msgid="8897567456150907538">"<xliff:g id="NUMBER">%1$s</xliff:g> <xliff:g id="UNIT">%2$s</xliff:g>"</string>
    <string name="untitled" msgid="4638956954852782576">"&lt;शीर्षक-रहित&gt;"</string>
    <string name="emptyPhoneNumber" msgid="7694063042079676517">"(कोई फ़ोन नंबर नहीं)"</string>
    <string name="unknownName" msgid="6867811765370350269">"अज्ञात"</string>
    <string name="defaultVoiceMailAlphaTag" msgid="2660020990097733077">"वॉइसमेल"</string>
    <string name="defaultMsisdnAlphaTag" msgid="2850889754919584674">"MSISDN1"</string>
    <string name="mmiError" msgid="5154499457739052907">"कनेक्‍शन समस्‍या या अमान्‍य MMI कोड."</string>
    <string name="mmiFdnError" msgid="5224398216385316471">"कार्रवाई केवल फ़िक्‍स्‍ड डायलिंग नंबर के लिए प्रतिबंधित है."</string>
    <string name="mmiErrorWhileRoaming" msgid="762488890299284230">"आपके रोमिंग में होने पर, आपके फ़ोन से कॉल को दूसरे नंबर पर भेजने की सेटिंग नहीं बदली जा सकती."</string>
    <string name="serviceEnabled" msgid="8147278346414714315">"सेवा अक्षम थी."</string>
    <string name="serviceEnabledFor" msgid="6856228140453471041">"सेवा इसके लिए सक्षम की गई थी:"</string>
    <string name="serviceDisabled" msgid="1937553226592516411">"सेवा अक्षम कर दी गई है."</string>
    <string name="serviceRegistered" msgid="6275019082598102493">"पंजीकरण सफल था."</string>
    <string name="serviceErased" msgid="1288584695297200972">"मिटाना सफल था."</string>
    <string name="passwordIncorrect" msgid="7612208839450128715">"गलत पासवर्ड"</string>
    <string name="mmiComplete" msgid="8232527495411698359">"MMI पूरा हुआ."</string>
    <string name="badPin" msgid="9015277645546710014">"  लिखा गया पुराना पिन सही नहीं है."</string>
    <string name="badPuk" msgid="5487257647081132201">"  लिखा गया PUK सही नहीं है."</string>
    <string name="mismatchPin" msgid="609379054496863419">"आपने जो पिन लिखे हैं उसका मिलान नहीं होता."</string>
    <string name="invalidPin" msgid="3850018445187475377">"कोई ऐसा पिन लिखें, जिसमें 4 से 8 अंक हों."</string>
    <string name="invalidPuk" msgid="8761456210898036513">"ऐसा PUK लिखें जो 8 अंकों या ज़्यादा का हो."</string>
    <string name="needPuk" msgid="919668385956251611">"आपका सिम कार्ड PUK लॉक किया गया है. इसे अनलॉक करने के लिए PUK कोड लिखें."</string>
    <string name="needPuk2" msgid="4526033371987193070">"सिम कार्ड अनब्‍लॉक करने के लिए PUK2 लिखें."</string>
    <string name="enablePin" msgid="209412020907207950">"नहीं हो सका, सिम//RUIM लॉक चालू करें."</string>
    <plurals name="pinpuk_attempts" formatted="false" msgid="1251012001539225582">
      <item quantity="one">सिम के लॉक हो जाने से पहले आपके पास <xliff:g id="NUMBER_1">%d</xliff:g> प्रयास शेष हैं.</item>
      <item quantity="other">सिम के लॉक हो जाने से पहले आपके पास <xliff:g id="NUMBER_1">%d</xliff:g> प्रयास शेष हैं.</item>
    </plurals>
    <string name="imei" msgid="2625429890869005782">"आईएमईआई"</string>
    <string name="meid" msgid="4841221237681254195">"MEID"</string>
    <string name="ClipMmi" msgid="6952821216480289285">"इनकमिंग कॉलर आईडी"</string>
    <string name="ClirMmi" msgid="7784673673446833091">"आउटगोइंग कॉलर आईडी"</string>
    <string name="ColpMmi" msgid="3065121483740183974">"कनेक्ट किया गया लाइन आईडी"</string>
    <string name="ColrMmi" msgid="4996540314421889589">"कनेक्ट किया गया लाइन आईडी प्रतिबंध"</string>
    <string name="CfMmi" msgid="5123218989141573515">"कॉल आगे भेजना"</string>
    <string name="CwMmi" msgid="9129678056795016867">"कॉल वेटिंग"</string>
    <string name="BaMmi" msgid="455193067926770581">"कॉल बाधित करना"</string>
    <string name="PwdMmi" msgid="7043715687905254199">"पासवर्ड बदलें"</string>
    <string name="PinMmi" msgid="3113117780361190304">"पिन परिवर्तन"</string>
    <string name="CnipMmi" msgid="3110534680557857162">"कॉलिंग नंबर उपस्‍थित"</string>
    <string name="CnirMmi" msgid="3062102121430548731">"कॉलिंग नंबर प्रतिबंधित"</string>
    <string name="ThreeWCMmi" msgid="9051047170321190368">"त्रिमार्गी कॉलिंग"</string>
    <string name="RuacMmi" msgid="7827887459138308886">"अवांछित कष्टप्रद कॉल की अस्वीकृति"</string>
    <string name="CndMmi" msgid="3116446237081575808">"कॉलिंग नंबर वितरण"</string>
    <string name="DndMmi" msgid="1265478932418334331">"परेशान न करें"</string>
    <string name="CLIRDefaultOnNextCallOn" msgid="429415409145781923">"कॉलर आईडी डिफ़ॉल्ट रूप से सीमित है. अगली कॉल: सीमित"</string>
    <string name="CLIRDefaultOnNextCallOff" msgid="3092918006077864624">"कॉलर आईडी डिफ़ॉल्ट रूप से सीमित है. अगली कॉल: सीमित नहीं"</string>
    <string name="CLIRDefaultOffNextCallOn" msgid="6179425182856418465">"कॉलर आईडी डिफ़ॉल्ट रूप से सीमित नहीं है. अगली कॉल: सीमित"</string>
    <string name="CLIRDefaultOffNextCallOff" msgid="2567998633124408552">"कॉलर आईडी डिफ़ॉल्ट रूप से सीमित नहीं है. अगली कॉल: सीमित नहीं"</string>
    <string name="serviceNotProvisioned" msgid="8614830180508686666">"सेवा प्रावधान की हुई नहीं है."</string>
    <string name="CLIRPermanent" msgid="3377371145926835671">"आप कॉलर आईडी सेटिंग नहीं बदल सकते."</string>
    <string name="RestrictedOnDataTitle" msgid="5221736429761078014">"मोबाइल डेटा सेवा पर रोक लगा दी गई है"</string>
    <string name="RestrictedOnEmergencyTitle" msgid="6855466023161191166">"आपातकालीन कॉल पर रोक लगा दी गई है"</string>
    <string name="RestrictedOnNormalTitle" msgid="3179574012752700984">"कोई वॉइस सेवा नहीं है"</string>
    <string name="RestrictedOnAllVoiceTitle" msgid="8037246983606545202">"सामान्य (वॉइस) कॉल या आपातकालीन कॉल पर रोक लगा दी गई है"</string>
    <string name="RestrictedStateContent" msgid="6538703255570997248">"आपकी मोबाइल और इंटरनेट सेवा देने वाली कंपनी ने सेवा पर कुछ समय के लिए रोक लगा दी है"</string>
    <string name="RestrictedStateContentMsimTemplate" msgid="673416791370248176">"सिम <xliff:g id="SIMNUMBER">%d</xliff:g> पर आपकी मोबाइल और इंटरनेट सेवा देने वाली कंपनी ने कुछ समय के लिए सेवा बंद कर दी है"</string>
    <string name="NetworkPreferenceSwitchTitle" msgid="6982395015324165258">"मोबाइल नेटवर्क से कनेक्ट नहीं किया जा सका"</string>
    <string name="NetworkPreferenceSwitchSummary" msgid="509327194863482733">"पसंदीदा नेटवर्क बदलकर देखें. बदलने के लिए टैप करें."</string>
    <string name="EmergencyCallWarningTitle" msgid="813380189532491336">"आपातकालीन कॉल करने की सुविधा उपलब्ध नहीं है"</string>
    <string name="EmergencyCallWarningSummary" msgid="1899692069750260619">"वाई-फ़ाई के ज़रिए आपातकालीन कॉल नहीं किया जा सकता"</string>
    <string name="notification_channel_network_alert" msgid="4427736684338074967">"सूचनाएं"</string>
    <string name="notification_channel_call_forward" msgid="2419697808481833249">"कॉल को दूसरे नंबर पर भेजना"</string>
    <string name="notification_channel_emergency_callback" msgid="6686166232265733921">"आपातकालीन कॉलबैक मोड"</string>
    <string name="notification_channel_mobile_data_status" msgid="4575131690860945836">"मोबाइल डेटा की स्थिति"</string>
    <string name="notification_channel_sms" msgid="3441746047346135073">"मैसेज (एसएमएस)"</string>
    <string name="notification_channel_voice_mail" msgid="3954099424160511919">"वॉइसमेल संदेश"</string>
    <string name="notification_channel_wfc" msgid="2130802501654254801">"वाई-फ़ाई कॉलिंग"</string>
    <string name="notification_channel_sim" msgid="4052095493875188564">"सिम की स्थिति"</string>
    <string name="notification_channel_sim_high_prio" msgid="1787666807724243207">"सिम की ज़रूरी सूचनाओं की स्थिति"</string>
    <string name="peerTtyModeFull" msgid="6165351790010341421">"पीयर ने टेलीटाइपराइटर (TTY) मोड फ़ुल का अनुरोध किया"</string>
    <string name="peerTtyModeHco" msgid="5728602160669216784">"पीयर ने टेलीटाइपराइटर (TTY) मोड एचसीओ (HCO) का अनुरोध किया"</string>
    <string name="peerTtyModeVco" msgid="1742404978686538049">"पीयर ने टेलीटाइपराइटर (TTY) मोड वीसीओ (VCO) का अनुरोध किया"</string>
    <string name="peerTtyModeOff" msgid="3280819717850602205">"पीयर ने टेलीटाइपराइटर (TTY) मोड बंद का अनुरोध किया"</string>
    <string name="serviceClassVoice" msgid="1258393812335258019">"आवाज़"</string>
    <string name="serviceClassData" msgid="872456782077937893">"डेटा"</string>
    <string name="serviceClassFAX" msgid="5566624998840486475">"फ़ैक्स"</string>
    <string name="serviceClassSMS" msgid="2015460373701527489">"मैसेज (एसएमएस)"</string>
    <string name="serviceClassDataAsync" msgid="4523454783498551468">"Async"</string>
    <string name="serviceClassDataSync" msgid="7530000519646054776">"समन्वयन"</string>
    <string name="serviceClassPacket" msgid="6991006557993423453">"पैकेट"</string>
    <string name="serviceClassPAD" msgid="3235259085648271037">"PAD"</string>
    <string name="roamingText0" msgid="7170335472198694945">"रोमिंग दिखाने वाला संकेत चालू है"</string>
    <string name="roamingText1" msgid="5314861519752538922">"रोमिंग दिखाने वाला संकेत बंद है"</string>
    <string name="roamingText2" msgid="8969929049081268115">"रोमिंग दिखाने वाला संकेत चमक रहा है"</string>
    <string name="roamingText3" msgid="5148255027043943317">"मोहल्‍ले से बाहर"</string>
    <string name="roamingText4" msgid="8808456682550796530">"भवन से बाहर"</string>
    <string name="roamingText5" msgid="7604063252850354350">"रोमिंग - पसंदीदा सिस्‍टम"</string>
    <string name="roamingText6" msgid="2059440825782871513">"रोमिंग - उपलब्‍ध सिस्‍टम"</string>
    <string name="roamingText7" msgid="7112078724097233605">"रोमिंग - गठबंधन सहयोगी"</string>
    <string name="roamingText8" msgid="5989569778604089291">"रोमिंग - प्रीमियम सहयोगी"</string>
    <string name="roamingText9" msgid="7969296811355152491">"रोमिंग - पूरी सेवा काम की क्षमता"</string>
    <string name="roamingText10" msgid="3992906999815316417">"रोमिंग - आंशिक सेवा काम की क्षमता"</string>
    <string name="roamingText11" msgid="4154476854426920970">"रोमिंग बैनर चालू"</string>
    <string name="roamingText12" msgid="1189071119992726320">"रोमिंग बैनर बंद"</string>
    <string name="roamingTextSearching" msgid="8360141885972279963">"नेटवर्क खोज रहा है"</string>
    <string name="wfcRegErrorTitle" msgid="3855061241207182194">"वाई-फ़ाई कॉलिंग की सुविधा सेट नहीं की जा सकी"</string>
  <string-array name="wfcOperatorErrorAlertMessages">
    <item msgid="3910386316304772394">"वाई-फ़ाई से फ़ोन करने और मैसेज भेजने के लिए, सबसे पहले अपनी मोबाइल और इंटरनेट सेवा देने वाली कंपनी से इस सेवा को सेट अप करने के लिए कहें. उसके बाद सेटिंग से वाई-फ़ाई कॉलिंग को फिर से चालू करें. (गड़बड़ी कोड: <xliff:g id="CODE">%1$s</xliff:g>)"</item>
  </string-array>
  <string-array name="wfcOperatorErrorNotificationMessages">
    <item msgid="7372514042696663278">"वाई-फ़ाई कॉलिंग की सुविधा के लिए आपकी मोबाइल और इंटरनेट सेवा देने वाली कंपनी के साथ रजिस्टर करने से जुड़ी समस्या: <xliff:g id="CODE">%1$s</xliff:g>"</item>
  </string-array>
    <!-- no translation found for wfcSpnFormat_spn (4998685024207291232) -->
    <skip />
    <string name="wfcSpnFormat_spn_wifi_calling" msgid="136001023263502280">"<xliff:g id="SPN">%s</xliff:g> वाई-फ़ाई कॉलिंग"</string>
    <string name="wfcSpnFormat_spn_wifi_calling_vo_hyphen" msgid="1730997175789582756">"वाई-फ़ाई के ज़रिए कॉल करते समय <xliff:g id="SPN">%s</xliff:g>"</string>
    <string name="wfcSpnFormat_wlan_call" msgid="2533371081782489793">"WLAN कॉल"</string>
    <string name="wfcSpnFormat_spn_wlan_call" msgid="2315240198303197168">"<xliff:g id="SPN">%s</xliff:g> WLAN कॉल"</string>
    <string name="wfcSpnFormat_spn_wifi" msgid="6546481665561961938">"<xliff:g id="SPN">%s</xliff:g> वाई-फ़ाई"</string>
    <string name="wfcSpnFormat_wifi_calling_bar_spn" msgid="1726178784338466265">"वाई-फ़ाई कॉलिंग | <xliff:g id="SPN">%s</xliff:g>"</string>
    <string name="wfcSpnFormat_spn_vowifi" msgid="4444638298656953681">"<xliff:g id="SPN">%s</xliff:g> VoWifi"</string>
    <string name="wfcSpnFormat_wifi_calling" msgid="4990486735013125329">"वाई-फ़ाई कॉलिंग"</string>
    <string name="wfcSpnFormat_wifi" msgid="1892673884655959773">"वाई-फ़ाई"</string>
    <string name="wfcSpnFormat_wifi_calling_wo_hyphen" msgid="1336669776254502831">"वाई-फ़ाई कॉलिंग"</string>
    <string name="wfcSpnFormat_vowifi" msgid="1765176406171272629">"VoWifi"</string>
    <string name="wifi_calling_off_summary" msgid="8720659586041656098">"बंद"</string>
    <string name="wfc_mode_wifi_preferred_summary" msgid="7335489823608689868">"वाई-फ़ाई के ज़रिए कॉल करें"</string>
    <string name="wfc_mode_cellular_preferred_summary" msgid="7081742743152286290">"मोबाइल नेटवर्क के ज़रिए कॉल"</string>
    <string name="wfc_mode_wifi_only_summary" msgid="2379919155237869320">"केवल वाई-फ़ाई"</string>
    <string name="cfTemplateNotForwarded" msgid="1683685883841272560">"<xliff:g id="BEARER_SERVICE_CODE">{0}</xliff:g>: अग्रेषित नहीं किया गया"</string>
    <string name="cfTemplateForwarded" msgid="1302922117498590521">"<xliff:g id="BEARER_SERVICE_CODE">{0}</xliff:g>: <xliff:g id="DIALING_NUMBER">{1}</xliff:g>"</string>
    <string name="cfTemplateForwardedTime" msgid="9206251736527085256">"<xliff:g id="BEARER_SERVICE_CODE">{0}</xliff:g>: <xliff:g id="DIALING_NUMBER">{1}</xliff:g> <xliff:g id="TIME_DELAY">{2}</xliff:g> सेकंड के बाद"</string>
    <string name="cfTemplateRegistered" msgid="5073237827620166285">"<xliff:g id="BEARER_SERVICE_CODE">{0}</xliff:g>: अग्रेषित नहीं किया गया"</string>
    <string name="cfTemplateRegisteredTime" msgid="6781621964320635172">"<xliff:g id="BEARER_SERVICE_CODE">{0}</xliff:g>: अग्रेषित नहीं किया गया"</string>
    <string name="fcComplete" msgid="3118848230966886575">"सुविधा कोड पूरा हुआ."</string>
    <string name="fcError" msgid="3327560126588500777">"कनेक्‍शन समस्‍या या अमान्‍य सुविधा कोड."</string>
    <string name="httpErrorOk" msgid="1191919378083472204">"ठीक है"</string>
    <string name="httpError" msgid="7956392511146698522">"कोई नेटवर्क गड़बड़ी हुई थी."</string>
    <string name="httpErrorLookup" msgid="4711687456111963163">"यूआरएल नहीं मिल सका."</string>
    <string name="httpErrorUnsupportedAuthScheme" msgid="6299980280442076799">"साइट प्रमाणीकरण योजना समर्थित नहीं है."</string>
    <string name="httpErrorAuth" msgid="1435065629438044534">"प्रमाणीकृत नहीं किया जा सका."</string>
    <string name="httpErrorProxyAuth" msgid="1788207010559081331">"प्रॉक्‍सी सर्वर द्वारा प्रमाणीकरण असफल था."</string>
    <string name="httpErrorConnect" msgid="8714273236364640549">"सर्वर से कनेक्ट नहीं किया जा सका."</string>
    <string name="httpErrorIO" msgid="2340558197489302188">"सर्वर से संचार नहीं किया जा सका. बाद में फिर से प्रयास करें."</string>
    <string name="httpErrorTimeout" msgid="4743403703762883954">"सर्वर से कनेक्‍शन का समय खत्म हुआ."</string>
    <string name="httpErrorRedirectLoop" msgid="8679596090392779516">"पेज में कई ऐसे कई वेबलिंक हैं जो दूसरे सर्वर पर ले जाते हैं."</string>
    <string name="httpErrorUnsupportedScheme" msgid="5015730812906192208">"प्रोटोकॉल समर्थित नहीं है."</string>
    <string name="httpErrorFailedSslHandshake" msgid="96549606000658641">"सुरक्षित कनेक्शन स्थापित नहीं किया जा सका."</string>
    <string name="httpErrorBadUrl" msgid="3636929722728881972">"यूआरएल गलत होने की वजह से पेज नहीं खोला जा सका."</string>
    <string name="httpErrorFile" msgid="2170788515052558676">"फ़ाइल पर नहीं पहुंचा जा सका."</string>
    <string name="httpErrorFileNotFound" msgid="6203856612042655084">"अनुरोधित फ़ाइल नहीं मिल सकी."</string>
    <string name="httpErrorTooManyRequests" msgid="1235396927087188253">"बहुत सारे अनुरोधों का संसाधन हो रहा है. बाद में फिर से प्रयास करें."</string>
    <string name="notification_title" msgid="8967710025036163822">"<xliff:g id="ACCOUNT">%1$s</xliff:g> के लिए प्रवेश गड़बड़ी"</string>
    <string name="contentServiceSync" msgid="8353523060269335667">"समन्वयन"</string>
    <string name="contentServiceSyncNotificationTitle" msgid="7036196943673524858">"सिंक नहीं किया जा सकता"</string>
    <string name="contentServiceTooManyDeletesNotificationDesc" msgid="4884451152168188763">"बहुत ज़्यादा <xliff:g id="CONTENT_TYPE">%s</xliff:g> मिटाने की कोशिश की गई."</string>
    <string name="low_memory" product="tablet" msgid="6494019234102154896">"टैबलेट की मेमोरी भर गई है. जगह खाली करने के लिए कुछ फ़ाइलें मिटाएं."</string>
    <string name="low_memory" product="watch" msgid="4415914910770005166">"घड़ी की मेमोरी भर गई है. स्‍थान खाली करने के लिए कुछ फ़ाइलें मिटाएं."</string>
    <string name="low_memory" product="tv" msgid="516619861191025923">"टीवी की मेमोरी भर गई है. जगह खाली करने के लिए कुछ फ़ाइलें मिटाएं."</string>
    <string name="low_memory" product="default" msgid="3475999286680000541">"फ़ोन मेमोरी भर गयी है. जगह खाली करने के लिए कुछ फ़ाइलें मिटाएं."</string>
    <plurals name="ssl_ca_cert_warning" formatted="false" msgid="5106721205300213569">
      <item quantity="one">प्रमाणपत्र अनुमतियों को इंस्टॉल किया गया</item>
      <item quantity="other">प्रमाणपत्र अनुमतियों को इंस्टॉल किया गया</item>
    </plurals>
    <string name="ssl_ca_cert_noti_by_unknown" msgid="4475437862189850602">"किसी अज्ञात तृतीय पक्ष के द्वारा"</string>
    <string name="ssl_ca_cert_noti_by_administrator" msgid="3541729986326153557">"आपकी वर्क प्रोफ़ाइल का व्यवस्थापक करता है"</string>
    <string name="ssl_ca_cert_noti_managed" msgid="4030263497686867141">"<xliff:g id="MANAGING_DOMAIN">%s</xliff:g> के द्वारा"</string>
    <string name="work_profile_deleted" msgid="5005572078641980632">"वर्क प्रोफ़ाइल हटाई गई"</string>
    <string name="work_profile_deleted_details" msgid="6307630639269092360">"वर्क प्रोफ़ाइल व्यवस्थापक ऐप्लिकेशन या तो मौजूद नहीं है या वह खराब हो गया है. परिणामस्वरूप, आपकी वर्क प्रोफ़ाइल और उससे जुड़े डेटा को हटा दिया गया है. सहायता के लिए अपने व्यवस्थापक से संपर्क करें."</string>
    <string name="work_profile_deleted_description_dpm_wipe" msgid="8823792115612348820">"आपकी वर्क प्रोफ़ाइल अब इस डिवाइस पर उपलब्‍ध नहीं है"</string>
    <string name="work_profile_deleted_reason_maximum_password_failure" msgid="8986903510053359694">"कई बार गलत पासवर्ड डाला गया"</string>
    <string name="network_logging_notification_title" msgid="6399790108123704477">"डिवाइस प्रबंधित है"</string>
    <string name="network_logging_notification_text" msgid="7930089249949354026">"आपका संगठन इस डिवाइस का प्रबंधन करता है और वह नेटवर्क ट्रैफ़िक की निगरानी भी कर सकता है. विवरण के लिए टैप करें."</string>
    <string name="factory_reset_warning" msgid="5423253125642394387">"आपके डिवाइस को मिटा दिया जाएगा"</string>
    <string name="factory_reset_message" msgid="9024647691106150160">"एडमिन ऐप्लिकेशन का इस्तेमाल नहीं किया जा सकता. आपके डिवाइस पर मौजूद डेटा अब मिटा दिया जाएगा.\n\nअगर आप कुछ पूछना चाहते हैं तो, अपने संगठन के एडमिन से संपर्क करें."</string>
    <string name="printing_disabled_by" msgid="8936832919072486965">"<xliff:g id="OWNER_APP">%s</xliff:g> ने प्रिंटिंग सुविधा बंद कर दी है."</string>
    <string name="me" msgid="6545696007631404292">"मैं"</string>
    <string name="power_dialog" product="tablet" msgid="8545351420865202853">"टैबलेट विकल्‍प"</string>
    <string name="power_dialog" product="tv" msgid="6153888706430556356">"टीवी के विकल्‍प"</string>
    <string name="power_dialog" product="default" msgid="1319919075463988638">"फ़ोन विकल्‍प"</string>
    <string name="silent_mode" msgid="7167703389802618663">"साइलेंट मोड (खामोश)"</string>
    <string name="turn_on_radio" msgid="3912793092339962371">"वायरलेस चालू करें"</string>
    <string name="turn_off_radio" msgid="8198784949987062346">"वायरलेस बंद करें"</string>
    <string name="screen_lock" msgid="799094655496098153">"स्‍क्रीन लॉक"</string>
    <string name="power_off" msgid="4266614107412865048">"पावर बंद"</string>
    <string name="silent_mode_silent" msgid="319298163018473078">"रिंगर बंद"</string>
    <string name="silent_mode_vibrate" msgid="7072043388581551395">"रिंगर कंपन (वाइब्रेशन)"</string>
    <string name="silent_mode_ring" msgid="8592241816194074353">"रिंगर चालू"</string>
    <string name="reboot_to_update_title" msgid="6212636802536823850">"Android सिस्टम उपडेट हो रहा है"</string>
    <string name="reboot_to_update_prepare" msgid="6305853831955310890">"अपडेट करने के लिए तैयार हो रहा है…"</string>
    <string name="reboot_to_update_package" msgid="3871302324500927291">"अपडेट पैकेज को संसाधित कर रहा है…"</string>
    <string name="reboot_to_update_reboot" msgid="6428441000951565185">"फिर चालू हो रहा है…"</string>
    <string name="reboot_to_reset_title" msgid="4142355915340627490">"फ़ैक्टरी डेटा रीसेट"</string>
    <string name="reboot_to_reset_message" msgid="2432077491101416345">"फिर चालू हो रहा है…"</string>
    <string name="shutdown_progress" msgid="2281079257329981203">"शट डाउन हो रहा है..."</string>
    <string name="shutdown_confirm" product="tablet" msgid="3385745179555731470">"आपकी टैबलेट शट डाउन हो जाएगी."</string>
    <string name="shutdown_confirm" product="tv" msgid="476672373995075359">"आपका टीवी बंद हो जाएगा."</string>
    <string name="shutdown_confirm" product="watch" msgid="3490275567476369184">"आपकी घड़ी बंद हो जाएगी."</string>
    <string name="shutdown_confirm" product="default" msgid="649792175242821353">"आपका फ़ोन शट डाउन हो जाएगा."</string>
    <string name="shutdown_confirm_question" msgid="2906544768881136183">"क्‍या आप शट डाउन करना चाहते हैं?"</string>
    <string name="reboot_safemode_title" msgid="7054509914500140361">"सुरक्षित मोड में रीबूट करें"</string>
    <string name="reboot_safemode_confirm" msgid="55293944502784668">"क्या आप सुरक्षित मोड में रीबूट करना चाहते हैं? इससे आपके इंस्टॉल किए हुए सभी तृतीय पक्ष ऐप्स  अक्षम हो जाएंगे. जब आप फिर से रीबूट करेंगे तो वे पुनर्स्थापित हो जाएंगे."</string>
    <string name="recent_tasks_title" msgid="3691764623638127888">"हाल के"</string>
    <string name="no_recent_tasks" msgid="8794906658732193473">"कोई हाल ही के ऐप्स  नहीं."</string>
    <string name="global_actions" product="tablet" msgid="408477140088053665">"टैबलेट विकल्‍प"</string>
    <string name="global_actions" product="tv" msgid="7240386462508182976">"टीवी के विकल्‍प"</string>
    <string name="global_actions" product="default" msgid="2406416831541615258">"फ़ोन विकल्‍प"</string>
    <string name="global_action_lock" msgid="2844945191792119712">"स्‍क्रीन लॉक"</string>
    <string name="global_action_power_off" msgid="4471879440839879722">"पावर बंद"</string>
    <string name="global_action_emergency" msgid="7112311161137421166">"आपातकाल"</string>
    <string name="global_action_bug_report" msgid="7934010578922304799">"गड़बड़ी की रिपोर्ट"</string>
    <string name="global_action_logout" msgid="935179188218826050">"सत्र खत्म करें"</string>
    <string name="global_action_screenshot" msgid="8329831278085426283">"स्क्रीनशॉट"</string>
    <string name="bugreport_title" msgid="5981047024855257269">"बग रिपोर्ट"</string>
    <string name="bugreport_message" msgid="398447048750350456">"इससे ईमेल भेजने के लिए, आपके डिवाइस की मौजूदा स्थिति से जुड़ी जानकारी इकट्ठा की जाएगी. गड़बड़ी की रिपोर्ट बनना शुरू होने से लेकर भेजने के लिए तैयार होने तक कुछ समय लगेगा; कृपया इंतज़ार करें."</string>
    <string name="bugreport_option_interactive_title" msgid="8635056131768862479">"सहभागी रिपोर्ट"</string>
    <string name="bugreport_option_interactive_summary" msgid="229299488536107968">"ज़्यादातर परिस्थितियों में इसका उपयोग करें. यह आपको रिपोर्ट की प्रगति ट्रैक करने देता है, समस्या के बारे में ज़्यादा विवरण डालने देता है और स्क्रीनशॉट लेने देता है. यह आपको ऐसे कम उपयोग किए गए अनुभाग मिटाने दे सकता है जिनकी रिपोर्ट करने में ज़्यादा समय लगता है."</string>
    <string name="bugreport_option_full_title" msgid="6354382025840076439">"पूरी रिपोर्ट"</string>
    <string name="bugreport_option_full_summary" msgid="7210859858969115745">"जब आपका डिवाइस ठीक से काम नहीं कर रहा हो या बहुत धीमा हो या जब आपको रिपोर्ट के सभी भागों की ज़रूरत हो, तो सिस्टम से कम से कम रोक-टोक के लिए इस विकल्प का इस्तेमाल करें. यह आपको ज़्यादा जानकारी डालने या अतिरिक्त स्क्रीनशॉट लेने नहीं देता."</string>
    <plurals name="bugreport_countdown" formatted="false" msgid="6878900193900090368">
      <item quantity="one">गड़बड़ी की रिपोर्ट के लिए <xliff:g id="NUMBER_1">%d</xliff:g> सेकंड में स्‍क्रीनशॉट लिया जा रहा है.</item>
      <item quantity="other">गड़बड़ी की रिपोर्ट के लिए <xliff:g id="NUMBER_1">%d</xliff:g> सेकंड में स्‍क्रीनशॉट लिया जा रहा है.</item>
    </plurals>
    <string name="global_action_toggle_silent_mode" msgid="8219525344246810925">"साइलेंट मोड (खामोश)"</string>
    <string name="global_action_silent_mode_on_status" msgid="3289841937003758806">"ध्‍वनि बंद है"</string>
    <string name="global_action_silent_mode_off_status" msgid="1506046579177066419">"ध्‍वनि चालू है"</string>
    <string name="global_actions_toggle_airplane_mode" msgid="5884330306926307456">"हवाई जहाज़ मोड"</string>
    <string name="global_actions_airplane_mode_on_status" msgid="2719557982608919750">"हवाई जहाज मोड चालू है"</string>
    <string name="global_actions_airplane_mode_off_status" msgid="5075070442854490296">"हवाई जहाज मोड बंद है"</string>
    <string name="global_action_settings" msgid="1756531602592545966">"सेटिंग"</string>
    <string name="global_action_assist" msgid="3892832961594295030">"सहायता"</string>
    <string name="global_action_voice_assist" msgid="7751191495200504480">"आवाज़ से डिवाइस का इस्तेमाल"</string>
    <string name="global_action_lockdown" msgid="1099326950891078929">"फ़ाेन लॉक करें"</string>
    <string name="status_bar_notification_info_overflow" msgid="5301981741705354993">"999+"</string>
    <string name="notification_hidden_text" msgid="6351207030447943784">"नई सूचना"</string>
    <string name="notification_channel_virtual_keyboard" msgid="6969925135507955575">"वर्चुअल कीबोर्ड"</string>
    <string name="notification_channel_physical_keyboard" msgid="7297661826966861459">"सामान्य कीबोर्ड"</string>
    <string name="notification_channel_security" msgid="7345516133431326347">"सुरक्षा"</string>
    <string name="notification_channel_car_mode" msgid="3553380307619874564">"कार मोड"</string>
    <string name="notification_channel_account" msgid="7577959168463122027">"खाते की स्थिति"</string>
    <string name="notification_channel_developer" msgid="7579606426860206060">"डेवलपर के संदेश"</string>
    <string name="notification_channel_developer_important" msgid="5251192042281632002">"डेवलपर के ज़रूरी मैसेज"</string>
    <string name="notification_channel_updates" msgid="4794517569035110397">"अपडेट"</string>
    <string name="notification_channel_network_status" msgid="5025648583129035447">"नेटवर्क की स्थिति"</string>
    <string name="notification_channel_network_alerts" msgid="2895141221414156525">"नेटवर्क संबंधी सूचनाएं"</string>
    <string name="notification_channel_network_available" msgid="4531717914138179517">"नेटवर्क उपलब्ध है"</string>
    <string name="notification_channel_vpn" msgid="8330103431055860618">"VPN की स्थिति"</string>
    <string name="notification_channel_device_admin" msgid="8353118887482520565">"आपके आईटी एडमिन से मिली चेतावनियां"</string>
    <string name="notification_channel_alerts" msgid="4496839309318519037">"सूचनाएं"</string>
    <string name="notification_channel_retail_mode" msgid="6088920674914038779">"खुदरा डेमो"</string>
    <string name="notification_channel_usb" msgid="9006850475328924681">"USB कनेक्शन"</string>
    <string name="notification_channel_heavy_weight_app" msgid="6218742927792852607">"ऐप अभी इस्तेमाल हो रहा है"</string>
    <string name="notification_channel_foreground_service" msgid="3931987440602669158">"बैटरी की खपत करने वाले ऐप"</string>
    <string name="foreground_service_app_in_background" msgid="1060198778219731292">"<xliff:g id="APP_NAME">%1$s</xliff:g> बैटरी का इस्तेमाल कर रहा है"</string>
    <string name="foreground_service_apps_in_background" msgid="7175032677643332242">"<xliff:g id="NUMBER">%1$d</xliff:g> ऐप बैटरी का इस्तेमाल कर रहे हैं"</string>
    <string name="foreground_service_tap_for_details" msgid="372046743534354644">"बैटरी और डेटा खर्च की जानकारी के लिए छूएं"</string>
    <string name="foreground_service_multiple_separator" msgid="4021901567939866542">"<xliff:g id="LEFT_SIDE">%1$s</xliff:g>, <xliff:g id="RIGHT_SIDE">%2$s</xliff:g>"</string>
    <string name="safeMode" msgid="2788228061547930246">"सुरक्षित मोड"</string>
    <string name="android_system_label" msgid="6577375335728551336">"Android सिस्‍टम"</string>
    <string name="user_owner_label" msgid="8836124313744349203">"प्रोफ़ाइल बदलकर निजी प्रोफ़ाइल पर जाएं"</string>
    <string name="managed_profile_label" msgid="8947929265267690522">"प्रोफ़ाइल बदलकर वर्क प्रोफ़ाइल पर जाएं"</string>
    <string name="permgrouplab_contacts" msgid="3657758145679177612">"संपर्क"</string>
    <string name="permgroupdesc_contacts" msgid="6951499528303668046">"अपने संपर्कों को ऐक्सेस करने की"</string>
    <string name="permgrouprequest_contacts" msgid="6032805601881764300">"&lt;b&gt;<xliff:g id="APP_NAME">%1$s</xliff:g>&lt;/b&gt; को अपने संपर्क देखने की अनुमति देना चाहते हैं?"</string>
    <string name="permgrouplab_location" msgid="7275582855722310164">"जगह"</string>
    <string name="permgroupdesc_location" msgid="1346617465127855033">"इस डिवाइस की जगह तक पहुंचने दें"</string>
<<<<<<< HEAD
    <string name="permgrouprequest_location" msgid="3788275734953323491">"&lt;b&gt;<xliff:g id="APP_NAME">%1$s</xliff:g>&lt;/b&gt; को इस डिवाइस की \'जगह की जानकारी\' एक्सेस करने की अनुमति देना चाहते हैं?"</string>
    <string name="permgrouprequestdetail_location" msgid="1347189607421252902">"ऐप्लिकेशन, डिवाइस की जगह की जानकारी सिर्फ़ तभी देख पाएगा जब आप इसका इस्तेमाल कर रहे हों"</string>
    <string name="permgroupbackgroundrequest_location" msgid="5039063878675613235">"क्या आप <xliff:g id="APP_NAME">%1$s</xliff:g> को हमेशा के लिए जगह की जानकारी एक्सेस करने की अनुमति देना चाहते हैं?"</string>
=======
    <string name="permgrouprequest_location" msgid="3788275734953323491">"&lt;b&gt;<xliff:g id="APP_NAME">%1$s</xliff:g>&lt;/b&gt; को इस डिवाइस की \'जगह की जानकारी\' ऐक्सेस करने की अनुमति देना चाहते हैं?"</string>
    <string name="permgrouprequestdetail_location" msgid="1347189607421252902">"ऐप्लिकेशन, डिवाइस की जगह की जानकारी सिर्फ़ तभी देख पाएगा जब आप इसका इस्तेमाल कर रहे हों"</string>
    <string name="permgroupbackgroundrequest_location" msgid="5039063878675613235">"क्या आप <xliff:g id="APP_NAME">%1$s</xliff:g> को हमेशा के लिए जगह की जानकारी ऐक्सेस करने की अनुमति देना चाहते हैं?"</string>
>>>>>>> dbf9e87c
    <string name="permgroupbackgroundrequestdetail_location" msgid="4597006851453417387">"इस समय ऐप्लिकेशन, डिवाइस की \'जगह की जानकारी\' सिर्फ़ तभी देख पाएगा जब आप इसका इस्तेमाल कर रहे हों"</string>
    <string name="permgrouplab_calendar" msgid="5863508437783683902">"कैलेंडर"</string>
    <string name="permgroupdesc_calendar" msgid="3889615280211184106">"अपने कैलेंडर को ऐक्सेस करने"</string>
    <string name="permgrouprequest_calendar" msgid="289900767793189421">"&lt;b&gt;<xliff:g id="APP_NAME">%1$s</xliff:g>&lt;/b&gt; को अपना कैलेंडर देखने की अनुमति देना चाहते हैं?"</string>
    <string name="permgrouplab_sms" msgid="228308803364967808">"मैसेज (एसएमएस)"</string>
    <string name="permgroupdesc_sms" msgid="4656988620100940350">"मैसेज (एसएमएस) भेजें और देखें"</string>
    <string name="permgrouprequest_sms" msgid="7168124215838204719">"&lt;b&gt;<xliff:g id="APP_NAME">%1$s</xliff:g>&lt;/b&gt; को एसएमएस (मैसेज) भेजने और देखने की अनुमति देना चाहते हैं?"</string>
    <string name="permgrouplab_storage" msgid="1971118770546336966">"मेमोरी"</string>
    <string name="permgroupdesc_storage" msgid="637758554581589203">"अपने डिवाइस पर मौजूद फ़ोटो, मीडिया और फ़ाइलें ऐक्सेस करने की"</string>
    <string name="permgrouprequest_storage" msgid="7885942926944299560">"&lt;b&gt;<xliff:g id="APP_NAME">%1$s</xliff:g>&lt;/b&gt; को डिवाइस पर मौजूद फ़ोटो, ऑडियो-वीडियो और फ़ाइलें ऐक्सेस करने की अनुमति दें?"</string>
    <string name="permgrouplab_microphone" msgid="171539900250043464">"माइक्रोफ़ोन"</string>
    <string name="permgroupdesc_microphone" msgid="4988812113943554584">"ऑडियो रिकॉर्ड करें"</string>
    <string name="permgrouprequest_microphone" msgid="9167492350681916038">"&lt;b&gt;<xliff:g id="APP_NAME">%1$s</xliff:g>&lt;/b&gt; को ऑडियो रिकॉर्ड करने की अनुमति देना चाहते हैं?"</string>
    <string name="permgrouplab_activityRecognition" msgid="1565108047054378642">"शारीरिक गतिविधि"</string>
    <string name="permgroupdesc_activityRecognition" msgid="6949472038320473478">"शारीरिक गतिविधि की जानकारी पा सकता है"</string>
    <string name="permgrouprequest_activityRecognition" msgid="7626438016904799383">"&lt;b&gt;<xliff:g id="APP_NAME">%1$s</xliff:g>&lt;/b&gt; को अपनी शारीरिक गतिविधि की जानकारी पाने की अनुमति देना चाहते हैं?"</string>
    <string name="permgrouplab_camera" msgid="4820372495894586615">"कैमरा"</string>
    <string name="permgroupdesc_camera" msgid="3250611594678347720">"चित्र लेने और वीडियो रिकॉर्ड करने"</string>
    <string name="permgrouprequest_camera" msgid="1299833592069671756">"&lt;b&gt;<xliff:g id="APP_NAME">%1$s</xliff:g>&lt;/b&gt; को फ़ोटो खींचने और वीडियो रिकॉर्ड करने की अनुमति देना चाहते हैं?"</string>
    <string name="permgrouplab_calllog" msgid="8798646184930388160">"कॉल लॉग"</string>
    <string name="permgroupdesc_calllog" msgid="3006237336748283775">"कॉल लॉग की जानकारी देखना और उसमें बदलाव करना"</string>
    <string name="permgrouprequest_calllog" msgid="8487355309583773267">"&lt;b&gt;<xliff:g id="APP_NAME">%1$s</xliff:g>&lt;/b&gt; को अपने काॅल लाॅग ऐक्सेस करने की मंज़ूरी देना चाहते हैं?"</string>
    <string name="permgrouplab_phone" msgid="5229115638567440675">"फ़ोन"</string>
    <string name="permgroupdesc_phone" msgid="6234224354060641055">"फ़ोन कॉल करने और उन्हें प्रबंधित करने की अनुमति दें"</string>
    <string name="permgrouprequest_phone" msgid="9166979577750581037">"&lt;b&gt;<xliff:g id="APP_NAME">%1$s</xliff:g>&lt;/b&gt; को फ़ोन कॉल करने और उन्हें प्रबंधित करने की अनुमति दें?"</string>
    <string name="permgrouplab_sensors" msgid="4838614103153567532">"बॉडी सेंसर"</string>
    <string name="permgroupdesc_sensors" msgid="7147968539346634043">"अपने महत्वपूर्ण संकेतों के बारे में सेंसर डेटा को ऐक्सेस करें"</string>
    <string name="permgrouprequest_sensors" msgid="6349806962814556786">"&lt;b&gt;<xliff:g id="APP_NAME">%1$s</xliff:g>&lt;/b&gt; को अपने स्वास्थ्य से जुड़ी ज़रूरी जानकारी इस्तेमाल करने की अनुमति देना चाहते हैं?"</string>
    <string name="capability_title_canRetrieveWindowContent" msgid="3901717936930170320">"विंडो की सामग्री वापस पाएं"</string>
    <string name="capability_desc_canRetrieveWindowContent" msgid="3772225008605310672">"उस विंडो की सामग्री की जाँच करें, जिसका आप इस्तेमाल कर रहे हैं."</string>
    <string name="capability_title_canRequestTouchExploration" msgid="3108723364676667320">"छूकर, किसी चीज़ से जुड़ी जानकारी सुनने की सुविधा चालू करें"</string>
    <string name="capability_desc_canRequestTouchExploration" msgid="7543249041581408313">"जिन चीज़ों पर आप टैप करेंगे उन्हें ज़ोर से बोला जाएगा और स्क्रीन को जेस्चर के ज़रिए एक्सप्लोर किया जा सकेगा."</string>
    <string name="capability_title_canRequestFilterKeyEvents" msgid="2103440391902412174">"अपने लिखे हुए लेख पर गौर करें"</string>
    <string name="capability_desc_canRequestFilterKeyEvents" msgid="7463135292204152818">"क्रेडिट कार्ड नंबर और पासवर्ड जैसा निजी डेटा शामिल होता है."</string>
    <string name="capability_title_canControlMagnification" msgid="3593493281059424855">"डिसप्ले को बड़ा-छोटा करने की सुविधा को नियंत्रित करें"</string>
    <string name="capability_desc_canControlMagnification" msgid="4791858203568383773">"डिसप्ले के ज़ूम का स्‍तर और पोज़िशनिंग नियंत्रित करें."</string>
    <string name="capability_title_canPerformGestures" msgid="7418984730362576862">"जेस्चर करें"</string>
    <string name="capability_desc_canPerformGestures" msgid="8296373021636981249">"इस सेवा के ज़रिए टैप, स्वाइप, पिंच और बाकी जेस्चर किए जा सकते हैं."</string>
    <string name="capability_title_canCaptureFingerprintGestures" msgid="6309568287512278670">"फ़िंगरप्रिंट जेस्चर"</string>
    <string name="capability_desc_canCaptureFingerprintGestures" msgid="4386487962402228670">"डिवाइस के फ़िंगरप्रिंट सेंसर पर किए गए हाथ के जेस्चर (स्पर्श) कैप्चर किए जा सकते हैं."</string>
    <string name="permlab_statusBar" msgid="7417192629601890791">"स्टेटस बार को अक्षम करें या बदलें"</string>
    <string name="permdesc_statusBar" msgid="8434669549504290975">"ऐप को, स्टेटस बार को बंद करने या सिस्‍टम आइकॉन को जोड़ने और निकालने की अनुमति देता है."</string>
    <string name="permlab_statusBarService" msgid="4826835508226139688">"स्टेटस बार को रहने दें"</string>
    <string name="permdesc_statusBarService" msgid="716113660795976060">"ऐप को स्टेटस बार बने रहने की अनुमति देता है."</string>
    <string name="permlab_expandStatusBar" msgid="1148198785937489264">"स्टेटस बार खोलकर बड़ा करें/छोटा करें"</string>
    <string name="permdesc_expandStatusBar" msgid="6917549437129401132">"ऐप को, स्टेटस बार खोलकर बड़ा करने या उसे छोटा करने की अनुमति देता है."</string>
    <string name="permlab_install_shortcut" msgid="4279070216371564234">"शॉर्टकट इंस्‍टॉल करें"</string>
    <string name="permdesc_install_shortcut" msgid="8341295916286736996">"ऐप्‍लिकेशन को उपयोगकर्ता की रोक के बिना होमस्‍क्रीन शॉर्टकट जोड़ने की अनुमति देता है."</string>
    <string name="permlab_uninstall_shortcut" msgid="4729634524044003699">"शॉर्टकट अनइंस्टॉल करें"</string>
    <string name="permdesc_uninstall_shortcut" msgid="6745743474265057975">"ऐप्‍लिकेशन को उपयोगकर्ता की रोक के बिना होमस्‍क्रीन शॉर्टकट निकालने की अनुमति देता है."</string>
    <string name="permlab_processOutgoingCalls" msgid="3906007831192990946">"किया जाने वाला कॉल (आउटगोइंग) कहीं और भेजें"</string>
    <string name="permdesc_processOutgoingCalls" msgid="5156385005547315876">"ऐप कॉल को किसी और नंबर पर भेजने या कॉल को पूरी तरह रद्द करने के विकल्प के साथ, किए गए कॉल (आउटगोइंग) के नंबर को देख सकता है."</string>
    <string name="permlab_answerPhoneCalls" msgid="4077162841226223337">"फ़ोन कॉल का जवाब दें"</string>
    <string name="permdesc_answerPhoneCalls" msgid="2901889867993572266">"ऐप्लिकेशन को किसी इनकमिंग फ़ोन कॉल का जवाब देने देती है."</string>
    <string name="permlab_receiveSms" msgid="8673471768947895082">"मैसेज (एसएमएस) पाएं"</string>
    <string name="permdesc_receiveSms" msgid="6424387754228766939">"एप्लिकेशन को मैसेज (एसएमएस) पाने और प्रोसेस करने देता है. इसका मतलब है कि एप्लिकेशन आपके डिवाइस पर भेजे गए मैसेज की निगरानी आपको दिखाए बिना कर सकता है और उन्‍हें हटा सकता है."</string>
    <string name="permlab_receiveMms" msgid="1821317344668257098">"मैसेज (एमएमएस) पाएं"</string>
    <string name="permdesc_receiveMms" msgid="533019437263212260">"ऐप को मल्टीमीडिया मैसेज (एमएमएस) को पाने और उन पर कार्रवाई करने देता है. इसका मतलब है कि ऐप आपके डिवाइस पर भेजे गए मैसेज की निगरानी आपको दिखाए बिना कर सकता है और उन्‍हें हटा सकता है."</string>
    <string name="permlab_readCellBroadcasts" msgid="1598328843619646166">"सेल ब्रॉडकास्ट (CBC) मैसेज पढ़ें"</string>
    <string name="permdesc_readCellBroadcasts" msgid="6361972776080458979">"ऐप को, वो सेल ब्रॉडकास्ट (CBC) मैसेज पढ़ने देता है जो आपके डिवाइस को मिले हैं. सेल ब्रॉडकास्ट (CBC) अलर्ट कुछ स्थानों (लोकेशन) पर आपको आपातकालीन स्‍थितियों की चेतावनी देने के लिए दिए जाते हैं. आपातकालीन सेल ब्रॉडकास्ट (CBC) मिलने पर, धोखा देने वाले ऐप आपके डिवाइस के परफ़ॉर्मेंस या कार्यवाही में दखल दे सकते हैं."</string>
    <string name="permlab_subscribedFeedsRead" msgid="4756609637053353318">"सदस्यता वाली फ़ीड पढ़ें"</string>
    <string name="permdesc_subscribedFeedsRead" msgid="5557058907906144505">"एप्‍लिकेशन को मौजूदा समय में सिंक फ़ीड के बारे में जानकारी देता है."</string>
    <string name="permlab_sendSms" msgid="7544599214260982981">"मैसेज (एमएमएस) भेजें और देखें"</string>
    <string name="permdesc_sendSms" msgid="7094729298204937667">"ऐप को मैसेज (एसएमएस) भेजने देता है. इसकी वजह से उम्मीद से ज़्यादा शुल्‍क लग सकते हैं. धोखा देने वाले ऐप आपकी पुष्टि के बिना मैसेज भेजकर आपका पैसा खर्च करवा सकते हैं."</string>
    <string name="permlab_readSms" msgid="8745086572213270480">"अपने मैसेज (एसएमएस या एमएमएस) पढ़ें"</string>
    <string name="permdesc_readSms" product="tablet" msgid="4741697454888074891">"यह ऐप आपके टैबलेट पर सहेजे गए सभी मैसेज (एसएमएस) पढ़ सकता है."</string>
    <string name="permdesc_readSms" product="tv" msgid="5796670395641116592">"यह ऐप आपके टीवी पर सहेजे गए सभी मैसेज (एसएमएस) पढ़ सकता है."</string>
    <string name="permdesc_readSms" product="default" msgid="6826832415656437652">"यह ऐप आपके फ़ोन पर सहेजे गए सभी मैसेज (एसएमएस) पढ़ सकता है."</string>
    <string name="permlab_receiveWapPush" msgid="5991398711936590410">"टेक्सट मैसेज (WAP) पाएं"</string>
    <string name="permdesc_receiveWapPush" msgid="748232190220583385">"एप्लिकेशन को WAP मैसेज पाने और प्रोसेस करने देता है. इस अनुमति में आपको भेजे गए मैसेज की निगरानी आपको दिए एप्लिकेशन को दिखाए बिना करने और हटाने की क्षमता शामिल है."</string>
    <string name="permlab_getTasks" msgid="6466095396623933906">"चल रहे ऐप्स फिर से पाएं"</string>
    <string name="permdesc_getTasks" msgid="7454215995847658102">"ऐप को माजूदा समय में और हाल ही में चल रही कार्रवाइयों के बारे में जानकारी निकालने देता है. इससे ऐप डिवाइस पर इस्तेमाल किए गए ऐप के बारे में जानकारी खोज सकता है."</string>
    <string name="permlab_manageProfileAndDeviceOwners" msgid="7918181259098220004">"प्रोफ़ाइल और डिवाइस स्‍वामियों को प्रबंधित करें"</string>
    <string name="permdesc_manageProfileAndDeviceOwners" msgid="106894851498657169">"ऐप्‍स को प्रोफ़ाइल स्‍वामी और डिवाइस स्‍वामी सेट करने दें."</string>
    <string name="permlab_reorderTasks" msgid="2018575526934422779">"चल रहे ऐप्स फिर से क्रमित करें"</string>
    <string name="permdesc_reorderTasks" msgid="7734217754877439351">"ऐप्स  को काम को अग्रभूमि और पृष्‍ठभूमि पर ले जाने देता है. ऐप्स  आपके इनपुट के बिना यह कर सकता है."</string>
    <string name="permlab_enableCarMode" msgid="5684504058192921098">"कार मोड चालू करें"</string>
    <string name="permdesc_enableCarMode" msgid="4853187425751419467">"ऐप्स  को कार मोड सक्षम करने देता है."</string>
    <string name="permlab_killBackgroundProcesses" msgid="3914026687420177202">"अन्‍य ऐप्स बंद करें"</string>
    <string name="permdesc_killBackgroundProcesses" msgid="4593353235959733119">"ऐप्स  को अन्‍य ऐप्स की पृष्ठभूमि प्रक्रियाओं को खत्म करने देता है. यह अन्य ऐप्स  का चलना रोक सकता है."</string>
    <string name="permlab_systemAlertWindow" msgid="7238805243128138690">"यह ऐप्लिकेशन दूसरे ऐप्लिकेशन के ऊपर दिखाई दे सकता है"</string>
    <string name="permdesc_systemAlertWindow" msgid="2393776099672266188">"यह ऐप्लिकेशन, दूसरे ऐप्लिकेशन के ऊपर या स्क्रीन के अन्य भागों पर दिखाई दे सकता है. इससे ऐप्लिकेशन के सामान्य उपयोग में बाधा आ सकती है और दूसरे ऐप्लिकेशन के दिखाई देने के तरीकों में बदलाव हो सकता है."</string>
    <string name="permlab_runInBackground" msgid="7365290743781858803">"बैकग्राउंड में चलता है"</string>
    <string name="permdesc_runInBackground" msgid="7370142232209999824">"यह ऐप बैकग्राउंड में चल सकता है. इसके कारण बैटरी तेज़ी से खत्म हो सकती है."</string>
    <string name="permlab_useDataInBackground" msgid="8694951340794341809">"बैकग्राउंड में डेटा का उपयोग करता है"</string>
    <string name="permdesc_useDataInBackground" msgid="6049514223791806027">"यह ऐप बैकग्राउंड में डेटा का उपयोग कर सकता है. इससे डेटा का उपयोग बढ़ सकता है."</string>
    <string name="permlab_persistentActivity" msgid="8841113627955563938">"ऐप्स को हमेशा चलने वाला बनाएं"</string>
    <string name="permdesc_persistentActivity" product="tablet" msgid="8525189272329086137">"ऐप्स को मेमोरी में स्‍वयं के कुछ हिस्सों को लगातार बनाने की अनुमति देता है. यह अन्‍य ऐप्स  के लिए उपलब्‍ध स्‍मृति को सीमित कर टैबलेट को धीमा कर सकता है."</string>
    <string name="permdesc_persistentActivity" product="tv" msgid="5086862529499103587">"ऐप को मेमोरी में स्‍वयं के दीर्घस्थायी भाग बनाने देती है. इससे अन्‍य ऐप्‍स के लिए उपलब्‍ध मेमोरी सीमित हो सकती है जिससे टीवी धीमा हो सकता है."</string>
    <string name="permdesc_persistentActivity" product="default" msgid="4384760047508278272">"ऐप्स को मेमोरी में स्‍वयं के कुछ हिस्सों को लगातार बनाने देता है. यह अन्‍य ऐप्स  के लिए उपलब्‍ध स्‍मृति को सीमित कर फ़ोन को धीमा कर सकता है."</string>
    <string name="permlab_foregroundService" msgid="3310786367649133115">"स्क्रीन पर दिखने वाली सेवा चालू करें"</string>
    <string name="permdesc_foregroundService" msgid="6471634326171344622">"ऐप्लिकेशन को स्क्रीन पर दिखने वाली सेवाएं इस्तेमाल करने दें."</string>
    <string name="permlab_getPackageSize" msgid="7472921768357981986">"पता करें कि ऐप मेमोरी में कितनी जगह है"</string>
    <string name="permdesc_getPackageSize" msgid="3921068154420738296">"ऐप को उसका कोड, डेटा, और कैश मेमोरी के आकारों को फिर से पाने देता है"</string>
    <string name="permlab_writeSettings" msgid="2226195290955224730">"सिस्‍टम सेटिंग बदलें"</string>
    <string name="permdesc_writeSettings" msgid="7775723441558907181">"ऐप्लिकेशन को सिस्टम सेटिंग डेटा में बदलाव करने देता है. नुकसान पहुंचाने वाले ऐप्लिकेशन आपके सिस्टम के कॉन्फ़िगरेशन को खराब सकते हैं."</string>
    <string name="permlab_receiveBootCompleted" msgid="5312965565987800025">"प्रारंभ होने पर चलाएं"</string>
    <string name="permdesc_receiveBootCompleted" product="tablet" msgid="7390304664116880704">"ऐप्लिकेशन को सिस्टम से बूटिंग पूरी करते ही अपने आप शुरू करने देता है. इससे टैबलेट को शुरू होने में ज़्यादा समय लग सकता है और ऐप्लिकेशन निरंतर चलाकर संपूर्ण टैबलेट को धीमा करने देता है."</string>
    <string name="permdesc_receiveBootCompleted" product="tv" msgid="4525890122209673621">"सिस्‍टम के चालू होते ही ऐप को अपने आप शुरू होने देती है. इससे टीवी को चालू होने में ज़्यादा समय लग सकता है और ऐप के लगातार चलते रहने से पूरा टैबलेट धीमा हो सकता है."</string>
    <string name="permdesc_receiveBootCompleted" product="default" msgid="513950589102617504">"सिस्‍टम के चालू होते ही ऐप को अपने आप शुरू होने देती है. इससे फ़ोन को चालू होने में ज़्यादा समय लग सकता है और ऐप के लगातार चलते रहने से पूरा फ़ोन धीमा हो सकता है."</string>
    <string name="permlab_broadcastSticky" msgid="7919126372606881614">"स्टिकी प्रसारण भेजें"</string>
    <string name="permdesc_broadcastSticky" product="tablet" msgid="7749760494399915651">"ऐप्स को स्‍टिकी प्रसारण भेजने देता है, जो प्रसारण खत्म होने के बाद भी बने रहते हैं. अत्यधिक उपयोग, टैबलेट की बहुत ज़्यादा मेमोरी का उपयोग करके उसे धीमा या अस्‍थिर कर सकता है."</string>
    <string name="permdesc_broadcastSticky" product="tv" msgid="6839285697565389467">"ऐप को स्‍िटकी प्रसारण भेजने देती है, जो प्रसारण बंद होने के बाद भी बने रहते हैं. अत्‍यधिक उपयोग से टीवी धीमा या अस्‍थिर हो सकता है जिससे वह बहुत सारी मेमोरी का उपयोग कर सकता है."</string>
    <string name="permdesc_broadcastSticky" product="default" msgid="2825803764232445091">"ऐप्स को स्‍टिकी प्रसारण भेजने देता है, जो प्रसारण खत्म होने के बाद भी बने रहते हैं. अत्यधिक उपयोग, फ़ोन की बहुत ज़्यादा मेमोरी का उपयोग करके उसे धीमा या अस्‍थिर कर सकता है."</string>
    <string name="permlab_readContacts" msgid="8348481131899886131">"अपने संपर्क पढ़ें"</string>
    <string name="permdesc_readContacts" product="tablet" msgid="5294866856941149639">"ऐप को आपके टैबलेट पर मौजूद आपके संपर्कों का डेटा पढ़ने देती है, जिसमें ये भी शामिल है कि आपने कुछ ख़ास लोगों से कितनी बार कॉल, ईमेल, या कुछ और तरीकों से बातचीत की. यह अनुमति ऐप को आपका संपर्क डेटा सेव करने देती है और धोखा देने वाले ऐप संपर्क डेटा को आपकी जानकारी के बिना शेयर कर सकते हैं."</string>
    <string name="permdesc_readContacts" product="tv" msgid="1839238344654834087">"ऐप को आपके टीवी पर मौजूद आपके संपर्कों का डेटा पढ़ने देती है, जिसमें ये भी शामिल है कि आपने कुछ ख़ास लोगों से कितनी बार कॉल, ईमेल, या कुछ और तरीकों से बातचीत की. यह अनुमति ऐप को आपका संपर्क डेटा सेव करने देती है और धोखा देने वाले ऐप संपर्क डेटा को आपकी जानकारी के बिना शेयर कर सकते हैं."</string>
    <string name="permdesc_readContacts" product="default" msgid="8440654152457300662">"ऐप को आपके फ़ोन पर मौजूद आपके संपर्कों का डेटा पढ़ने देती है, जिसमें ये भी शामिल है कि आपने कुछ ख़ास लोगों से कितनी बार कॉल, ईमेल, या कुछ और तरीकों से बातचीत की. यह अनुमति ऐप को आपका संपर्क डेटा सेव करने देती है और धोखा देने वाले ऐप, संपर्क डेटा को आपकी जानकारी के बिना शेयर कर सकते हैं."</string>
    <string name="permlab_writeContacts" msgid="5107492086416793544">"अपने संपर्क बदलें"</string>
    <string name="permdesc_writeContacts" product="tablet" msgid="897243932521953602">"ऐप्स  को आपके टैबलेट में संग्रहित संपर्कों के डेटा को, साथ ही   विशिष्ट व्यक्तियों को कॉल करने, ईमेल करने, या अन्‍य तरीके से डॉयलॉग करने की आवृत्ति को संशोधित करने देता है. यह अनुमति ऐप्स  को आपके संपर्क डेटा को हटाने देती है."</string>
    <string name="permdesc_writeContacts" product="tv" msgid="5438230957000018959">"ऐप को आपके टीवी पर संग्रहित आपके संपर्कों के बारे में संग्रहित डेटा में बदलाव करने देती है, जिसमें   विशिष्‍ट व्‍यक्‍तियों को कॉल करने, ईमेल भेजने या अन्‍य तरीकों से संचार किए जाने की आवृत्‍ति भी शामिल है. यह अनुमति ऐप्‍स को संपर्क डेटा हटाने देती है."</string>
    <string name="permdesc_writeContacts" product="default" msgid="589869224625163558">"ऐप्स  को आपके फ़ोन में संग्रहित संपर्कों के डेटा को, साथ ही   विशिष्ट व्यक्तियों को कॉल करने, ईमेल करने, या अन्‍य तरीके से डॉयलॉग करने की आवृत्ति को संशोधित करने देता है. यह अनुमति ऐप्स  को आपके संपर्क डेटा को हटाने देती है."</string>
    <string name="permlab_readCallLog" msgid="3478133184624102739">"कॉल लॉग पढ़ें"</string>
    <string name="permdesc_readCallLog" msgid="3204122446463552146">"यह ऐप्लिकेशन आपका कॉल इतिहास पढ़ सकता है."</string>
    <string name="permlab_writeCallLog" msgid="8552045664743499354">"कॉल लॉग लिखें"</string>
    <string name="permdesc_writeCallLog" product="tablet" msgid="6661806062274119245">"ऐप को आने वाला कॉल (इनकमिंग) और किया जाने वाला कॉल (आउटगोइंग) डेटा सहित, आपके टैबलेट के कॉल लॉग को बदलने की अनुमति देता है. धोखा देने वाले ऐप, इसका इस्तेमाल करके आपके कॉल लॉग को मिटा या बदल सकते हैं."</string>
    <string name="permdesc_writeCallLog" product="tv" msgid="4225034892248398019">"ऐप को आने वाला कॉल (इनकमिंग) और किया जाने वाला कॉल (आउटगोइंग) डेटा सहित, आपके टीवी के कॉल लॉग को बदलने की अनुमति देता है. धोखा देने वाले ऐप, इसका इस्तेमाल करके आपके कॉल लॉग को मिटा या बदल सकते हैं."</string>
    <string name="permdesc_writeCallLog" product="default" msgid="683941736352787842">"ऐप को आने वाला कॉल (इनकमिंग) और किया जाने वाला कॉल (आउटगोइंग) डेटा सहित, आपके फ़ोन के कॉल लॉग को बदलने की अनुमति देता है. धोखा देने वाले ऐप, इसका इस्तेमाल करके आपके कॉल लॉग को मिटा या बदल सकते हैं."</string>
<<<<<<< HEAD
    <string name="permlab_bodySensors" msgid="4683341291818520277">"शरीर के लिए बने सेंसर (जैसे हृदय गति मॉनीटर) को एक्सेस करें"</string>
=======
    <string name="permlab_bodySensors" msgid="4683341291818520277">"शरीर के लिए बने सेंसर (जैसे हृदय गति मॉनीटर) को ऐक्सेस करें"</string>
>>>>>>> dbf9e87c
    <string name="permdesc_bodySensors" product="default" msgid="4380015021754180431">"ऐप को आपकी शारीरिक स्‍थिति, जैसे आपकी हृदय गति पर नज़र रखने वाले सेंसर के डेटा तक पहुंचने देती है."</string>
    <string name="permlab_readCalendar" msgid="6716116972752441641">"कैलेंडर इवेंट और विवरण पढ़ें"</string>
    <string name="permdesc_readCalendar" product="tablet" msgid="4993979255403945892">"यह ऐप्लिकेशन आपके टैबलेट पर संग्रहित सभी कैलेंडर इवेंट पढ़ सकता है और आपका कैलेंडर डेटा शेयर कर सकता है या सहेज सकता है."</string>
    <string name="permdesc_readCalendar" product="tv" msgid="8837931557573064315">"यह ऐप्लिकेशन आपके टीवी पर संग्रहित सभी कैलेंडर इवेंट पढ़ सकता है और आपका कैलेंडर डेटा शेयर कर सकता है या सहेज सकता है."</string>
    <string name="permdesc_readCalendar" product="default" msgid="4373978642145196715">"यह ऐप्लिकेशन आपके फ़ोन पर संग्रहित सभी कैलेंडर इवेंट पढ़ सकता है और आपका कैलेंडर डेटा शेयर कर सकता है या सहेज सकता है."</string>
    <string name="permlab_writeCalendar" msgid="8438874755193825647">"आपकी जानकारी के बि‍ना कैलेंडर इवेंट जोड़ें या उनमें बदलाव करें और अति‍थि‍यों को ईमेल भेजें"</string>
    <string name="permdesc_writeCalendar" product="tablet" msgid="1675270619903625982">"यह ऐप्लिकेशन आपके टैबलेट पर मौजूद कैलेंडर इवेंट जोड़, निकाल या बदल सकता है. यह ऐप्लिकेशन ऐसे संदेश भेज सकता है जो कैलेंडर स्वामियों से आए हुए लग सकते हैं या यह स्वामियों को सूचित किए बिना इवेंट में बदलाव कर सकता है."</string>
    <string name="permdesc_writeCalendar" product="tv" msgid="9017809326268135866">"यह ऐप्लिकेशन आपके टीवी पर मौजूद कैलेंडर इवेंट जोड़, निकाल या बदल सकता है. यह ऐप्लिकेशन ऐसे संदेश भेज सकता है जो कैलेंडर स्वामियों से आए हुए लग सकते हैं या यह स्वामियों को सूचित किए बिना इवेंट में बदलाव कर सकता है."</string>
    <string name="permdesc_writeCalendar" product="default" msgid="7592791790516943173">"यह ऐप्लिकेशन आपके फ़ोन पर मौजूद कैलेंडर इवेंट जोड़, निकाल या बदल सकता है. यह ऐप्लिकेशन ऐसे संदेश भेज सकता है जो कैलेंडर स्वामियों से आए हुए लग सकते हैं या यह स्वामियों को सूचित किए बिना इवेंट में बदलाव कर सकता है."</string>
    <string name="permlab_accessLocationExtraCommands" msgid="2836308076720553837">"कुछ और जगह बताने वाले आदेशों तक पहुंच"</string>
    <string name="permdesc_accessLocationExtraCommands" msgid="6078307221056649927">"ऐप को कुछ और जगह की जानकारी देने वाले आदेशों की पहुंच पाने देता है. इससे ऐप जीपीएस या जगह की जानकारी देने वाले दूसरे स्रोतों के काम में रोक-टोक कर सकता है."</string>
<<<<<<< HEAD
    <string name="permlab_accessFineLocation" msgid="6265109654698562427">"ऐप्लिकेशन \'जगह की सटीक जानकारी\' सिर्फ़ सामने खुली होने पर एक्सेस करे"</string>
    <string name="permdesc_accessFineLocation" msgid="3520508381065331098">"यह ऐप्लिकेशन सिर्फ़ तब आपकी \'जगह की सटीक जानकारी\' का इस्तेमाल कर सकता है जब यह स्क्रीन पर दिखाई दे रहा हो. यह ज़रूरी है कि \'जगह की जानकारी\' वाली ये सेवाएं आपके फ़ोन में मौजूद हों और चालू की गई हों ताकि ऐप्लिकेशन उनका इस्तेमाल कर पाए. ऐसा करने से ज़्यादा बैटरी खर्च हो सकती है."</string>
    <string name="permlab_accessCoarseLocation" msgid="3707180371693213469">"स्क्रीन पर दिखाई देते समय \'जगह की अनुमानित जानकारी\' (नेटवर्क-आधारित) एक्सेस करें"</string>
    <string name="permdesc_accessCoarseLocation" product="tablet" msgid="8594719010575779120">"यह ऐप्लिकेशन सेल टावर और वाई-फ़ाई नेटवर्क जैसे नेटवर्क स्रोतों के आधार पर आपकी जगह का पता लगा सकता है, लेकिन सिर्फ़ तब, जब ऐप्लिकेशन स्क्रीन पर दिखाई दे रहा हो. यह ज़रूरी है कि \'जगह की जानकारी\' वाली ये सेवाएं आपके टैबलेट में मौजूद हों और चालू की गई हों ताकि ऐप्लिकेशन उनका इस्तेमाल कर पाए."</string>
    <string name="permdesc_accessCoarseLocation" product="tv" msgid="3027871910200890806">"यह ऐप्लिकेशन सेल टावर और वाई-फ़ाई नेटवर्क जैसे नेटवर्क स्रोतों के आधार पर आपकी जगह का पता लगा सकता है, लेकिन सिर्फ़ तब, जब ऐप्लिकेशन स्क्रीन पर दिखाई दे रहा हो. यह ज़रूरी है कि \'जगह की जानकारी\' वाली ये सेवाएं आपके टीवी पर मौजूद हों और चालू की गई हों ताकि ऐप्लिकेशन उनका इस्तेमाल कर पाए."</string>
    <string name="permdesc_accessCoarseLocation" product="default" msgid="854896049371048754">"यह ऐप्लिकेशन सेल टावर और वाई-फ़ाई नेटवर्क जैसे नेटवर्क स्रोतों के आधार पर आपकी जगह का पता लगा सकता है, लेकिन सिर्फ़ तब, जब ऐप्लिकेशन स्क्रीन पर दिखाई दे रहा हो. यह ज़रूरी है कि \'जगह की जानकारी\' वाली ये सेवाएं आपके फ़ोन में मौजूद हों और चालू की गई हों ताकि ऐप्लिकेशन उनका इस्तेमाल कर पाए."</string>
    <string name="permlab_accessBackgroundLocation" msgid="3965397804300661062">"बैकग्राउंड में जगह की जानकारी एक्सेस करना"</string>
    <string name="permdesc_accessBackgroundLocation" msgid="1096394429579210251">"अनुमानित या बिल्कुल सही जगह की जानकारी का एक्सेस करने की अनुमति अलग से दिए जाने पर, बैकग्राउंड में चलने के दौरान ऐप्लिकेशन आपकी जगह की जानकारी एक्सेस कर सकता है."</string>
=======
    <string name="permlab_accessFineLocation" msgid="6265109654698562427">"ऐप्लिकेशन \'जगह की सटीक जानकारी\' सिर्फ़ सामने खुली होने पर ऐक्सेस करे"</string>
    <string name="permdesc_accessFineLocation" msgid="3520508381065331098">"यह ऐप्लिकेशन सिर्फ़ तब आपकी \'जगह की सटीक जानकारी\' का इस्तेमाल कर सकता है जब यह स्क्रीन पर दिखाई दे रहा हो. यह ज़रूरी है कि \'जगह की जानकारी\' वाली ये सेवाएं आपके फ़ोन में मौजूद हों और चालू की गई हों ताकि ऐप्लिकेशन उनका इस्तेमाल कर पाए. ऐसा करने से ज़्यादा बैटरी खर्च हो सकती है."</string>
    <string name="permlab_accessCoarseLocation" msgid="3707180371693213469">"स्क्रीन पर दिखाई देते समय \'जगह की अनुमानित जानकारी\' (नेटवर्क-आधारित) ऐक्सेस करें"</string>
    <string name="permdesc_accessCoarseLocation" product="tablet" msgid="8594719010575779120">"यह ऐप्लिकेशन सेल टावर और वाई-फ़ाई नेटवर्क जैसे नेटवर्क स्रोतों के आधार पर आपकी जगह का पता लगा सकता है, लेकिन सिर्फ़ तब, जब ऐप्लिकेशन स्क्रीन पर दिखाई दे रहा हो. यह ज़रूरी है कि \'जगह की जानकारी\' वाली ये सेवाएं आपके टैबलेट में मौजूद हों और चालू की गई हों ताकि ऐप्लिकेशन उनका इस्तेमाल कर पाए."</string>
    <string name="permdesc_accessCoarseLocation" product="tv" msgid="3027871910200890806">"यह ऐप्लिकेशन सेल टावर और वाई-फ़ाई नेटवर्क जैसे नेटवर्क स्रोतों के आधार पर आपकी जगह का पता लगा सकता है, लेकिन सिर्फ़ तब, जब ऐप्लिकेशन स्क्रीन पर दिखाई दे रहा हो. यह ज़रूरी है कि \'जगह की जानकारी\' वाली ये सेवाएं आपके टीवी पर मौजूद हों और चालू की गई हों ताकि ऐप्लिकेशन उनका इस्तेमाल कर पाए."</string>
    <string name="permdesc_accessCoarseLocation" product="default" msgid="854896049371048754">"यह ऐप्लिकेशन सेल टावर और वाई-फ़ाई नेटवर्क जैसे नेटवर्क स्रोतों के आधार पर आपकी जगह का पता लगा सकता है, लेकिन सिर्फ़ तब, जब ऐप्लिकेशन स्क्रीन पर दिखाई दे रहा हो. यह ज़रूरी है कि \'जगह की जानकारी\' वाली ये सेवाएं आपके फ़ोन में मौजूद हों और चालू की गई हों ताकि ऐप्लिकेशन उनका इस्तेमाल कर पाए."</string>
    <string name="permlab_accessBackgroundLocation" msgid="3965397804300661062">"बैकग्राउंड में जगह की जानकारी ऐक्सेस करना"</string>
    <string name="permdesc_accessBackgroundLocation" msgid="1096394429579210251">"अनुमानित या बिल्कुल सही जगह की जानकारी का ऐक्सेस करने की अनुमति अलग से दिए जाने पर, बैकग्राउंड में चलने के दौरान ऐप्लिकेशन आपकी जगह की जानकारी ऐक्सेस कर सकता है."</string>
>>>>>>> dbf9e87c
    <string name="permlab_modifyAudioSettings" msgid="6095859937069146086">"अपनी ऑडियो सेटिंग बदलें"</string>
    <string name="permdesc_modifyAudioSettings" msgid="3522565366806248517">"ऐप्स  को वैश्विक ऑडियो सेटिंग, जैसे वॉल्‍यूम और कौन-सा स्पीकर आउटपुट के लिए उपयोग किया गया, संशोधित करने देता है."</string>
    <string name="permlab_recordAudio" msgid="3876049771427466323">"ऑडियो रिकॉर्ड करने"</string>
    <string name="permdesc_recordAudio" msgid="4245930455135321433">"यह ऐप्लिकेशन किसी भी समय माइक्रोफ़ोन का उपयोग करके ऑडियो रिकॉर्ड कर सकता है."</string>
    <string name="permlab_sim_communication" msgid="2935852302216852065">"सिम पर निर्देश भेजें"</string>
    <string name="permdesc_sim_communication" msgid="5725159654279639498">"ऐप को सिम पर निर्देश भेजने देती है. यह बहुत ही खतरनाक है."</string>
    <string name="permlab_activityRecognition" msgid="3634590230567608356">"शरीर की गतिविधि को पहचानना"</string>
    <string name="permdesc_activityRecognition" msgid="3143453925156552894">"यह ऐप्लिकेशन आपके शरीर की गतिविधि को पहचान सकता है."</string>
    <string name="permlab_camera" msgid="3616391919559751192">"चित्र और वीडियो लें"</string>
    <string name="permdesc_camera" msgid="5392231870049240670">"यह ऐप्लिकेशन किसी भी समय कैमरे का उपयोग करके चित्र ले सकता है और वीडियो रिकॉर्ड कर सकता है."</string>
    <string name="permlab_vibrate" msgid="7696427026057705834">"कंपन (वाइब्रेशन) को नियंत्रित करें"</string>
    <string name="permdesc_vibrate" msgid="6284989245902300945">"ऐप्स को कंपनकर्ता नियंत्रित करने देता है."</string>
    <string name="permlab_callPhone" msgid="3925836347681847954">"फ़ोन नंबर पर सीधे कॉल करें"</string>
    <string name="permdesc_callPhone" msgid="3740797576113760827">"ऐप्लिकेशन को आपके हस्‍तक्षेप के बिना फ़ोन नंबर पर कॉल करने देता है. इसके परिणाम अनचाहे शुल्‍क या कॉल हो सकते हैं. ध्यान दें कि यह ऐप्लिकेशन को आपातकालीन नंबर पर कॉल नहीं करने देता. नुकसान पहुंचाने वाला ऐप्लिकेशन आपकी पुष्टि के बिना कॉल करके आपके पैसे खर्च करवा सकते हैं."</string>
    <string name="permlab_accessImsCallService" msgid="3574943847181793918">"IMS कॉल सेवा ऐक्‍सेस करें"</string>
    <string name="permdesc_accessImsCallService" msgid="8992884015198298775">"आपके हस्‍तक्षेप के बिना कॉल करने के लिए, ऐप को IMS सेवा का उपयोग करने देती है."</string>
    <string name="permlab_readPhoneState" msgid="9178228524507610486">"फ़ोन की स्‍थिति और पहचान पढ़ें"</string>
    <string name="permdesc_readPhoneState" msgid="1639212771826125528">"ऐप्स को डिवाइस की फ़ोन सुविधाओं तक पहुंचने देता है. यह अनुमति ऐप्स  को फ़ोन नंबर और डिवाइस आईडी, कॉल सक्रिय है या नहीं, और कॉल द्वारा कनेक्ट किया गया दूरस्‍थ नंबर तय करने देती है."</string>
    <string name="permlab_manageOwnCalls" msgid="1503034913274622244">"सिस्टम के माध्यम से कॉल रूट करें"</string>
    <string name="permdesc_manageOwnCalls" msgid="6552974537554717418">"कॉल करने के अनुभव को बेहतर बनाने के लिए ऐप्लिकेशन को सिस्टम के माध्यम से उसके कॉल रूट करने देती है."</string>
    <string name="permlab_callCompanionApp" msgid="3599252979411970473">"सिस्टम के ज़रिए कॉल देखना और नियंत्रित करना."</string>
    <string name="permdesc_callCompanionApp" msgid="4567344683275099090">"ऐप्लिकेशन को डिवाइस पर चल रहे कॉल देखने और नियंत्रित करने देती है. इसमें कॉल के नंबर और उनकी स्थिति से जुड़ी जानकारी शामिल है."</string>
    <string name="permlab_acceptHandover" msgid="2661534649736022409">"दूसरे ऐप्लिकेशन से शुरू किया गया कॉल जारी रखें"</string>
    <string name="permdesc_acceptHandovers" msgid="4570660484220539698">"इसके ज़रिए आप, किसी ऐप्लिकेशन में शुरू किया गया कॉल दूसरे ऐप्लिकेशन में जारी रख सकते हैं."</string>
    <string name="permlab_readPhoneNumbers" msgid="6108163940932852440">"फ़ोन नंबर पढ़ना"</string>
    <string name="permdesc_readPhoneNumbers" msgid="8559488833662272354">"ऐप को डिवाइस के फ़ोन नंबर का इस्तेमाल करने देती है."</string>
    <string name="permlab_wakeLock" product="tablet" msgid="1531731435011495015">"टैबलेट को सोने (कम बैटरी मोड) से रोकें"</string>
    <string name="permlab_wakeLock" product="tv" msgid="2601193288949154131">"टीवी को सोने (कम बैटरी मोड) से रोकें"</string>
    <string name="permlab_wakeLock" product="default" msgid="573480187941496130">"फ़ोन को सोने (कम बैटरी मोड) से रोकें"</string>
    <string name="permdesc_wakeLock" product="tablet" msgid="7311319824400447868">"ऐप्स  को टैबलेट को प्रयोग में नहीं हो जाने से रोकता है."</string>
    <string name="permdesc_wakeLock" product="tv" msgid="3208534859208996974">"ऐप को टीवी को सोने (कम बैटरी मोड) से रोकने की अनुमति देता है."</string>
    <string name="permdesc_wakeLock" product="default" msgid="8559100677372928754">"ऐप्स  को फ़ोन को प्रयोग में नहीं होने से रोकता है."</string>
    <string name="permlab_transmitIr" msgid="7545858504238530105">"इंफ़्रारेड संचारित करें"</string>
    <string name="permdesc_transmitIr" product="tablet" msgid="5358308854306529170">"ऐप्लिकेशन को टैबलेट के इंफ़्रारेड ट्रांसमीटर का उपयोग करने देती है."</string>
    <string name="permdesc_transmitIr" product="tv" msgid="3926790828514867101">"ऐप को टीवी के इंफ़्रारेड ट्रांसमीटर का उपयोग करने देती है."</string>
    <string name="permdesc_transmitIr" product="default" msgid="7957763745020300725">"ऐप्लिकेशन को फ़ोन के इंफ़्रारेड ट्रांसमीटर का उपयोग करने देती है."</string>
    <string name="permlab_setWallpaper" msgid="6627192333373465143">"वॉलपेपर सेट करें"</string>
    <string name="permdesc_setWallpaper" msgid="7373447920977624745">"ऐप्स को सिस्‍टम वॉलपेपर सेट करने देता है."</string>
    <string name="permlab_setWallpaperHints" msgid="3278608165977736538">"अपने वॉलपेपर का आकार एडजस्ट करें"</string>
    <string name="permdesc_setWallpaperHints" msgid="8235784384223730091">"ऐप्स को सिस्‍टम वॉलपेपर आकार संकेत सेट करने देता है."</string>
    <string name="permlab_setTimeZone" msgid="2945079801013077340">"समय क्षेत्र सेट करें"</string>
    <string name="permdesc_setTimeZone" product="tablet" msgid="1676983712315827645">"ऐप्स को टैबलेट का समय क्षेत्र बदलने देता है."</string>
    <string name="permdesc_setTimeZone" product="tv" msgid="888864653946175955">"ऐप को टीवी का समय क्षेत्र बदलने देती है."</string>
    <string name="permdesc_setTimeZone" product="default" msgid="4499943488436633398">"ऐप्स को टैबलेट का समय क्षेत्र बदलने देता है."</string>
    <string name="permlab_getAccounts" msgid="1086795467760122114">"डिवाइस पर खाते ढूंढें"</string>
<<<<<<< HEAD
    <string name="permdesc_getAccounts" product="tablet" msgid="2741496534769660027">"ऐप्स  को टैबलेट द्वारा ज्ञात खातों की सूची प्राप्‍त करने देता है. इसमें वे खाते शामिल हो सकते हैं जिन्‍हें   इंस्‍टॉल किए गए ऐप्स  ने बनाया है."</string>
    <string name="permdesc_getAccounts" product="tv" msgid="4190633395633907543">"ऐप को टीवी द्वारा ज्ञात खातों की सूची प्राप्‍त करने देती है. इसमें   इंस्‍टॉल किए गए ऐप्‍लिकेशन के द्वारा बनाए गए खाते शामिल हो सकते हैं."</string>
    <string name="permdesc_getAccounts" product="default" msgid="3448316822451807382">"ऐप्स  को फ़ोन द्वारा ज्ञात खातों की सूची प्राप्‍त करने देता है. इसमें वे खाते शामिल हो सकते हैं जिन्‍हें   इंस्‍टॉल किए गए ऐप्स  ने बनाया है."</string>
=======
    <string name="permdesc_getAccounts" product="tablet" msgid="2741496534769660027">"एप्लिकेशन को टैबलेट से ज्ञात खातों की सूची पाने देता है. इसमें वे खाते शामिल हो सकते हैं जिन्‍हें इंस्‍टॉल किए गए एप्लिकेशन ने बनाया है."</string>
    <string name="permdesc_getAccounts" product="tv" msgid="4190633395633907543">"ऐप्लिकेशन को टीवी से ज्ञात खातों की सूची पाने देती है. इसमें   इंस्‍टॉल किए गए ऐप्‍लिकेशन से बनाए गए खाते शामिल हो सकते हैं."</string>
    <string name="permdesc_getAccounts" product="default" msgid="3448316822451807382">"एप्लिकेशन को फ़ोन से ज्ञात खातों की सूची पाने देता है. इसमें वे खाते शामिल हो सकते हैं जिन्‍हें इंस्‍टॉल किए गए एप्लिकेशन ने बनाया है."</string>
>>>>>>> dbf9e87c
    <string name="permlab_accessNetworkState" msgid="4951027964348974773">"नेटवर्क कनेक्‍शन देखें"</string>
    <string name="permdesc_accessNetworkState" msgid="8318964424675960975">"ऐप को नेटवर्क कनेक्‍शन के बारे में जानकारी देखने देता है, जैसे कौन से नेटवर्क मौजूद हैं और कनेक्‍ट हैं."</string>
    <string name="permlab_createNetworkSockets" msgid="7934516631384168107">"नेटवर्क को पूरी तरह इस्तेमाल करें"</string>
    <string name="permdesc_createNetworkSockets" msgid="3403062187779724185">"ऐप को नेटवर्क सॉकेट बनाने और मन मुताबिक नेटवर्क प्रोटोकॉल का इस्तेमाल करने देता है. ब्राउज़र और अन्‍य ऐप से इंटरनेट को डेटा भेजने के तरीके मिलते हैं, ताकि इंटरनेट को डेटा भेजने के लिए इस अनुमति की ज़रुरत न पड़े."</string>
    <string name="permlab_changeNetworkState" msgid="958884291454327309">"नेटवर्क कनेक्‍टिविटी बदलें"</string>
    <string name="permdesc_changeNetworkState" msgid="6789123912476416214">"ऐप्स  को नेटवर्क कनेक्टिविटी की स्थिति बदलने देता है."</string>
    <string name="permlab_changeTetherState" msgid="5952584964373017960">"टेदर की गई कनेक्‍टिविटी बदलें"</string>
    <string name="permdesc_changeTetherState" msgid="1524441344412319780">"ऐप्स को टेदर की गई नेटवर्क कनेक्‍टिविटी की स्‍थिति बदलने देता है."</string>
    <string name="permlab_accessWifiState" msgid="5202012949247040011">"वाई-फ़ाई  कनेक्‍शन देखें"</string>
    <string name="permdesc_accessWifiState" msgid="5002798077387803726">"ऐप को वाई-फ़ाई नेटवर्क के बारे में जानकारी, जैसे WI-Fi चालू है या नहीं और कनेक्‍ट किए गए वाई-फ़ाई डिवाइस के नाम, देखने देता है."</string>
    <string name="permlab_changeWifiState" msgid="6550641188749128035">"वाई-फ़ाई  से कनेक्‍ट और डिस्‍कनेक्‍ट करें"</string>
    <string name="permdesc_changeWifiState" msgid="7137950297386127533">"ऐप्स  को वाई-फ़ाई  पहुंच बिंदुओं से कनेक्ट और डिसकनेक्ट करने और वाई-फ़ाई  नेटवर्क के लिए डिवाइस कॉन्फ़िगरेशन में परिवर्तन करने देता है."</string>
    <string name="permlab_changeWifiMulticastState" msgid="1368253871483254784">"वाई-फ़ाई मल्‍टीकास्‍ट पाने को अनुमति दें"</string>
<<<<<<< HEAD
    <string name="permdesc_changeWifiMulticastState" product="tablet" msgid="7969774021256336548">"ऐप्स  को वाई-फ़ाई  नेटवर्क पर मल्टीकास्ट पते के उपयोग से केवल आपके टैबलेट पर ही नहीं, बल्कि सभी डिवाइस पर भेजे गए पैकेट प्राप्‍त करने देता है. यह गैर-मल्टीकास्ट मोड से ज़्यादा पावर का उपयोग करता है."</string>
    <string name="permdesc_changeWifiMulticastState" product="tv" msgid="9031975661145014160">"ऐप को मल्‍टीकास्‍ट पतों का उपयोग करके ना केवल आपके टीवी को, बल्‍कि वाई-फ़ाई पर मौजूद सभी डिवाइसों को पैकेट भेजने और प्राप्‍त करने देती है. इसमें गैर-मल्‍टीकास्‍ट मोड की अपेक्षा ज़्यादा पावर का उपयोग होता है."</string>
    <string name="permdesc_changeWifiMulticastState" product="default" msgid="6851949706025349926">"ऐप्स  को वाई-फ़ाई  नेटवर्क पर मल्टीकास्ट पते के उपयोग से केवल आपके फ़ोन पर ही नहीं, बल्कि सभी डिवाइस पर भेजे गए पैकेट प्राप्‍त करने देता है. यह गैर-मल्टीकास्ट मोड से ज़्यादा पावर का उपयोग करता है."</string>
=======
    <string name="permdesc_changeWifiMulticastState" product="tablet" msgid="7969774021256336548">"एप्लिकेशन को वाई-फ़ाई नेटवर्क पर मल्टीकास्ट पते के इस्तेमाल से सिर्फ़ आपके टैबलेट पर ही नहीं, बल्कि सभी डिवाइस पर भेजे गए पैकेट पाने देता है. यह गैर-मल्टीकास्ट मोड से ज़्यादा पावर का इस्तेमाल करता है."</string>
    <string name="permdesc_changeWifiMulticastState" product="tv" msgid="9031975661145014160">"ऐप्लिकेशन को मल्‍टीकास्‍ट पतों का उपयोग करके न सिर्फ़ आपके टीवी को, बल्‍कि वाई-फ़ाई पर मौजूद सभी डिवाइसों को पैकेट भेजने और पाने देती है. इसमें गैर-मल्‍टीकास्‍ट मोड की अपेक्षा ज़्यादा पावर का उपयोग होता है."</string>
    <string name="permdesc_changeWifiMulticastState" product="default" msgid="6851949706025349926">"एप्लिकेशन को वाई-फ़ाई  नेटवर्क पर मल्टीकास्ट पते के इस्तेमाल से सिर्फ़ आपके फ़ोन पर ही नहीं, बल्कि सभी डिवाइस पर भेजे गए पैकेट पाने देता है. यह गैर-मल्टीकास्ट मोड से ज़्यादा पावर का इस्तेमाल करता है."</string>
>>>>>>> dbf9e87c
    <string name="permlab_bluetoothAdmin" msgid="6006967373935926659">"ब्लूटूथ सेटिंग पर पहुंचें"</string>
    <string name="permdesc_bluetoothAdmin" product="tablet" msgid="6921177471748882137">"किसी ऐप्स को स्‍थानीय ब्लूटूथ टैबलेट कॉन्‍फ़िगर करने की और रिमोट डिवाइस के साथ खोजने और युग्‍मित करने देता है."</string>
    <string name="permdesc_bluetoothAdmin" product="tv" msgid="3373125682645601429">"ऐप को स्‍थानीय ब्‍लूटूथ टीवी कॉन्‍फ़िगर करने देती है और दूरस्‍थ डिवाइसों को खोजने और उनसे युग्‍मित करने देती है."</string>
    <string name="permdesc_bluetoothAdmin" product="default" msgid="8931682159331542137">"ऐप्स को स्‍थानीय ब्लूटूथ फ़ोन कॉन्‍फ़िगर करने देता है, और रिमोट डिवाइस के साथ खोजने और युग्‍मित करने देता है."</string>
    <string name="permlab_accessWimaxState" msgid="4195907010610205703">"WiMAX से कनेक्ट और डिसकनेक्ट करें"</string>
    <string name="permdesc_accessWimaxState" msgid="6360102877261978887">"ऐप को तय करने देता है कि WiMAX चालू है या नहीं और कनेक्‍ट किए गए किसी WiMAX नेटवर्क के बारे में जानकारी लेने देता है."</string>
    <string name="permlab_changeWimaxState" msgid="340465839241528618">"WiMAX स्‍थिति बदलें"</string>
    <string name="permdesc_changeWimaxState" product="tablet" msgid="3156456504084201805">"ऐप्स को WiMAX नेटवर्क से टैबलेट को कनेक्‍ट और डिस्‍कनेक्‍ट करने देता है."</string>
    <string name="permdesc_changeWimaxState" product="tv" msgid="6022307083934827718">"ऐप को, टीवी को WiMAX नेटवर्कों से कनेक्‍ट करने और उनसे डिस्‍कनेक्‍ट करने देती है."</string>
    <string name="permdesc_changeWimaxState" product="default" msgid="697025043004923798">"ऐप्स को WiMAX नेटवर्क से फ़ोन को कनेक्‍ट और डिस्‍कनेक्‍ट करने देता है."</string>
    <string name="permlab_bluetooth" msgid="6127769336339276828">"ब्लूटूथ डिवाइस को दूसरे डिवाइस से जोड़ें"</string>
    <string name="permdesc_bluetooth" product="tablet" msgid="3480722181852438628">"ऐप्स को टैबलेट पर ब्लूटूथ का कॉन्‍फ़िगरेशन देखने, और युग्‍मित डिवाइस के साथ कनेक्‍शन बनाने और स्‍वीकार करने देता है."</string>
    <string name="permdesc_bluetooth" product="tv" msgid="3974124940101104206">"ऐप को टीवी पर ब्‍लूटूथ का कॉन्‍फ़िगरेशन देखने देती है और युग्‍मित डिवाइसों के साथ कनेक्‍शन बनाने और स्‍वीकार करने देती है."</string>
    <string name="permdesc_bluetooth" product="default" msgid="3207106324452312739">"ऐप्स को फ़ोन पर ब्लूटूथ का कॉन्‍फ़िगरेशन देखने, और युग्‍मित डिवाइस के साथ कनेक्‍शन बनाने और स्‍वीकार करने देता है."</string>
    <string name="permlab_nfc" msgid="4423351274757876953">"नियर फ़ील्‍ड कम्‍यूनिकेशन नियंत्रित करें"</string>
    <string name="permdesc_nfc" msgid="7120611819401789907">"ऐप्स  को नियर फ़ील्ड कम्यूनिकेशन (NFC) टैग, कार्ड, और रीडर के साथ संचार करने देता है."</string>
    <string name="permlab_disableKeyguard" msgid="3598496301486439258">"अपना स्‍क्रीन लॉक अक्षम करें"</string>
<<<<<<< HEAD
    <string name="permdesc_disableKeyguard" msgid="6034203065077122992">"ऐप्स को कीलॉक और कोई भी संबद्ध पासवर्ड सुरक्षा अक्षम करने देता है. उदाहरण के लिए, इनकमिंग फ़ोन कॉल प्राप्त करते समय फ़ोन, कीलॉक को अक्षम कर देता है, फिर कॉल खत्म होने पर कीलॉक को फिर से सक्षम कर देता है."</string>
=======
    <string name="permdesc_disableKeyguard" msgid="6034203065077122992">"ऐप्स को कीलॉक और कोई भी संबद्ध पासवर्ड सुरक्षा बंद करने देता है. उदाहरण के लिए, इनकमिंग फ़ोन कॉल पाते समय फ़ोन, कीलॉक को बंद कर देता है, फिर कॉल खत्म होने पर कीलॉक को फिर से चालू कर देता है."</string>
>>>>>>> dbf9e87c
    <string name="permlab_requestPasswordComplexity" msgid="202650535669249674">"जानें कि स्क्रीन लॉक कितना मुश्किल बनाया गया है"</string>
    <string name="permdesc_requestPasswordComplexity" msgid="4730994229754212347">"यह मंज़ूरी मिलने के बाद ऐप्लिकेशन जान पाता है कि स्क्रीन लॉक कितना मुश्किल (बहुत ज़्यादा, मध्यम, कम या बिल्कुल नहीं) है. इस स्तर से यह पता चलता है कि स्क्रीन लॉक कितना लंबा या किस तरह का है. ऐप्लिकेशन उपयोगकर्ताओं को यह सुझाव भी दे सकता है कि वे स्क्रीन लॉक को एक तय लेवल तक अपडेट करें. लेकिन उपयोगकर्ता इसे बेझिझक अनदेखा करके छोड़ सकते हैं. ध्यान दें कि स्क्रीन लॉक को सादे टेक्स्ट में सेव नहीं किया जाता है इसलिए ऐप्लिकेशन को सटीक पासवर्ड पता नहीं होता है."</string>
    <string name="permlab_useBiometric" msgid="8837753668509919318">"बायोमीट्रिक हार्डवेयर इस्तेमाल करने दें"</string>
    <string name="permdesc_useBiometric" msgid="8389855232721612926">"पुष्टि के लिए, ऐप्लिकेशन को बायोमीट्रिक हार्डवेयर इस्तेमाल करने की मंज़ूरी दें"</string>
    <string name="permlab_manageFingerprint" msgid="5640858826254575638">"उंगली की छाप के लिए हार्डवेयर को प्रबंधित करें"</string>
    <string name="permdesc_manageFingerprint" msgid="178208705828055464">"उंगली की छाप वाले टेम्पलेट का उपयोग करने के लिए जोड़ने और हटाने के लिए ऐप को विधियां प्रारंभ करने देती है."</string>
    <string name="permlab_useFingerprint" msgid="3150478619915124905">"उंगली की छाप के लिए हार्डवेयर का उपयोग करें"</string>
    <string name="permdesc_useFingerprint" msgid="9165097460730684114">"ऐप के प्रमाणीकरण के लिए उंगली की छाप हार्डवेयर का उपयोग करने देती है"</string>
    <string name="permlab_audioWrite" msgid="2661772059799779292">"अपने संगीत संग्रह में बदलाव करने की अनुमति दें"</string>
    <string name="permdesc_audioWrite" msgid="8888544708166230494">"इससे ऐप्लिकेशन को आपके संगीत संग्रह में बदलाव करने की मंज़ूरी दी जाती है"</string>
    <string name="permlab_videoWrite" msgid="128769316366746446">"अपने वीडियो संग्रह में बदलाव करने की अनुमति दें"</string>
    <string name="permdesc_videoWrite" msgid="5448565757490640841">"इससे ऐप्लिकेशन को आपके वीडियो संग्रह में बदलाव करने की मंज़ूरी दी जाती है."</string>
    <string name="permlab_imagesWrite" msgid="3391306186247235510">"अपने फ़ोटो संग्रह में बदलाव करने की अनुमति दें"</string>
    <string name="permdesc_imagesWrite" msgid="7073662756617474375">"इससे ऐप्लिकेशन को आपके फ़ोटो संग्रह में बदलाव करने की मंज़ूरी दी जाती है."</string>
<<<<<<< HEAD
    <string name="permlab_mediaLocation" msgid="8675148183726247864">"अपने मीडिया संग्रह से जगह की जानकारी एक्सेस करने की अनुमति दें"</string>
    <string name="permdesc_mediaLocation" msgid="2237023389178865130">"इससे ऐप्लिकेशन को आपके मीडिया संग्रह से जगह की जानकारी एक्सेस करने की अनुमति दी जाती है."</string>
=======
    <string name="permlab_mediaLocation" msgid="8675148183726247864">"अपने मीडिया संग्रह से जगह की जानकारी ऐक्सेस करने की अनुमति दें"</string>
    <string name="permdesc_mediaLocation" msgid="2237023389178865130">"इससे ऐप्लिकेशन को आपके मीडिया संग्रह से जगह की जानकारी ऐक्सेस करने की अनुमति दी जाती है."</string>
>>>>>>> dbf9e87c
    <string name="biometric_dialog_default_title" msgid="881952973720613213">"अपनी पहचान की पुष्टि करें"</string>
    <string name="biometric_error_hw_unavailable" msgid="645781226537551036">"बायोमेट्रिक हार्डवेयर उपलब्ध नहीं है"</string>
    <string name="biometric_error_user_canceled" msgid="2260175018114348727">"प्रमाणीकरण रद्द किया गया"</string>
    <string name="biometric_not_recognized" msgid="5770511773560736082">"पहचान नहीं हो पाई"</string>
    <string name="biometric_error_canceled" msgid="349665227864885880">"प्रमाणीकरण रद्द किया गया"</string>
    <string name="biometric_error_device_not_secured" msgid="6583143098363528349">"पिन, पैटर्न या पासवर्ड सेट नहीं है"</string>
    <string name="fingerprint_acquired_partial" msgid="735082772341716043">"आंशिक फ़िंगरप्रिंट की पहचान की गई. कृपया पुनः प्रयास करें."</string>
    <string name="fingerprint_acquired_insufficient" msgid="4596546021310923214">"फ़िंगरप्रिंट प्रोसेस नहीं हो सका. कृपया दोबारा कोशिश करें."</string>
    <string name="fingerprint_acquired_imager_dirty" msgid="1087209702421076105">"फ़िंगरप्रिंट सेंसर गंदा है. कृपया साफ़ करें और फिर कोशिश करें."</string>
    <string name="fingerprint_acquired_too_fast" msgid="6470642383109155969">"उंगली बहुत तेज़ी से चलाई गई है. कृपया फिर से कोशिश करें."</string>
    <string name="fingerprint_acquired_too_slow" msgid="59250885689661653">"उंगली बहुत धीरे चलाई गई. कृपया फिर से कोशिश करें."</string>
  <string-array name="fingerprint_acquired_vendor">
  </string-array>
    <string name="fingerprint_authenticated" msgid="5309333983002526448">"फ़िंगरप्रिंट की पुष्टि हो गई"</string>
    <string name="face_authenticated_no_confirmation_required" msgid="4018680978348659031">"चेहरे की पहचान की गई"</string>
    <string name="face_authenticated_confirmation_required" msgid="8778347003507633610">"चेहरे की पहचान की गई, कृपया पुष्टि बटन दबाएं"</string>
    <string name="fingerprint_error_hw_not_available" msgid="7955921658939936596">"फ़िंगरप्रिंट हार्डवेयर उपलब्ध नहीं है."</string>
    <string name="fingerprint_error_no_space" msgid="1055819001126053318">"फ़िंगरप्रिंट को संग्रहित नहीं किया जा सका. कृपया कोई मौजूदा फ़िंगरप्रिंट निकालें."</string>
    <string name="fingerprint_error_timeout" msgid="3927186043737732875">"फ़िंगरप्रिंट का समय खत्म हो गया. पुनः प्रयास करें."</string>
    <string name="fingerprint_error_canceled" msgid="4402024612660774395">"फ़िंगरप्रिंट क्रियान्वयन रोक दिया गया."</string>
    <string name="fingerprint_error_user_canceled" msgid="7999639584615291494">"उपयोगकर्ता ने फिंगरप्रिंट की पुष्टि की कार्रवाई रद्द कर दी है."</string>
    <string name="fingerprint_error_lockout" msgid="5536934748136933450">"बहुत ज़्यादा प्रयास कर लिए गए हैं. बाद में फिर से प्रयास करें."</string>
    <string name="fingerprint_error_lockout_permanent" msgid="5033251797919508137">"बहुत ज़्यादा कोशिशें. फ़िंगरप्रिंट सेंसर अक्षम है."</string>
    <string name="fingerprint_error_unable_to_process" msgid="6107816084103552441">"फिर से प्रयास करें."</string>
    <string name="fingerprint_error_no_fingerprints" msgid="7654382120628334248">"कोई फ़िंगरप्रिंट रजिस्टर नहीं किया गया है."</string>
    <string name="fingerprint_error_hw_not_present" msgid="409523969613176352">"इस डिवाइस में फ़िंगरप्रिंट सेंसर नहीं है."</string>
    <string name="fingerprint_name_template" msgid="5870957565512716938">"फ़िंगरप्रिंट <xliff:g id="FINGERID">%d</xliff:g>"</string>
  <string-array name="fingerprint_error_vendor">
  </string-array>
    <string name="fingerprint_icon_content_description" msgid="2340202869968465936">"फ़िंगरप्रिंट आइकॉन"</string>
<<<<<<< HEAD
    <!-- no translation found for permlab_manageFace (7262837876352591553) -->
    <skip />
    <string name="permdesc_manageFace" msgid="8919637120670185330">"ऐप्लिकेशन को चेहरे के टेम्पलेट इस्तेमाल के तरीके जोड़ने और मिटाने की मंज़ूरी मिलती है."</string>
    <!-- no translation found for permlab_useFaceAuthentication (2565716575739037572) -->
    <skip />
    <!-- no translation found for permdesc_useFaceAuthentication (4712947955047607722) -->
    <skip />
    <!-- no translation found for face_recalibrate_notification_name (1913676850645544352) -->
    <skip />
=======
    <string name="permlab_manageFace" msgid="7262837876352591553">"\'मालिक का चेहरा पहचानकर अनलॉक\' वाला हार्डवेयर प्रबंधित करें"</string>
    <string name="permdesc_manageFace" msgid="8919637120670185330">"ऐप्लिकेशन को चेहरे के टेम्पलेट इस्तेमाल के तरीके जोड़ने और मिटाने की मंज़ूरी मिलती है."</string>
    <string name="permlab_useFaceAuthentication" msgid="2565716575739037572">"\'मालिक का चेहरा पहचानकर अनलॉक\' वाला हार्डवेयर इस्तेमाल करें"</string>
    <string name="permdesc_useFaceAuthentication" msgid="4712947955047607722">"ऐप्लिकेशन को \'मालिक का चेहरा पहचानकर अनलॉक\' वाले हार्डवेयर के इस्तेमाल की मंज़ूरी देता है"</string>
    <string name="face_recalibrate_notification_name" msgid="1913676850645544352">"मालिक का चेहरा पहचानकर अनलॉक"</string>
>>>>>>> dbf9e87c
    <string name="face_recalibrate_notification_title" msgid="4087620069451499365">"अपना चेहरा फिर से दर्ज करें"</string>
    <string name="face_recalibrate_notification_content" msgid="5530308842361499835">"कृपया अपना चेहरा फिर से दर्ज करें ताकि आपको बेहतर तरीके से पहचाना जा सके"</string>
    <string name="face_acquired_insufficient" msgid="2767330364802375742">"चेहरे से जुड़ा सटीक डेटा कैप्चर नहीं किया जा सका. फिर से कोशिश करें."</string>
    <string name="face_acquired_too_bright" msgid="5005650874582450967">"बहुत रोशनी है. हल्की रोशनी आज़माएं."</string>
    <string name="face_acquired_too_dark" msgid="1966194696381394616">"बहुत अंधेरा है. बेहतर रोशनी में आज़माएं."</string>
    <string name="face_acquired_too_close" msgid="1401011882624272753">"फ़ोन को दूर ले जाएं."</string>
    <string name="face_acquired_too_far" msgid="1210969240069012510">"फ़ोन को नज़दीक ले जाएं."</string>
    <string name="face_acquired_too_high" msgid="3362395713403348013">"फ़ोन को और ऊपर ले जाएं."</string>
    <string name="face_acquired_too_low" msgid="488983581737550912">"फ़ोन को थोड़ा नीचे ले जाएं."</string>
    <string name="face_acquired_too_right" msgid="3667075962661863218">"फ़ोन को बाईं ओर घुमाएं."</string>
    <string name="face_acquired_too_left" msgid="3148242963894703424">"फ़ोन को दाईं ओर घुमाएं."</string>
    <string name="face_acquired_poor_gaze" msgid="5606479370806754905">"कृपया अपने डिवाइस की तरफ़ सीधे देखें."</string>
<<<<<<< HEAD
    <string name="face_acquired_not_detected" msgid="4885504661626728809">"आपका चेहरा नहीं दिखाई दे रहा. फ़ोन की तरफ़ देखें."</string>
=======
    <string name="face_acquired_not_detected" msgid="1879714205006680222">"अपने चेहरे को फोन के ठीक सामने लाएं."</string>
>>>>>>> dbf9e87c
    <string name="face_acquired_too_much_motion" msgid="3149332171102108851">"डिवाइस बहुत ज़्यादा हिल रहा है. फ़ोन को बिना हिलाएं पकड़ें."</string>
    <string name="face_acquired_recalibrate" msgid="8077949502893707539">"कृपया फिर से अपने चेहरे की पहचान कराएं."</string>
    <string name="face_acquired_too_different" msgid="7663983770123789694">"अब चेहरे की पहचान नहीं कर पा रहा. फिर से कोशिश करें."</string>
    <string name="face_acquired_too_similar" msgid="1508776858407646460">"चेहरा काफ़ी मिलता-जुलता है, कृपया अपना पोज़ बदलें."</string>
    <string name="face_acquired_pan_too_extreme" msgid="4581629343077288178">"अपना सिर थोड़ा कम घुमाएं."</string>
    <string name="face_acquired_tilt_too_extreme" msgid="4019954263012496468">"अपना सिर थोड़ा कम घुमाएं."</string>
    <string name="face_acquired_roll_too_extreme" msgid="6312973147689664409">"अपना सिर थोड़ा कम घुमाएं."</string>
    <string name="face_acquired_obscured" msgid="5357207702967893283">"आपके चेहरे को छिपाने वाली सभी चीज़ों को हटाएं."</string>
<<<<<<< HEAD
    <string name="face_acquired_sensor_dirty" msgid="2535761002815565222">"स्क्रीन के ऊपरी किनारे पर मौजूद सेंसर को साफ करें."</string>
  <string-array name="face_acquired_vendor">
  </string-array>
    <string name="face_error_hw_not_available" msgid="396883585636963908">"चेहरा नहीं पहचान पा रहे. हार्डवेयर उपलब्ध नहीं है."</string>
    <!-- no translation found for face_error_timeout (981512090365729465) -->
    <skip />
    <string name="face_error_no_space" msgid="2712120617457553825">"चेहरे का नया डेटा सेव नहीं हो सकता. कोई पुराना डेटा मिटाएं."</string>
    <string name="face_error_canceled" msgid="283945501061931023">"चेहरा पहचानने की कार्रवाई रद्द की गई."</string>
    <!-- no translation found for face_error_user_canceled (5317030072349668946) -->
    <skip />
    <string name="face_error_lockout" msgid="3407426963155388504">"कई बार कोशिश की गई. बाद में कोशिश करें."</string>
    <!-- no translation found for face_error_lockout_permanent (4723594314443097159) -->
    <skip />
    <string name="face_error_unable_to_process" msgid="4940944939691171539">"चेहरा नहीं पहचान पा रहे. फिर से कोशिश करें."</string>
    <!-- no translation found for face_error_not_enrolled (4016937174832839540) -->
    <skip />
    <!-- no translation found for face_error_hw_not_present (8302690289757559738) -->
    <skip />
=======
    <string name="face_acquired_sensor_dirty" msgid="7905138627046865579">"अपनी स्क्रीन के सबसे ऊपरी हिस्से को साफ़ करें, जिसमें काले रंग वाला बार भी शामिल है"</string>
  <string-array name="face_acquired_vendor">
  </string-array>
    <string name="face_error_hw_not_available" msgid="396883585636963908">"चेहरा नहीं पहचान पा रहे. हार्डवेयर उपलब्ध नहीं है."</string>
    <string name="face_error_timeout" msgid="981512090365729465">"\'मालिक का चेहरा पहचानकर अनलॉक\' फिर से आज़माएं."</string>
    <string name="face_error_no_space" msgid="2712120617457553825">"चेहरे का नया डेटा सेव नहीं हो सकता. कोई पुराना डेटा मिटाएं."</string>
    <string name="face_error_canceled" msgid="283945501061931023">"चेहरा पहचानने की कार्रवाई रद्द की गई."</string>
    <string name="face_error_user_canceled" msgid="5317030072349668946">"उपयोगकर्ता ने \'मालिक का चेहरा पहचानकर अनलॉक\' रद्द की."</string>
    <string name="face_error_lockout" msgid="3407426963155388504">"कई बार कोशिश की गई. बाद में कोशिश करें."</string>
    <string name="face_error_lockout_permanent" msgid="4723594314443097159">"कई बार कोशिश की जा चुकी है. \'मालिक का चेहरा पहचानकर अनलॉक\' बंद है."</string>
    <string name="face_error_unable_to_process" msgid="4940944939691171539">"चेहरा नहीं पहचान पा रहे. फिर से कोशिश करें."</string>
    <string name="face_error_not_enrolled" msgid="4016937174832839540">"आपने \'मालिक का चेहरा पहचानकर अनलॉक\' सेट नहीं की है."</string>
    <string name="face_error_hw_not_present" msgid="8302690289757559738">"इस डिवाइस पर \'मालिक का चेहरा पहचानकर अनलॉक\' काम नहीं करती है."</string>
>>>>>>> dbf9e87c
    <string name="face_name_template" msgid="7004562145809595384">"चेहरा <xliff:g id="FACEID">%d</xliff:g>"</string>
  <string-array name="face_error_vendor">
  </string-array>
    <string name="face_icon_content_description" msgid="4024817159806482191">"चेहरे का आइकॉन"</string>
    <string name="permlab_readSyncSettings" msgid="6201810008230503052">"समन्वयन सेटिंग पढ़ें"</string>
    <string name="permdesc_readSyncSettings" msgid="2706745674569678644">"ऐप्स  को किसी खाते की समन्वयन सेटिंग पढ़ने देता है. उदाहरण के लिए, इससे यह तय किया जा सकता है कि लोग ऐप्स  किसी खाते के साथ समन्‍वयित है या नहीं."</string>
    <string name="permlab_writeSyncSettings" msgid="5408694875793945314">"समन्‍वयन बंद या चालू टॉगल करें"</string>
    <string name="permdesc_writeSyncSettings" msgid="8956262591306369868">"ऐप्स  को किसी खाते की समन्वयन सेटिंग संशोधित करने देता है. उदाहरण के लिए, इसका उपयोग लोग ऐप्स  का समन्‍वयन किसी खाते से सक्षम करने में हो सकता है."</string>
    <string name="permlab_readSyncStats" msgid="7396577451360202448">"समन्वयन आंकड़े पढ़ें"</string>
    <string name="permdesc_readSyncStats" msgid="1510143761757606156">"ऐप्स  को किसी खाते के समन्वयन आंकड़े, साथ ही समन्‍वयित इवेंट का इतिहास और समन्‍वयित डेटा की मात्रा पढ़ने देता है."</string>
    <string name="permlab_sdcardRead" msgid="1438933556581438863">"आपकी शेयर की गई मेमोरी की सामग्री पढ़ना"</string>
    <string name="permdesc_sdcardRead" msgid="1804941689051236391">"ऐप्‍लिकेशन को आपकी शेयर की गई मेमोरी की सामग्री पढ़ने देती है."</string>
    <string name="permlab_sdcardWrite" msgid="9220937740184960897">"आपकी शेयर की गई मेमोरी की सामग्री में बदलाव करना या उसे मिटाना"</string>
    <string name="permdesc_sdcardWrite" msgid="2834431057338203959">"ऐप्लिकेशन को आपकी शेयर की गई मेमोरी की सामग्री लिखने देती है."</string>
<<<<<<< HEAD
    <string name="permlab_use_sip" msgid="2052499390128979920">"SIP कॉल करें/प्राप्‍त करें"</string>
    <string name="permdesc_use_sip" msgid="2297804849860225257">"ऐप्स को SIP कॉल करने और प्राप्‍त करने देती है."</string>
=======
    <string name="permlab_use_sip" msgid="2052499390128979920">"SIP कॉल करें/पाएं"</string>
    <string name="permdesc_use_sip" msgid="2297804849860225257">"ऐप्लिकेशन को SIP कॉल करने और पाने देता है."</string>
>>>>>>> dbf9e87c
    <string name="permlab_register_sim_subscription" msgid="3166535485877549177">"नए टेलिकॉम सिम कनेक्‍शन रजिस्टर करें"</string>
    <string name="permdesc_register_sim_subscription" msgid="2138909035926222911">"ऐप को नए टेलिकॉम सिम कनेक्‍शन पंजीकृत करने देती है."</string>
    <string name="permlab_register_call_provider" msgid="108102120289029841">"नए टेलिकॉम कनेक्‍शन रजिस्टर करें"</string>
    <string name="permdesc_register_call_provider" msgid="7034310263521081388">"ऐप को नए टेलिकॉम कनेक्शन पंजीकृत करने देती है."</string>
    <string name="permlab_connection_manager" msgid="1116193254522105375">"टेलीकॉम कनेक्शन प्रबंधित करें"</string>
    <string name="permdesc_connection_manager" msgid="5925480810356483565">"ऐप को टेलीकॉम कनेक्शन प्रबंधित करने देती है."</string>
    <string name="permlab_bind_incall_service" msgid="6773648341975287125">"इन-कॉल स्क्रीन से सहभागिता करें"</string>
    <string name="permdesc_bind_incall_service" msgid="8343471381323215005">"ऐप को यह नियंत्रित करने देती है कि उपयोगकर्ता को इन-कॉल स्क्रीन कब और कैसी दिखाई देती है."</string>
    <string name="permlab_bind_connection_service" msgid="3557341439297014940">"टेलीफ़ोनी सेवाओं के साथ सहभागिता करें"</string>
    <string name="permdesc_bind_connection_service" msgid="4008754499822478114">"कॉल करने/पाने के लिए ऐप्स को टेलीफ़ोनी सेवा के साथ सहभागिता करने दें."</string>
    <string name="permlab_control_incall_experience" msgid="9061024437607777619">"इन कॉल उपयोगकर्ता अनुभव लें"</string>
    <string name="permdesc_control_incall_experience" msgid="915159066039828124">"ऐप को इन कॉल उपयोगकर्ता अनुभव लेने देती है."</string>
    <string name="permlab_readNetworkUsageHistory" msgid="7862593283611493232">"ऐतिहासिक नेटवर्क उपयोग पढें"</string>
    <string name="permdesc_readNetworkUsageHistory" msgid="7689060749819126472">"किसी ऐप्स  को विशिष्ट नेटवर्क और ऐप्स के लिए ऐतिहासिक नेटवर्क उपयोग को पढ़ने देता है."</string>
    <string name="permlab_manageNetworkPolicy" msgid="2562053592339859990">"नेटवर्क नीति प्रबंधित करें"</string>
    <string name="permdesc_manageNetworkPolicy" msgid="7537586771559370668">"ऐप्स को नेटवर्क नीतियां प्रबंधित करने और ऐप्स-विशिष्‍ट नियमों को परिभाषित करने देता है."</string>
    <string name="permlab_modifyNetworkAccounting" msgid="5088217309088729650">"नेटवर्क उपयोग हिसाब बदलें"</string>
    <string name="permdesc_modifyNetworkAccounting" msgid="5443412866746198123">"ऐप्स  को यह संशोधित करने देता है कि ऐप्स की तुलना में नेटवर्क उपयोग का मूल्यांकन कैसे किया जाता है. सामान्‍य ऐप्स द्वारा उपयोग करने के लिए नहीं."</string>
    <string name="permlab_accessNotifications" msgid="7673416487873432268">"सूचना तक पहुंचें"</string>
    <string name="permdesc_accessNotifications" msgid="458457742683431387">"ऐप को सूचना पाने, जाँच करने और साफ़ करने देता है, जिनमें अन्य ऐप के ज़रिए पोस्ट की गई सूचनाएं भी शामिल हैं."</string>
    <string name="permlab_bindNotificationListenerService" msgid="7057764742211656654">"सूचना श्रवणकर्ता सेवा से जुड़ें"</string>
    <string name="permdesc_bindNotificationListenerService" msgid="985697918576902986">"उपयोगकर्ता को सूचना सुनने वाली सेवा के सबसे बेहतर इंटरफ़ेस से जुड़ने देती है. सामान्य ऐप के लिए कभी भी इसकी ज़रुरत नहीं होगी."</string>
    <string name="permlab_bindConditionProviderService" msgid="1180107672332704641">"किसी शर्तें लागू करने वाली (कंडीशन प्रोवाइडर) सेवा से जुड़ें"</string>
    <string name="permdesc_bindConditionProviderService" msgid="1680513931165058425">"उपयोगकर्ता को किसी शर्तें लागू करने वाले (कंडीशन प्रोवाइडर) सबसे बढ़िया इंटरफ़ेस से जोड़ता है. सामान्‍य ऐप के लिए इसकी कभी ज़रूरत नहीं होती."</string>
    <string name="permlab_bindDreamService" msgid="4153646965978563462">"भावी सेवा से आबद्ध करें"</string>
    <string name="permdesc_bindDreamService" msgid="7325825272223347863">"धारक को किसी भावी सेवा के शीर्ष-स्तर इंटरफ़ेस से आबद्ध होने देता है. सामान्य ऐप्स के लिए कभी भी आवश्‍यक नहीं होना चाहिए."</string>
    <string name="permlab_invokeCarrierSetup" msgid="3699600833975117478">"मोबाइल और इंटरनेट सेवा देने वाली कंपनी से पाया गया कॉन्फ़िगरेशन ऐप शुरु करें."</string>
    <string name="permdesc_invokeCarrierSetup" msgid="4159549152529111920">"धारक को मोबाइल और इंटरनेट सेवा देने वाली कंपनी से पाया गया कॉन्फ़िगरेशन ऐप शुरु करने देता है. सामान्‍य ऐप के लिए इसकी कभी ज़रूरत नहीं होती."</string>
    <string name="permlab_accessNetworkConditions" msgid="8206077447838909516">"नेटवर्क स्थितियों के अवलोकनों को सुनें"</string>
    <string name="permdesc_accessNetworkConditions" msgid="6899102075825272211">"ऐप्स  को नेटवर्क स्थितियों के अवलोकनों को सुनने देता है. सामान्य ऐप्स  के लिए कभी भी आवश्यक नहीं होना चाहिए."</string>
    <string name="permlab_setInputCalibration" msgid="4902620118878467615">"इनपुट डिवाइस कैलिब्रेशन बदलें"</string>
    <string name="permdesc_setInputCalibration" msgid="4527511047549456929">"ऐप्स को टच स्क्रीन के कैलिब्रेशन पैरामीटर को बदलने देती है. सामान्य ऐप्स के लिए कभी भी आवश्यक नहीं होना चाहिए."</string>
    <string name="permlab_accessDrmCertificates" msgid="7436886640723203615">"DRM प्रमाणपत्र ऐक्सेस करें"</string>
    <string name="permdesc_accessDrmCertificates" msgid="8073288354426159089">"ऐप्लिकेशन को DRM प्रमाणपत्रों का प्रावधान और उपयोग करने देती है. सामान्य ऐप्स के लिए कभी भी आवश्यकता नहीं होना चाहिए."</string>
    <string name="permlab_handoverStatus" msgid="7820353257219300883">"Android बीम ट्रांसफ़र की स्थिति पाएं"</string>
    <string name="permdesc_handoverStatus" msgid="4788144087245714948">"इस ऐप को मौजूदा Android बीम ट्रांसफ़र के बारे में जानकारी पाने की अनुमति दें."</string>
    <string name="permlab_removeDrmCertificates" msgid="7044888287209892751">"DRM प्रमाणपत्रों को निकाल सकता है"</string>
    <string name="permdesc_removeDrmCertificates" msgid="7272999075113400993">"ऐप्‍लिकेशन को DRM प्रमाणपत्रों को निकालने देता है. सामान्य ऐप्स के लिए कभी भी आवश्यकता नहीं होनी चाहिए."</string>
    <string name="permlab_bindCarrierMessagingService" msgid="1490229371796969158">"किसी मोबाइल और इंटरनेट सेवा देने वाली कंपनी की संदेश सेवा से जुड़ें"</string>
    <string name="permdesc_bindCarrierMessagingService" msgid="2762882888502113944">"उपयोगकर्ता को किसी मोबाइल और इंटरनेट सेवा देने वाली कंपनी की मैसेज सेवा के सबसे बढ़िया इंटरफ़ेस से जोड़ता है. सामान्‍य ऐप के लिए इसकी कभी ज़रूरत नहीं होती."</string>
    <string name="permlab_bindCarrierServices" msgid="3233108656245526783">"किसी मोबाइल और इंटरनेट सेवा देने वाली कंपनी से जुड़ें"</string>
    <string name="permdesc_bindCarrierServices" msgid="1391552602551084192">"उपयोगकर्ता को किसी मोबाइल और इंटरनेट सेवा देने वाली कंपनी से जोड़ता है. सामान्‍य ऐप के लिए इसकी कभी ज़रूरत नहीं होती."</string>
    <string name="permlab_access_notification_policy" msgid="4247510821662059671">"\'परेशान न करें\' को ऐक्सेस करें"</string>
    <string name="permdesc_access_notification_policy" msgid="3296832375218749580">"ऐप को परेशान न करें कॉन्फ़िगरेशन पढ़ने और लिखने देती है."</string>
    <string name="permlab_startViewPermissionUsage" msgid="5484728591597709944">"देखने की अनुमतियां चालू करें"</string>
    <string name="permdesc_startViewPermissionUsage" msgid="4808345878203594428">"इस्तेमाल करने वाले को किसी ऐप्लिकेशन के लिए अनुमतियों का इस्तेमाल शुरू करने देता है. सामान्य ऐप्लिकेशन के लिए इसकी ज़रूरत कभी नहीं पड़ती."</string>
    <string name="policylab_limitPassword" msgid="4497420728857585791">"पासवर्ड नियम सेट करना"</string>
    <string name="policydesc_limitPassword" msgid="2502021457917874968">"स्‍क्रीन लॉक पासवर्ड और पिन की लंबाई और उनमें स्वीकृत वर्णों को नियंत्रित करना."</string>
    <string name="policylab_watchLogin" msgid="5091404125971980158">"स्‍क्रीन अनलॉक करने के की कोशिशों पर नज़र रखना"</string>
    <string name="policydesc_watchLogin" product="tablet" msgid="3215729294215070072">"स्‍क्रीन को अनलॉक करते समय गलत लिखे गए पासवर्ड की संख्‍या पर निगरानी करें, और बहुत ज़्यादा बार गलत पासवर्ड लिखे जाने पर टैबलेट लॉक करें या टैबलेट का संपूर्ण डेटा मिटाएं."</string>
    <string name="policydesc_watchLogin" product="TV" msgid="2707817988309890256">"स्‍क्रीन को अनलॉक करते समय गलत तरीके से लिखे गए पासवर्ड पर नज़र रखें और अगर बहुत ज़्यादा गलत पासवर्ड लिखे जाते हैं तो टीवी को लॉक करें या टीवी का सभी डेटा मिटा दें."</string>
    <string name="policydesc_watchLogin" product="default" msgid="5712323091846761073">"स्क्रीन को अनलॉक करते समय जितनी बार गलत पासवर्ड लिखा गया है, उसकी संख्या पर नज़र रखना और अगर बहुत बार गलत पासवर्ड डाले गए हैं, तो फ़ोन को लॉक कर देना या फ़ोन का सारा डेटा मिटा देना."</string>
    <string name="policydesc_watchLogin_secondaryUser" product="tablet" msgid="4280246270601044505">"स्‍क्रीन का लॉक खोलते समय गलत तरीके से लिखे गए पासवर्ड पर नज़र रखें, और अगर बार-बार ज़्यादा पासवर्ड लिखे जाते हैं तो टैबलेट को लॉक करें या इस उपयोगकर्ता का सभी डेटा मिटा दें."</string>
    <string name="policydesc_watchLogin_secondaryUser" product="TV" msgid="3484832653564483250">"स्‍क्रीन का लॉक खोलते समय गलत तरीके से लिखे गए पासवर्ड पर नज़र रखें, और अगर बार-बार गलत पासवर्ड लिखा जाता है तो टीवी को लॉक करें या इस उपयोगकर्ता का सभी डेटा मिटा दें."</string>
    <string name="policydesc_watchLogin_secondaryUser" product="default" msgid="2185480427217127147">"स्‍क्रीनका लॉक खोलते समय गलत तरीके से लिखे गए पासवर्ड पर नज़र रखें, और अगर बार-बार गलत पासवर्ड लिखा जाता है तो फ़ोन को लॉक करें या इस उपयोगकर्ता का सभी डेटा मिटा दें."</string>
    <string name="policylab_resetPassword" msgid="4934707632423915395">"स्‍क्रीन लॉक बदलना"</string>
    <string name="policydesc_resetPassword" msgid="1278323891710619128">"स्‍क्रीन लॉक बदलना."</string>
    <string name="policylab_forceLock" msgid="2274085384704248431">"स्‍क्रीन लॉक करें"</string>
    <string name="policydesc_forceLock" msgid="1141797588403827138">"नियंत्रित करें कि स्‍क्रीन कैसे और कब लॉक हो."</string>
    <string name="policylab_wipeData" msgid="3910545446758639713">"सारा डेटा मिटाना"</string>
    <string name="policydesc_wipeData" product="tablet" msgid="4306184096067756876">"फ़ैक्‍टरी डेटा रीसेट करके चेतावनी दिए बिना फ़ोन का डेटा मिटाना."</string>
    <string name="policydesc_wipeData" product="tv" msgid="5816221315214527028">"फ़ैक्‍टरी डेटा रीसेट करके चेतावनी दिए बिना फ़ोन का डेटा मिटाना."</string>
    <string name="policydesc_wipeData" product="default" msgid="5096895604574188391">"फ़ैक्‍टरी डेटा रीसेट करके चेतावनी दिए बिना फ़ोन का डेटा मिटाना."</string>
    <string name="policylab_wipeData_secondaryUser" msgid="8362863289455531813">"उपयोगकर्ता डेटा मिटाएं"</string>
    <string name="policydesc_wipeData_secondaryUser" product="tablet" msgid="6336255514635308054">"इस टैबलेट पर मौजूद इस उपयोगकर्ता का डेटा बिना चेतावनी के मिटा दें."</string>
    <string name="policydesc_wipeData_secondaryUser" product="tv" msgid="2086473496848351810">"इस टीवी पर मौजूद इस उपयोगकर्ता का डेटा बिना चेतावनी के मिटा दें."</string>
    <string name="policydesc_wipeData_secondaryUser" product="default" msgid="6787904546711590238">"इस फ़ोन पर मौजूद इस उपयोगकर्ता का डेटा बिना चेतावनी के मिटा दें."</string>
    <string name="policylab_setGlobalProxy" msgid="2784828293747791446">"डिवाइस वैश्विक प्रॉक्‍सी सेट करें"</string>
    <string name="policydesc_setGlobalProxy" msgid="8459859731153370499">"नीति चालू होने के दौरान इस्तेमाल करने के लिए डिवाइस ग्लोबल प्रॉक्‍सी सेट करें. केवल डिवाइस का मालिक ही ग्लोबल प्रॉक्‍सी सेट कर सकता है."</string>
    <string name="policylab_expirePassword" msgid="5610055012328825874">"स्‍क्रीन लॉक पासवर्ड समाप्‍ति सेट करें"</string>
    <string name="policydesc_expirePassword" msgid="5367525762204416046">"यह बदलें कि स्‍क्रीन लॉक पासवर्ड, पिन या पैटर्न को कितने समय में बदला जाना चाहिए."</string>
    <string name="policylab_encryptedStorage" msgid="8901326199909132915">"मेमोरी को सुरक्षित करने का तरीका सेट करें"</string>
    <string name="policydesc_encryptedStorage" msgid="2637732115325316992">"संग्रहित ऐप्स डेटा को एन्क्रिप्ट किया जाना आवश्‍यक है."</string>
    <string name="policylab_disableCamera" msgid="6395301023152297826">"कैमरों को अक्षम करें"</string>
    <string name="policydesc_disableCamera" msgid="2306349042834754597">"सभी डिवाइस कैमरों का उपयोग रोकें."</string>
    <string name="policylab_disableKeyguardFeatures" msgid="8552277871075367771">"स्‍क्रीन लॉक की कुछ सुविधाएं बंद करें"</string>
    <string name="policydesc_disableKeyguardFeatures" msgid="2044755691354158439">"कुछ स्‍क्रीन लाॅक सुविधाओं का उपयोग रोकें."</string>
  <string-array name="phoneTypes">
    <item msgid="8901098336658710359">"घर"</item>
    <item msgid="869923650527136615">"मोबाइल"</item>
    <item msgid="7897544654242874543">"कार्यालय"</item>
    <item msgid="1103601433382158155">"कार्यालय का फ़ैक्स"</item>
    <item msgid="1735177144948329370">"घर का फ़ैक्स"</item>
    <item msgid="603878674477207394">"पेजर"</item>
    <item msgid="1650824275177931637">"अन्य"</item>
    <item msgid="9192514806975898961">"अपने मुताबिक बदलें"</item>
  </string-array>
  <string-array name="emailAddressTypes">
    <item msgid="8073994352956129127">"घर"</item>
    <item msgid="7084237356602625604">"कार्यालय"</item>
    <item msgid="1112044410659011023">"अन्य"</item>
    <item msgid="2374913952870110618">"कस्टम"</item>
  </string-array>
  <string-array name="postalAddressTypes">
    <item msgid="6880257626740047286">"घर"</item>
    <item msgid="5629153956045109251">"कार्यालय"</item>
    <item msgid="4966604264500343469">"अन्य"</item>
    <item msgid="4932682847595299369">"अपने मुताबिक बदलें"</item>
  </string-array>
  <string-array name="imAddressTypes">
    <item msgid="1738585194601476694">"घर"</item>
    <item msgid="1359644565647383708">"कार्यालय"</item>
    <item msgid="7868549401053615677">"अन्य"</item>
    <item msgid="3145118944639869809">"कस्टम"</item>
  </string-array>
  <string-array name="organizationTypes">
    <item msgid="7546335612189115615">"कार्यालय"</item>
    <item msgid="4378074129049520373">"अन्य"</item>
    <item msgid="3455047468583965104">"कस्टम"</item>
  </string-array>
  <string-array name="imProtocols">
    <item msgid="8595261363518459565">"AIM"</item>
    <item msgid="7390473628275490700">"Windows Live"</item>
    <item msgid="7882877134931458217">"Yahoo"</item>
    <item msgid="5035376313200585242">"Skype"</item>
    <item msgid="7532363178459444943">"QQ"</item>
    <item msgid="3713441034299660749">"Google टॉक"</item>
    <item msgid="2506857312718630823">"ICQ"</item>
    <item msgid="1648797903785279353">"Jabber"</item>
  </string-array>
    <string name="phoneTypeCustom" msgid="1644738059053355820">"कस्टम"</string>
    <string name="phoneTypeHome" msgid="2570923463033985887">"घर"</string>
    <string name="phoneTypeMobile" msgid="6501463557754751037">"मोबाइल"</string>
    <string name="phoneTypeWork" msgid="8863939667059911633">"कार्यालय"</string>
    <string name="phoneTypeFaxWork" msgid="3517792160008890912">"कार्यालय का फ़ैक्स"</string>
    <string name="phoneTypeFaxHome" msgid="2067265972322971467">"घर का फ़ैक्स"</string>
    <string name="phoneTypePager" msgid="7582359955394921732">"पेजर"</string>
    <string name="phoneTypeOther" msgid="1544425847868765990">"अन्य"</string>
    <string name="phoneTypeCallback" msgid="2712175203065678206">"फिर से कॉल करें"</string>
    <string name="phoneTypeCar" msgid="8738360689616716982">"कार"</string>
    <string name="phoneTypeCompanyMain" msgid="540434356461478916">"कंपनी का मुख्य"</string>
    <string name="phoneTypeIsdn" msgid="8022453193171370337">"ISDN"</string>
    <string name="phoneTypeMain" msgid="6766137010628326916">"मुख्‍य"</string>
    <string name="phoneTypeOtherFax" msgid="8587657145072446565">"अन्य फ़ैक्स"</string>
    <string name="phoneTypeRadio" msgid="4093738079908667513">"रेडियो"</string>
    <string name="phoneTypeTelex" msgid="3367879952476250512">"टेलेक्स"</string>
    <string name="phoneTypeTtyTdd" msgid="8606514378585000044">"टेलीटाइपराइटर (TTY) टीडीडी (TDD)"</string>
    <string name="phoneTypeWorkMobile" msgid="1311426989184065709">"कार्यालय का मोबाइल"</string>
    <string name="phoneTypeWorkPager" msgid="649938731231157056">"कार्यालय का पेजर"</string>
    <string name="phoneTypeAssistant" msgid="5596772636128562884">"सहायक"</string>
    <string name="phoneTypeMms" msgid="7254492275502768992">"मल्टीमीडिया मैसेज (एमएमएस)"</string>
    <string name="eventTypeCustom" msgid="7837586198458073404">"कस्टम"</string>
    <string name="eventTypeBirthday" msgid="2813379844211390740">"जन्‍मदिन"</string>
    <string name="eventTypeAnniversary" msgid="3876779744518284000">"वर्षगांठ"</string>
    <string name="eventTypeOther" msgid="7388178939010143077">"अन्य"</string>
    <string name="emailTypeCustom" msgid="8525960257804213846">"कस्टम"</string>
    <string name="emailTypeHome" msgid="449227236140433919">"घर"</string>
    <string name="emailTypeWork" msgid="3548058059601149973">"कार्यालय"</string>
    <string name="emailTypeOther" msgid="2923008695272639549">"अन्य"</string>
    <string name="emailTypeMobile" msgid="119919005321166205">"मोबाइल"</string>
    <string name="postalTypeCustom" msgid="8903206903060479902">"कस्टम"</string>
    <string name="postalTypeHome" msgid="8165756977184483097">"घर"</string>
    <string name="postalTypeWork" msgid="5268172772387694495">"कार्यालय"</string>
    <string name="postalTypeOther" msgid="2726111966623584341">"अन्य"</string>
    <string name="imTypeCustom" msgid="2074028755527826046">"कस्टम"</string>
    <string name="imTypeHome" msgid="6241181032954263892">"घर"</string>
    <string name="imTypeWork" msgid="1371489290242433090">"कार्यालय"</string>
    <string name="imTypeOther" msgid="5377007495735915478">"अन्य"</string>
    <string name="imProtocolCustom" msgid="6919453836618749992">"कस्टम"</string>
    <string name="imProtocolAim" msgid="7050360612368383417">"AIM"</string>
    <string name="imProtocolMsn" msgid="144556545420769442">"Windows Live"</string>
    <string name="imProtocolYahoo" msgid="8271439408469021273">"Yahoo"</string>
    <string name="imProtocolSkype" msgid="9019296744622832951">"Skype"</string>
    <string name="imProtocolQq" msgid="8887484379494111884">"QQ"</string>
    <string name="imProtocolGoogleTalk" msgid="493902321140277304">"Hangouts"</string>
    <string name="imProtocolIcq" msgid="1574870433606517315">"ICQ"</string>
    <string name="imProtocolJabber" msgid="2279917630875771722">"Jabber"</string>
    <string name="imProtocolNetMeeting" msgid="8287625655986827971">"NetMeeting"</string>
    <string name="orgTypeWork" msgid="29268870505363872">"कार्यालय"</string>
    <string name="orgTypeOther" msgid="3951781131570124082">"अन्य"</string>
    <string name="orgTypeCustom" msgid="225523415372088322">"कस्टम"</string>
    <string name="relationTypeCustom" msgid="3542403679827297300">"कस्टम"</string>
    <string name="relationTypeAssistant" msgid="6274334825195379076">"सहायक"</string>
    <string name="relationTypeBrother" msgid="8757913506784067713">"भाई"</string>
    <string name="relationTypeChild" msgid="1890746277276881626">"बच्चा"</string>
    <string name="relationTypeDomesticPartner" msgid="6904807112121122133">"हमसफ़र"</string>
    <string name="relationTypeFather" msgid="5228034687082050725">"पिता"</string>
    <string name="relationTypeFriend" msgid="7313106762483391262">"दोस्त"</string>
    <string name="relationTypeManager" msgid="6365677861610137895">"मैनेजर"</string>
    <string name="relationTypeMother" msgid="4578571352962758304">"मां"</string>
    <string name="relationTypeParent" msgid="4755635567562925226">"अभिभावक"</string>
    <string name="relationTypePartner" msgid="7266490285120262781">"सहयोगी"</string>
    <string name="relationTypeReferredBy" msgid="101573059844135524">"इन्होंने बताया"</string>
    <string name="relationTypeRelative" msgid="1799819930085610271">"संबंधी"</string>
    <string name="relationTypeSister" msgid="1735983554479076481">"बहन"</string>
    <string name="relationTypeSpouse" msgid="394136939428698117">"पति/पत्नी"</string>
    <string name="sipAddressTypeCustom" msgid="2473580593111590945">"कस्टम"</string>
    <string name="sipAddressTypeHome" msgid="6093598181069359295">"घर"</string>
    <string name="sipAddressTypeWork" msgid="6920725730797099047">"कार्यालय"</string>
    <string name="sipAddressTypeOther" msgid="4408436162950119849">"अन्य"</string>
    <string name="quick_contacts_not_available" msgid="746098007828579688">"इस संपर्क को देखने के लिए कोई ऐप्लिकेशन नहीं मिला."</string>
    <string name="keyguard_password_enter_pin_code" msgid="3037685796058495017">"पिन कोड लिखें"</string>
    <string name="keyguard_password_enter_puk_code" msgid="4800725266925845333">"PUK और नया पिन कोड लिखें"</string>
    <string name="keyguard_password_enter_puk_prompt" msgid="1341112146710087048">"PUK कोड"</string>
    <string name="keyguard_password_enter_pin_prompt" msgid="8027680321614196258">"नया पिन कोड"</string>
    <string name="keyguard_password_entry_touch_hint" msgid="2644215452200037944"><font size="17">"पासवर्ड लिखने के लिए टैप करें"</font></string>
    <string name="keyguard_password_enter_password_code" msgid="1054721668279049780">"अनलॉक करने के लिए पासवर्ड लिखें"</string>
    <string name="keyguard_password_enter_pin_password_code" msgid="6391755146112503443">"अनलॉक करने के लिए पिन लिखें"</string>
    <string name="keyguard_password_wrong_pin_code" msgid="2422225591006134936">"गलत पिन कोड."</string>
    <string name="keyguard_label_text" msgid="861796461028298424">"लॉक खोलने के लिए, मेन्यू दबाएं और फिर 0 दबाएं."</string>
    <string name="emergency_call_dialog_number_for_display" msgid="696192103195090970">"आपातकालीन नंबर"</string>
    <string name="lockscreen_carrier_default" msgid="6169005837238288522">"कोई सेवा नहीं"</string>
    <string name="lockscreen_screen_locked" msgid="7288443074806832904">"स्‍क्रीन लॉक की गई है."</string>
    <string name="lockscreen_instructions_when_pattern_enabled" msgid="46154051614126049">"लॉक खोलने के लिए मेन्यू दबाएं या आपातलकालीन कॉल करें."</string>
    <string name="lockscreen_instructions_when_pattern_disabled" msgid="686260028797158364">"लॉक खोलने के लिए मेन्यू दबाएं."</string>
    <string name="lockscreen_pattern_instructions" msgid="7478703254964810302">"अनलॉक करने के लिए आकार आरेखित करें"</string>
    <string name="lockscreen_emergency_call" msgid="5298642613417801888">"आपातकाल"</string>
    <string name="lockscreen_return_to_call" msgid="5244259785500040021">"कॉल पर वापस लौटें"</string>
    <string name="lockscreen_pattern_correct" msgid="9039008650362261237">"सही!"</string>
    <string name="lockscreen_pattern_wrong" msgid="4317955014948108794">"फिर से प्रयास करें"</string>
    <string name="lockscreen_password_wrong" msgid="5737815393253165301">"फिर से प्रयास करें"</string>
    <string name="lockscreen_storage_locked" msgid="9167551160010625200">"सभी सुविधाओं और डेटा के लिए अनलॉक करें"</string>
    <string name="faceunlock_multiple_failures" msgid="754137583022792429">"मालिक का चेहरा पहचानकर अनलॉक करने की तय सीमा खत्म हो गई"</string>
    <string name="lockscreen_missing_sim_message_short" msgid="5099439277819215399">"कोई सिम कार्ड नहीं है"</string>
    <string name="lockscreen_missing_sim_message" product="tablet" msgid="151659196095791474">"टैबलेट में कोई सिम कार्ड नहीं है."</string>
    <string name="lockscreen_missing_sim_message" product="tv" msgid="1943633865476989599">"टीवी में कोई SIM कार्ड नहीं है."</string>
    <string name="lockscreen_missing_sim_message" product="default" msgid="2186920585695169078">"फ़ोन में कोई सिम कार्ड नहीं है."</string>
    <string name="lockscreen_missing_sim_instructions" msgid="5372787138023272615">"कोई सिमकार्ड डालें."</string>
    <string name="lockscreen_missing_sim_instructions_long" msgid="3526573099019319472">"सिम कार्ड गुम है या पढ़ने योग्‍य नहीं है. कोई सिम कार्ड डालें."</string>
    <string name="lockscreen_permanent_disabled_sim_message_short" msgid="5096149665138916184">"अनुपयोगी सिम कार्ड."</string>
    <string name="lockscreen_permanent_disabled_sim_instructions" msgid="910904643433151371">"आपका सिम कार्ड हमेशा के लिए बंद कर दिया गया है.\n दूसरे सिम कार्ड के लिए अपने वायरलेस सेवा देने वाले से संपर्क करें."</string>
    <string name="lockscreen_transport_prev_description" msgid="6300840251218161534">"पिछला ट्रैक"</string>
    <string name="lockscreen_transport_next_description" msgid="573285210424377338">"अगला ट्रैक"</string>
    <string name="lockscreen_transport_pause_description" msgid="3980308465056173363">"रोकें"</string>
    <string name="lockscreen_transport_play_description" msgid="1901258823643886401">"चलाएं"</string>
    <string name="lockscreen_transport_stop_description" msgid="5907083260651210034">"बंद करें"</string>
    <string name="lockscreen_transport_rew_description" msgid="6944412838651990410">"रिवाइंड करें"</string>
    <string name="lockscreen_transport_ffw_description" msgid="42987149870928985">"फ़ास्ट फ़ॉरवर्ड"</string>
    <string name="emergency_calls_only" msgid="6733978304386365407">"केवल आपातकालीन कॉल"</string>
    <string name="lockscreen_network_locked_message" msgid="143389224986028501">"नेटवर्क लॉक किया गया"</string>
    <string name="lockscreen_sim_puk_locked_message" msgid="7441797339976230">"सिम कार्ड PUK-लॉक किया हुआ है."</string>
    <string name="lockscreen_sim_puk_locked_instructions" msgid="8127916255245181063">"कृपया उपयोग के लिए गाइड देखें या ग्राहक सहायता से संपर्क करें."</string>
    <string name="lockscreen_sim_locked_message" msgid="8066660129206001039">"सिम कार्ड लॉक किया गया है."</string>
    <string name="lockscreen_sim_unlock_progress_dialog_message" msgid="595323214052881264">"सिम कार्ड अनलॉक कर रहा है…"</string>
    <string name="lockscreen_too_many_failed_attempts_dialog_message" msgid="6481623830344107222">"आपने अपना अनलॉक आकार <xliff:g id="NUMBER_0">%1$d</xliff:g> बार गलत बनाया है. \n\n <xliff:g id="NUMBER_1">%2$d</xliff:g> सेकंड में फिर से प्रयास करें."</string>
    <string name="lockscreen_too_many_failed_password_attempts_dialog_message" msgid="2725973286239344555">"आपने अपना पासवर्ड <xliff:g id="NUMBER_0">%1$d</xliff:g> बार गलत तरीके से लिखा है. \n\n<xliff:g id="NUMBER_1">%2$d</xliff:g> सेकंड में फिर से प्रयास करें."</string>
    <string name="lockscreen_too_many_failed_pin_attempts_dialog_message" msgid="6216672706545696955">"आपने अपना पिन <xliff:g id="NUMBER_0">%1$d</xliff:g> बार गलत तरीके से लिखा है. \n\n<xliff:g id="NUMBER_1">%2$d</xliff:g> सेकंड में फिर से प्रयास करें."</string>
    <string name="lockscreen_failed_attempts_almost_glogin" product="tablet" msgid="9191611984625460820">"आपने अपना अनलॉक आकार <xliff:g id="NUMBER_0">%1$d</xliff:g> बार गलत बनाया है. <xliff:g id="NUMBER_1">%2$d</xliff:g> और असफल प्रयासों के बाद, आपसे अपने Google साइन-इन का उपयोग करके आपके टैबलेट को अनलॉक करने को कहा जाएगा.\n\n <xliff:g id="NUMBER_2">%3$d</xliff:g> सेकंड में फिर से प्रयास करें."</string>
    <string name="lockscreen_failed_attempts_almost_glogin" product="tv" msgid="5316664559603394684">"आपने अपना अनलॉक पैटन <xliff:g id="NUMBER_0">%1$d</xliff:g> बार गलत तरीके से बनाया है. <xliff:g id="NUMBER_1">%2$d</xliff:g> और असफल प्रयासों के बाद, आपसे अपने टीवी को अपने Google साइन-इन का उपयोग करके अनलॉक करने के लिए कहा जाएगा.\n\n <xliff:g id="NUMBER_2">%3$d</xliff:g> सेकंड में फिर से प्रयास करें."</string>
    <string name="lockscreen_failed_attempts_almost_glogin" product="default" msgid="2590227559763762751">"आपने अपना अनलॉक आकार <xliff:g id="NUMBER_0">%1$d</xliff:g> बार गलत बनाया है. <xliff:g id="NUMBER_1">%2$d</xliff:g> और असफल प्रयासों के बाद, आपसे अपने Google साइन-इन का उपयोग करके आपके फ़ोन को अनलॉक करने को कहा जाएगा.\n\n <xliff:g id="NUMBER_2">%3$d</xliff:g> सेकंड में फिर से प्रयास करें."</string>
    <string name="lockscreen_failed_attempts_almost_at_wipe" product="tablet" msgid="6128106399745755604">"आप टैबलेट का लॉक खोलने के लिए <xliff:g id="NUMBER_0">%1$d</xliff:g> बार गलत तरीके से कोशिश कर चुके हैं. <xliff:g id="NUMBER_1">%2$d</xliff:g> बार और गलत कोशिश करने पर, टैबलेट फ़ैक्ट्री डिफ़ॉल्ट पर रीसेट हो जाएगा और सभी उपयोगकर्ता डेटा खो जाएगा."</string>
    <string name="lockscreen_failed_attempts_almost_at_wipe" product="tv" msgid="950408382418270260">"आपने टीवी का लॉक खोलने के लिए <xliff:g id="NUMBER_0">%1$d</xliff:g> बार गलत तरीके से कोशिश की है. <xliff:g id="NUMBER_1">%2$d</xliff:g> और बार गलत कोशिश करने पर, टीवी को फ़ैक्ट्री डिफ़ॉल्‍ट पर रीसेट कर दिया जाएगा और सभी उपयोगकर्ता डेटा खो जाएगा."</string>
    <string name="lockscreen_failed_attempts_almost_at_wipe" product="default" msgid="8603565142156826565">"आप फ़ोन का लॉक खोलने के लिए <xliff:g id="NUMBER_0">%1$d</xliff:g> बार गलत तरीके से कोशिश कर चुके हैं. <xliff:g id="NUMBER_1">%2$d</xliff:g> बार और गलत कोशिश करने पर, फ़ोन फ़ैक्ट्री डिफ़ॉल्ट पर रीसेट हो जाएगा और सभी उपयोगकर्ता डेटा खो जाएगा."</string>
    <string name="lockscreen_failed_attempts_now_wiping" product="tablet" msgid="280873516493934365">"आप टैबलेट को गलत तरीके से <xliff:g id="NUMBER">%d</xliff:g> बार अनलॉक करने का प्रयास कर चुके हैं. टैबलेट अब फ़ैक्‍टरी डिफ़ॉल्‍ट पर रीसेट हो जाएगा."</string>
    <string name="lockscreen_failed_attempts_now_wiping" product="tv" msgid="3195755534096192191">"आपने टीवी को अनलॉक करने के लिए <xliff:g id="NUMBER">%d</xliff:g> बार गलत तरीके से प्रयास किया है. अब टीवी को फ़ैक्‍टरी डिफ़ॉल्‍ट पर रीसेट कर दिया जाएगा."</string>
    <string name="lockscreen_failed_attempts_now_wiping" product="default" msgid="3025504721764922246">"आप फ़ोन को गलत तरीके से <xliff:g id="NUMBER">%d</xliff:g> बार अनलॉक करने का प्रयास कर चुके हैं. फ़ोन अब फ़ैक्‍टरी डिफ़ॉल्‍ट पर रीसेट हो जाएगा."</string>
    <string name="lockscreen_too_many_failed_attempts_countdown" msgid="6251480343394389665">"<xliff:g id="NUMBER">%d</xliff:g> सेकंड में फिर से प्रयास करें."</string>
    <string name="lockscreen_forgot_pattern_button_text" msgid="2626999449610695930">"आकार भूल गए?"</string>
    <string name="lockscreen_glogin_forgot_pattern" msgid="2588521501166032747">"खाता अनलॉक"</string>
    <string name="lockscreen_glogin_too_many_attempts" msgid="2751368605287288808">"बहुत ज़्यादा आकार प्रयास"</string>
    <string name="lockscreen_glogin_instructions" msgid="3931816256100707784">"अनलॉक करने के लिए, अपने Google खाते से साइन इन करें."</string>
    <string name="lockscreen_glogin_username_hint" msgid="8846881424106484447">"उपयोगकर्ता नाम (ईमेल)"</string>
    <string name="lockscreen_glogin_password_hint" msgid="5958028383954738528">"पासवर्ड"</string>
    <string name="lockscreen_glogin_submit_button" msgid="7130893694795786300">"साइन इन करें"</string>
    <string name="lockscreen_glogin_invalid_input" msgid="1364051473347485908">"उपयोगकर्ता नाम या पासवर्ड गलत है."</string>
    <string name="lockscreen_glogin_account_recovery_hint" msgid="1696924763690379073">"अपना उपयोगकर्ता नाम या पासवर्ड भूल गए?\n "<b>"google.com/accounts/recovery"</b>" पर जाएं."</string>
    <string name="lockscreen_glogin_checking_password" msgid="7114627351286933867">"जाँच रहा है…"</string>
    <string name="lockscreen_unlock_label" msgid="737440483220667054">"अनलॉक करें"</string>
    <string name="lockscreen_sound_on_label" msgid="9068877576513425970">"ध्‍वनि चालू करें"</string>
    <string name="lockscreen_sound_off_label" msgid="996822825154319026">"ध्वनि बंद"</string>
    <string name="lockscreen_access_pattern_start" msgid="3941045502933142847">"आकार प्रारंभ किया गया"</string>
    <string name="lockscreen_access_pattern_cleared" msgid="5583479721001639579">"आकार साफ़ किया गया"</string>
    <string name="lockscreen_access_pattern_cell_added" msgid="6756031208359292487">"कक्ष जोड़ा गया"</string>
    <string name="lockscreen_access_pattern_cell_added_verbose" msgid="7264580781744026939">"सेल <xliff:g id="CELL_INDEX">%1$s</xliff:g> जोड़ा गया"</string>
    <string name="lockscreen_access_pattern_detected" msgid="4988730895554057058">"आकार पूरा किया गया"</string>
    <string name="lockscreen_access_pattern_area" msgid="400813207572953209">"प्रतिमान क्षेत्र."</string>
    <string name="keyguard_accessibility_widget_changed" msgid="5678624624681400191">"%1$s. %3$d विजेट में से %2$d."</string>
    <string name="keyguard_accessibility_add_widget" msgid="8273277058724924654">"विजेट जोड़ें"</string>
    <string name="keyguard_accessibility_widget_empty_slot" msgid="1281505703307930757">"खाली"</string>
    <string name="keyguard_accessibility_unlock_area_expanded" msgid="2278106022311170299">"अनलॉक क्षेत्र को विस्तृत कर दिया गया."</string>
    <string name="keyguard_accessibility_unlock_area_collapsed" msgid="6366992066936076396">"अनलॉक क्षेत्र को संक्षिप्त कर दिया गया."</string>
    <string name="keyguard_accessibility_widget" msgid="6527131039741808240">"<xliff:g id="WIDGET_INDEX">%1$s</xliff:g> विजेट."</string>
    <string name="keyguard_accessibility_user_selector" msgid="1226798370913698896">"उपयोगकर्ता चुनने वाला"</string>
    <string name="keyguard_accessibility_status" msgid="8008264603935930611">"स्थिति"</string>
    <string name="keyguard_accessibility_camera" msgid="8904231194181114603">"कैमरा"</string>
    <string name="keygaurd_accessibility_media_controls" msgid="262209654292161806">"मीडिया नियंत्रण"</string>
    <string name="keyguard_accessibility_widget_reorder_start" msgid="8736853615588828197">"विजेट फिर से क्रमित करना प्रारंभ."</string>
    <string name="keyguard_accessibility_widget_reorder_end" msgid="7170190950870468320">"विजेट फिर से क्रमित करना खत्म."</string>
    <string name="keyguard_accessibility_widget_deleted" msgid="4426204263929224434">"विजेट <xliff:g id="WIDGET_INDEX">%1$s</xliff:g> को हटा दिया गया."</string>
    <string name="keyguard_accessibility_expand_lock_area" msgid="519859720934178024">"अनलॉक क्षेत्र का विस्तार करें."</string>
    <string name="keyguard_accessibility_slide_unlock" msgid="2959928478764697254">"स्लाइड अनलॉक."</string>
    <string name="keyguard_accessibility_pattern_unlock" msgid="1490840706075246612">"आकार अनलॉक."</string>
    <string name="keyguard_accessibility_face_unlock" msgid="4817282543351718535">"मालिक का चेहरा पहचानकर अनलॉक करें."</string>
    <string name="keyguard_accessibility_pin_unlock" msgid="2469687111784035046">"पिन अनलॉक."</string>
    <string name="keyguard_accessibility_sim_pin_unlock" msgid="9149698847116962307">"पिन के ज़रिए सिम अनलॉक करें."</string>
    <string name="keyguard_accessibility_sim_puk_unlock" msgid="9106899279724723341">"पीयूके के ज़रिए सिम अनलॉक करें."</string>
    <string name="keyguard_accessibility_password_unlock" msgid="7675777623912155089">"पासवर्ड अनलॉक."</string>
    <string name="keyguard_accessibility_pattern_area" msgid="7679891324509597904">"आकार क्षेत्र."</string>
    <string name="keyguard_accessibility_slide_area" msgid="6736064494019979544">"स्लाइड क्षेत्र."</string>
    <string name="password_keyboard_label_symbol_key" msgid="992280756256536042">"?123"</string>
    <string name="password_keyboard_label_alpha_key" msgid="8001096175167485649">"ABC"</string>
    <string name="password_keyboard_label_alt_key" msgid="1284820942620288678">"ALT"</string>
    <string name="granularity_label_character" msgid="7336470535385009523">"वर्ण"</string>
    <string name="granularity_label_word" msgid="7075570328374918660">"शब्द"</string>
    <string name="granularity_label_link" msgid="5815508880782488267">"लिंक"</string>
    <string name="granularity_label_line" msgid="5764267235026120888">"पंक्ति"</string>
    <string name="factorytest_failed" msgid="5410270329114212041">"फ़ैक्‍ट्री परीक्षण विफल"</string>
    <string name="factorytest_not_system" msgid="4435201656767276723">"FACTORY_TEST का काम केवल /system/app में इंस्‍टॉल किए गए पैकेज के लिए ही हो सकता है."</string>
    <string name="factorytest_no_action" msgid="872991874799998561">"ऐसा कोई पैकेज नहीं मिला था जो FACTORY_TEST कार्रवाई मुहैया करवाता हो."</string>
    <string name="factorytest_reboot" msgid="6320168203050791643">"रीबूट करें"</string>
    <string name="js_dialog_title" msgid="1987483977834603872">"\'<xliff:g id="TITLE">%s</xliff:g>\' पर यह पेज दर्शाता है:"</string>
    <string name="js_dialog_title_default" msgid="6961903213729667573">"JavaScript"</string>
    <string name="js_dialog_before_unload_title" msgid="2619376555525116593">"मार्गदर्शक की दुबारा पूछें"</string>
    <string name="js_dialog_before_unload_positive_button" msgid="3112752010600484130">"इस पेज से आगे बढ़ें"</string>
    <string name="js_dialog_before_unload_negative_button" msgid="5614861293026099715">"इस पेज पर बने रहें"</string>
    <string name="js_dialog_before_unload" msgid="3468816357095378590">"<xliff:g id="MESSAGE">%s</xliff:g>\n\nक्या आप वाकई इस पेज से दूर नेविगेट करना चाहते हैं?"</string>
    <string name="save_password_label" msgid="6860261758665825069">"दुबारा पूछें"</string>
    <string name="double_tap_toast" msgid="4595046515400268881">"सलाह: ज़ूम इन और आउट करने के लिए दो बार छूएं."</string>
    <string name="autofill_this_form" msgid="4616758841157816676">"अपने आप भरने की सुविधा"</string>
    <string name="setup_autofill" msgid="7103495070180590814">"अपने आप भरें जाना सेट करें"</string>
    <string name="autofill_window_title" msgid="4107745526909284887">"<xliff:g id="SERVICENAME">%1$s</xliff:g> के साथ अपने आप जानकारी भरने की सुविधा"</string>
    <string name="autofill_address_name_separator" msgid="6350145154779706772">" "</string>
    <string name="autofill_address_summary_name_format" msgid="3268041054899214945">"$1$2$3"</string>
    <string name="autofill_address_summary_separator" msgid="7483307893170324129">", "</string>
    <string name="autofill_address_summary_format" msgid="4874459455786827344">"$1$2$3"</string>
    <string name="autofill_province" msgid="2231806553863422300">"प्रांत"</string>
    <string name="autofill_postal_code" msgid="4696430407689377108">"डाक कोड"</string>
    <string name="autofill_state" msgid="6988894195520044613">"राज्य"</string>
    <string name="autofill_zip_code" msgid="8697544592627322946">"ज़िप कोड"</string>
    <string name="autofill_county" msgid="237073771020362891">"काउंटी"</string>
    <string name="autofill_island" msgid="4020100875984667025">"द्वीप"</string>
    <string name="autofill_district" msgid="8400735073392267672">"जिला"</string>
    <string name="autofill_department" msgid="5343279462564453309">"विभाग"</string>
    <string name="autofill_prefecture" msgid="2028499485065800419">"प्रशासकीय क्षेत्र"</string>
    <string name="autofill_parish" msgid="8202206105468820057">"मोहल्ला"</string>
    <string name="autofill_area" msgid="3547409050889952423">"क्षेत्र"</string>
    <string name="autofill_emirate" msgid="2893880978835698818">"अमीरात"</string>
    <string name="permlab_readHistoryBookmarks" msgid="3775265775405106983">"अपने वेब बुकमार्क और इतिहास पढ़ें"</string>
    <string name="permdesc_readHistoryBookmarks" msgid="8462378226600439658">"ऐप को ब्राउज़र के ज़रिये देखे गए सभी यूआरएल के इतिहास, और ब्राउज़र के सभी बुकमार्क पढ़ने देता है. ध्‍यान दें: हो सकता है कि यह अनुमति तीसरे-पक्ष के ब्राउज़र या वेब ब्राउज़िंग की सुविधा वाले अन्य ऐप के ज़रिये लागू न की जाए."</string>
    <string name="permlab_writeHistoryBookmarks" msgid="3714785165273314490">"वेब बुकमार्क और इतिहास लिखें"</string>
    <string name="permdesc_writeHistoryBookmarks" product="tablet" msgid="6825527469145760922">"ऐप्स  को आपके टैबलेट में संग्रहित ब्राउज़र के इतिहास या बुकमार्क को संशोधित करने देता है. इससे ऐप्स  ब्राउज़र डेटा को मिटा सकता है या संशोधित कर सकता है. ध्‍यान दें: यह अनुमति तृतीय-पक्ष ब्राउज़र या वेब ब्राउज़िंग क्षमताओं वाले अन्‍य ऐप्स  द्वारा लागू नहीं की जा सकती."</string>
    <string name="permdesc_writeHistoryBookmarks" product="tv" msgid="7007393823197766548">"ऐप को आपके टीवी पर संग्रहित ब्राउज़र के इतिहास या बुकमार्क में बदलाव करने देती है. इससे ऐप को ब्राउज़र डेटा में बदलाव करने या उसे हटाने की अनुमति मिल सकती है. ध्‍यान दें: यह अनुमति वेब ब्राउज़िंग क्षमताओं वाले तृतीय-पक्ष ब्राउज़र या अन्‍य ऐप्‍लिकेशन द्वारा लागू नहीं की जा सकती है."</string>
    <string name="permdesc_writeHistoryBookmarks" product="default" msgid="8497389531014185509">"ऐप्स  को आपके फ़ोन में संग्रहित ब्राउज़र के इतिहास या बुकमार्क को संशोधित करने देता है. इससे ऐप्स  ब्राउज़र डेटा को मिटा सकता है या संशोधित कर सकता है. ध्‍यान दें: यह अनुमति तृतीय-पक्ष ब्राउज़र या वेब ब्राउज़िंग क्षमताओं वाले अन्‍य ऐप्स  द्वारा लागू नहीं की जा सकती."</string>
    <string name="permlab_setAlarm" msgid="1379294556362091814">"अलार्म सेट करें"</string>
    <string name="permdesc_setAlarm" msgid="316392039157473848">"ऐप्स को इंस्‍टॉल किए गए अलार्म घड़ी ऐप्स में अलार्म सेट करने देता है. हो सकता है कुछ अलार्म घड़ी ऐप्स में यह सुविधा न हो."</string>
    <string name="permlab_addVoicemail" msgid="5525660026090959044">"ध्‍वनिमेल जोड़ें"</string>
    <string name="permdesc_addVoicemail" msgid="6604508651428252437">"ऐप्स  को आपके ध्‍वनिमेल इनबॉक्‍स में संदेश जोड़ने देता है."</string>
    <string name="permlab_writeGeolocationPermissions" msgid="5962224158955273932">"ब्राउज़र की जगह से जुड़ी अनुमतियों को बदलें"</string>
    <string name="permdesc_writeGeolocationPermissions" msgid="1083743234522638747">"ऐप को ब्राउज़र की जगह से जुड़ी अनुमतियों को बदलने देता है. धोखा देने वाले ऐप इसका इस्तेमाल गलत वेबसाइट को जगह की जानकारी भेजने में कर सकते हैं."</string>
    <string name="save_password_message" msgid="767344687139195790">"क्‍या आप चाहते हैं कि ब्राउज़र पासवर्ड को याद रखे?"</string>
    <string name="save_password_notnow" msgid="6389675316706699758">"रद्द करें"</string>
    <string name="save_password_remember" msgid="6491879678996749466">"याद रखें"</string>
    <string name="save_password_never" msgid="8274330296785855105">"कभी नहीं"</string>
    <string name="open_permission_deny" msgid="7374036708316629800">"आपके पास इस पेज को खोलने की अनुमति नहीं है."</string>
    <string name="text_copied" msgid="4985729524670131385">"लेख को क्‍लिपबोर्ड पर कॉपी किया गया."</string>
    <string name="copied" msgid="8564151838171791598">"कॉपी किया गया"</string>
    <string name="more_item_label" msgid="4650918923083320495">"और"</string>
    <string name="prepend_shortcut_label" msgid="2572214461676015642">"मेन्यू+"</string>
    <string name="menu_meta_shortcut_label" msgid="4647153495550313570">"Meta+"</string>
    <string name="menu_ctrl_shortcut_label" msgid="3917070091228880941">"Ctrl+"</string>
    <string name="menu_alt_shortcut_label" msgid="6249849492641218944">"Alt+"</string>
    <string name="menu_shift_shortcut_label" msgid="6773890288720306380">"Shift+"</string>
    <string name="menu_sym_shortcut_label" msgid="4019695553731017933">"Sym+"</string>
    <string name="menu_function_shortcut_label" msgid="1984053777418162618">"Function+"</string>
    <string name="menu_space_shortcut_label" msgid="2410328639272162537">"space"</string>
    <string name="menu_enter_shortcut_label" msgid="2743362785111309668">"enter"</string>
    <string name="menu_delete_shortcut_label" msgid="3658178007202748164">"मिटाएं"</string>
    <string name="search_go" msgid="8298016669822141719">"खोजें"</string>
    <string name="search_hint" msgid="1733947260773056054">"खोजें…"</string>
    <string name="searchview_description_search" msgid="6749826639098512120">"खोजें"</string>
    <string name="searchview_description_query" msgid="5911778593125355124">"सर्च क्वेरी"</string>
    <string name="searchview_description_clear" msgid="1330281990951833033">"क्‍वेरी साफ़ करें"</string>
    <string name="searchview_description_submit" msgid="2688450133297983542">"क्वेरी सबमिट करें"</string>
    <string name="searchview_description_voice" msgid="2453203695674994440">"बोलकर सर्च करें"</string>
    <string name="enable_explore_by_touch_warning_title" msgid="7460694070309730149">"छूकर, उससे जुड़ी जानकारी सुनना चालू करें?"</string>
    <string name="enable_explore_by_touch_warning_message" product="tablet" msgid="8655887539089910577">"<xliff:g id="ACCESSIBILITY_SERVICE_NAME">%1$s</xliff:g> छूकर, उससे जुड़ी जानकारी सुनना चालू करना चाहती है. छूकर, उससे जुड़ी जानकारी सुनना चालू होने पर, जो भी आपकी उंगली के नीचे है आप उसकी जानकारी सुन या देख सकते हैं या टैबलेट के ज़रिये बातचीत करने के लिए हाथ के जेश्चर (स्पर्श) का इस्तेमाल कर सकते हैं."</string>
    <string name="enable_explore_by_touch_warning_message" product="default" msgid="2708199672852373195">"<xliff:g id="ACCESSIBILITY_SERVICE_NAME">%1$s</xliff:g> छूकर, उससे जुड़ी जानकारी सुनना चालू करना चाहती है. छूकर, उससे जुड़ी जानकारी सुनना चालू होने पर, जो भी आपकी उंगली के नीचे है आप उसकी जानकारी सुन या देख सकते हैं या फ़ोन के ज़रिये बातचीत करने के लिए हाथ के जेश्चर (स्पर्श) का इस्तेमाल कर सकते हैं."</string>
    <string name="oneMonthDurationPast" msgid="7396384508953779925">"1 माह पहले"</string>
    <string name="beforeOneMonthDurationPast" msgid="909134546836499826">"1 माह से पहले"</string>
    <plurals name="last_num_days" formatted="false" msgid="5104533550723932025">
      <item quantity="one">पिछले <xliff:g id="COUNT_1">%d</xliff:g> दिनों में</item>
      <item quantity="other">पिछले <xliff:g id="COUNT_1">%d</xliff:g> दिनों में</item>
    </plurals>
    <string name="last_month" msgid="3959346739979055432">"पिछला महीना"</string>
    <string name="older" msgid="5211975022815554840">"इससे पुराना"</string>
    <string name="preposition_for_date" msgid="9093949757757445117">"<xliff:g id="DATE">%s</xliff:g> को"</string>
    <string name="preposition_for_time" msgid="5506831244263083793">"<xliff:g id="TIME">%s</xliff:g> पर"</string>
    <string name="preposition_for_year" msgid="5040395640711867177">"<xliff:g id="YEAR">%s</xliff:g> में"</string>
    <string name="day" msgid="8144195776058119424">"दिन"</string>
    <string name="days" msgid="4774547661021344602">"दिन"</string>
    <string name="hour" msgid="2126771916426189481">"घंटा"</string>
    <string name="hours" msgid="894424005266852993">"घंटे"</string>
    <string name="minute" msgid="9148878657703769868">"मिनट"</string>
    <string name="minutes" msgid="5646001005827034509">"मिनट"</string>
    <string name="second" msgid="3184235808021478">"सेकंड"</string>
    <string name="seconds" msgid="3161515347216589235">"सेकंड"</string>
    <string name="week" msgid="5617961537173061583">"हफ़्ता"</string>
    <string name="weeks" msgid="6509623834583944518">"हफ़्ता"</string>
    <string name="year" msgid="4001118221013892076">"वर्ष"</string>
    <string name="years" msgid="6881577717993213522">"वर्ष"</string>
    <string name="now_string_shortest" msgid="8912796667087856402">"अभी"</string>
    <plurals name="duration_minutes_shortest" formatted="false" msgid="3957499975064245495">
      <item quantity="one"><xliff:g id="COUNT_1">%d</xliff:g> मि</item>
      <item quantity="other"><xliff:g id="COUNT_1">%d</xliff:g> मि</item>
    </plurals>
    <plurals name="duration_hours_shortest" formatted="false" msgid="3552182110578602356">
      <item quantity="one"><xliff:g id="COUNT_1">%d</xliff:g> घं</item>
      <item quantity="other"><xliff:g id="COUNT_1">%d</xliff:g> घं</item>
    </plurals>
    <plurals name="duration_days_shortest" formatted="false" msgid="5213655532597081640">
      <item quantity="one"><xliff:g id="COUNT_1">%d</xliff:g> दिन</item>
      <item quantity="other"><xliff:g id="COUNT_1">%d</xliff:g> दिन</item>
    </plurals>
    <plurals name="duration_years_shortest" formatted="false" msgid="7848711145196397042">
      <item quantity="one"><xliff:g id="COUNT_1">%d</xliff:g> वर्ष</item>
      <item quantity="other"><xliff:g id="COUNT_1">%d</xliff:g> वर्ष</item>
    </plurals>
    <plurals name="duration_minutes_shortest_future" formatted="false" msgid="3277614521231489951">
      <item quantity="one"><xliff:g id="COUNT_1">%d</xliff:g> मि में</item>
      <item quantity="other"><xliff:g id="COUNT_1">%d</xliff:g> मि में</item>
    </plurals>
    <plurals name="duration_hours_shortest_future" formatted="false" msgid="2152452368397489370">
      <item quantity="one"><xliff:g id="COUNT_1">%d</xliff:g> घं में</item>
      <item quantity="other"><xliff:g id="COUNT_1">%d</xliff:g> घं में</item>
    </plurals>
    <plurals name="duration_days_shortest_future" formatted="false" msgid="8088331502820295701">
      <item quantity="one"><xliff:g id="COUNT_1">%d</xliff:g> दिन में</item>
      <item quantity="other"><xliff:g id="COUNT_1">%d</xliff:g> दिन में</item>
    </plurals>
    <plurals name="duration_years_shortest_future" formatted="false" msgid="2317006667145250301">
      <item quantity="one"><xliff:g id="COUNT_1">%d</xliff:g> वर्ष में</item>
      <item quantity="other"><xliff:g id="COUNT_1">%d</xliff:g> वर्ष में</item>
    </plurals>
    <plurals name="duration_minutes_relative" formatted="false" msgid="3178131706192980192">
      <item quantity="one"><xliff:g id="COUNT_1">%d</xliff:g> मिनट पहले</item>
      <item quantity="other"><xliff:g id="COUNT_1">%d</xliff:g> मिनट पहले</item>
    </plurals>
    <plurals name="duration_hours_relative" formatted="false" msgid="676894109982008411">
      <item quantity="one"><xliff:g id="COUNT_1">%d</xliff:g> घंटे पहले</item>
      <item quantity="other"><xliff:g id="COUNT_1">%d</xliff:g> घंटे पहले</item>
    </plurals>
    <plurals name="duration_days_relative" formatted="false" msgid="2203515825765397130">
      <item quantity="one"><xliff:g id="COUNT_1">%d</xliff:g> दिन पहले</item>
      <item quantity="other"><xliff:g id="COUNT_1">%d</xliff:g> दिन पहले</item>
    </plurals>
    <plurals name="duration_years_relative" formatted="false" msgid="4820062134188885734">
      <item quantity="one"><xliff:g id="COUNT_1">%d</xliff:g> वर्ष पहले</item>
      <item quantity="other"><xliff:g id="COUNT_1">%d</xliff:g> वर्ष पहले</item>
    </plurals>
    <plurals name="duration_minutes_relative_future" formatted="false" msgid="4655043589817680966">
      <item quantity="one"><xliff:g id="COUNT_1">%d</xliff:g> मिनट में</item>
      <item quantity="other"><xliff:g id="COUNT_1">%d</xliff:g> मिनट में</item>
    </plurals>
    <plurals name="duration_hours_relative_future" formatted="false" msgid="8084579714205223891">
      <item quantity="one"><xliff:g id="COUNT_1">%d</xliff:g> घंटे में</item>
      <item quantity="other"><xliff:g id="COUNT_1">%d</xliff:g> घंटे में</item>
    </plurals>
    <plurals name="duration_days_relative_future" formatted="false" msgid="333215369363433992">
      <item quantity="one"><xliff:g id="COUNT_1">%d</xliff:g> दिनों में</item>
      <item quantity="other"><xliff:g id="COUNT_1">%d</xliff:g> दिनों में</item>
    </plurals>
    <plurals name="duration_years_relative_future" formatted="false" msgid="8644862986413104011">
      <item quantity="one"><xliff:g id="COUNT_1">%d</xliff:g> वर्षों में</item>
      <item quantity="other"><xliff:g id="COUNT_1">%d</xliff:g> वर्षों में</item>
    </plurals>
    <string name="VideoView_error_title" msgid="3534509135438353077">"वीडियो समस्‍याएं"</string>
    <string name="VideoView_error_text_invalid_progressive_playback" msgid="3186670335938670444">"यह वीडियो इस डिवाइस पर स्ट्रीमिंग के लिए मान्‍य नहीं है."</string>
    <string name="VideoView_error_text_unknown" msgid="3450439155187810085">"यह वीडियो नहीं चलाया जा सकता."</string>
    <string name="VideoView_error_button" msgid="2822238215100679592">"ठीक है"</string>
    <string name="relative_time" msgid="1818557177829411417">"<xliff:g id="DATE">%1$s</xliff:g>, <xliff:g id="TIME">%2$s</xliff:g>"</string>
    <string name="noon" msgid="7245353528818587908">"अपराह्न"</string>
    <string name="Noon" msgid="3342127745230013127">"अपराह्न"</string>
    <string name="midnight" msgid="7166259508850457595">"मध्‍यरात्रि"</string>
    <string name="Midnight" msgid="5630806906897892201">"मध्‍यरात्रि"</string>
    <string name="elapsed_time_short_format_mm_ss" msgid="4431555943828711473">"<xliff:g id="MINUTES">%1$02d</xliff:g>:<xliff:g id="SECONDS">%2$02d</xliff:g>"</string>
    <string name="elapsed_time_short_format_h_mm_ss" msgid="1846071997616654124">"<xliff:g id="HOURS">%1$d</xliff:g>:<xliff:g id="MINUTES">%2$02d</xliff:g>:<xliff:g id="SECONDS">%3$02d</xliff:g>"</string>
    <string name="selectAll" msgid="6876518925844129331">"सभी को चुनें"</string>
    <string name="cut" msgid="3092569408438626261">"काटें"</string>
    <string name="copy" msgid="2681946229533511987">"कॉपी करें"</string>
    <string name="failed_to_copy_to_clipboard" msgid="1833662432489814471">"क्लिपबोर्ड पर कॉपी नहीं हो सका"</string>
    <string name="paste" msgid="5629880836805036433">"चिपकाएं"</string>
    <string name="paste_as_plain_text" msgid="5427792741908010675">"सादे पाठ के रूप में चिपकाएं"</string>
    <string name="replace" msgid="5781686059063148930">"बदलें•"</string>
    <string name="delete" msgid="6098684844021697789">"मिटाएं"</string>
    <string name="copyUrl" msgid="2538211579596067402">"यूआरएल को कॉपी करें"</string>
    <string name="selectTextMode" msgid="1018691815143165326">"लेख को चुनें"</string>
    <string name="undo" msgid="7905788502491742328">"वापस लाएं"</string>
    <string name="redo" msgid="7759464876566803888">"फिर से करें"</string>
    <string name="autofill" msgid="3035779615680565188">"ऑटोमैटिक भरना"</string>
    <string name="textSelectionCABTitle" msgid="5236850394370820357">"टेक्स्ट चुनें"</string>
    <string name="addToDictionary" msgid="4352161534510057874">"शब्दकोश में जोड़ें"</string>
    <string name="deleteText" msgid="6979668428458199034">"मिटाएं"</string>
    <string name="inputMethod" msgid="1653630062304567879">"इनपुट विधि"</string>
    <string name="editTextMenuTitle" msgid="4909135564941815494">"लेख क्रियाएं"</string>
    <string name="email" msgid="4560673117055050403">"ईमेल करें"</string>
    <string name="email_desc" msgid="3638665569546416795">"चुने गए पते पर ईमेल भेजें"</string>
    <string name="dial" msgid="1253998302767701559">"कॉल करें"</string>
    <string name="dial_desc" msgid="6573723404985517250">"चुने गए फ़ोन नंबर पर कॉल करें"</string>
    <string name="map" msgid="5441053548030107189">"मैप"</string>
    <string name="map_desc" msgid="1836995341943772348">"चुना गया पता मैप पर दिखाएं"</string>
    <string name="browse" msgid="1245903488306147205">"खोलें"</string>
    <string name="browse_desc" msgid="8220976549618935044">"चुना गया यूआरएल खोलें"</string>
    <string name="sms" msgid="4560537514610063430">"मैसेज"</string>
    <string name="sms_desc" msgid="7526588350969638809">"चुने गए फ़ोन नंबर को मैसेज करें"</string>
    <string name="add_contact" msgid="7867066569670597203">"जोड़ें"</string>
    <string name="add_contact_desc" msgid="4830217847004590345">"संपर्क सूची में जोड़ें"</string>
    <string name="view_calendar" msgid="979609872939597838">"देखें"</string>
    <string name="view_calendar_desc" msgid="5828320291870344584">"चुना गया समय कैलेंडर में देखें"</string>
    <string name="add_calendar_event" msgid="1953664627192056206">"शेड्यूल करें"</string>
    <string name="add_calendar_event_desc" msgid="4326891793260687388">"चुने गए समय के लिए इवेंट शेड्यूल करें"</string>
    <string name="view_flight" msgid="7691640491425680214">"मौजूदा स्थिति जानें"</string>
    <string name="view_flight_desc" msgid="3876322502674253506">"चुनी गई फ़्लाइट की मौजूदा स्थिति देखें"</string>
    <string name="translate" msgid="9218619809342576858">"अनुवाद करें"</string>
    <string name="translate_desc" msgid="4502367770068777202">"चुने गए टेक्स्ट का अनुवाद करें"</string>
    <string name="define" msgid="7394820043869954211">"परिभाषित करें"</string>
    <string name="define_desc" msgid="7910883642444919726">"चुना गया टेक्स्ट परिभाषित करें"</string>
    <string name="low_internal_storage_view_title" msgid="5576272496365684834">"मेमोरी में जगह नहीं बची है"</string>
    <string name="low_internal_storage_view_text" msgid="6640505817617414371">"हो सकता है कुछ सिस्टम फ़ंक्शन काम नहीं करें"</string>
    <string name="low_internal_storage_view_text_no_boot" msgid="6935190099204693424">"सिस्टम के लिए ज़रूरी मेमोरी नहीं है. पक्का करें कि आपके पास 250एमबी की खाली जगह है और फिर से शुरू करें."</string>
    <string name="app_running_notification_title" msgid="8718335121060787914">"<xliff:g id="APP_NAME">%1$s</xliff:g> चल रहा है"</string>
    <string name="app_running_notification_text" msgid="1197581823314971177">"ज़्यादा जानकारी के लिए या ऐप्लिकेशन को रोकने के लिए छूएं."</string>
    <string name="ok" msgid="5970060430562524910">"ठीक है"</string>
    <string name="cancel" msgid="6442560571259935130">"रद्द करें"</string>
    <string name="yes" msgid="5362982303337969312">"ठीक है"</string>
    <string name="no" msgid="5141531044935541497">"रद्द करें"</string>
    <string name="dialog_alert_title" msgid="2049658708609043103">"ध्यान दें"</string>
    <string name="loading" msgid="7933681260296021180">"लोड हो रहे हैं..."</string>
    <string name="capital_on" msgid="1544682755514494298">"ऑन"</string>
    <string name="capital_off" msgid="6815870386972805832">"बंद"</string>
    <string name="whichApplication" msgid="4533185947064773386">"इसका इस्तेमाल करके कार्रवाई को पूरा करें"</string>
    <string name="whichApplicationNamed" msgid="8260158865936942783">"%1$s का उपयोग करके कार्रवाई पूरी करें"</string>
    <string name="whichApplicationLabel" msgid="7425855495383818784">"कार्रवाई पूरी करें"</string>
    <string name="whichViewApplication" msgid="3272778576700572102">"इसमें खोलें"</string>
    <string name="whichViewApplicationNamed" msgid="2286418824011249620">"%1$s में खोलें"</string>
    <string name="whichViewApplicationLabel" msgid="2666774233008808473">"खोलें"</string>
    <string name="whichOpenHostLinksWith" msgid="3788174881117226583">"इसे इस्तेमाल करके <xliff:g id="HOST">%1$s</xliff:g> लिंक खोलें"</string>
    <string name="whichOpenLinksWith" msgid="6392123355599572804">"इसे इस्तेमाल करके लिंक खोलें"</string>
    <string name="whichOpenLinksWithApp" msgid="8225991685366651614">"<xliff:g id="APPLICATION">%1$s</xliff:g> इस्तेमाल करके लिंक खोलें"</string>
    <string name="whichOpenHostLinksWithApp" msgid="3464470639011045589">"<xliff:g id="APPLICATION">%2$s</xliff:g> इस्तेमाल करके <xliff:g id="HOST">%1$s</xliff:g> लिंक खोलें"</string>
<<<<<<< HEAD
    <string name="whichGiveAccessToApplicationLabel" msgid="6142688895536868827">"एक्सेस दें"</string>
=======
    <string name="whichGiveAccessToApplicationLabel" msgid="6142688895536868827">"ऐक्सेस दें"</string>
>>>>>>> dbf9e87c
    <string name="whichEditApplication" msgid="144727838241402655">"इसके ज़रिये बदलाव करें"</string>
    <string name="whichEditApplicationNamed" msgid="1775815530156447790">"%1$s की मदद से बदलाव करें"</string>
    <string name="whichEditApplicationLabel" msgid="7183524181625290300">"बदलाव करें"</string>
    <string name="whichSendApplication" msgid="5803792421724377602">"शेयर करें"</string>
    <string name="whichSendApplicationNamed" msgid="2799370240005424391">"%1$s से शेयर करें"</string>
    <string name="whichSendApplicationLabel" msgid="4579076294675975354">"शेयर करें"</string>
    <string name="whichSendToApplication" msgid="8272422260066642057">"इसका उपयोग करके भेजें"</string>
    <string name="whichSendToApplicationNamed" msgid="7768387871529295325">"%1$s का उपयोग करके भेजें"</string>
    <string name="whichSendToApplicationLabel" msgid="8878962419005813500">"भेजें"</string>
    <string name="whichHomeApplication" msgid="4307587691506919691">"होम ऐप चुनें"</string>
    <string name="whichHomeApplicationNamed" msgid="4493438593214760979">"होम पेज के के तौर पर %1$s का इस्तेमाल करें"</string>
    <string name="whichHomeApplicationLabel" msgid="809529747002918649">"चित्र कैप्चर करें"</string>
    <string name="whichImageCaptureApplication" msgid="3680261417470652882">"चित्र को इसके साथ कैप्चर करें"</string>
    <string name="whichImageCaptureApplicationNamed" msgid="8619384150737825003">"%1$s के साथ चित्र कैप्चर करें"</string>
    <string name="whichImageCaptureApplicationLabel" msgid="6390303445371527066">"चित्र कैप्चर करें"</string>
    <string name="alwaysUse" msgid="4583018368000610438">"इस कार्रवाई के लिए डिफ़ॉल्‍ट के तौर पर इस्तेमाल करें"</string>
    <string name="use_a_different_app" msgid="8134926230585710243">"किसी भिन्न ऐप्स का उपयोग करें"</string>
    <string name="clearDefaultHintMsg" msgid="3252584689512077257">"सिस्‍टम सेटिंग और डाउनलोड किए गए ऐप में डिफ़ॉल्‍ट साफ़ करें."</string>
    <string name="chooseActivity" msgid="7486876147751803333">"कोई कार्रवाई चुनें"</string>
    <string name="chooseUsbActivity" msgid="6894748416073583509">"USB डिवाइस के लिए कोई ऐप्स  चुनें"</string>
    <string name="noApplications" msgid="2991814273936504689">"कोई भी ऐप्स यह कार्यवाही नहीं कर सकता."</string>
    <string name="aerr_application" msgid="250320989337856518">"<xliff:g id="APPLICATION">%1$s</xliff:g> रुक गया है"</string>
    <string name="aerr_process" msgid="6201597323218674729">"<xliff:g id="PROCESS">%1$s</xliff:g> रुक गई है"</string>
    <string name="aerr_application_repeated" msgid="3146328699537439573">"<xliff:g id="APPLICATION">%1$s</xliff:g> रुक रहा है"</string>
    <string name="aerr_process_repeated" msgid="6235302956890402259">"<xliff:g id="PROCESS">%1$s</xliff:g> रुक रही है"</string>
    <string name="aerr_restart" msgid="7581308074153624475">"ऐप्लिकेशन फिर से खोलें"</string>
    <string name="aerr_report" msgid="5371800241488400617">"फ़ीडबैक भेजें"</string>
    <string name="aerr_close" msgid="2991640326563991340">"बंद करें"</string>
    <string name="aerr_mute" msgid="1974781923723235953">"डिवाइस फिर से प्रारंभ होने तक म्यूट करें"</string>
    <string name="aerr_wait" msgid="3199956902437040261">"प्रतीक्षा करें"</string>
    <string name="aerr_close_app" msgid="3269334853724920302">"ऐप बंद करें"</string>
    <string name="anr_title" msgid="4351948481459135709"></string>
    <string name="anr_activity_application" msgid="8493290105678066167">"<xliff:g id="APPLICATION">%2$s</xliff:g> प्रतिसाद नहीं दे रहा है"</string>
    <string name="anr_activity_process" msgid="1622382268908620314">"<xliff:g id="ACTIVITY">%1$s</xliff:g> प्रतिसाद नहीं दे रही है"</string>
    <string name="anr_application_process" msgid="6417199034861140083">"<xliff:g id="APPLICATION">%1$s</xliff:g> प्रतिसाद नहीं दे रहा है"</string>
    <string name="anr_process" msgid="6156880875555921105">"<xliff:g id="PROCESS">%1$s</xliff:g> प्रक्रिया प्रतिसाद नहीं दे रही है"</string>
    <string name="force_close" msgid="8346072094521265605">"ठीक है"</string>
    <string name="report" msgid="4060218260984795706">"रिपोर्ट करें"</string>
    <string name="wait" msgid="7147118217226317732">"प्रतीक्षा करें"</string>
    <string name="webpage_unresponsive" msgid="3272758351138122503">"पेज प्रतिसाद नहीं दे रहा है.\n\nक्‍या आप इसे बंद करना चाहते हैं?"</string>
    <string name="launch_warning_title" msgid="1547997780506713581">"ऐप को दूसरे वेबलिंक पर लॉन्च किया गया"</string>
    <string name="launch_warning_replace" msgid="6202498949970281412">"<xliff:g id="APP_NAME">%1$s</xliff:g> अभी चल रहा है."</string>
    <string name="launch_warning_original" msgid="188102023021668683">"<xliff:g id="APP_NAME">%1$s</xliff:g> को वास्‍तविक रूप से लॉन्‍च किया गया था."</string>
    <string name="screen_compat_mode_scale" msgid="3202955667675944499">"स्केल"</string>
    <string name="screen_compat_mode_show" msgid="4013878876486655892">"हमेशा दिखाएं"</string>
    <string name="screen_compat_mode_hint" msgid="1064524084543304459">"इसे सिस्‍टम सेटिंग &gt; ऐप &gt; डाउनलोड किए गए में फिर से चालू करें."</string>
    <string name="unsupported_display_size_message" msgid="6545327290756295232">"<xliff:g id="APP_NAME">%1$s</xliff:g> वर्तमान स्क्रीन के आकार की सेटिंग का समर्थन नहीं करता है और अनपेक्षित रूप से व्यवहार कर सकता है."</string>
    <string name="unsupported_display_size_show" msgid="7969129195360353041">"हमेशा दिखाएं"</string>
    <string name="unsupported_compile_sdk_message" msgid="4253168368781441759">"<xliff:g id="APP_NAME">%1$s</xliff:g> को Android OS के जिस वर्शन के लिए बनाया गया था, यह उस पर काम नहीं करता है. शायद यह उम्मीद के मुताबिक काम न करे. हो सकता है कि ऐप्लिकेशन का नया वर्शन आ गया हो."</string>
    <string name="unsupported_compile_sdk_show" msgid="2681877855260970231">"हमेशा दिखाएं"</string>
    <string name="unsupported_compile_sdk_check_update" msgid="3312723623323216101">"देखें कि अपडेट उपलब्ध हैं या नहीं"</string>
    <string name="smv_application" msgid="3307209192155442829">"ऐप्स <xliff:g id="APPLICATION">%1$s</xliff:g> (प्रक्रिया <xliff:g id="PROCESS">%2$s</xliff:g>) ने उसकी स्‍वयं लागू होने वाली StrictMode नीति का उल्‍लंघन किया है."</string>
    <string name="smv_process" msgid="5120397012047462446">"प्रक्रिया <xliff:g id="PROCESS">%1$s</xliff:g> ने उसकी स्‍व-प्रवर्तित StrictMode नीति का उल्‍लंघन किया है."</string>
    <string name="android_upgrading_title" product="default" msgid="7513829952443484438">"फ़ोन अपडेट हो रहा है…"</string>
    <string name="android_upgrading_title" product="tablet" msgid="4503169817302593560">"टैबलेट अपडेट हो रहा है…"</string>
    <string name="android_upgrading_title" product="device" msgid="7009520271220804517">"डिवाइस अपडेट हो रहा है…"</string>
    <string name="android_start_title" product="default" msgid="4536778526365907780">"फ़ोन चालू हो रहा है…"</string>
    <string name="android_start_title" product="automotive" msgid="8418054686415318207">"Android प्रारंभ हो रहा है…"</string>
    <string name="android_start_title" product="tablet" msgid="4929837533850340472">"टैबलेट चालू हो रहा है…"</string>
    <string name="android_start_title" product="device" msgid="7467484093260449437">"डिवाइस चालू हो रहा है…"</string>
    <string name="android_upgrading_fstrim" msgid="8036718871534640010">"मेमोरी ऑप्‍टिमाइज़ हो रही है."</string>
    <string name="android_upgrading_notification_title" product="default" msgid="1511552415039349062">"सिस्टम अपडेट पूरा होने वाला है…"</string>
    <string name="app_upgrading_toast" msgid="3008139776215597053">"<xliff:g id="APPLICATION">%1$s</xliff:g> अपग्रेड हो रहा है…"</string>
    <string name="android_upgrading_apk" msgid="7904042682111526169">"<xliff:g id="NUMBER_1">%2$d</xliff:g> में से <xliff:g id="NUMBER_0">%1$d</xliff:g> ऐप्स  अनुकूलित हो रहा है."</string>
    <string name="android_preparing_apk" msgid="8162599310274079154">"<xliff:g id="APPNAME">%1$s</xliff:g> तैयार हो रहा है."</string>
    <string name="android_upgrading_starting_apps" msgid="451464516346926713">"ऐप्स  प्रारंभ होने वाले हैं"</string>
    <string name="android_upgrading_complete" msgid="1405954754112999229">"बूट खत्म हो रहा है."</string>
    <string name="heavy_weight_notification" msgid="9087063985776626166">"<xliff:g id="APP">%1$s</xliff:g> चल रही है"</string>
    <string name="heavy_weight_notification_detail" msgid="2304833848484424985">"गेम पर वापस जाने के लिए टैप करें"</string>
    <string name="heavy_weight_switcher_title" msgid="387882830435195342">"गेम चुनें"</string>
    <string name="heavy_weight_switcher_text" msgid="4176781660362912010">"ऐप्लिकेशन को बेहतर ढंग से चलाने के लिए, इनमें से सिर्फ़ एक ही गेम को एक बार में खोला जा सकता है."</string>
    <string name="old_app_action" msgid="3044685170829526403">"<xliff:g id="OLD_APP">%1$s</xliff:g> पर वापस जाएं"</string>
    <string name="new_app_action" msgid="6694851182870774403">"<xliff:g id="NEW_APP">%1$s</xliff:g> खोलें"</string>
    <string name="new_app_description" msgid="5894852887817332322">"<xliff:g id="OLD_APP">%1$s</xliff:g> बिना सेव किए बंद हो जाएगा"</string>
    <string name="dump_heap_notification" msgid="2618183274836056542">"<xliff:g id="PROC">%1$s</xliff:g> मेमोरी सीमा को पार कर गई है"</string>
    <string name="dump_heap_ready_notification" msgid="1162196579925048701">"<xliff:g id="PROC">%1$s</xliff:g> हीप डंप तैयार है"</string>
    <string name="dump_heap_notification_detail" msgid="3993078784053054141">"हीप डंप (Java™ प्रोसेस मेमोरी का स्नैपशॉट) ले लिया गया है. शेयर करने के लिए टैप करें."</string>
    <string name="dump_heap_title" msgid="5864292264307651673">"हीप डंप शेयर करें?"</string>
<<<<<<< HEAD
    <string name="dump_heap_text" msgid="8546022920319781701">"<xliff:g id="PROC">%1$s</xliff:g> प्रक्रिया अपनी <xliff:g id="SIZE">%2$s</xliff:g> की मेमोरी सीमा पार कर चुकी है. एक हीप डंप इसके डेवलपर के साथ शेयर किए जाने के लिए तैयार है. सावधान रहें: इस हीप डंप में कोई ऐसी निजी जानकारी भी शामिल हो सकती है जिसका एक्सेस ऐप्लिकेशन के पास हो."</string>
    <string name="dump_heap_system_text" msgid="3236094872980706024">"<xliff:g id="PROC">%1$s</xliff:g> प्रक्रिया अपनी <xliff:g id="SIZE">%2$s</xliff:g> की मेमोरी सीमा पार कर चुकी है. एक हीप डंप शेयर किए जाने के लिए तैयार है. सावधान रहें: इस हीप डंप में कोई ऐसी संवेदनशील निजी जानकारी भी शामिल हो सकती है जिसका एक्सेस प्रोसेस के पास हो. इसमें आपके टाइप किए गए शब्दों का डेटा भी शामिल है."</string>
    <string name="dump_heap_ready_text" msgid="1778041771455343067">"<xliff:g id="PROC">%1$s</xliff:g> प्रक्रिया का हीप डंप शेयर किए जाने के लिए तैयार है. सावधान रहें: इस हीप डंप में कोई ऐसी संवेदनशील निजी जानकारी शामिल हो सकती है जिसका एक्सेस प्रोसेस के पास हो. इसमें आपके टाइप किए गए शब्दों का डेटा भी शामिल है."</string>
=======
    <string name="dump_heap_text" msgid="8546022920319781701">"<xliff:g id="PROC">%1$s</xliff:g> प्रक्रिया अपनी <xliff:g id="SIZE">%2$s</xliff:g> की मेमोरी सीमा पार कर चुकी है. एक हीप डंप इसके डेवलपर के साथ शेयर किए जाने के लिए तैयार है. सावधान रहें: इस हीप डंप में कोई ऐसी निजी जानकारी भी शामिल हो सकती है जिसका ऐक्सेस ऐप्लिकेशन के पास हो."</string>
    <string name="dump_heap_system_text" msgid="3236094872980706024">"<xliff:g id="PROC">%1$s</xliff:g> प्रक्रिया अपनी <xliff:g id="SIZE">%2$s</xliff:g> की मेमोरी सीमा पार कर चुकी है. एक हीप डंप शेयर किए जाने के लिए तैयार है. सावधान रहें: इस हीप डंप में कोई ऐसी संवेदनशील निजी जानकारी भी शामिल हो सकती है जिसका ऐक्सेस प्रोसेस के पास हो. इसमें आपके टाइप किए गए शब्दों का डेटा भी शामिल है."</string>
    <string name="dump_heap_ready_text" msgid="1778041771455343067">"<xliff:g id="PROC">%1$s</xliff:g> प्रक्रिया का हीप डंप शेयर किए जाने के लिए तैयार है. सावधान रहें: इस हीप डंप में कोई ऐसी संवेदनशील निजी जानकारी शामिल हो सकती है जिसका ऐक्सेस प्रोसेस के पास हो. इसमें आपके टाइप किए गए शब्दों का डेटा भी शामिल है."</string>
>>>>>>> dbf9e87c
    <string name="sendText" msgid="5209874571959469142">"मैसेज करने के लिए कोई कार्रवाई चुनें"</string>
    <string name="volume_ringtone" msgid="6885421406845734650">"रिंगर वॉल्‍यूम"</string>
    <string name="volume_music" msgid="5421651157138628171">"मीडिया वॉल्‍यूम"</string>
    <string name="volume_music_hint_playing_through_bluetooth" msgid="9165984379394601533">"ब्लूटूथ द्वारा चलाया जा रहा है"</string>
    <string name="volume_music_hint_silent_ringtone_selected" msgid="8310739960973156272">"मौन रिंगटोन सेट है"</string>
    <string name="volume_call" msgid="3941680041282788711">"कॉल के दौरान वॉल्‍यूम"</string>
    <string name="volume_bluetooth_call" msgid="2002891926351151534">"ब्लूटूथ कॉल के दौरान वॉल्‍यूम"</string>
    <string name="volume_alarm" msgid="1985191616042689100">"अलार्म वॉल्‍यूम"</string>
    <string name="volume_notification" msgid="2422265656744276715">"सूचना की आवाज़"</string>
    <string name="volume_unknown" msgid="1400219669770445902">"आवाज़"</string>
    <string name="volume_icon_description_bluetooth" msgid="6538894177255964340">"ब्लूटूथ वॉल्‍यूम"</string>
    <string name="volume_icon_description_ringer" msgid="3326003847006162496">"रिंगटोन वॉल्‍यूम"</string>
    <string name="volume_icon_description_incall" msgid="8890073218154543397">"कॉल वॉल्‍यूम"</string>
    <string name="volume_icon_description_media" msgid="4217311719665194215">"मीडिया वॉल्‍यूम"</string>
    <string name="volume_icon_description_notification" msgid="7044986546477282274">"सूचना की आवाज़"</string>
    <string name="ringtone_default" msgid="3789758980357696936">"डिफ़ॉल्‍ट रिंगटोन"</string>
    <string name="ringtone_default_with_actual" msgid="1767304850491060581">"डिफ़ॉल्ट (<xliff:g id="ACTUAL_RINGTONE">%1$s</xliff:g>)"</string>
    <string name="ringtone_silent" msgid="7937634392408977062">"कोई नहीं"</string>
    <string name="ringtone_picker_title" msgid="3515143939175119094">"रिंगटोन"</string>
    <string name="ringtone_picker_title_alarm" msgid="6473325356070549702">"अलार्म ध्वनियां"</string>
    <string name="ringtone_picker_title_notification" msgid="4837740874822788802">"सूचना की आवाज़"</string>
    <string name="ringtone_unknown" msgid="3914515995813061520">"अज्ञात"</string>
    <plurals name="wifi_available" formatted="false" msgid="7900333017752027322">
      <item quantity="one">वाई-फ़ाई नेटवर्क उपलब्‍ध</item>
      <item quantity="other">वाई-फ़ाई नेटवर्क उपलब्‍ध</item>
    </plurals>
    <plurals name="wifi_available_detailed" formatted="false" msgid="1140699367193975606">
      <item quantity="one">खुले वाई-फ़ाई नेटवर्क उपलब्‍ध</item>
      <item quantity="other">खुले वाई-फ़ाई नेटवर्क उपलब्‍ध</item>
    </plurals>
    <string name="wifi_available_title" msgid="3817100557900599505">"खुले वाई-फ़ाई नेटवर्क से कनेक्ट करें"</string>
    <string name="wifi_available_carrier_network_title" msgid="4527932626916527897">"मोबाइल और इंटरनेट सेवा देने वाली कंपनी के वाई-फ़ाई नेटवर्क से कनेक्ट करें"</string>
    <string name="wifi_available_title_connecting" msgid="1139126673968899002">"वाई-फ़ाई नेटवर्क से जोड़ा जा रहा है"</string>
    <string name="wifi_available_title_connected" msgid="7542672851522241548">"वाई-फ़ाई नेटवर्क से कनेक्‍ट हो गया है"</string>
    <string name="wifi_available_title_failed_to_connect" msgid="6861772233582618132">"वाई-फ़ाई  नेटवर्क से कनेक्‍ट नहीं हो सका"</string>
    <string name="wifi_available_content_failed_to_connect" msgid="3377406637062802645">"सभी नेटवर्क देखने के लिए यहां पर टैप करें"</string>
    <string name="wifi_available_action_connect" msgid="2635699628459488788">"कनेक्ट करें"</string>
    <string name="wifi_available_action_all_networks" msgid="4368435796357931006">"सभी नेटवर्क"</string>
    <string name="wifi_suggestion_title" msgid="9099832833531486167">"वाई-फ़ाई नेटवर्क से कनेक्ट करना चाहते हैं?"</string>
    <string name="wifi_suggestion_content" msgid="5883181205841582873">"<xliff:g id="NAME">%s</xliff:g> का सुझाया हुआ"</string>
    <string name="wifi_suggestion_action_allow_app" msgid="3689946344485394085">"हां"</string>
    <string name="wifi_suggestion_action_disallow_app" msgid="7977918905605931385">"नहीं"</string>
    <string name="wifi_wakeup_onboarding_title" msgid="228772560195634292">"वाई-फ़ाई अपने आप चालू हो जाएगा"</string>
    <string name="wifi_wakeup_onboarding_subtext" msgid="3989697580301186973">"जब आप किसी अच्छी क्वालिटी वाले सेव किए गए नेटवर्क के पास हों"</string>
    <string name="wifi_wakeup_onboarding_action_disable" msgid="838648204200836028">"वापस चालू न करें"</string>
    <string name="wifi_wakeup_enabled_title" msgid="6534603733173085309">"वाई-फ़ाई अपने आप चालू हो गया है"</string>
    <string name="wifi_wakeup_enabled_content" msgid="189330154407990583">"आप एक सेव किए गए नेटवर्क के पास हैं: <xliff:g id="NETWORK_SSID">%1$s</xliff:g>"</string>
    <string name="wifi_available_sign_in" msgid="9157196203958866662">"वाई-फ़ाई  नेटवर्क में साइन इन करें"</string>
    <string name="network_available_sign_in" msgid="1848877297365446605">"नेटवर्क में साइन इन करें"</string>
    <!-- no translation found for network_available_sign_in_detailed (8000081941447976118) -->
    <skip />
    <string name="wifi_no_internet" msgid="5198100389964214865">"<xliff:g id="NETWORK_SSID">%1$s</xliff:g> का इंटरनेट नहीं चल रहा है"</string>
    <string name="wifi_no_internet_detailed" msgid="8083079241212301741">"विकल्पों के लिए टैप करें"</string>
    <string name="captive_portal_logged_in_detailed" msgid="8489345381637456021">"जुड़ गया है"</string>
    <string name="network_partial_connectivity" msgid="7774883385494762741">"<xliff:g id="NETWORK_SSID">%1$s</xliff:g> की कनेक्टिविटी सीमित है"</string>
    <string name="network_partial_connectivity_detailed" msgid="1959697814165325217">"फिर भी कनेक्ट करने के लिए टैप करें"</string>
    <string name="wifi_softap_config_change" msgid="8475911871165857607">"आपकी हॉटस्पॉट सेटिंग के हिसाब से बदलाव हो गए हैं"</string>
    <string name="wifi_softap_config_change_summary" msgid="7601233252456548891">"आपका हॉटस्पॉट बैंड बदल गया है."</string>
    <string name="wifi_softap_config_change_detailed" msgid="8022936822860678033">"यह डिवाइस सिर्फ़ 5 गीगाहर्ट्ज़ की आपकी पसंद की सेटिंग पर काम नहीं करता, लेकिन जब भी 5 गीगाहर्ट्ज़ बैंड मौजूद होगा, डिवाइस उसका इस्तेमाल करने लगेगा."</string>
    <string name="network_switch_metered" msgid="4671730921726992671">"<xliff:g id="NETWORK_TYPE">%1$s</xliff:g> पर ले जाया गया"</string>
    <string name="network_switch_metered_detail" msgid="775163331794506615">"<xliff:g id="PREVIOUS_NETWORK">%2$s</xliff:g> में इंटरनेट की सुविधा नहीं होने पर डिवाइस <xliff:g id="NEW_NETWORK">%1$s</xliff:g> का इस्तेमाल करता है. इसके लिए शुल्क लिया जा सकता है."</string>
    <string name="network_switch_metered_toast" msgid="5779283181685974304">"<xliff:g id="PREVIOUS_NETWORK">%1$s</xliff:g> से <xliff:g id="NEW_NETWORK">%2$s</xliff:g> पर ले जाया गया"</string>
  <string-array name="network_switch_type_name">
    <item msgid="3979506840912951943">"मोबाइल डेटा"</item>
    <item msgid="75483255295529161">"वाई-फ़ाई"</item>
    <item msgid="6862614801537202646">"ब्लूटूथ"</item>
    <item msgid="5447331121797802871">"ईथरनेट"</item>
    <item msgid="8257233890381651999">"वीपीएन"</item>
  </string-array>
    <string name="network_switch_type_name_unknown" msgid="4552612897806660656">"अज्ञात नेटवर्क प्रकार"</string>
    <string name="wifi_watchdog_network_disabled" msgid="7904214231651546347">"वाई-फ़ाई  से कनेक्‍ट नहीं हो सका"</string>
    <string name="wifi_watchdog_network_disabled_detailed" msgid="4917472096696322767">" के पास एक कमज़ोर इंटरनेट कनेक्‍शन है."</string>
    <string name="wifi_connect_alert_title" msgid="8455846016001810172">"कनेक्शन की अनुमति दें?"</string>
    <string name="wifi_connect_alert_message" msgid="6451273376815958922">"%1$s ऐप्‍लिकेशन %2$s वाई-फ़ाई नेटवर्क से कनेक्‍ट करना चाहता है"</string>
    <string name="wifi_connect_default_application" msgid="7143109390475484319">"ऐप्लिकेशन"</string>
    <string name="wifi_p2p_dialog_title" msgid="97611782659324517">"वाई-फ़ाई डायरेक्ट"</string>
    <string name="wifi_p2p_turnon_message" msgid="2909250942299627244">"वाई-फ़ाई डायरेक्ट चालू करें. इससे वाई-फ़ाई क्‍लाइंट/हॉटस्पॉट कार्यवाही बंद हो जाएगी."</string>
    <string name="wifi_p2p_failed_message" msgid="3763669677935623084">"वाई-फ़ाई  डायरेक्ट प्रारंभ नहीं किया जा सका."</string>
    <string name="wifi_p2p_enabled_notification_title" msgid="2068321881673734886">"वाई-फ़ाई डायरेक्ट चालू है"</string>
    <string name="wifi_p2p_enabled_notification_message" msgid="8064677407830620023">"सेटिंग के लिए टैप करें"</string>
    <string name="accept" msgid="1645267259272829559">"स्वीकार करें"</string>
    <string name="decline" msgid="2112225451706137894">"अस्वीकार करें"</string>
    <string name="wifi_p2p_invitation_sent_title" msgid="1318975185112070734">"आमंत्रण भेजा गया"</string>
    <string name="wifi_p2p_invitation_to_connect_title" msgid="4958803948658533637">"कनेक्‍ट करने का आमंत्रण"</string>
    <string name="wifi_p2p_from_message" msgid="570389174731951769">"प्रेषक:"</string>
    <string name="wifi_p2p_to_message" msgid="248968974522044099">"प्रति:"</string>
    <string name="wifi_p2p_enter_pin_message" msgid="5920929550367828970">"आवश्‍यक पिन लिखें:"</string>
    <string name="wifi_p2p_show_pin_message" msgid="8530563323880921094">"पिन:"</string>
    <string name="wifi_p2p_frequency_conflict_message" product="tablet" msgid="8012981257742232475">"<xliff:g id="DEVICE_NAME">%1$s</xliff:g> से कनेक्ट रहने पर टैबलेट वाई-फ़ाई  से अस्थायी रूप से डिसकनेक्ट हो जाएगा"</string>
    <string name="wifi_p2p_frequency_conflict_message" product="tv" msgid="3087858235069421128">"जब टीवी <xliff:g id="DEVICE_NAME">%1$s</xliff:g> से कनेक्‍ट होगा तब वह वाई-फ़ाई से अस्‍थायी रूप से डिस्‍कनेक्‍ट हो जाएगा"</string>
    <string name="wifi_p2p_frequency_conflict_message" product="default" msgid="7363907213787469151">"फ़ोन <xliff:g id="DEVICE_NAME">%1$s</xliff:g> से कनेक्ट रहते समय वाई-फ़ाई  से अस्थायी रूप से डिसकनेक्ट हो जाएगा"</string>
    <string name="select_character" msgid="3365550120617701745">"वर्ण सम्‍मिलित करें"</string>
    <string name="sms_control_title" msgid="7296612781128917719">"मैसेज (एसएमएस) भेज रहा है"</string>
    <string name="sms_control_message" msgid="3867899169651496433">"&lt;b&gt;<xliff:g id="APP_NAME">%1$s</xliff:g>&lt;/b&gt; बड़ी संख्या में मैसेज (एसएमएस) भेज रहा है. क्या आप इस ऐप को मैसेज भेजना जारी रखने देना चाहते हैं?"</string>
    <string name="sms_control_yes" msgid="3663725993855816807">"अनुमति दें"</string>
    <string name="sms_control_no" msgid="625438561395534982">"नामंजूर करें"</string>
    <string name="sms_short_code_confirm_message" msgid="1645436466285310855">"&lt;b&gt;<xliff:g id="APP_NAME">%1$s</xliff:g>&lt;/b&gt;, &lt;b&gt;<xliff:g id="DEST_ADDRESS">%2$s</xliff:g>&lt;/b&gt; पर संदेश भेजना चाहता है."</string>
    <string name="sms_short_code_details" msgid="5873295990846059400">"इससे आपके मोबाइल खाते पर "<b>"शुल्क लग सकता है"</b>"."</string>
    <string name="sms_premium_short_code_details" msgid="7869234868023975"><b>"इससे आपके मोबाइल खाते पर शुल्क लगेगा."</b></string>
    <string name="sms_short_code_confirm_allow" msgid="4458878637111023413">"भेजें"</string>
    <string name="sms_short_code_confirm_deny" msgid="2927389840209170706">"रद्द करें"</string>
    <string name="sms_short_code_remember_choice" msgid="5289538592272218136">"मेरी पसंद को याद रखें"</string>
    <string name="sms_short_code_remember_undo_instruction" msgid="4960944133052287484">"आप इसे बाद में सेटिंग &gt; ऐप्स  में बदल सकते हैं"</string>
    <string name="sms_short_code_confirm_always_allow" msgid="3241181154869493368">"हमेशा अनुमति दें"</string>
    <string name="sms_short_code_confirm_never_allow" msgid="446992765774269673">"कभी भी अनुमति न दें"</string>
    <string name="sim_removed_title" msgid="6227712319223226185">"सिमकार्ड निकाला गया"</string>
    <string name="sim_removed_message" msgid="2333164559970958645">"मान्‍य सि‍म कार्ड डालकर फिर से प्रारंभ करने तक मोबाइल नेटवर्क अनुपलब्‍ध रहेगा."</string>
    <string name="sim_done_button" msgid="827949989369963775">"हो गया"</string>
    <string name="sim_added_title" msgid="3719670512889674693">"सिम कार्ड जोड़ा गया"</string>
    <string name="sim_added_message" msgid="6599945301141050216">"मोबाइल नेटवर्क की पहुंच पाने लिए अपना डिवाइस फिर से चालू करें."</string>
    <string name="sim_restart_button" msgid="4722407842815232347">"फिर से शुरू करें"</string>
    <string name="install_carrier_app_notification_title" msgid="9056007111024059888">"माेबाइल सेवा चालू करें"</string>
    <string name="install_carrier_app_notification_text" msgid="3346681446158696001">"अपना नया सिम चालू करने के लिए मोबाइल और इंटरनेट सेवा देने वाली कंपनी का ऐप्लिकेशन डाउनलोड करें"</string>
    <string name="install_carrier_app_notification_text_app_name" msgid="1196505084835248137">"अपना नया सिम चालू करने के लिए <xliff:g id="APP_NAME">%1$s</xliff:g> ऐप्लिकेशन डाउनलाेड करें"</string>
    <string name="install_carrier_app_notification_button" msgid="3094206295081900849">"ऐप्लिकेशन डाउनलोड करें"</string>
    <string name="carrier_app_notification_title" msgid="8921767385872554621">"नई SIM डाली गई"</string>
    <string name="carrier_app_notification_text" msgid="1132487343346050225">"इसे सेट करने के लिए टैप करें"</string>
    <string name="time_picker_dialog_title" msgid="8349362623068819295">"समय सेट करें"</string>
    <string name="date_picker_dialog_title" msgid="5879450659453782278">"तारीख सेट करें"</string>
    <string name="date_time_set" msgid="5777075614321087758">"सेट करें"</string>
    <string name="date_time_done" msgid="2507683751759308828">"हो गया"</string>
    <string name="perms_new_perm_prefix" msgid="8257740710754301407"><font size="12" fgcolor="#ff33b5e5">"नया: "</font></string>
    <string name="perms_description_app" msgid="5139836143293299417">"<xliff:g id="APP_NAME">%1$s</xliff:g> द्वारा प्रदत्त."</string>
    <string name="no_permissions" msgid="7283357728219338112">"किसी अनुमति की आवश्‍यकता नहीं है"</string>
    <string name="perm_costs_money" msgid="4902470324142151116">"इससे आपको धन देना पड़ सकता है"</string>
    <string name="dlg_ok" msgid="7376953167039865701">"ठीक है"</string>
    <string name="usb_charging_notification_title" msgid="1595122345358177163">"यह डिवाइस यूएसबी से चार्ज हो रहा है"</string>
    <string name="usb_supplying_notification_title" msgid="4631045789893086181">"जोड़ा गया डिवाइस यूएसबी के ज़रिए चार्ज हो रहा है"</string>
    <string name="usb_mtp_notification_title" msgid="4238227258391151029">"यूएसबी फ़ाइल ट्रांसफ़र की सुविधा चालू की गई"</string>
    <string name="usb_ptp_notification_title" msgid="5425857879922006878">"यूएसबी के ज़रिए पीटीपी की सुविधा चालू की गई"</string>
    <string name="usb_tether_notification_title" msgid="3716143122035802501">"यूएसबी टेदरिंग की सुविधा चालू की गई"</string>
    <string name="usb_midi_notification_title" msgid="5356040379749154805">"यूएसबी के ज़रिए एमआईडीआई (मिडी) की सुविधा चालू की गई"</string>
    <string name="usb_accessory_notification_title" msgid="1785694450621427730">"यूएसबी ऐक्सेसरी कनेक्ट हो गई है"</string>
    <string name="usb_notification_message" msgid="3370903770828407960">"ज़्यादा विकल्पों के लिए टैप करें."</string>
    <string name="usb_power_notification_message" msgid="4647527153291917218">"जोड़ा गया डिवाइस चार्ज हो रहा है. ज़्यादा विकल्पों के लिए टैप करें."</string>
    <string name="usb_unsupported_audio_accessory_title" msgid="3529881374464628084">"एनालॉग ऑडियो एक्सेसरी का पता चला"</string>
    <string name="usb_unsupported_audio_accessory_message" msgid="6309553946441565215">"अटैच किया गया डिवाइस इस फ़ोन से संगत नहीं है. ज़्यादा जानने के लिए टैप करें."</string>
    <string name="adb_active_notification_title" msgid="6729044778949189918">"डीबग करने के लिए एडीबी कनेक्ट किया गया"</string>
    <string name="adb_active_notification_message" msgid="7463062450474107752">"यूएसबी को डीबग करने की सुविधा बंद करने के लिए टैप करें"</string>
    <string name="adb_active_notification_message" product="tv" msgid="8470296818270110396">"USB डीबग करना अक्षम करने के लिए चुनें."</string>
    <string name="test_harness_mode_notification_title" msgid="2216359742631914387">"टेस्ट हार्नेस मोड चालू किया गया"</string>
    <string name="test_harness_mode_notification_message" msgid="1343197173054407119">"टेस्ट हार्नेस मोड बंद करने के लिए फ़ैक्ट्री रीसेट करें."</string>
    <string name="usb_contaminant_detected_title" msgid="7136400633704058349">"यूएसबी पोर्ट में तरल चीज़ या कचरा है"</string>
    <string name="usb_contaminant_detected_message" msgid="832337061059487250">"यूएसबी पोर्ट अपने आप बंद हो गया है. ज़्यादा जानने के लिए टैप करें."</string>
    <string name="usb_contaminant_not_detected_title" msgid="7708281124088684821">"यूएसबी पोर्ट का इस्तेमाल करना सुरक्षित है"</string>
    <string name="usb_contaminant_not_detected_message" msgid="2415791798244545292">"फ़ोन अब तरल चीज़ों या कचरे की पहचान नहीं करता."</string>
    <string name="taking_remote_bugreport_notification_title" msgid="6742483073875060934">"गड़बड़ी की रिपोर्ट ली जा रही है…"</string>
    <string name="share_remote_bugreport_notification_title" msgid="4987095013583691873">"गड़बड़ी की रिपोर्ट शेयर करें?"</string>
    <string name="sharing_remote_bugreport_notification_title" msgid="7572089031496651372">"गड़बड़ी की रिपोर्ट शेयर की जा रही है…"</string>
    <string name="share_remote_bugreport_notification_message_finished" msgid="6029609949340992866">"आपके एडमिन ने इस डिवाइस की समस्या को हल करने में सहायता के लिए एक गड़बड़ी की रिपोर्ट का अनुरोध किया है. ऐप्लिकेशन और डेटा शेयर किए जा सकते हैं."</string>
    <string name="share_remote_bugreport_action" msgid="6249476773913384948">"शेयर करें"</string>
    <string name="decline_remote_bugreport_action" msgid="6230987241608770062">"अस्वीकार करें"</string>
    <string name="select_input_method" msgid="4653387336791222978">"इनपुट पद्धति चुनें"</string>
    <string name="show_ime" msgid="2506087537466597099">"सामान्य कीबोर्ड के सक्रिय होने के दौरान इसे स्‍क्रीन पर बनाए रखें"</string>
    <string name="hardware" msgid="194658061510127999">"वर्चुअल कीबोर्ड दिखाएं"</string>
    <string name="select_keyboard_layout_notification_title" msgid="597189518763083494">"सामान्य कीबोर्ड कॉन्फ़िगर करें"</string>
    <string name="select_keyboard_layout_notification_message" msgid="8084622969903004900">"भाषा और लेआउट चुनने के लिए टैप करें"</string>
    <string name="fast_scroll_alphabet" msgid="5433275485499039199">" ABCDEFGHIJKLMNOPQRSTUVWXYZ"</string>
    <string name="fast_scroll_numeric_alphabet" msgid="4030170524595123610">" 0123456789ABCDEFGHIJKLMNOPQRSTUVWXYZ"</string>
    <string name="alert_windows_notification_channel_group_name" msgid="1463953341148606396">"दूसरे ऐप्लिकेशन के ऊपर दिखाए जाने का ऐक्सेस"</string>
    <string name="alert_windows_notification_channel_name" msgid="3116610965549449803">"<xliff:g id="NAME">%s</xliff:g> अन्य ऐप्लिकेशन के ऊपर दिखाई दे रहा है"</string>
    <string name="alert_windows_notification_title" msgid="3697657294867638947">"<xliff:g id="NAME">%s</xliff:g> अन्य ऐप पर दिखाई दे रहा है"</string>
    <string name="alert_windows_notification_message" msgid="8917232109522912560">"अगर आप नहीं चाहते कि <xliff:g id="NAME">%s</xliff:g> इस सुविधा का उपयोग करे, तो सेटिंग खोलने और उसे बंद करने के लिए टैप करें."</string>
    <string name="alert_windows_notification_turn_off_action" msgid="2902891971380544651">"बंद करें"</string>
    <string name="ext_media_checking_notification_title" msgid="4411133692439308924">"<xliff:g id="NAME">%s</xliff:g> ढूंढा जा रहा है…"</string>
    <string name="ext_media_checking_notification_message" msgid="410185170877285434">"मौजूदा सामग्री की जाँच की जा रही है"</string>
    <string name="ext_media_new_notification_title" msgid="1621805083736634077">"नया <xliff:g id="NAME">%s</xliff:g> लगाया गया"</string>
    <string name="ext_media_new_notification_message" msgid="3673685270558405087">"सेटअप करने के लिए टैप करें"</string>
    <string name="ext_media_ready_notification_message" msgid="4083398150380114462">"फ़ोटो और मीडिया ट्रांसफर करने के लिए"</string>
    <string name="ext_media_unmountable_notification_title" msgid="4179418065210797130">"<xliff:g id="NAME">%s</xliff:g> में गड़बड़ी है"</string>
    <string name="ext_media_unmountable_notification_message" msgid="4193858924381066522">"समस्या ठीक करने के लिए टैप करें"</string>
    <string name="ext_media_unmountable_notification_message" product="tv" msgid="3941179940297874950">"<xliff:g id="NAME">%s</xliff:g> काम नहीं कर रहा है. ठीक करने के लिए चुनें."</string>
    <string name="ext_media_unsupported_notification_title" msgid="3797642322958803257">"असमर्थित <xliff:g id="NAME">%s</xliff:g>"</string>
    <string name="ext_media_unsupported_notification_message" msgid="6121601473787888589">"यह डिवाइस इस <xliff:g id="NAME">%s</xliff:g> का समर्थन नहीं करता है. समर्थित प्रारूप में सेट करने के लिए टैप करें."</string>
    <string name="ext_media_unsupported_notification_message" product="tv" msgid="3725436899820390906">"इस डिवाइस पर <xliff:g id="NAME">%s</xliff:g> काम नहीं करता है. काम करने वाले प्रारूप में सेट अप करने के लिए चुनें."</string>
    <string name="ext_media_badremoval_notification_title" msgid="3206248947375505416">"<xliff:g id="NAME">%s</xliff:g> अप्रत्याशित रूप से निकाला गया"</string>
    <string name="ext_media_badremoval_notification_message" msgid="8556885808951260574">"पहले मीडिया डिवाइस निकालने का विकल्प चुनें, फिर उसे निकालें ताकि आपकी सामग्री सुरक्षित रहे"</string>
    <string name="ext_media_nomedia_notification_title" msgid="6593814191061956856">"<xliff:g id="NAME">%s</xliff:g> निकाला गया."</string>
    <string name="ext_media_nomedia_notification_message" msgid="2110883356419799994">"हो सकता है कि कुछ सुविधाएं ठीक तरह से काम न करें. ज़्यादा जगह पाने के लिए नया एसडी कार्ड जोड़ें."</string>
    <string name="ext_media_unmounting_notification_title" msgid="5046532339291216076">"<xliff:g id="NAME">%s</xliff:g> बाहर निकाला जा रहा है…"</string>
    <string name="ext_media_unmounting_notification_message" msgid="1003926904442321115">"बाहर न निकालें"</string>
    <string name="ext_media_init_action" msgid="7952885510091978278">"सेट करें"</string>
    <string name="ext_media_unmount_action" msgid="1121883233103278199">"निकालें"</string>
    <string name="ext_media_browse_action" msgid="8322172381028546087">"एक्सप्लोर करें"</string>
    <string name="ext_media_seamless_action" msgid="6575980560886881233">"आउटपुट बदलें"</string>
    <string name="ext_media_missing_title" msgid="620980315821543904">"<xliff:g id="NAME">%s</xliff:g> गुम है"</string>
    <string name="ext_media_missing_message" msgid="4012389235250987930">"डिवाइस को दोबारा लगाएं"</string>
    <string name="ext_media_move_specific_title" msgid="1471100343872375842">"<xliff:g id="NAME">%s</xliff:g> को ले जाया जा रहा है"</string>
    <string name="ext_media_move_title" msgid="1022809140035962662">"डेटा ले जाया जा रहा है"</string>
    <string name="ext_media_move_success_title" msgid="7863652232242276066">"सामग्री ट्रांसफ़र की गई"</string>
    <string name="ext_media_move_success_message" msgid="8939137931961728009">"सामग्री <xliff:g id="NAME">%s</xliff:g> में ट्रांसफ़र की गई"</string>
    <string name="ext_media_move_failure_title" msgid="1604422634177382092">"सामग्री ट्रांसफ़र नहीं की जा सकी"</string>
    <string name="ext_media_move_failure_message" msgid="7388950499623016135">"सामग्री दोबारा ट्रांसफ़र करने की कोशिश करें"</string>
    <string name="ext_media_status_removed" msgid="6576172423185918739">"निकाल दिया गया"</string>
    <string name="ext_media_status_unmounted" msgid="2551560878416417752">"निकाला गया"</string>
    <string name="ext_media_status_checking" msgid="6193921557423194949">"जाँच की जा रही है..."</string>
    <string name="ext_media_status_mounted" msgid="7253821726503179202">"तैयार"</string>
    <string name="ext_media_status_mounted_ro" msgid="8020978752406021015">"केवल-पढ़ने के लिए"</string>
    <string name="ext_media_status_bad_removal" msgid="8395398567890329422">"असुरक्षित रूप से निकाला गया"</string>
    <string name="ext_media_status_unmountable" msgid="805594039236667894">"दूषित"</string>
    <string name="ext_media_status_unsupported" msgid="4691436711745681828">"असमर्थित"</string>
    <string name="ext_media_status_ejecting" msgid="5463887263101234174">"निकाला जा रहा है…"</string>
    <string name="ext_media_status_formatting" msgid="1085079556538644861">"प्रारूपित किया जा रहा है..."</string>
    <string name="ext_media_status_missing" msgid="5638633895221670766">"नहीं लगाया गया"</string>
    <string name="activity_list_empty" msgid="1675388330786841066">"कोई मिलती-जुलती गतिविधि नहीं मिली."</string>
    <string name="permlab_route_media_output" msgid="6243022988998972085">"मीडिया आउटपुट को रूट करें"</string>
    <string name="permdesc_route_media_output" msgid="4932818749547244346">"ऐप्स  को मीडिया आउटपुट को अन्य बाहरी डिवाइस पर रूट करने देता है."</string>
    <string name="permlab_readInstallSessions" msgid="3713753067455750349">"इंस्टॉल सत्रों को पढ़ें"</string>
    <string name="permdesc_readInstallSessions" msgid="2049771699626019849">"ऐप्लिकेशन को इंस्टॉल सत्रों को पढ़ने देती है. इससे उसे सक्रिय पैकेज इंस्टॉलेशन के बारे में विवरण देखने की अनुमति मिल जाती है."</string>
    <string name="permlab_requestInstallPackages" msgid="5782013576218172577">"पैकेज इंस्टॉल करने का अनुरोध करें"</string>
    <string name="permdesc_requestInstallPackages" msgid="5740101072486783082">"किसी ऐप्लिकेशन को पैकेज इंस्टॉल करने के अनुरोध की अनुमति देता है."</string>
    <string name="permlab_requestDeletePackages" msgid="1703686454657781242">"पैकेज हटाने का अनुरोध करें"</string>
    <string name="permdesc_requestDeletePackages" msgid="3406172963097595270">"किसी ऐप्लिकेशन को पैकेज हटाने का अनुरोध करने देती है."</string>
    <string name="permlab_requestIgnoreBatteryOptimizations" msgid="8021256345643918264">"बैटरी ऑप्टिमाइज़ेशन पर ध्यान ना देने के लिए पूछें"</string>
    <string name="permdesc_requestIgnoreBatteryOptimizations" msgid="8359147856007447638">"किसी ऐप्लिकेशन को उस ऐप्लिकेशन के लिए बैटरी ऑप्टिमाइज़ेशन पर ध्यान ना देने की अनुमति के लिए पूछने देता है."</string>
    <string name="tutorial_double_tap_to_zoom_message_short" msgid="1311810005957319690">"ज़ूम नियंत्रण के लिए दो बार टैप करें"</string>
    <string name="gadget_host_error_inflating" msgid="4882004314906466162">"विजेट नहीं जोड़ा जा सका."</string>
    <string name="ime_action_go" msgid="8320845651737369027">"जाएं"</string>
    <string name="ime_action_search" msgid="658110271822807811">"खोजें"</string>
    <string name="ime_action_send" msgid="2316166556349314424">"भेजें"</string>
    <string name="ime_action_next" msgid="3138843904009813834">"आगे बढ़ें"</string>
    <string name="ime_action_done" msgid="8971516117910934605">"हो गया"</string>
    <string name="ime_action_previous" msgid="1443550039250105948">"पीछे जाएं"</string>
    <string name="ime_action_default" msgid="2840921885558045721">"निष्‍पादित करें"</string>
    <string name="dial_number_using" msgid="5789176425167573586">"<xliff:g id="NUMBER">%s</xliff:g> के उपयोग द्वारा \n नंबर डायल करें"</string>
    <string name="create_contact_using" msgid="4947405226788104538">"<xliff:g id="NUMBER">%s</xliff:g> का उपयोग करके\n संपर्क बनाएं"</string>
    <string name="grant_credentials_permission_message_header" msgid="2106103817937859662">"इनमें से एक या ज़्यादा ऐप, अभी और आने वाले समय में आपके खाते तक पहुंचने की अनुमति चाहते हैं."</string>
    <string name="grant_credentials_permission_message_footer" msgid="3125211343379376561">"क्या आप इस अनुरोध की अनुमति देना चाहते हैं?"</string>
    <string name="grant_permissions_header_text" msgid="6874497408201826708">"पहुंच पाने का अनुरोध"</string>
    <string name="allow" msgid="7225948811296386551">"अनुमति दें"</string>
    <string name="deny" msgid="2081879885755434506">"अस्वीकारें"</string>
    <string name="permission_request_notification_title" msgid="6486759795926237907">"अनुमति अनुरोधित"</string>
    <string name="permission_request_notification_with_subtitle" msgid="8530393139639560189">"<xliff:g id="ACCOUNT">%s</xliff:g> खाते के लिए अनुमति\nका अनुरोध किया गया."</string>
    <string name="forward_intent_to_owner" msgid="1207197447013960896">"आप इस ऐप्स का उपयोग अपनी वर्क प्रोफ़ाइल से बाहर कर रहे हैं"</string>
    <string name="forward_intent_to_work" msgid="621480743856004612">"आप इस ऐप्स का उपयोग अपनी वर्क प्रोफ़ाइल में कर रहे हैं"</string>
    <string name="input_method_binding_label" msgid="1283557179944992649">"इनपुट विधि"</string>
    <string name="sync_binding_label" msgid="3687969138375092423">"समन्वयन"</string>
    <string name="accessibility_binding_label" msgid="4148120742096474641">"सुलभता"</string>
    <string name="wallpaper_binding_label" msgid="1240087844304687662">"वॉलपेपर"</string>
    <string name="chooser_wallpaper" msgid="7873476199295190279">"वॉलपेपर बदलें"</string>
    <string name="notification_listener_binding_label" msgid="2014162835481906429">"सूचना को सुनने की सुविधा"</string>
    <string name="vr_listener_binding_label" msgid="4316591939343607306">"VR श्रोता"</string>
    <string name="condition_provider_service_binding_label" msgid="1321343352906524564">"स्थिति देने वाली"</string>
    <string name="notification_ranker_binding_label" msgid="774540592299064747">"सूचना रैंकर सेवा"</string>
    <string name="vpn_title" msgid="19615213552042827">"VPN सक्रिय"</string>
    <string name="vpn_title_long" msgid="6400714798049252294">"VPN को <xliff:g id="APP">%s</xliff:g> द्वारा सक्रिय किया गया है"</string>
    <string name="vpn_text" msgid="1610714069627824309">"नेटवर्क प्रबंधित करने के लिए टैप करें."</string>
    <string name="vpn_text_long" msgid="4907843483284977618">"<xliff:g id="SESSION">%s</xliff:g> से कनेक्‍ट किया गया. नेटवर्क प्रबंधित करने के लिए टैप करें."</string>
    <string name="vpn_lockdown_connecting" msgid="6443438964440960745">"हमेशा-चालू VPN कनेक्ट हो रहा है…"</string>
    <string name="vpn_lockdown_connected" msgid="8202679674819213931">"हमेशा-चालू VPN कनेक्ट है"</string>
    <string name="vpn_lockdown_disconnected" msgid="735805531187559719">"हमेशा चालू रहने वाले VPN से डिसकनेक्ट किया गया"</string>
    <string name="vpn_lockdown_error" msgid="3133844445659711681">"हमेशा चालू रहने वाले वीपीएन से नहीं जुड़ पाया"</string>
    <string name="vpn_lockdown_config" msgid="8151951501116759194">"नेटवर्क या VPN सेटिंग बदलें"</string>
    <string name="upload_file" msgid="2897957172366730416">"फ़ाइल चुनें"</string>
    <string name="no_file_chosen" msgid="6363648562170759465">"कोई फ़ाइल चुनी नहीं गई"</string>
    <string name="reset" msgid="2448168080964209908">"रीसेट करें"</string>
    <string name="submit" msgid="1602335572089911941">"सबमिट करें"</string>
    <string name="car_mode_disable_notification_title" msgid="5704265646471239078">"ड्राइविंग ऐप्लिकेशन चल रहा है"</string>
    <string name="car_mode_disable_notification_message" msgid="7647248420931129377">"ड्राइविंग ऐप्लिकेशन से निकलने के लिए टैप करें."</string>
    <string name="tethered_notification_title" msgid="3146694234398202601">"टेदरिंग या हॉटस्‍पॉट सक्रिय"</string>
    <string name="tethered_notification_message" msgid="2113628520792055377">"सेट करने के लिए टैप करें."</string>
    <string name="disable_tether_notification_title" msgid="7526977944111313195">"टेदरिंग अक्षम है"</string>
    <string name="disable_tether_notification_message" msgid="2913366428516852495">"जानकारी के लिए अपने एडमिन से संपर्क करें"</string>
    <string name="back_button_label" msgid="2300470004503343439">"वापस जाएं"</string>
    <string name="next_button_label" msgid="1080555104677992408">"आगे बढ़ें"</string>
    <string name="skip_button_label" msgid="1275362299471631819">"अभी नहीं"</string>
    <string name="no_matches" msgid="8129421908915840737">"कोई मिलान नहीं"</string>
    <string name="find_on_page" msgid="1946799233822820384">"पेज पर ढूंढें"</string>
    <plurals name="matches_found" formatted="false" msgid="1210884353962081884">
      <item quantity="one"><xliff:g id="TOTAL">%d</xliff:g> में से <xliff:g id="INDEX">%d</xliff:g></item>
      <item quantity="other"><xliff:g id="TOTAL">%d</xliff:g> में से <xliff:g id="INDEX">%d</xliff:g></item>
    </plurals>
    <string name="action_mode_done" msgid="7217581640461922289">"हो गया"</string>
    <string name="progress_erasing" msgid="2569962663843586562">"शेयर की गई मेमोरी हमेशा के लिए मिटाई जा रही है…"</string>
    <string name="share" msgid="1778686618230011964">"शेयर करें"</string>
    <string name="find" msgid="4808270900322985960">"ढूंढें"</string>
    <string name="websearch" msgid="4337157977400211589">"वेब सर्च"</string>
    <string name="find_next" msgid="5742124618942193978">"आगे ढूंढें"</string>
    <string name="find_previous" msgid="2196723669388360506">"पिछला ढूंढें"</string>
    <string name="gpsNotifTicker" msgid="5622683912616496172">"<xliff:g id="NAME">%s</xliff:g> ने जगह का अनुरोध किया गया है"</string>
    <string name="gpsNotifTitle" msgid="5446858717157416839">"जगह की जानकारी मांगी जा रही है"</string>
    <string name="gpsNotifMessage" msgid="1374718023224000702">"<xliff:g id="NAME">%1$s</xliff:g> (<xliff:g id="SERVICE">%2$s</xliff:g>) द्वारा अनुरोधित"</string>
    <string name="gpsVerifYes" msgid="2346566072867213563">"हां"</string>
    <string name="gpsVerifNo" msgid="1146564937346454865">"नहीं"</string>
    <string name="sync_too_many_deletes" msgid="5296321850662746890">"हटाने की सीमा पार हो गई"</string>
    <string name="sync_too_many_deletes_desc" msgid="496551671008694245">"<xliff:g id="TYPE_OF_SYNC">%2$s</xliff:g>, <xliff:g id="ACCOUNT_NAME">%3$s</xliff:g> खाते के <xliff:g id="NUMBER_OF_DELETED_ITEMS">%1$d</xliff:g> आइटम हटा दिए गए हैं. आप क्‍या करना चाहते हैं?"</string>
    <string name="sync_really_delete" msgid="2572600103122596243">"आइटम मिटाएं"</string>
    <string name="sync_undo_deletes" msgid="2941317360600338602">"हटाए गए को वापस लाएं"</string>
    <string name="sync_do_nothing" msgid="3743764740430821845">"फिलहाल कुछ न करें"</string>
    <string name="choose_account_label" msgid="5655203089746423927">"खाता चुनें"</string>
    <string name="add_account_label" msgid="2935267344849993553">"कोई खाता जोड़ें"</string>
    <string name="add_account_button_label" msgid="3611982894853435874">"खाता जोड़ें"</string>
    <string name="number_picker_increment_button" msgid="2412072272832284313">"बढ़ाएं"</string>
    <string name="number_picker_decrement_button" msgid="476050778386779067">"कम करें"</string>
    <string name="number_picker_increment_scroll_mode" msgid="5259126567490114216">"<xliff:g id="VALUE">%s</xliff:g> को दबाकर रखें."</string>
    <string name="number_picker_increment_scroll_action" msgid="9101473045891835490">"बढ़ाने के लिए ऊपर और कम करने के लिए नीचे स्‍लाइड करें."</string>
    <string name="time_picker_increment_minute_button" msgid="8865885114028614321">"मिनट बढ़ाएं"</string>
    <string name="time_picker_decrement_minute_button" msgid="6246834937080684791">"मिनट कम करें"</string>
    <string name="time_picker_increment_hour_button" msgid="3652056055810223139">"घंटे बढ़ाएं"</string>
    <string name="time_picker_decrement_hour_button" msgid="1377479863429214792">"घंटे कम करें"</string>
    <string name="time_picker_increment_set_pm_button" msgid="4147590696151230863">"सायं सेट करें"</string>
    <string name="time_picker_decrement_set_am_button" msgid="8302140353539486752">"प्रात: सेट करें"</string>
    <string name="date_picker_increment_month_button" msgid="5369998479067934110">"माह बढ़ाएं"</string>
    <string name="date_picker_decrement_month_button" msgid="1832698995541726019">"माह कम करें"</string>
    <string name="date_picker_increment_day_button" msgid="7130465412308173903">"दिन बढ़ाएं"</string>
    <string name="date_picker_decrement_day_button" msgid="4131881521818750031">"दिन कम करें"</string>
    <string name="date_picker_increment_year_button" msgid="6318697384310808899">"वर्ष बढ़ाएं"</string>
    <string name="date_picker_decrement_year_button" msgid="4482021813491121717">"वर्ष कम करें"</string>
    <string name="date_picker_prev_month_button" msgid="2858244643992056505">"पिछला महीना"</string>
    <string name="date_picker_next_month_button" msgid="5559507736887605055">"अगला महीना"</string>
    <string name="keyboardview_keycode_alt" msgid="4856868820040051939">"Alt"</string>
    <string name="keyboardview_keycode_cancel" msgid="1203984017245783244">"रद्द करें"</string>
    <string name="keyboardview_keycode_delete" msgid="3337914833206635744">"मिटाएं"</string>
    <string name="keyboardview_keycode_done" msgid="1992571118466679775">"हो गया"</string>
    <string name="keyboardview_keycode_mode_change" msgid="4547387741906537519">"Mode change"</string>
    <string name="keyboardview_keycode_shift" msgid="2270748814315147690">"Shift"</string>
    <string name="keyboardview_keycode_enter" msgid="2985864015076059467">"Enter"</string>
    <string name="activitychooserview_choose_application" msgid="2125168057199941199">"कोई ऐप्स चुनें"</string>
    <string name="activitychooserview_choose_application_error" msgid="8624618365481126668">"<xliff:g id="APPLICATION_NAME">%s</xliff:g> को लॉन्च नहीं किया जा सका"</string>
    <string name="shareactionprovider_share_with" msgid="806688056141131819">"इसके साथ शेयर करें:"</string>
    <string name="shareactionprovider_share_with_application" msgid="5627411384638389738">"<xliff:g id="APPLICATION_NAME">%s</xliff:g> के साथ शेयर करें"</string>
    <string name="content_description_sliding_handle" msgid="415975056159262248">"स्लाइडिंग हैंडल. दबाकर रखें."</string>
    <string name="description_target_unlock_tablet" msgid="3833195335629795055">"अनलॉक करने के लिए स्‍वाइप करें."</string>
    <string name="action_bar_home_description" msgid="5293600496601490216">"होम पेज पर जाएं"</string>
    <string name="action_bar_up_description" msgid="2237496562952152589">"ऊपर जाएं"</string>
    <string name="action_menu_overflow_description" msgid="2295659037509008453">"ज़्यादा विकल्प"</string>
    <string name="action_bar_home_description_format" msgid="7965984360903693903">"%1$s, %2$s"</string>
    <string name="action_bar_home_subtitle_description_format" msgid="6985546530471780727">"%1$s, %2$s, %3$s"</string>
    <string name="storage_internal" msgid="3570990907910199483">"आंतरिक शेयर मेमोरी"</string>
    <string name="storage_sd_card" msgid="3282948861378286745">"SD कार्ड"</string>
    <string name="storage_sd_card_label" msgid="6347111320774379257">"<xliff:g id="MANUFACTURER">%s</xliff:g> SD कार्ड"</string>
    <string name="storage_usb_drive" msgid="6261899683292244209">"USB डिस्‍क"</string>
    <string name="storage_usb_drive_label" msgid="4501418548927759953">"<xliff:g id="MANUFACTURER">%s</xliff:g> USB डिस्‍क"</string>
    <string name="storage_usb" msgid="3017954059538517278">"USB मेमोरी"</string>
    <string name="extract_edit_menu_button" msgid="8940478730496610137">"बदलाव करें"</string>
    <string name="data_usage_warning_title" msgid="6499834033204801605">"डेटा खर्च की चेतावनी"</string>
    <string name="data_usage_warning_body" msgid="7340198905103751676">"आप <xliff:g id="APP">%s</xliff:g> डेटा इस्तेमाल कर चुके हैं"</string>
    <string name="data_usage_mobile_limit_title" msgid="6561099244084267376">"मोबाइल डेटा की सीमा पार हो गई है"</string>
    <string name="data_usage_wifi_limit_title" msgid="5803363779034792676">"Wi-Fi डेटा की सीमा पूरी हो गई"</string>
    <string name="data_usage_limit_body" msgid="2908179506560812973">"आपकी मौजूदा बिलिंग साइकिल के बाकी दिनों के लिए डेटा का इस्तेमाल राेक दिया गया है"</string>
    <string name="data_usage_mobile_limit_snoozed_title" msgid="3171402244827034372">"माेबाइल डेटा की सीमा से ज़्यादा"</string>
    <string name="data_usage_wifi_limit_snoozed_title" msgid="3547771791046344188">"वाई-फ़ाई की सीमा से ज़्यादा डेटा खर्च"</string>
    <string name="data_usage_limit_snoozed_body" msgid="1671222777207603301">"आप अपनी तय सीमा से <xliff:g id="SIZE">%s</xliff:g> ज़्यादा डेटा इस्तेमाल कर चुके हैं"</string>
    <string name="data_usage_restricted_title" msgid="5965157361036321914">"पृष्ठभूमि डेटा प्रतिबंधित है"</string>
    <string name="data_usage_restricted_body" msgid="469866376337242726">"प्रतिबंध निकालने के लिए टैप करें."</string>
    <string name="data_usage_rapid_title" msgid="1809795402975261331">"माेबाइल डेटा का ज़्यादा इस्तेमाल"</string>
    <string name="data_usage_rapid_body" msgid="6897825788682442715">"आपके ऐप्लिकेशन ने आम तौर पर इस्तेमाल होने वाले डेटा से ज़्यादा डेटा खर्च कर दिया है"</string>
    <string name="data_usage_rapid_app_body" msgid="5396680996784142544">"<xliff:g id="APP">%s</xliff:g> ने आम तौर पर इस्तेमाल होने वाले डेटा से ज़्यादा डेटा खर्च कर दिया है"</string>
    <string name="ssl_certificate" msgid="6510040486049237639">"सुरक्षा प्रमाणपत्र"</string>
    <string name="ssl_certificate_is_valid" msgid="6825263250774569373">"यह प्रमाणपत्र मान्य है."</string>
    <string name="issued_to" msgid="454239480274921032">"इन्हें जारी किया गया:"</string>
    <string name="common_name" msgid="2233209299434172646">"सामान्य नाम:"</string>
    <string name="org_name" msgid="6973561190762085236">"संगठन:"</string>
    <string name="org_unit" msgid="7265981890422070383">"संगठनात्मक इकाई:"</string>
    <string name="issued_by" msgid="2647584988057481566">"जारीकर्ता:"</string>
    <string name="validity_period" msgid="8818886137545983110">"मान्यता:"</string>
    <string name="issued_on" msgid="5895017404361397232">"जारी करने का तारीख:"</string>
    <string name="expires_on" msgid="3676242949915959821">"खत्म होने की तारीख है:"</string>
    <string name="serial_number" msgid="758814067660862493">"सीरियल नंबर:"</string>
    <string name="fingerprints" msgid="4516019619850763049">"फ़िंगरप्रिंट:"</string>
    <string name="sha256_fingerprint" msgid="4391271286477279263">"SHA-256 फ़िंगरप्रिंट:"</string>
    <string name="sha1_fingerprint" msgid="7930330235269404581">"SHA-1 फ़िंगरप्रिंट:"</string>
    <string name="activity_chooser_view_see_all" msgid="4292569383976636200">"सभी देखें"</string>
    <string name="activity_chooser_view_dialog_title_default" msgid="4710013864974040615">"गतिविधि चुनें"</string>
    <string name="share_action_provider_share_with" msgid="5247684435979149216">"इसके साथ शेयर करें:"</string>
    <string name="sending" msgid="3245653681008218030">"भेजा जा रहा है…"</string>
    <string name="launchBrowserDefault" msgid="2057951947297614725">"ब्राउज़र लॉन्च करें?"</string>
    <string name="SetupCallDefault" msgid="5834948469253758575">"कॉल स्वीकार करें?"</string>
    <string name="activity_resolver_use_always" msgid="8017770747801494933">"हमेशा"</string>
    <string name="activity_resolver_set_always" msgid="1422574191056490585">"\'हमेशा खुला रखें\' पर सेट करें"</string>
    <string name="activity_resolver_use_once" msgid="2404644797149173758">"केवल एक बार"</string>
    <string name="activity_resolver_app_settings" msgid="8965806928986509855">"सेटिंग"</string>
    <string name="activity_resolver_work_profiles_support" msgid="185598180676883455">"%1$s वर्क प्रोफ़ाइल का समर्थन नहीं करता"</string>
    <string name="default_audio_route_name" product="tablet" msgid="4617053898167127471">"टैबलेट"</string>
    <string name="default_audio_route_name" product="tv" msgid="9158088547603019321">"टीवी"</string>
    <string name="default_audio_route_name" product="default" msgid="4239291273420140123">"फ़ोन"</string>
    <string name="default_audio_route_name_dock_speakers" msgid="6240602982276591864">"डॉक स्‍पीकर"</string>
    <string name="default_audio_route_name_hdmi" msgid="1486254205617081251">"HDMI"</string>
    <string name="default_audio_route_name_headphones" msgid="8119971843803439110">"हेडफ़ोन"</string>
    <string name="default_audio_route_name_usb" msgid="1234984851352637769">"USB"</string>
    <string name="default_audio_route_category_name" msgid="3722811174003886946">"सिस्‍टम"</string>
    <string name="bluetooth_a2dp_audio_route_name" msgid="8575624030406771015">"ब्लूटूथ ऑडियो"</string>
    <string name="wireless_display_route_description" msgid="9070346425023979651">"वायरलेस डिसप्ले"</string>
    <string name="media_route_button_content_description" msgid="591703006349356016">"कास्ट करें"</string>
    <string name="media_route_chooser_title" msgid="1751618554539087622">"डिवाइस से कनेक्ट करें"</string>
    <string name="media_route_chooser_title_for_remote_display" msgid="3395541745872017583">"स्क्रीन को डिवाइस में कास्ट करें"</string>
    <string name="media_route_chooser_searching" msgid="4776236202610828706">"डिवाइस खोजे जा रहे हैं…"</string>
    <string name="media_route_chooser_extended_settings" msgid="87015534236701604">"सेटिंग"</string>
    <string name="media_route_controller_disconnect" msgid="8966120286374158649">"डिसकनेक्ट करें"</string>
    <string name="media_route_status_scanning" msgid="7279908761758293783">"स्‍कैन कर रहा है..."</string>
    <string name="media_route_status_connecting" msgid="6422571716007825440">"कनेक्ट हो रहा है..."</string>
    <string name="media_route_status_available" msgid="6983258067194649391">"मौजूद"</string>
    <string name="media_route_status_not_available" msgid="6739899962681886401">"उपलब्‍ध नहीं"</string>
    <string name="media_route_status_in_use" msgid="4533786031090198063">"उपयोग में"</string>
    <string name="display_manager_built_in_display_name" msgid="2583134294292563941">"अंतर्निहित स्क्रीन"</string>
    <string name="display_manager_hdmi_display_name" msgid="1555264559227470109">"HDMI स्क्रीन"</string>
    <string name="display_manager_overlay_display_name" msgid="5142365982271620716">"ओवरले #<xliff:g id="ID">%1$d</xliff:g>"</string>
    <string name="display_manager_overlay_display_title" msgid="652124517672257172">"<xliff:g id="NAME">%1$s</xliff:g>: <xliff:g id="WIDTH">%2$d</xliff:g>x<xliff:g id="HEIGHT">%3$d</xliff:g>, <xliff:g id="DPI">%4$d</xliff:g> dpi"</string>
    <string name="display_manager_overlay_display_secure_suffix" msgid="6022119702628572080">", सुरक्षित"</string>
    <string name="kg_forgot_pattern_button_text" msgid="8852021467868220608">"आकार भूल गए"</string>
    <string name="kg_wrong_pattern" msgid="1850806070801358830">"गलत पैटर्न डाला गया है"</string>
    <string name="kg_wrong_password" msgid="2333281762128113157">"गलत पासवर्ड"</string>
    <string name="kg_wrong_pin" msgid="1131306510833563801">"गलत PIN"</string>
    <plurals name="kg_too_many_failed_attempts_countdown" formatted="false" msgid="8790651267324125694">
      <item quantity="one"><xliff:g id="NUMBER">%d</xliff:g> सेकंड में फिर से कोशिश करें.</item>
      <item quantity="other"><xliff:g id="NUMBER">%d</xliff:g> सेकंड में फिर से कोशिश करें.</item>
    </plurals>
    <string name="kg_pattern_instructions" msgid="398978611683075868">"अपना आकार आरेखित करें"</string>
    <string name="kg_sim_pin_instructions" msgid="2319508550934557331">"सिम PIN डालें"</string>
    <string name="kg_pin_instructions" msgid="2377242233495111557">"PIN डालें"</string>
    <string name="kg_password_instructions" msgid="5753646556186936819">"पासवर्ड डालें"</string>
    <string name="kg_puk_enter_puk_hint" msgid="453227143861735537">"सिम अब अक्षम हो गई है. जारी रखने के लिए PUK कोड डालें. विवरण के लिए कैरियर से संपर्क करें."</string>
    <string name="kg_puk_enter_pin_hint" msgid="7871604527429602024">"इच्छित पिन कोड डालें"</string>
    <string name="kg_enter_confirm_pin_hint" msgid="325676184762529976">"इच्छित पिन कोड की दुबारा पूछें"</string>
    <string name="kg_sim_unlock_progress_dialog_message" msgid="8950398016976865762">"सिम कार्ड अनलॉक कर रहा है…"</string>
    <string name="kg_password_wrong_pin_code" msgid="1139324887413846912">"गलत PIN कोड."</string>
    <string name="kg_invalid_sim_pin_hint" msgid="8795159358110620001">"ऐसा PIN लिखें, जो 4 से 8 अंकों का हो."</string>
    <string name="kg_invalid_sim_puk_hint" msgid="6025069204539532000">"PUK कोड 8 अंकों का होना चाहिए."</string>
    <string name="kg_invalid_puk" msgid="3638289409676051243">"सही PUK कोड फिर से डालें. बार-बार प्रयास करने से सिम स्थायी रूप से अक्षम हो जाएगी."</string>
    <string name="kg_invalid_confirm_pin_hint" product="default" msgid="7003469261464593516">"पिन कोड का मिलान नहीं होता"</string>
    <string name="kg_login_too_many_attempts" msgid="6486842094005698475">"बहुत ज़्यादा आकार प्रयास"</string>
    <string name="kg_login_instructions" msgid="1100551261265506448">"अनलॉक करने के लिए, अपने Google खाते से साइन इन करें."</string>
    <string name="kg_login_username_hint" msgid="5718534272070920364">"उपयोगकर्ता नाम (ईमेल)"</string>
    <string name="kg_login_password_hint" msgid="9057289103827298549">"पासवर्ड"</string>
    <string name="kg_login_submit_button" msgid="5355904582674054702">"साइन इन करें"</string>
    <string name="kg_login_invalid_input" msgid="5754664119319872197">"उपयोगकर्ता नाम या पासवर्ड गलत है"</string>
    <string name="kg_login_account_recovery_hint" msgid="5690709132841752974">"अपना उपयोगकर्ता नाम या पासवर्ड भूल गए?\n "<b>"google.com/accounts/recovery"</b>" पर जाएं."</string>
    <string name="kg_login_checking_password" msgid="1052685197710252395">"खाते की जाँच की जा रही है…"</string>
    <string name="kg_too_many_failed_pin_attempts_dialog_message" msgid="8276745642049502550">"आप अपना PIN <xliff:g id="NUMBER_0">%1$d</xliff:g> बार गलत तरीके से लिख चुके हैं. \n\n <xliff:g id="NUMBER_1">%2$d</xliff:g> सेकंड में फिर से प्रयास करें."</string>
    <string name="kg_too_many_failed_password_attempts_dialog_message" msgid="7813713389422226531">"आप अपना पासवर्ड <xliff:g id="NUMBER_0">%1$d</xliff:g> बार गलत तरीके से लिख चुके हैं. \n\n <xliff:g id="NUMBER_1">%2$d</xliff:g> सेकंड में फिर से प्रयास करें."</string>
    <string name="kg_too_many_failed_pattern_attempts_dialog_message" msgid="74089475965050805">"आपने अपना अनलॉक आकार <xliff:g id="NUMBER_0">%1$d</xliff:g> बार गलत तरीके से आरेखित किया है. \n\n <xliff:g id="NUMBER_1">%2$d</xliff:g> सेकंड में फिर से प्रयास करें."</string>
    <string name="kg_failed_attempts_almost_at_wipe" product="tablet" msgid="1575557200627128949">"आप टैबलेट का लॉक खोलने के लिए <xliff:g id="NUMBER_0">%1$d</xliff:g> बार गलत तरीके से कोशिश कर चुके हैं. <xliff:g id="NUMBER_1">%2$d</xliff:g> बार और गलत कोशिश करने पर, टैबलेट फ़ैक्ट्री डिफ़ॉल्ट पर रीसेट हो जाएगा और सभी उपयोगकर्ता डेटा खो जाएगा."</string>
    <string name="kg_failed_attempts_almost_at_wipe" product="tv" msgid="5621231220154419413">"आप टीवी का लॉक खोलने के लिए <xliff:g id="NUMBER_0">%1$d</xliff:g> बार गलत तरीके से कोशिश कर चुके हैं. <xliff:g id="NUMBER_1">%2$d</xliff:g> बार और गलत कोशिश करने पर टीवी को फ़ैक्ट्री डिफ़ॉल्‍ट पर रीसेट कर दिया जाएगा और सभी उपयोगकर्ता डेटा खो जाएगा."</string>
    <string name="kg_failed_attempts_almost_at_wipe" product="default" msgid="4051015943038199910">"आप फ़ोन का लॉक खोलने के लिए <xliff:g id="NUMBER_0">%1$d</xliff:g> बार गलत तरीके से कोशिश कर चुके हैं. <xliff:g id="NUMBER_1">%2$d</xliff:g> बार और गलत कोशिश करने पर फ़ोन फ़ैक्ट्री डिफ़ॉल्ट पर रीसेट हो जाएगा और सभी उपयोगकर्ता डेटा खो जाएगा."</string>
    <string name="kg_failed_attempts_now_wiping" product="tablet" msgid="2072996269148483637">"आप टैबलेट को अनलॉक करने के लिए <xliff:g id="NUMBER">%d</xliff:g> बार गलत तरीके से प्रयास कर चुके हैं. टैबलेट अब फ़ैक्‍टरी डिफ़ॉल्‍ट पर रीसेट हो जाएगा."</string>
    <string name="kg_failed_attempts_now_wiping" product="tv" msgid="4987878286750741463">"आपने टीवी को अनलॉक करने के लिए <xliff:g id="NUMBER">%d</xliff:g> बार गलत तरीके से प्रयास किया है. अब टीवी को फ़ैक्‍टरी डिफ़ॉल्‍ट पर रीसेट कर दिया जाएगा."</string>
    <string name="kg_failed_attempts_now_wiping" product="default" msgid="4817627474419471518">"आप फ़ोन को अनलॉक करने के लिए <xliff:g id="NUMBER">%d</xliff:g> बार गलत तरीके से प्रयास कर चुके हैं. फ़ोन अब फ़ैक्टरी डिफ़ॉल्ट पर रीसेट हो जाएगा."</string>
    <string name="kg_failed_attempts_almost_at_login" product="tablet" msgid="3253575572118914370">"आपने अपने अनलॉक आकार को <xliff:g id="NUMBER_0">%1$d</xliff:g> बार गलत तरीके से आरेखित किया है. <xliff:g id="NUMBER_1">%2$d</xliff:g> और असफल प्रयासों के बाद, आपसे अपने टैबलेट को किसी ईमेल खाते के उपयोग से अनलॉक करने के लिए कहा जाएगा.\n\n <xliff:g id="NUMBER_2">%3$d</xliff:g> सेकंड में फिर से प्रयास करें."</string>
    <string name="kg_failed_attempts_almost_at_login" product="tv" msgid="4224651132862313471">"आपने अपने लॉक खोलने के पैटर्न को <xliff:g id="NUMBER_0">%1$d</xliff:g> बार गलत तरीके से ड्रॉ किया है. अगर आपने <xliff:g id="NUMBER_1">%2$d</xliff:g> बार और गलत ड्रॉ किया, तो आपको किसी ईमेल खाते के ज़रिये अपने टीवी को अनलॉक करने को कहा जाएगा.\n\n <xliff:g id="NUMBER_2">%3$d</xliff:g> सेकंड में फिर से कोशिश करें."</string>
    <string name="kg_failed_attempts_almost_at_login" product="default" msgid="1437638152015574839">"आपने अपने अनलॉक आकार को <xliff:g id="NUMBER_0">%1$d</xliff:g> बार गलत तरीके से आरेखित किया है. <xliff:g id="NUMBER_1">%2$d</xliff:g> और असफल प्रयासों के बाद, आपसे अपने फ़ोन को किसी ईमेल खाते का उपयोग करके अनलॉक करने के लिए कहा जाएगा.\n\n <xliff:g id="NUMBER_2">%3$d</xliff:g> सेकंड में फिर से प्रयास करें."</string>
    <string name="kg_text_message_separator" product="default" msgid="4160700433287233771">" — "</string>
    <string name="kg_reordering_delete_drop_target_text" msgid="7899202978204438708">"निकालें"</string>
    <string name="safe_media_volume_warning" product="default" msgid="2276318909314492312">"वॉल्यूम को सुझाए गए स्तर से ऊपर बढ़ाएं?\n\nअत्यधिक वॉल्यूम पर ज़्यादा समय तक सुनने से आपकी सुनने की क्षमता को नुकसान हो सकता है."</string>
    <string name="accessibility_shortcut_warning_dialog_title" msgid="8404780875025725199">"सुलभता शॉर्टकट का इस्तेमाल करना चाहते हैं?"</string>
    <string name="accessibility_shortcut_toogle_warning" msgid="7256507885737444807">"इस शॉर्टकट के चालू होने पर, दोनों वॉल्यूम बटनों को 3 सेकंड तक दबाने से सुलभता सुविधा शुरू हो जाएगी.\n\n मौजूदा सुलभता सुविधा:\n <xliff:g id="SERVICE_NAME">%1$s</xliff:g>\n\n आप इस सुविधा को सेटिंग &gt; सुलभता पर जाकर बदल सकते हैं."</string>
    <string name="disable_accessibility_shortcut" msgid="627625354248453445">"शॉर्टकट बंद करें"</string>
    <string name="leave_accessibility_shortcut_on" msgid="7653111894438512680">"शॉर्टकट का उपयोग करें"</string>
    <string name="color_inversion_feature_name" msgid="4231186527799958644">"रंग बदलने की सुविधा"</string>
    <string name="color_correction_feature_name" msgid="6779391426096954933">"रंग में सुधार करने की सुविधा"</string>
    <string name="accessibility_shortcut_enabling_service" msgid="7771852911861522636">"सुलभता शॉर्टकट ने <xliff:g id="SERVICE_NAME">%1$s</xliff:g> को चालू किया"</string>
    <string name="accessibility_shortcut_disabling_service" msgid="2747243438223109821">"सुलभता शॉर्टकट ने <xliff:g id="SERVICE_NAME">%1$s</xliff:g> को बंद किया"</string>
    <string name="accessibility_shortcut_spoken_feedback" msgid="8376923232350078434">"<xliff:g id="SERVICE_NAME">%1$s</xliff:g> इस्तेमाल करने के लिए आवाज़ वाले दोनों बटन तीन सेकंड तक दबाकर रखें"</string>
    <string name="accessibility_button_prompt_text" msgid="1176658502969738564">"\'सुलभता\' बटन पर टैप करके इस्तेमाल करने के लिए सेवा चुनें:"</string>
    <string name="accessibility_gesture_prompt_text" msgid="8259145549733019401">"सुलभता वाले जेस्चर के साथ इस्तेमाल करने के लिए सेवा चुनें (दो उंगलियों से स्क्रीन पर सबसे नीचे से ऊपर की ओर स्वाइप करें):"</string>
    <string name="accessibility_gesture_3finger_prompt_text" msgid="1041435574275047665">"सुलभता वाले जेस्चर के साथ इस्तेमाल करने के लिए सेवा चुनें (तीन उंगलियों से स्क्रीन पर सबसे नीचे से ऊपर की ओर स्वाइप करें):"</string>
    <string name="accessibility_button_instructional_text" msgid="7003212763213614833">"एक सेवा से दूसरी सेवा पर जाने के लिए, \'सुलभता\' बटन को कुछ देर दबाकर रखें."</string>
    <string name="accessibility_gesture_instructional_text" msgid="5261788874937410950">"एक सेवा से दूसरी सेवा पर जाने के लिए, स्क्रीन पर दो उंगलियों से ऊपर की ओर स्वाइप करें और थोड़ी देर तक स्क्रीन पर उंगलियां रखे रहें."</string>
    <string name="accessibility_gesture_3finger_instructional_text" msgid="4969448938984394550">"एक सेवा से दूसरी सेवा पर जाने के लिए, स्क्रीन पर तीन उंगलियों से ऊपर की ओर स्वाइप करें और थोड़ी देर तक स्क्रीन पर उंगलियां रखे रहें."</string>
    <string name="accessibility_magnification_chooser_text" msgid="1227146738764986237">"बड़ा करना"</string>
    <string name="user_switched" msgid="3768006783166984410">"मौजूदा उपयोगकर्ता <xliff:g id="NAME">%1$s</xliff:g>."</string>
    <string name="user_switching_message" msgid="2871009331809089783">"<xliff:g id="NAME">%1$s</xliff:g> पर स्विच किया जा रहा है…"</string>
    <string name="user_logging_out_message" msgid="8939524935808875155">"<xliff:g id="NAME">%1$s</xliff:g> द्वारा प्रस्‍थान किया जा रहा है…"</string>
    <string name="owner_name" msgid="2716755460376028154">"स्वामी"</string>
    <string name="error_message_title" msgid="4510373083082500195">"गड़बड़ी"</string>
    <string name="error_message_change_not_allowed" msgid="1238035947357923497">"आपका व्यवस्थापक इस बदलाव की अनुमति नहीं देता"</string>
    <string name="app_not_found" msgid="3429141853498927379">"इस कार्यवाही को प्रबंधित करने के लिए कोई ऐप्स  नहीं मिला"</string>
    <string name="revoke" msgid="5404479185228271586">"रद्द करें"</string>
    <string name="mediasize_iso_a0" msgid="1994474252931294172">"ISO A0"</string>
    <string name="mediasize_iso_a1" msgid="3333060421529791786">"ISO A1"</string>
    <string name="mediasize_iso_a2" msgid="3097535991925798280">"ISO A2"</string>
    <string name="mediasize_iso_a3" msgid="3023213259314236123">"ISO A3"</string>
    <string name="mediasize_iso_a4" msgid="231745325296873764">"ISO A4"</string>
    <string name="mediasize_iso_a5" msgid="3484327407340865411">"ISO A5"</string>
    <string name="mediasize_iso_a6" msgid="4861908487129577530">"ISO A6"</string>
    <string name="mediasize_iso_a7" msgid="5890208588072936130">"ISO A7"</string>
    <string name="mediasize_iso_a8" msgid="4319425041085816612">"ISO A8"</string>
    <string name="mediasize_iso_a9" msgid="4882220529506432008">"ISO A9"</string>
    <string name="mediasize_iso_a10" msgid="2382866026365359391">"ISO A10"</string>
    <string name="mediasize_iso_b0" msgid="3651827147402009675">"ISO B0"</string>
    <string name="mediasize_iso_b1" msgid="6072859628278739957">"ISO B1"</string>
    <string name="mediasize_iso_b2" msgid="1348731852150380378">"ISO B2"</string>
    <string name="mediasize_iso_b3" msgid="2612510181259261379">"ISO B3"</string>
    <string name="mediasize_iso_b4" msgid="695151378838115434">"ISO B4"</string>
    <string name="mediasize_iso_b5" msgid="4863754285582212487">"ISO B5"</string>
    <string name="mediasize_iso_b6" msgid="5305816292139647241">"ISO B6"</string>
    <string name="mediasize_iso_b7" msgid="531673542602786624">"ISO B7"</string>
    <string name="mediasize_iso_b8" msgid="9164474595708850034">"ISO B8"</string>
    <string name="mediasize_iso_b9" msgid="282102976764774160">"ISO B9"</string>
    <string name="mediasize_iso_b10" msgid="4517141714407898976">"ISO B10"</string>
    <string name="mediasize_iso_c0" msgid="3103521357901591100">"ISO C0"</string>
    <string name="mediasize_iso_c1" msgid="1231954105985048595">"ISO C1"</string>
    <string name="mediasize_iso_c2" msgid="927702816980087462">"ISO C2"</string>
    <string name="mediasize_iso_c3" msgid="835154173518304159">"ISO C3"</string>
    <string name="mediasize_iso_c4" msgid="5095951985108194011">"ISO C4"</string>
    <string name="mediasize_iso_c5" msgid="1985397450332305739">"ISO C5"</string>
    <string name="mediasize_iso_c6" msgid="8147421924174693013">"ISO C6"</string>
    <string name="mediasize_iso_c7" msgid="8993994925276122950">"ISO C7"</string>
    <string name="mediasize_iso_c8" msgid="6871178104139598957">"ISO C8"</string>
    <string name="mediasize_iso_c9" msgid="7983532635227561362">"ISO C9"</string>
    <string name="mediasize_iso_c10" msgid="5040764293406765584">"ISO C10"</string>
    <string name="mediasize_na_letter" msgid="2841414839888344296">"लेटर"</string>
    <string name="mediasize_na_gvrnmt_letter" msgid="5295836838862962809">"गवर्नमेंट लेटर"</string>
    <string name="mediasize_na_legal" msgid="8621364037680465666">"कानूनी"</string>
    <string name="mediasize_na_junior_legal" msgid="3309324162155085904">"जूनियर कानूनी"</string>
    <string name="mediasize_na_ledger" msgid="5567030340509075333">"लेजर"</string>
    <string name="mediasize_na_tabloid" msgid="4571735038501661757">"टेबलॉइड"</string>
    <string name="mediasize_na_index_3x5" msgid="5182901917818625126">"इंडेक्स कार्ड 3x5"</string>
    <string name="mediasize_na_index_4x6" msgid="7687620625422312396">"इंडेक्स कार्ड 4x6"</string>
    <string name="mediasize_na_index_5x8" msgid="8834215284646872800">"इंडेक्स कार्ड 5x8"</string>
    <string name="mediasize_na_monarch" msgid="213639906956550754">"मोनार्क"</string>
    <string name="mediasize_na_quarto" msgid="835778493593023223">"क्वार्टो"</string>
    <string name="mediasize_na_foolscap" msgid="1573911237983677138">"फ़ूल्ज़कैप"</string>
    <string name="mediasize_chinese_roc_8k" msgid="3626855847189438896">"ROC 8K"</string>
    <string name="mediasize_chinese_roc_16k" msgid="9182191577022943355">"ROC 16K"</string>
    <string name="mediasize_chinese_prc_1" msgid="4793232644980170500">"PRC 1"</string>
    <string name="mediasize_chinese_prc_2" msgid="5404109730975720670">"PRC 2"</string>
    <string name="mediasize_chinese_prc_3" msgid="1335092253339363526">"PRC 3"</string>
    <string name="mediasize_chinese_prc_4" msgid="9167997800486569834">"PRC 4"</string>
    <string name="mediasize_chinese_prc_5" msgid="845875168823541497">"PRC 5"</string>
    <string name="mediasize_chinese_prc_6" msgid="3220325667692648789">"PRC 6"</string>
    <string name="mediasize_chinese_prc_7" msgid="1776792138507038527">"PRC 7"</string>
    <string name="mediasize_chinese_prc_8" msgid="1417176642687456692">"PRC 8"</string>
    <string name="mediasize_chinese_prc_9" msgid="4785983473123798365">"PRC 9"</string>
    <string name="mediasize_chinese_prc_10" msgid="7847982299391851899">"PRC 10"</string>
    <string name="mediasize_chinese_prc_16k" msgid="262793383539980677">"PRC 16K"</string>
    <string name="mediasize_chinese_om_pa_kai" msgid="5256815579447959814">"पा काई"</string>
    <string name="mediasize_chinese_om_dai_pa_kai" msgid="7336412963441354407">"दाई पा काई"</string>
    <string name="mediasize_chinese_om_jurro_ku_kai" msgid="6324465444100490742">"जूरो कु काई"</string>
    <string name="mediasize_japanese_jis_b10" msgid="1787262845627694376">"JIS B10"</string>
    <string name="mediasize_japanese_jis_b9" msgid="3336035783663287470">"JIS B9"</string>
    <string name="mediasize_japanese_jis_b8" msgid="6195398299104345731">"JIS B8"</string>
    <string name="mediasize_japanese_jis_b7" msgid="1674621886902828884">"JIS B7"</string>
    <string name="mediasize_japanese_jis_b6" msgid="4170576286062657435">"JIS B6"</string>
    <string name="mediasize_japanese_jis_b5" msgid="4899297958100032533">"JIS B5"</string>
    <string name="mediasize_japanese_jis_b4" msgid="4213158129126666847">"JIS B4"</string>
    <string name="mediasize_japanese_jis_b3" msgid="8513715307410310696">"JIS B3"</string>
    <string name="mediasize_japanese_jis_b2" msgid="4777690211897131190">"JIS B2"</string>
    <string name="mediasize_japanese_jis_b1" msgid="4608142385457034603">"JIS B1"</string>
    <string name="mediasize_japanese_jis_b0" msgid="7587108366572243991">"JIS B0"</string>
    <string name="mediasize_japanese_jis_exec" msgid="5244075432263649068">"JIS Exec"</string>
    <string name="mediasize_japanese_chou4" msgid="4941652015032631361">"चौ4"</string>
    <string name="mediasize_japanese_chou3" msgid="6387319169263957010">"चौ3"</string>
    <string name="mediasize_japanese_chou2" msgid="1299112025415343982">"चौ2"</string>
    <string name="mediasize_japanese_hagaki" msgid="8070115620644254565">"हगाकी"</string>
    <string name="mediasize_japanese_oufuku" msgid="6049065587307896564">"औफ़ुकु"</string>
    <string name="mediasize_japanese_kahu" msgid="6872696027560065173">"काहु"</string>
    <string name="mediasize_japanese_kaku2" msgid="2359077233775455405">"काकु2"</string>
    <string name="mediasize_japanese_you4" msgid="2091777168747058008">"यौ4"</string>
    <string name="mediasize_unknown_portrait" msgid="3088043641616409762">"अज्ञात पोर्ट्रेट"</string>
    <string name="mediasize_unknown_landscape" msgid="4876995327029361552">"अज्ञात लैंडस्केप"</string>
    <string name="write_fail_reason_cancelled" msgid="7091258378121627624">"रद्द कर दी गई"</string>
    <string name="write_fail_reason_cannot_write" msgid="8132505417935337724">"सामग्री लिखने में गड़बड़ी"</string>
    <string name="reason_unknown" msgid="6048913880184628119">"अज्ञात"</string>
    <string name="reason_service_unavailable" msgid="7824008732243903268">"प्रिंट सेवा सक्षम नहीं है"</string>
    <string name="print_service_installed_title" msgid="2246317169444081628">"<xliff:g id="NAME">%s</xliff:g> सेवा इंस्टॉल की गई"</string>
    <string name="print_service_installed_message" msgid="5897362931070459152">"चालू करने के लिए टैप करें"</string>
    <string name="restr_pin_enter_admin_pin" msgid="8641662909467236832">"व्यवस्थापक पिन डालें"</string>
    <string name="restr_pin_enter_pin" msgid="3395953421368476103">"PIN डालें"</string>
    <string name="restr_pin_incorrect" msgid="8571512003955077924">"गलत"</string>
    <string name="restr_pin_enter_old_pin" msgid="1462206225512910757">"वर्तमान पिन"</string>
    <string name="restr_pin_enter_new_pin" msgid="5959606691619959184">"नया पिन"</string>
    <string name="restr_pin_confirm_pin" msgid="8501523829633146239">"नए पिन की दुबारा पूछें"</string>
    <string name="restr_pin_create_pin" msgid="8017600000263450337">"प्रतिबंधों को बदलने के लिए PIN बनाएं"</string>
    <string name="restr_pin_error_doesnt_match" msgid="2224214190906994548">"PIN मेल नहीं खाते हैं. फिर से कोशिश करें."</string>
    <string name="restr_pin_error_too_short" msgid="8173982756265777792">"PIN बहुत छोटा है. कम से कम 4 अंकों का होना चाहिए."</string>
    <plurals name="restr_pin_countdown" formatted="false" msgid="9061246974881224688">
      <item quantity="one"><xliff:g id="COUNT">%d</xliff:g> सेकंड में फिर से प्रयास करें</item>
      <item quantity="other"><xliff:g id="COUNT">%d</xliff:g> सेकंड में फिर से प्रयास करें</item>
    </plurals>
    <string name="restr_pin_try_later" msgid="973144472490532377">"बाद में फिर से प्रयास करें"</string>
    <string name="immersive_cling_title" msgid="8394201622932303336">"आप पूरे स्क्रीन पर देख रहे हैं"</string>
    <string name="immersive_cling_description" msgid="3482371193207536040">"बाहर निकलने के लिए, ऊपर से नीचे स्वा‍इप करें."</string>
    <string name="immersive_cling_positive" msgid="5016839404568297683">"ठीक है"</string>
    <string name="done_label" msgid="2093726099505892398">"हो गया"</string>
    <string name="hour_picker_description" msgid="6698199186859736512">"घंटो का चक्राकार स्लाइडर"</string>
    <string name="minute_picker_description" msgid="8606010966873791190">"मिनटों का चक्राकार स्लाइडर"</string>
    <string name="select_hours" msgid="6043079511766008245">"घंटे चुनें"</string>
    <string name="select_minutes" msgid="3974345615920336087">"मिनट चुनें"</string>
    <string name="select_day" msgid="7774759604701773332">"माह और दिन चुनें"</string>
    <string name="select_year" msgid="7952052866994196170">"वर्ष चुनें"</string>
    <string name="deleted_key" msgid="7659477886625566590">"<xliff:g id="KEY">%1$s</xliff:g> को हटा दिया गया"</string>
    <string name="managed_profile_label_badge" msgid="2355652472854327647">"दफ़्तर का <xliff:g id="LABEL">%1$s</xliff:g>"</string>
    <string name="managed_profile_label_badge_2" msgid="5048136430082124036">"दूसरा काम <xliff:g id="LABEL">%1$s</xliff:g>"</string>
    <string name="managed_profile_label_badge_3" msgid="2808305070321719040">"तीसरा काम <xliff:g id="LABEL">%1$s</xliff:g>"</string>
    <string name="lock_to_app_unlock_pin" msgid="2552556656504331634">"अनपिन करने से पहले पिन के लिए पूछें"</string>
    <string name="lock_to_app_unlock_pattern" msgid="4182192144797225137">"अनपिन करने से पहले लॉक खोलने के पैटर्न के लिए पूछें"</string>
    <string name="lock_to_app_unlock_password" msgid="6380979775916974414">"अनपिन करने से पहले पासवर्ड के लिए पूछें"</string>
    <string name="package_installed_device_owner" msgid="6875717669960212648">"आपके व्यवस्थापक ने इंस्टॉल किया है"</string>
    <string name="package_updated_device_owner" msgid="1847154566357862089">"आपके व्यवस्थापक ने अपडेट किया है"</string>
    <string name="package_deleted_device_owner" msgid="2307122077550236438">"आपके व्यवस्थापक ने हटा दिया है"</string>
    <string name="confirm_battery_saver" msgid="639106420541753635">"ठीक है"</string>
    <string name="battery_saver_description_with_learn_more" msgid="2108984221113106294">"बैटरी सेवर बंद हो जाता है या बैटरी लाइफ़ बढ़ाने के लिए बैकग्राउंड गतिविधि, कुछ विजुअल इफ़ेक्ट और ज़्यादा बैटरी इस्तेमाल करने वाली सुविधाओं पर पाबंदी लग जाती है. "<annotation id="url">"ज़्यादा जानें"</annotation></string>
    <string name="battery_saver_description" msgid="6413346684861241431">"बैटरी सेवर बंद हो जाता है या बैटरी लाइफ़ बढ़ाने के लिए बैकग्राउंड गतिविधि, कुछ विजुअल इफ़ेक्ट और ज़्यादा बैटरी इस्तेमाल करने वाली सुविधाओं पर पाबंदी लग जाती है."</string>
    <string name="data_saver_description" msgid="6015391409098303235">"डेटा खर्च, कम करने के लिए डेटा सेवर कुछ ऐप्लिकेशन को बैकग्राउंड में डेटा भेजने या डेटा पाने से रोकता है. आप फ़िलहाल जिस ऐप्लिकेशन का इस्तेमाल कर रहे हैं वह डेटा तक पहुंच सकता है लेकिन ऐसा कभी-कभी ही हो पाएगा. उदाहरण के लिए, इमेज तब तक दिखाई नहीं देंगी जब तक कि आप उन्हें टैप नहीं करते."</string>
    <string name="data_saver_enable_title" msgid="4674073932722787417">"डेटा बचाने की सेटिंग चालू करें?"</string>
    <string name="data_saver_enable_button" msgid="7147735965247211818">"चालू करें"</string>
    <plurals name="zen_mode_duration_minutes_summary" formatted="false" msgid="4367877408072000848">
      <item quantity="one">%1$d मिनट के लिए (<xliff:g id="FORMATTEDTIME_1">%2$s</xliff:g> तक)</item>
      <item quantity="other">%1$d मिनट के लिए (<xliff:g id="FORMATTEDTIME_1">%2$s</xliff:g> तक)</item>
    </plurals>
    <plurals name="zen_mode_duration_minutes_summary_short" formatted="false" msgid="6830154222366042597">
      <item quantity="one">%1$d मिनट के लिए (<xliff:g id="FORMATTEDTIME_1">%2$s</xliff:g> तक)</item>
      <item quantity="other">%1$d मिनट के लिए (<xliff:g id="FORMATTEDTIME_1">%2$s</xliff:g> तक)</item>
    </plurals>
    <plurals name="zen_mode_duration_hours_summary" formatted="false" msgid="736789408293052283">
      <item quantity="one">%1$d घंटों के लिए (<xliff:g id="FORMATTEDTIME_1">%2$s</xliff:g> तक)</item>
      <item quantity="other">%1$d घंटों के लिए (<xliff:g id="FORMATTEDTIME_1">%2$s</xliff:g> तक)</item>
    </plurals>
    <plurals name="zen_mode_duration_hours_summary_short" formatted="false" msgid="4787552595253082371">
      <item quantity="one">%1$d घंटे के लिए (<xliff:g id="FORMATTEDTIME_1">%2$s</xliff:g> तक)</item>
      <item quantity="other">%1$d घंटे के लिए (<xliff:g id="FORMATTEDTIME_1">%2$s</xliff:g> तक)</item>
    </plurals>
    <plurals name="zen_mode_duration_minutes" formatted="false" msgid="5127407202506485571">
      <item quantity="one">%d मिनट के लिए</item>
      <item quantity="other">%d मिनट के लिए</item>
    </plurals>
    <plurals name="zen_mode_duration_minutes_short" formatted="false" msgid="2199350154433426128">
      <item quantity="one">%d मिनट के लिए</item>
      <item quantity="other">%d मिनट के लिए</item>
    </plurals>
    <plurals name="zen_mode_duration_hours" formatted="false" msgid="6571961796799076730">
      <item quantity="one">%d घंटों के लिए</item>
      <item quantity="other">%d घंटों के लिए</item>
    </plurals>
    <plurals name="zen_mode_duration_hours_short" formatted="false" msgid="6748277774662434217">
      <item quantity="one">%d घंटे के लिए</item>
      <item quantity="other">%d घंटे के लिए</item>
    </plurals>
    <string name="zen_mode_until" msgid="7336308492289875088">"<xliff:g id="FORMATTEDTIME">%1$s</xliff:g> तक"</string>
    <string name="zen_mode_alarm" msgid="9128205721301330797">"<xliff:g id="FORMATTEDTIME">%1$s</xliff:g> (अगले अलार्म) तक"</string>
    <string name="zen_mode_forever" msgid="931849471004038757">"जब तक आप बंद नहीं करते"</string>
    <string name="zen_mode_forever_dnd" msgid="3792132696572189081">"जब तक कि आप परेशान ना करें को बंद नहीं कर देते"</string>
    <string name="zen_mode_rule_name_combination" msgid="191109939968076477">"<xliff:g id="FIRST">%1$s</xliff:g> / <xliff:g id="REST">%2$s</xliff:g>"</string>
    <string name="toolbar_collapse_description" msgid="2821479483960330739">"छोटा करें"</string>
    <string name="zen_mode_feature_name" msgid="5254089399895895004">"परेशान ना करें"</string>
    <string name="zen_mode_downtime_feature_name" msgid="2626974636779860146">"बंद रहने का समय"</string>
    <string name="zen_mode_default_weeknights_name" msgid="3081318299464998143">"हफ़्ते की रात"</string>
    <string name="zen_mode_default_weekends_name" msgid="2786495801019345244">"सप्ताहांत"</string>
    <string name="zen_mode_default_events_name" msgid="8158334939013085363">"इवेंट"</string>
    <string name="zen_mode_default_every_night_name" msgid="3012363838882944175">"सोते समय"</string>
    <string name="muted_by" msgid="5942954724562097128">"<xliff:g id="THIRD_PARTY">%1$s</xliff:g> कुछ आवाज़ें म्‍यूट कर रहा है"</string>
    <string name="system_error_wipe_data" msgid="6608165524785354962">"आपके डिवाइस में कोई अंदरूनी समस्या है और यह तब तक ठीक नहीं होगी जब तक आप फ़ैक्‍टरी डेटा रीसेट नहीं करते."</string>
    <string name="system_error_manufacturer" msgid="8086872414744210668">"आपके डिवाइस के साथ कोई आंतरिक गड़बड़ी हुई. विवरणों के लिए अपने निर्माता से संपर्क करें."</string>
    <string name="stk_cc_ussd_to_dial" msgid="5214333646366591205">"यूएसएसडी कोड चलाने के अनुरोध को सामान्य कॉल में बदला गया"</string>
    <string name="stk_cc_ussd_to_ss" msgid="4884994189414782605">"यूएसएसडी कोड चलाने के अनुरोध को एसएस कोड चलाने के अनुरोध में बदला गया"</string>
    <string name="stk_cc_ussd_to_ussd" msgid="5728637484565449312">"यूएसएसडी कोड चलाने के नए अनुरोध में बदला गया"</string>
    <string name="stk_cc_ussd_to_dial_video" msgid="4134455726513175559">"यूएसएसडी कोड चलाने के अनुरोध को वीडियो कॉल में बदला गया"</string>
    <string name="stk_cc_ss_to_dial" msgid="1360775164651754978">"एसएस कोड चलाने के अनुरोध को सामान्य कॉल में बदला गया"</string>
    <string name="stk_cc_ss_to_dial_video" msgid="6577956662913194947">"एसएस कोड चलाने के अनुरोध को वीडियो कॉल में बदला गया"</string>
    <string name="stk_cc_ss_to_ussd" msgid="5614626512855868785">"एसएस कोड चलाने के अनुरोध को यूएसएसडी कोड चलाने के अनुरोध में बदला गया"</string>
    <string name="stk_cc_ss_to_ss" msgid="7716729801537709054">"एसएस कोड चलाने के नए अनुरोध में बदला गया"</string>
    <string name="notification_work_profile_content_description" msgid="4600554564103770764">"वर्क प्रोफ़ाइल"</string>
    <string name="notification_alerted_content_description" msgid="1296617716556420585">"अलर्ट किया गया"</string>
    <string name="expand_button_content_description_collapsed" msgid="3609784019345534652">"विस्तार करें"</string>
    <string name="expand_button_content_description_expanded" msgid="8520652707158554895">"छोटा करें"</string>
    <string name="expand_action_accessibility" msgid="5307730695723718254">"टॉगल विस्तार"</string>
    <string name="usb_midi_peripheral_name" msgid="7221113987741003817">"Android USB पेरिफ़ेरल पोर्ट"</string>
    <string name="usb_midi_peripheral_manufacturer_name" msgid="7176526170008970168">"Android"</string>
    <string name="usb_midi_peripheral_product_name" msgid="4971827859165280403">"USB पेरिफ़ेरल पोर्ट"</string>
    <string name="floating_toolbar_open_overflow_description" msgid="4797287862999444631">"ज़्यादा विकल्प"</string>
    <string name="floating_toolbar_close_overflow_description" msgid="559796923090723804">"ओवरफ़्लो बंद करें"</string>
    <string name="maximize_button_text" msgid="7543285286182446254">"बड़ा करें"</string>
    <string name="close_button_text" msgid="3937902162644062866">"बंद करें"</string>
    <string name="notification_messaging_title_template" msgid="3452480118762691020">"<xliff:g id="CONVERSATION_TITLE">%1$s</xliff:g>: <xliff:g id="SENDER_NAME">%2$s</xliff:g>"</string>
    <plurals name="selected_count" formatted="false" msgid="7187339492915744615">
      <item quantity="one"><xliff:g id="COUNT_1">%1$d</xliff:g> चयनित</item>
      <item quantity="other"><xliff:g id="COUNT_1">%1$d</xliff:g> चयनित</item>
    </plurals>
    <string name="default_notification_channel_label" msgid="5929663562028088222">"बिना किसी श्रेणी के"</string>
    <string name="importance_from_user" msgid="7318955817386549931">"आपने इन सूचनाओं की अहमियत सेट की है."</string>
    <string name="importance_from_person" msgid="9160133597262938296">"यह मौजूद व्यक्तियों के कारण महत्वपूर्ण है."</string>
    <string name="user_creation_account_exists" msgid="1942606193570143289">"<xliff:g id="APP">%1$s</xliff:g> को <xliff:g id="ACCOUNT">%2$s</xliff:g> के ज़रिये एक नया उपयोगकर्ता बनाने दें?"</string>
    <string name="user_creation_adding" msgid="4482658054622099197">"<xliff:g id="APP">%1$s</xliff:g> को <xliff:g id="ACCOUNT">%2$s</xliff:g> के ज़रिये एक नया उपयोगकर्ता बनाने दें (इस खाते वाले एक उपयोगकर्ता पहले से मौजूद हैं)?"</string>
    <string name="language_selection_title" msgid="2680677278159281088">"भाषा जोड़ें"</string>
    <string name="country_selection_title" msgid="2954859441620215513">"क्षेत्र प्राथमिकता"</string>
    <string name="search_language_hint" msgid="7042102592055108574">"भाषा का नाम लिखें"</string>
    <string name="language_picker_section_suggested" msgid="8414489646861640885">"दिए गए सुझाव"</string>
    <string name="language_picker_section_all" msgid="3097279199511617537">"सभी भाषाएं"</string>
    <string name="region_picker_section_all" msgid="8966316787153001779">"सभी क्षेत्र"</string>
    <string name="locale_search_menu" msgid="2560710726687249178">"खोजें"</string>
    <string name="app_suspended_title" msgid="2075071241147969611">"यह ऐप्लिकेशन उपलब्ध नहीं है"</string>
    <string name="app_suspended_default_message" msgid="123166680425711887">"फ़िलहाल <xliff:g id="APP_NAME_0">%1$s</xliff:g> उपलब्ध नहीं है. इसे <xliff:g id="APP_NAME_1">%2$s</xliff:g> के ज़रिए प्रबंधित किया जाता है."</string>
    <string name="app_suspended_more_details" msgid="1131804827776778187">"ज़्यादा जानें"</string>
    <string name="work_mode_off_title" msgid="1118691887588435530">"वर्क प्रोफ़ाइल चालू करें?"</string>
    <string name="work_mode_off_message" msgid="5130856710614337649">"आपके काम से जुड़े ऐप्लिकेशन, सूचनाएं, डेटा और वर्क प्रोफ़ाइल से जुड़ी दूसरी सुविधाएं चालू हो जाएंगी"</string>
    <string name="work_mode_turn_on" msgid="2062544985670564875">"चालू करें"</string>
    <string name="deprecated_target_sdk_message" msgid="1449696506742572767">"यह ऐप्लिकेशन Android के पुराने वर्शन के लिए बनाया गया था, इसलिए हो सकता है कि यह सही से काम न करे. देखें कि अपडेट मौजूद हैं या नहीं, या फिर डेवलपर से संपर्क करें."</string>
    <string name="deprecated_target_sdk_app_store" msgid="5032340500368495077">"देखें कि अपडेट मौजूद है या नहीं"</string>
    <string name="new_sms_notification_title" msgid="8442817549127555977">"आपके पास नए संदेश हैं"</string>
    <string name="new_sms_notification_content" msgid="7002938807812083463">"देखने के लिए मैसेज (एसएमएस) ऐप खोलें"</string>
    <string name="profile_encrypted_title" msgid="4260432497586829134">"शायद कुछ सुविधाएं काम न करें"</string>
    <string name="profile_encrypted_detail" msgid="3700965619978314974">"वर्क प्रोफ़ाइल लॉक है"</string>
    <string name="profile_encrypted_message" msgid="6964994232310195874">"वर्क प्रोफाइल अनलॉक करने के लिए टैप करें"</string>
    <string name="usb_mtp_launch_notification_title" msgid="8359219638312208932">"<xliff:g id="PRODUCT_NAME">%1$s</xliff:g> से कनेक्ट किया गया"</string>
    <string name="usb_mtp_launch_notification_description" msgid="8541876176425411358">"फ़ाइलें देखने के लिए टैप करें"</string>
    <string name="app_info" msgid="6856026610594615344">"ऐप्लिकेशन की जानकारी"</string>
    <string name="negative_duration" msgid="5688706061127375131">"−<xliff:g id="TIME">%1$s</xliff:g>"</string>
    <string name="demo_starting_message" msgid="5268556852031489931">"डेमो प्रारंभ हो रहा है…"</string>
    <string name="demo_restarting_message" msgid="952118052531642451">"डिवाइस फिर से रीसेट कर रहा है…"</string>
    <string name="suspended_widget_accessibility" msgid="6712143096475264190">"अक्षम <xliff:g id="LABEL">%1$s</xliff:g>"</string>
    <string name="conference_call" msgid="3751093130790472426">"कॉन्फ़्रेंस कॉल"</string>
    <string name="tooltip_popup_title" msgid="5253721848739260181">"टूलटिप"</string>
    <string name="app_category_game" msgid="5431836943981492993">"गेम"</string>
    <string name="app_category_audio" msgid="1659853108734301647">"संगीत और ऑडियो"</string>
    <string name="app_category_video" msgid="2728726078629384196">"फ़िल्में और वीडियो"</string>
    <string name="app_category_image" msgid="4867854544519846048">"फ़ोटो और तस्वीरें"</string>
    <string name="app_category_social" msgid="5842783057834965912">"सामाजिक और संचार"</string>
    <string name="app_category_news" msgid="7496506240743986873">"समाचार और पत्रिकाएं"</string>
    <string name="app_category_maps" msgid="5878491404538024367">"मैप और मार्गदर्शक"</string>
    <string name="app_category_productivity" msgid="3742083261781538852">"उत्पादकता"</string>
    <string name="device_storage_monitor_notification_channel" msgid="3295871267414816228">"डिवाइस में जगह"</string>
    <string name="adb_debugging_notification_channel_tv" msgid="5537766997350092316">"USB डीबग करना"</string>
    <string name="time_picker_hour_label" msgid="2979075098868106450">"घंटा"</string>
    <string name="time_picker_minute_label" msgid="5168864173796598399">"मिनट"</string>
    <string name="time_picker_header_text" msgid="143536825321922567">"समय सेट करें"</string>
    <string name="time_picker_input_error" msgid="7574999942502513765">"मान्य समय डालें"</string>
    <string name="time_picker_prompt_label" msgid="7588093983899966783">"समय लिखें"</string>
    <string name="time_picker_text_input_mode_description" msgid="4148166758173708199">"समय इनपुट के लिए लेख इनपुट मोड पर जाएं."</string>
    <string name="time_picker_radial_mode_description" msgid="4953403779779557198">"समय इनपुट के लिए घड़ी मोड पर जाएं."</string>
    <string name="autofill_picker_accessibility_title" msgid="8469043291648711535">"ऑटोमैटिक भरने के विकल्प"</string>
    <string name="autofill_save_accessibility_title" msgid="7244365268417107822">"अपने आप भरने के लिए सेव करें"</string>
    <string name="autofill_error_cannot_autofill" msgid="7402758580060110371">"सामग्रियां ऑटोमैटिक रूप से भरी जा सकती हैं"</string>
    <string name="autofill_picker_no_suggestions" msgid="3908514303773350735">"ऑटोमैटिक भरने का कोई सुझाव नहीं"</string>
    <plurals name="autofill_picker_some_suggestions" formatted="false" msgid="5506565809835815274">
      <item quantity="one">ऑटोमैटिक भरने के <xliff:g id="COUNT">%1$s</xliff:g> सुझाव</item>
      <item quantity="other">ऑटोमैटिक भरने के <xliff:g id="COUNT">%1$s</xliff:g> सुझाव</item>
    </plurals>
    <string name="autofill_save_title" msgid="327541108460384555">"क्या आप "<b>"<xliff:g id="LABEL">%1$s</xliff:g>"</b>" में सेव करना चाहते हैं?"</string>
    <string name="autofill_save_title_with_type" msgid="2339135393607143594">"क्या आप "<b>"<xliff:g id="LABEL">%2$s</xliff:g>"</b>" में <xliff:g id="TYPE">%1$s</xliff:g> सेव करना चाहते हैं?"</string>
    <string name="autofill_save_title_with_2types" msgid="87616102361154432">"क्या आप "<b>"<xliff:g id="LABEL">%3$s</xliff:g>"</b>" में <xliff:g id="TYPE_0">%1$s</xliff:g> और <xliff:g id="TYPE_1">%2$s</xliff:g> सेव करना चाहते हैं?"</string>
    <string name="autofill_save_title_with_3types" msgid="4108978552969604555">"क्या आप "<b>"<xliff:g id="LABEL">%4$s</xliff:g>"</b>" में <xliff:g id="TYPE_0">%1$s</xliff:g>, <xliff:g id="TYPE_1">%2$s</xliff:g>, और <xliff:g id="TYPE_2">%3$s</xliff:g> सेव करना चाहते हैं?"</string>
    <string name="autofill_update_title" msgid="5305781141104585279">"क्या आप "<b>"<xliff:g id="LABEL">%1$s</xliff:g>"</b>" में अपडेट करना चाहते हैं?"</string>
    <string name="autofill_update_title_with_type" msgid="4624181147422762233">"क्या आप "<b>"<xliff:g id="LABEL">%2$s</xliff:g>"</b>" में <xliff:g id="TYPE">%1$s</xliff:g> अपडेट करना चाहते हैं?"</string>
    <string name="autofill_update_title_with_2types" msgid="2300113827053626484">"क्या आप "<b>"<xliff:g id="LABEL">%3$s</xliff:g>"</b>" में <xliff:g id="TYPE_0">%1$s</xliff:g> और <xliff:g id="TYPE_1">%2$s</xliff:g> अपडेट करना चाहते हैं?"</string>
    <string name="autofill_update_title_with_3types" msgid="9089824354296211922">"क्या आप "<b>"<xliff:g id="LABEL">%4$s</xliff:g>"</b>" में इन आइटम को अपडेट करना चाहते हैं: <xliff:g id="TYPE_0">%1$s</xliff:g>, <xliff:g id="TYPE_1">%2$s</xliff:g>, और <xliff:g id="TYPE_2">%3$s</xliff:g>?"</string>
    <string name="autofill_save_yes" msgid="6398026094049005921">"सेव करें"</string>
    <string name="autofill_save_no" msgid="2625132258725581787">"नहीं, धन्यवाद"</string>
    <string name="autofill_update_yes" msgid="310358413273276958">"अपडेट करें"</string>
    <string name="autofill_save_type_password" msgid="5288448918465971568">"पासवर्ड"</string>
    <string name="autofill_save_type_address" msgid="4936707762193009542">"पता"</string>
    <string name="autofill_save_type_credit_card" msgid="7127694776265563071">"क्रेडिट कार्ड"</string>
    <string name="autofill_save_type_username" msgid="239040540379769562">"उपयोगकर्ता का नाम"</string>
    <string name="autofill_save_type_email_address" msgid="5752949432129262174">"ईमेल पता"</string>
    <string name="etws_primary_default_message_earthquake" msgid="5541962250262769193">"शांत रहें और आस-पास शरण लेने की जगह तलाशें."</string>
    <string name="etws_primary_default_message_tsunami" msgid="1887685943498368548">"तटीय क्षेत्रों और नदी के किनारे वाले क्षेत्रों को जल्द से जल्द खाली करके किसी सुरक्षित ऊंची जगह पर चले जाएं."</string>
    <string name="etws_primary_default_message_earthquake_and_tsunami" msgid="998797956848445862">"शांत रहें और आस-पास शरण लेने की जगह तलाशें."</string>
    <string name="etws_primary_default_message_test" msgid="2709597093560037455">"आपातकालीन संदेश परीक्षण"</string>
    <string name="notification_reply_button_accessibility" msgid="3621714652387814344">"जवाब दें"</string>
    <string name="etws_primary_default_message_others" msgid="6293148756130398971"></string>
    <string name="mmcc_authentication_reject" msgid="5767701075994754356">"सिम से कॉल करने की इजाज़त नहीं है"</string>
    <string name="mmcc_imsi_unknown_in_hlr" msgid="5316658473301462825">"सिम से कॉल करने की इजाज़त नहीं है"</string>
    <string name="mmcc_illegal_ms" msgid="807334478177362062">"सिम से कॉल करने की इजाज़त नहीं है"</string>
    <string name="mmcc_illegal_me" msgid="1950705155760872972">"फ़ोन से कॉल करने की इजाज़त नहीं है"</string>
    <string name="mmcc_authentication_reject_msim_template" msgid="1217031195834766479">"सिम <xliff:g id="SIMNUMBER">%d</xliff:g> को कॉल के लिए इस्तेमाल नहीं किया जा सकता"</string>
    <string name="mmcc_imsi_unknown_in_hlr_msim_template" msgid="5636464607596778986">"सिम <xliff:g id="SIMNUMBER">%d</xliff:g> काम नहीं कर रहा है"</string>
    <string name="mmcc_illegal_ms_msim_template" msgid="5994323296399913454">"सिम <xliff:g id="SIMNUMBER">%d</xliff:g> को कॉल के लिए इस्तेमाल नहीं किया जा सकता"</string>
    <string name="mmcc_illegal_me_msim_template" msgid="5550259730350571826">"सिम <xliff:g id="SIMNUMBER">%d</xliff:g> को कॉल के लिए इस्तेमाल नहीं किया जा सकता"</string>
    <string name="popup_window_default_title" msgid="4874318849712115433">"पॉपअप विंडो"</string>
    <string name="slice_more_content" msgid="8504342889413274608">"+ <xliff:g id="NUMBER">%1$d</xliff:g>"</string>
    <string name="shortcut_restored_on_lower_version" msgid="4860853725206702336">"ऐप्लिकेशन का वर्शन पुराना हो चुका है या यह इस शॉर्टकट के साथ काम नहीं करता"</string>
    <string name="shortcut_restore_not_supported" msgid="5028808567940014190">"शॉर्टकट बहाल नहीं किया जा सका क्योंकि इस ऐप में बैकअप लेने और उसे बहाल करने की सुविधा नहीं है"</string>
    <string name="shortcut_restore_signature_mismatch" msgid="2406209324521327518">"ऐप सिग्नेचर अलग होने के कारण शॉर्टकट बहाल नहीं किया जा सका"</string>
    <string name="shortcut_restore_unknown_issue" msgid="8703738064603262597">"शॉर्टकट बहाल नहीं किया जा सका"</string>
    <string name="shortcut_disabled_reason_unknown" msgid="5276016910284687075">"शॉर्टकट बंद है"</string>
    <string name="harmful_app_warning_uninstall" msgid="4837672735619532931">"अनइंस्‍टॉल करें"</string>
    <string name="harmful_app_warning_open_anyway" msgid="596432803680914321">"फिर भी खोलें"</string>
    <string name="harmful_app_warning_title" msgid="8982527462829423432">"नुकसान पहुंचाने वाले ऐप का पता चला"</string>
    <string name="slices_permission_request" msgid="8484943441501672932">"<xliff:g id="APP_0">%1$s</xliff:g>, <xliff:g id="APP_2">%2$s</xliff:g> के हिस्से (स्लाइस) दिखाना चाहता है"</string>
    <string name="screenshot_edit" msgid="7867478911006447565">"बदलाव करें"</string>
    <string name="volume_dialog_ringer_guidance_vibrate" msgid="8902050240801159042">"कॉल और सूचनाओं के लिए डिवाइस वाइब्रेट हाेगा"</string>
    <string name="volume_dialog_ringer_guidance_silent" msgid="2128975224280276122">"कॉल और सूचनाओं के लिए डिवाइस म्यूट रहेगा"</string>
    <string name="notification_channel_system_changes" msgid="5072715579030948646">"सिस्टम में हुए बदलाव"</string>
    <string name="notification_channel_do_not_disturb" msgid="6766940333105743037">"परेशान न करें"</string>
    <string name="zen_upgrade_notification_visd_title" msgid="3288313883409759733">"नई सुविधा: परेशान न करें सुविधा चालू होने की वजह से सूचनाएं नहीं दिखाई जा रही हैं"</string>
    <string name="zen_upgrade_notification_visd_content" msgid="5533674060311631165">"ज़्यादा जानने और बदलाव करने के लिए टैप करें."</string>
    <string name="zen_upgrade_notification_title" msgid="3799603322910377294">"परेशान न करें की सुविधा बदल गई है"</string>
    <string name="zen_upgrade_notification_content" msgid="1794994264692424562">"टैप करके देखें कि किन चीज़ों पर रोक लगाई गई है."</string>
    <string name="notification_app_name_system" msgid="4205032194610042794">"सिस्टम"</string>
    <string name="notification_app_name_settings" msgid="7751445616365753381">"सेटिंग"</string>
    <string name="notification_appops_camera_active" msgid="5050283058419699771">"कैमरा"</string>
    <string name="notification_appops_microphone_active" msgid="4335305527588191730">"माइक्रोफ़ोन"</string>
    <string name="notification_appops_overlay_active" msgid="633813008357934729">"आपकी स्क्रीन पर, इस्तेमाल हो रहे दूसरे ऐप्लिकेशन के ऊपर दिखाया जा रहा है"</string>
    <string name="dynamic_mode_notification_channel_name" msgid="2348803891571320452">"रूटीन मोड जानकारी की सूचना"</string>
    <string name="dynamic_mode_notification_title" msgid="508815255807182035">"बैटरी आम तौर पर जितने समय चलती है, उससे पहले खत्म हो सकती है"</string>
    <string name="dynamic_mode_notification_summary" msgid="2541166298550402690">"बैटरी लाइफ़ बढ़ाने के लिए \'बैटरी सेवर\' चालू हो गया है"</string>
    <string name="battery_saver_notification_channel_name" msgid="2083316159716201806">"बैटरी सेवर"</string>
    <string name="battery_saver_sticky_disabled_notification_title" msgid="6376147579378764641">"जब तक कि बैटरी फिर से कम नहीं हो जाती, तब तक बैटरी सेवर फिर से चालू नहीं होगा"</string>
    <string name="battery_saver_sticky_disabled_notification_summary" msgid="8090192609249817945">"बैटरी ज़रूरत भर की चार्ज हो गई है. जब तक कि बैटरी फिर से कम नहीं हो जाती, तब तक बैटरी सेवर फिर से चालू नहीं होगा."</string>
    <string name="battery_saver_charged_notification_title" product="default" msgid="2960978289873161288">"फ़ोन <xliff:g id="CHARGE_LEVEL">%1$s</xliff:g> चार्ज हो गया"</string>
    <string name="battery_saver_charged_notification_title" product="tablet" msgid="7555713825806482451">"टैबलेट <xliff:g id="CHARGE_LEVEL">%1$s</xliff:g> प्रतिशत चार्ज हो गया है"</string>
    <string name="battery_saver_charged_notification_title" product="device" msgid="5954873381559605660">"डिवाइस <xliff:g id="CHARGE_LEVEL">%1$s</xliff:g> चार्ज हो गया"</string>
    <string name="battery_saver_off_notification_summary" msgid="1374222493681267143">"बैटरी सेवर बंद है. सुविधाओं पर अब पाबंदी नहीं है."</string>
    <string name="battery_saver_off_alternative_notification_summary" msgid="4340727818546508436">"बैटरी सेवर बंद कर दिया गया है. सुविधाओं पर अब पाबंदी नहीं है."</string>
    <string name="mime_type_folder" msgid="7111951698626315204">"फ़ोल्डर"</string>
    <string name="mime_type_apk" msgid="5518003630972506900">"Android ऐप्लिकेशन"</string>
    <string name="mime_type_generic" msgid="6833871596845900027">"फ़ाइल"</string>
    <string name="mime_type_generic_ext" msgid="8450275970061657174">"<xliff:g id="EXTENSION">%1$s</xliff:g> फ़ाइल"</string>
    <string name="mime_type_audio" msgid="6289777657172050926">"ऑडियो"</string>
    <string name="mime_type_audio_ext" msgid="3270880987725816210">"<xliff:g id="EXTENSION">%1$s</xliff:g> ऑडियो"</string>
    <string name="mime_type_video" msgid="4093025777317307426">"वीडियो"</string>
    <string name="mime_type_video_ext" msgid="5643771615714173159">"<xliff:g id="EXTENSION">%1$s</xliff:g> वीडियो"</string>
    <string name="mime_type_image" msgid="3144284451605236371">"इमेज"</string>
    <string name="mime_type_image_ext" msgid="1514613218742736590">"<xliff:g id="EXTENSION">%1$s</xliff:g> इमेज"</string>
    <string name="mime_type_compressed" msgid="1645486037074943257">"संग्रह"</string>
    <string name="mime_type_compressed_ext" msgid="4232293058067801528">"<xliff:g id="EXTENSION">%1$s</xliff:g> संग्रह"</string>
    <string name="mime_type_document" msgid="1596838147256375966">"दस्तावेज़"</string>
    <string name="mime_type_document_ext" msgid="6327266601345501281">"<xliff:g id="EXTENSION">%1$s</xliff:g> दस्तावेज़"</string>
    <string name="mime_type_spreadsheet" msgid="2639138255207123557">"स्प्रेडशीट"</string>
    <string name="mime_type_spreadsheet_ext" msgid="5508653032786106725">"<xliff:g id="EXTENSION">%1$s</xliff:g> स्प्रेडशीट"</string>
    <string name="mime_type_presentation" msgid="6145604688774787357">"प्रज़ेंटेशन"</string>
    <string name="mime_type_presentation_ext" msgid="2982650207774823437">"<xliff:g id="EXTENSION">%1$s</xliff:g> प्रज़ेंटेशन"</string>
    <string name="car_loading_profile" msgid="3545132581795684027">"प्राेफ़ाइल लोड हो रही है"</string>
    <plurals name="file_count" formatted="false" msgid="1628600959752419449">
      <item quantity="one"><xliff:g id="FILE_NAME_2">%s</xliff:g> + <xliff:g id="COUNT_3">%d</xliff:g> फ़ाइलें</item>
      <item quantity="other"><xliff:g id="FILE_NAME_2">%s</xliff:g> + <xliff:g id="COUNT_3">%d</xliff:g> फ़ाइलें</item>
    </plurals>
    <string name="chooser_no_direct_share_targets" msgid="997970693708458895">"सीधे शेयर नहीं किया जा सकता"</string>
    <string name="chooser_all_apps_button_label" msgid="3631524352936289457">"ऐप्लिकेशन की सूची"</string>
</resources><|MERGE_RESOLUTION|>--- conflicted
+++ resolved
@@ -283,15 +283,9 @@
     <string name="permgrouprequest_contacts" msgid="6032805601881764300">"&lt;b&gt;<xliff:g id="APP_NAME">%1$s</xliff:g>&lt;/b&gt; को अपने संपर्क देखने की अनुमति देना चाहते हैं?"</string>
     <string name="permgrouplab_location" msgid="7275582855722310164">"जगह"</string>
     <string name="permgroupdesc_location" msgid="1346617465127855033">"इस डिवाइस की जगह तक पहुंचने दें"</string>
-<<<<<<< HEAD
-    <string name="permgrouprequest_location" msgid="3788275734953323491">"&lt;b&gt;<xliff:g id="APP_NAME">%1$s</xliff:g>&lt;/b&gt; को इस डिवाइस की \'जगह की जानकारी\' एक्सेस करने की अनुमति देना चाहते हैं?"</string>
-    <string name="permgrouprequestdetail_location" msgid="1347189607421252902">"ऐप्लिकेशन, डिवाइस की जगह की जानकारी सिर्फ़ तभी देख पाएगा जब आप इसका इस्तेमाल कर रहे हों"</string>
-    <string name="permgroupbackgroundrequest_location" msgid="5039063878675613235">"क्या आप <xliff:g id="APP_NAME">%1$s</xliff:g> को हमेशा के लिए जगह की जानकारी एक्सेस करने की अनुमति देना चाहते हैं?"</string>
-=======
     <string name="permgrouprequest_location" msgid="3788275734953323491">"&lt;b&gt;<xliff:g id="APP_NAME">%1$s</xliff:g>&lt;/b&gt; को इस डिवाइस की \'जगह की जानकारी\' ऐक्सेस करने की अनुमति देना चाहते हैं?"</string>
     <string name="permgrouprequestdetail_location" msgid="1347189607421252902">"ऐप्लिकेशन, डिवाइस की जगह की जानकारी सिर्फ़ तभी देख पाएगा जब आप इसका इस्तेमाल कर रहे हों"</string>
     <string name="permgroupbackgroundrequest_location" msgid="5039063878675613235">"क्या आप <xliff:g id="APP_NAME">%1$s</xliff:g> को हमेशा के लिए जगह की जानकारी ऐक्सेस करने की अनुमति देना चाहते हैं?"</string>
->>>>>>> dbf9e87c
     <string name="permgroupbackgroundrequestdetail_location" msgid="4597006851453417387">"इस समय ऐप्लिकेशन, डिवाइस की \'जगह की जानकारी\' सिर्फ़ तभी देख पाएगा जब आप इसका इस्तेमाल कर रहे हों"</string>
     <string name="permgrouplab_calendar" msgid="5863508437783683902">"कैलेंडर"</string>
     <string name="permgroupdesc_calendar" msgid="3889615280211184106">"अपने कैलेंडर को ऐक्सेस करने"</string>
@@ -410,11 +404,7 @@
     <string name="permdesc_writeCallLog" product="tablet" msgid="6661806062274119245">"ऐप को आने वाला कॉल (इनकमिंग) और किया जाने वाला कॉल (आउटगोइंग) डेटा सहित, आपके टैबलेट के कॉल लॉग को बदलने की अनुमति देता है. धोखा देने वाले ऐप, इसका इस्तेमाल करके आपके कॉल लॉग को मिटा या बदल सकते हैं."</string>
     <string name="permdesc_writeCallLog" product="tv" msgid="4225034892248398019">"ऐप को आने वाला कॉल (इनकमिंग) और किया जाने वाला कॉल (आउटगोइंग) डेटा सहित, आपके टीवी के कॉल लॉग को बदलने की अनुमति देता है. धोखा देने वाले ऐप, इसका इस्तेमाल करके आपके कॉल लॉग को मिटा या बदल सकते हैं."</string>
     <string name="permdesc_writeCallLog" product="default" msgid="683941736352787842">"ऐप को आने वाला कॉल (इनकमिंग) और किया जाने वाला कॉल (आउटगोइंग) डेटा सहित, आपके फ़ोन के कॉल लॉग को बदलने की अनुमति देता है. धोखा देने वाले ऐप, इसका इस्तेमाल करके आपके कॉल लॉग को मिटा या बदल सकते हैं."</string>
-<<<<<<< HEAD
-    <string name="permlab_bodySensors" msgid="4683341291818520277">"शरीर के लिए बने सेंसर (जैसे हृदय गति मॉनीटर) को एक्सेस करें"</string>
-=======
     <string name="permlab_bodySensors" msgid="4683341291818520277">"शरीर के लिए बने सेंसर (जैसे हृदय गति मॉनीटर) को ऐक्सेस करें"</string>
->>>>>>> dbf9e87c
     <string name="permdesc_bodySensors" product="default" msgid="4380015021754180431">"ऐप को आपकी शारीरिक स्‍थिति, जैसे आपकी हृदय गति पर नज़र रखने वाले सेंसर के डेटा तक पहुंचने देती है."</string>
     <string name="permlab_readCalendar" msgid="6716116972752441641">"कैलेंडर इवेंट और विवरण पढ़ें"</string>
     <string name="permdesc_readCalendar" product="tablet" msgid="4993979255403945892">"यह ऐप्लिकेशन आपके टैबलेट पर संग्रहित सभी कैलेंडर इवेंट पढ़ सकता है और आपका कैलेंडर डेटा शेयर कर सकता है या सहेज सकता है."</string>
@@ -426,16 +416,6 @@
     <string name="permdesc_writeCalendar" product="default" msgid="7592791790516943173">"यह ऐप्लिकेशन आपके फ़ोन पर मौजूद कैलेंडर इवेंट जोड़, निकाल या बदल सकता है. यह ऐप्लिकेशन ऐसे संदेश भेज सकता है जो कैलेंडर स्वामियों से आए हुए लग सकते हैं या यह स्वामियों को सूचित किए बिना इवेंट में बदलाव कर सकता है."</string>
     <string name="permlab_accessLocationExtraCommands" msgid="2836308076720553837">"कुछ और जगह बताने वाले आदेशों तक पहुंच"</string>
     <string name="permdesc_accessLocationExtraCommands" msgid="6078307221056649927">"ऐप को कुछ और जगह की जानकारी देने वाले आदेशों की पहुंच पाने देता है. इससे ऐप जीपीएस या जगह की जानकारी देने वाले दूसरे स्रोतों के काम में रोक-टोक कर सकता है."</string>
-<<<<<<< HEAD
-    <string name="permlab_accessFineLocation" msgid="6265109654698562427">"ऐप्लिकेशन \'जगह की सटीक जानकारी\' सिर्फ़ सामने खुली होने पर एक्सेस करे"</string>
-    <string name="permdesc_accessFineLocation" msgid="3520508381065331098">"यह ऐप्लिकेशन सिर्फ़ तब आपकी \'जगह की सटीक जानकारी\' का इस्तेमाल कर सकता है जब यह स्क्रीन पर दिखाई दे रहा हो. यह ज़रूरी है कि \'जगह की जानकारी\' वाली ये सेवाएं आपके फ़ोन में मौजूद हों और चालू की गई हों ताकि ऐप्लिकेशन उनका इस्तेमाल कर पाए. ऐसा करने से ज़्यादा बैटरी खर्च हो सकती है."</string>
-    <string name="permlab_accessCoarseLocation" msgid="3707180371693213469">"स्क्रीन पर दिखाई देते समय \'जगह की अनुमानित जानकारी\' (नेटवर्क-आधारित) एक्सेस करें"</string>
-    <string name="permdesc_accessCoarseLocation" product="tablet" msgid="8594719010575779120">"यह ऐप्लिकेशन सेल टावर और वाई-फ़ाई नेटवर्क जैसे नेटवर्क स्रोतों के आधार पर आपकी जगह का पता लगा सकता है, लेकिन सिर्फ़ तब, जब ऐप्लिकेशन स्क्रीन पर दिखाई दे रहा हो. यह ज़रूरी है कि \'जगह की जानकारी\' वाली ये सेवाएं आपके टैबलेट में मौजूद हों और चालू की गई हों ताकि ऐप्लिकेशन उनका इस्तेमाल कर पाए."</string>
-    <string name="permdesc_accessCoarseLocation" product="tv" msgid="3027871910200890806">"यह ऐप्लिकेशन सेल टावर और वाई-फ़ाई नेटवर्क जैसे नेटवर्क स्रोतों के आधार पर आपकी जगह का पता लगा सकता है, लेकिन सिर्फ़ तब, जब ऐप्लिकेशन स्क्रीन पर दिखाई दे रहा हो. यह ज़रूरी है कि \'जगह की जानकारी\' वाली ये सेवाएं आपके टीवी पर मौजूद हों और चालू की गई हों ताकि ऐप्लिकेशन उनका इस्तेमाल कर पाए."</string>
-    <string name="permdesc_accessCoarseLocation" product="default" msgid="854896049371048754">"यह ऐप्लिकेशन सेल टावर और वाई-फ़ाई नेटवर्क जैसे नेटवर्क स्रोतों के आधार पर आपकी जगह का पता लगा सकता है, लेकिन सिर्फ़ तब, जब ऐप्लिकेशन स्क्रीन पर दिखाई दे रहा हो. यह ज़रूरी है कि \'जगह की जानकारी\' वाली ये सेवाएं आपके फ़ोन में मौजूद हों और चालू की गई हों ताकि ऐप्लिकेशन उनका इस्तेमाल कर पाए."</string>
-    <string name="permlab_accessBackgroundLocation" msgid="3965397804300661062">"बैकग्राउंड में जगह की जानकारी एक्सेस करना"</string>
-    <string name="permdesc_accessBackgroundLocation" msgid="1096394429579210251">"अनुमानित या बिल्कुल सही जगह की जानकारी का एक्सेस करने की अनुमति अलग से दिए जाने पर, बैकग्राउंड में चलने के दौरान ऐप्लिकेशन आपकी जगह की जानकारी एक्सेस कर सकता है."</string>
-=======
     <string name="permlab_accessFineLocation" msgid="6265109654698562427">"ऐप्लिकेशन \'जगह की सटीक जानकारी\' सिर्फ़ सामने खुली होने पर ऐक्सेस करे"</string>
     <string name="permdesc_accessFineLocation" msgid="3520508381065331098">"यह ऐप्लिकेशन सिर्फ़ तब आपकी \'जगह की सटीक जानकारी\' का इस्तेमाल कर सकता है जब यह स्क्रीन पर दिखाई दे रहा हो. यह ज़रूरी है कि \'जगह की जानकारी\' वाली ये सेवाएं आपके फ़ोन में मौजूद हों और चालू की गई हों ताकि ऐप्लिकेशन उनका इस्तेमाल कर पाए. ऐसा करने से ज़्यादा बैटरी खर्च हो सकती है."</string>
     <string name="permlab_accessCoarseLocation" msgid="3707180371693213469">"स्क्रीन पर दिखाई देते समय \'जगह की अनुमानित जानकारी\' (नेटवर्क-आधारित) ऐक्सेस करें"</string>
@@ -444,7 +424,6 @@
     <string name="permdesc_accessCoarseLocation" product="default" msgid="854896049371048754">"यह ऐप्लिकेशन सेल टावर और वाई-फ़ाई नेटवर्क जैसे नेटवर्क स्रोतों के आधार पर आपकी जगह का पता लगा सकता है, लेकिन सिर्फ़ तब, जब ऐप्लिकेशन स्क्रीन पर दिखाई दे रहा हो. यह ज़रूरी है कि \'जगह की जानकारी\' वाली ये सेवाएं आपके फ़ोन में मौजूद हों और चालू की गई हों ताकि ऐप्लिकेशन उनका इस्तेमाल कर पाए."</string>
     <string name="permlab_accessBackgroundLocation" msgid="3965397804300661062">"बैकग्राउंड में जगह की जानकारी ऐक्सेस करना"</string>
     <string name="permdesc_accessBackgroundLocation" msgid="1096394429579210251">"अनुमानित या बिल्कुल सही जगह की जानकारी का ऐक्सेस करने की अनुमति अलग से दिए जाने पर, बैकग्राउंड में चलने के दौरान ऐप्लिकेशन आपकी जगह की जानकारी ऐक्सेस कर सकता है."</string>
->>>>>>> dbf9e87c
     <string name="permlab_modifyAudioSettings" msgid="6095859937069146086">"अपनी ऑडियो सेटिंग बदलें"</string>
     <string name="permdesc_modifyAudioSettings" msgid="3522565366806248517">"ऐप्स  को वैश्विक ऑडियो सेटिंग, जैसे वॉल्‍यूम और कौन-सा स्पीकर आउटपुट के लिए उपयोग किया गया, संशोधित करने देता है."</string>
     <string name="permlab_recordAudio" msgid="3876049771427466323">"ऑडियो रिकॉर्ड करने"</string>
@@ -490,15 +469,9 @@
     <string name="permdesc_setTimeZone" product="tv" msgid="888864653946175955">"ऐप को टीवी का समय क्षेत्र बदलने देती है."</string>
     <string name="permdesc_setTimeZone" product="default" msgid="4499943488436633398">"ऐप्स को टैबलेट का समय क्षेत्र बदलने देता है."</string>
     <string name="permlab_getAccounts" msgid="1086795467760122114">"डिवाइस पर खाते ढूंढें"</string>
-<<<<<<< HEAD
-    <string name="permdesc_getAccounts" product="tablet" msgid="2741496534769660027">"ऐप्स  को टैबलेट द्वारा ज्ञात खातों की सूची प्राप्‍त करने देता है. इसमें वे खाते शामिल हो सकते हैं जिन्‍हें   इंस्‍टॉल किए गए ऐप्स  ने बनाया है."</string>
-    <string name="permdesc_getAccounts" product="tv" msgid="4190633395633907543">"ऐप को टीवी द्वारा ज्ञात खातों की सूची प्राप्‍त करने देती है. इसमें   इंस्‍टॉल किए गए ऐप्‍लिकेशन के द्वारा बनाए गए खाते शामिल हो सकते हैं."</string>
-    <string name="permdesc_getAccounts" product="default" msgid="3448316822451807382">"ऐप्स  को फ़ोन द्वारा ज्ञात खातों की सूची प्राप्‍त करने देता है. इसमें वे खाते शामिल हो सकते हैं जिन्‍हें   इंस्‍टॉल किए गए ऐप्स  ने बनाया है."</string>
-=======
     <string name="permdesc_getAccounts" product="tablet" msgid="2741496534769660027">"एप्लिकेशन को टैबलेट से ज्ञात खातों की सूची पाने देता है. इसमें वे खाते शामिल हो सकते हैं जिन्‍हें इंस्‍टॉल किए गए एप्लिकेशन ने बनाया है."</string>
     <string name="permdesc_getAccounts" product="tv" msgid="4190633395633907543">"ऐप्लिकेशन को टीवी से ज्ञात खातों की सूची पाने देती है. इसमें   इंस्‍टॉल किए गए ऐप्‍लिकेशन से बनाए गए खाते शामिल हो सकते हैं."</string>
     <string name="permdesc_getAccounts" product="default" msgid="3448316822451807382">"एप्लिकेशन को फ़ोन से ज्ञात खातों की सूची पाने देता है. इसमें वे खाते शामिल हो सकते हैं जिन्‍हें इंस्‍टॉल किए गए एप्लिकेशन ने बनाया है."</string>
->>>>>>> dbf9e87c
     <string name="permlab_accessNetworkState" msgid="4951027964348974773">"नेटवर्क कनेक्‍शन देखें"</string>
     <string name="permdesc_accessNetworkState" msgid="8318964424675960975">"ऐप को नेटवर्क कनेक्‍शन के बारे में जानकारी देखने देता है, जैसे कौन से नेटवर्क मौजूद हैं और कनेक्‍ट हैं."</string>
     <string name="permlab_createNetworkSockets" msgid="7934516631384168107">"नेटवर्क को पूरी तरह इस्तेमाल करें"</string>
@@ -512,15 +485,9 @@
     <string name="permlab_changeWifiState" msgid="6550641188749128035">"वाई-फ़ाई  से कनेक्‍ट और डिस्‍कनेक्‍ट करें"</string>
     <string name="permdesc_changeWifiState" msgid="7137950297386127533">"ऐप्स  को वाई-फ़ाई  पहुंच बिंदुओं से कनेक्ट और डिसकनेक्ट करने और वाई-फ़ाई  नेटवर्क के लिए डिवाइस कॉन्फ़िगरेशन में परिवर्तन करने देता है."</string>
     <string name="permlab_changeWifiMulticastState" msgid="1368253871483254784">"वाई-फ़ाई मल्‍टीकास्‍ट पाने को अनुमति दें"</string>
-<<<<<<< HEAD
-    <string name="permdesc_changeWifiMulticastState" product="tablet" msgid="7969774021256336548">"ऐप्स  को वाई-फ़ाई  नेटवर्क पर मल्टीकास्ट पते के उपयोग से केवल आपके टैबलेट पर ही नहीं, बल्कि सभी डिवाइस पर भेजे गए पैकेट प्राप्‍त करने देता है. यह गैर-मल्टीकास्ट मोड से ज़्यादा पावर का उपयोग करता है."</string>
-    <string name="permdesc_changeWifiMulticastState" product="tv" msgid="9031975661145014160">"ऐप को मल्‍टीकास्‍ट पतों का उपयोग करके ना केवल आपके टीवी को, बल्‍कि वाई-फ़ाई पर मौजूद सभी डिवाइसों को पैकेट भेजने और प्राप्‍त करने देती है. इसमें गैर-मल्‍टीकास्‍ट मोड की अपेक्षा ज़्यादा पावर का उपयोग होता है."</string>
-    <string name="permdesc_changeWifiMulticastState" product="default" msgid="6851949706025349926">"ऐप्स  को वाई-फ़ाई  नेटवर्क पर मल्टीकास्ट पते के उपयोग से केवल आपके फ़ोन पर ही नहीं, बल्कि सभी डिवाइस पर भेजे गए पैकेट प्राप्‍त करने देता है. यह गैर-मल्टीकास्ट मोड से ज़्यादा पावर का उपयोग करता है."</string>
-=======
     <string name="permdesc_changeWifiMulticastState" product="tablet" msgid="7969774021256336548">"एप्लिकेशन को वाई-फ़ाई नेटवर्क पर मल्टीकास्ट पते के इस्तेमाल से सिर्फ़ आपके टैबलेट पर ही नहीं, बल्कि सभी डिवाइस पर भेजे गए पैकेट पाने देता है. यह गैर-मल्टीकास्ट मोड से ज़्यादा पावर का इस्तेमाल करता है."</string>
     <string name="permdesc_changeWifiMulticastState" product="tv" msgid="9031975661145014160">"ऐप्लिकेशन को मल्‍टीकास्‍ट पतों का उपयोग करके न सिर्फ़ आपके टीवी को, बल्‍कि वाई-फ़ाई पर मौजूद सभी डिवाइसों को पैकेट भेजने और पाने देती है. इसमें गैर-मल्‍टीकास्‍ट मोड की अपेक्षा ज़्यादा पावर का उपयोग होता है."</string>
     <string name="permdesc_changeWifiMulticastState" product="default" msgid="6851949706025349926">"एप्लिकेशन को वाई-फ़ाई  नेटवर्क पर मल्टीकास्ट पते के इस्तेमाल से सिर्फ़ आपके फ़ोन पर ही नहीं, बल्कि सभी डिवाइस पर भेजे गए पैकेट पाने देता है. यह गैर-मल्टीकास्ट मोड से ज़्यादा पावर का इस्तेमाल करता है."</string>
->>>>>>> dbf9e87c
     <string name="permlab_bluetoothAdmin" msgid="6006967373935926659">"ब्लूटूथ सेटिंग पर पहुंचें"</string>
     <string name="permdesc_bluetoothAdmin" product="tablet" msgid="6921177471748882137">"किसी ऐप्स को स्‍थानीय ब्लूटूथ टैबलेट कॉन्‍फ़िगर करने की और रिमोट डिवाइस के साथ खोजने और युग्‍मित करने देता है."</string>
     <string name="permdesc_bluetoothAdmin" product="tv" msgid="3373125682645601429">"ऐप को स्‍थानीय ब्‍लूटूथ टीवी कॉन्‍फ़िगर करने देती है और दूरस्‍थ डिवाइसों को खोजने और उनसे युग्‍मित करने देती है."</string>
@@ -538,11 +505,7 @@
     <string name="permlab_nfc" msgid="4423351274757876953">"नियर फ़ील्‍ड कम्‍यूनिकेशन नियंत्रित करें"</string>
     <string name="permdesc_nfc" msgid="7120611819401789907">"ऐप्स  को नियर फ़ील्ड कम्यूनिकेशन (NFC) टैग, कार्ड, और रीडर के साथ संचार करने देता है."</string>
     <string name="permlab_disableKeyguard" msgid="3598496301486439258">"अपना स्‍क्रीन लॉक अक्षम करें"</string>
-<<<<<<< HEAD
-    <string name="permdesc_disableKeyguard" msgid="6034203065077122992">"ऐप्स को कीलॉक और कोई भी संबद्ध पासवर्ड सुरक्षा अक्षम करने देता है. उदाहरण के लिए, इनकमिंग फ़ोन कॉल प्राप्त करते समय फ़ोन, कीलॉक को अक्षम कर देता है, फिर कॉल खत्म होने पर कीलॉक को फिर से सक्षम कर देता है."</string>
-=======
     <string name="permdesc_disableKeyguard" msgid="6034203065077122992">"ऐप्स को कीलॉक और कोई भी संबद्ध पासवर्ड सुरक्षा बंद करने देता है. उदाहरण के लिए, इनकमिंग फ़ोन कॉल पाते समय फ़ोन, कीलॉक को बंद कर देता है, फिर कॉल खत्म होने पर कीलॉक को फिर से चालू कर देता है."</string>
->>>>>>> dbf9e87c
     <string name="permlab_requestPasswordComplexity" msgid="202650535669249674">"जानें कि स्क्रीन लॉक कितना मुश्किल बनाया गया है"</string>
     <string name="permdesc_requestPasswordComplexity" msgid="4730994229754212347">"यह मंज़ूरी मिलने के बाद ऐप्लिकेशन जान पाता है कि स्क्रीन लॉक कितना मुश्किल (बहुत ज़्यादा, मध्यम, कम या बिल्कुल नहीं) है. इस स्तर से यह पता चलता है कि स्क्रीन लॉक कितना लंबा या किस तरह का है. ऐप्लिकेशन उपयोगकर्ताओं को यह सुझाव भी दे सकता है कि वे स्क्रीन लॉक को एक तय लेवल तक अपडेट करें. लेकिन उपयोगकर्ता इसे बेझिझक अनदेखा करके छोड़ सकते हैं. ध्यान दें कि स्क्रीन लॉक को सादे टेक्स्ट में सेव नहीं किया जाता है इसलिए ऐप्लिकेशन को सटीक पासवर्ड पता नहीं होता है."</string>
     <string name="permlab_useBiometric" msgid="8837753668509919318">"बायोमीट्रिक हार्डवेयर इस्तेमाल करने दें"</string>
@@ -557,13 +520,8 @@
     <string name="permdesc_videoWrite" msgid="5448565757490640841">"इससे ऐप्लिकेशन को आपके वीडियो संग्रह में बदलाव करने की मंज़ूरी दी जाती है."</string>
     <string name="permlab_imagesWrite" msgid="3391306186247235510">"अपने फ़ोटो संग्रह में बदलाव करने की अनुमति दें"</string>
     <string name="permdesc_imagesWrite" msgid="7073662756617474375">"इससे ऐप्लिकेशन को आपके फ़ोटो संग्रह में बदलाव करने की मंज़ूरी दी जाती है."</string>
-<<<<<<< HEAD
-    <string name="permlab_mediaLocation" msgid="8675148183726247864">"अपने मीडिया संग्रह से जगह की जानकारी एक्सेस करने की अनुमति दें"</string>
-    <string name="permdesc_mediaLocation" msgid="2237023389178865130">"इससे ऐप्लिकेशन को आपके मीडिया संग्रह से जगह की जानकारी एक्सेस करने की अनुमति दी जाती है."</string>
-=======
     <string name="permlab_mediaLocation" msgid="8675148183726247864">"अपने मीडिया संग्रह से जगह की जानकारी ऐक्सेस करने की अनुमति दें"</string>
     <string name="permdesc_mediaLocation" msgid="2237023389178865130">"इससे ऐप्लिकेशन को आपके मीडिया संग्रह से जगह की जानकारी ऐक्सेस करने की अनुमति दी जाती है."</string>
->>>>>>> dbf9e87c
     <string name="biometric_dialog_default_title" msgid="881952973720613213">"अपनी पहचान की पुष्टि करें"</string>
     <string name="biometric_error_hw_unavailable" msgid="645781226537551036">"बायोमेट्रिक हार्डवेयर उपलब्ध नहीं है"</string>
     <string name="biometric_error_user_canceled" msgid="2260175018114348727">"प्रमाणीकरण रद्द किया गया"</string>
@@ -594,23 +552,11 @@
   <string-array name="fingerprint_error_vendor">
   </string-array>
     <string name="fingerprint_icon_content_description" msgid="2340202869968465936">"फ़िंगरप्रिंट आइकॉन"</string>
-<<<<<<< HEAD
-    <!-- no translation found for permlab_manageFace (7262837876352591553) -->
-    <skip />
-    <string name="permdesc_manageFace" msgid="8919637120670185330">"ऐप्लिकेशन को चेहरे के टेम्पलेट इस्तेमाल के तरीके जोड़ने और मिटाने की मंज़ूरी मिलती है."</string>
-    <!-- no translation found for permlab_useFaceAuthentication (2565716575739037572) -->
-    <skip />
-    <!-- no translation found for permdesc_useFaceAuthentication (4712947955047607722) -->
-    <skip />
-    <!-- no translation found for face_recalibrate_notification_name (1913676850645544352) -->
-    <skip />
-=======
     <string name="permlab_manageFace" msgid="7262837876352591553">"\'मालिक का चेहरा पहचानकर अनलॉक\' वाला हार्डवेयर प्रबंधित करें"</string>
     <string name="permdesc_manageFace" msgid="8919637120670185330">"ऐप्लिकेशन को चेहरे के टेम्पलेट इस्तेमाल के तरीके जोड़ने और मिटाने की मंज़ूरी मिलती है."</string>
     <string name="permlab_useFaceAuthentication" msgid="2565716575739037572">"\'मालिक का चेहरा पहचानकर अनलॉक\' वाला हार्डवेयर इस्तेमाल करें"</string>
     <string name="permdesc_useFaceAuthentication" msgid="4712947955047607722">"ऐप्लिकेशन को \'मालिक का चेहरा पहचानकर अनलॉक\' वाले हार्डवेयर के इस्तेमाल की मंज़ूरी देता है"</string>
     <string name="face_recalibrate_notification_name" msgid="1913676850645544352">"मालिक का चेहरा पहचानकर अनलॉक"</string>
->>>>>>> dbf9e87c
     <string name="face_recalibrate_notification_title" msgid="4087620069451499365">"अपना चेहरा फिर से दर्ज करें"</string>
     <string name="face_recalibrate_notification_content" msgid="5530308842361499835">"कृपया अपना चेहरा फिर से दर्ज करें ताकि आपको बेहतर तरीके से पहचाना जा सके"</string>
     <string name="face_acquired_insufficient" msgid="2767330364802375742">"चेहरे से जुड़ा सटीक डेटा कैप्चर नहीं किया जा सका. फिर से कोशिश करें."</string>
@@ -623,11 +569,7 @@
     <string name="face_acquired_too_right" msgid="3667075962661863218">"फ़ोन को बाईं ओर घुमाएं."</string>
     <string name="face_acquired_too_left" msgid="3148242963894703424">"फ़ोन को दाईं ओर घुमाएं."</string>
     <string name="face_acquired_poor_gaze" msgid="5606479370806754905">"कृपया अपने डिवाइस की तरफ़ सीधे देखें."</string>
-<<<<<<< HEAD
-    <string name="face_acquired_not_detected" msgid="4885504661626728809">"आपका चेहरा नहीं दिखाई दे रहा. फ़ोन की तरफ़ देखें."</string>
-=======
     <string name="face_acquired_not_detected" msgid="1879714205006680222">"अपने चेहरे को फोन के ठीक सामने लाएं."</string>
->>>>>>> dbf9e87c
     <string name="face_acquired_too_much_motion" msgid="3149332171102108851">"डिवाइस बहुत ज़्यादा हिल रहा है. फ़ोन को बिना हिलाएं पकड़ें."</string>
     <string name="face_acquired_recalibrate" msgid="8077949502893707539">"कृपया फिर से अपने चेहरे की पहचान कराएं."</string>
     <string name="face_acquired_too_different" msgid="7663983770123789694">"अब चेहरे की पहचान नहीं कर पा रहा. फिर से कोशिश करें."</string>
@@ -636,26 +578,6 @@
     <string name="face_acquired_tilt_too_extreme" msgid="4019954263012496468">"अपना सिर थोड़ा कम घुमाएं."</string>
     <string name="face_acquired_roll_too_extreme" msgid="6312973147689664409">"अपना सिर थोड़ा कम घुमाएं."</string>
     <string name="face_acquired_obscured" msgid="5357207702967893283">"आपके चेहरे को छिपाने वाली सभी चीज़ों को हटाएं."</string>
-<<<<<<< HEAD
-    <string name="face_acquired_sensor_dirty" msgid="2535761002815565222">"स्क्रीन के ऊपरी किनारे पर मौजूद सेंसर को साफ करें."</string>
-  <string-array name="face_acquired_vendor">
-  </string-array>
-    <string name="face_error_hw_not_available" msgid="396883585636963908">"चेहरा नहीं पहचान पा रहे. हार्डवेयर उपलब्ध नहीं है."</string>
-    <!-- no translation found for face_error_timeout (981512090365729465) -->
-    <skip />
-    <string name="face_error_no_space" msgid="2712120617457553825">"चेहरे का नया डेटा सेव नहीं हो सकता. कोई पुराना डेटा मिटाएं."</string>
-    <string name="face_error_canceled" msgid="283945501061931023">"चेहरा पहचानने की कार्रवाई रद्द की गई."</string>
-    <!-- no translation found for face_error_user_canceled (5317030072349668946) -->
-    <skip />
-    <string name="face_error_lockout" msgid="3407426963155388504">"कई बार कोशिश की गई. बाद में कोशिश करें."</string>
-    <!-- no translation found for face_error_lockout_permanent (4723594314443097159) -->
-    <skip />
-    <string name="face_error_unable_to_process" msgid="4940944939691171539">"चेहरा नहीं पहचान पा रहे. फिर से कोशिश करें."</string>
-    <!-- no translation found for face_error_not_enrolled (4016937174832839540) -->
-    <skip />
-    <!-- no translation found for face_error_hw_not_present (8302690289757559738) -->
-    <skip />
-=======
     <string name="face_acquired_sensor_dirty" msgid="7905138627046865579">"अपनी स्क्रीन के सबसे ऊपरी हिस्से को साफ़ करें, जिसमें काले रंग वाला बार भी शामिल है"</string>
   <string-array name="face_acquired_vendor">
   </string-array>
@@ -669,7 +591,6 @@
     <string name="face_error_unable_to_process" msgid="4940944939691171539">"चेहरा नहीं पहचान पा रहे. फिर से कोशिश करें."</string>
     <string name="face_error_not_enrolled" msgid="4016937174832839540">"आपने \'मालिक का चेहरा पहचानकर अनलॉक\' सेट नहीं की है."</string>
     <string name="face_error_hw_not_present" msgid="8302690289757559738">"इस डिवाइस पर \'मालिक का चेहरा पहचानकर अनलॉक\' काम नहीं करती है."</string>
->>>>>>> dbf9e87c
     <string name="face_name_template" msgid="7004562145809595384">"चेहरा <xliff:g id="FACEID">%d</xliff:g>"</string>
   <string-array name="face_error_vendor">
   </string-array>
@@ -684,13 +605,8 @@
     <string name="permdesc_sdcardRead" msgid="1804941689051236391">"ऐप्‍लिकेशन को आपकी शेयर की गई मेमोरी की सामग्री पढ़ने देती है."</string>
     <string name="permlab_sdcardWrite" msgid="9220937740184960897">"आपकी शेयर की गई मेमोरी की सामग्री में बदलाव करना या उसे मिटाना"</string>
     <string name="permdesc_sdcardWrite" msgid="2834431057338203959">"ऐप्लिकेशन को आपकी शेयर की गई मेमोरी की सामग्री लिखने देती है."</string>
-<<<<<<< HEAD
-    <string name="permlab_use_sip" msgid="2052499390128979920">"SIP कॉल करें/प्राप्‍त करें"</string>
-    <string name="permdesc_use_sip" msgid="2297804849860225257">"ऐप्स को SIP कॉल करने और प्राप्‍त करने देती है."</string>
-=======
     <string name="permlab_use_sip" msgid="2052499390128979920">"SIP कॉल करें/पाएं"</string>
     <string name="permdesc_use_sip" msgid="2297804849860225257">"ऐप्लिकेशन को SIP कॉल करने और पाने देता है."</string>
->>>>>>> dbf9e87c
     <string name="permlab_register_sim_subscription" msgid="3166535485877549177">"नए टेलिकॉम सिम कनेक्‍शन रजिस्टर करें"</string>
     <string name="permdesc_register_sim_subscription" msgid="2138909035926222911">"ऐप को नए टेलिकॉम सिम कनेक्‍शन पंजीकृत करने देती है."</string>
     <string name="permlab_register_call_provider" msgid="108102120289029841">"नए टेलिकॉम कनेक्‍शन रजिस्टर करें"</string>
@@ -1220,11 +1136,7 @@
     <string name="whichOpenLinksWith" msgid="6392123355599572804">"इसे इस्तेमाल करके लिंक खोलें"</string>
     <string name="whichOpenLinksWithApp" msgid="8225991685366651614">"<xliff:g id="APPLICATION">%1$s</xliff:g> इस्तेमाल करके लिंक खोलें"</string>
     <string name="whichOpenHostLinksWithApp" msgid="3464470639011045589">"<xliff:g id="APPLICATION">%2$s</xliff:g> इस्तेमाल करके <xliff:g id="HOST">%1$s</xliff:g> लिंक खोलें"</string>
-<<<<<<< HEAD
-    <string name="whichGiveAccessToApplicationLabel" msgid="6142688895536868827">"एक्सेस दें"</string>
-=======
     <string name="whichGiveAccessToApplicationLabel" msgid="6142688895536868827">"ऐक्सेस दें"</string>
->>>>>>> dbf9e87c
     <string name="whichEditApplication" msgid="144727838241402655">"इसके ज़रिये बदलाव करें"</string>
     <string name="whichEditApplicationNamed" msgid="1775815530156447790">"%1$s की मदद से बदलाव करें"</string>
     <string name="whichEditApplicationLabel" msgid="7183524181625290300">"बदलाव करें"</string>
@@ -1303,15 +1215,9 @@
     <string name="dump_heap_ready_notification" msgid="1162196579925048701">"<xliff:g id="PROC">%1$s</xliff:g> हीप डंप तैयार है"</string>
     <string name="dump_heap_notification_detail" msgid="3993078784053054141">"हीप डंप (Java™ प्रोसेस मेमोरी का स्नैपशॉट) ले लिया गया है. शेयर करने के लिए टैप करें."</string>
     <string name="dump_heap_title" msgid="5864292264307651673">"हीप डंप शेयर करें?"</string>
-<<<<<<< HEAD
-    <string name="dump_heap_text" msgid="8546022920319781701">"<xliff:g id="PROC">%1$s</xliff:g> प्रक्रिया अपनी <xliff:g id="SIZE">%2$s</xliff:g> की मेमोरी सीमा पार कर चुकी है. एक हीप डंप इसके डेवलपर के साथ शेयर किए जाने के लिए तैयार है. सावधान रहें: इस हीप डंप में कोई ऐसी निजी जानकारी भी शामिल हो सकती है जिसका एक्सेस ऐप्लिकेशन के पास हो."</string>
-    <string name="dump_heap_system_text" msgid="3236094872980706024">"<xliff:g id="PROC">%1$s</xliff:g> प्रक्रिया अपनी <xliff:g id="SIZE">%2$s</xliff:g> की मेमोरी सीमा पार कर चुकी है. एक हीप डंप शेयर किए जाने के लिए तैयार है. सावधान रहें: इस हीप डंप में कोई ऐसी संवेदनशील निजी जानकारी भी शामिल हो सकती है जिसका एक्सेस प्रोसेस के पास हो. इसमें आपके टाइप किए गए शब्दों का डेटा भी शामिल है."</string>
-    <string name="dump_heap_ready_text" msgid="1778041771455343067">"<xliff:g id="PROC">%1$s</xliff:g> प्रक्रिया का हीप डंप शेयर किए जाने के लिए तैयार है. सावधान रहें: इस हीप डंप में कोई ऐसी संवेदनशील निजी जानकारी शामिल हो सकती है जिसका एक्सेस प्रोसेस के पास हो. इसमें आपके टाइप किए गए शब्दों का डेटा भी शामिल है."</string>
-=======
     <string name="dump_heap_text" msgid="8546022920319781701">"<xliff:g id="PROC">%1$s</xliff:g> प्रक्रिया अपनी <xliff:g id="SIZE">%2$s</xliff:g> की मेमोरी सीमा पार कर चुकी है. एक हीप डंप इसके डेवलपर के साथ शेयर किए जाने के लिए तैयार है. सावधान रहें: इस हीप डंप में कोई ऐसी निजी जानकारी भी शामिल हो सकती है जिसका ऐक्सेस ऐप्लिकेशन के पास हो."</string>
     <string name="dump_heap_system_text" msgid="3236094872980706024">"<xliff:g id="PROC">%1$s</xliff:g> प्रक्रिया अपनी <xliff:g id="SIZE">%2$s</xliff:g> की मेमोरी सीमा पार कर चुकी है. एक हीप डंप शेयर किए जाने के लिए तैयार है. सावधान रहें: इस हीप डंप में कोई ऐसी संवेदनशील निजी जानकारी भी शामिल हो सकती है जिसका ऐक्सेस प्रोसेस के पास हो. इसमें आपके टाइप किए गए शब्दों का डेटा भी शामिल है."</string>
     <string name="dump_heap_ready_text" msgid="1778041771455343067">"<xliff:g id="PROC">%1$s</xliff:g> प्रक्रिया का हीप डंप शेयर किए जाने के लिए तैयार है. सावधान रहें: इस हीप डंप में कोई ऐसी संवेदनशील निजी जानकारी शामिल हो सकती है जिसका ऐक्सेस प्रोसेस के पास हो. इसमें आपके टाइप किए गए शब्दों का डेटा भी शामिल है."</string>
->>>>>>> dbf9e87c
     <string name="sendText" msgid="5209874571959469142">"मैसेज करने के लिए कोई कार्रवाई चुनें"</string>
     <string name="volume_ringtone" msgid="6885421406845734650">"रिंगर वॉल्‍यूम"</string>
     <string name="volume_music" msgid="5421651157138628171">"मीडिया वॉल्‍यूम"</string>
