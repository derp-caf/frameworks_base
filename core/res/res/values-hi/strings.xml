--- conflicted
+++ resolved
@@ -136,21 +136,10 @@
     <string name="wfcSpnFormat_spn_wifi" msgid="6546481665561961938">"<xliff:g id="SPN">%s</xliff:g> वाई-फ़ाई"</string>
     <string name="wfcSpnFormat_wifi_calling_bar_spn" msgid="1726178784338466265">"वाई-फ़ाई कॉलिंग | <xliff:g id="SPN">%s</xliff:g>"</string>
     <string name="wfcSpnFormat_spn_vowifi" msgid="4444638298656953681">"<xliff:g id="SPN">%s</xliff:g> VoWifi"</string>
-<<<<<<< HEAD
-    <!-- no translation found for wfcSpnFormat_wifi_calling (4990486735013125329) -->
-    <skip />
-    <!-- no translation found for wfcSpnFormat_wifi (1892673884655959773) -->
-    <skip />
-    <!-- no translation found for wfcSpnFormat_wifi_calling_wo_hyphen (1336669776254502831) -->
-    <skip />
-    <!-- no translation found for wfcSpnFormat_vowifi (1765176406171272629) -->
-    <skip />
-=======
     <string name="wfcSpnFormat_wifi_calling" msgid="4990486735013125329">"वाई-फ़ाई कॉलिंग"</string>
     <string name="wfcSpnFormat_wifi" msgid="1892673884655959773">"वाई-फ़ाई"</string>
     <string name="wfcSpnFormat_wifi_calling_wo_hyphen" msgid="1336669776254502831">"वाई-फ़ाई कॉलिंग"</string>
     <string name="wfcSpnFormat_vowifi" msgid="1765176406171272629">"VoWifi"</string>
->>>>>>> de843449
     <string name="wifi_calling_off_summary" msgid="8720659586041656098">"बंद"</string>
     <string name="wfc_mode_wifi_preferred_summary" msgid="1994113411286935263">"वाई-फ़ाई को प्राथमिकता"</string>
     <string name="wfc_mode_cellular_preferred_summary" msgid="1988279625335345908">"मोबाइल को प्राथमिकता"</string>
@@ -317,11 +306,7 @@
     <string name="permgroupdesc_calllog" msgid="3006237336748283775">"कॉल लॉग की जानकारी देखना और उसमें बदलाव करना"</string>
     <string name="permgrouprequest_calllog" msgid="8487355309583773267">"&lt;b&gt;<xliff:g id="APP_NAME">%1$s</xliff:g>&lt;/b&gt; को अपने काॅल लाॅग एक्सेस करने की मंज़ूरी देना चाहते हैं?"</string>
     <string name="permgrouplab_phone" msgid="5229115638567440675">"फ़ोन"</string>
-<<<<<<< HEAD
-    <string name="permgroupdesc_phone" msgid="6234224354060641055">"फ़ोन कॉल करें और प्रबंधित करें"</string>
-=======
     <string name="permgroupdesc_phone" msgid="6234224354060641055">"फ़ोन कॉल करने और उन्हें प्रबंधित करने की अनुमति दें"</string>
->>>>>>> de843449
     <string name="permgrouprequest_phone" msgid="9166979577750581037">"&lt;b&gt;<xliff:g id="APP_NAME">%1$s</xliff:g>&lt;/b&gt; को फ़ोन कॉल करने और उन्हें प्रबंधित करने की अनुमति दें?"</string>
     <string name="permgrouplab_sensors" msgid="416037179223226722">"शरीर संवेदक"</string>
     <string name="permgroupdesc_sensors" msgid="7147968539346634043">"अपने महत्वपूर्ण संकेतों के बारे में सेंसर डेटा को ऐक्सेस करें"</string>
@@ -437,13 +422,8 @@
     <string name="permlab_accessFineLocation" msgid="6265109654698562427">"ऐप्लिकेशन \'जगह की सटीक जानकारी\' सिर्फ़ सामने खुली होने पर एक्सेस करे"</string>
     <string name="permdesc_accessFineLocation" msgid="3520508381065331098">"यह ऐप्लिकेशन सिर्फ़ तब आपकी \'जगह की सटीक जानकारी\' का इस्तेमाल कर सकता है जब यह स्क्रीन पर दिखाई दे रहा हो. यह ज़रूरी है कि \'जगह की जानकारी\' वाली ये सेवाएं आपके फ़ोन में मौजूद हों और चालू की गई हों ताकि ऐप्लिकेशन उनका इस्तेमाल कर पाए. ऐसा करने से ज़्यादा बैटरी खर्च हो सकती है."</string>
     <string name="permlab_accessCoarseLocation" msgid="3707180371693213469">"स्क्रीन पर दिखाई देते समय \'जगह की अनुमानित जानकारी\' (नेटवर्क-आधारित) एक्सेस करें"</string>
-<<<<<<< HEAD
-    <string name="permdesc_accessCoarseLocation" product="tablet" msgid="8594719010575779120">"यह ऐप्लिकेशन सेल टावर और वाई-फ़ाई नेटवर्क जैसे नेटवर्क स्रोतों के आधार पर आपकी जगह का पता लगा सकता है, लेकिन सिर्फ़ तब जब ऐप्लिकेशन स्क्रीन पर दिखाई दे रहा हो. यह ज़रूरी है कि \'जगह की जानकारी\' वाली ये सेवाएं आपके टैबलेट में मौजूद हों और चालू की गई हों ताकि ऐप्लिकेशन उनका इस्तेमाल कर पाए."</string>
-    <string name="permdesc_accessCoarseLocation" product="tv" msgid="3027871910200890806">"यह ऐप्लिकेशन सेल टावर और वाई-फ़ाई नेटवर्क जैसे नेटवर्क स्रोतों के आधार पर आपकी जगह का पता लगा सकता है, लेकिन सिर्फ़ तब जब ऐप्लिकेशन स्क्रीन पर दिखाई दे रहा हो. यह ज़रूरी है कि \'जगह की जानकारी\' वाली ये सेवाएं आपके टीवी पर मौजूद हों और चालू की गई हों ताकि ऐप्लिकेशन उनका इस्तेमाल कर पाए."</string>
-=======
     <string name="permdesc_accessCoarseLocation" product="tablet" msgid="8594719010575779120">"यह ऐप्लिकेशन सेल टावर और वाई-फ़ाई नेटवर्क जैसे नेटवर्क स्रोतों के आधार पर आपकी जगह का पता लगा सकता है, लेकिन सिर्फ़ तब, जब ऐप्लिकेशन स्क्रीन पर दिखाई दे रहा हो. यह ज़रूरी है कि \'जगह की जानकारी\' वाली ये सेवाएं आपके टैबलेट में मौजूद हों और चालू की गई हों ताकि ऐप्लिकेशन उनका इस्तेमाल कर पाए."</string>
     <string name="permdesc_accessCoarseLocation" product="tv" msgid="3027871910200890806">"यह ऐप्लिकेशन सेल टावर और वाई-फ़ाई नेटवर्क जैसे नेटवर्क स्रोतों के आधार पर आपकी जगह का पता लगा सकता है, लेकिन सिर्फ़ तब, जब ऐप्लिकेशन स्क्रीन पर दिखाई दे रहा हो. यह ज़रूरी है कि \'जगह की जानकारी\' वाली ये सेवाएं आपके टीवी पर मौजूद हों और चालू की गई हों ताकि ऐप्लिकेशन उनका इस्तेमाल कर पाए."</string>
->>>>>>> de843449
     <string name="permdesc_accessCoarseLocation" product="default" msgid="854896049371048754">"यह ऐप्लिकेशन सेल टावर और वाई-फ़ाई नेटवर्क जैसे नेटवर्क स्रोतों के आधार पर आपकी जगह का पता लगा सकता है, लेकिन सिर्फ़ तब, जब ऐप्लिकेशन स्क्रीन पर दिखाई दे रहा हो. यह ज़रूरी है कि \'जगह की जानकारी\' वाली ये सेवाएं आपके फ़ोन में मौजूद हों और चालू की गई हों ताकि ऐप्लिकेशन उनका इस्तेमाल कर पाए."</string>
     <string name="permlab_accessBackgroundLocation" msgid="3965397804300661062">"बैकग्राउंड में जगह की जानकारी एक्सेस करना"</string>
     <string name="permdesc_accessBackgroundLocation" msgid="1096394429579210251">"अनुमानित या बिल्कुल सही जगह की जानकारी का एक्सेस करने की अनुमति अलग से दिए जाने पर, बैकग्राउंड में चलने के दौरान ऐप्लिकेशन आपकी जगह की जानकारी एक्सेस कर सकता है."</string>
@@ -553,14 +533,11 @@
     <string name="permdesc_mediaLocation" msgid="2237023389178865130">"इससे ऐप्लिकेशन को आपके मीडिया संग्रह से जगह की जानकारी एक्सेस करने की अनुमति दी जाती है."</string>
     <string name="biometric_dialog_default_title" msgid="4229778503907743328">"ऐप्लिकेशन <xliff:g id="APP">%s</xliff:g> पुष्टि करना चाहता है."</string>
     <string name="biometric_error_hw_unavailable" msgid="645781226537551036">"बायोमेट्रिक हार्डवेयर उपलब्ध नहीं है"</string>
-<<<<<<< HEAD
-=======
     <!-- no translation found for biometric_error_user_canceled (2260175018114348727) -->
     <skip />
     <string name="biometric_not_recognized" msgid="5770511773560736082">"पहचान नहीं हो पाई"</string>
     <!-- no translation found for biometric_error_canceled (349665227864885880) -->
     <skip />
->>>>>>> de843449
     <string name="fingerprint_acquired_partial" msgid="735082772341716043">"आंशिक फ़िंगरप्रिंट की पहचान की गई. कृपया पुनः प्रयास करें."</string>
     <string name="fingerprint_acquired_insufficient" msgid="4596546021310923214">"फ़िंगरप्रिंट संसाधित नहीं हो सका. कृपया पुन: प्रयास करें."</string>
     <string name="fingerprint_acquired_imager_dirty" msgid="1087209702421076105">"फ़िंगरप्रिंट सेंसर गंदा है. कृपया साफ़ करें और फिर कोशिश करें."</string>
@@ -568,10 +545,6 @@
     <string name="fingerprint_acquired_too_slow" msgid="59250885689661653">"उंगली बहुत धीरे चलाई गई. कृपया फिर से कोशिश करें."</string>
   <string-array name="fingerprint_acquired_vendor">
   </string-array>
-<<<<<<< HEAD
-    <string name="biometric_not_recognized" msgid="5770511773560736082">"पहचान नहीं हो पाई"</string>
-=======
->>>>>>> de843449
     <string name="fingerprint_authenticated" msgid="5309333983002526448">"फ़िंगरप्रिंट की पुष्टि हो गई"</string>
     <string name="face_authenticated_no_confirmation_required" msgid="4018680978348659031">"चेहरे की पहचान की गई"</string>
     <string name="face_authenticated_confirmation_required" msgid="8778347003507633610">"चेहरे की पहचान की गई, कृपया पुष्टि बटन दबाएं"</string>
@@ -1868,12 +1841,7 @@
     <string name="stk_cc_ss_to_ussd" msgid="5614626512855868785">"एसएस कोड चलाने के अनुरोध को यूएसएसडी कोड चलाने के अनुरोध में बदला गया"</string>
     <string name="stk_cc_ss_to_ss" msgid="7716729801537709054">"एसएस कोड चलाने के नए अनुरोध में बदला गया"</string>
     <string name="notification_work_profile_content_description" msgid="4600554564103770764">"कार्य प्रोफ़ाइल"</string>
-<<<<<<< HEAD
-    <!-- no translation found for notification_alerted_content_description (1296617716556420585) -->
-    <skip />
-=======
     <string name="notification_alerted_content_description" msgid="1296617716556420585">"अलर्ट किया गया"</string>
->>>>>>> de843449
     <string name="expand_button_content_description_collapsed" msgid="3609784019345534652">"विस्तार करें"</string>
     <string name="expand_button_content_description_expanded" msgid="8520652707158554895">"छोटा करें"</string>
     <string name="expand_action_accessibility" msgid="5307730695723718254">"टॉगल विस्तार"</string>
