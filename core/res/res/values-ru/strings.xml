--- conflicted
+++ resolved
@@ -314,28 +314,15 @@
     <string name="permgrouplab_phone" msgid="5229115638567440675">"Телефон"</string>
     <string name="permgroupdesc_phone" msgid="6234224354060641055">"осуществлять вызовы и управлять ими"</string>
     <string name="permgrouprequest_phone" msgid="9166979577750581037">"Разрешить приложению &lt;b&gt;<xliff:g id="APP_NAME">%1$s</xliff:g>&lt;/b&gt; совершать звонки и управлять ими?"</string>
-<<<<<<< HEAD
-    <!-- no translation found for permgrouplab_sensors (4838614103153567532) -->
-    <skip />
-=======
     <string name="permgrouplab_sensors" msgid="4838614103153567532">"Датчики на теле"</string>
->>>>>>> 825827da
     <string name="permgroupdesc_sensors" msgid="7147968539346634043">"доступ к данным датчиков о состоянии организма"</string>
     <string name="permgrouprequest_sensors" msgid="6349806962814556786">"Разрешить приложению &lt;b&gt;<xliff:g id="APP_NAME">%1$s</xliff:g>&lt;/b&gt; доступ к данным датчиков о состоянии организма?"</string>
     <string name="permgrouplab_aural" msgid="965607064083134896">"Музыка"</string>
     <string name="permgroupdesc_aural" msgid="4870189506255958055">"доступ к музыке"</string>
     <string name="permgrouprequest_aural" msgid="6787926123071735620">"Разрешить приложению &lt;b&gt;<xliff:g id="APP_NAME">%1$s</xliff:g>&lt;/b&gt; доступ к музыке?"</string>
-<<<<<<< HEAD
-    <!-- no translation found for permgrouplab_visual (6477382108771145134) -->
-    <skip />
-    <string name="permgroupdesc_visual" msgid="3415827902566663546">"доступ к фото и видео"</string>
-    <!-- no translation found for permgrouprequest_visual (3043752127595243314) -->
-    <skip />
-=======
     <string name="permgrouplab_visual" msgid="6477382108771145134">"Фото и видео"</string>
     <string name="permgroupdesc_visual" msgid="3415827902566663546">"доступ к фото и видео"</string>
     <string name="permgrouprequest_visual" msgid="3043752127595243314">"Открыть приложению &lt;b&gt;<xliff:g id="APP_NAME">%1$s</xliff:g>&lt;/b&gt; доступ к вашим фото и видео, а также к данным о местах съемки?"</string>
->>>>>>> 825827da
     <string name="capability_title_canRetrieveWindowContent" msgid="3901717936930170320">"Получать содержимое окна"</string>
     <string name="capability_desc_canRetrieveWindowContent" msgid="3772225008605310672">"Анализировать содержимое активного окна."</string>
     <string name="capability_title_canRequestTouchExploration" msgid="3108723364676667320">"Включать Изучение касанием"</string>
@@ -2106,9 +2093,6 @@
       <item quantity="many">\"<xliff:g id="FILE_NAME_2">%s</xliff:g>\" и ещё <xliff:g id="COUNT_3">%d</xliff:g> файлов</item>
       <item quantity="other">\"<xliff:g id="FILE_NAME_2">%s</xliff:g>\" и ещё <xliff:g id="COUNT_3">%d</xliff:g> файла</item>
     </plurals>
-<<<<<<< HEAD
-=======
     <!-- no translation found for chooser_no_direct_share_targets (997970693708458895) -->
     <skip />
->>>>>>> 825827da
 </resources>