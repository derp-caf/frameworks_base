<?xml version="1.0" encoding="UTF-8"?>
<!-- 
/* //device/apps/common/assets/res/any/strings.xml
**
** Copyright 2006, The Android Open Source Project
**
** Licensed under the Apache License, Version 2.0 (the "License");
** you may not use this file except in compliance with the License.
** You may obtain a copy of the License at
**
**     http://www.apache.org/licenses/LICENSE-2.0
**
** Unless required by applicable law or agreed to in writing, software
** distributed under the License is distributed on an "AS IS" BASIS,
** WITHOUT WARRANTIES OR CONDITIONS OF ANY KIND, either express or implied.
** See the License for the specific language governing permissions and
** limitations under the License.
*/
 -->

<resources xmlns:android="http://schemas.android.com/apk/res/android"
    xmlns:xliff="urn:oasis:names:tc:xliff:document:1.2">
    <string name="byteShort" msgid="8340973892742019101">"t"</string>
    <string name="kilobyteShort" msgid="7542884022844556968">"kt"</string>
    <string name="megabyteShort" msgid="6355851576770428922">"Mt"</string>
    <string name="gigabyteShort" msgid="3259882455212193214">"Gt"</string>
    <string name="terabyteShort" msgid="231613018159186962">"Tt"</string>
    <string name="petabyteShort" msgid="5637816680144990219">"Pt"</string>
    <string name="fileSizeSuffix" msgid="8897567456150907538">"<xliff:g id="NUMBER">%1$s</xliff:g> <xliff:g id="UNIT">%2$s</xliff:g>"</string>
    <string name="untitled" msgid="4638956954852782576">"&lt;Nimetön&gt;"</string>
    <string name="emptyPhoneNumber" msgid="7694063042079676517">"(Ei puhelinnumeroa)"</string>
    <string name="unknownName" msgid="6867811765370350269">"Tuntematon"</string>
    <string name="defaultVoiceMailAlphaTag" msgid="2660020990097733077">"Vastaaja"</string>
    <string name="defaultMsisdnAlphaTag" msgid="2850889754919584674">"MSISDN1"</string>
    <string name="mmiError" msgid="5154499457739052907">"Yhteysongelma tai virheellinen MMI-koodi."</string>
    <string name="mmiFdnError" msgid="5224398216385316471">"Voit suorittaa toiminnon vain sallitut puhelut -numeroihin."</string>
    <string name="mmiErrorWhileRoaming" msgid="762488890299284230">"Soitonsiirtoasetuksia ei voi muuttaa puhelimella roaming-tilassa."</string>
    <string name="serviceEnabled" msgid="8147278346414714315">"Palvelu otettiin käyttöön."</string>
    <string name="serviceEnabledFor" msgid="6856228140453471041">"Palvelu käytössä luokalle:"</string>
    <string name="serviceDisabled" msgid="1937553226592516411">"Palvelu on poistettu käytöstä."</string>
    <string name="serviceRegistered" msgid="6275019082598102493">"Rekisteröinti onnistui."</string>
    <string name="serviceErased" msgid="1288584695297200972">"Poistaminen onnistui."</string>
    <string name="passwordIncorrect" msgid="7612208839450128715">"Virheellinen salasana."</string>
    <string name="mmiComplete" msgid="8232527495411698359">"MMI-koodi valmis."</string>
    <string name="badPin" msgid="9015277645546710014">"Antamasi vanha PIN-koodi on virheellinen."</string>
    <string name="badPuk" msgid="5487257647081132201">"Antamasi PUK-koodi on virheellinen."</string>
    <string name="mismatchPin" msgid="609379054496863419">"Antamasi PIN-koodit eivät täsmää."</string>
    <string name="invalidPin" msgid="3850018445187475377">"Anna 4–8-numeroinen PIN-koodi."</string>
    <string name="invalidPuk" msgid="8761456210898036513">"Kirjoita vähintään 8 numeron pituinen PUK-koodi."</string>
    <string name="needPuk" msgid="919668385956251611">"SIM-korttisi on PUK-lukittu. Poista lukitus antamalla PUK-koodi."</string>
    <string name="needPuk2" msgid="4526033371987193070">"Pura SIM-kortin esto antamalla PUK2-koodi."</string>
    <string name="enablePin" msgid="209412020907207950">"Epäonnistui, ota SIM-/RUIM-lukitus käyttöön."</string>
    <plurals name="pinpuk_attempts" formatted="false" msgid="1251012001539225582">
      <item quantity="other">Sinulla on <xliff:g id="NUMBER_1">%d</xliff:g> yritystä jäljellä, ennen kuin SIM-kortti lukitaan.</item>
      <item quantity="one">Sinulla on <xliff:g id="NUMBER_0">%d</xliff:g> yritys jäljellä, ennen kuin SIM-kortti lukitaan.</item>
    </plurals>
    <string name="imei" msgid="2625429890869005782">"IMEI-koodi"</string>
    <string name="meid" msgid="4841221237681254195">"MEID"</string>
    <string name="ClipMmi" msgid="6952821216480289285">"Soittajan tunnus"</string>
    <string name="ClirMmi" msgid="7784673673446833091">"Soittajan tunnus"</string>
    <string name="ColpMmi" msgid="3065121483740183974">"Yhteyslinjan tunnus"</string>
    <string name="ColrMmi" msgid="4996540314421889589">"Yhteyslinjan tunnuksen rajoitus"</string>
    <string name="CfMmi" msgid="5123218989141573515">"Soitonsiirto"</string>
    <string name="CwMmi" msgid="9129678056795016867">"Koputus"</string>
    <string name="BaMmi" msgid="455193067926770581">"Puhelujen esto"</string>
    <string name="PwdMmi" msgid="7043715687905254199">"Salasanan vaihto"</string>
    <string name="PinMmi" msgid="3113117780361190304">"PIN-koodin vaihtaminen"</string>
    <string name="CnipMmi" msgid="3110534680557857162">"Soitettava numero näytetään"</string>
    <string name="CnirMmi" msgid="3062102121430548731">"Soittajan numeroita rajoitettu"</string>
    <string name="ThreeWCMmi" msgid="9051047170321190368">"Kolmisuuntainen puhelu"</string>
    <string name="RuacMmi" msgid="7827887459138308886">"Ei-toivottujen ja ärsyttävien puheluiden hylkääminen"</string>
    <string name="CndMmi" msgid="3116446237081575808">"Soittajan numeron näyttäminen"</string>
    <string name="DndMmi" msgid="1265478932418334331">"Älä häiritse"</string>
    <string name="CLIRDefaultOnNextCallOn" msgid="429415409145781923">"Soittajan tunnukseksi muutetaan rajoitettu. Seuraava puhelu: rajoitettu"</string>
    <string name="CLIRDefaultOnNextCallOff" msgid="3092918006077864624">"Soittajan tunnukseksi muutetaan rajoitettu. Seuraava puhelu: ei rajoitettu"</string>
    <string name="CLIRDefaultOffNextCallOn" msgid="6179425182856418465">"Soittajan tunnukseksi muutetaan rajoittamaton. Seuraava puhelu: rajoitettu"</string>
    <string name="CLIRDefaultOffNextCallOff" msgid="2567998633124408552">"Soittajan tunnukseksi muutetaan rajoittamaton. Seuraava puhelu: ei rajoitettu"</string>
    <string name="serviceNotProvisioned" msgid="8614830180508686666">"Palvelua ei tarjota."</string>
    <string name="CLIRPermanent" msgid="3377371145926835671">"Et voi muuttaa soittajan tunnuksen asetusta."</string>
    <string name="RestrictedOnDataTitle" msgid="5221736429761078014">"Ei mobiilidatapalvelua"</string>
    <string name="RestrictedOnEmergencyTitle" msgid="6855466023161191166">"Hätäpuhelut eivät ole käytettävissä"</string>
    <string name="RestrictedOnNormalTitle" msgid="3179574012752700984">"Ei äänipuheluja"</string>
    <string name="RestrictedOnAllVoiceTitle" msgid="8037246983606545202">"Ei äänipalvelua tai hätäpuheluita"</string>
    <string name="RestrictedStateContent" msgid="6538703255570997248">"Operaattorin tilapäisesti käytöstä poistama"</string>
    <string name="RestrictedStateContentMsimTemplate" msgid="673416791370248176">"Operaattori poisti tämän väliaikaisesti käytöstä SIM-kortilla <xliff:g id="SIMNUMBER">%d</xliff:g>."</string>
    <string name="NetworkPreferenceSwitchTitle" msgid="6982395015324165258">"Mobiiliverkkoon ei saada yhteyttä"</string>
    <string name="NetworkPreferenceSwitchSummary" msgid="509327194863482733">"Kokeile vaihtaa ensisijaista verkkoa. Vaihda se napauttamalla."</string>
    <string name="EmergencyCallWarningTitle" msgid="813380189532491336">"Hätäpuhelut eivät ole käytettävissä"</string>
    <string name="EmergencyCallWarningSummary" msgid="1899692069750260619">"Hätäpuhelujen soittaminen Wi-Fi-yhteyden kautta ei onnistu."</string>
    <string name="notification_channel_network_alert" msgid="4427736684338074967">"Ilmoitukset"</string>
    <string name="notification_channel_call_forward" msgid="2419697808481833249">"Soitonsiirto"</string>
    <string name="notification_channel_emergency_callback" msgid="6686166232265733921">"Hätäpuhelujen takaisinsoittotila"</string>
    <string name="notification_channel_mobile_data_status" msgid="4575131690860945836">"Mobiilidatan tila"</string>
    <string name="notification_channel_sms" msgid="3441746047346135073">"Tekstiviestit"</string>
    <string name="notification_channel_voice_mail" msgid="3954099424160511919">"Vastaajaviestit"</string>
    <string name="notification_channel_wfc" msgid="2130802501654254801">"Wi-Fi-puhelut"</string>
    <string name="notification_channel_sim" msgid="4052095493875188564">"SIM-kortin tila"</string>
    <string name="notification_channel_sim_high_prio" msgid="1787666807724243207">"Tärkeät SIM-ilmoitukset"</string>
    <string name="peerTtyModeFull" msgid="6165351790010341421">"Toinen käyttäjä vaihtoi TTY-tilaksi TÄYSI"</string>
    <string name="peerTtyModeHco" msgid="5728602160669216784">"Toinen käyttäjä vaihtoi TTY-tilaksi HCO"</string>
    <string name="peerTtyModeVco" msgid="1742404978686538049">"Toinen käyttäjä vaihtoi TTY-tilaksi VCO"</string>
    <string name="peerTtyModeOff" msgid="3280819717850602205">"Toinen käyttäjä vaihtoi TTY-tilaksi POIS PÄÄLTÄ"</string>
    <string name="serviceClassVoice" msgid="1258393812335258019">"Ääni"</string>
    <string name="serviceClassData" msgid="872456782077937893">"Tiedot"</string>
    <string name="serviceClassFAX" msgid="5566624998840486475">"Faksi"</string>
    <string name="serviceClassSMS" msgid="2015460373701527489">"Tekstiviesti"</string>
    <string name="serviceClassDataAsync" msgid="4523454783498551468">"Asynkroniset tiedot"</string>
    <string name="serviceClassDataSync" msgid="7530000519646054776">"Synkronoidut tiedot"</string>
    <string name="serviceClassPacket" msgid="6991006557993423453">"Paketti"</string>
    <string name="serviceClassPAD" msgid="3235259085648271037">"PAD"</string>
    <string name="roamingText0" msgid="7170335472198694945">"Roaming-tilaosoitin käytössä"</string>
    <string name="roamingText1" msgid="5314861519752538922">"Roaming-tilaosoitin pois käytöstä"</string>
    <string name="roamingText2" msgid="8969929049081268115">"Roaming-tilaosoitin vilkkuu"</string>
    <string name="roamingText3" msgid="5148255027043943317">"Naapuruston ulkopuolella"</string>
    <string name="roamingText4" msgid="8808456682550796530">"Rakennuksen ulkopuolella"</string>
    <string name="roamingText5" msgid="7604063252850354350">"Roaming - Ensisijainen järjestelmä"</string>
    <string name="roamingText6" msgid="2059440825782871513">"Roaming-tila - Käytettävissä oleva järjestelmä"</string>
    <string name="roamingText7" msgid="7112078724097233605">"Roaming - Yhteistyökumppani"</string>
    <string name="roamingText8" msgid="5989569778604089291">"Roaming - Premium-kumppani"</string>
    <string name="roamingText9" msgid="7969296811355152491">"Roaming - Täysin signaalialueella"</string>
    <string name="roamingText10" msgid="3992906999815316417">"Roaming - Osittain signaalialueella"</string>
    <string name="roamingText11" msgid="4154476854426920970">"Roaming-banneri käytössä"</string>
    <string name="roamingText12" msgid="1189071119992726320">"Roaming-banneri pois käytöstä"</string>
    <string name="roamingTextSearching" msgid="8360141885972279963">"Etsitään signaalia"</string>
    <string name="wfcRegErrorTitle" msgid="3855061241207182194">"Wi-Fi-puhelujen käyttöönotto epäonnistui"</string>
  <string-array name="wfcOperatorErrorAlertMessages">
    <item msgid="3910386316304772394">"Jos haluat soittaa puheluita ja lähettää viestejä Wi-Fin kautta, pyydä ensin operaattoriasi ottamaan tämä palvelu käyttöön. Ota sitten Wi-Fi-puhelut käyttöön asetuksissa. (Virhekoodi: <xliff:g id="CODE">%1$s</xliff:g>)"</item>
  </string-array>
  <string-array name="wfcOperatorErrorNotificationMessages">
    <item msgid="7372514042696663278">"Virhe otettaessa Wi-Fi-puheluita käyttöön operaattorille <xliff:g id="CODE">%1$s</xliff:g>"</item>
  </string-array>
    <!-- no translation found for wfcSpnFormat_spn (4998685024207291232) -->
    <skip />
    <string name="wfcSpnFormat_spn_wifi_calling" msgid="136001023263502280">"Wi-Fi-puhelut (<xliff:g id="SPN">%s</xliff:g>)"</string>
    <string name="wfcSpnFormat_spn_wifi_calling_vo_hyphen" msgid="1730997175789582756">"<xliff:g id="SPN">%s</xliff:g> Wi-Fi-puhelut"</string>
    <string name="wfcSpnFormat_wlan_call" msgid="2533371081782489793">"WLAN-puhelu"</string>
    <string name="wfcSpnFormat_spn_wlan_call" msgid="2315240198303197168">"WLAN-puhelu (<xliff:g id="SPN">%s</xliff:g>)"</string>
    <string name="wfcSpnFormat_spn_wifi" msgid="6546481665561961938">"<xliff:g id="SPN">%s</xliff:g> Wi-Fi"</string>
    <string name="wfcSpnFormat_wifi_calling_bar_spn" msgid="1726178784338466265">"Wi-Fi-puhelut | <xliff:g id="SPN">%s</xliff:g>"</string>
    <string name="wfcSpnFormat_spn_vowifi" msgid="4444638298656953681">"<xliff:g id="SPN">%s</xliff:g> VoWifi"</string>
    <string name="wfcSpnFormat_wifi_calling" msgid="4990486735013125329">"Wi-Fi-puhelut"</string>
    <string name="wfcSpnFormat_wifi" msgid="1892673884655959773">"Wi-Fi"</string>
    <string name="wfcSpnFormat_wifi_calling_wo_hyphen" msgid="1336669776254502831">"Wi-Fi-puhelut"</string>
    <string name="wfcSpnFormat_vowifi" msgid="1765176406171272629">"VoWifi"</string>
    <string name="wifi_calling_off_summary" msgid="8720659586041656098">"Ei käytössä"</string>
    <string name="wfc_mode_wifi_preferred_summary" msgid="7335489823608689868">"Soita Wi-Fin kautta"</string>
    <string name="wfc_mode_cellular_preferred_summary" msgid="7081742743152286290">"Soita mobiiliverkon kautta"</string>
    <string name="wfc_mode_wifi_only_summary" msgid="2379919155237869320">"Vain Wi-Fi"</string>
    <string name="cfTemplateNotForwarded" msgid="1683685883841272560">"<xliff:g id="BEARER_SERVICE_CODE">{0}</xliff:g>: ei siirretty"</string>
    <string name="cfTemplateForwarded" msgid="1302922117498590521">"<xliff:g id="BEARER_SERVICE_CODE">{0}</xliff:g>: <xliff:g id="DIALING_NUMBER">{1}</xliff:g>"</string>
    <string name="cfTemplateForwardedTime" msgid="9206251736527085256">"<xliff:g id="BEARER_SERVICE_CODE">{0}</xliff:g>: <xliff:g id="DIALING_NUMBER">{1}</xliff:g> <xliff:g id="TIME_DELAY">{2}</xliff:g> sekunnin päästä"</string>
    <string name="cfTemplateRegistered" msgid="5073237827620166285">"<xliff:g id="BEARER_SERVICE_CODE">{0}</xliff:g>: ei siirretty"</string>
    <string name="cfTemplateRegisteredTime" msgid="6781621964320635172">"<xliff:g id="BEARER_SERVICE_CODE">{0}</xliff:g>: ei siirretty"</string>
    <string name="fcComplete" msgid="3118848230966886575">"Ominaisuuskoodi valmis."</string>
    <string name="fcError" msgid="3327560126588500777">"Yhteysongelma tai virheellinen ominaisuuskoodi."</string>
    <string name="httpErrorOk" msgid="1191919378083472204">"OK"</string>
    <string name="httpError" msgid="7956392511146698522">"Verkkovirhe."</string>
    <string name="httpErrorLookup" msgid="4711687456111963163">"URL-osoitetta ei löytynyt."</string>
    <string name="httpErrorUnsupportedAuthScheme" msgid="6299980280442076799">"Sivuston todennusmallia ei tueta."</string>
    <string name="httpErrorAuth" msgid="1435065629438044534">"Todennus epäonnistui."</string>
    <string name="httpErrorProxyAuth" msgid="1788207010559081331">"Todennus välityspalvelimen kautta epäonnistui."</string>
    <string name="httpErrorConnect" msgid="8714273236364640549">"Palvelimeen ei saada yhteyttä."</string>
    <string name="httpErrorIO" msgid="2340558197489302188">"Ongelma palvelinyhteydessä. Yritä myöhemmin uudelleen."</string>
    <string name="httpErrorTimeout" msgid="4743403703762883954">"Palvelinyhteys aikakatkaistiin."</string>
    <string name="httpErrorRedirectLoop" msgid="8679596090392779516">"Sivu sisältää liikaa palvelimen uudelleenohjauksia."</string>
    <string name="httpErrorUnsupportedScheme" msgid="5015730812906192208">"Protokollaa ei tueta."</string>
    <string name="httpErrorFailedSslHandshake" msgid="96549606000658641">"Suojattua yhteyttä ei voitu muodostaa."</string>
    <string name="httpErrorBadUrl" msgid="3636929722728881972">"Sivua ei voitu avata, koska URL-osoite on virheellinen."</string>
    <string name="httpErrorFile" msgid="2170788515052558676">"Tiedoston avaaminen epäonnistui."</string>
    <string name="httpErrorFileNotFound" msgid="6203856612042655084">"Pyydettyä tiedostoa ei löytynyt."</string>
    <string name="httpErrorTooManyRequests" msgid="1235396927087188253">"Liikaa käsiteltäviä pyyntöjä. Yritä myöhemmin uudelleen."</string>
    <string name="notification_title" msgid="8967710025036163822">"Kirjautumisvirhe tilille <xliff:g id="ACCOUNT">%1$s</xliff:g>"</string>
    <string name="contentServiceSync" msgid="8353523060269335667">"Synkronointi"</string>
    <string name="contentServiceSyncNotificationTitle" msgid="7036196943673524858">"Synkronointi epäonnistui"</string>
    <string name="contentServiceTooManyDeletesNotificationDesc" msgid="4884451152168188763">"Poistopyyntö sisälsi liian paljon sisältöä (<xliff:g id="CONTENT_TYPE">%s</xliff:g>)."</string>
    <string name="low_memory" product="tablet" msgid="6494019234102154896">"Tablet-laitteen tallennustila on täynnä. Vapauta tilaa poistamalla tiedostoja."</string>
    <string name="low_memory" product="watch" msgid="4415914910770005166">"Kellon tallennustila on täynnä. Vapauta tilaa poistamalla tiedostoja."</string>
    <string name="low_memory" product="tv" msgid="516619861191025923">"Television tallennustila on täynnä. Vapauta tilaa poistamalla tiedostoja."</string>
    <string name="low_memory" product="default" msgid="3475999286680000541">"Puhelimen tallennustila on täynnä. Vapauta tilaa poistamalla tiedostoja."</string>
    <plurals name="ssl_ca_cert_warning" formatted="false" msgid="5106721205300213569">
      <item quantity="other">Varmenteen myöntäjiä on asennettu.</item>
      <item quantity="one">Varmenteen myöntäjä on asennettu.</item>
    </plurals>
    <string name="ssl_ca_cert_noti_by_unknown" msgid="4475437862189850602">"Valvoja on tuntematon kolmas osapuoli."</string>
    <string name="ssl_ca_cert_noti_by_administrator" msgid="3541729986326153557">"Valvoja: työprofiilin järjestelmänvalvoja"</string>
    <string name="ssl_ca_cert_noti_managed" msgid="4030263497686867141">"Valvoja on <xliff:g id="MANAGING_DOMAIN">%s</xliff:g>."</string>
    <string name="work_profile_deleted" msgid="5005572078641980632">"Työprofiili poistettiin"</string>
    <string name="work_profile_deleted_details" msgid="6307630639269092360">"Työprofiilin hallintasovellus puuttuu tai se on vioittunut. Tästä syystä työprofiilisi ja siihen liittyvät tiedot on poistettu. Pyydä ohjeita järjestelmänvalvojaltasi."</string>
    <string name="work_profile_deleted_description_dpm_wipe" msgid="8823792115612348820">"Työprofiilisi ei ole enää käytettävissä tällä laitteella."</string>
    <string name="work_profile_deleted_reason_maximum_password_failure" msgid="8986903510053359694">"Liikaa salasanayrityksiä"</string>
    <string name="network_logging_notification_title" msgid="6399790108123704477">"Hallinnoitu laite"</string>
    <string name="network_logging_notification_text" msgid="7930089249949354026">"Organisaatiosi hallinnoi tätä laitetta ja voi tarkkailla verkkoliikennettä. Katso lisätietoja napauttamalla."</string>
    <string name="factory_reset_warning" msgid="5423253125642394387">"Laitteen tiedot poistetaan"</string>
    <string name="factory_reset_message" msgid="9024647691106150160">"Hallintasovellusta ei voi käyttää. Laitteen tiedot pyyhitään.\n\nPyydä ohjeita järjestelmänvalvojaltasi."</string>
    <string name="printing_disabled_by" msgid="8936832919072486965">"<xliff:g id="OWNER_APP">%s</xliff:g> on poistanut tulostuksen käytöstä."</string>
    <string name="me" msgid="6545696007631404292">"Minä"</string>
    <string name="power_dialog" product="tablet" msgid="8545351420865202853">"Tablet-laitteen asetukset"</string>
    <string name="power_dialog" product="tv" msgid="6153888706430556356">"Televisioasetukset"</string>
    <string name="power_dialog" product="default" msgid="1319919075463988638">"Puhelimen asetukset"</string>
    <string name="silent_mode" msgid="7167703389802618663">"Äänetön tila"</string>
    <string name="turn_on_radio" msgid="3912793092339962371">"Ota langaton yhteys käyttöön"</string>
    <string name="turn_off_radio" msgid="8198784949987062346">"Poista langaton yhteys käytöstä"</string>
    <string name="screen_lock" msgid="799094655496098153">"Näytön lukitus"</string>
    <string name="power_off" msgid="4266614107412865048">"Virta pois"</string>
    <string name="silent_mode_silent" msgid="319298163018473078">"Soittoääni: mykistetty"</string>
    <string name="silent_mode_vibrate" msgid="7072043388581551395">"Soittoääni: värinä"</string>
    <string name="silent_mode_ring" msgid="8592241816194074353">"Soittoääni: normaali"</string>
    <string name="reboot_to_update_title" msgid="6212636802536823850">"Android-järjestelmäpäivitys"</string>
    <string name="reboot_to_update_prepare" msgid="6305853831955310890">"Päivitystä valmistellaan…"</string>
    <string name="reboot_to_update_package" msgid="3871302324500927291">"Käsitellään päivityspakettia…"</string>
    <string name="reboot_to_update_reboot" msgid="6428441000951565185">"Käynnistetään uudelleen…"</string>
    <string name="reboot_to_reset_title" msgid="4142355915340627490">"Tehdasasetuksien palauttaminen"</string>
    <string name="reboot_to_reset_message" msgid="2432077491101416345">"Käynnistetään uudelleen…"</string>
    <string name="shutdown_progress" msgid="2281079257329981203">"Suljetaan..."</string>
    <string name="shutdown_confirm" product="tablet" msgid="3385745179555731470">"Tablet-laitteesi sammutetaan."</string>
    <string name="shutdown_confirm" product="tv" msgid="476672373995075359">"Televisio sammutetaan."</string>
    <string name="shutdown_confirm" product="watch" msgid="3490275567476369184">"Kello sammutetaan."</string>
    <string name="shutdown_confirm" product="default" msgid="649792175242821353">"Puhelin suljetaan."</string>
    <string name="shutdown_confirm_question" msgid="2906544768881136183">"Haluatko sammuttaa?"</string>
    <string name="reboot_safemode_title" msgid="7054509914500140361">"Käynnistä vikasietotilassa"</string>
    <string name="reboot_safemode_confirm" msgid="55293944502784668">"Haluatko käynnistää uudelleen vikasietotilassa? Tällöin kolmansien osapuolten sovelluksia ei käynnistetä. Sovellukset otetaan jälleen käyttöön, kun käynnistät laitteen uudelleen."</string>
    <string name="recent_tasks_title" msgid="3691764623638127888">"Viimeisimmät"</string>
    <string name="no_recent_tasks" msgid="8794906658732193473">"Ei viimeaikaisia sovelluksia"</string>
    <string name="global_actions" product="tablet" msgid="408477140088053665">"Tablet-laitteen asetukset"</string>
    <string name="global_actions" product="tv" msgid="7240386462508182976">"Televisioasetukset"</string>
    <string name="global_actions" product="default" msgid="2406416831541615258">"Puhelimen asetukset"</string>
    <string name="global_action_lock" msgid="2844945191792119712">"Näytön lukitus"</string>
    <string name="global_action_power_off" msgid="4471879440839879722">"Katkaise virta"</string>
    <string name="global_action_emergency" msgid="7112311161137421166">"Hätäpuhelu"</string>
    <string name="global_action_bug_report" msgid="7934010578922304799">"Virheraportti"</string>
    <string name="global_action_logout" msgid="935179188218826050">"Lopeta käyttökerta"</string>
    <string name="global_action_screenshot" msgid="8329831278085426283">"Kuvakaappaus"</string>
    <string name="bugreport_title" msgid="5981047024855257269">"Virheraportti"</string>
    <string name="bugreport_message" msgid="398447048750350456">"Toiminto kerää tietoja laitteen tilasta ja lähettää ne sähköpostitse. Virheraportti on valmis lähetettäväksi hetken kuluttua - kiitos kärsivällisyydestäsi."</string>
    <string name="bugreport_option_interactive_title" msgid="8635056131768862479">"Interaktiivinen"</string>
    <string name="bugreport_option_interactive_summary" msgid="229299488536107968">"Valitse tämä vaihtoehto useimmissa tapauksissa. Voit seurata raportin etenemistä, antaa lisätietoja ongelmasta ja tallentaa kuvakaappauksia. Tämä vaihtoehto saattaa ohittaa joitakin harvoin käytettyjä osioita, joiden käsittely raportissa kestää kauan."</string>
    <string name="bugreport_option_full_title" msgid="6354382025840076439">"Koko raportti"</string>
    <string name="bugreport_option_full_summary" msgid="7210859858969115745">"Valitse tämä, jos laitteesi ei ota komentoja vastaan, jos se toimii hitaasti tai tarvitset kaikkia raportin osioita. Raporttiin ei voi tallentaa lisätietoja tai useampia kuvakaappauksia."</string>
    <plurals name="bugreport_countdown" formatted="false" msgid="6878900193900090368">
      <item quantity="other">Virheraporttiin otetaan kuvakaappaus <xliff:g id="NUMBER_1">%d</xliff:g> sekunnin kuluttua.</item>
      <item quantity="one">Virheraporttiin otetaan kuvakaappaus <xliff:g id="NUMBER_0">%d</xliff:g> sekunnin kuluttua.</item>
    </plurals>
    <string name="global_action_toggle_silent_mode" msgid="8219525344246810925">"Äänetön tila"</string>
    <string name="global_action_silent_mode_on_status" msgid="3289841937003758806">"Äänet ovat POISSA KÄYTÖSTÄ"</string>
    <string name="global_action_silent_mode_off_status" msgid="1506046579177066419">"Äänet ovat KÄYTÖSSÄ"</string>
    <string name="global_actions_toggle_airplane_mode" msgid="5884330306926307456">"Lentokonetila"</string>
    <string name="global_actions_airplane_mode_on_status" msgid="2719557982608919750">"Lentokonetila on KÄYTÖSSÄ"</string>
    <string name="global_actions_airplane_mode_off_status" msgid="5075070442854490296">"Lentokonetila on POIS KÄYTÖSTÄ"</string>
    <string name="global_action_settings" msgid="1756531602592545966">"Asetukset"</string>
    <string name="global_action_assist" msgid="3892832961594295030">"Auta"</string>
    <string name="global_action_voice_assist" msgid="7751191495200504480">"Ääniapuri"</string>
    <string name="global_action_lockdown" msgid="1099326950891078929">"Lukitse"</string>
    <string name="status_bar_notification_info_overflow" msgid="5301981741705354993">"999+"</string>
    <string name="notification_hidden_text" msgid="6351207030447943784">"Uusi ilmoitus"</string>
    <string name="notification_channel_virtual_keyboard" msgid="6969925135507955575">"Virtuaalinen näppäimistö"</string>
    <string name="notification_channel_physical_keyboard" msgid="7297661826966861459">"Fyysinen näppäimistö"</string>
    <string name="notification_channel_security" msgid="7345516133431326347">"Tietosuoja"</string>
    <string name="notification_channel_car_mode" msgid="3553380307619874564">"Autotila"</string>
    <string name="notification_channel_account" msgid="7577959168463122027">"Tilin tila"</string>
    <string name="notification_channel_developer" msgid="7579606426860206060">"Kehittäjien viestit"</string>
    <string name="notification_channel_developer_important" msgid="5251192042281632002">"Tärkeät kehittäjäviestit"</string>
    <string name="notification_channel_updates" msgid="4794517569035110397">"Päivitykset"</string>
    <string name="notification_channel_network_status" msgid="5025648583129035447">"Verkon tila"</string>
    <string name="notification_channel_network_alerts" msgid="2895141221414156525">"Verkkoilmoitukset"</string>
    <string name="notification_channel_network_available" msgid="4531717914138179517">"Verkko käytettävissä"</string>
    <string name="notification_channel_vpn" msgid="8330103431055860618">"VPN-tila"</string>
    <string name="notification_channel_device_admin" msgid="8353118887482520565">"Ilmoitukset IT-järjestelmänvalvojalta"</string>
    <string name="notification_channel_alerts" msgid="4496839309318519037">"Ilmoitukset"</string>
    <string name="notification_channel_retail_mode" msgid="6088920674914038779">"Esittelytila"</string>
    <string name="notification_channel_usb" msgid="9006850475328924681">"USB-yhteys"</string>
    <string name="notification_channel_heavy_weight_app" msgid="6218742927792852607">"Sovellus käynnissä"</string>
    <string name="notification_channel_foreground_service" msgid="3931987440602669158">"Akkua kuluttavat sovellukset"</string>
    <string name="foreground_service_app_in_background" msgid="1060198778219731292">"<xliff:g id="APP_NAME">%1$s</xliff:g> käyttää akkua."</string>
    <string name="foreground_service_apps_in_background" msgid="7175032677643332242">"<xliff:g id="NUMBER">%1$d</xliff:g> sovellusta käyttää akkua."</string>
    <string name="foreground_service_tap_for_details" msgid="372046743534354644">"Katso lisätietoja akun ja datan käytöstä napauttamalla."</string>
    <string name="foreground_service_multiple_separator" msgid="4021901567939866542">"<xliff:g id="LEFT_SIDE">%1$s</xliff:g>, <xliff:g id="RIGHT_SIDE">%2$s</xliff:g>"</string>
    <string name="safeMode" msgid="2788228061547930246">"Suojattu tila"</string>
    <string name="android_system_label" msgid="6577375335728551336">"Android-järjestelmä"</string>
    <string name="user_owner_label" msgid="8836124313744349203">"Vaihda henkilökohtaiseen profiiliin"</string>
    <string name="managed_profile_label" msgid="8947929265267690522">"Vaihda työprofiiliin"</string>
    <string name="permgrouplab_contacts" msgid="3657758145679177612">"Yhteystiedot"</string>
    <string name="permgroupdesc_contacts" msgid="6951499528303668046">"käyttää yhteystietoja"</string>
    <string name="permgrouprequest_contacts" msgid="6032805601881764300">"Saako &lt;b&gt;<xliff:g id="APP_NAME">%1$s</xliff:g>&lt;/b&gt; yhteystietojesi käyttöoikeuden?"</string>
    <string name="permgrouplab_location" msgid="7275582855722310164">"Sijainti"</string>
    <string name="permgroupdesc_location" msgid="1346617465127855033">"käyttää laitteen sijaintia"</string>
    <string name="permgrouprequest_location" msgid="3788275734953323491">"Saako &lt;b&gt;<xliff:g id="APP_NAME">%1$s</xliff:g>&lt;/b&gt; tämän laitteen sijainnin käyttöoikeuden?"</string>
    <string name="permgrouprequestdetail_location" msgid="1347189607421252902">"Sovellus saa sijainnin käyttöoikeuden vain silloin, kun käytät sovellusta"</string>
    <string name="permgroupbackgroundrequest_location" msgid="5039063878675613235">"Saako &lt;b&gt;<xliff:g id="APP_NAME">%1$s</xliff:g>&lt;/b&gt; käyttää laitteen sijaintia &lt;b&gt;aina&lt;/b&gt;?"</string>
    <string name="permgroupbackgroundrequestdetail_location" msgid="4597006851453417387">"Sovellus saa tällä hetkellä sijainnin käyttöoikeuden vain, jos käytät sovellusta"</string>
    <string name="permgrouplab_calendar" msgid="5863508437783683902">"Kalenteri"</string>
    <string name="permgroupdesc_calendar" msgid="3889615280211184106">"käyttää kalenteria"</string>
    <string name="permgrouprequest_calendar" msgid="289900767793189421">"Saako &lt;b&gt;<xliff:g id="APP_NAME">%1$s</xliff:g>&lt;/b&gt; kalenterisi käyttöoikeuden?"</string>
    <string name="permgrouplab_sms" msgid="228308803364967808">"Tekstiviestit"</string>
    <string name="permgroupdesc_sms" msgid="4656988620100940350">"lähettää ja tarkastella tekstiviestejä"</string>
    <string name="permgrouprequest_sms" msgid="7168124215838204719">"Saako &lt;b&gt;<xliff:g id="APP_NAME">%1$s</xliff:g>&lt;/b&gt; lähettää ja lukea tekstiviestejä?"</string>
    <string name="permgrouplab_storage" msgid="1971118770546336966">"Tallennustila"</string>
    <string name="permgroupdesc_storage" msgid="637758554581589203">"käyttää laitteellesi tallennettuja valokuvia, mediatiedostoja ja muita tiedostoja"</string>
    <string name="permgrouprequest_storage" msgid="7885942926944299560">"Saako &lt;b&gt;<xliff:g id="APP_NAME">%1$s</xliff:g>&lt;/b&gt; käyttää laitteellasi olevia kuvia, mediaa ja tiedostoja?"</string>
    <string name="permgrouplab_microphone" msgid="171539900250043464">"Mikrofoni"</string>
    <string name="permgroupdesc_microphone" msgid="4988812113943554584">"tallentaa ääntä"</string>
    <string name="permgrouprequest_microphone" msgid="9167492350681916038">"Saako &lt;b&gt;<xliff:g id="APP_NAME">%1$s</xliff:g>&lt;/b&gt; nauhoittaa ääntä?"</string>
    <string name="permgrouplab_activityRecognition" msgid="1565108047054378642">"Liikkuminen"</string>
    <string name="permgroupdesc_activityRecognition" msgid="6949472038320473478">"nähdä liikkumistietosi"</string>
    <string name="permgrouprequest_activityRecognition" msgid="7626438016904799383">"Saako &lt;b&gt;<xliff:g id="APP_NAME">%1$s</xliff:g>&lt;/b&gt; nähdä liikkumistietosi?"</string>
    <string name="permgrouplab_camera" msgid="4820372495894586615">"Kamera"</string>
    <string name="permgroupdesc_camera" msgid="3250611594678347720">"ottaa kuvia ja videoita"</string>
    <string name="permgrouprequest_camera" msgid="1299833592069671756">"Saako &lt;b&gt;<xliff:g id="APP_NAME">%1$s</xliff:g>&lt;/b&gt; ottaa kuvia ja nauhoittaa videoita?"</string>
    <string name="permgrouplab_calllog" msgid="8798646184930388160">"Puhelulokit"</string>
    <string name="permgroupdesc_calllog" msgid="3006237336748283775">"lukea puhelulokia ja kirjoittaa siihen"</string>
    <string name="permgrouprequest_calllog" msgid="8487355309583773267">"Saako &lt;b&gt;<xliff:g id="APP_NAME">%1$s</xliff:g>&lt;/b&gt; puhelulokien käyttöoikeuden?"</string>
    <string name="permgrouplab_phone" msgid="5229115638567440675">"Puhelin"</string>
    <string name="permgroupdesc_phone" msgid="6234224354060641055">"soittaa ja hallinnoida puheluita"</string>
    <string name="permgrouprequest_phone" msgid="9166979577750581037">"Saako &lt;b&gt;<xliff:g id="APP_NAME">%1$s</xliff:g>&lt;/b&gt; soittaa ja hallinnoida puheluita?"</string>
    <string name="permgrouplab_sensors" msgid="4838614103153567532">"Kehon anturit"</string>
    <string name="permgroupdesc_sensors" msgid="7147968539346634043">"käyttää anturitietoja elintoiminnoistasi"</string>
    <string name="permgrouprequest_sensors" msgid="6349806962814556786">"Saako &lt;b&gt;<xliff:g id="APP_NAME">%1$s</xliff:g>&lt;/b&gt; käyttää anturitietoja elintoiminnoistasi?"</string>
    <string name="capability_title_canRetrieveWindowContent" msgid="3901717936930170320">"Noutaa ikkunan sisältöä"</string>
    <string name="capability_desc_canRetrieveWindowContent" msgid="3772225008605310672">"Tarkistaa käyttämäsi ikkunan sisältö."</string>
    <string name="capability_title_canRequestTouchExploration" msgid="3108723364676667320">"Ottaa kosketuksella tutkimisen käyttöön"</string>
    <string name="capability_desc_canRequestTouchExploration" msgid="7543249041581408313">"Kosketetut kohteet sanotaan ääneen, ja ruudulla voi liikkua eleiden avulla."</string>
    <string name="capability_title_canRequestFilterKeyEvents" msgid="2103440391902412174">"Tarkkailla kirjoittamaasi tekstiä"</string>
    <string name="capability_desc_canRequestFilterKeyEvents" msgid="7463135292204152818">"Sisältää henkilökohtaisia tietoja, kuten luottokortin numeroita ja salasanoja."</string>
    <string name="capability_title_canControlMagnification" msgid="3593493281059424855">"Kontrolloida näytön suurentamista"</string>
    <string name="capability_desc_canControlMagnification" msgid="4791858203568383773">"Hallinnoi näytön zoomaustasoa ja asettelua."</string>
    <string name="capability_title_canPerformGestures" msgid="7418984730362576862">"Eleiden käyttäminen"</string>
    <string name="capability_desc_canPerformGestures" msgid="8296373021636981249">"Lupa napauttaa, pyyhkäistä, nipistää ja käyttää muita eleitä."</string>
    <string name="capability_title_canCaptureFingerprintGestures" msgid="6309568287512278670">"Sormenjälkieleet"</string>
    <string name="capability_desc_canCaptureFingerprintGestures" msgid="4386487962402228670">"Voi tallentaa laitteen sormenjälkitunnistimelle tehtyjä eleitä."</string>
    <string name="permlab_statusBar" msgid="7417192629601890791">"poista tilapalkki käytöstä tai muokkaa tilapalkkia"</string>
    <string name="permdesc_statusBar" msgid="8434669549504290975">"Antaa sovelluksen poistaa tilapalkin käytöstä ja lisätä tai poistaa järjestelmäkuvakkeita."</string>
    <string name="permlab_statusBarService" msgid="4826835508226139688">"sijaita tilapalkissa"</string>
    <string name="permdesc_statusBarService" msgid="716113660795976060">"Antaa sovelluksen sijaita tilapalkissa."</string>
    <string name="permlab_expandStatusBar" msgid="1148198785937489264">"laajentaa/tiivistää tilarivin"</string>
    <string name="permdesc_expandStatusBar" msgid="6917549437129401132">"Antaa sovelluksen laajentaa tai tiivistää tilarivin."</string>
    <string name="permlab_install_shortcut" msgid="4279070216371564234">"asenna pikakuvakkeita"</string>
    <string name="permdesc_install_shortcut" msgid="8341295916286736996">"Antaa sovelluksen lisätä aloitusruudun pikakuvakkeita ilman käyttäjän toimia."</string>
    <string name="permlab_uninstall_shortcut" msgid="4729634524044003699">"poista pikakuvakkeita"</string>
    <string name="permdesc_uninstall_shortcut" msgid="6745743474265057975">"Antaa sovelluksen poistaa aloitusruudun pikakuvakkeita ilman käyttäjän toimia."</string>
    <string name="permlab_processOutgoingCalls" msgid="3906007831192990946">"ohjaa uudelleen lähtevät puhelut"</string>
    <string name="permdesc_processOutgoingCalls" msgid="5156385005547315876">"Sallii sovelluksen nähdä numeron, joka valitaan lähtevää puhelua soitettaessa, ja antaa mahdollisuuden ohjata puhelun eri numeroon tai keskeyttää puhelun kokonaan."</string>
    <string name="permlab_answerPhoneCalls" msgid="4077162841226223337">"puheluihin vastaaminen"</string>
    <string name="permdesc_answerPhoneCalls" msgid="2901889867993572266">"Sovellus saa luvan vastata saapuvaan puheluun."</string>
    <string name="permlab_receiveSms" msgid="8673471768947895082">"vastaanota tekstiviestejä (teksti)"</string>
    <string name="permdesc_receiveSms" msgid="6424387754228766939">"Antaa sovelluksen vastaanottaa ja käsitellä tekstiviestejä. Sovellus voi valvoa tai poistaa laitteeseesi lähetettyjä viestejä näyttämättä niitä sinulle."</string>
    <string name="permlab_receiveMms" msgid="1821317344668257098">"vastaanota tekstiviestejä (multimedia)"</string>
    <string name="permdesc_receiveMms" msgid="533019437263212260">"Antaa sovelluksen vastaanottaa ja käsitellä multimediaviestejä. Sovellus voi valvoa tai poistaa laitteeseesi lähetettyjä viestejä näyttämättä niitä sinulle."</string>
    <string name="permlab_readCellBroadcasts" msgid="1598328843619646166">"lue tiedotteita"</string>
    <string name="permdesc_readCellBroadcasts" msgid="6361972776080458979">"Antaa sovelluksen lukea laitteesi vastaanottamia tiedotteita. Tiedotteiden avulla ilmoitetaan hätätilanteista joissakin paikoissa. Haitalliset sovellukset voivat häiritä laitteen toimintaa laitteen vastaanottaessa hätätiedotteen."</string>
    <string name="permlab_subscribedFeedsRead" msgid="4756609637053353318">"lukea tilattuja syötteitä"</string>
    <string name="permdesc_subscribedFeedsRead" msgid="5557058907906144505">"Antaa sovelluksen saada tietoja tällä hetkellä synkronoitavista syötteistä."</string>
    <string name="permlab_sendSms" msgid="7544599214260982981">"lähettää ja tarkastella tekstiviestejä"</string>
    <string name="permdesc_sendSms" msgid="7094729298204937667">"Antaa sovelluksen lähettää tekstiviestejä. Tästä voi aiheutua odottamattomia kuluja. Haitalliset sovellukset voivat aiheuttaa kuluja lähettämällä viestejä ilman lupaasi."</string>
    <string name="permlab_readSms" msgid="8745086572213270480">"lue tekstiviestejä (teksti tai multimedia)"</string>
    <string name="permdesc_readSms" product="tablet" msgid="4741697454888074891">"Tämä sovellus voi lukea kaikkia tabletillesi tallennettuja tekstiviestejä."</string>
    <string name="permdesc_readSms" product="tv" msgid="5796670395641116592">"Tämä sovellus voi lukea kaikkia TV:llesi tallennettuja tekstiviestejä."</string>
    <string name="permdesc_readSms" product="default" msgid="6826832415656437652">"Tämä sovellus voi lukea kaikkia puhelimellesi tallennettuja tekstiviestejä."</string>
    <string name="permlab_receiveWapPush" msgid="5991398711936590410">"vastaanota tekstiviestejä (WAP)"</string>
    <string name="permdesc_receiveWapPush" msgid="748232190220583385">"Antaa sovelluksen vastaanottaa ja käsitellä WAP-viestejä. Sovellus voi valvoa tai poistaa laitteeseesi lähetettyjä viestejä näyttämättä niitä sinulle."</string>
    <string name="permlab_getTasks" msgid="6466095396623933906">"käynnissä olevien sovellusten noutaminen"</string>
    <string name="permdesc_getTasks" msgid="7454215995847658102">"Antaa sovelluksen noutaa tietoja käynnissä olevista ja äskettäin suoritetuista tehtävistä. Sovellus voi saada tietoja laitteella käytetyistä sovelluksista."</string>
    <string name="permlab_manageProfileAndDeviceOwners" msgid="7918181259098220004">"hallinnoida laitteen ja profiilien omistajia"</string>
    <string name="permdesc_manageProfileAndDeviceOwners" msgid="106894851498657169">"Sallii sovelluksien määrittää laitteen ja profiilien omistajat."</string>
    <string name="permlab_reorderTasks" msgid="2018575526934422779">"käynnissä olevien sovellusten järjesteleminen"</string>
    <string name="permdesc_reorderTasks" msgid="7734217754877439351">"Antaa sovelluksen siirtää tehtäviä etualalle ja taustalle. Sovellus ei tarvitse toimiin käyttäjän lupaa."</string>
    <string name="permlab_enableCarMode" msgid="5684504058192921098">"ota autotila käyttöön"</string>
    <string name="permdesc_enableCarMode" msgid="4853187425751419467">"Antaa sovelluksen ottaa autotilan käyttöön."</string>
    <string name="permlab_killBackgroundProcesses" msgid="3914026687420177202">"sulje muita sovelluksia"</string>
    <string name="permdesc_killBackgroundProcesses" msgid="4593353235959733119">"Antaa sovelluksen sulkea muiden sovelluksien taustaprosesseja. Tämä voi sulkea muita sovelluksia."</string>
    <string name="permlab_systemAlertWindow" msgid="7238805243128138690">"Tämä sovellus voi näkyä muiden sovellusten päällä"</string>
    <string name="permdesc_systemAlertWindow" msgid="2393776099672266188">"Tämä sovellus voi näkyä muiden sovellusten tai näytön muiden osien päällä. Tämä voi häiritä sovellusten tavallista käyttöä ja muuttaa tapaa, jolla muut sovellukset näkyvät."</string>
    <string name="permlab_runInBackground" msgid="7365290743781858803">"toimia taustalla"</string>
    <string name="permdesc_runInBackground" msgid="7370142232209999824">"Tämä sovellus voi toimia taustalla. Tämä saattaa kuluttaa enemmän akkua."</string>
    <string name="permlab_useDataInBackground" msgid="8694951340794341809">"käyttää dataa taustalla"</string>
    <string name="permdesc_useDataInBackground" msgid="6049514223791806027">"Tämä sovellus voi käyttää dataa taustalla. Tämä saattaa lisätä datankulutusta."</string>
    <string name="permlab_persistentActivity" msgid="8841113627955563938">"sovelluksen asettaminen aina käynnissä olevaksi"</string>
    <string name="permdesc_persistentActivity" product="tablet" msgid="8525189272329086137">"Antaa sovelluksen lisätä omia osiaan muistiin pysyvästi. Tämä voi rajoittaa muiden sovellusten käytettävissä olevaa muistia ja hidastaa tablet-laitteen toimintaa."</string>
    <string name="permdesc_persistentActivity" product="tv" msgid="5086862529499103587">"Antaa sovelluksen lisätä omia osiaan pysyvästi muistiin. Tämä voi rajoittaa muiden sovellusten käytettävissä olevaa muistia ja hidastaa television toimintaa."</string>
    <string name="permdesc_persistentActivity" product="default" msgid="4384760047508278272">"Antaa sovelluksen lisätä omia osiaan muistiin pysyvästi. Tämä voi rajoittaa muiden sovellusten käytettävissä olevaa muistia ja hidastaa puhelimen toimintaa."</string>
    <string name="permlab_foregroundService" msgid="3310786367649133115">"suorita etualan palvelu"</string>
    <string name="permdesc_foregroundService" msgid="6471634326171344622">"Sallii sovelluksen käyttää etualan palveluja"</string>
    <string name="permlab_getPackageSize" msgid="7472921768357981986">"sovellusten tallennustilan mittaaminen"</string>
    <string name="permdesc_getPackageSize" msgid="3921068154420738296">"Antaa sovelluksen noutaa sen koodin, tietojen ja välimuistin koot."</string>
    <string name="permlab_writeSettings" msgid="2226195290955224730">"muokkaa järjestelmän asetuksia"</string>
    <string name="permdesc_writeSettings" msgid="7775723441558907181">"Antaa sovelluksen muokata järjestelmän asetustietoja. Haitalliset sovellukset voivat vahingoittaa järjestelmän määritystä."</string>
    <string name="permlab_receiveBootCompleted" msgid="5312965565987800025">"suorita laitteen käynnistyessä"</string>
    <string name="permdesc_receiveBootCompleted" product="tablet" msgid="7390304664116880704">"Antaa sovelluksen käynnistyä heti, kun laite on käynnistynyt. Tämä voi pidentää tablet-laitteen käynnistysaikaa ja hidastaa sen yleistä käyttöä sovelluksen ollessa aina käynnissä."</string>
    <string name="permdesc_receiveBootCompleted" product="tv" msgid="4525890122209673621">"Antaa sovelluksen käynnistyä heti, kun laite on käynnistynyt. Tämä voi pidentää television käynnistysaikaa ja hidastaa television yleistä käyttöä sovelluksen ollessa aina käynnissä."</string>
    <string name="permdesc_receiveBootCompleted" product="default" msgid="513950589102617504">"Antaa sovelluksen käynnistyä heti, kun laite on käynnistynyt. Tämä voi pidentää puhelimen käynnistysaikaa ja hidastaa puhelimen yleistä käyttöä sovelluksen ollessa aina käynnissä."</string>
    <string name="permlab_broadcastSticky" msgid="7919126372606881614">"lähetä tärkeä lähetys"</string>
    <string name="permdesc_broadcastSticky" product="tablet" msgid="7749760494399915651">"Antaa sovelluksen lähettää pysyviä lähetyksiä, jotka säilyvät lähetyksen päätyttyä. Liiallinen käyttö voi tehdä tablet-laitteesta hitaan tai epävakaan kasvattamalla sen muistinkäyttöä liikaa."</string>
    <string name="permdesc_broadcastSticky" product="tv" msgid="6839285697565389467">"Antaa sovelluksen lähettää lähetyksiä, jotka jäävät voimaan lähetyksen päätyttyä. Ominaisuuden liiallinen käyttö voi saada television toimimaan hitaammin tai epävakaammin liiallisen muistinkäytön myötä."</string>
    <string name="permdesc_broadcastSticky" product="default" msgid="2825803764232445091">"Antaa sovelluksen lähettää pysyviä lähetyksiä, jotka säilyvät lähetyksen päätyttyä. Liiallinen käyttö voi tehdä puhelimesta hitaan tai epävakaan kasvattamalla sen muistinkäyttöä liikaa."</string>
    <string name="permlab_readContacts" msgid="8348481131899886131">"lue yhteystietoja"</string>
    <string name="permdesc_readContacts" product="tablet" msgid="5294866856941149639">"Antaa sovelluksen lukea tablet-laitteeseesi tallennettuja kontaktitietoja sekä tarkastella, kuinka usein olet soittanut, lähettänyt sähköpostia tai muuten viestinyt tiettyjen kontaktien kanssa. Tämän luvan saaneet sovellukset voivat tallentaa kontaktitietoja. Haitalliset sovellukset voivat jakaa kontaktitietoja ilman lupaasi."</string>
    <string name="permdesc_readContacts" product="tv" msgid="1839238344654834087">"Antaa sovelluksen lukea televisioosi tallennettuja kontaktitietoja sekä tarkastella sitä, kuinka usein olet soitellut, lähettänyt sähköpostia tai muuten viestinyt tiettyjen kontaktien kanssa. Tämän luvan saaneet sovellukset voivat tallentaa kontaktitietoja. Haitalliset sovellukset voivat jakaa kontaktitietoja ilman lupaasi."</string>
    <string name="permdesc_readContacts" product="default" msgid="8440654152457300662">"Antaa sovelluksen lukea puhelimeesi tallennettuja kontaktitietoja sekä tarkastella, kuinka usein olet soittanut, lähettänyt sähköpostia tai muuten viestinyt tiettyjen kontaktien kanssa. Tämän luvan saaneet sovellukset voivat tallentaa kontaktitietoja. Haitalliset sovellukset voivat jakaa kontaktitietoja ilman lupaasi."</string>
    <string name="permlab_writeContacts" msgid="5107492086416793544">"muokkaa yhteystietoja"</string>
    <string name="permdesc_writeContacts" product="tablet" msgid="897243932521953602">"Antaa sovelluksen muokata tablet-laitteeseesi tallennettuja kontaktitietoja sekä tarkastella, kuinka usein olet soittanut, lähettänyt sähköpostia tai muuten viestinyt tiettyjen kontaktien kanssa. Tämän luvan saaneet sovellukset voivat poistaa kontaktitietoja."</string>
    <string name="permdesc_writeContacts" product="tv" msgid="5438230957000018959">"Antaa sovelluksen muokata televisioosi tallennettuja kontaktitietoja sekä tarkastella sitä, kuinka usein olet soitellut, lähettänyt sähköpostia tai muuten viestinyt tiettyjen kontaktien kanssa. Tämän luvan saaneet sovellukset voivat poistaa kontaktitietoja."</string>
    <string name="permdesc_writeContacts" product="default" msgid="589869224625163558">"Antaa sovelluksen muokata puhelimeesi tallennettuja kontaktitietoja sekä tarkastella, kuinka usein olet soittanut, lähettänyt sähköpostia tai muuten viestinyt tiettyjen kontaktien kanssa. Tämän luvan saaneet sovellukset voivat poistaa kontaktitietoja."</string>
    <string name="permlab_readCallLog" msgid="3478133184624102739">"lue puhelulokia"</string>
    <string name="permdesc_readCallLog" msgid="3204122446463552146">"Tämä sovellus voi lukea puheluhistoriaasi."</string>
    <string name="permlab_writeCallLog" msgid="8552045664743499354">"kirjoita puhelulokiin"</string>
    <string name="permdesc_writeCallLog" product="tablet" msgid="6661806062274119245">"Antaa sovelluksen muokata tablet-laitteesi puhelulokia, kuten tietoja vastatuista ja soitetuista puheluista. Haitalliset sovellukset voivat poistaa puhelulokisi tai muokata sitä."</string>
    <string name="permdesc_writeCallLog" product="tv" msgid="4225034892248398019">"Antaa sovelluksen muokata television puhelulokia, kuten tietoja vastatuista ja soitetuista puheluista. Haitalliset sovellukset voivat poistaa puhelulokisi tai muokata sitä."</string>
    <string name="permdesc_writeCallLog" product="default" msgid="683941736352787842">"Antaa sovelluksen muokata puhelimesi puhelulokia, kuten tietoja vastatuista ja soitetuista puheluista. Haitalliset sovellukset voivat poistaa puhelulokisi tai muokata sitä."</string>
    <string name="permlab_bodySensors" msgid="4683341291818520277">"käyttää kehon antureita (kuten sykemittareita)"</string>
    <string name="permdesc_bodySensors" product="default" msgid="4380015021754180431">"Antaa sovelluksen käyttää kehosi tilaa seuraavien anturien tietoja, esimerkiksi sykettä."</string>
    <string name="permlab_readCalendar" msgid="6716116972752441641">"Lue kalenterin tapahtumia ja tietoja"</string>
    <string name="permdesc_readCalendar" product="tablet" msgid="4993979255403945892">"Tämä sovellus voi lukea kaikkia tabletille tallennettuja kalenteritapahtumia sekä jakaa tai tallentaa kalenteritietoja."</string>
    <string name="permdesc_readCalendar" product="tv" msgid="8837931557573064315">"Tämä sovellus voi lukea kaikkia TV:lle tallennettuja kalenteritapahtumia sekä jakaa tai tallentaa kalenteritietoja."</string>
    <string name="permdesc_readCalendar" product="default" msgid="4373978642145196715">"Tämä sovellus voi lukea kaikkia puhelimelle tallennettuja kalenteritapahtumia sekä jakaa tai tallentaa kalenteritietoja."</string>
    <string name="permlab_writeCalendar" msgid="8438874755193825647">"lisää tai muokkaa kalenteritapahtumia ja lähetä sähköpostia vieraille ilman omistajien lupaa"</string>
    <string name="permdesc_writeCalendar" product="tablet" msgid="1675270619903625982">"Tämä sovellus voi lisätä, poistaa tai muuttaa tabletin kalenteritapahtumia. Sovellus voi lähettää viestejä, jotka näyttävät tulevan kalenterin omistajilta, tai muuttaa kalenteritapahtumia ilmoittamatta omistajille."</string>
    <string name="permdesc_writeCalendar" product="tv" msgid="9017809326268135866">"Tämä sovellus voi lisätä, poistaa tai muuttaa TV:n kalenteritapahtumia. Sovellus voi lähettää viestejä, jotka näyttävät tulevan kalenterin omistajilta, tai muuttaa kalenteritapahtumia ilmoittamatta omistajille."</string>
    <string name="permdesc_writeCalendar" product="default" msgid="7592791790516943173">"Tämä sovellus voi lisätä, poistaa tai muuttaa puhelimen kalenteritapahtumia. Sovellus voi lähettää viestejä, jotka näyttävät tulevan kalenterin omistajilta, tai muuttaa kalenteritapahtumia ilmoittamatta omistajille."</string>
    <string name="permlab_accessLocationExtraCommands" msgid="2836308076720553837">"käytä lisää sijainnintarjoajakomentoja"</string>
    <string name="permdesc_accessLocationExtraCommands" msgid="6078307221056649927">"Antaa sovelluksen käyttää ylimääräisiä sijaintipalvelukomentoja. Sovellus saattaa tällöin häiritä GPS:n tai muiden sijaintilähteiden toimintaa."</string>
    <string name="permlab_accessFineLocation" msgid="6265109654698562427">"käyttää tarkkaa sijaintia vain etualalla"</string>
    <string name="permdesc_accessFineLocation" msgid="3520508381065331098">"Tämä sovellus saa tarkat sijaintitietosi käyttöönsä vain etualalla. Näiden sijaintipalveluiden tulee olla käytössä ja käytettävissä puhelimellasi, jotta sovellus voi käyttää niitä. Tämä voi lisätä akun kulutusta."</string>
    <string name="permlab_accessCoarseLocation" msgid="3707180371693213469">"käyttää karkeaa verkkoon perustuvaa sijaintia vain etualalla"</string>
    <string name="permdesc_accessCoarseLocation" product="tablet" msgid="8594719010575779120">"Tämä sovellus voi määrittää sijaintisi matkapuhelinverkon tukiasemien, Wi-Fi-verkkojen ja muiden verkkolähteiden perusteella vain jos sovellus on etualalla. Näiden sijaintipalveluiden tulee olla päällä ja käytettävissä tabletilla, jotta sovellus voi käyttää niitä."</string>
    <string name="permdesc_accessCoarseLocation" product="tv" msgid="3027871910200890806">"Tämä sovellus voi määrittää sijaintisi matkapuhelinverkon tukiasemien, Wi-Fi-verkkojen ja muiden verkkolähteiden perusteella vain jos sovellus on etualalla. Näiden sijaintipalveluiden tulee olla päällä ja käytettävissä televisiossa, jotta sovellus voi käyttää niitä."</string>
    <string name="permdesc_accessCoarseLocation" product="default" msgid="854896049371048754">"Tämä sovellus voi määrittää sijaintisi matkapuhelinverkon tukiasemien, Wi-Fi-verkkojen ja muiden verkkolähteiden perusteella vain jos sovellus on etualalla. Näiden sijaintipalveluiden tulee olla päällä ja käytettävissä puhelimessa, jotta sovellus voi käyttää niitä."</string>
    <string name="permlab_accessBackgroundLocation" msgid="3965397804300661062">"käytä sijaintia taustalla"</string>
    <string name="permdesc_accessBackgroundLocation" msgid="1096394429579210251">"Jos tämä myönnetään karkean tai tarkan sijainnin käyttöoikeuden lisäksi, sovellus voi käyttää sijaintia toimiessaan taustalla."</string>
    <string name="permlab_modifyAudioSettings" msgid="6095859937069146086">"muuta ääniasetuksia"</string>
    <string name="permdesc_modifyAudioSettings" msgid="3522565366806248517">"Antaa sovelluksen muokata yleisiä ääniasetuksia, kuten äänenvoimakkuutta ja käytettävää kaiutinta."</string>
    <string name="permlab_recordAudio" msgid="3876049771427466323">"tallentaa ääntä"</string>
    <string name="permdesc_recordAudio" msgid="4245930455135321433">"Tämä sovellus voi tallentaa mikrofonilla ääntä koska tahansa."</string>
    <string name="permlab_sim_communication" msgid="2935852302216852065">"lähettää komentoja SIM-kortille"</string>
    <string name="permdesc_sim_communication" msgid="5725159654279639498">"Antaa sovelluksen lähettää komentoja SIM-kortille. Tämä ei ole turvallista."</string>
    <string name="permlab_activityRecognition" msgid="3634590230567608356">"tunnistaa liikkumisen"</string>
    <string name="permdesc_activityRecognition" msgid="3143453925156552894">"Sovellus voi tunnistaa liikkumisesi."</string>
    <string name="permlab_camera" msgid="3616391919559751192">"ota kuvia ja videoita"</string>
    <string name="permdesc_camera" msgid="5392231870049240670">"Tämä sovellus voi ottaa kameralla kuvia ja videoita koska tahansa."</string>
    <string name="permlab_vibrate" msgid="7696427026057705834">"hallitse värinää"</string>
    <string name="permdesc_vibrate" msgid="6284989245902300945">"Antaa sovelluksen hallita värinää."</string>
    <string name="permlab_callPhone" msgid="3925836347681847954">"soittaa puhelinnumeroihin suoraan"</string>
    <string name="permdesc_callPhone" msgid="3740797576113760827">"Antaa sovelluksen soittaa puhelinnumeroihin kysymättä sinulta. Tämä voi aiheuttaa odottamattomia kuluja tai puheluita. Huomaa, että tämä ei anna sovellukselle lupaa soittaa hätänumeroihin. Haitalliset sovellukset voivat aiheuttaa sinulle kuluja soittamalla puheluita ilman lupaa."</string>
    <string name="permlab_accessImsCallService" msgid="3574943847181793918">"pikaviestipalvelun puhelukäyttöoikeus"</string>
    <string name="permdesc_accessImsCallService" msgid="8992884015198298775">"Antaa sovelluksen soittaa puheluita pikaviestipalvelun avulla ilman käyttäjän toimia."</string>
    <string name="permlab_readPhoneState" msgid="9178228524507610486">"lue puhelimen tila ja identiteetti"</string>
    <string name="permdesc_readPhoneState" msgid="1639212771826125528">"Antaa sovelluksen käyttää laitteen puhelinominaisuuksia. Sovellus voi määrittää puhelinnumeron ja laitteen tunnuksen, puhelun tilan sekä soitetun numeron."</string>
    <string name="permlab_manageOwnCalls" msgid="1503034913274622244">"ohjata puhelut järjestelmän kautta"</string>
    <string name="permdesc_manageOwnCalls" msgid="6552974537554717418">"Tämä sallii sovelluksen ohjata puhelut järjestelmän kautta, mikä auttaa parantamaan puhelujen laatua."</string>
    <string name="permlab_callCompanionApp" msgid="3599252979411970473">"nähdä puhelut ja päättää niistä järjestelmässä"</string>
    <string name="permdesc_callCompanionApp" msgid="4567344683275099090">"Sovellus voi nähdä laitteella käynnissä olevat puhelut ja päättää niistä. Se näkee esimerkiksi puheluihin liittyvät numerot ja niiden tilat."</string>
    <string name="permlab_acceptHandover" msgid="2661534649736022409">"jatkaa toisen sovelluksen puhelua"</string>
    <string name="permdesc_acceptHandovers" msgid="4570660484220539698">"Antaa sovelluksen jatkaa puhelua, joka aloitettiin toisessa sovelluksessa."</string>
    <string name="permlab_readPhoneNumbers" msgid="6108163940932852440">"lukea puhelinnumeroita"</string>
    <string name="permdesc_readPhoneNumbers" msgid="8559488833662272354">"Anna sovelluksen käyttää laitteella olevia puhelinnumeroita."</string>
    <string name="permlab_wakeLock" product="tablet" msgid="1531731435011495015">"estä tablet-laitetta menemästä virransäästötilaan"</string>
    <string name="permlab_wakeLock" product="tv" msgid="2601193288949154131">"Estä television siirtyminen virransäästötilaan"</string>
    <string name="permlab_wakeLock" product="default" msgid="573480187941496130">"estä puhelinta menemästä virransäästötilaan"</string>
    <string name="permdesc_wakeLock" product="tablet" msgid="7311319824400447868">"Antaa sovelluksen estää tablet-laitetta siirtymästä virransäästötilaan."</string>
    <string name="permdesc_wakeLock" product="tv" msgid="3208534859208996974">"Antaa sovelluksen estää televisiota siirtymästä virransäästötilaan."</string>
    <string name="permdesc_wakeLock" product="default" msgid="8559100677372928754">"Antaa sovelluksen estää puhelinta siirtymästä virransäästötilaan."</string>
    <string name="permlab_transmitIr" msgid="7545858504238530105">"infrapunalähetys"</string>
    <string name="permdesc_transmitIr" product="tablet" msgid="5358308854306529170">"Antaa sovelluksen käyttää tablet-laitteen infrapunalähetintä."</string>
    <string name="permdesc_transmitIr" product="tv" msgid="3926790828514867101">"Antaa sovelluksen käyttää television infrapunalähetintä."</string>
    <string name="permdesc_transmitIr" product="default" msgid="7957763745020300725">"Antaa sovelluksen käyttää puhelimen infrapunalähetintä."</string>
    <string name="permlab_setWallpaper" msgid="6627192333373465143">"aseta taustakuva"</string>
    <string name="permdesc_setWallpaper" msgid="7373447920977624745">"Antaa sovelluksen asettaa laitteen taustakuvan."</string>
    <string name="permlab_setWallpaperHints" msgid="3278608165977736538">"säädä taustakuvan kokoa"</string>
    <string name="permdesc_setWallpaperHints" msgid="8235784384223730091">"Antaa sovelluksen asettaa laitteen taustakuvakoon vinkkejä."</string>
    <string name="permlab_setTimeZone" msgid="2945079801013077340">"asettaa aikavyöhykkeen"</string>
    <string name="permdesc_setTimeZone" product="tablet" msgid="1676983712315827645">"Antaa sovelluksen muuttaa tablet-laitteen aikavyöhykettä."</string>
    <string name="permdesc_setTimeZone" product="tv" msgid="888864653946175955">"Antaa sovelluksen muuttaa television aikavyöhykettä."</string>
    <string name="permdesc_setTimeZone" product="default" msgid="4499943488436633398">"Antaa sovelluksen muuttaa puhelimen aikavyöhykettä."</string>
    <string name="permlab_getAccounts" msgid="1086795467760122114">"etsi tilejä laitteelta"</string>
    <string name="permdesc_getAccounts" product="tablet" msgid="2741496534769660027">"Antaa sovelluksen tarkastella tablet-laitteeseen tallennettuja tilejä. Näihin voivat kuulua myös asentamiesi sovelluksien luomat tilit."</string>
    <string name="permdesc_getAccounts" product="tv" msgid="4190633395633907543">"Antaa sovelluksen tarkastella televisioon tallennettuja tilejä. Niihin voivat kuulua myös asentamiesi sovellusten luomat tilit."</string>
    <string name="permdesc_getAccounts" product="default" msgid="3448316822451807382">"Antaa sovelluksen tarkastella puhelimeen tallennettuja tilejä. Näihin voivat kuulua myös asentamiesi sovelluksien luomat tilit."</string>
    <string name="permlab_accessNetworkState" msgid="4951027964348974773">"tarkastele verkkoyhteyksiä"</string>
    <string name="permdesc_accessNetworkState" msgid="8318964424675960975">"Antaa sovelluksen tarkastella verkkoyhteyksiä koskevia tietoja, kuten mitä verkkoja on olemassa ja mihin on muodostettu yhteys."</string>
    <string name="permlab_createNetworkSockets" msgid="7934516631384168107">"saada täydet verkon käyttöoikeudet"</string>
    <string name="permdesc_createNetworkSockets" msgid="3403062187779724185">"Antaa sovelluksen luoda verkkovastakkeita ja käyttää muokattuja verkkoprotokollia. Tietoja voidaan lähettää verkkoon selaimen ja muiden sovellusten avulla, joten tätä lupaa ei tarvita tietojen lähettämiseksi."</string>
    <string name="permlab_changeNetworkState" msgid="958884291454327309">"muuta verkkoyhteyksiä"</string>
    <string name="permdesc_changeNetworkState" msgid="6789123912476416214">"Antaa sovelluksen muuttaa verkkoyhteyden tilaa."</string>
    <string name="permlab_changeTetherState" msgid="5952584964373017960">"internetyhteyden jakamisen muuttaminen"</string>
    <string name="permdesc_changeTetherState" msgid="1524441344412319780">"Antaa sovelluksen muuttaa internetyhteyden jakamisen tilaa."</string>
    <string name="permlab_accessWifiState" msgid="5202012949247040011">"näytä Wi-Fi-yhteydet"</string>
    <string name="permdesc_accessWifiState" msgid="5002798077387803726">"Antaa sovelluksen tarkastella Wi-Fi-verkkoja koskevia tietoja, kuten onko Wi-Fi käytössä ja mihin Wi-Fi-laitteisiin on muodostettu yhteys."</string>
    <string name="permlab_changeWifiState" msgid="6550641188749128035">"muodosta ja katkaise Wi-Fi-yhteys"</string>
    <string name="permdesc_changeWifiState" msgid="7137950297386127533">"Antaa sovelluksen yhdistää Wi-Fi-tukiasemiin tai katkaista yhteyden sekä tehdä muutoksia määritettyihin Wi-Fi-verkkoihin."</string>
    <string name="permlab_changeWifiMulticastState" msgid="1368253871483254784">"anna ottaa vastaan Wi-Fi-ryhmälähetyksiä"</string>
    <string name="permdesc_changeWifiMulticastState" product="tablet" msgid="7969774021256336548">"Antaa sovelluksen vastaanottaa kaikille laitteille, ei vain tablet-laitteellesi, Wi-Fi-verkon kautta monilähetystilassa lähetettyjä paketteja. Tämä käyttää enemmän virtaa kuin tavallinen lähetystila."</string>
    <string name="permdesc_changeWifiMulticastState" product="tv" msgid="9031975661145014160">"Antaa sovelluksen vastaanottaa paketteja, jotka on lähetetty television lisäksi kaikille laitteille Wi-Fi-verkon kautta monilähetystilassa. Tämä käyttää enemmän virtaa kuin tavallinen lähetystila."</string>
    <string name="permdesc_changeWifiMulticastState" product="default" msgid="6851949706025349926">"Antaa sovelluksen vastaanottaa kaikille laitteille, ei vain puhelimellesi, Wi-Fi-verkon kautta monilähetystilassa lähetettyjä paketteja. Tämä käyttää enemmän virtaa kuin tavallinen lähetystila."</string>
    <string name="permlab_bluetoothAdmin" msgid="6006967373935926659">"käytä Bluetooth-asetuksia"</string>
    <string name="permdesc_bluetoothAdmin" product="tablet" msgid="6921177471748882137">"Antaa sovelluksen määrittää paikallisen Bluetooth-tabletin asetukset sekä tunnistaa muita laitteita ja muodostaa niiden kanssa laitepareja."</string>
    <string name="permdesc_bluetoothAdmin" product="tv" msgid="3373125682645601429">"Antaa sovelluksen määrittää television Bluetooth-asetukset, etsiä laitteita ja muodostaa laitepareja."</string>
    <string name="permdesc_bluetoothAdmin" product="default" msgid="8931682159331542137">"Antaa sovelluksen määrittää paikallisen Bluetooth-puhelimen asetukset sekä tunnistaa muita laitteita ja muodostaa niiden kanssa laitepareja."</string>
    <string name="permlab_accessWimaxState" msgid="4195907010610205703">"muodosta yhteys WiMAXiin ja katkaise yhteys"</string>
    <string name="permdesc_accessWimaxState" msgid="6360102877261978887">"Antaa sovelluksen määrittää, onko WiMAX käytössä, sekä saada selville tietoja WiMAX-verkoista, joihin on muodostettu yhteys."</string>
    <string name="permlab_changeWimaxState" msgid="340465839241528618">"vaihda WiMAX-verkon tilaa"</string>
    <string name="permdesc_changeWimaxState" product="tablet" msgid="3156456504084201805">"Antaa sovelluksen muodostaa tablet-laitteella yhteyden WiMAX-verkkoon ja katkaista yhteyden."</string>
    <string name="permdesc_changeWimaxState" product="tv" msgid="6022307083934827718">"Antaa sovelluksen muodostaa ja katkaista yhteyden television ja WiMAX-verkkojen välillä."</string>
    <string name="permdesc_changeWimaxState" product="default" msgid="697025043004923798">"Antaa sovelluksen muodostaa puhelimella yhteyden WiMAX-verkkoon ja katkaista yhteyden."</string>
    <string name="permlab_bluetooth" msgid="6127769336339276828">"muodosta laitepari Bluetooth-laitteiden kanssa"</string>
    <string name="permdesc_bluetooth" product="tablet" msgid="3480722181852438628">"Antaa sovelluksen tarkastella tablet-laitteen Bluetooth-asetuksia sekä muodostaa ja hyväksyä laitepariyhteyksiä."</string>
    <string name="permdesc_bluetooth" product="tv" msgid="3974124940101104206">"Antaa sovelluksen tarkastella television Bluetooth-määritystä sekä muodostaa ja hyväksyä laiteparien yhteyksiä."</string>
    <string name="permdesc_bluetooth" product="default" msgid="3207106324452312739">"Antaa sovelluksen tarkastella puhelimen Bluetooth-asetuksia sekä muodostaa ja hyväksyä laitepariyhteyksiä muihin laitteisiin."</string>
    <string name="permlab_nfc" msgid="4423351274757876953">"hallitse Near Field Communication -tunnistusta"</string>
    <string name="permdesc_nfc" msgid="7120611819401789907">"Antaa sovelluksen kommunikoida NFC (Near Field Communication) -tagien, -korttien ja -lukijoiden kanssa."</string>
    <string name="permlab_disableKeyguard" msgid="3598496301486439258">"poista näytön lukitus käytöstä"</string>
    <string name="permdesc_disableKeyguard" msgid="6034203065077122992">"Antaa sovelluksen ottaa näppäinlukon ja siihen liittyvän salasanasuojauksen pois käytöstä. Esimerkki: puhelin poistaa näppäinlukon käytöstä puhelun saapuessa ja asettaa lukon takaisin käyttöön puhelun päättyessä."</string>
    <string name="permlab_requestPasswordComplexity" msgid="202650535669249674">"pyytää näytön lukituksen monimutkaisuutta"</string>
    <string name="permdesc_requestPasswordComplexity" msgid="4730994229754212347">"Sovellus saa luvan selvittää näytön lukituksen monimutkaisuuden (korkea, keskitaso tai matala) eli sen pituusluokan ja tyypin. Sovellus voi myös ehdottaa käyttäjille näytön lukituksen vaihtamista tietylle tasolle, mutta he voivat ohittaa tämän ja poistua. Itse näytön lukitusta ei säilytetä tekstimuodossa, joten sovellus ei tiedä sitä tarkalleen."</string>
    <string name="permlab_useBiometric" msgid="8837753668509919318">"käytä biometristä laitteistoa"</string>
    <string name="permdesc_useBiometric" msgid="8389855232721612926">"Sallii sovelluksen käyttää biometristä laitteistoa todennukseen"</string>
    <string name="permlab_manageFingerprint" msgid="5640858826254575638">"sormenjälkilaitteiston hallinnointi"</string>
    <string name="permdesc_manageFingerprint" msgid="178208705828055464">"Sallii sovelluksen käyttää menetelmiä, joilla voidaan lisätä tai poistaa sormenjälkimalleja."</string>
    <string name="permlab_useFingerprint" msgid="3150478619915124905">"sormenjälkilaitteiston käyttö"</string>
    <string name="permdesc_useFingerprint" msgid="9165097460730684114">"Sallii sovelluksen käyttää sormenjälkilaitteistoa todennukseen."</string>
    <string name="permlab_audioWrite" msgid="2661772059799779292">"muokata musiikkikokoelmaasi"</string>
    <string name="permdesc_audioWrite" msgid="8888544708166230494">"Antaa sovelluksen muokata musiikkikokoelmaasi."</string>
    <string name="permlab_videoWrite" msgid="128769316366746446">"muokata videokokoelmaasi"</string>
    <string name="permdesc_videoWrite" msgid="5448565757490640841">"Antaa sovelluksen muokata videokokoelmaasi."</string>
    <string name="permlab_imagesWrite" msgid="3391306186247235510">"muokata kuvakokoelmaasi"</string>
    <string name="permdesc_imagesWrite" msgid="7073662756617474375">"Antaa sovelluksen muokata kuvakokoelmaasi."</string>
    <string name="permlab_mediaLocation" msgid="8675148183726247864">"lukea mediakokoelmasi sijainteja"</string>
    <string name="permdesc_mediaLocation" msgid="2237023389178865130">"Antaa sovelluksen lukea mediakokoelmasi sijainteja."</string>
    <string name="biometric_dialog_default_title" msgid="881952973720613213">"Vahvista henkilöllisyys"</string>
    <string name="biometric_error_hw_unavailable" msgid="645781226537551036">"Biometrinen laitteisto ei käytettävissä"</string>
    <string name="biometric_error_user_canceled" msgid="2260175018114348727">"Todennus peruutettu"</string>
    <string name="biometric_not_recognized" msgid="5770511773560736082">"Ei tunnistettu"</string>
    <string name="biometric_error_canceled" msgid="349665227864885880">"Todennus peruutettu"</string>
    <string name="biometric_error_device_not_secured" msgid="6583143098363528349">"PIN-koodia, kuviota tai salasanaa ei ole asetettu"</string>
    <string name="fingerprint_acquired_partial" msgid="735082772341716043">"Sormenjälki havaittiin vain osittain. Yritä uudelleen."</string>
    <string name="fingerprint_acquired_insufficient" msgid="4596546021310923214">"Sormenjäljen käsittely epäonnistui. Yritä uudelleen."</string>
    <string name="fingerprint_acquired_imager_dirty" msgid="1087209702421076105">"Sormenjälkitunnistin on likainen. Puhdista tunnistin ja yritä uudelleen."</string>
    <string name="fingerprint_acquired_too_fast" msgid="6470642383109155969">"Liikutit sormea liian nopeasti. Yritä uudelleen."</string>
    <string name="fingerprint_acquired_too_slow" msgid="59250885689661653">"Liikutit sormea liian hitaasti. Yritä uudelleen."</string>
  <string-array name="fingerprint_acquired_vendor">
  </string-array>
    <string name="fingerprint_authenticated" msgid="5309333983002526448">"Sormenjälki tunnistettu"</string>
    <string name="face_authenticated_no_confirmation_required" msgid="4018680978348659031">"Kasvot tunnistettu"</string>
    <string name="face_authenticated_confirmation_required" msgid="8778347003507633610">"Kasvot tunnistettu, valitse Vahvista"</string>
    <string name="fingerprint_error_hw_not_available" msgid="7955921658939936596">"Sormenjälkilaitteisto ei ole käytettävissä."</string>
    <string name="fingerprint_error_no_space" msgid="1055819001126053318">"Sormenjälkeä ei voida tallentaa. Poista aiemmin lisätty sormenjälki."</string>
    <string name="fingerprint_error_timeout" msgid="3927186043737732875">"Sormenjälkitunnistimen toiminta aikakatkaistiin. Yritä uudelleen."</string>
    <string name="fingerprint_error_canceled" msgid="4402024612660774395">"Sormenjälkitoiminto peruutettiin."</string>
    <string name="fingerprint_error_user_canceled" msgid="7999639584615291494">"Käyttäjä peruutti sormenjälkitoiminnon."</string>
    <string name="fingerprint_error_lockout" msgid="5536934748136933450">"Liian monta yritystä. Yritä myöhemmin uudelleen."</string>
    <string name="fingerprint_error_lockout_permanent" msgid="5033251797919508137">"Liian monta yritystä. Sormenjälkitunnistin poistettu käytöstä."</string>
    <string name="fingerprint_error_unable_to_process" msgid="6107816084103552441">"Yritä uudelleen."</string>
    <string name="fingerprint_error_no_fingerprints" msgid="7654382120628334248">"Sormenjälkiä ei ole otettu käyttöön."</string>
    <string name="fingerprint_error_hw_not_present" msgid="409523969613176352">"Laitteessa ei ole sormenjälkitunnistinta."</string>
    <string name="fingerprint_name_template" msgid="5870957565512716938">"Sormi <xliff:g id="FINGERID">%d</xliff:g>"</string>
  <string-array name="fingerprint_error_vendor">
  </string-array>
    <string name="fingerprint_icon_content_description" msgid="2340202869968465936">"Sormenjälkikuvake"</string>
<<<<<<< HEAD
    <!-- no translation found for permlab_manageFace (7262837876352591553) -->
    <skip />
    <string name="permdesc_manageFace" msgid="8919637120670185330">"Sallii sovelluksen käyttää menetelmiä, joilla voidaan lisätä tai poistaa kasvomalleja."</string>
    <!-- no translation found for permlab_useFaceAuthentication (2565716575739037572) -->
    <skip />
    <!-- no translation found for permdesc_useFaceAuthentication (4712947955047607722) -->
    <skip />
    <!-- no translation found for face_recalibrate_notification_name (1913676850645544352) -->
    <skip />
=======
    <string name="permlab_manageFace" msgid="7262837876352591553">"hallinnoida Face Unlock ‑laitteistoa"</string>
    <string name="permdesc_manageFace" msgid="8919637120670185330">"Sallii sovelluksen käyttää menetelmiä, joilla voidaan lisätä tai poistaa kasvomalleja."</string>
    <string name="permlab_useFaceAuthentication" msgid="2565716575739037572">"käyttää Face Unlock ‑laitteistoa"</string>
    <string name="permdesc_useFaceAuthentication" msgid="4712947955047607722">"Sallii sovelluksen käyttää Face Unlock ‑laitteistoa todennukseen"</string>
    <string name="face_recalibrate_notification_name" msgid="1913676850645544352">"Face Unlock"</string>
>>>>>>> dbf9e87c
    <string name="face_recalibrate_notification_title" msgid="4087620069451499365">"Lisää kasvot uudelleen"</string>
    <string name="face_recalibrate_notification_content" msgid="5530308842361499835">"Lisää kasvosi uudelleen tunnistamisen parantamiseksi"</string>
    <string name="face_acquired_insufficient" msgid="2767330364802375742">"Tarkan kasvodatan tallennus epäonnistui. Yritä uudelleen."</string>
    <string name="face_acquired_too_bright" msgid="5005650874582450967">"Liian kirkasta. Kokeile pehmeämpää valaistusta."</string>
    <string name="face_acquired_too_dark" msgid="1966194696381394616">"Liian pimeää. Kokeile kirkkaampaa valaistusta."</string>
    <string name="face_acquired_too_close" msgid="1401011882624272753">"Siirrä puhelinta kauemmas."</string>
    <string name="face_acquired_too_far" msgid="1210969240069012510">"Siirrä puhelinta lähemmäs."</string>
    <string name="face_acquired_too_high" msgid="3362395713403348013">"Siirrä puhelinta ylemmäs."</string>
    <string name="face_acquired_too_low" msgid="488983581737550912">"Siirrä puhelinta alemmas."</string>
    <string name="face_acquired_too_right" msgid="3667075962661863218">"Siirrä puhelinta vasemmalle."</string>
    <string name="face_acquired_too_left" msgid="3148242963894703424">"Siirrä puhelinta oikealle."</string>
    <string name="face_acquired_poor_gaze" msgid="5606479370806754905">"Katso suoremmin laitteeseen."</string>
<<<<<<< HEAD
    <string name="face_acquired_not_detected" msgid="4885504661626728809">"Kasvojasi ei näy. Katso puhelinta."</string>
=======
    <string name="face_acquired_not_detected" msgid="1879714205006680222">"Aseta kasvosi suoraan puhelimen eteen."</string>
>>>>>>> dbf9e87c
    <string name="face_acquired_too_much_motion" msgid="3149332171102108851">"Laite liikkui liikaa. Pidä puhelin vakaana."</string>
    <string name="face_acquired_recalibrate" msgid="8077949502893707539">"Rekisteröi kasvot uudelleen."</string>
    <string name="face_acquired_too_different" msgid="7663983770123789694">"Ei enää tunnista kasvoja. Yritä uudelleen."</string>
    <string name="face_acquired_too_similar" msgid="1508776858407646460">"Liian samanlainen, vaihda asentoa."</string>
    <string name="face_acquired_pan_too_extreme" msgid="4581629343077288178">"Käännä päätä vähän vähemmän."</string>
    <string name="face_acquired_tilt_too_extreme" msgid="4019954263012496468">"Käännä päätä vähän vähemmän."</string>
    <string name="face_acquired_roll_too_extreme" msgid="6312973147689664409">"Käännä päätä vähän vähemmän."</string>
    <string name="face_acquired_obscured" msgid="5357207702967893283">"Poista esteet kasvojesi edestä."</string>
<<<<<<< HEAD
    <string name="face_acquired_sensor_dirty" msgid="2535761002815565222">"Puhdista näytön yläreunassa oleva anturi."</string>
  <string-array name="face_acquired_vendor">
  </string-array>
    <string name="face_error_hw_not_available" msgid="396883585636963908">"Kasvoja ei voi vahvistaa. Laitteisto ei käytettäv."</string>
    <!-- no translation found for face_error_timeout (981512090365729465) -->
    <skip />
    <string name="face_error_no_space" msgid="2712120617457553825">"Uutta kasvodataa ei voi tallentaa. Poista ensin vanhaa."</string>
    <string name="face_error_canceled" msgid="283945501061931023">"Kasvotoiminto peruutettu"</string>
    <!-- no translation found for face_error_user_canceled (5317030072349668946) -->
    <skip />
    <string name="face_error_lockout" msgid="3407426963155388504">"Liian monta yritystä. Yritä myöhemmin uudelleen."</string>
    <!-- no translation found for face_error_lockout_permanent (4723594314443097159) -->
    <skip />
    <string name="face_error_unable_to_process" msgid="4940944939691171539">"Kasvoja ei voi vahvistaa. Yritä uudelleen."</string>
    <!-- no translation found for face_error_not_enrolled (4016937174832839540) -->
    <skip />
    <!-- no translation found for face_error_hw_not_present (8302690289757559738) -->
    <skip />
=======
    <string name="face_acquired_sensor_dirty" msgid="7905138627046865579">"Puhdista näytön yläreuna, mukaan lukien musta palkki"</string>
  <string-array name="face_acquired_vendor">
  </string-array>
    <string name="face_error_hw_not_available" msgid="396883585636963908">"Kasvoja ei voi vahvistaa. Laitteisto ei käytettäv."</string>
    <string name="face_error_timeout" msgid="981512090365729465">"Yritä käyttää Face Unlockia uudelleen."</string>
    <string name="face_error_no_space" msgid="2712120617457553825">"Uutta kasvodataa ei voi tallentaa. Poista ensin vanhaa."</string>
    <string name="face_error_canceled" msgid="283945501061931023">"Kasvotoiminto peruutettu"</string>
    <string name="face_error_user_canceled" msgid="5317030072349668946">"Käyttäjä peruutti Face Unlockin."</string>
    <string name="face_error_lockout" msgid="3407426963155388504">"Liian monta yritystä. Yritä myöhemmin uudelleen."</string>
    <string name="face_error_lockout_permanent" msgid="4723594314443097159">"Liian monta yritystä. Face Unlock poistettu käytöstä."</string>
    <string name="face_error_unable_to_process" msgid="4940944939691171539">"Kasvoja ei voi vahvistaa. Yritä uudelleen."</string>
    <string name="face_error_not_enrolled" msgid="4016937174832839540">"Et ole määrittänyt Face Unlockia."</string>
    <string name="face_error_hw_not_present" msgid="8302690289757559738">"Tämä laite ei tue Face Unlockia."</string>
>>>>>>> dbf9e87c
    <string name="face_name_template" msgid="7004562145809595384">"Kasvot <xliff:g id="FACEID">%d</xliff:g>"</string>
  <string-array name="face_error_vendor">
  </string-array>
    <string name="face_icon_content_description" msgid="4024817159806482191">"Kasvokuvake"</string>
    <string name="permlab_readSyncSettings" msgid="6201810008230503052">"lue synkronointiasetuksia"</string>
    <string name="permdesc_readSyncSettings" msgid="2706745674569678644">"Antaa sovelluksen lukea tilien synkronointiasetuksia. Sovellus voi esimerkiksi määrittää, onko Henkilöt-sovellus synkronoitu tilin kanssa."</string>
    <string name="permlab_writeSyncSettings" msgid="5408694875793945314">"ota synkronointi käyttöön tai poista se käytöstä"</string>
    <string name="permdesc_writeSyncSettings" msgid="8956262591306369868">"Antaa sovelluksen muokata tilin synkronointiasetuksia. Sovellus voi esimerkiksi ottaa Ihmiset-sovelluksen synkronoinnin käyttöön tilissä."</string>
    <string name="permlab_readSyncStats" msgid="7396577451360202448">"lue synkronointitilastoja"</string>
    <string name="permdesc_readSyncStats" msgid="1510143761757606156">"Antaa sovelluksen lukea tilien synkronoinnin tilan sekä synkronoitujen tapahtumien historian ja kuinka paljon tietoja on synkronoitu."</string>
    <string name="permlab_sdcardRead" msgid="1438933556581438863">"lukea jaetun tallennustilan sisällön"</string>
    <string name="permdesc_sdcardRead" msgid="1804941689051236391">"Antaa sovelluksen lukea jaetun tallennustilan sisällön."</string>
    <string name="permlab_sdcardWrite" msgid="9220937740184960897">"muokata tai poistaa jaetun tallennustilan sisältöä"</string>
    <string name="permdesc_sdcardWrite" msgid="2834431057338203959">"Antaa sovelluksen kirjoittaa jaetun tallennustilan sisällön."</string>
    <string name="permlab_use_sip" msgid="2052499390128979920">"soita/vastaanota SIP-puheluja"</string>
    <string name="permdesc_use_sip" msgid="2297804849860225257">"Sallii sovelluksen soittaa ja vastaanottaa SIP-puheluja."</string>
    <string name="permlab_register_sim_subscription" msgid="3166535485877549177">"rekisteröidä uusia tietoliikenne-SIM-yhteyksiä"</string>
    <string name="permdesc_register_sim_subscription" msgid="2138909035926222911">"Antaa sovelluksen rekisteröidä uusia tietoliikenne-SIM-yhteyksiä."</string>
    <string name="permlab_register_call_provider" msgid="108102120289029841">"rekisteröidä uusia tietoliikenneyhteyksiä"</string>
    <string name="permdesc_register_call_provider" msgid="7034310263521081388">"Antaa sovelluksen rekisteröidä uusia tietoliikenneyhteyksiä."</string>
    <string name="permlab_connection_manager" msgid="1116193254522105375">"tietoliikenneyhteyksien hallinta"</string>
    <string name="permdesc_connection_manager" msgid="5925480810356483565">"Antaa sovelluksen hallita tietoliikenneyhteyksiä."</string>
    <string name="permlab_bind_incall_service" msgid="6773648341975287125">"Vuorovaikutteinen puhelunäyttö"</string>
    <string name="permdesc_bind_incall_service" msgid="8343471381323215005">"Antaa sovelluksen määrätä, milloin ja millaisena käyttäjä näkee puhelunäytön."</string>
    <string name="permlab_bind_connection_service" msgid="3557341439297014940">"Puhelinpalveluiden yhteyslupa"</string>
    <string name="permdesc_bind_connection_service" msgid="4008754499822478114">"Sallii sovelluksen olla yhteydessä puhelinpalveluihin soittamista / puhelujen vastaanottamista varten."</string>
    <string name="permlab_control_incall_experience" msgid="9061024437607777619">"mahdollistavat puhelukokemuksen"</string>
    <string name="permdesc_control_incall_experience" msgid="915159066039828124">"Antaa sovelluksen määrätä puhelukokemuksen."</string>
    <string name="permlab_readNetworkUsageHistory" msgid="7862593283611493232">"verkonkäyttöhistorian lukeminen"</string>
    <string name="permdesc_readNetworkUsageHistory" msgid="7689060749819126472">"Sallii sovelluksen lukea tiettyjen verkkojen ja sovellusten verkonkäyttöhistoriaa."</string>
    <string name="permlab_manageNetworkPolicy" msgid="2562053592339859990">"verkkokäytännön hallinnointi"</string>
    <string name="permdesc_manageNetworkPolicy" msgid="7537586771559370668">"Sallii sovelluksen hallinnoida verkkokäytäntöjä ja määritellä sovelluskohtaisia sääntöjä."</string>
    <string name="permlab_modifyNetworkAccounting" msgid="5088217309088729650">"verkon käytön seurannan muokkaaminen"</string>
    <string name="permdesc_modifyNetworkAccounting" msgid="5443412866746198123">"Antaa sovelluksen muokata, miten sovellusten verkonkäyttöä lasketaan. Ei tavallisten sovellusten käyttöön."</string>
    <string name="permlab_accessNotifications" msgid="7673416487873432268">"käytä ilmoituksia"</string>
    <string name="permdesc_accessNotifications" msgid="458457742683431387">"Antaa sovelluksen noutaa, tutkia ja tyhjentää ilmoituksia (myös muiden sovelluksien lähettämiä)."</string>
    <string name="permlab_bindNotificationListenerService" msgid="7057764742211656654">"sido ilmoituskuuntelijapalveluun"</string>
    <string name="permdesc_bindNotificationListenerService" msgid="985697918576902986">"Antaa sovelluksen sitoutua ilmoituskuuntelijan ylimmän tason käyttöliittymään. Ei tavallisten sovelluksien käyttöön."</string>
    <string name="permlab_bindConditionProviderService" msgid="1180107672332704641">"ehtojen toimituspalveluun sitominen"</string>
    <string name="permdesc_bindConditionProviderService" msgid="1680513931165058425">"Antaa sovelluksen luoda sidoksen ehtojen toimituspalvelun ylätason rajapintaan. Ei tavallisten sovelluksien käyttöön."</string>
    <string name="permlab_bindDreamService" msgid="4153646965978563462">"sitoudu Unelma-palveluun"</string>
    <string name="permdesc_bindDreamService" msgid="7325825272223347863">"Antaa sovelluksen sitoutua Unelma-palvelun ylemmän tason käyttöliittymään. Ei tavallisten sovelluksien käyttöön."</string>
    <string name="permlab_invokeCarrierSetup" msgid="3699600833975117478">"Palveluntarjoajan määrityssovelluksen käynnistäminen"</string>
    <string name="permdesc_invokeCarrierSetup" msgid="4159549152529111920">"Antaa luvanhaltijan käynnistää palveluntarjoajan määrityssovelluksen. Ei tavallisten sovelluksien käyttöön."</string>
    <string name="permlab_accessNetworkConditions" msgid="8206077447838909516">"verkon tilahavaintojen kuunteleminen"</string>
    <string name="permdesc_accessNetworkConditions" msgid="6899102075825272211">"Antaa sovellukselle luvan kuunnella verkon tilahavaintoja. Ei tavallisten sovellusten käyttöön."</string>
    <string name="permlab_setInputCalibration" msgid="4902620118878467615">"Muuttaa syöttölaitteen kalibrointia."</string>
    <string name="permdesc_setInputCalibration" msgid="4527511047549456929">"Antaa sovelluksen muokata kosketusnäytön kalibrointiparametreja. Ei tavallisten sovellusten käyttöön."</string>
    <string name="permlab_accessDrmCertificates" msgid="7436886640723203615">"DRM-varmenteiden käyttö"</string>
    <string name="permdesc_accessDrmCertificates" msgid="8073288354426159089">"Antaa sovelluksen käyttää DRM-varmenteita ja hallita niiden käyttäjiä. Ei tavallisten sovellusten käyttöön."</string>
    <string name="permlab_handoverStatus" msgid="7820353257219300883">"vastaanottaa Android Beam -siirron tilatietoja"</string>
    <string name="permdesc_handoverStatus" msgid="4788144087245714948">"Antaa sovelluksen vastaanottaa tietoja nykyisistä Android Beam -siirroista"</string>
    <string name="permlab_removeDrmCertificates" msgid="7044888287209892751">"DRM-varmenteiden poistaminen"</string>
    <string name="permdesc_removeDrmCertificates" msgid="7272999075113400993">"Antaa sovelluksen poistaa DRM-varmenteita. Ei tavallisten sovellusten käyttöön."</string>
    <string name="permlab_bindCarrierMessagingService" msgid="1490229371796969158">"Operaattorin viestipalveluun sitoutuminen"</string>
    <string name="permdesc_bindCarrierMessagingService" msgid="2762882888502113944">"Antaa sovelluksen sitoutua operaattorin viestipalvelun ylätason liittymään. Ei tavallisten sovellusten käyttöön."</string>
    <string name="permlab_bindCarrierServices" msgid="3233108656245526783">"Luo sidos operaattorin palveluun"</string>
    <string name="permdesc_bindCarrierServices" msgid="1391552602551084192">"Antaa sovelluksen luoda sidoksen operaattorin palveluun. Ei tavallisten sovelluksien käyttöön."</string>
    <string name="permlab_access_notification_policy" msgid="4247510821662059671">"Älä häiritse -tilan käyttöoikeus"</string>
    <string name="permdesc_access_notification_policy" msgid="3296832375218749580">"Sallii sovelluksen lukea ja muokata Älä häiritse -tilan asetuksia."</string>
    <string name="permlab_startViewPermissionUsage" msgid="5484728591597709944">"aloita katseluoikeuksien käyttö"</string>
    <string name="permdesc_startViewPermissionUsage" msgid="4808345878203594428">"Antaa luvanhaltijan käynnistää sovelluksen käyttöoikeuksien käytön. Ei tavallisten sovelluksien käyttöön."</string>
    <string name="policylab_limitPassword" msgid="4497420728857585791">"Asentaa salasanasäännöt"</string>
    <string name="policydesc_limitPassword" msgid="2502021457917874968">"Hallinnoida ruudun lukituksen salasanoissa ja PIN-koodeissa sallittuja merkkejä ja niiden pituutta."</string>
    <string name="policylab_watchLogin" msgid="5091404125971980158">"Tarkkailla näytön avaamisyrityksiä"</string>
    <string name="policydesc_watchLogin" product="tablet" msgid="3215729294215070072">"Valvoo väärien salasanojen lukumäärää näytön lukituksen poistossa sekä lukitsee tablet-laitteen tai poistaa sen tiedot, jos salasana syötetään väärin liian monta kertaa."</string>
    <string name="policydesc_watchLogin" product="TV" msgid="2707817988309890256">"Valvo väärien salasanojen määrää poistettaessa näytön lukitusta ja lukitse televisio tai poista television kaikki tiedot, jos salasana kirjoitetaan väärin liian monta kertaa."</string>
    <string name="policydesc_watchLogin" product="default" msgid="5712323091846761073">"Valvoo väärien salasanojen lukumäärää näytön lukituksen poistossa ja lukitsee puhelimen tai poistaa sen kaikki tiedot, jos väärä salasana syötetään liian monta kertaa."</string>
    <string name="policydesc_watchLogin_secondaryUser" product="tablet" msgid="4280246270601044505">"Valvo väärien salasanojen määrää ruudun lukitusta avattaessa ja lukitse tabletti tai poista kaikki tämän käyttäjän tiedot, jos salasana kirjoitetaan väärin liian monta kertaa."</string>
    <string name="policydesc_watchLogin_secondaryUser" product="TV" msgid="3484832653564483250">"Valvo väärien salasanojen määrää ruudun lukitusta avattaessa ja lukitse televisio tai poista kaikki tämän käyttäjän tiedot, jos salasana kirjoitetaan väärin liian monta kertaa."</string>
    <string name="policydesc_watchLogin_secondaryUser" product="default" msgid="2185480427217127147">"Valvo väärien salasanojen määrää ruudun lukitusta avattaessa ja lukitse puhelin tai poista kaikki tämän käyttäjän tiedot, jos salasana kirjoitetaan väärin liian monta kertaa."</string>
    <string name="policylab_resetPassword" msgid="4934707632423915395">"Muuttaa näytön lukituksen"</string>
    <string name="policydesc_resetPassword" msgid="1278323891710619128">"Muuttaa näytön lukituksen."</string>
    <string name="policylab_forceLock" msgid="2274085384704248431">"Lukita ruudun"</string>
    <string name="policydesc_forceLock" msgid="1141797588403827138">"Hallinnoida, milloin ja miten näyttö lukittuu."</string>
    <string name="policylab_wipeData" msgid="3910545446758639713">"Pyyhkiä kaikki tiedot"</string>
    <string name="policydesc_wipeData" product="tablet" msgid="4306184096067756876">"Tyhjennä tablet-laitteen tiedot varoituksetta palauttamalla tehdasasetukset."</string>
    <string name="policydesc_wipeData" product="tv" msgid="5816221315214527028">"Palauta tehdasasetukset ja poista television tiedot ilman varoitusta."</string>
    <string name="policydesc_wipeData" product="default" msgid="5096895604574188391">"Tyhjentää puhelimen tiedot varoituksetta palauttamalla tehdasasetukset."</string>
    <string name="policylab_wipeData_secondaryUser" msgid="8362863289455531813">"Pyyhi käyttäjän tiedot"</string>
    <string name="policydesc_wipeData_secondaryUser" product="tablet" msgid="6336255514635308054">"Pyyhi tämän käyttäjän tiedot tabletista ilman varoitusta."</string>
    <string name="policydesc_wipeData_secondaryUser" product="tv" msgid="2086473496848351810">"Pyyhi tämän käyttäjän tiedot televisiosta ilman varoitusta."</string>
    <string name="policydesc_wipeData_secondaryUser" product="default" msgid="6787904546711590238">"Pyyhi tämän käyttäjän tiedot puhelimesta ilman varoitusta."</string>
    <string name="policylab_setGlobalProxy" msgid="2784828293747791446">"Aseta laitteen yleinen välityspalvelin"</string>
    <string name="policydesc_setGlobalProxy" msgid="8459859731153370499">"Aseta laitteen yleinen välityspalvelin käyttöön, kun käytäntö on käytössä. Vain laitteen omistaja voi asettaa yleisen välityspalvelimen."</string>
    <string name="policylab_expirePassword" msgid="5610055012328825874">"Määrittää ruudun lukituksen salasanan viimeinen voimassaolopäivä"</string>
    <string name="policydesc_expirePassword" msgid="5367525762204416046">"Muuttaa sitä, miten usein ruudun lukituksen salasana, PIN-koodi tai kuvio tulee vaihtaa."</string>
    <string name="policylab_encryptedStorage" msgid="8901326199909132915">"Asettaa tallennustilan salaus"</string>
    <string name="policydesc_encryptedStorage" msgid="2637732115325316992">"Pakota tallennettujen sovellustietojen salaus."</string>
    <string name="policylab_disableCamera" msgid="6395301023152297826">"Poistaa kamerat käytöstä"</string>
    <string name="policydesc_disableCamera" msgid="2306349042834754597">"Estää laitteen kaikkien kameroiden käytön."</string>
    <string name="policylab_disableKeyguardFeatures" msgid="8552277871075367771">"Estää lukitun näytön toimintoja"</string>
    <string name="policydesc_disableKeyguardFeatures" msgid="2044755691354158439">"Estää joidenkin lukitun näytön toimintojen käytön."</string>
  <string-array name="phoneTypes">
    <item msgid="8901098336658710359">"Koti"</item>
    <item msgid="869923650527136615">"Mobiili"</item>
    <item msgid="7897544654242874543">"Työ"</item>
    <item msgid="1103601433382158155">"Faksi (työ)"</item>
    <item msgid="1735177144948329370">"Faksi (koti)"</item>
    <item msgid="603878674477207394">"Hakulaite"</item>
    <item msgid="1650824275177931637">"Muu"</item>
    <item msgid="9192514806975898961">"Muokattu"</item>
  </string-array>
  <string-array name="emailAddressTypes">
    <item msgid="8073994352956129127">"Sähköposti (koti)"</item>
    <item msgid="7084237356602625604">"Työ"</item>
    <item msgid="1112044410659011023">"Muu"</item>
    <item msgid="2374913952870110618">"Muokattu"</item>
  </string-array>
  <string-array name="postalAddressTypes">
    <item msgid="6880257626740047286">"Koti"</item>
    <item msgid="5629153956045109251">"Työ"</item>
    <item msgid="4966604264500343469">"Muu"</item>
    <item msgid="4932682847595299369">"Muokattu"</item>
  </string-array>
  <string-array name="imAddressTypes">
    <item msgid="1738585194601476694">"Pikaviestin (koti)"</item>
    <item msgid="1359644565647383708">"Työ"</item>
    <item msgid="7868549401053615677">"Muu"</item>
    <item msgid="3145118944639869809">"Muokattu"</item>
  </string-array>
  <string-array name="organizationTypes">
    <item msgid="7546335612189115615">"Työ"</item>
    <item msgid="4378074129049520373">"Muu"</item>
    <item msgid="3455047468583965104">"Muokattu"</item>
  </string-array>
  <string-array name="imProtocols">
    <item msgid="8595261363518459565">"AIM"</item>
    <item msgid="7390473628275490700">"Windows Live"</item>
    <item msgid="7882877134931458217">"Yahoo"</item>
    <item msgid="5035376313200585242">"Skype"</item>
    <item msgid="7532363178459444943">"QQ"</item>
    <item msgid="3713441034299660749">"Google Talk"</item>
    <item msgid="2506857312718630823">"ICQ"</item>
    <item msgid="1648797903785279353">"Jabber"</item>
  </string-array>
    <string name="phoneTypeCustom" msgid="1644738059053355820">"Muokattu"</string>
    <string name="phoneTypeHome" msgid="2570923463033985887">"Koti"</string>
    <string name="phoneTypeMobile" msgid="6501463557754751037">"Mobiili"</string>
    <string name="phoneTypeWork" msgid="8863939667059911633">"Työ"</string>
    <string name="phoneTypeFaxWork" msgid="3517792160008890912">"Faksi (työ)"</string>
    <string name="phoneTypeFaxHome" msgid="2067265972322971467">"Faksi (koti)"</string>
    <string name="phoneTypePager" msgid="7582359955394921732">"Hakulaite"</string>
    <string name="phoneTypeOther" msgid="1544425847868765990">"Muu"</string>
    <string name="phoneTypeCallback" msgid="2712175203065678206">"Takaisinsoitto"</string>
    <string name="phoneTypeCar" msgid="8738360689616716982">"Auto"</string>
    <string name="phoneTypeCompanyMain" msgid="540434356461478916">"Yritys (ensisijainen)"</string>
    <string name="phoneTypeIsdn" msgid="8022453193171370337">"ISDN"</string>
    <string name="phoneTypeMain" msgid="6766137010628326916">"Ensisijainen"</string>
    <string name="phoneTypeOtherFax" msgid="8587657145072446565">"Muu faksi"</string>
    <string name="phoneTypeRadio" msgid="4093738079908667513">"Radio"</string>
    <string name="phoneTypeTelex" msgid="3367879952476250512">"Teleksi"</string>
    <string name="phoneTypeTtyTdd" msgid="8606514378585000044">"TTY TDD"</string>
    <string name="phoneTypeWorkMobile" msgid="1311426989184065709">"Matkapuhelin (työ)"</string>
    <string name="phoneTypeWorkPager" msgid="649938731231157056">"Hakulaite (työ)"</string>
    <string name="phoneTypeAssistant" msgid="5596772636128562884">"Avustaja"</string>
    <string name="phoneTypeMms" msgid="7254492275502768992">"Multimediaviesti"</string>
    <string name="eventTypeCustom" msgid="7837586198458073404">"Oma"</string>
    <string name="eventTypeBirthday" msgid="2813379844211390740">"Syntymäpäivä"</string>
    <string name="eventTypeAnniversary" msgid="3876779744518284000">"Vuosipäivä"</string>
    <string name="eventTypeOther" msgid="7388178939010143077">"Muu"</string>
    <string name="emailTypeCustom" msgid="8525960257804213846">"Muokattu"</string>
    <string name="emailTypeHome" msgid="449227236140433919">"Sähköposti (koti)"</string>
    <string name="emailTypeWork" msgid="3548058059601149973">"Työ"</string>
    <string name="emailTypeOther" msgid="2923008695272639549">"Muu"</string>
    <string name="emailTypeMobile" msgid="119919005321166205">"Mobiili"</string>
    <string name="postalTypeCustom" msgid="8903206903060479902">"Muokattu"</string>
    <string name="postalTypeHome" msgid="8165756977184483097">"Koti"</string>
    <string name="postalTypeWork" msgid="5268172772387694495">"Työ"</string>
    <string name="postalTypeOther" msgid="2726111966623584341">"Muu"</string>
    <string name="imTypeCustom" msgid="2074028755527826046">"Muokattu"</string>
    <string name="imTypeHome" msgid="6241181032954263892">"Pikaviestin (koti)"</string>
    <string name="imTypeWork" msgid="1371489290242433090">"Työ"</string>
    <string name="imTypeOther" msgid="5377007495735915478">"Muu"</string>
    <string name="imProtocolCustom" msgid="6919453836618749992">"Muokattu"</string>
    <string name="imProtocolAim" msgid="7050360612368383417">"AIM"</string>
    <string name="imProtocolMsn" msgid="144556545420769442">"Windows Live"</string>
    <string name="imProtocolYahoo" msgid="8271439408469021273">"Yahoo"</string>
    <string name="imProtocolSkype" msgid="9019296744622832951">"Skype"</string>
    <string name="imProtocolQq" msgid="8887484379494111884">"QQ"</string>
    <string name="imProtocolGoogleTalk" msgid="493902321140277304">"Hangouts"</string>
    <string name="imProtocolIcq" msgid="1574870433606517315">"ICQ"</string>
    <string name="imProtocolJabber" msgid="2279917630875771722">"Jabber"</string>
    <string name="imProtocolNetMeeting" msgid="8287625655986827971">"NetMeeting"</string>
    <string name="orgTypeWork" msgid="29268870505363872">"Työ"</string>
    <string name="orgTypeOther" msgid="3951781131570124082">"Muu"</string>
    <string name="orgTypeCustom" msgid="225523415372088322">"Muokattu"</string>
    <string name="relationTypeCustom" msgid="3542403679827297300">"Muokattu"</string>
    <string name="relationTypeAssistant" msgid="6274334825195379076">"Avustaja"</string>
    <string name="relationTypeBrother" msgid="8757913506784067713">"Veli"</string>
    <string name="relationTypeChild" msgid="1890746277276881626">"Lapsi"</string>
    <string name="relationTypeDomesticPartner" msgid="6904807112121122133">"Avopuoliso"</string>
    <string name="relationTypeFather" msgid="5228034687082050725">"Isä"</string>
    <string name="relationTypeFriend" msgid="7313106762483391262">"Ystävä"</string>
    <string name="relationTypeManager" msgid="6365677861610137895">"Pomo"</string>
    <string name="relationTypeMother" msgid="4578571352962758304">"Äiti"</string>
    <string name="relationTypeParent" msgid="4755635567562925226">"Vanhempi"</string>
    <string name="relationTypePartner" msgid="7266490285120262781">"Kumppani"</string>
    <string name="relationTypeReferredBy" msgid="101573059844135524">"Suosittelija"</string>
    <string name="relationTypeRelative" msgid="1799819930085610271">"Sukulainen"</string>
    <string name="relationTypeSister" msgid="1735983554479076481">"Sisko"</string>
    <string name="relationTypeSpouse" msgid="394136939428698117">"Puoliso"</string>
    <string name="sipAddressTypeCustom" msgid="2473580593111590945">"Muokattu"</string>
    <string name="sipAddressTypeHome" msgid="6093598181069359295">"Koti"</string>
    <string name="sipAddressTypeWork" msgid="6920725730797099047">"Työ"</string>
    <string name="sipAddressTypeOther" msgid="4408436162950119849">"Muu"</string>
    <string name="quick_contacts_not_available" msgid="746098007828579688">"Tämän kontaktin katselemiseen ei löydy sovellusta."</string>
    <string name="keyguard_password_enter_pin_code" msgid="3037685796058495017">"Anna PIN-koodi"</string>
    <string name="keyguard_password_enter_puk_code" msgid="4800725266925845333">"Anna PUK-koodi ja uusi PIN-koodi"</string>
    <string name="keyguard_password_enter_puk_prompt" msgid="1341112146710087048">"PUK-koodi"</string>
    <string name="keyguard_password_enter_pin_prompt" msgid="8027680321614196258">"Uusi PIN-koodi"</string>
    <string name="keyguard_password_entry_touch_hint" msgid="2644215452200037944"><font size="17">"Napauta ja anna salasana."</font></string>
    <string name="keyguard_password_enter_password_code" msgid="1054721668279049780">"Poista lukitus antamalla salasana"</string>
    <string name="keyguard_password_enter_pin_password_code" msgid="6391755146112503443">"Poista lukitus antamalla PIN-koodi"</string>
    <string name="keyguard_password_wrong_pin_code" msgid="2422225591006134936">"PIN-koodi väärin."</string>
    <string name="keyguard_label_text" msgid="861796461028298424">"Poista lukitus painamalla Valikko-painiketta ja 0-näppäintä."</string>
    <string name="emergency_call_dialog_number_for_display" msgid="696192103195090970">"Hätänumero"</string>
    <string name="lockscreen_carrier_default" msgid="6169005837238288522">"Ei yhteyttä"</string>
    <string name="lockscreen_screen_locked" msgid="7288443074806832904">"Näyttö lukittu."</string>
    <string name="lockscreen_instructions_when_pattern_enabled" msgid="46154051614126049">"Poista lukitus tai soita hätäpuhelu painamalla Valikko-painiketta."</string>
    <string name="lockscreen_instructions_when_pattern_disabled" msgid="686260028797158364">"Poista lukitus painamalla Valikko-painiketta."</string>
    <string name="lockscreen_pattern_instructions" msgid="7478703254964810302">"Poista lukitus piirtämällä kuvio"</string>
    <string name="lockscreen_emergency_call" msgid="5298642613417801888">"Hätäpuhelu"</string>
    <string name="lockscreen_return_to_call" msgid="5244259785500040021">"Palaa puheluun"</string>
    <string name="lockscreen_pattern_correct" msgid="9039008650362261237">"Oikein!"</string>
    <string name="lockscreen_pattern_wrong" msgid="4317955014948108794">"Yritä uudelleen"</string>
    <string name="lockscreen_password_wrong" msgid="5737815393253165301">"Yritä uudelleen"</string>
    <string name="lockscreen_storage_locked" msgid="9167551160010625200">"Käytä kaikkia ominaisuuksia avaamalla lukitus."</string>
    <string name="faceunlock_multiple_failures" msgid="754137583022792429">"Face Unlock -yrityksiä tehty suurin sallittu määrä."</string>
    <string name="lockscreen_missing_sim_message_short" msgid="5099439277819215399">"Ei SIM-korttia"</string>
    <string name="lockscreen_missing_sim_message" product="tablet" msgid="151659196095791474">"Tablet-laitteessa ei ole SIM-korttia."</string>
    <string name="lockscreen_missing_sim_message" product="tv" msgid="1943633865476989599">"Televisiossa ei ole SIM-korttia."</string>
    <string name="lockscreen_missing_sim_message" product="default" msgid="2186920585695169078">"Puhelimessa ei ole SIM-korttia."</string>
    <string name="lockscreen_missing_sim_instructions" msgid="5372787138023272615">"Aseta SIM-kortti."</string>
    <string name="lockscreen_missing_sim_instructions_long" msgid="3526573099019319472">"SIM-korttia ei löydy tai ei voi lukea. Kytke SIM-kortti."</string>
    <string name="lockscreen_permanent_disabled_sim_message_short" msgid="5096149665138916184">"SIM-kortti ei kelpaa."</string>
    <string name="lockscreen_permanent_disabled_sim_instructions" msgid="910904643433151371">"SIM-kortti on poistettu pysyvästi käytöstä.\n Ota yhteyttä operaattoriisi ja hanki uusi SIM-kortti."</string>
    <string name="lockscreen_transport_prev_description" msgid="6300840251218161534">"Edellinen raita"</string>
    <string name="lockscreen_transport_next_description" msgid="573285210424377338">"Seuraava raita"</string>
    <string name="lockscreen_transport_pause_description" msgid="3980308465056173363">"Tauko"</string>
    <string name="lockscreen_transport_play_description" msgid="1901258823643886401">"Toista"</string>
    <string name="lockscreen_transport_stop_description" msgid="5907083260651210034">"Seis"</string>
    <string name="lockscreen_transport_rew_description" msgid="6944412838651990410">"Kelaa taakse"</string>
    <string name="lockscreen_transport_ffw_description" msgid="42987149870928985">"Kelaa eteen"</string>
    <string name="emergency_calls_only" msgid="6733978304386365407">"Vain hätäpuhelut"</string>
    <string name="lockscreen_network_locked_message" msgid="143389224986028501">"Verkko lukittu"</string>
    <string name="lockscreen_sim_puk_locked_message" msgid="7441797339976230">"SIM-kortti on PUK-lukittu."</string>
    <string name="lockscreen_sim_puk_locked_instructions" msgid="8127916255245181063">"Katso ohjeita käyttöoppaasta tai ota yhteyttä asiakaspalveluun."</string>
    <string name="lockscreen_sim_locked_message" msgid="8066660129206001039">"SIM-kortti on lukittu."</string>
    <string name="lockscreen_sim_unlock_progress_dialog_message" msgid="595323214052881264">"SIM-kortin lukitusta poistetaan…"</string>
    <string name="lockscreen_too_many_failed_attempts_dialog_message" msgid="6481623830344107222">"Olet piirtänyt lukituksenpoistokuvion väärin <xliff:g id="NUMBER_0">%1$d</xliff:g> kertaa. \n\nYritä uudelleen <xliff:g id="NUMBER_1">%2$d</xliff:g> sekunnin kuluttua."</string>
    <string name="lockscreen_too_many_failed_password_attempts_dialog_message" msgid="2725973286239344555">"Olet kirjoittanut salasanan väärin <xliff:g id="NUMBER_0">%1$d</xliff:g> kertaa. \n\nYritä uudelleen <xliff:g id="NUMBER_1">%2$d</xliff:g> sekunnin kuluttua."</string>
    <string name="lockscreen_too_many_failed_pin_attempts_dialog_message" msgid="6216672706545696955">"Olet kirjoittanut PIN-koodin väärin <xliff:g id="NUMBER_0">%1$d</xliff:g> kertaa. \n\nYritä uudelleen <xliff:g id="NUMBER_1">%2$d</xliff:g> sekunnin kuluttua."</string>
    <string name="lockscreen_failed_attempts_almost_glogin" product="tablet" msgid="9191611984625460820">"Piirsit lukituksenpoistokuvion väärin <xliff:g id="NUMBER_0">%1$d</xliff:g> kertaa. Jos piirrät kuvion väärin vielä <xliff:g id="NUMBER_1">%2$d</xliff:g> kertaa, sinua pyydetään poistamaan tablet-laitteesi lukitus Google-sisäänkirjautumisen avulla.\n\n Yritä uudelleen <xliff:g id="NUMBER_2">%3$d</xliff:g> sekunnin kuluttua."</string>
    <string name="lockscreen_failed_attempts_almost_glogin" product="tv" msgid="5316664559603394684">"Olet piirtänyt lukituksenpoistokuvion väärin <xliff:g id="NUMBER_0">%1$d</xliff:g> kertaa. Jos piirrät kuvion väärin vielä <xliff:g id="NUMBER_1">%2$d</xliff:g> kertaa, sinua pyydetään poistamaan television lukitus Google-käyttäjätunnuksen avulla.\n\n Yritä uudelleen <xliff:g id="NUMBER_2">%3$d</xliff:g> sekunnin kuluttua."</string>
    <string name="lockscreen_failed_attempts_almost_glogin" product="default" msgid="2590227559763762751">"Piirsit lukituksenpoistokuvion väärin <xliff:g id="NUMBER_0">%1$d</xliff:g> kertaa. Jos piirrät kuvion väärin vielä <xliff:g id="NUMBER_1">%2$d</xliff:g> kertaa, sinua pyydetään poistamaan puhelimesi lukitus Google-sisäänkirjautumisen avulla.\n\n Yritä uudelleen <xliff:g id="NUMBER_2">%3$d</xliff:g> sekunnin kuluttua."</string>
    <string name="lockscreen_failed_attempts_almost_at_wipe" product="tablet" msgid="6128106399745755604">"Tablet-laitteen lukituksen poisto epäonnistui <xliff:g id="NUMBER_0">%1$d</xliff:g> kertaa. Jos teet vielä <xliff:g id="NUMBER_1">%2$d</xliff:g> epäonnistunutta yritystä, tablet-laitteeseen palautetaan tehdasasetukset ja kaikki käyttäjätiedot häviävät."</string>
    <string name="lockscreen_failed_attempts_almost_at_wipe" product="tv" msgid="950408382418270260">"Television lukituksen poistaminen on epäonnistunut <xliff:g id="NUMBER_0">%1$d</xliff:g> kertaa. Jos se epäonnistuu vielä <xliff:g id="NUMBER_1">%2$d</xliff:g> kertaa, television tehdasasetukset palautetaan ja käyttäjätiedot poistetaan."</string>
    <string name="lockscreen_failed_attempts_almost_at_wipe" product="default" msgid="8603565142156826565">"Puhelimen lukituksen poisto epäonnistui <xliff:g id="NUMBER_0">%1$d</xliff:g> kertaa. Jos teet vielä <xliff:g id="NUMBER_1">%2$d</xliff:g> epäonnistunutta yritystä, puhelimeen palautetaan tehdasasetukset ja kaikki käyttäjätiedot häviävät."</string>
    <string name="lockscreen_failed_attempts_now_wiping" product="tablet" msgid="280873516493934365">"Tablet-laitteen lukituksen poisto epäonnistui <xliff:g id="NUMBER">%d</xliff:g> kertaa. Laitteeseen palautetaan nyt tehdasasetukset."</string>
    <string name="lockscreen_failed_attempts_now_wiping" product="tv" msgid="3195755534096192191">"Television lukituksen poistaminen on epäonnistunut <xliff:g id="NUMBER">%d</xliff:g> kertaa. Television tehdasasetukset palautetaan."</string>
    <string name="lockscreen_failed_attempts_now_wiping" product="default" msgid="3025504721764922246">"Puhelimen lukituksen poisto epäonnistui <xliff:g id="NUMBER">%d</xliff:g> kertaa. Puhelimeen palautetaan nyt tehdasasetukset."</string>
    <string name="lockscreen_too_many_failed_attempts_countdown" msgid="6251480343394389665">"Yritä uudelleen <xliff:g id="NUMBER">%d</xliff:g> sekunnin kuluttua."</string>
    <string name="lockscreen_forgot_pattern_button_text" msgid="2626999449610695930">"Unohditko mallin?"</string>
    <string name="lockscreen_glogin_forgot_pattern" msgid="2588521501166032747">"Tilin lukituksen poisto"</string>
    <string name="lockscreen_glogin_too_many_attempts" msgid="2751368605287288808">"Liikaa kuvionpiirtoyrityksiä"</string>
    <string name="lockscreen_glogin_instructions" msgid="3931816256100707784">"Poista lukitus kirjautumalla sisään Google-tililläsi."</string>
    <string name="lockscreen_glogin_username_hint" msgid="8846881424106484447">"Käyttäjätunnus (sähköposti)"</string>
    <string name="lockscreen_glogin_password_hint" msgid="5958028383954738528">"Salasana"</string>
    <string name="lockscreen_glogin_submit_button" msgid="7130893694795786300">"Kirjaudu sisään"</string>
    <string name="lockscreen_glogin_invalid_input" msgid="1364051473347485908">"Virheellinen käyttäjänimi tai salasana."</string>
    <string name="lockscreen_glogin_account_recovery_hint" msgid="1696924763690379073">"Unohditko käyttäjänimesi tai salasanasi?\nKäy osoitteessa "<b>"google.com/accounts/recovery"</b></string>
    <string name="lockscreen_glogin_checking_password" msgid="7114627351286933867">"Tarkistetaan..."</string>
    <string name="lockscreen_unlock_label" msgid="737440483220667054">"Poista lukitus"</string>
    <string name="lockscreen_sound_on_label" msgid="9068877576513425970">"Ääni käytössä"</string>
    <string name="lockscreen_sound_off_label" msgid="996822825154319026">"Poista äänet käytöstä"</string>
    <string name="lockscreen_access_pattern_start" msgid="3941045502933142847">"Kuvio aloitettu"</string>
    <string name="lockscreen_access_pattern_cleared" msgid="5583479721001639579">"Kuvio tyhjennetty"</string>
    <string name="lockscreen_access_pattern_cell_added" msgid="6756031208359292487">"Solu lisätty"</string>
    <string name="lockscreen_access_pattern_cell_added_verbose" msgid="7264580781744026939">"Solu <xliff:g id="CELL_INDEX">%1$s</xliff:g> lisätty"</string>
    <string name="lockscreen_access_pattern_detected" msgid="4988730895554057058">"Kuvio valmis"</string>
    <string name="lockscreen_access_pattern_area" msgid="400813207572953209">"Kuvioalue."</string>
    <string name="keyguard_accessibility_widget_changed" msgid="5678624624681400191">"%1$s. Widget %2$d/%3$d."</string>
    <string name="keyguard_accessibility_add_widget" msgid="8273277058724924654">"Lisää widget."</string>
    <string name="keyguard_accessibility_widget_empty_slot" msgid="1281505703307930757">"Tyhjä"</string>
    <string name="keyguard_accessibility_unlock_area_expanded" msgid="2278106022311170299">"Lukituksen poiston alue laajennettu."</string>
    <string name="keyguard_accessibility_unlock_area_collapsed" msgid="6366992066936076396">"Lukituksen poiston alue tiivistetty."</string>
    <string name="keyguard_accessibility_widget" msgid="6527131039741808240">"<xliff:g id="WIDGET_INDEX">%1$s</xliff:g>-widget."</string>
    <string name="keyguard_accessibility_user_selector" msgid="1226798370913698896">"Käyttäjävalitsin"</string>
    <string name="keyguard_accessibility_status" msgid="8008264603935930611">"Tila"</string>
    <string name="keyguard_accessibility_camera" msgid="8904231194181114603">"Kamera"</string>
    <string name="keygaurd_accessibility_media_controls" msgid="262209654292161806">"Mediaohjaimet"</string>
    <string name="keyguard_accessibility_widget_reorder_start" msgid="8736853615588828197">"Widgetien järjestely aloitettu."</string>
    <string name="keyguard_accessibility_widget_reorder_end" msgid="7170190950870468320">"Widgetien järjestely päättyi."</string>
    <string name="keyguard_accessibility_widget_deleted" msgid="4426204263929224434">"Widget <xliff:g id="WIDGET_INDEX">%1$s</xliff:g> poistettu."</string>
    <string name="keyguard_accessibility_expand_lock_area" msgid="519859720934178024">"Laajenna lukituksen poiston aluetta."</string>
    <string name="keyguard_accessibility_slide_unlock" msgid="2959928478764697254">"Lukituksen poisto liu\'uttamalla."</string>
    <string name="keyguard_accessibility_pattern_unlock" msgid="1490840706075246612">"Lukituksen poisto salasanalla."</string>
    <string name="keyguard_accessibility_face_unlock" msgid="4817282543351718535">"Face Unlock"</string>
    <string name="keyguard_accessibility_pin_unlock" msgid="2469687111784035046">"Lukituksen poisto PIN-koodilla."</string>
    <string name="keyguard_accessibility_sim_pin_unlock" msgid="9149698847116962307">"SIM-kortin PIN-koodin lukituksen avaus"</string>
    <string name="keyguard_accessibility_sim_puk_unlock" msgid="9106899279724723341">"SIM-kortin PUK-koodin lukituksen avaus"</string>
    <string name="keyguard_accessibility_password_unlock" msgid="7675777623912155089">"Lukituksen poisto salasanalla."</string>
    <string name="keyguard_accessibility_pattern_area" msgid="7679891324509597904">"Kuvioalue."</string>
    <string name="keyguard_accessibility_slide_area" msgid="6736064494019979544">"Liu\'utusalue."</string>
    <string name="password_keyboard_label_symbol_key" msgid="992280756256536042">"?123"</string>
    <string name="password_keyboard_label_alpha_key" msgid="8001096175167485649">"ABC"</string>
    <string name="password_keyboard_label_alt_key" msgid="1284820942620288678">"ALT"</string>
    <string name="granularity_label_character" msgid="7336470535385009523">"merkki"</string>
    <string name="granularity_label_word" msgid="7075570328374918660">"sana"</string>
    <string name="granularity_label_link" msgid="5815508880782488267">"linkki"</string>
    <string name="granularity_label_line" msgid="5764267235026120888">"rivi"</string>
    <string name="factorytest_failed" msgid="5410270329114212041">"Tehdastesti epäonnistui"</string>
    <string name="factorytest_not_system" msgid="4435201656767276723">"FACTORY_TEST-toimintoa tuetaan vain paketeille, jotka on tallennettu kansioon /system/app."</string>
    <string name="factorytest_no_action" msgid="872991874799998561">"FACTORY_TEST-toiminnon tarjoavaa pakettia ei löytynyt."</string>
    <string name="factorytest_reboot" msgid="6320168203050791643">"Käynnistä uudelleen"</string>
    <string name="js_dialog_title" msgid="1987483977834603872">"Sivu <xliff:g id="TITLE">%s</xliff:g> sanoo:"</string>
    <string name="js_dialog_title_default" msgid="6961903213729667573">"JavaScript"</string>
    <string name="js_dialog_before_unload_title" msgid="2619376555525116593">"Vahvista siirtyminen"</string>
    <string name="js_dialog_before_unload_positive_button" msgid="3112752010600484130">"Poistu tältä sivulta"</string>
    <string name="js_dialog_before_unload_negative_button" msgid="5614861293026099715">"Pysy tällä sivulla"</string>
    <string name="js_dialog_before_unload" msgid="3468816357095378590">"<xliff:g id="MESSAGE">%s</xliff:g>\n\nHaluatko varmasti siirtyä pois tältä sivulta?"</string>
    <string name="save_password_label" msgid="6860261758665825069">"Vahvista"</string>
    <string name="double_tap_toast" msgid="4595046515400268881">"Vinkki: lähennä ja loitonna kaksoisnapauttamalla."</string>
    <string name="autofill_this_form" msgid="4616758841157816676">"Aut. täyttö"</string>
    <string name="setup_autofill" msgid="7103495070180590814">"Määritä autom. täyttö"</string>
    <string name="autofill_window_title" msgid="4107745526909284887">"Automaattinen täyttö: <xliff:g id="SERVICENAME">%1$s</xliff:g>"</string>
    <string name="autofill_address_name_separator" msgid="6350145154779706772">" "</string>
    <string name="autofill_address_summary_name_format" msgid="3268041054899214945">"$1$2$3"</string>
    <string name="autofill_address_summary_separator" msgid="7483307893170324129">", "</string>
    <string name="autofill_address_summary_format" msgid="4874459455786827344">"$1$2$3"</string>
    <string name="autofill_province" msgid="2231806553863422300">"Provinssi"</string>
    <string name="autofill_postal_code" msgid="4696430407689377108">"Postinumero"</string>
    <string name="autofill_state" msgid="6988894195520044613">"Osavaltio"</string>
    <string name="autofill_zip_code" msgid="8697544592627322946">"Postinumero"</string>
    <string name="autofill_county" msgid="237073771020362891">"Lääni"</string>
    <string name="autofill_island" msgid="4020100875984667025">"Saari"</string>
    <string name="autofill_district" msgid="8400735073392267672">"Piiri"</string>
    <string name="autofill_department" msgid="5343279462564453309">"Osasto"</string>
    <string name="autofill_prefecture" msgid="2028499485065800419">"Prefektuuri"</string>
    <string name="autofill_parish" msgid="8202206105468820057">"Kunta"</string>
    <string name="autofill_area" msgid="3547409050889952423">"Alue"</string>
    <string name="autofill_emirate" msgid="2893880978835698818">"Emiraatti"</string>
    <string name="permlab_readHistoryBookmarks" msgid="3775265775405106983">"lue verkon kirjanmerkkejä ja historiaa"</string>
    <string name="permdesc_readHistoryBookmarks" msgid="8462378226600439658">"Antaa sovelluksen lukea selaimen käyttämien URL-osoitteiden historiaa sekä selaimen kirjanmerkkejä. Huomaa: kolmannen osapuolen selaimet tai muut sovellukset, jotka pystyvät selaamaan verkkoa, eivät saa käyttää tätä lupaa."</string>
    <string name="permlab_writeHistoryBookmarks" msgid="3714785165273314490">"kirjoita verkon kirjanmerkkejä ja historiaa"</string>
    <string name="permdesc_writeHistoryBookmarks" product="tablet" msgid="6825527469145760922">"Antaa sovelluksen muokata selaimen historiaa ja tablet-laitteeseen tallennettuja kirjanmerkkejä. Sovellus voi poistaa tai muokata selaimen tietoja. Huomaa: kolmannen osapuolen selaimet tai muut sovellukset, jotka pystyvät selaamaan verkkoa, eivät saa käyttää tätä lupaa."</string>
    <string name="permdesc_writeHistoryBookmarks" product="tv" msgid="7007393823197766548">"Antaa sovelluksen muokata selaimen historiaa ja televisioon tallennettuja kirjanmerkkejä. Sovellus voi poistaa tai muokata selaimen tietoja. Huomaa: kolmannen osapuolen selaimet tai muut sovellukset, jotka pystyvät selaamaan verkkoa, eivät saa käyttää tätä lupaa."</string>
    <string name="permdesc_writeHistoryBookmarks" product="default" msgid="8497389531014185509">"Antaa sovelluksen muokata selaimen historiaa ja puhelimeen tallennettuja kirjanmerkkejä. Sovellus voi poistaa tai muokata selaimen tietoja. Huomaa: kolmannen osapuolen selaimet tai muut sovellukset, jotka pystyvät selaamaan verkkoa, eivät saa käyttää tätä lupaa."</string>
    <string name="permlab_setAlarm" msgid="1379294556362091814">"aseta herätys"</string>
    <string name="permdesc_setAlarm" msgid="316392039157473848">"Antaa sovelluksen asettaa hälytyksen sisäiseen herätyskellosovellukseen. Jotkin herätyskellosovellukset eivät välttämättä käytä tätä ominaisuutta."</string>
    <string name="permlab_addVoicemail" msgid="5525660026090959044">"lisää vastaajaviesti"</string>
    <string name="permdesc_addVoicemail" msgid="6604508651428252437">"Antaa sovelluksen lisätä viestejä saapuneisiin vastaajaviesteihin."</string>
    <string name="permlab_writeGeolocationPermissions" msgid="5962224158955273932">"selaimen maantieteellisen sijainnin lupien muokkaaminen"</string>
    <string name="permdesc_writeGeolocationPermissions" msgid="1083743234522638747">"Antaa sovelluksen muokata Selaimen maantieteellisen sijainnin lupia. Haitalliset sovellukset voivat sallia tällä sijaintitietojen lähettämisen mielivaltaisiin sivustoihin."</string>
    <string name="save_password_message" msgid="767344687139195790">"Haluatko selaimen muistavan tämän salasanan?"</string>
    <string name="save_password_notnow" msgid="6389675316706699758">"Ei nyt"</string>
    <string name="save_password_remember" msgid="6491879678996749466">"Muista"</string>
    <string name="save_password_never" msgid="8274330296785855105">"Ei koskaan"</string>
    <string name="open_permission_deny" msgid="7374036708316629800">"Ei lupaa avata tätä sivua."</string>
    <string name="text_copied" msgid="4985729524670131385">"Teksti kopioitu leikepöydälle."</string>
    <string name="copied" msgid="8564151838171791598">"Kopioitu"</string>
    <string name="more_item_label" msgid="4650918923083320495">"Lisää"</string>
    <string name="prepend_shortcut_label" msgid="2572214461676015642">"Valikko+"</string>
    <string name="menu_meta_shortcut_label" msgid="4647153495550313570">"Meta+"</string>
    <string name="menu_ctrl_shortcut_label" msgid="3917070091228880941">"Ctrl+"</string>
    <string name="menu_alt_shortcut_label" msgid="6249849492641218944">"Alt+"</string>
    <string name="menu_shift_shortcut_label" msgid="6773890288720306380">"Vaihto+"</string>
    <string name="menu_sym_shortcut_label" msgid="4019695553731017933">"Sym+"</string>
    <string name="menu_function_shortcut_label" msgid="1984053777418162618">"Fn+"</string>
    <string name="menu_space_shortcut_label" msgid="2410328639272162537">"välilyönti"</string>
    <string name="menu_enter_shortcut_label" msgid="2743362785111309668">"enter"</string>
    <string name="menu_delete_shortcut_label" msgid="3658178007202748164">"poista"</string>
    <string name="search_go" msgid="8298016669822141719">"Haku"</string>
    <string name="search_hint" msgid="1733947260773056054">"Haku…"</string>
    <string name="searchview_description_search" msgid="6749826639098512120">"Haku"</string>
    <string name="searchview_description_query" msgid="5911778593125355124">"Hakulauseke"</string>
    <string name="searchview_description_clear" msgid="1330281990951833033">"Tyhjennä kysely"</string>
    <string name="searchview_description_submit" msgid="2688450133297983542">"Lähetä kysely"</string>
    <string name="searchview_description_voice" msgid="2453203695674994440">"Puhehaku"</string>
    <string name="enable_explore_by_touch_warning_title" msgid="7460694070309730149">"Otetaanko Tutki koskettamalla käyttöön?"</string>
    <string name="enable_explore_by_touch_warning_message" product="tablet" msgid="8655887539089910577">"<xliff:g id="ACCESSIBILITY_SERVICE_NAME">%1$s</xliff:g> haluaa ottaa Tutki koskettamalla -ominaisuuden käyttöön. Kun Tutki koskettamalla on käytössä, näet tai kuulet kuvauksen sormen alla olevista kohteista ja voit käyttää tablet-laitetta sormieleiden avulla."</string>
    <string name="enable_explore_by_touch_warning_message" product="default" msgid="2708199672852373195">"<xliff:g id="ACCESSIBILITY_SERVICE_NAME">%1$s</xliff:g> haluaa ottaa Tutustu koskettamalla -ominaisuuden käyttöön. Kun Tutustu koskettamalla on käytössä, näet tai kuulet kuvauksen sormen alla olevista kohteista ja voit käyttää puhelinta sormieleiden avulla."</string>
    <string name="oneMonthDurationPast" msgid="7396384508953779925">"kuukausi sitten"</string>
    <string name="beforeOneMonthDurationPast" msgid="909134546836499826">"Yli kuukausi sitten"</string>
    <plurals name="last_num_days" formatted="false" msgid="5104533550723932025">
      <item quantity="other">Edellisten <xliff:g id="COUNT_1">%d</xliff:g> päivän aikana</item>
      <item quantity="one">Edellisen <xliff:g id="COUNT_0">%d</xliff:g> päivän aikana</item>
    </plurals>
    <string name="last_month" msgid="3959346739979055432">"Viime kuussa"</string>
    <string name="older" msgid="5211975022815554840">"Vanhemmat"</string>
    <string name="preposition_for_date" msgid="9093949757757445117">"päivä: <xliff:g id="DATE">%s</xliff:g>"</string>
    <string name="preposition_for_time" msgid="5506831244263083793">"klo <xliff:g id="TIME">%s</xliff:g>"</string>
    <string name="preposition_for_year" msgid="5040395640711867177">"vuonna <xliff:g id="YEAR">%s</xliff:g>"</string>
    <string name="day" msgid="8144195776058119424">"päivä"</string>
    <string name="days" msgid="4774547661021344602">"päivää"</string>
    <string name="hour" msgid="2126771916426189481">"tunnit"</string>
    <string name="hours" msgid="894424005266852993">"tuntia"</string>
    <string name="minute" msgid="9148878657703769868">"min"</string>
    <string name="minutes" msgid="5646001005827034509">"min"</string>
    <string name="second" msgid="3184235808021478">"s"</string>
    <string name="seconds" msgid="3161515347216589235">"sekuntia"</string>
    <string name="week" msgid="5617961537173061583">"viikko"</string>
    <string name="weeks" msgid="6509623834583944518">"viikkoa"</string>
    <string name="year" msgid="4001118221013892076">"vuosi"</string>
    <string name="years" msgid="6881577717993213522">"vuotta"</string>
    <string name="now_string_shortest" msgid="8912796667087856402">"nyt"</string>
    <plurals name="duration_minutes_shortest" formatted="false" msgid="3957499975064245495">
      <item quantity="other"><xliff:g id="COUNT_1">%d</xliff:g> min</item>
      <item quantity="one"><xliff:g id="COUNT_0">%d</xliff:g> min</item>
    </plurals>
    <plurals name="duration_hours_shortest" formatted="false" msgid="3552182110578602356">
      <item quantity="other"><xliff:g id="COUNT_1">%d</xliff:g> t</item>
      <item quantity="one"><xliff:g id="COUNT_0">%d</xliff:g> t</item>
    </plurals>
    <plurals name="duration_days_shortest" formatted="false" msgid="5213655532597081640">
      <item quantity="other"><xliff:g id="COUNT_1">%d</xliff:g> pv</item>
      <item quantity="one"><xliff:g id="COUNT_0">%d</xliff:g> pv</item>
    </plurals>
    <plurals name="duration_years_shortest" formatted="false" msgid="7848711145196397042">
      <item quantity="other"><xliff:g id="COUNT_1">%d</xliff:g> v</item>
      <item quantity="one"><xliff:g id="COUNT_0">%d</xliff:g> v</item>
    </plurals>
    <plurals name="duration_minutes_shortest_future" formatted="false" msgid="3277614521231489951">
      <item quantity="other"><xliff:g id="COUNT_1">%d</xliff:g> min päästä</item>
      <item quantity="one"><xliff:g id="COUNT_0">%d</xliff:g> min päästä</item>
    </plurals>
    <plurals name="duration_hours_shortest_future" formatted="false" msgid="2152452368397489370">
      <item quantity="other"><xliff:g id="COUNT_1">%d</xliff:g> t päästä</item>
      <item quantity="one"><xliff:g id="COUNT_0">%d</xliff:g> t päästä</item>
    </plurals>
    <plurals name="duration_days_shortest_future" formatted="false" msgid="8088331502820295701">
      <item quantity="other"><xliff:g id="COUNT_1">%d</xliff:g> pv päästä</item>
      <item quantity="one"><xliff:g id="COUNT_0">%d</xliff:g> pv päästä</item>
    </plurals>
    <plurals name="duration_years_shortest_future" formatted="false" msgid="2317006667145250301">
      <item quantity="other"><xliff:g id="COUNT_1">%d</xliff:g> v päästä</item>
      <item quantity="one"><xliff:g id="COUNT_0">%d</xliff:g> v päästä</item>
    </plurals>
    <plurals name="duration_minutes_relative" formatted="false" msgid="3178131706192980192">
      <item quantity="other"><xliff:g id="COUNT_1">%d</xliff:g> minuuttia sitten</item>
      <item quantity="one"><xliff:g id="COUNT_0">%d</xliff:g> minuutti sitten</item>
    </plurals>
    <plurals name="duration_hours_relative" formatted="false" msgid="676894109982008411">
      <item quantity="other"><xliff:g id="COUNT_1">%d</xliff:g> tuntia sitten</item>
      <item quantity="one"><xliff:g id="COUNT_0">%d</xliff:g> tunti sitten</item>
    </plurals>
    <plurals name="duration_days_relative" formatted="false" msgid="2203515825765397130">
      <item quantity="other"><xliff:g id="COUNT_1">%d</xliff:g> päivää sitten</item>
      <item quantity="one"><xliff:g id="COUNT_0">%d</xliff:g> päivä sitten</item>
    </plurals>
    <plurals name="duration_years_relative" formatted="false" msgid="4820062134188885734">
      <item quantity="other"><xliff:g id="COUNT_1">%d</xliff:g> vuotta sitten</item>
      <item quantity="one"><xliff:g id="COUNT_0">%d</xliff:g> vuosi sitten</item>
    </plurals>
    <plurals name="duration_minutes_relative_future" formatted="false" msgid="4655043589817680966">
      <item quantity="other"><xliff:g id="COUNT_1">%d</xliff:g> minuutin kuluttua</item>
      <item quantity="one"><xliff:g id="COUNT_0">%d</xliff:g> minuutin kuluttua</item>
    </plurals>
    <plurals name="duration_hours_relative_future" formatted="false" msgid="8084579714205223891">
      <item quantity="other"><xliff:g id="COUNT_1">%d</xliff:g> tunnin kuluttua</item>
      <item quantity="one"><xliff:g id="COUNT_0">%d</xliff:g> tunnin kuluttua</item>
    </plurals>
    <plurals name="duration_days_relative_future" formatted="false" msgid="333215369363433992">
      <item quantity="other"><xliff:g id="COUNT_1">%d</xliff:g> päivän kuluttua</item>
      <item quantity="one"><xliff:g id="COUNT_0">%d</xliff:g> päivän kuluttua</item>
    </plurals>
    <plurals name="duration_years_relative_future" formatted="false" msgid="8644862986413104011">
      <item quantity="other"><xliff:g id="COUNT_1">%d</xliff:g> vuoden kuluttua</item>
      <item quantity="one"><xliff:g id="COUNT_0">%d</xliff:g> vuoden kuluttua</item>
    </plurals>
    <string name="VideoView_error_title" msgid="3534509135438353077">"Video-ongelma"</string>
    <string name="VideoView_error_text_invalid_progressive_playback" msgid="3186670335938670444">"Tätä videota ei voi suoratoistaa tällä laitteella."</string>
    <string name="VideoView_error_text_unknown" msgid="3450439155187810085">"Videota ei voida toistaa."</string>
    <string name="VideoView_error_button" msgid="2822238215100679592">"OK"</string>
    <string name="relative_time" msgid="1818557177829411417">"<xliff:g id="DATE">%1$s</xliff:g>, <xliff:g id="TIME">%2$s</xliff:g>"</string>
    <string name="noon" msgid="7245353528818587908">"keskipäivä"</string>
    <string name="Noon" msgid="3342127745230013127">"Keskipäivä"</string>
    <string name="midnight" msgid="7166259508850457595">"keskiyö"</string>
    <string name="Midnight" msgid="5630806906897892201">"Keskiyö"</string>
    <string name="elapsed_time_short_format_mm_ss" msgid="4431555943828711473">"<xliff:g id="MINUTES">%1$02d</xliff:g>:<xliff:g id="SECONDS">%2$02d</xliff:g>"</string>
    <string name="elapsed_time_short_format_h_mm_ss" msgid="1846071997616654124">"<xliff:g id="HOURS">%1$d</xliff:g>:<xliff:g id="MINUTES">%2$02d</xliff:g>:<xliff:g id="SECONDS">%3$02d</xliff:g>"</string>
    <string name="selectAll" msgid="6876518925844129331">"Valitse kaikki"</string>
    <string name="cut" msgid="3092569408438626261">"Leikkaa"</string>
    <string name="copy" msgid="2681946229533511987">"Kopioi"</string>
    <string name="failed_to_copy_to_clipboard" msgid="1833662432489814471">"Kopiointi leikepöydälle epäonnistui."</string>
    <string name="paste" msgid="5629880836805036433">"Liitä"</string>
    <string name="paste_as_plain_text" msgid="5427792741908010675">"Liitä pelkkänä tekstinä"</string>
    <string name="replace" msgid="5781686059063148930">"Korvaa..."</string>
    <string name="delete" msgid="6098684844021697789">"Poista"</string>
    <string name="copyUrl" msgid="2538211579596067402">"Kopioi URL-osoite"</string>
    <string name="selectTextMode" msgid="1018691815143165326">"Valitse tekstiä"</string>
    <string name="undo" msgid="7905788502491742328">"Kumoa"</string>
    <string name="redo" msgid="7759464876566803888">"Toista"</string>
    <string name="autofill" msgid="3035779615680565188">"Automaattinen täyttö"</string>
    <string name="textSelectionCABTitle" msgid="5236850394370820357">"Tekstin valinta"</string>
    <string name="addToDictionary" msgid="4352161534510057874">"Lisää sanakirjaan"</string>
    <string name="deleteText" msgid="6979668428458199034">"Poista"</string>
    <string name="inputMethod" msgid="1653630062304567879">"Syöttötapa"</string>
    <string name="editTextMenuTitle" msgid="4909135564941815494">"Tekstitoiminnot"</string>
    <string name="email" msgid="4560673117055050403">"Sähköposti"</string>
    <string name="email_desc" msgid="3638665569546416795">"Lähetä sähköposti valittuun osoitteeseen"</string>
    <string name="dial" msgid="1253998302767701559">"Soita"</string>
    <string name="dial_desc" msgid="6573723404985517250">"Soita valittuun puhelinnumeroon"</string>
    <string name="map" msgid="5441053548030107189">"Kartta"</string>
    <string name="map_desc" msgid="1836995341943772348">"Etsi valittu osoite kartalta"</string>
    <string name="browse" msgid="1245903488306147205">"Avaa"</string>
    <string name="browse_desc" msgid="8220976549618935044">"Avaa valittu URL-osoite"</string>
    <string name="sms" msgid="4560537514610063430">"Viesti"</string>
    <string name="sms_desc" msgid="7526588350969638809">"Lähetä viesti valittuun puhelinnumeroon"</string>
    <string name="add_contact" msgid="7867066569670597203">"Lisää"</string>
    <string name="add_contact_desc" msgid="4830217847004590345">"Lisää yhteystietoihin"</string>
    <string name="view_calendar" msgid="979609872939597838">"Näytä"</string>
    <string name="view_calendar_desc" msgid="5828320291870344584">"Näytä valittu aika kalenterissa"</string>
    <string name="add_calendar_event" msgid="1953664627192056206">"Aikatauluta"</string>
    <string name="add_calendar_event_desc" msgid="4326891793260687388">"Ajoita tapahtuma valitulle ajalle"</string>
    <string name="view_flight" msgid="7691640491425680214">"Seuraa"</string>
    <string name="view_flight_desc" msgid="3876322502674253506">"Seuraa valittua lentoa"</string>
    <string name="translate" msgid="9218619809342576858">"Käännä"</string>
    <string name="translate_desc" msgid="4502367770068777202">"Käännä valittu teksti."</string>
    <string name="define" msgid="7394820043869954211">"Määrittele"</string>
    <string name="define_desc" msgid="7910883642444919726">"Määrittele valittu teksti"</string>
    <string name="low_internal_storage_view_title" msgid="5576272496365684834">"Tallennustila loppumassa"</string>
    <string name="low_internal_storage_view_text" msgid="6640505817617414371">"Kaikki järjestelmätoiminnot eivät välttämättä toimi"</string>
    <string name="low_internal_storage_view_text_no_boot" msgid="6935190099204693424">"Tallennustila ei riitä. Varmista, että vapaata tilaa on 250 Mt, ja käynnistä uudelleen."</string>
    <string name="app_running_notification_title" msgid="8718335121060787914">"<xliff:g id="APP_NAME">%1$s</xliff:g> on käynnissä"</string>
    <string name="app_running_notification_text" msgid="1197581823314971177">"Hanki lisätietoja tai sulje sovellus napauttamalla."</string>
    <string name="ok" msgid="5970060430562524910">"OK"</string>
    <string name="cancel" msgid="6442560571259935130">"Peruuta"</string>
    <string name="yes" msgid="5362982303337969312">"OK"</string>
    <string name="no" msgid="5141531044935541497">"Peruuta"</string>
    <string name="dialog_alert_title" msgid="2049658708609043103">"Huomio"</string>
    <string name="loading" msgid="7933681260296021180">"Ladataan…"</string>
    <string name="capital_on" msgid="1544682755514494298">"PÄÄLLÄ"</string>
    <string name="capital_off" msgid="6815870386972805832">"POIS"</string>
    <string name="whichApplication" msgid="4533185947064773386">"Tee toiminto käyttäen sovellusta"</string>
    <string name="whichApplicationNamed" msgid="8260158865936942783">"Suorita sovelluksella %1$s"</string>
    <string name="whichApplicationLabel" msgid="7425855495383818784">"Suorita toiminto"</string>
    <string name="whichViewApplication" msgid="3272778576700572102">"Avaa sovelluksessa"</string>
    <string name="whichViewApplicationNamed" msgid="2286418824011249620">"Avaa sovelluksessa %1$s"</string>
    <string name="whichViewApplicationLabel" msgid="2666774233008808473">"Avaa"</string>
    <string name="whichOpenHostLinksWith" msgid="3788174881117226583">"<xliff:g id="HOST">%1$s</xliff:g>-linkit avataan:"</string>
    <string name="whichOpenLinksWith" msgid="6392123355599572804">"Linkit avataan:"</string>
    <string name="whichOpenLinksWithApp" msgid="8225991685366651614">"<xliff:g id="APPLICATION">%1$s</xliff:g> avaa linkit"</string>
    <string name="whichOpenHostLinksWithApp" msgid="3464470639011045589">"<xliff:g id="APPLICATION">%2$s</xliff:g> avaa linkit (<xliff:g id="HOST">%1$s</xliff:g>)"</string>
    <string name="whichGiveAccessToApplicationLabel" msgid="6142688895536868827">"Salli"</string>
    <string name="whichEditApplication" msgid="144727838241402655">"Muokkaa sovelluksessa"</string>
    <string name="whichEditApplicationNamed" msgid="1775815530156447790">"Muokkaa sovelluksessa %1$s"</string>
    <string name="whichEditApplicationLabel" msgid="7183524181625290300">"Muokkaa"</string>
    <string name="whichSendApplication" msgid="5803792421724377602">"Jaa"</string>
    <string name="whichSendApplicationNamed" msgid="2799370240005424391">"Jaa sovelluksessa %1$s"</string>
    <string name="whichSendApplicationLabel" msgid="4579076294675975354">"Jaa"</string>
    <string name="whichSendToApplication" msgid="8272422260066642057">"Lähetä sovelluksella"</string>
    <string name="whichSendToApplicationNamed" msgid="7768387871529295325">"Lähetä sovelluksella %1$s"</string>
    <string name="whichSendToApplicationLabel" msgid="8878962419005813500">"Lähetä"</string>
    <string name="whichHomeApplication" msgid="4307587691506919691">"Valitse aloitusruutusovellus"</string>
    <string name="whichHomeApplicationNamed" msgid="4493438593214760979">"Käytä aloitusruutuna: %1$s"</string>
    <string name="whichHomeApplicationLabel" msgid="809529747002918649">"Tallenna kuva"</string>
    <string name="whichImageCaptureApplication" msgid="3680261417470652882">"Tallenna kuva sovelluksella"</string>
    <string name="whichImageCaptureApplicationNamed" msgid="8619384150737825003">"Tallenna kuva sovelluksella %1$s"</string>
    <string name="whichImageCaptureApplicationLabel" msgid="6390303445371527066">"Tallenna kuva"</string>
    <string name="alwaysUse" msgid="4583018368000610438">"Käytä oletuksena tälle toiminnolle."</string>
    <string name="use_a_different_app" msgid="8134926230585710243">"Käytä toista sovellusta"</string>
    <string name="clearDefaultHintMsg" msgid="3252584689512077257">"Poista oletusasetus kohdassa Järjestelmäasetukset &gt; Sovellukset &gt; Ladattu."</string>
    <string name="chooseActivity" msgid="7486876147751803333">"Valitse toiminto"</string>
    <string name="chooseUsbActivity" msgid="6894748416073583509">"Valitse USB-laitetta käyttävä sovellus"</string>
    <string name="noApplications" msgid="2991814273936504689">"Yksikään sovellus ei voi suorittaa tätä toimintoa."</string>
    <string name="aerr_application" msgid="250320989337856518">"<xliff:g id="APPLICATION">%1$s</xliff:g> pysähtyi."</string>
    <string name="aerr_process" msgid="6201597323218674729">"<xliff:g id="PROCESS">%1$s</xliff:g> pysähtyi."</string>
    <string name="aerr_application_repeated" msgid="3146328699537439573">"<xliff:g id="APPLICATION">%1$s</xliff:g> pysähtyy toistuvasti."</string>
    <string name="aerr_process_repeated" msgid="6235302956890402259">"<xliff:g id="PROCESS">%1$s</xliff:g> pysähtyy toistuvasti."</string>
    <string name="aerr_restart" msgid="7581308074153624475">"Avaa sovellus uudelleen"</string>
    <string name="aerr_report" msgid="5371800241488400617">"Lähetä palautetta"</string>
    <string name="aerr_close" msgid="2991640326563991340">"Sulje"</string>
    <string name="aerr_mute" msgid="1974781923723235953">"Mykistä laitteen uudelleenkäynnistykseen asti"</string>
    <string name="aerr_wait" msgid="3199956902437040261">"Odota"</string>
    <string name="aerr_close_app" msgid="3269334853724920302">"Sulje sovellus"</string>
    <string name="anr_title" msgid="4351948481459135709"></string>
    <string name="anr_activity_application" msgid="8493290105678066167">"<xliff:g id="APPLICATION">%2$s</xliff:g> ei vastaa."</string>
    <string name="anr_activity_process" msgid="1622382268908620314">"<xliff:g id="ACTIVITY">%1$s</xliff:g> ei vastaa."</string>
    <string name="anr_application_process" msgid="6417199034861140083">"<xliff:g id="APPLICATION">%1$s</xliff:g> ei vastaa."</string>
    <string name="anr_process" msgid="6156880875555921105">"Prosessi <xliff:g id="PROCESS">%1$s</xliff:g> ei vastaa."</string>
    <string name="force_close" msgid="8346072094521265605">"OK"</string>
    <string name="report" msgid="4060218260984795706">"Ilmoita"</string>
    <string name="wait" msgid="7147118217226317732">"Odota"</string>
    <string name="webpage_unresponsive" msgid="3272758351138122503">"Sivu ei vastaa.\n\nHaluatko sulkea sen?"</string>
    <string name="launch_warning_title" msgid="1547997780506713581">"Sovelluksen uud.ohjaus"</string>
    <string name="launch_warning_replace" msgid="6202498949970281412">"<xliff:g id="APP_NAME">%1$s</xliff:g> on nyt käynnissä."</string>
    <string name="launch_warning_original" msgid="188102023021668683">"<xliff:g id="APP_NAME">%1$s</xliff:g> käynnistettiin alun perin."</string>
    <string name="screen_compat_mode_scale" msgid="3202955667675944499">"Asteikko"</string>
    <string name="screen_compat_mode_show" msgid="4013878876486655892">"Näytä aina"</string>
    <string name="screen_compat_mode_hint" msgid="1064524084543304459">"Ota tämä uudelleen käyttöön kohdassa Järjestelmäasetukset &gt; Sovellukset &gt; Ladattu."</string>
    <string name="unsupported_display_size_message" msgid="6545327290756295232">"<xliff:g id="APP_NAME">%1$s</xliff:g> ei tue nykyistä näytön kokoasetusta ja saattaa toimia odottamattomalla tavalla."</string>
    <string name="unsupported_display_size_show" msgid="7969129195360353041">"Näytä aina"</string>
    <string name="unsupported_compile_sdk_message" msgid="4253168368781441759">"<xliff:g id="APP_NAME">%1$s</xliff:g> on suunniteltu Android-käyttöjärjestelmän versiolle, joka ei ole yhteensopiva ja saattaa toimia odottamattomalla tavalla. Sovelluksesta voi olla saatavilla päivitetty versio."</string>
    <string name="unsupported_compile_sdk_show" msgid="2681877855260970231">"Näytä aina"</string>
    <string name="unsupported_compile_sdk_check_update" msgid="3312723623323216101">"Tarkista päivitykset"</string>
    <string name="smv_application" msgid="3307209192155442829">"Sovellus <xliff:g id="APPLICATION">%1$s</xliff:g> (prosessi <xliff:g id="PROCESS">%2$s</xliff:g>) on rikkonut itse käyttöön ottamaansa StrictMode-käytäntöä."</string>
    <string name="smv_process" msgid="5120397012047462446">"Prosessi <xliff:g id="PROCESS">%1$s</xliff:g> on rikkonut itse käyttöön ottamaansa StrictMode-käytäntöä."</string>
    <string name="android_upgrading_title" product="default" msgid="7513829952443484438">"Puhelinta päivitetään…"</string>
    <string name="android_upgrading_title" product="tablet" msgid="4503169817302593560">"Tablettia päivitetään…"</string>
    <string name="android_upgrading_title" product="device" msgid="7009520271220804517">"Laitetta päivitetään…"</string>
    <string name="android_start_title" product="default" msgid="4536778526365907780">"Puhelin käynnistyy…"</string>
    <string name="android_start_title" product="automotive" msgid="8418054686415318207">"Android käynnistyy…"</string>
    <string name="android_start_title" product="tablet" msgid="4929837533850340472">"Tabletti käynnistyy…"</string>
    <string name="android_start_title" product="device" msgid="7467484093260449437">"Laite käynnistyy…"</string>
    <string name="android_upgrading_fstrim" msgid="8036718871534640010">"Optimoidaan tallennustilaa."</string>
    <string name="android_upgrading_notification_title" product="default" msgid="1511552415039349062">"Viimeistellään järjestelmäpäivitystä…"</string>
    <string name="app_upgrading_toast" msgid="3008139776215597053">"<xliff:g id="APPLICATION">%1$s</xliff:g> päivittyy…"</string>
    <string name="android_upgrading_apk" msgid="7904042682111526169">"Optimoidaan sovellusta <xliff:g id="NUMBER_0">%1$d</xliff:g>/<xliff:g id="NUMBER_1">%2$d</xliff:g>."</string>
    <string name="android_preparing_apk" msgid="8162599310274079154">"Valmistellaan: <xliff:g id="APPNAME">%1$s</xliff:g>."</string>
    <string name="android_upgrading_starting_apps" msgid="451464516346926713">"Käynnistetään sovelluksia."</string>
    <string name="android_upgrading_complete" msgid="1405954754112999229">"Viimeistellään päivitystä."</string>
    <string name="heavy_weight_notification" msgid="9087063985776626166">"<xliff:g id="APP">%1$s</xliff:g> käynnissä"</string>
    <string name="heavy_weight_notification_detail" msgid="2304833848484424985">"Palaa peliin napauttamalla"</string>
    <string name="heavy_weight_switcher_title" msgid="387882830435195342">"Valitse peli"</string>
    <string name="heavy_weight_switcher_text" msgid="4176781660362912010">"Suorituskyvyn parantamiseksi vain yksi näistä peleistä voi olla kerrallaan avoinna."</string>
    <string name="old_app_action" msgid="3044685170829526403">"Avaa <xliff:g id="OLD_APP">%1$s</xliff:g> uudelleen"</string>
    <string name="new_app_action" msgid="6694851182870774403">"Avaa <xliff:g id="NEW_APP">%1$s</xliff:g>"</string>
    <string name="new_app_description" msgid="5894852887817332322">"<xliff:g id="OLD_APP">%1$s</xliff:g> suljetaan tallentamatta tietoja"</string>
    <string name="dump_heap_notification" msgid="2618183274836056542">"<xliff:g id="PROC">%1$s</xliff:g> ylitti muistirajan."</string>
    <string name="dump_heap_ready_notification" msgid="1162196579925048701">"<xliff:g id="PROC">%1$s</xliff:g>: keon vedos valmis"</string>
    <string name="dump_heap_notification_detail" msgid="3993078784053054141">"Keon vedos on kerätty, jaa se napauttamalla."</string>
    <string name="dump_heap_title" msgid="5864292264307651673">"Jaetaanko keon vedos?"</string>
    <string name="dump_heap_text" msgid="8546022920319781701">"Prosessi (<xliff:g id="PROC">%1$s</xliff:g>) on ylittänyt muistirajan (<xliff:g id="SIZE">%2$s</xliff:g>). Keon vedos on jaettavissa kehittäjälle. Ole varovainen: tämä keon vedos voi sisältää sellaisia henkilötietojasi, joihin sovelluksella on käyttöoikeus."</string>
    <string name="dump_heap_system_text" msgid="3236094872980706024">"Prosessi (<xliff:g id="PROC">%1$s</xliff:g>) on ylittänyt muistirajan <xliff:g id="SIZE">%2$s</xliff:g>. Keon vedos on jaettavissa. Ole varovainen: tämä keon vedos voi sisältää sellaisia henkilötietoja, joihin prosessilla on käyttöoikeus, mukaan lukien kirjoittamiasi asioita."</string>
    <string name="dump_heap_ready_text" msgid="1778041771455343067">"Prosessin (<xliff:g id="PROC">%1$s</xliff:g>) keon vedos on jaettavissa. Ole varovainen: tämä keon vedos voi sisältää sellaisia henkilötietoja, joihin prosessilla on käyttöoikeus, mukaan lukien kirjoittamiasi asioita."</string>
    <string name="sendText" msgid="5209874571959469142">"Valitse tekstille toiminto"</string>
    <string name="volume_ringtone" msgid="6885421406845734650">"Soittoäänen voimakkuus"</string>
    <string name="volume_music" msgid="5421651157138628171">"Median äänenvoimakkuus"</string>
    <string name="volume_music_hint_playing_through_bluetooth" msgid="9165984379394601533">"Toistetaan Bluetooth-yhteyden kautta"</string>
    <string name="volume_music_hint_silent_ringtone_selected" msgid="8310739960973156272">"Äänetön soittoääni valittu"</string>
    <string name="volume_call" msgid="3941680041282788711">"Puhelun äänenvoimakkuus"</string>
    <string name="volume_bluetooth_call" msgid="2002891926351151534">"Bluetooth-yhdistetty puhelun äänenvoimakkuus"</string>
    <string name="volume_alarm" msgid="1985191616042689100">"Hälytyksien äänenvoimakkuus"</string>
    <string name="volume_notification" msgid="2422265656744276715">"Ilmoituksen äänenvoimakkuus"</string>
    <string name="volume_unknown" msgid="1400219669770445902">"Äänenvoimakkuus"</string>
    <string name="volume_icon_description_bluetooth" msgid="6538894177255964340">"Bluetooth-äänenvoimakkuus"</string>
    <string name="volume_icon_description_ringer" msgid="3326003847006162496">"Soittoäänen voimakkuus"</string>
    <string name="volume_icon_description_incall" msgid="8890073218154543397">"Puhelun äänenvoimakkuus"</string>
    <string name="volume_icon_description_media" msgid="4217311719665194215">"Median äänenvoimakkuus"</string>
    <string name="volume_icon_description_notification" msgid="7044986546477282274">"Ilmoituksen äänenvoimakkuus"</string>
    <string name="ringtone_default" msgid="3789758980357696936">"Oletussoittoääni"</string>
    <string name="ringtone_default_with_actual" msgid="1767304850491060581">"Oletus (<xliff:g id="ACTUAL_RINGTONE">%1$s</xliff:g>)"</string>
    <string name="ringtone_silent" msgid="7937634392408977062">"Ei mitään"</string>
    <string name="ringtone_picker_title" msgid="3515143939175119094">"Soittoäänet"</string>
    <string name="ringtone_picker_title_alarm" msgid="6473325356070549702">"Hälytysäänet"</string>
    <string name="ringtone_picker_title_notification" msgid="4837740874822788802">"Ilmoitusäänet"</string>
    <string name="ringtone_unknown" msgid="3914515995813061520">"Tuntematon"</string>
    <plurals name="wifi_available" formatted="false" msgid="7900333017752027322">
      <item quantity="other">Wi-Fi-verkkoja käytettävissä</item>
      <item quantity="one">Wi-Fi-verkko käytettävissä</item>
    </plurals>
    <plurals name="wifi_available_detailed" formatted="false" msgid="1140699367193975606">
      <item quantity="other">Avoimia Wi-Fi-verkkoja käytettävissä</item>
      <item quantity="one">Avoin Wi-Fi-verkko käytettävissä</item>
    </plurals>
    <string name="wifi_available_title" msgid="3817100557900599505">"Yhdistä avoimeen Wi‑Fi-verkkoon"</string>
    <string name="wifi_available_carrier_network_title" msgid="4527932626916527897">"Yhdistä operaattorin Wi-Fi-verkkoon"</string>
    <string name="wifi_available_title_connecting" msgid="1139126673968899002">"Yhdistetään Wi-Fi-verkkoon"</string>
    <string name="wifi_available_title_connected" msgid="7542672851522241548">"Yhdistetty Wi-Fi-verkkoon"</string>
    <string name="wifi_available_title_failed_to_connect" msgid="6861772233582618132">"Wi‑Fi-verkkoon yhdistäminen epäonnistui"</string>
    <string name="wifi_available_content_failed_to_connect" msgid="3377406637062802645">"Napauta, niin näet kaikki verkot."</string>
    <string name="wifi_available_action_connect" msgid="2635699628459488788">"Yhdistä"</string>
    <string name="wifi_available_action_all_networks" msgid="4368435796357931006">"Kaikki verkot"</string>
    <string name="wifi_suggestion_title" msgid="9099832833531486167">"Yhdistetäänkö Wi-Fi-verkkoihin?"</string>
    <string name="wifi_suggestion_content" msgid="5883181205841582873">"Ehdottaja: <xliff:g id="NAME">%s</xliff:g>"</string>
    <string name="wifi_suggestion_action_allow_app" msgid="3689946344485394085">"Kyllä"</string>
    <string name="wifi_suggestion_action_disallow_app" msgid="7977918905605931385">"Ei"</string>
    <string name="wifi_wakeup_onboarding_title" msgid="228772560195634292">"Wi-Fi käynnistyy automaattisesti"</string>
    <string name="wifi_wakeup_onboarding_subtext" msgid="3989697580301186973">"Kun olet lähellä laadukasta tallennettua verkkoa"</string>
    <string name="wifi_wakeup_onboarding_action_disable" msgid="838648204200836028">"Älä käynnistä uudelleen"</string>
    <string name="wifi_wakeup_enabled_title" msgid="6534603733173085309">"Wi‑Fi otettiin käyttöön automaattisesti"</string>
    <string name="wifi_wakeup_enabled_content" msgid="189330154407990583">"Olet lähellä tallennettua verkkoa: <xliff:g id="NETWORK_SSID">%1$s</xliff:g>"</string>
    <string name="wifi_available_sign_in" msgid="9157196203958866662">"Kirjaudu Wi-Fi-verkkoon"</string>
    <string name="network_available_sign_in" msgid="1848877297365446605">"Kirjaudu verkkoon"</string>
    <!-- no translation found for network_available_sign_in_detailed (8000081941447976118) -->
    <skip />
    <string name="wifi_no_internet" msgid="5198100389964214865">"<xliff:g id="NETWORK_SSID">%1$s</xliff:g> ei ole yhteydessä internetiin"</string>
    <string name="wifi_no_internet_detailed" msgid="8083079241212301741">"Näytä vaihtoehdot napauttamalla."</string>
    <string name="captive_portal_logged_in_detailed" msgid="8489345381637456021">"Yhdistetty"</string>
    <string name="network_partial_connectivity" msgid="7774883385494762741">"<xliff:g id="NETWORK_SSID">%1$s</xliff:g> toimii rajoitetulla yhteydellä"</string>
    <string name="network_partial_connectivity_detailed" msgid="1959697814165325217">"Yhdistä napauttamalla"</string>
    <string name="wifi_softap_config_change" msgid="8475911871165857607">"Hotspot-asetustesi muutokset"</string>
    <string name="wifi_softap_config_change_summary" msgid="7601233252456548891">"Hotspot-taajuutesi on muuttunut."</string>
    <string name="wifi_softap_config_change_detailed" msgid="8022936822860678033">"Tämä laite ei tue asetustasi (vain 5 GHz). Sen sijaan laite käyttää 5 GHz:n taajuutta sen ollessa käytettävissä."</string>
    <string name="network_switch_metered" msgid="4671730921726992671">"<xliff:g id="NETWORK_TYPE">%1$s</xliff:g> otettiin käyttöön"</string>
    <string name="network_switch_metered_detail" msgid="775163331794506615">"<xliff:g id="NEW_NETWORK">%1$s</xliff:g> otetaan käyttöön, kun <xliff:g id="PREVIOUS_NETWORK">%2$s</xliff:g> ei voi muodostaa yhteyttä internetiin. Veloitukset ovat mahdollisia."</string>
    <string name="network_switch_metered_toast" msgid="5779283181685974304">"<xliff:g id="PREVIOUS_NETWORK">%1$s</xliff:g> poistettiin käytöstä ja <xliff:g id="NEW_NETWORK">%2$s</xliff:g> otettiin käyttöön."</string>
  <string-array name="network_switch_type_name">
    <item msgid="3979506840912951943">"mobiilidata"</item>
    <item msgid="75483255295529161">"Wi-Fi"</item>
    <item msgid="6862614801537202646">"Bluetooth"</item>
    <item msgid="5447331121797802871">"Ethernet"</item>
    <item msgid="8257233890381651999">"VPN"</item>
  </string-array>
    <string name="network_switch_type_name_unknown" msgid="4552612897806660656">"tuntematon verkon tyyppi"</string>
    <string name="wifi_watchdog_network_disabled" msgid="7904214231651546347">"Wi-Fi-yhteyden muodostaminen epäonnistui"</string>
    <string name="wifi_watchdog_network_disabled_detailed" msgid="4917472096696322767">" : huono internetyhteys."</string>
    <string name="wifi_connect_alert_title" msgid="8455846016001810172">"Sallitaanko yhteys?"</string>
    <string name="wifi_connect_alert_message" msgid="6451273376815958922">"Sovellus %1$s yrittää yhdistää Wi-Fi-verkkoon %2$s."</string>
    <string name="wifi_connect_default_application" msgid="7143109390475484319">"Sovellus"</string>
    <string name="wifi_p2p_dialog_title" msgid="97611782659324517">"Wi-Fi Direct"</string>
    <string name="wifi_p2p_turnon_message" msgid="2909250942299627244">"Käynnistä suora Wi-Fi-yhteys. Wi-Fi-asiakas/-hotspot poistetaan käytöstä."</string>
    <string name="wifi_p2p_failed_message" msgid="3763669677935623084">"Suoran Wi-Fi-yhteyden käynnistäminen epäonnistui."</string>
    <string name="wifi_p2p_enabled_notification_title" msgid="2068321881673734886">"Wi-Fi Direct on käytössä"</string>
    <string name="wifi_p2p_enabled_notification_message" msgid="8064677407830620023">"Näytä asetukset napauttamalla."</string>
    <string name="accept" msgid="1645267259272829559">"Hyväksy"</string>
    <string name="decline" msgid="2112225451706137894">"Hylkää"</string>
    <string name="wifi_p2p_invitation_sent_title" msgid="1318975185112070734">"Kutsu lähetetty."</string>
    <string name="wifi_p2p_invitation_to_connect_title" msgid="4958803948658533637">"Yhdistämiskutsu"</string>
    <string name="wifi_p2p_from_message" msgid="570389174731951769">"Lähde:"</string>
    <string name="wifi_p2p_to_message" msgid="248968974522044099">"Kohde:"</string>
    <string name="wifi_p2p_enter_pin_message" msgid="5920929550367828970">"Kirjoita pyydetty PIN-koodi:"</string>
    <string name="wifi_p2p_show_pin_message" msgid="8530563323880921094">"PIN-koodi:"</string>
    <string name="wifi_p2p_frequency_conflict_message" product="tablet" msgid="8012981257742232475">"Tablet-laitteen yhteys Wi-Fi-verkkoon katkaistaan väliaikaisesti tabletin ollessa yhdistettynä laitteeseen <xliff:g id="DEVICE_NAME">%1$s</xliff:g>"</string>
    <string name="wifi_p2p_frequency_conflict_message" product="tv" msgid="3087858235069421128">"Television Wi-Fi-yhteys katkeaa tilapäisesti, kun siihen on yhdistetty <xliff:g id="DEVICE_NAME">%1$s</xliff:g>"</string>
    <string name="wifi_p2p_frequency_conflict_message" product="default" msgid="7363907213787469151">"Puhelimen yhteys Wi-Fi-verkkoon katkaistaan väliaikaisesti puhelimen ollessa yhdistettynä laitteeseen <xliff:g id="DEVICE_NAME">%1$s</xliff:g>"</string>
    <string name="select_character" msgid="3365550120617701745">"Lisää merkki"</string>
    <string name="sms_control_title" msgid="7296612781128917719">"Tekstiviestien lähettäminen"</string>
    <string name="sms_control_message" msgid="3867899169651496433">"&lt;b&gt;<xliff:g id="APP_NAME">%1$s</xliff:g>&lt;/b&gt; lähettää suuria määriä tekstiviestejä. Annetaanko tämän sovelluksen jatkaa tekstiviestien lähettämistä?"</string>
    <string name="sms_control_yes" msgid="3663725993855816807">"Salli"</string>
    <string name="sms_control_no" msgid="625438561395534982">"Kiellä"</string>
    <string name="sms_short_code_confirm_message" msgid="1645436466285310855">"&lt;b&gt;<xliff:g id="APP_NAME">%1$s</xliff:g>&lt;/b&gt; haluaa lähettää viestin osoitteeseen &lt;b&gt;<xliff:g id="DEST_ADDRESS">%2$s</xliff:g>&lt;/b&gt;."</string>
    <string name="sms_short_code_details" msgid="5873295990846059400">"Tämä "<b>"voi aiheuttaa kuluja"</b>" matkapuhelinliittymälaskuusi."</string>
    <string name="sms_premium_short_code_details" msgid="7869234868023975"><b>"Tämä aiheuttaa kuluja matkapuhelinliittymälaskuusi."</b></string>
    <string name="sms_short_code_confirm_allow" msgid="4458878637111023413">"Lähetä"</string>
    <string name="sms_short_code_confirm_deny" msgid="2927389840209170706">"Peruuta"</string>
    <string name="sms_short_code_remember_choice" msgid="5289538592272218136">"Muista valintani"</string>
    <string name="sms_short_code_remember_undo_instruction" msgid="4960944133052287484">"Muuta kohd. Asetukset &gt; Sovellukset"</string>
    <string name="sms_short_code_confirm_always_allow" msgid="3241181154869493368">"Salli aina"</string>
    <string name="sms_short_code_confirm_never_allow" msgid="446992765774269673">"Älä koskaan salli"</string>
    <string name="sim_removed_title" msgid="6227712319223226185">"SIM-kortti poistettu"</string>
    <string name="sim_removed_message" msgid="2333164559970958645">"Mobiiliverkko ei ole käytettävissä, ennen kuin käynnistät uudelleen kelvollisella laitteeseen kytketyllä SIM-kortilla."</string>
    <string name="sim_done_button" msgid="827949989369963775">"Valmis"</string>
    <string name="sim_added_title" msgid="3719670512889674693">"SIM-kortti lisätty"</string>
    <string name="sim_added_message" msgid="6599945301141050216">"Muodosta mobiiliverkkoyhteys käynnistämällä laite uudelleen."</string>
    <string name="sim_restart_button" msgid="4722407842815232347">"Käynnistä uudelleen"</string>
    <string name="install_carrier_app_notification_title" msgid="9056007111024059888">"Aktivoi mobiilipalvelu"</string>
    <string name="install_carrier_app_notification_text" msgid="3346681446158696001">"Lataa operaattorin sovellus, niin voit aktivoida SIM-korttisi."</string>
    <string name="install_carrier_app_notification_text_app_name" msgid="1196505084835248137">"Lataa sovellus <xliff:g id="APP_NAME">%1$s</xliff:g>, niin voit aktivoida SIM-korttisi."</string>
    <string name="install_carrier_app_notification_button" msgid="3094206295081900849">"Lataa sovellus"</string>
    <string name="carrier_app_notification_title" msgid="8921767385872554621">"Uusi SIM-kortti asetettu"</string>
    <string name="carrier_app_notification_text" msgid="1132487343346050225">"Määritä se napauttamalla"</string>
    <string name="time_picker_dialog_title" msgid="8349362623068819295">"Aseta aika"</string>
    <string name="date_picker_dialog_title" msgid="5879450659453782278">"Aseta päivämäärä"</string>
    <string name="date_time_set" msgid="5777075614321087758">"Aseta"</string>
    <string name="date_time_done" msgid="2507683751759308828">"Valmis"</string>
    <string name="perms_new_perm_prefix" msgid="8257740710754301407"><font size="12" fgcolor="#ff33b5e5">"UUTTA: "</font></string>
    <string name="perms_description_app" msgid="5139836143293299417">"Palvelun tarjoaa <xliff:g id="APP_NAME">%1$s</xliff:g>."</string>
    <string name="no_permissions" msgid="7283357728219338112">"Lupia ei tarvita"</string>
    <string name="perm_costs_money" msgid="4902470324142151116">"tämä voi maksaa"</string>
    <string name="dlg_ok" msgid="7376953167039865701">"OK"</string>
    <string name="usb_charging_notification_title" msgid="1595122345358177163">"Laitetta ladataan USB-yhteyden kautta"</string>
    <string name="usb_supplying_notification_title" msgid="4631045789893086181">"Ladataan yhdistettyä laitetta USB:n kautta"</string>
    <string name="usb_mtp_notification_title" msgid="4238227258391151029">"USB-tiedostonsiirto on käytössä"</string>
    <string name="usb_ptp_notification_title" msgid="5425857879922006878">"PTP USB:n kautta on käytössä"</string>
    <string name="usb_tether_notification_title" msgid="3716143122035802501">"Internetin jakaminen USB:n kautta on käytössä"</string>
    <string name="usb_midi_notification_title" msgid="5356040379749154805">"MIDI USB:n kautta on käytössä"</string>
    <string name="usb_accessory_notification_title" msgid="1785694450621427730">"USB-lisälaite yhdistetty"</string>
    <string name="usb_notification_message" msgid="3370903770828407960">"Näet lisää vaihtoehtoja napauttamalla."</string>
    <string name="usb_power_notification_message" msgid="4647527153291917218">"Ladataan yhdistettyä laitetta. Napauta nähdäksesi lisää vaihtoehtoja."</string>
    <string name="usb_unsupported_audio_accessory_title" msgid="3529881374464628084">"Analoginen äänilaite havaittu"</string>
    <string name="usb_unsupported_audio_accessory_message" msgid="6309553946441565215">"Liitetty laite ei ole yhteensopiva puhelimen kanssa. Napauta, niin näet lisätietoja."</string>
    <string name="adb_active_notification_title" msgid="6729044778949189918">"USB-vianetsintä yhdistetty"</string>
    <string name="adb_active_notification_message" msgid="7463062450474107752">"Poista USB-virheenkorjaus käytöstä napauttamalla."</string>
    <string name="adb_active_notification_message" product="tv" msgid="8470296818270110396">"Poista USB-vianetsintä käytöstä valitsemalla tämä."</string>
    <string name="test_harness_mode_notification_title" msgid="2216359742631914387">"Testikehystila käytössä"</string>
    <string name="test_harness_mode_notification_message" msgid="1343197173054407119">"Palauta tehdasasetukset, niin voit poistaa testikehystilan käytöstä."</string>
    <string name="usb_contaminant_detected_title" msgid="7136400633704058349">"Nestettä tai likaa USB-portissa"</string>
    <string name="usb_contaminant_detected_message" msgid="832337061059487250">"USB-portti poistetaan käytöstä automaattisesti. Napauta nähdäksesi lisätietoja."</string>
    <string name="usb_contaminant_not_detected_title" msgid="7708281124088684821">"USB-portin käyttö on sallittu"</string>
    <string name="usb_contaminant_not_detected_message" msgid="2415791798244545292">"Puhelin ei enää havaitse nesteitä eikä likaa."</string>
    <string name="taking_remote_bugreport_notification_title" msgid="6742483073875060934">"Luodaan virheraporttia…"</string>
    <string name="share_remote_bugreport_notification_title" msgid="4987095013583691873">"Jaetaanko virheraportti?"</string>
    <string name="sharing_remote_bugreport_notification_title" msgid="7572089031496651372">"Jaetaan virheraporttia…"</string>
    <string name="share_remote_bugreport_notification_message_finished" msgid="6029609949340992866">"Järjestelmänvalvoja pyysi virheraporttia voidakseen auttaa laitteen vianetsinnässä. Sovelluksia ja tietoja voidaan jakaa."</string>
    <string name="share_remote_bugreport_action" msgid="6249476773913384948">"JAA"</string>
    <string name="decline_remote_bugreport_action" msgid="6230987241608770062">"HYLKÄÄ"</string>
    <string name="select_input_method" msgid="4653387336791222978">"Valitse syöttötapa"</string>
    <string name="show_ime" msgid="2506087537466597099">"Pidä näytöllä, kun fyysinen näppäimistö on aktiivinen."</string>
    <string name="hardware" msgid="194658061510127999">"Näytä virtuaalinen näppäimistö"</string>
    <string name="select_keyboard_layout_notification_title" msgid="597189518763083494">"Määritä fyysinen näppäimistö"</string>
    <string name="select_keyboard_layout_notification_message" msgid="8084622969903004900">"Valitse kieli ja asettelu koskettamalla."</string>
    <string name="fast_scroll_alphabet" msgid="5433275485499039199">" ABCDEFGHIJKLMNOPQRSTUVWXYZÅÄÖ"</string>
    <string name="fast_scroll_numeric_alphabet" msgid="4030170524595123610">" 0123456789ABCDEFGHIJKLMNOPQRSTUVWXYZ"</string>
    <string name="alert_windows_notification_channel_group_name" msgid="1463953341148606396">"Näkyminen muiden päällä"</string>
    <string name="alert_windows_notification_channel_name" msgid="3116610965549449803">"<xliff:g id="NAME">%s</xliff:g> näkyy muiden sovellusten päällä"</string>
    <string name="alert_windows_notification_title" msgid="3697657294867638947">"<xliff:g id="NAME">%s</xliff:g> näkyy sovellusten päällä"</string>
    <string name="alert_windows_notification_message" msgid="8917232109522912560">"Jos et halua, että <xliff:g id="NAME">%s</xliff:g> voi käyttää tätä ominaisuutta, avaa asetukset napauttamalla ja poista se käytöstä."</string>
    <string name="alert_windows_notification_turn_off_action" msgid="2902891971380544651">"Poista käytöstä"</string>
    <string name="ext_media_checking_notification_title" msgid="4411133692439308924">"<xliff:g id="NAME">%s</xliff:g> tarkastetaan…"</string>
    <string name="ext_media_checking_notification_message" msgid="410185170877285434">"Tarkastetaan nykyistä sisältöä"</string>
    <string name="ext_media_new_notification_title" msgid="1621805083736634077">"Uusi <xliff:g id="NAME">%s</xliff:g>"</string>
    <string name="ext_media_new_notification_message" msgid="3673685270558405087">"Määritä koskettamalla."</string>
    <string name="ext_media_ready_notification_message" msgid="4083398150380114462">"Kuvien ja median siirtämiseen"</string>
    <string name="ext_media_unmountable_notification_title" msgid="4179418065210797130">"Ongelma: <xliff:g id="NAME">%s</xliff:g>"</string>
    <string name="ext_media_unmountable_notification_message" msgid="4193858924381066522">"Korjaa napauttamalla."</string>
    <string name="ext_media_unmountable_notification_message" product="tv" msgid="3941179940297874950">"<xliff:g id="NAME">%s</xliff:g> on viallinen. Korjaa valitsemalla."</string>
    <string name="ext_media_unsupported_notification_title" msgid="3797642322958803257">"Epäyhteensopiva <xliff:g id="NAME">%s</xliff:g>"</string>
    <string name="ext_media_unsupported_notification_message" msgid="6121601473787888589">"<xliff:g id="NAME">%s</xliff:g> ei ole yhteensopiva tämän laitteen kanssa. Ota se käyttöön tuetussa tilassa napauttamalla."</string>
    <string name="ext_media_unsupported_notification_message" product="tv" msgid="3725436899820390906">"Tämä laite ei tue laitetta <xliff:g id="NAME">%s</xliff:g>. Valitse laite, niin voit suorittaa määrityksen tuetussa muodossa."</string>
    <string name="ext_media_badremoval_notification_title" msgid="3206248947375505416">"<xliff:g id="NAME">%s</xliff:g> poistettiin yllättäen"</string>
    <string name="ext_media_badremoval_notification_message" msgid="8556885808951260574">"Poista media ennen sen irrottamista, niin et menetä sisältöä."</string>
    <string name="ext_media_nomedia_notification_title" msgid="6593814191061956856">"<xliff:g id="NAME">%s</xliff:g> poistettu"</string>
    <string name="ext_media_nomedia_notification_message" msgid="2110883356419799994">"Kaikki ominaisuudet eivät ehkä toimi kunnolla. Liitä uusi tallennuslaite."</string>
    <string name="ext_media_unmounting_notification_title" msgid="5046532339291216076">"<xliff:g id="NAME">%s</xliff:g> poistetaan…"</string>
    <string name="ext_media_unmounting_notification_message" msgid="1003926904442321115">"Älä irrota"</string>
    <string name="ext_media_init_action" msgid="7952885510091978278">"Määritä asetukset"</string>
    <string name="ext_media_unmount_action" msgid="1121883233103278199">"Poista"</string>
    <string name="ext_media_browse_action" msgid="8322172381028546087">"Tutustu"</string>
    <string name="ext_media_seamless_action" msgid="6575980560886881233">"Vaihda syötettä"</string>
    <string name="ext_media_missing_title" msgid="620980315821543904">"<xliff:g id="NAME">%s</xliff:g> puuttuu."</string>
    <string name="ext_media_missing_message" msgid="4012389235250987930">"Liitä laite uudelleen"</string>
    <string name="ext_media_move_specific_title" msgid="1471100343872375842">"Siirretään <xliff:g id="NAME">%s</xliff:g>."</string>
    <string name="ext_media_move_title" msgid="1022809140035962662">"Siirretään tietoja."</string>
    <string name="ext_media_move_success_title" msgid="7863652232242276066">"Sisältö siirretty"</string>
    <string name="ext_media_move_success_message" msgid="8939137931961728009">"Sisältö siirretty paikkaan <xliff:g id="NAME">%s</xliff:g>"</string>
    <string name="ext_media_move_failure_title" msgid="1604422634177382092">"Sisällön siirto epäonnistui"</string>
    <string name="ext_media_move_failure_message" msgid="7388950499623016135">"Yritä uudelleen siirtää sisältöä"</string>
    <string name="ext_media_status_removed" msgid="6576172423185918739">"Irrotettu"</string>
    <string name="ext_media_status_unmounted" msgid="2551560878416417752">"Poistettu"</string>
    <string name="ext_media_status_checking" msgid="6193921557423194949">"Tarkistetaan…"</string>
    <string name="ext_media_status_mounted" msgid="7253821726503179202">"Valmis"</string>
    <string name="ext_media_status_mounted_ro" msgid="8020978752406021015">"Vain luku"</string>
    <string name="ext_media_status_bad_removal" msgid="8395398567890329422">"Poistettu vaarallisesti"</string>
    <string name="ext_media_status_unmountable" msgid="805594039236667894">"Vioittunut"</string>
    <string name="ext_media_status_unsupported" msgid="4691436711745681828">"Ei tuetut"</string>
    <string name="ext_media_status_ejecting" msgid="5463887263101234174">"Poistetaan…"</string>
    <string name="ext_media_status_formatting" msgid="1085079556538644861">"Alustetaan…"</string>
    <string name="ext_media_status_missing" msgid="5638633895221670766">"Ei liitetty"</string>
    <string name="activity_list_empty" msgid="1675388330786841066">"Osuvia toimintoja ei löytynyt."</string>
    <string name="permlab_route_media_output" msgid="6243022988998972085">"reitittää mediaa"</string>
    <string name="permdesc_route_media_output" msgid="4932818749547244346">"Antaa sovelluksen reitittää mediaa muihin ulkoisiin laitteisiin."</string>
    <string name="permlab_readInstallSessions" msgid="3713753067455750349">"lukea asennusistuntoja"</string>
    <string name="permdesc_readInstallSessions" msgid="2049771699626019849">"Sallii sovelluksen lukea asennusistuntoja. Toiminto sallii sovelluksen lukea aktiivisten asennuspakettien tietoja."</string>
    <string name="permlab_requestInstallPackages" msgid="5782013576218172577">"pyytää asennuspaketteja"</string>
    <string name="permdesc_requestInstallPackages" msgid="5740101072486783082">"Antaa sovelluksen pyytää pakettien asennusta."</string>
    <string name="permlab_requestDeletePackages" msgid="1703686454657781242">"pyydä pakettien poistamista"</string>
    <string name="permdesc_requestDeletePackages" msgid="3406172963097595270">"Antaa sovelluksen pyytää pakettien poistamista."</string>
    <string name="permlab_requestIgnoreBatteryOptimizations" msgid="8021256345643918264">"Lupa ohittaa akun optimoinnit"</string>
    <string name="permdesc_requestIgnoreBatteryOptimizations" msgid="8359147856007447638">"Sallii sovelluksen pyytää lupaa ohittaa tietyn sovelluksen akun optimoinnit."</string>
    <string name="tutorial_double_tap_to_zoom_message_short" msgid="1311810005957319690">"Hallitse zoomausta napauttamalla kahdesti"</string>
    <string name="gadget_host_error_inflating" msgid="4882004314906466162">"Widgetin lisääminen epäonnistui."</string>
    <string name="ime_action_go" msgid="8320845651737369027">"Siirry"</string>
    <string name="ime_action_search" msgid="658110271822807811">"Haku"</string>
    <string name="ime_action_send" msgid="2316166556349314424">"Lähetä"</string>
    <string name="ime_action_next" msgid="3138843904009813834">"Seuraava"</string>
    <string name="ime_action_done" msgid="8971516117910934605">"Valmis"</string>
    <string name="ime_action_previous" msgid="1443550039250105948">"Edell."</string>
    <string name="ime_action_default" msgid="2840921885558045721">"Suorita"</string>
    <string name="dial_number_using" msgid="5789176425167573586">"Valitse numero\n <xliff:g id="NUMBER">%s</xliff:g>"</string>
    <string name="create_contact_using" msgid="4947405226788104538">"Luo yhteystieto\nkäyttäen numeroa <xliff:g id="NUMBER">%s</xliff:g>"</string>
    <string name="grant_credentials_permission_message_header" msgid="2106103817937859662">"Seuraavat sovellukset pyytävät lupaa käyttää tiliäsi nyt ja tulevaisuudessa."</string>
    <string name="grant_credentials_permission_message_footer" msgid="3125211343379376561">"Sallitko tämän pyynnön?"</string>
    <string name="grant_permissions_header_text" msgid="6874497408201826708">"Käyttöoikeuspyyntö"</string>
    <string name="allow" msgid="7225948811296386551">"Salli"</string>
    <string name="deny" msgid="2081879885755434506">"Kiellä"</string>
    <string name="permission_request_notification_title" msgid="6486759795926237907">"Lupa pyydetty"</string>
    <string name="permission_request_notification_with_subtitle" msgid="8530393139639560189">"Pyydetään lupaa\ntilille <xliff:g id="ACCOUNT">%s</xliff:g>."</string>
    <string name="forward_intent_to_owner" msgid="1207197447013960896">"Käytät sovellusta muulla kuin työprofiililla"</string>
    <string name="forward_intent_to_work" msgid="621480743856004612">"Käytät sovellusta työprofiililla"</string>
    <string name="input_method_binding_label" msgid="1283557179944992649">"Syöttötapa"</string>
    <string name="sync_binding_label" msgid="3687969138375092423">"Synkronointi"</string>
    <string name="accessibility_binding_label" msgid="4148120742096474641">"Esteettömyys"</string>
    <string name="wallpaper_binding_label" msgid="1240087844304687662">"Taustakuva"</string>
    <string name="chooser_wallpaper" msgid="7873476199295190279">"Vaihda taustakuvaa"</string>
    <string name="notification_listener_binding_label" msgid="2014162835481906429">"Ilmoituskuuntelija"</string>
    <string name="vr_listener_binding_label" msgid="4316591939343607306">"VR-kuuntelija"</string>
    <string name="condition_provider_service_binding_label" msgid="1321343352906524564">"Ehtojen toimituspalvelu"</string>
    <string name="notification_ranker_binding_label" msgid="774540592299064747">"Ilmoitusten sijoituspalvelu"</string>
    <string name="vpn_title" msgid="19615213552042827">"VPN on aktivoitu"</string>
    <string name="vpn_title_long" msgid="6400714798049252294">"<xliff:g id="APP">%s</xliff:g> on aktivoinut VPN-yhteyden"</string>
    <string name="vpn_text" msgid="1610714069627824309">"Napauta, niin voit hallinnoida verkkoa."</string>
    <string name="vpn_text_long" msgid="4907843483284977618">"Yhdistetty: <xliff:g id="SESSION">%s</xliff:g>. Hallinnoi verkkoa napauttamalla."</string>
    <string name="vpn_lockdown_connecting" msgid="6443438964440960745">"Yhdistetään aina käytössä olevaan VPN-verkkoon..."</string>
    <string name="vpn_lockdown_connected" msgid="8202679674819213931">"Yhdistetty aina käytössä olevaan VPN-verkkoon"</string>
    <string name="vpn_lockdown_disconnected" msgid="735805531187559719">"Yhteys aina päällä olevaan VPN:ään katkennut"</string>
    <string name="vpn_lockdown_error" msgid="3133844445659711681">"Ei yhteyttä aina päällä olevaan VPN:ään"</string>
    <string name="vpn_lockdown_config" msgid="8151951501116759194">"Muuta verkko- tai VPN-asetuksia"</string>
    <string name="upload_file" msgid="2897957172366730416">"Valitse tiedosto"</string>
    <string name="no_file_chosen" msgid="6363648562170759465">"Ei valittua tiedostoa"</string>
    <string name="reset" msgid="2448168080964209908">"Palauta"</string>
    <string name="submit" msgid="1602335572089911941">"Lähetä"</string>
    <string name="car_mode_disable_notification_title" msgid="5704265646471239078">"Ajosovellus on käynnissä"</string>
    <string name="car_mode_disable_notification_message" msgid="7647248420931129377">"Poistu ajosovelluksesta napauttamalla."</string>
    <string name="tethered_notification_title" msgid="3146694234398202601">"Internetin jakaminen tai yhteyspiste käytössä"</string>
    <string name="tethered_notification_message" msgid="2113628520792055377">"Määritä napauttamalla."</string>
    <string name="disable_tether_notification_title" msgid="7526977944111313195">"Yhteyden jakaminen poistettu käytöstä"</string>
    <string name="disable_tether_notification_message" msgid="2913366428516852495">"Kysy lisätietoja järjestelmänvalvojalta."</string>
    <string name="back_button_label" msgid="2300470004503343439">"Takaisin"</string>
    <string name="next_button_label" msgid="1080555104677992408">"Seuraava"</string>
    <string name="skip_button_label" msgid="1275362299471631819">"Ohita"</string>
    <string name="no_matches" msgid="8129421908915840737">"Ei tuloksia"</string>
    <string name="find_on_page" msgid="1946799233822820384">"Etsi sivulta"</string>
    <plurals name="matches_found" formatted="false" msgid="1210884353962081884">
      <item quantity="other"><xliff:g id="INDEX">%d</xliff:g>/<xliff:g id="TOTAL">%d</xliff:g></item>
      <item quantity="one">1 tulos</item>
    </plurals>
    <string name="action_mode_done" msgid="7217581640461922289">"Valmis"</string>
    <string name="progress_erasing" msgid="2569962663843586562">"Tyhjennetään jaettua tallennustilaa…"</string>
    <string name="share" msgid="1778686618230011964">"Jaa"</string>
    <string name="find" msgid="4808270900322985960">"Etsi"</string>
    <string name="websearch" msgid="4337157977400211589">"Verkkohaku"</string>
    <string name="find_next" msgid="5742124618942193978">"Hae seuraava"</string>
    <string name="find_previous" msgid="2196723669388360506">"Hae edellinen"</string>
    <string name="gpsNotifTicker" msgid="5622683912616496172">"Sijaintipyyntö käyttäjältä <xliff:g id="NAME">%s</xliff:g>"</string>
    <string name="gpsNotifTitle" msgid="5446858717157416839">"Sijaintipyyntö"</string>
    <string name="gpsNotifMessage" msgid="1374718023224000702">"Pyytänyt <xliff:g id="NAME">%1$s</xliff:g> (<xliff:g id="SERVICE">%2$s</xliff:g>)"</string>
    <string name="gpsVerifYes" msgid="2346566072867213563">"Kyllä"</string>
    <string name="gpsVerifNo" msgid="1146564937346454865">"Ei"</string>
    <string name="sync_too_many_deletes" msgid="5296321850662746890">"Poistoraja ylittynyt"</string>
    <string name="sync_too_many_deletes_desc" msgid="496551671008694245">"Tilin <xliff:g id="ACCOUNT_NAME">%3$s</xliff:g> synkronointityypissä <xliff:g id="TYPE_OF_SYNC">%2$s</xliff:g> on <xliff:g id="NUMBER_OF_DELETED_ITEMS">%1$d</xliff:g> poistettua kohdetta. Mitä tehdään?"</string>
    <string name="sync_really_delete" msgid="2572600103122596243">"Poista kohteet"</string>
    <string name="sync_undo_deletes" msgid="2941317360600338602">"Kumoa poistot"</string>
    <string name="sync_do_nothing" msgid="3743764740430821845">"Älä tee mitään"</string>
    <string name="choose_account_label" msgid="5655203089746423927">"Valitse tili"</string>
    <string name="add_account_label" msgid="2935267344849993553">"Lisää tili"</string>
    <string name="add_account_button_label" msgid="3611982894853435874">"Lisää tili"</string>
    <string name="number_picker_increment_button" msgid="2412072272832284313">"Lisää"</string>
    <string name="number_picker_decrement_button" msgid="476050778386779067">"Vähennä"</string>
    <string name="number_picker_increment_scroll_mode" msgid="5259126567490114216">"<xliff:g id="VALUE">%s</xliff:g> kosketa pitkään."</string>
    <string name="number_picker_increment_scroll_action" msgid="9101473045891835490">"Lisää tai vähennä arvoa liu\'uttamalla ylös tai alas."</string>
    <string name="time_picker_increment_minute_button" msgid="8865885114028614321">"Lisää minuuttien määrää."</string>
    <string name="time_picker_decrement_minute_button" msgid="6246834937080684791">"Vähennä minuuttien määrää."</string>
    <string name="time_picker_increment_hour_button" msgid="3652056055810223139">"Lisää tuntien määrää."</string>
    <string name="time_picker_decrement_hour_button" msgid="1377479863429214792">"Vähennä tuntien määrää."</string>
    <string name="time_picker_increment_set_pm_button" msgid="4147590696151230863">"Aseta ip"</string>
    <string name="time_picker_decrement_set_am_button" msgid="8302140353539486752">"Aseta ap"</string>
    <string name="date_picker_increment_month_button" msgid="5369998479067934110">"Lisää kuukausien määrää."</string>
    <string name="date_picker_decrement_month_button" msgid="1832698995541726019">"Vähennä kuukausien määrää."</string>
    <string name="date_picker_increment_day_button" msgid="7130465412308173903">"Lisää päivien määrää."</string>
    <string name="date_picker_decrement_day_button" msgid="4131881521818750031">"Vähennä päivien määrää."</string>
    <string name="date_picker_increment_year_button" msgid="6318697384310808899">"Lisää vuosien määrää."</string>
    <string name="date_picker_decrement_year_button" msgid="4482021813491121717">"Vähennä vuosien määrää."</string>
    <string name="date_picker_prev_month_button" msgid="2858244643992056505">"Edellinen kuukausi"</string>
    <string name="date_picker_next_month_button" msgid="5559507736887605055">"Seuraava kuukausi"</string>
    <string name="keyboardview_keycode_alt" msgid="4856868820040051939">"Alt"</string>
    <string name="keyboardview_keycode_cancel" msgid="1203984017245783244">"Peruuta"</string>
    <string name="keyboardview_keycode_delete" msgid="3337914833206635744">"Poista"</string>
    <string name="keyboardview_keycode_done" msgid="1992571118466679775">"Valmis"</string>
    <string name="keyboardview_keycode_mode_change" msgid="4547387741906537519">"Tilan muutos"</string>
    <string name="keyboardview_keycode_shift" msgid="2270748814315147690">"Shift"</string>
    <string name="keyboardview_keycode_enter" msgid="2985864015076059467">"Enter"</string>
    <string name="activitychooserview_choose_application" msgid="2125168057199941199">"Valitse sovellus"</string>
    <string name="activitychooserview_choose_application_error" msgid="8624618365481126668">"<xliff:g id="APPLICATION_NAME">%s</xliff:g> ei käynnisty"</string>
    <string name="shareactionprovider_share_with" msgid="806688056141131819">"Jaa seuraavien kanssa:"</string>
    <string name="shareactionprovider_share_with_application" msgid="5627411384638389738">"Jaa sovelluksessa <xliff:g id="APPLICATION_NAME">%s</xliff:g>"</string>
    <string name="content_description_sliding_handle" msgid="415975056159262248">"Liukuva valitsin. Kosketa pitkään."</string>
    <string name="description_target_unlock_tablet" msgid="3833195335629795055">"Poista lukitus liu\'uttamalla."</string>
    <string name="action_bar_home_description" msgid="5293600496601490216">"Siirry etusivulle"</string>
    <string name="action_bar_up_description" msgid="2237496562952152589">"Siirry ylös"</string>
    <string name="action_menu_overflow_description" msgid="2295659037509008453">"Lisää asetuksia"</string>
    <string name="action_bar_home_description_format" msgid="7965984360903693903">"%1$s, %2$s"</string>
    <string name="action_bar_home_subtitle_description_format" msgid="6985546530471780727">"%1$s, %2$s, %3$s"</string>
    <string name="storage_internal" msgid="3570990907910199483">"Sisäinen jaettu tallennustila"</string>
    <string name="storage_sd_card" msgid="3282948861378286745">"SD-kortti"</string>
    <string name="storage_sd_card_label" msgid="6347111320774379257">"SD-kortti: <xliff:g id="MANUFACTURER">%s</xliff:g>"</string>
    <string name="storage_usb_drive" msgid="6261899683292244209">"USB-asema"</string>
    <string name="storage_usb_drive_label" msgid="4501418548927759953">"USB-asema: <xliff:g id="MANUFACTURER">%s</xliff:g>"</string>
    <string name="storage_usb" msgid="3017954059538517278">"USB-tallennustila"</string>
    <string name="extract_edit_menu_button" msgid="8940478730496610137">"Muokkaa"</string>
    <string name="data_usage_warning_title" msgid="6499834033204801605">"Datavaroitus"</string>
    <string name="data_usage_warning_body" msgid="7340198905103751676">"Olet käyttänyt <xliff:g id="APP">%s</xliff:g> dataa"</string>
    <string name="data_usage_mobile_limit_title" msgid="6561099244084267376">"Mobiilidataraja saavutettu"</string>
    <string name="data_usage_wifi_limit_title" msgid="5803363779034792676">"Wi-Fi-tietojen raja saavutettu"</string>
    <string name="data_usage_limit_body" msgid="2908179506560812973">"Data keskeytetty kierroksen loppuajaksi"</string>
    <string name="data_usage_mobile_limit_snoozed_title" msgid="3171402244827034372">"Mobiilidataraja ylitetty"</string>
    <string name="data_usage_wifi_limit_snoozed_title" msgid="3547771791046344188">"Wi-Fi-dataraja ylitetty"</string>
    <string name="data_usage_limit_snoozed_body" msgid="1671222777207603301">"Olet käyttänyt <xliff:g id="SIZE">%s</xliff:g> asettamasi rajan yli."</string>
    <string name="data_usage_restricted_title" msgid="5965157361036321914">"Rajoitettu taustadatan käyttö"</string>
    <string name="data_usage_restricted_body" msgid="469866376337242726">"Poista rajoitus napauttamalla."</string>
    <string name="data_usage_rapid_title" msgid="1809795402975261331">"Paljon mobiilidatan käyttöä"</string>
    <string name="data_usage_rapid_body" msgid="6897825788682442715">"Sovelluksesi ovat käyttäneet normaalia enemmän dataa"</string>
    <string name="data_usage_rapid_app_body" msgid="5396680996784142544">"<xliff:g id="APP">%s</xliff:g> on käyttänyt normaalia enemmän dataa"</string>
    <string name="ssl_certificate" msgid="6510040486049237639">"Suojausvarmenne"</string>
    <string name="ssl_certificate_is_valid" msgid="6825263250774569373">"Varmenne on voimassa."</string>
    <string name="issued_to" msgid="454239480274921032">"Varmenteen saaja:"</string>
    <string name="common_name" msgid="2233209299434172646">"Yleinen nimi:"</string>
    <string name="org_name" msgid="6973561190762085236">"Organisaatio:"</string>
    <string name="org_unit" msgid="7265981890422070383">"Organisaatioyksikkö:"</string>
    <string name="issued_by" msgid="2647584988057481566">"Myöntäjä:"</string>
    <string name="validity_period" msgid="8818886137545983110">"Voimassa:"</string>
    <string name="issued_on" msgid="5895017404361397232">"Myönnetty:"</string>
    <string name="expires_on" msgid="3676242949915959821">"Vanhenee:"</string>
    <string name="serial_number" msgid="758814067660862493">"Sarjanumero"</string>
    <string name="fingerprints" msgid="4516019619850763049">"Tunnistetiedostot:"</string>
    <string name="sha256_fingerprint" msgid="4391271286477279263">"SHA-256-tunnistetiedosto"</string>
    <string name="sha1_fingerprint" msgid="7930330235269404581">"SHA-1-tunnistetiedosto"</string>
    <string name="activity_chooser_view_see_all" msgid="4292569383976636200">"Näytä kaikki"</string>
    <string name="activity_chooser_view_dialog_title_default" msgid="4710013864974040615">"Valitse toiminto"</string>
    <string name="share_action_provider_share_with" msgid="5247684435979149216">"Jaa seuraavien kanssa"</string>
    <string name="sending" msgid="3245653681008218030">"Lähetetään…"</string>
    <string name="launchBrowserDefault" msgid="2057951947297614725">"Käynnistetäänkö selain?"</string>
    <string name="SetupCallDefault" msgid="5834948469253758575">"Vastataanko puheluun?"</string>
    <string name="activity_resolver_use_always" msgid="8017770747801494933">"Aina"</string>
    <string name="activity_resolver_set_always" msgid="1422574191056490585">"Avaa aina"</string>
    <string name="activity_resolver_use_once" msgid="2404644797149173758">"Vain kerran"</string>
    <string name="activity_resolver_app_settings" msgid="8965806928986509855">"Asetukset"</string>
    <string name="activity_resolver_work_profiles_support" msgid="185598180676883455">"%1$s ei tue työprofiilia"</string>
    <string name="default_audio_route_name" product="tablet" msgid="4617053898167127471">"Tabletti"</string>
    <string name="default_audio_route_name" product="tv" msgid="9158088547603019321">"Televisio"</string>
    <string name="default_audio_route_name" product="default" msgid="4239291273420140123">"Puhelin"</string>
    <string name="default_audio_route_name_dock_speakers" msgid="6240602982276591864">"Telineen kaiuttimet"</string>
    <string name="default_audio_route_name_hdmi" msgid="1486254205617081251">"HDMI"</string>
    <string name="default_audio_route_name_headphones" msgid="8119971843803439110">"Kuulokkeet"</string>
    <string name="default_audio_route_name_usb" msgid="1234984851352637769">"USB"</string>
    <string name="default_audio_route_category_name" msgid="3722811174003886946">"Järjestelmä"</string>
    <string name="bluetooth_a2dp_audio_route_name" msgid="8575624030406771015">"Bluetooth-ääni"</string>
    <string name="wireless_display_route_description" msgid="9070346425023979651">"Langaton näyttö"</string>
    <string name="media_route_button_content_description" msgid="591703006349356016">"Suoratoisto"</string>
    <string name="media_route_chooser_title" msgid="1751618554539087622">"Yhdistä laitteeseen"</string>
    <string name="media_route_chooser_title_for_remote_display" msgid="3395541745872017583">"Lähetä näyttö laitteeseen"</string>
    <string name="media_route_chooser_searching" msgid="4776236202610828706">"Etsitään laitteita…"</string>
    <string name="media_route_chooser_extended_settings" msgid="87015534236701604">"Asetukset"</string>
    <string name="media_route_controller_disconnect" msgid="8966120286374158649">"Katkaise yhteys"</string>
    <string name="media_route_status_scanning" msgid="7279908761758293783">"Etsitään..."</string>
    <string name="media_route_status_connecting" msgid="6422571716007825440">"Yhdistetään..."</string>
    <string name="media_route_status_available" msgid="6983258067194649391">"Käytettävissä"</string>
    <string name="media_route_status_not_available" msgid="6739899962681886401">"Ei käytettävissä"</string>
    <string name="media_route_status_in_use" msgid="4533786031090198063">"Käytössä"</string>
    <string name="display_manager_built_in_display_name" msgid="2583134294292563941">"Yhdysrakenteinen näyttö"</string>
    <string name="display_manager_hdmi_display_name" msgid="1555264559227470109">"HDMI-ruutu"</string>
    <string name="display_manager_overlay_display_name" msgid="5142365982271620716">"Peittokuva # <xliff:g id="ID">%1$d</xliff:g>"</string>
    <string name="display_manager_overlay_display_title" msgid="652124517672257172">"<xliff:g id="NAME">%1$s</xliff:g>: <xliff:g id="WIDTH">%2$d</xliff:g> x <xliff:g id="HEIGHT">%3$d</xliff:g>, <xliff:g id="DPI">%4$d</xliff:g> dpi"</string>
    <string name="display_manager_overlay_display_secure_suffix" msgid="6022119702628572080">", suojattu"</string>
    <string name="kg_forgot_pattern_button_text" msgid="8852021467868220608">"Unohtunut kuvio"</string>
    <string name="kg_wrong_pattern" msgid="1850806070801358830">"Väärä kuvio"</string>
    <string name="kg_wrong_password" msgid="2333281762128113157">"Väärä salasana"</string>
    <string name="kg_wrong_pin" msgid="1131306510833563801">"Väärä PIN-koodi"</string>
    <plurals name="kg_too_many_failed_attempts_countdown" formatted="false" msgid="8790651267324125694">
      <item quantity="other">Yritä uudelleen <xliff:g id="NUMBER">%d</xliff:g> sekunnin kuluttua.</item>
      <item quantity="one">Yritä uudelleen 1 sekunnin kuluttua.</item>
    </plurals>
    <string name="kg_pattern_instructions" msgid="398978611683075868">"Piirrä kuvio"</string>
    <string name="kg_sim_pin_instructions" msgid="2319508550934557331">"Anna SIM-kortin PIN-koodi"</string>
    <string name="kg_pin_instructions" msgid="2377242233495111557">"Anna PIN-koodi"</string>
    <string name="kg_password_instructions" msgid="5753646556186936819">"Anna salasana"</string>
    <string name="kg_puk_enter_puk_hint" msgid="453227143861735537">"SIM-kortti on nyt poistettu käytöstä. Jatka antamalla PUK-koodi. Saat lisätietoja ottamalla yhteyttä operaattoriin."</string>
    <string name="kg_puk_enter_pin_hint" msgid="7871604527429602024">"Anna haluamasi PIN-koodi"</string>
    <string name="kg_enter_confirm_pin_hint" msgid="325676184762529976">"Vahvista haluamasi PIN-koodi"</string>
    <string name="kg_sim_unlock_progress_dialog_message" msgid="8950398016976865762">"SIM-kortin lukitusta poistetaan…"</string>
    <string name="kg_password_wrong_pin_code" msgid="1139324887413846912">"Virheellinen PIN-koodi."</string>
    <string name="kg_invalid_sim_pin_hint" msgid="8795159358110620001">"Anna 4–8-numeroinen PIN-koodi."</string>
    <string name="kg_invalid_sim_puk_hint" msgid="6025069204539532000">"PUK-koodissa tulee olla 8 numeroa."</string>
    <string name="kg_invalid_puk" msgid="3638289409676051243">"Anna uudelleen oikea PUK-koodi. Jos teet liian monta yritystä, SIM-kortti poistetaan käytöstä pysyvästi."</string>
    <string name="kg_invalid_confirm_pin_hint" product="default" msgid="7003469261464593516">"PIN-koodit eivät täsmää"</string>
    <string name="kg_login_too_many_attempts" msgid="6486842094005698475">"Liikaa kuvionpiirtoyrityksiä"</string>
    <string name="kg_login_instructions" msgid="1100551261265506448">"Poista lukitus kirjautumalla sisään Google-tililläsi."</string>
    <string name="kg_login_username_hint" msgid="5718534272070920364">"Käyttäjätunnus (sähköposti)"</string>
    <string name="kg_login_password_hint" msgid="9057289103827298549">"Salasana"</string>
    <string name="kg_login_submit_button" msgid="5355904582674054702">"Kirjaudu sisään"</string>
    <string name="kg_login_invalid_input" msgid="5754664119319872197">"Virheellinen käyttäjänimi tai salasana."</string>
    <string name="kg_login_account_recovery_hint" msgid="5690709132841752974">"Unohditko käyttäjänimesi tai salasanasi?\nKäy osoitteessa "<b>"google.com/accounts/recovery"</b>"."</string>
    <string name="kg_login_checking_password" msgid="1052685197710252395">"Tarkistetaan tiliä..."</string>
    <string name="kg_too_many_failed_pin_attempts_dialog_message" msgid="8276745642049502550">"Olet kirjoittanut PIN-koodin väärin <xliff:g id="NUMBER_0">%1$d</xliff:g> kertaa. \n\nYritä uudelleen <xliff:g id="NUMBER_1">%2$d</xliff:g> sekunnin kuluttua."</string>
    <string name="kg_too_many_failed_password_attempts_dialog_message" msgid="7813713389422226531">"Olet kirjoittanut salasanan väärin <xliff:g id="NUMBER_0">%1$d</xliff:g> kertaa. \n\nYritä uudelleen <xliff:g id="NUMBER_1">%2$d</xliff:g> sekunnin kuluttua."</string>
    <string name="kg_too_many_failed_pattern_attempts_dialog_message" msgid="74089475965050805">"Olet piirtänyt lukituksenpoistokuvion väärin <xliff:g id="NUMBER_0">%1$d</xliff:g> kertaa. \n\nYritä uudelleen <xliff:g id="NUMBER_1">%2$d</xliff:g> sekunnin kuluttua."</string>
    <string name="kg_failed_attempts_almost_at_wipe" product="tablet" msgid="1575557200627128949">"Tablet-laitteen lukituksen poisto epäonnistui <xliff:g id="NUMBER_0">%1$d</xliff:g> kertaa. Jos teet vielä <xliff:g id="NUMBER_1">%2$d</xliff:g> epäonnistunutta yritystä, tablet-laitteeseen palautetaan tehdasasetukset ja kaikki käyttäjätiedot häviävät."</string>
    <string name="kg_failed_attempts_almost_at_wipe" product="tv" msgid="5621231220154419413">"Television lukituksen poistaminen on epäonnistunut <xliff:g id="NUMBER_0">%1$d</xliff:g> kertaa. Jos se epäonnistuu vielä <xliff:g id="NUMBER_1">%2$d</xliff:g> kertaa, television tehdasasetukset palautetaan ja käyttäjätiedot poistetaan."</string>
    <string name="kg_failed_attempts_almost_at_wipe" product="default" msgid="4051015943038199910">"Puhelimen lukituksen poisto epäonnistui <xliff:g id="NUMBER_0">%1$d</xliff:g> kertaa. Jos teet vielä <xliff:g id="NUMBER_1">%2$d</xliff:g> epäonnistunutta yritystä, puhelimeen palautetaan tehdasasetukset ja kaikki käyttäjätiedot häviävät."</string>
    <string name="kg_failed_attempts_now_wiping" product="tablet" msgid="2072996269148483637">"Tablet-laitteen lukituksen poisto epäonnistui <xliff:g id="NUMBER">%d</xliff:g> kertaa. Laitteeseen palautetaan nyt tehdasasetukset."</string>
    <string name="kg_failed_attempts_now_wiping" product="tv" msgid="4987878286750741463">"Television lukituksen poistaminen on epäonnistunut <xliff:g id="NUMBER">%d</xliff:g> kertaa. Television tehdasasetukset palautetaan."</string>
    <string name="kg_failed_attempts_now_wiping" product="default" msgid="4817627474419471518">"Puhelimen lukituksen poisto epäonnistui <xliff:g id="NUMBER">%d</xliff:g> kertaa. Puhelimeen palautetaan nyt tehdasasetukset."</string>
    <string name="kg_failed_attempts_almost_at_login" product="tablet" msgid="3253575572118914370">"Piirsit lukituksenpoistokuvion väärin <xliff:g id="NUMBER_0">%1$d</xliff:g> kertaa. Jos piirrät kuvion väärin vielä <xliff:g id="NUMBER_1">%2$d</xliff:g> kertaa, sinua pyydetään poistamaan tablet-laitteesi lukitus sähköpostitilin avulla.\n\n Yritä uudelleen <xliff:g id="NUMBER_2">%3$d</xliff:g> sekunnin kuluttua."</string>
    <string name="kg_failed_attempts_almost_at_login" product="tv" msgid="4224651132862313471">"Olet piirtänyt lukituksenpoistokuvion väärin <xliff:g id="NUMBER_0">%1$d</xliff:g> kertaa. Jos piirrät kuvion väärin vielä <xliff:g id="NUMBER_1">%2$d</xliff:g> kertaa, sinua pyydetään avaamaan television lukitus sähköpostitilin avulla.\n\n Yritä uudelleen <xliff:g id="NUMBER_2">%3$d</xliff:g> sekunnin kuluttua."</string>
    <string name="kg_failed_attempts_almost_at_login" product="default" msgid="1437638152015574839">"Piirsit lukituksenpoistokuvion väärin <xliff:g id="NUMBER_0">%1$d</xliff:g> kertaa. Jos piirrät kuvion väärin vielä <xliff:g id="NUMBER_1">%2$d</xliff:g> kertaa, sinua pyydetään poistamaan puhelimesi lukitus sähköpostitilin avulla.\n\n Yritä uudelleen <xliff:g id="NUMBER_2">%3$d</xliff:g> sekunnin kuluttua."</string>
    <string name="kg_text_message_separator" product="default" msgid="4160700433287233771">" – "</string>
    <string name="kg_reordering_delete_drop_target_text" msgid="7899202978204438708">"Poista"</string>
    <string name="safe_media_volume_warning" product="default" msgid="2276318909314492312">"Nostetaanko äänenvoimakkuus suositellun tason yläpuolelle?\n\nPitkäkestoinen kova äänenvoimakkuus saattaa heikentää kuuloa."</string>
    <string name="accessibility_shortcut_warning_dialog_title" msgid="8404780875025725199">"Käytetäänkö esteettömyyden pikanäppäintä?"</string>
    <string name="accessibility_shortcut_toogle_warning" msgid="7256507885737444807">"Kun pikanäppäin on käytössä, voit käynnistää esteettömyystoiminnon pitämällä molempia äänenvoimakkuuspainikkeita painettuna kolmen sekunnin ajan.\n\n Tällä hetkellä valittu esteettömyystoiminto:\n<xliff:g id="SERVICE_NAME">%1$s</xliff:g>\n\n Voit vaihtaa toimintoa valitsemalla Asetukset &gt; Esteettömyys."</string>
    <string name="disable_accessibility_shortcut" msgid="627625354248453445">"Poista pikanäppäin käytöstä"</string>
    <string name="leave_accessibility_shortcut_on" msgid="7653111894438512680">"Käytä pikanäppäintä"</string>
    <string name="color_inversion_feature_name" msgid="4231186527799958644">"Käänteiset värit"</string>
    <string name="color_correction_feature_name" msgid="6779391426096954933">"Värinkorjaus"</string>
    <string name="accessibility_shortcut_enabling_service" msgid="7771852911861522636">"<xliff:g id="SERVICE_NAME">%1$s</xliff:g> otettiin käyttöön esteettömyystilan pikanäppäimellä."</string>
    <string name="accessibility_shortcut_disabling_service" msgid="2747243438223109821">"<xliff:g id="SERVICE_NAME">%1$s</xliff:g> poistettiin käytöstä esteettömyystilan pikanäppäimellä."</string>
    <string name="accessibility_shortcut_spoken_feedback" msgid="8376923232350078434">"Voit käyttää palvelua <xliff:g id="SERVICE_NAME">%1$s</xliff:g> painamalla molempia äänenvoimakkuuspainikkeita kolmen sekunnin ajan"</string>
    <string name="accessibility_button_prompt_text" msgid="1176658502969738564">"Valitse palvelu, jonka esteettömyyspainike aktivoi:"</string>
    <string name="accessibility_gesture_prompt_text" msgid="8259145549733019401">"Valitse palvelu, jota käytetään esteettömyyseleellä (pyyhkäise näytön alalaidasta ylös kahdella sormella):"</string>
    <string name="accessibility_gesture_3finger_prompt_text" msgid="1041435574275047665">"Valitse palvelu, jota käytetään esteettömyyseleellä (pyyhkäise näytön alalaidasta ylös kolmella sormella):"</string>
    <string name="accessibility_button_instructional_text" msgid="7003212763213614833">"Vaihda palveluiden välillä painamalla painiketta pitkään."</string>
    <string name="accessibility_gesture_instructional_text" msgid="5261788874937410950">"Vaihda palveluiden välillä pyyhkäisemällä ylös kahdella sormella ja koskettamalla pitkään."</string>
    <string name="accessibility_gesture_3finger_instructional_text" msgid="4969448938984394550">"Vaihda palveluiden välillä pyyhkäisemällä ylös kolmella sormella ja koskettamalla pitkään."</string>
    <string name="accessibility_magnification_chooser_text" msgid="1227146738764986237">"Suurennus"</string>
    <string name="user_switched" msgid="3768006783166984410">"Nykyinen käyttäjä: <xliff:g id="NAME">%1$s</xliff:g>."</string>
    <string name="user_switching_message" msgid="2871009331809089783">"Vaihdetaan käyttäjään <xliff:g id="NAME">%1$s</xliff:g>…"</string>
    <string name="user_logging_out_message" msgid="8939524935808875155">"<xliff:g id="NAME">%1$s</xliff:g> kirjautuu ulos…"</string>
    <string name="owner_name" msgid="2716755460376028154">"Omistaja"</string>
    <string name="error_message_title" msgid="4510373083082500195">"Virhe"</string>
    <string name="error_message_change_not_allowed" msgid="1238035947357923497">"Järjestelmänvalvoja ei salli tätä muutosta."</string>
    <string name="app_not_found" msgid="3429141853498927379">"Tätä toimintoa käsittelevää sovellusta ei löydy"</string>
    <string name="revoke" msgid="5404479185228271586">"Peruuta"</string>
    <string name="mediasize_iso_a0" msgid="1994474252931294172">"ISO A0"</string>
    <string name="mediasize_iso_a1" msgid="3333060421529791786">"ISO A1"</string>
    <string name="mediasize_iso_a2" msgid="3097535991925798280">"ISO A2"</string>
    <string name="mediasize_iso_a3" msgid="3023213259314236123">"ISO A3"</string>
    <string name="mediasize_iso_a4" msgid="231745325296873764">"ISO A4"</string>
    <string name="mediasize_iso_a5" msgid="3484327407340865411">"ISO A5"</string>
    <string name="mediasize_iso_a6" msgid="4861908487129577530">"ISO A6"</string>
    <string name="mediasize_iso_a7" msgid="5890208588072936130">"ISO A7"</string>
    <string name="mediasize_iso_a8" msgid="4319425041085816612">"ISO A8"</string>
    <string name="mediasize_iso_a9" msgid="4882220529506432008">"ISO A9"</string>
    <string name="mediasize_iso_a10" msgid="2382866026365359391">"ISO A10"</string>
    <string name="mediasize_iso_b0" msgid="3651827147402009675">"ISO B0"</string>
    <string name="mediasize_iso_b1" msgid="6072859628278739957">"ISO B1"</string>
    <string name="mediasize_iso_b2" msgid="1348731852150380378">"ISO B2"</string>
    <string name="mediasize_iso_b3" msgid="2612510181259261379">"ISO B3"</string>
    <string name="mediasize_iso_b4" msgid="695151378838115434">"ISO B4"</string>
    <string name="mediasize_iso_b5" msgid="4863754285582212487">"ISO B5"</string>
    <string name="mediasize_iso_b6" msgid="5305816292139647241">"ISO B6"</string>
    <string name="mediasize_iso_b7" msgid="531673542602786624">"ISO B7"</string>
    <string name="mediasize_iso_b8" msgid="9164474595708850034">"ISO B8"</string>
    <string name="mediasize_iso_b9" msgid="282102976764774160">"ISO B9"</string>
    <string name="mediasize_iso_b10" msgid="4517141714407898976">"ISO B10"</string>
    <string name="mediasize_iso_c0" msgid="3103521357901591100">"ISO C0"</string>
    <string name="mediasize_iso_c1" msgid="1231954105985048595">"ISO C1"</string>
    <string name="mediasize_iso_c2" msgid="927702816980087462">"ISO C2"</string>
    <string name="mediasize_iso_c3" msgid="835154173518304159">"ISO C3"</string>
    <string name="mediasize_iso_c4" msgid="5095951985108194011">"ISO C4"</string>
    <string name="mediasize_iso_c5" msgid="1985397450332305739">"ISO C5"</string>
    <string name="mediasize_iso_c6" msgid="8147421924174693013">"ISO C6"</string>
    <string name="mediasize_iso_c7" msgid="8993994925276122950">"ISO C7"</string>
    <string name="mediasize_iso_c8" msgid="6871178104139598957">"ISO C8"</string>
    <string name="mediasize_iso_c9" msgid="7983532635227561362">"ISO C9"</string>
    <string name="mediasize_iso_c10" msgid="5040764293406765584">"ISO C10"</string>
    <string name="mediasize_na_letter" msgid="2841414839888344296">"Letter (279 mm x 216 mm)"</string>
    <string name="mediasize_na_gvrnmt_letter" msgid="5295836838862962809">"Government Letter (203 mm x 267 mm)"</string>
    <string name="mediasize_na_legal" msgid="8621364037680465666">"Legal (216 mm x 356 mm)"</string>
    <string name="mediasize_na_junior_legal" msgid="3309324162155085904">"Junior Legal (203 mm x 127 mm)"</string>
    <string name="mediasize_na_ledger" msgid="5567030340509075333">"Ledger (432 mm x 279 mm)"</string>
    <string name="mediasize_na_tabloid" msgid="4571735038501661757">"Tabloid (279 mm x 432 mm)"</string>
    <string name="mediasize_na_index_3x5" msgid="5182901917818625126">"Index Card (76 mm x 127 mm)"</string>
    <string name="mediasize_na_index_4x6" msgid="7687620625422312396">"Index Card (102 mm x 152 mm)"</string>
    <string name="mediasize_na_index_5x8" msgid="8834215284646872800">"Index Card (127 mm x 203 mm)"</string>
    <string name="mediasize_na_monarch" msgid="213639906956550754">"Monarch (184 mm x 267 mm)"</string>
    <string name="mediasize_na_quarto" msgid="835778493593023223">"Quarto (203 mm x 254 mm)"</string>
    <string name="mediasize_na_foolscap" msgid="1573911237983677138">"Foolscap (203 mm x 330 mm)"</string>
    <string name="mediasize_chinese_roc_8k" msgid="3626855847189438896">"ROC 8K (270 mm x 390 mm)"</string>
    <string name="mediasize_chinese_roc_16k" msgid="9182191577022943355">"ROC 16K (195 mm x 270 mm)"</string>
    <string name="mediasize_chinese_prc_1" msgid="4793232644980170500">"PRC 1 (102 mm x 165 mm)"</string>
    <string name="mediasize_chinese_prc_2" msgid="5404109730975720670">"PRC 2 (102 mm x 176 mm)"</string>
    <string name="mediasize_chinese_prc_3" msgid="1335092253339363526">"PRC 3 (125 mm x 176 mm)"</string>
    <string name="mediasize_chinese_prc_4" msgid="9167997800486569834">"PRC 4 (110 mm x 208 mm)"</string>
    <string name="mediasize_chinese_prc_5" msgid="845875168823541497">"PRC 5 (110 mm x 220 mm)"</string>
    <string name="mediasize_chinese_prc_6" msgid="3220325667692648789">"PRC 6 (120 m x 320 mm)"</string>
    <string name="mediasize_chinese_prc_7" msgid="1776792138507038527">"PRC 7 (160 mm x 230 mm)"</string>
    <string name="mediasize_chinese_prc_8" msgid="1417176642687456692">"PRC 8 (120 mm x 309 mm)"</string>
    <string name="mediasize_chinese_prc_9" msgid="4785983473123798365">"PRC 9 (120 mm x 309 mm)"</string>
    <string name="mediasize_chinese_prc_10" msgid="7847982299391851899">"PRC 10 (324 mm x 458 mm)"</string>
    <string name="mediasize_chinese_prc_16k" msgid="262793383539980677">"PRC 16K (146 mm x 215 mm)"</string>
    <string name="mediasize_chinese_om_pa_kai" msgid="5256815579447959814">"Pa Kai (146 mm x 215 mm)"</string>
    <string name="mediasize_chinese_om_dai_pa_kai" msgid="7336412963441354407">"Dai Pa Kai (275 mm x 395 mm)"</string>
    <string name="mediasize_chinese_om_jurro_ku_kai" msgid="6324465444100490742">"Jurro Ku Kai (275 mm x 395 mm)"</string>
    <string name="mediasize_japanese_jis_b10" msgid="1787262845627694376">"JIS B10 (32 mm x 45 mm)"</string>
    <string name="mediasize_japanese_jis_b9" msgid="3336035783663287470">"JIS B9 (45 mm x 64 mm)"</string>
    <string name="mediasize_japanese_jis_b8" msgid="6195398299104345731">"JIS B8 (64 mm x 91 mm)"</string>
    <string name="mediasize_japanese_jis_b7" msgid="1674621886902828884">"JIS B7 (91 mm x 128 mm)"</string>
    <string name="mediasize_japanese_jis_b6" msgid="4170576286062657435">"JIS B6 (128 mm x 182 mm)"</string>
    <string name="mediasize_japanese_jis_b5" msgid="4899297958100032533">"JIS B5 (182 mm x 257 mm)"</string>
    <string name="mediasize_japanese_jis_b4" msgid="4213158129126666847">"JIS B4 (257 mm x 364 mm)"</string>
    <string name="mediasize_japanese_jis_b3" msgid="8513715307410310696">"JIS B3 (364 mm x 515 mm)"</string>
    <string name="mediasize_japanese_jis_b2" msgid="4777690211897131190">"JIS B2 (515 mm x 728 mm)"</string>
    <string name="mediasize_japanese_jis_b1" msgid="4608142385457034603">"JIS B1 (728 mm x 1 030 mm)"</string>
    <string name="mediasize_japanese_jis_b0" msgid="7587108366572243991">"JIS B0 (1 030 mm x 1 456 mm)"</string>
    <string name="mediasize_japanese_jis_exec" msgid="5244075432263649068">"JIS Exec (216 mm x 330 mm)"</string>
    <string name="mediasize_japanese_chou4" msgid="4941652015032631361">"Chou4 (90 mm x 205 mm)"</string>
    <string name="mediasize_japanese_chou3" msgid="6387319169263957010">"Chou3 (120 mm x 235 mm)"</string>
    <string name="mediasize_japanese_chou2" msgid="1299112025415343982">"Chou2 (111,1 mm x 146 mm)"</string>
    <string name="mediasize_japanese_hagaki" msgid="8070115620644254565">"Hagaki (100 mm x 148 mm)"</string>
    <string name="mediasize_japanese_oufuku" msgid="6049065587307896564">"Oufuku (148 mm x 200 mm)"</string>
    <string name="mediasize_japanese_kahu" msgid="6872696027560065173">"Kahu (240 mm x 322,1 mm)"</string>
    <string name="mediasize_japanese_kaku2" msgid="2359077233775455405">"Kaku2 (240 mm x 332 mm)"</string>
    <string name="mediasize_japanese_you4" msgid="2091777168747058008">"You4 (105 mm x 235 mm)"</string>
    <string name="mediasize_unknown_portrait" msgid="3088043641616409762">"Tuntematon pystykoko"</string>
    <string name="mediasize_unknown_landscape" msgid="4876995327029361552">"Tuntematon vaakakoko"</string>
    <string name="write_fail_reason_cancelled" msgid="7091258378121627624">"Peruutettu"</string>
    <string name="write_fail_reason_cannot_write" msgid="8132505417935337724">"Sisällön kirjoittamisessa tapahtui virhe"</string>
    <string name="reason_unknown" msgid="6048913880184628119">"tuntematon"</string>
    <string name="reason_service_unavailable" msgid="7824008732243903268">"Tulostuspalvelu ei ole käytössä"</string>
    <string name="print_service_installed_title" msgid="2246317169444081628">"Palvelu <xliff:g id="NAME">%s</xliff:g> asennettu"</string>
    <string name="print_service_installed_message" msgid="5897362931070459152">"Ota käyttöön napauttamalla"</string>
    <string name="restr_pin_enter_admin_pin" msgid="8641662909467236832">"Anna järjestelmänvalvojan PIN-koodi"</string>
    <string name="restr_pin_enter_pin" msgid="3395953421368476103">"Anna PIN-koodi"</string>
    <string name="restr_pin_incorrect" msgid="8571512003955077924">"Virheellinen"</string>
    <string name="restr_pin_enter_old_pin" msgid="1462206225512910757">"Nykyinen PIN-koodi"</string>
    <string name="restr_pin_enter_new_pin" msgid="5959606691619959184">"Uusi PIN-koodi"</string>
    <string name="restr_pin_confirm_pin" msgid="8501523829633146239">"Vahvista uusi PIN-koodi"</string>
    <string name="restr_pin_create_pin" msgid="8017600000263450337">"Luo uusi PIN-koodi rajoitusten muokkaamista varten"</string>
    <string name="restr_pin_error_doesnt_match" msgid="2224214190906994548">"PIN-koodit eivät vastaa toisiaan. Yritä uudelleen."</string>
    <string name="restr_pin_error_too_short" msgid="8173982756265777792">"PIN-koodi on liian lyhyt. Vähimmäispituus on neljä merkkiä."</string>
    <plurals name="restr_pin_countdown" formatted="false" msgid="9061246974881224688">
      <item quantity="other">Yritä uudelleen <xliff:g id="COUNT">%d</xliff:g> sekunnin kuluttua</item>
      <item quantity="one">Yritä uudelleen 1 sekunnin kuluttua</item>
    </plurals>
    <string name="restr_pin_try_later" msgid="973144472490532377">"Yritä myöhemmin uudelleen"</string>
    <string name="immersive_cling_title" msgid="8394201622932303336">"Koko ruudun tilassa"</string>
    <string name="immersive_cling_description" msgid="3482371193207536040">"Sulje palkki pyyhkäisemällä alas ruudun ylälaidasta."</string>
    <string name="immersive_cling_positive" msgid="5016839404568297683">"Selvä"</string>
    <string name="done_label" msgid="2093726099505892398">"Valmis"</string>
    <string name="hour_picker_description" msgid="6698199186859736512">"Tuntien ympyränmuotoinen liukusäädin"</string>
    <string name="minute_picker_description" msgid="8606010966873791190">"Minuuttien ympyränmuotoinen liukusäädin"</string>
    <string name="select_hours" msgid="6043079511766008245">"Valitse tunnit"</string>
    <string name="select_minutes" msgid="3974345615920336087">"Valitse minuutit"</string>
    <string name="select_day" msgid="7774759604701773332">"Valitse kuukausi ja päivä"</string>
    <string name="select_year" msgid="7952052866994196170">"Valitse vuosi"</string>
    <string name="deleted_key" msgid="7659477886625566590">"<xliff:g id="KEY">%1$s</xliff:g> poistettiin"</string>
    <string name="managed_profile_label_badge" msgid="2355652472854327647">"<xliff:g id="LABEL">%1$s</xliff:g> (työ)"</string>
    <string name="managed_profile_label_badge_2" msgid="5048136430082124036">"Toinen <xliff:g id="LABEL">%1$s</xliff:g>, työ"</string>
    <string name="managed_profile_label_badge_3" msgid="2808305070321719040">"Kolmas <xliff:g id="LABEL">%1$s</xliff:g>, työ"</string>
    <string name="lock_to_app_unlock_pin" msgid="2552556656504331634">"Pyydä PIN ennen irrotusta"</string>
    <string name="lock_to_app_unlock_pattern" msgid="4182192144797225137">"Pyydä lukituksenpoistokuvio ennen irrotusta"</string>
    <string name="lock_to_app_unlock_password" msgid="6380979775916974414">"Pyydä salasana ennen irrotusta"</string>
    <string name="package_installed_device_owner" msgid="6875717669960212648">"Järjestelmänvalvoja asensi tämän."</string>
    <string name="package_updated_device_owner" msgid="1847154566357862089">"Järjestelmänvalvoja päivitti tämän."</string>
    <string name="package_deleted_device_owner" msgid="2307122077550236438">"Järjestelmänvalvoja poisti tämän."</string>
    <string name="confirm_battery_saver" msgid="639106420541753635">"OK"</string>
    <string name="battery_saver_description_with_learn_more" msgid="2108984221113106294">"Virransäästö poistaa käytöstä taustatoiminnot, joitakin visuaalisia tehosteita ja muita virtaa runsaasti kuluttavia ominaisuuksia tai rajoittaa niitä akunkeston pidentämiseksi. "<annotation id="url">"Lue lisää"</annotation></string>
    <string name="battery_saver_description" msgid="6413346684861241431">"Virransäästö poistaa käytöstä taustatoiminnot, joitakin visuaalisia tehosteita ja muita virtaa runsaasti kuluttavia ominaisuuksia tai rajoittaa niitä akunkeston pidentämiseksi."</string>
    <string name="data_saver_description" msgid="6015391409098303235">"Data Saver estää joitakin sovelluksia lähettämästä tai vastaanottamasta tietoja taustalla, jotta datan käyttöä voidaan vähentää. Käytössäsi oleva sovellus voi yhä käyttää dataa, mutta se saattaa tehdä niin tavallista harvemmin. Tämä voi tarkoittaa esimerkiksi sitä, että kuva ladataan vasta, kun kosketat sitä."</string>
    <string name="data_saver_enable_title" msgid="4674073932722787417">"Otetaanko Data Saver käyttöön?"</string>
    <string name="data_saver_enable_button" msgid="7147735965247211818">"Ota käyttöön"</string>
    <plurals name="zen_mode_duration_minutes_summary" formatted="false" msgid="4367877408072000848">
      <item quantity="other">%1$d minuutiksi (kunnes kello on <xliff:g id="FORMATTEDTIME_1">%2$s</xliff:g>)</item>
      <item quantity="one">Yhdeksi minuutiksi (kunnes kello on <xliff:g id="FORMATTEDTIME_0">%2$s</xliff:g>)</item>
    </plurals>
    <plurals name="zen_mode_duration_minutes_summary_short" formatted="false" msgid="6830154222366042597">
      <item quantity="other">%1$d minuutin ajan (<xliff:g id="FORMATTEDTIME_1">%2$s</xliff:g> asti)</item>
      <item quantity="one">1 minuutin ajan (<xliff:g id="FORMATTEDTIME_0">%2$s</xliff:g> asti)</item>
    </plurals>
    <plurals name="zen_mode_duration_hours_summary" formatted="false" msgid="736789408293052283">
      <item quantity="other">%1$d tunniksi (kunnes kello on <xliff:g id="FORMATTEDTIME_1">%2$s</xliff:g>)</item>
      <item quantity="one">1 tunniksi (kunnes kello on <xliff:g id="FORMATTEDTIME_0">%2$s</xliff:g>)</item>
    </plurals>
    <plurals name="zen_mode_duration_hours_summary_short" formatted="false" msgid="4787552595253082371">
      <item quantity="other">%1$d tunnin ajan (<xliff:g id="FORMATTEDTIME_1">%2$s</xliff:g> asti)</item>
      <item quantity="one">1 tunnin ajan (<xliff:g id="FORMATTEDTIME_0">%2$s</xliff:g> asti)</item>
    </plurals>
    <plurals name="zen_mode_duration_minutes" formatted="false" msgid="5127407202506485571">
      <item quantity="other">%d minuutiksi</item>
      <item quantity="one">Minuutiksi</item>
    </plurals>
    <plurals name="zen_mode_duration_minutes_short" formatted="false" msgid="2199350154433426128">
      <item quantity="other">%d minuutin ajan</item>
      <item quantity="one">1 minuutin ajan</item>
    </plurals>
    <plurals name="zen_mode_duration_hours" formatted="false" msgid="6571961796799076730">
      <item quantity="other">%d tunniksi</item>
      <item quantity="one">1 tunniksi</item>
    </plurals>
    <plurals name="zen_mode_duration_hours_short" formatted="false" msgid="6748277774662434217">
      <item quantity="other">%d tunnin ajan</item>
      <item quantity="one">1 tunnin ajan</item>
    </plurals>
    <string name="zen_mode_until" msgid="7336308492289875088">"Kunnes kello on <xliff:g id="FORMATTEDTIME">%1$s</xliff:g>"</string>
    <string name="zen_mode_alarm" msgid="9128205721301330797">"<xliff:g id="FORMATTEDTIME">%1$s</xliff:g> asti (seuraava hälytys)"</string>
    <string name="zen_mode_forever" msgid="931849471004038757">"Kunnes poistat sen käytöstä"</string>
    <string name="zen_mode_forever_dnd" msgid="3792132696572189081">"Kunnes poistat Varattu-tilan käytöstä."</string>
    <string name="zen_mode_rule_name_combination" msgid="191109939968076477">"<xliff:g id="FIRST">%1$s</xliff:g>/<xliff:g id="REST">%2$s</xliff:g>"</string>
    <string name="toolbar_collapse_description" msgid="2821479483960330739">"Kutista"</string>
    <string name="zen_mode_feature_name" msgid="5254089399895895004">"Älä häiritse"</string>
    <string name="zen_mode_downtime_feature_name" msgid="2626974636779860146">"Vapaalla"</string>
    <string name="zen_mode_default_weeknights_name" msgid="3081318299464998143">"Arki-iltaisin"</string>
    <string name="zen_mode_default_weekends_name" msgid="2786495801019345244">"Viikonloppuna"</string>
    <string name="zen_mode_default_events_name" msgid="8158334939013085363">"Tapahtuma"</string>
    <string name="zen_mode_default_every_night_name" msgid="3012363838882944175">"Nukkuminen"</string>
    <string name="muted_by" msgid="5942954724562097128">"<xliff:g id="THIRD_PARTY">%1$s</xliff:g> mykistää joitakin ääniä"</string>
    <string name="system_error_wipe_data" msgid="6608165524785354962">"Laitteellasi on sisäinen ongelma, joka aiheuttaa epävakautta. Voit korjata tilanteen palauttamalla tehdasasetukset."</string>
    <string name="system_error_manufacturer" msgid="8086872414744210668">"Laitteesi yhdistäminen ei onnistu sisäisen virheen takia. Saat lisätietoja valmistajalta."</string>
    <string name="stk_cc_ussd_to_dial" msgid="5214333646366591205">"USSD-pyyntö vaihdettu tavalliseksi puheluksi"</string>
    <string name="stk_cc_ussd_to_ss" msgid="4884994189414782605">"USSD-pyyntö vaihdettu SS-pyynnöksi"</string>
    <string name="stk_cc_ussd_to_ussd" msgid="5728637484565449312">"Vaihdettu uudeksi USSD-pyynnöksi"</string>
    <string name="stk_cc_ussd_to_dial_video" msgid="4134455726513175559">"USSD-pyyntö vaihdettu videopuheluksi"</string>
    <string name="stk_cc_ss_to_dial" msgid="1360775164651754978">"SS-pyyntö vaihdettu tavalliseksi puheluksi"</string>
    <string name="stk_cc_ss_to_dial_video" msgid="6577956662913194947">"SS-pyyntö vaihdettu videopuheluksi"</string>
    <string name="stk_cc_ss_to_ussd" msgid="5614626512855868785">"SS-pyyntö vaihdettu USSD-pyynnöksi"</string>
    <string name="stk_cc_ss_to_ss" msgid="7716729801537709054">"Vaihdettu uudeksi SS-pyynnöksi"</string>
    <string name="notification_work_profile_content_description" msgid="4600554564103770764">"Työprofiili"</string>
    <string name="notification_alerted_content_description" msgid="1296617716556420585">"Hälytti"</string>
    <string name="expand_button_content_description_collapsed" msgid="3609784019345534652">"Laajenna"</string>
    <string name="expand_button_content_description_expanded" msgid="8520652707158554895">"Tiivistä"</string>
    <string name="expand_action_accessibility" msgid="5307730695723718254">"Laajenna/tiivistä painikkeella"</string>
    <string name="usb_midi_peripheral_name" msgid="7221113987741003817">"Androidin USB-oheislaiteportti"</string>
    <string name="usb_midi_peripheral_manufacturer_name" msgid="7176526170008970168">"Android"</string>
    <string name="usb_midi_peripheral_product_name" msgid="4971827859165280403">"USB-oheislaiteportti"</string>
    <string name="floating_toolbar_open_overflow_description" msgid="4797287862999444631">"Lisäasetukset"</string>
    <string name="floating_toolbar_close_overflow_description" msgid="559796923090723804">"Sulje ylivuoto"</string>
    <string name="maximize_button_text" msgid="7543285286182446254">"Suurenna"</string>
    <string name="close_button_text" msgid="3937902162644062866">"Sulje"</string>
    <string name="notification_messaging_title_template" msgid="3452480118762691020">"<xliff:g id="CONVERSATION_TITLE">%1$s</xliff:g>: <xliff:g id="SENDER_NAME">%2$s</xliff:g>"</string>
    <plurals name="selected_count" formatted="false" msgid="7187339492915744615">
      <item quantity="other"><xliff:g id="COUNT_1">%1$d</xliff:g> valittu</item>
      <item quantity="one"><xliff:g id="COUNT_0">%1$d</xliff:g> valittu</item>
    </plurals>
    <string name="default_notification_channel_label" msgid="5929663562028088222">"Luokittelematon"</string>
    <string name="importance_from_user" msgid="7318955817386549931">"Voit valita näiden ilmoitusten tärkeyden."</string>
    <string name="importance_from_person" msgid="9160133597262938296">"Tämä on tärkeää siihen liittyvien ihmisten perusteella."</string>
    <string name="user_creation_account_exists" msgid="1942606193570143289">"Myönnetäänkö sovellukselle <xliff:g id="APP">%1$s</xliff:g> oikeus luoda käyttäjä tilille <xliff:g id="ACCOUNT">%2$s</xliff:g>?"</string>
    <string name="user_creation_adding" msgid="4482658054622099197">"Myönnetäänkö sovellukselle <xliff:g id="APP">%1$s</xliff:g> oikeus luoda käyttäjä tilille <xliff:g id="ACCOUNT">%2$s</xliff:g> (tilillä on jo käyttäjä)?"</string>
    <string name="language_selection_title" msgid="2680677278159281088">"Lisää kieli"</string>
    <string name="country_selection_title" msgid="2954859441620215513">"Alueasetus"</string>
    <string name="search_language_hint" msgid="7042102592055108574">"Anna kielen nimi"</string>
    <string name="language_picker_section_suggested" msgid="8414489646861640885">"Ehdotukset"</string>
    <string name="language_picker_section_all" msgid="3097279199511617537">"Kaikki kielet"</string>
    <string name="region_picker_section_all" msgid="8966316787153001779">"Kaikki alueet"</string>
    <string name="locale_search_menu" msgid="2560710726687249178">"Haku"</string>
    <string name="app_suspended_title" msgid="2075071241147969611">"Sovellus ei käytettävissä"</string>
    <string name="app_suspended_default_message" msgid="123166680425711887">"<xliff:g id="APP_NAME_0">%1$s</xliff:g> ei ole juuri nyt saatavilla. Tästä vastaa <xliff:g id="APP_NAME_1">%2$s</xliff:g>."</string>
    <string name="app_suspended_more_details" msgid="1131804827776778187">"Lue lisää"</string>
    <string name="work_mode_off_title" msgid="1118691887588435530">"Otetaanko työprofiili käyttöön?"</string>
    <string name="work_mode_off_message" msgid="5130856710614337649">"Työsovellukset, ‑ilmoitukset, ‑tiedot ja muut työprofiiliominaisuudet otetaan käyttöön"</string>
    <string name="work_mode_turn_on" msgid="2062544985670564875">"Ota käyttöön"</string>
    <string name="deprecated_target_sdk_message" msgid="1449696506742572767">"Tämä sovellus on suunniteltu vanhemmalle Android-versiolle eikä välttämättä toimi oikein. Kokeile tarkistaa päivitykset tai ottaa yhteyttä kehittäjään."</string>
    <string name="deprecated_target_sdk_app_store" msgid="5032340500368495077">"Tarkista päivitykset"</string>
    <string name="new_sms_notification_title" msgid="8442817549127555977">"Sinulle on uusia viestejä"</string>
    <string name="new_sms_notification_content" msgid="7002938807812083463">"Katso avaamalla tekstiviestisovellus."</string>
    <string name="profile_encrypted_title" msgid="4260432497586829134">"Osaa toiminnoista voidaan rajoittaa"</string>
    <string name="profile_encrypted_detail" msgid="3700965619978314974">"Työprofiili on lukittu."</string>
    <string name="profile_encrypted_message" msgid="6964994232310195874">"Avaa profiili koskettamalla."</string>
    <string name="usb_mtp_launch_notification_title" msgid="8359219638312208932">"<xliff:g id="PRODUCT_NAME">%1$s</xliff:g> yhdistetty"</string>
    <string name="usb_mtp_launch_notification_description" msgid="8541876176425411358">"Näytä tiedostot koskettamalla"</string>
    <string name="app_info" msgid="6856026610594615344">"Sovelluksen tiedot"</string>
    <string name="negative_duration" msgid="5688706061127375131">"−<xliff:g id="TIME">%1$s</xliff:g>"</string>
    <string name="demo_starting_message" msgid="5268556852031489931">"Aloitetaan esittelyä…"</string>
    <string name="demo_restarting_message" msgid="952118052531642451">"Palautetaan asetuksia…"</string>
    <string name="suspended_widget_accessibility" msgid="6712143096475264190">"<xliff:g id="LABEL">%1$s</xliff:g> ei ole käytössä."</string>
    <string name="conference_call" msgid="3751093130790472426">"Puhelinneuvottelu"</string>
    <string name="tooltip_popup_title" msgid="5253721848739260181">"Työkaluvinkki"</string>
    <string name="app_category_game" msgid="5431836943981492993">"Pelit"</string>
    <string name="app_category_audio" msgid="1659853108734301647">"Musiikki ja audio"</string>
    <string name="app_category_video" msgid="2728726078629384196">"Elokuvat ja videot"</string>
    <string name="app_category_image" msgid="4867854544519846048">"Kuvat ja valokuvat"</string>
    <string name="app_category_social" msgid="5842783057834965912">"Some ja viestintä"</string>
    <string name="app_category_news" msgid="7496506240743986873">"Uutiset ja lehdet"</string>
    <string name="app_category_maps" msgid="5878491404538024367">"Kartat ja navigointi"</string>
    <string name="app_category_productivity" msgid="3742083261781538852">"Tuottavuus"</string>
    <string name="device_storage_monitor_notification_channel" msgid="3295871267414816228">"Laitteen tallennustila"</string>
    <string name="adb_debugging_notification_channel_tv" msgid="5537766997350092316">"USB-vianetsintä"</string>
    <string name="time_picker_hour_label" msgid="2979075098868106450">"tunnit"</string>
    <string name="time_picker_minute_label" msgid="5168864173796598399">"minuutit"</string>
    <string name="time_picker_header_text" msgid="143536825321922567">"Aseta aika"</string>
    <string name="time_picker_input_error" msgid="7574999942502513765">"Anna kelvollinen aika."</string>
    <string name="time_picker_prompt_label" msgid="7588093983899966783">"Kirjoita aika"</string>
    <string name="time_picker_text_input_mode_description" msgid="4148166758173708199">"Vaihda ajan syöttämiseen tekstitilassa."</string>
    <string name="time_picker_radial_mode_description" msgid="4953403779779557198">"Vaihda ajan syöttämiseen kellotilassa."</string>
    <string name="autofill_picker_accessibility_title" msgid="8469043291648711535">"Automaattisen täytön asetukset"</string>
    <string name="autofill_save_accessibility_title" msgid="7244365268417107822">"Tallenna automaattista täyttöä varten"</string>
    <string name="autofill_error_cannot_autofill" msgid="7402758580060110371">"Sisältöä ei voi täyttää automaattisesti."</string>
    <string name="autofill_picker_no_suggestions" msgid="3908514303773350735">"Ei automaattisen täytön ehdotuksia"</string>
    <plurals name="autofill_picker_some_suggestions" formatted="false" msgid="5506565809835815274">
      <item quantity="other"><xliff:g id="COUNT">%1$s</xliff:g> automaattisen täytön ehdotusta</item>
      <item quantity="one">Yksi automaattisen täytön ehdotus</item>
    </plurals>
    <string name="autofill_save_title" msgid="327541108460384555">"Saako "<b>"<xliff:g id="LABEL">%1$s</xliff:g>"</b>" tallentaa tämän?"</string>
    <string name="autofill_save_title_with_type" msgid="2339135393607143594">"Tallennetaanko <xliff:g id="TYPE">%1$s</xliff:g> ("<b>"<xliff:g id="LABEL">%2$s</xliff:g>"</b>")?"</string>
    <string name="autofill_save_title_with_2types" msgid="87616102361154432">"Tallennetaanko <xliff:g id="TYPE_0">%1$s</xliff:g> ja <xliff:g id="TYPE_1">%2$s</xliff:g> ("<b>"<xliff:g id="LABEL">%3$s</xliff:g>"</b>")?"</string>
    <string name="autofill_save_title_with_3types" msgid="4108978552969604555">"Tallennetaanko <xliff:g id="TYPE_0">%1$s</xliff:g>, <xliff:g id="TYPE_1">%2$s</xliff:g> ja <xliff:g id="TYPE_2">%3$s</xliff:g> ("<b>"<xliff:g id="LABEL">%4$s</xliff:g>"</b>")?"</string>
    <string name="autofill_update_title" msgid="5305781141104585279">"Päivitetäänkö "<b>"<xliff:g id="LABEL">%1$s</xliff:g>"</b>"?"</string>
    <string name="autofill_update_title_with_type" msgid="4624181147422762233">"Päivitetäänkö <xliff:g id="TYPE">%1$s</xliff:g> ("<b>"<xliff:g id="LABEL">%2$s</xliff:g>"</b>")?"</string>
    <string name="autofill_update_title_with_2types" msgid="2300113827053626484">"Päivitetäänkö <xliff:g id="TYPE_0">%1$s</xliff:g> ja <xliff:g id="TYPE_1">%2$s</xliff:g> ("<b>"<xliff:g id="LABEL">%3$s</xliff:g>"</b>")?"</string>
    <string name="autofill_update_title_with_3types" msgid="9089824354296211922">"Päivitetäänkö nämä ("<b>"<xliff:g id="LABEL">%4$s</xliff:g>"</b>"): <xliff:g id="TYPE_0">%1$s</xliff:g>, <xliff:g id="TYPE_1">%2$s</xliff:g> ja <xliff:g id="TYPE_2">%3$s</xliff:g>?"</string>
    <string name="autofill_save_yes" msgid="6398026094049005921">"Tallenna"</string>
    <string name="autofill_save_no" msgid="2625132258725581787">"Ei kiitos"</string>
    <string name="autofill_update_yes" msgid="310358413273276958">"Muuta"</string>
    <string name="autofill_save_type_password" msgid="5288448918465971568">"salasana"</string>
    <string name="autofill_save_type_address" msgid="4936707762193009542">"osoite"</string>
    <string name="autofill_save_type_credit_card" msgid="7127694776265563071">"luottokortti"</string>
    <string name="autofill_save_type_username" msgid="239040540379769562">"käyttäjänimi"</string>
    <string name="autofill_save_type_email_address" msgid="5752949432129262174">"sähköpostiosoite"</string>
    <string name="etws_primary_default_message_earthquake" msgid="5541962250262769193">"Pysy rauhallisena ja hakeudu lähimpään suojapaikkaan."</string>
    <string name="etws_primary_default_message_tsunami" msgid="1887685943498368548">"Siirry heti rannikkoalueilta ja jokien varsilta korkeampiin tai muuten turvallisempiin paikkoihin."</string>
    <string name="etws_primary_default_message_earthquake_and_tsunami" msgid="998797956848445862">"Pysy rauhallisena ja hakeudu lähimpään suojapaikkaan."</string>
    <string name="etws_primary_default_message_test" msgid="2709597093560037455">"Hätäilmoitustesti"</string>
    <string name="notification_reply_button_accessibility" msgid="3621714652387814344">"Vastaa"</string>
    <string name="etws_primary_default_message_others" msgid="6293148756130398971"></string>
    <string name="mmcc_authentication_reject" msgid="5767701075994754356">"Äänipalvelujen käyttö ei sallittua SIM-kortilla"</string>
    <string name="mmcc_imsi_unknown_in_hlr" msgid="5316658473301462825">"SIM-kortti ei käyttäjien hallinnassa"</string>
    <string name="mmcc_illegal_ms" msgid="807334478177362062">"Äänipalvelujen käyttö ei sallittua SIM-kortilla"</string>
    <string name="mmcc_illegal_me" msgid="1950705155760872972">"Äänipalvelujen käyttö ei sallittua puhelimella"</string>
    <string name="mmcc_authentication_reject_msim_template" msgid="1217031195834766479">"SIM-kortti <xliff:g id="SIMNUMBER">%d</xliff:g> hylätty"</string>
    <string name="mmcc_imsi_unknown_in_hlr_msim_template" msgid="5636464607596778986">"SIM-kortille <xliff:g id="SIMNUMBER">%d</xliff:g> ei ole käyttäjänhallintaa"</string>
    <string name="mmcc_illegal_ms_msim_template" msgid="5994323296399913454">"SIM-kortti <xliff:g id="SIMNUMBER">%d</xliff:g> hylätty"</string>
    <string name="mmcc_illegal_me_msim_template" msgid="5550259730350571826">"SIM-kortti <xliff:g id="SIMNUMBER">%d</xliff:g> hylätty"</string>
    <string name="popup_window_default_title" msgid="4874318849712115433">"Ponnahdusikkuna"</string>
    <string name="slice_more_content" msgid="8504342889413274608">"+ <xliff:g id="NUMBER">%1$d</xliff:g>"</string>
    <string name="shortcut_restored_on_lower_version" msgid="4860853725206702336">"Sovellusversio on päivitetty vanhempaan versioon tai ei ole yhteensopiva tämän pikakuvakkeen kanssa."</string>
    <string name="shortcut_restore_not_supported" msgid="5028808567940014190">"Pikakuvakkeen palautus epäonnistui, koska sovellus ei tue varmuuskopiointia eikä palauttamista."</string>
    <string name="shortcut_restore_signature_mismatch" msgid="2406209324521327518">"Pikakuvakkeen palautus epäonnistui sovelluksen allekirjoituksen yhteensopimattomuuden vuoksi."</string>
    <string name="shortcut_restore_unknown_issue" msgid="8703738064603262597">"Pikakuvakkeen palautus epäonnistui."</string>
    <string name="shortcut_disabled_reason_unknown" msgid="5276016910284687075">"Pikakuvake on poistettu käytöstä."</string>
    <string name="harmful_app_warning_uninstall" msgid="4837672735619532931">"POISTA"</string>
    <string name="harmful_app_warning_open_anyway" msgid="596432803680914321">"AVAA SILTI"</string>
    <string name="harmful_app_warning_title" msgid="8982527462829423432">"Haitallinen sovellus havaittu"</string>
    <string name="slices_permission_request" msgid="8484943441501672932">"<xliff:g id="APP_0">%1$s</xliff:g> haluaa näyttää osia sovelluksesta <xliff:g id="APP_2">%2$s</xliff:g>."</string>
    <string name="screenshot_edit" msgid="7867478911006447565">"Muokkaa"</string>
    <string name="volume_dialog_ringer_guidance_vibrate" msgid="8902050240801159042">"Puhelut ja ilmoitukset värisevät"</string>
    <string name="volume_dialog_ringer_guidance_silent" msgid="2128975224280276122">"Puhelut ja ilmoitukset mykistetään"</string>
    <string name="notification_channel_system_changes" msgid="5072715579030948646">"Järjestelmän muutokset"</string>
    <string name="notification_channel_do_not_disturb" msgid="6766940333105743037">"Älä häiritse"</string>
    <string name="zen_upgrade_notification_visd_title" msgid="3288313883409759733">"Uutta: Älä häiritse ‑tila piilottaa ilmoitukset"</string>
    <string name="zen_upgrade_notification_visd_content" msgid="5533674060311631165">"Napauta, jos haluat lukea lisää ja tehdä muutoksia."</string>
    <string name="zen_upgrade_notification_title" msgid="3799603322910377294">"Älä häiritse ‑tila muuttui"</string>
    <string name="zen_upgrade_notification_content" msgid="1794994264692424562">"Napauta niin näet, mitä on estetty."</string>
    <string name="notification_app_name_system" msgid="4205032194610042794">"Järjestelmä"</string>
    <string name="notification_app_name_settings" msgid="7751445616365753381">"Asetukset"</string>
    <string name="notification_appops_camera_active" msgid="5050283058419699771">"Kamera"</string>
    <string name="notification_appops_microphone_active" msgid="4335305527588191730">"Mikrofoni"</string>
    <string name="notification_appops_overlay_active" msgid="633813008357934729">"näkyy näytöllä muiden sovellusten päällä"</string>
    <string name="dynamic_mode_notification_channel_name" msgid="2348803891571320452">"Ohjelmatilan tietoilmoitus"</string>
    <string name="dynamic_mode_notification_title" msgid="508815255807182035">"Akku saattaa loppua ennen normaalia latausaikaa"</string>
    <string name="dynamic_mode_notification_summary" msgid="2541166298550402690">"Virransäästö otettu käyttöön akunkeston pidentämiseksi"</string>
    <string name="battery_saver_notification_channel_name" msgid="2083316159716201806">"Virransäästö"</string>
    <string name="battery_saver_sticky_disabled_notification_title" msgid="6376147579378764641">"Virransäästö aktivoituu uudelleen vasta, kun akku on lähes tyhjä"</string>
    <string name="battery_saver_sticky_disabled_notification_summary" msgid="8090192609249817945">"Akun varaus on riittävä. Virransäästö aktivoituu uudelleen vasta, kun akku on lähes tyhjä."</string>
    <string name="battery_saver_charged_notification_title" product="default" msgid="2960978289873161288">"Puhelin <xliff:g id="CHARGE_LEVEL">%1$s</xliff:g> ladattu"</string>
    <string name="battery_saver_charged_notification_title" product="tablet" msgid="7555713825806482451">"Tabletti <xliff:g id="CHARGE_LEVEL">%1$s</xliff:g> ladattu"</string>
    <string name="battery_saver_charged_notification_title" product="device" msgid="5954873381559605660">"Laite <xliff:g id="CHARGE_LEVEL">%1$s</xliff:g> ladattu"</string>
    <string name="battery_saver_off_notification_summary" msgid="1374222493681267143">"Virransäästö ei ole käytössä. Ominaisuuksia ei enää rajoiteta."</string>
    <string name="battery_saver_off_alternative_notification_summary" msgid="4340727818546508436">"Virransäästö poistettiin käytöstä. Ominaisuuksia ei enää rajoiteta."</string>
    <string name="mime_type_folder" msgid="7111951698626315204">"Kansio"</string>
    <string name="mime_type_apk" msgid="5518003630972506900">"Android-sovellus"</string>
    <string name="mime_type_generic" msgid="6833871596845900027">"Tiedosto"</string>
    <string name="mime_type_generic_ext" msgid="8450275970061657174">"<xliff:g id="EXTENSION">%1$s</xliff:g>-tiedosto"</string>
    <string name="mime_type_audio" msgid="6289777657172050926">"Ääni"</string>
    <string name="mime_type_audio_ext" msgid="3270880987725816210">"<xliff:g id="EXTENSION">%1$s</xliff:g>-ääni"</string>
    <string name="mime_type_video" msgid="4093025777317307426">"Video"</string>
    <string name="mime_type_video_ext" msgid="5643771615714173159">"<xliff:g id="EXTENSION">%1$s</xliff:g>-video"</string>
    <string name="mime_type_image" msgid="3144284451605236371">"Kuva"</string>
    <string name="mime_type_image_ext" msgid="1514613218742736590">"<xliff:g id="EXTENSION">%1$s</xliff:g>-kuva"</string>
    <string name="mime_type_compressed" msgid="1645486037074943257">"Arkisto"</string>
    <string name="mime_type_compressed_ext" msgid="4232293058067801528">"<xliff:g id="EXTENSION">%1$s</xliff:g>-arkisto"</string>
    <string name="mime_type_document" msgid="1596838147256375966">"Dokumentti"</string>
    <string name="mime_type_document_ext" msgid="6327266601345501281">"<xliff:g id="EXTENSION">%1$s</xliff:g>-dokumentti"</string>
    <string name="mime_type_spreadsheet" msgid="2639138255207123557">"Laskentataulukko"</string>
    <string name="mime_type_spreadsheet_ext" msgid="5508653032786106725">"<xliff:g id="EXTENSION">%1$s</xliff:g>-laskentataulukko"</string>
    <string name="mime_type_presentation" msgid="6145604688774787357">"Esitys"</string>
    <string name="mime_type_presentation_ext" msgid="2982650207774823437">"<xliff:g id="EXTENSION">%1$s</xliff:g>-esitys"</string>
    <string name="car_loading_profile" msgid="3545132581795684027">"Ladataan"</string>
    <plurals name="file_count" formatted="false" msgid="1628600959752419449">
      <item quantity="other"><xliff:g id="FILE_NAME_2">%s</xliff:g> + <xliff:g id="COUNT_3">%d</xliff:g> tiedostoa</item>
      <item quantity="one"><xliff:g id="FILE_NAME_0">%s</xliff:g> + <xliff:g id="COUNT_1">%d</xliff:g> tiedosto</item>
    </plurals>
    <string name="chooser_no_direct_share_targets" msgid="997970693708458895">"Suora jakaminen ei käytettävissä"</string>
    <string name="chooser_all_apps_button_label" msgid="3631524352936289457">"Sovellusluettelo"</string>
</resources><|MERGE_RESOLUTION|>--- conflicted
+++ resolved
@@ -552,23 +552,11 @@
   <string-array name="fingerprint_error_vendor">
   </string-array>
     <string name="fingerprint_icon_content_description" msgid="2340202869968465936">"Sormenjälkikuvake"</string>
-<<<<<<< HEAD
-    <!-- no translation found for permlab_manageFace (7262837876352591553) -->
-    <skip />
-    <string name="permdesc_manageFace" msgid="8919637120670185330">"Sallii sovelluksen käyttää menetelmiä, joilla voidaan lisätä tai poistaa kasvomalleja."</string>
-    <!-- no translation found for permlab_useFaceAuthentication (2565716575739037572) -->
-    <skip />
-    <!-- no translation found for permdesc_useFaceAuthentication (4712947955047607722) -->
-    <skip />
-    <!-- no translation found for face_recalibrate_notification_name (1913676850645544352) -->
-    <skip />
-=======
     <string name="permlab_manageFace" msgid="7262837876352591553">"hallinnoida Face Unlock ‑laitteistoa"</string>
     <string name="permdesc_manageFace" msgid="8919637120670185330">"Sallii sovelluksen käyttää menetelmiä, joilla voidaan lisätä tai poistaa kasvomalleja."</string>
     <string name="permlab_useFaceAuthentication" msgid="2565716575739037572">"käyttää Face Unlock ‑laitteistoa"</string>
     <string name="permdesc_useFaceAuthentication" msgid="4712947955047607722">"Sallii sovelluksen käyttää Face Unlock ‑laitteistoa todennukseen"</string>
     <string name="face_recalibrate_notification_name" msgid="1913676850645544352">"Face Unlock"</string>
->>>>>>> dbf9e87c
     <string name="face_recalibrate_notification_title" msgid="4087620069451499365">"Lisää kasvot uudelleen"</string>
     <string name="face_recalibrate_notification_content" msgid="5530308842361499835">"Lisää kasvosi uudelleen tunnistamisen parantamiseksi"</string>
     <string name="face_acquired_insufficient" msgid="2767330364802375742">"Tarkan kasvodatan tallennus epäonnistui. Yritä uudelleen."</string>
@@ -581,11 +569,7 @@
     <string name="face_acquired_too_right" msgid="3667075962661863218">"Siirrä puhelinta vasemmalle."</string>
     <string name="face_acquired_too_left" msgid="3148242963894703424">"Siirrä puhelinta oikealle."</string>
     <string name="face_acquired_poor_gaze" msgid="5606479370806754905">"Katso suoremmin laitteeseen."</string>
-<<<<<<< HEAD
-    <string name="face_acquired_not_detected" msgid="4885504661626728809">"Kasvojasi ei näy. Katso puhelinta."</string>
-=======
     <string name="face_acquired_not_detected" msgid="1879714205006680222">"Aseta kasvosi suoraan puhelimen eteen."</string>
->>>>>>> dbf9e87c
     <string name="face_acquired_too_much_motion" msgid="3149332171102108851">"Laite liikkui liikaa. Pidä puhelin vakaana."</string>
     <string name="face_acquired_recalibrate" msgid="8077949502893707539">"Rekisteröi kasvot uudelleen."</string>
     <string name="face_acquired_too_different" msgid="7663983770123789694">"Ei enää tunnista kasvoja. Yritä uudelleen."</string>
@@ -594,26 +578,6 @@
     <string name="face_acquired_tilt_too_extreme" msgid="4019954263012496468">"Käännä päätä vähän vähemmän."</string>
     <string name="face_acquired_roll_too_extreme" msgid="6312973147689664409">"Käännä päätä vähän vähemmän."</string>
     <string name="face_acquired_obscured" msgid="5357207702967893283">"Poista esteet kasvojesi edestä."</string>
-<<<<<<< HEAD
-    <string name="face_acquired_sensor_dirty" msgid="2535761002815565222">"Puhdista näytön yläreunassa oleva anturi."</string>
-  <string-array name="face_acquired_vendor">
-  </string-array>
-    <string name="face_error_hw_not_available" msgid="396883585636963908">"Kasvoja ei voi vahvistaa. Laitteisto ei käytettäv."</string>
-    <!-- no translation found for face_error_timeout (981512090365729465) -->
-    <skip />
-    <string name="face_error_no_space" msgid="2712120617457553825">"Uutta kasvodataa ei voi tallentaa. Poista ensin vanhaa."</string>
-    <string name="face_error_canceled" msgid="283945501061931023">"Kasvotoiminto peruutettu"</string>
-    <!-- no translation found for face_error_user_canceled (5317030072349668946) -->
-    <skip />
-    <string name="face_error_lockout" msgid="3407426963155388504">"Liian monta yritystä. Yritä myöhemmin uudelleen."</string>
-    <!-- no translation found for face_error_lockout_permanent (4723594314443097159) -->
-    <skip />
-    <string name="face_error_unable_to_process" msgid="4940944939691171539">"Kasvoja ei voi vahvistaa. Yritä uudelleen."</string>
-    <!-- no translation found for face_error_not_enrolled (4016937174832839540) -->
-    <skip />
-    <!-- no translation found for face_error_hw_not_present (8302690289757559738) -->
-    <skip />
-=======
     <string name="face_acquired_sensor_dirty" msgid="7905138627046865579">"Puhdista näytön yläreuna, mukaan lukien musta palkki"</string>
   <string-array name="face_acquired_vendor">
   </string-array>
@@ -627,7 +591,6 @@
     <string name="face_error_unable_to_process" msgid="4940944939691171539">"Kasvoja ei voi vahvistaa. Yritä uudelleen."</string>
     <string name="face_error_not_enrolled" msgid="4016937174832839540">"Et ole määrittänyt Face Unlockia."</string>
     <string name="face_error_hw_not_present" msgid="8302690289757559738">"Tämä laite ei tue Face Unlockia."</string>
->>>>>>> dbf9e87c
     <string name="face_name_template" msgid="7004562145809595384">"Kasvot <xliff:g id="FACEID">%d</xliff:g>"</string>
   <string-array name="face_error_vendor">
   </string-array>
