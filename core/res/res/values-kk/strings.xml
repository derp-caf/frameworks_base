<?xml version="1.0" encoding="UTF-8"?>
<!-- 
/* //device/apps/common/assets/res/any/strings.xml
**
** Copyright 2006, The Android Open Source Project
**
** Licensed under the Apache License, Version 2.0 (the "License");
** you may not use this file except in compliance with the License.
** You may obtain a copy of the License at
**
**     http://www.apache.org/licenses/LICENSE-2.0
**
** Unless required by applicable law or agreed to in writing, software
** distributed under the License is distributed on an "AS IS" BASIS,
** WITHOUT WARRANTIES OR CONDITIONS OF ANY KIND, either express or implied.
** See the License for the specific language governing permissions and
** limitations under the License.
*/
 -->

<resources xmlns:android="http://schemas.android.com/apk/res/android"
    xmlns:xliff="urn:oasis:names:tc:xliff:document:1.2">
    <string name="byteShort" msgid="8340973892742019101">"Б"</string>
    <string name="kilobyteShort" msgid="7542884022844556968">"КБ"</string>
    <string name="megabyteShort" msgid="6355851576770428922">"MБ"</string>
    <string name="gigabyteShort" msgid="3259882455212193214">"ГБ"</string>
    <string name="terabyteShort" msgid="231613018159186962">"TБ"</string>
    <string name="petabyteShort" msgid="5637816680144990219">"ПБ"</string>
    <string name="fileSizeSuffix" msgid="8897567456150907538">"<xliff:g id="NUMBER">%1$s</xliff:g> <xliff:g id="UNIT">%2$s</xliff:g>"</string>
    <string name="untitled" msgid="4638956954852782576">"&lt;Атаусыз&gt;"</string>
    <string name="emptyPhoneNumber" msgid="7694063042079676517">"(Телефон нөмірі жоқ)"</string>
    <string name="unknownName" msgid="6867811765370350269">"Белгісіз"</string>
    <string name="defaultVoiceMailAlphaTag" msgid="2660020990097733077">"Дауыстық пошта"</string>
    <string name="defaultMsisdnAlphaTag" msgid="2850889754919584674">"MSISDN1"</string>
    <string name="mmiError" msgid="5154499457739052907">"Байланыс мәселесі немесе MMИ коды жарамсыз."</string>
    <string name="mmiFdnError" msgid="5224398216385316471">"Әрекет анықталған сандарды теруге шектелген."</string>
    <string name="mmiErrorWhileRoaming" msgid="762488890299284230">"Роуминг кезінде телефоннан қоңырауды басқа нөмірге бағыттау параметрлері өзгертілмейді."</string>
    <string name="serviceEnabled" msgid="8147278346414714315">"Қызмет қосылған."</string>
    <string name="serviceEnabledFor" msgid="6856228140453471041">"Қызмет келесі мақсат үшін қосылды:"</string>
    <string name="serviceDisabled" msgid="1937553226592516411">"Қызмет өшірілген."</string>
    <string name="serviceRegistered" msgid="6275019082598102493">"Тіркеу сәтті орындалды."</string>
    <string name="serviceErased" msgid="1288584695297200972">"Өшіру іске аспады."</string>
    <string name="passwordIncorrect" msgid="7612208839450128715">"Қате кілтсөз."</string>
    <string name="mmiComplete" msgid="8232527495411698359">"MMИ толық."</string>
    <string name="badPin" msgid="9015277645546710014">"Сіз терген ескі PIN коды дұрыс емес."</string>
    <string name="badPuk" msgid="5487257647081132201">"Cіз терген PUK коды дұрыс емес."</string>
    <string name="mismatchPin" msgid="609379054496863419">"Сіз терген PIN кодтары сәйкес емес."</string>
    <string name="invalidPin" msgid="3850018445187475377">"4-8 саннан тұратын PIN кодын теру."</string>
    <string name="invalidPuk" msgid="8761456210898036513">"8 немесе одан көп саннан тұратын PUK кодын теру."</string>
    <string name="needPuk" msgid="919668385956251611">"SIM картаңыз PUK арқылы бекітілген. Ашу үшін PUK кодын теріңіз."</string>
    <string name="needPuk2" msgid="4526033371987193070">"SIM картасын ашу үшін PUK2 кодын теріңіз."</string>
    <string name="enablePin" msgid="209412020907207950">"Сәтсіз, SIM/RUIM бекітпесін қосыңыз."</string>
    <plurals name="pinpuk_attempts" formatted="false" msgid="1251012001539225582">
      <item quantity="other">SIM картасының бекітілуіне <xliff:g id="NUMBER_1">%d</xliff:g> әрекет қалды.</item>
      <item quantity="one">SIM картасының бекітілуіне <xliff:g id="NUMBER_0">%d</xliff:g> әрекет қалды.</item>
    </plurals>
    <string name="imei" msgid="2625429890869005782">"IMEI (Халықаралық мобильдік құрылғы анықтағышы)"</string>
    <string name="meid" msgid="4841221237681254195">"MEID (ұялы құрылғы анықтағыш)"</string>
    <string name="ClipMmi" msgid="6952821216480289285">"Келген қоңырау шалушының жеке анықтағышы"</string>
    <string name="ClirMmi" msgid="7784673673446833091">"Шыққан қоңырау шалушының жеке анықтағышы"</string>
    <string name="ColpMmi" msgid="3065121483740183974">"Қосылған желі идентификаторы"</string>
    <string name="ColrMmi" msgid="4996540314421889589">"Қосылған желі идентификаторын шектеу"</string>
    <string name="CfMmi" msgid="5123218989141573515">"Қоңырауды басқа нөмірге бағыттау"</string>
    <string name="CwMmi" msgid="9129678056795016867">"Күтудегі қоңырау"</string>
    <string name="BaMmi" msgid="455193067926770581">"Қоңырауды бөгеу"</string>
    <string name="PwdMmi" msgid="7043715687905254199">"Құпия сөз өзгерту"</string>
    <string name="PinMmi" msgid="3113117780361190304">"PIN өзгерту"</string>
    <string name="CnipMmi" msgid="3110534680557857162">"Қоңырау шалу нөмірі берілген"</string>
    <string name="CnirMmi" msgid="3062102121430548731">"Келген қоңырау нөмірі шектелген"</string>
    <string name="ThreeWCMmi" msgid="9051047170321190368">"Қоңырау шалудың үш жолы"</string>
    <string name="RuacMmi" msgid="7827887459138308886">"Мазаны алатын, қалаусыз қоңыраулардан бас тарту"</string>
    <string name="CndMmi" msgid="3116446237081575808">"Қоңырау шалған нөмірді жеткізу"</string>
    <string name="DndMmi" msgid="1265478932418334331">"Мазаламау"</string>
    <string name="CLIRDefaultOnNextCallOn" msgid="429415409145781923">"Қоңырау шалушының жеке анықтағышы бастапқы бойынша шектелген. Келесі қоңырау: Шектелген"</string>
    <string name="CLIRDefaultOnNextCallOff" msgid="3092918006077864624">"Қоңырау шалушының жеке анықтағышы бастапқы бойынша шектелген. Келесі қоңырау: Шектелмеген"</string>
    <string name="CLIRDefaultOffNextCallOn" msgid="6179425182856418465">"Қоңырау шалушының жеке анықтағышы бастапқы бойынша шектелмеген. Келесі қоңырау: Шектелген"</string>
    <string name="CLIRDefaultOffNextCallOff" msgid="2567998633124408552">"Қоңырау шалушының жеке анықтағышы бастапқы бойынша шектелмеген. Келесі қоңырау: Шектелмеген"</string>
    <string name="serviceNotProvisioned" msgid="8614830180508686666">"Қызмет ұсынылмаған."</string>
    <string name="CLIRPermanent" msgid="3377371145926835671">"Қоңырау шалушы идентификаторы параметрін өзгерту мүмкін емес."</string>
    <string name="RestrictedOnDataTitle" msgid="5221736429761078014">"Мобильдік деректер қызметі жоқ"</string>
    <string name="RestrictedOnEmergencyTitle" msgid="6855466023161191166">"Жедел қызметке қоңырау шалу қолжетімді емес"</string>
    <string name="RestrictedOnNormalTitle" msgid="3179574012752700984">"Дауыстық қоңыраулар қызметі жоқ"</string>
    <string name="RestrictedOnAllVoiceTitle" msgid="8037246983606545202">"Дауыс қызметі немесе жедел қызметке қоңырау шалу мүмкіндігі жоқ"</string>
    <string name="RestrictedStateContent" msgid="6538703255570997248">"Оператор уақытша өшірген"</string>
    <string name="RestrictedStateContentMsimTemplate" msgid="673416791370248176">"Оператор SIM <xliff:g id="SIMNUMBER">%d</xliff:g> картасы үшін уақытша өшірді"</string>
    <string name="NetworkPreferenceSwitchTitle" msgid="6982395015324165258">"Мобильдік желіге қосылу мүмкін емес"</string>
    <string name="NetworkPreferenceSwitchSummary" msgid="509327194863482733">"Таңдаулы желіні өзгертіп көріңіз. Өзгерту үшін түртіңіз."</string>
    <string name="EmergencyCallWarningTitle" msgid="813380189532491336">"Жедел қызметке қоңырау шалу мүмкін емес"</string>
    <string name="EmergencyCallWarningSummary" msgid="1899692069750260619">"Wi-Fi арқылы жедел қызметке қоңырау шалу мүмкін емес"</string>
    <string name="notification_channel_network_alert" msgid="4427736684338074967">"Дабылдар"</string>
    <string name="notification_channel_call_forward" msgid="2419697808481833249">"Қоңырауды басқа нөмірге бағыттау"</string>
    <string name="notification_channel_emergency_callback" msgid="6686166232265733921">"Шұғыл кері қоңырау шалу режимі"</string>
    <string name="notification_channel_mobile_data_status" msgid="4575131690860945836">"Мобильдік деректер күйі"</string>
    <string name="notification_channel_sms" msgid="3441746047346135073">"SMS хабарлары"</string>
    <string name="notification_channel_voice_mail" msgid="3954099424160511919">"Дауыстық пошта хабарлары"</string>
    <string name="notification_channel_wfc" msgid="2130802501654254801">"Wi-Fi қоңыраулары"</string>
    <string name="notification_channel_sim" msgid="4052095493875188564">"SIM күйі"</string>
    <string name="notification_channel_sim_high_prio" msgid="1787666807724243207">"SIM картасы туралы маңызды хабарландырулар"</string>
    <string name="peerTtyModeFull" msgid="6165351790010341421">"Пир TTY режимі ТОЛЫҚ сұрады"</string>
    <string name="peerTtyModeHco" msgid="5728602160669216784">"Пир TTY режимінің HCO сұрады"</string>
    <string name="peerTtyModeVco" msgid="1742404978686538049">"Пир TTY режимінің VCO сұрады"</string>
    <string name="peerTtyModeOff" msgid="3280819717850602205">"Пир TTY режимін ӨШІРУДІ сұрады"</string>
    <string name="serviceClassVoice" msgid="1258393812335258019">"Дауыс"</string>
    <string name="serviceClassData" msgid="872456782077937893">"Күні"</string>
    <string name="serviceClassFAX" msgid="5566624998840486475">"ФАКС"</string>
    <string name="serviceClassSMS" msgid="2015460373701527489">"SMS"</string>
    <string name="serviceClassDataAsync" msgid="4523454783498551468">"Асинхр"</string>
    <string name="serviceClassDataSync" msgid="7530000519646054776">"Синхр"</string>
    <string name="serviceClassPacket" msgid="6991006557993423453">"Жинақ"</string>
    <string name="serviceClassPAD" msgid="3235259085648271037">"PAD"</string>
    <string name="roamingText0" msgid="7170335472198694945">"Роуминг көрсеткіші қосулы"</string>
    <string name="roamingText1" msgid="5314861519752538922">"Роуминг көрсеткіші өшірулі"</string>
    <string name="roamingText2" msgid="8969929049081268115">"Роуминг көрсеткіші жыпылықтауда"</string>
    <string name="roamingText3" msgid="5148255027043943317">"Ауданнан тыс"</string>
    <string name="roamingText4" msgid="8808456682550796530">"Ғимараттан тыс"</string>
    <string name="roamingText5" msgid="7604063252850354350">"Роуминг - қалаулы жүйе"</string>
    <string name="roamingText6" msgid="2059440825782871513">"Роуминг - қол жетімді жүйе"</string>
    <string name="roamingText7" msgid="7112078724097233605">"Роуминг - одақтық серіктес"</string>
    <string name="roamingText8" msgid="5989569778604089291">"Роуминг - негізгі одақтас"</string>
    <string name="roamingText9" msgid="7969296811355152491">"Роуминг - толық қызмет мүмкіндігі"</string>
    <string name="roamingText10" msgid="3992906999815316417">"Роуминг - жартылай қызмет мүмкіндігі"</string>
    <string name="roamingText11" msgid="4154476854426920970">"Роуминг баннері қосулы"</string>
    <string name="roamingText12" msgid="1189071119992726320">"Роуминг баннері өшірулі"</string>
    <string name="roamingTextSearching" msgid="8360141885972279963">"Қызметті іздеу"</string>
    <string name="wfcRegErrorTitle" msgid="3855061241207182194">"Wi‑Fi қоңырауы реттелмеді"</string>
  <string-array name="wfcOperatorErrorAlertMessages">
    <item msgid="3910386316304772394">"Wi-Fi арқылы қоңырау шалу немесе хабарлар жіберу үшін, алдымен операторыңыздан құрылғыны реттеуді сұраңыз. Содан кейін \"Параметрлер\" бөлімінен Wi-Fi қоңырауларын қайта қосыңыз. (Қате коды: <xliff:g id="CODE">%1$s</xliff:g>)"</item>
  </string-array>
  <string-array name="wfcOperatorErrorNotificationMessages">
    <item msgid="7372514042696663278">"Оператордың Wi‑Fi қоңырауын тіркеу кезінде қате шықты: <xliff:g id="CODE">%1$s</xliff:g>"</item>
  </string-array>
    <!-- no translation found for wfcSpnFormat_spn (4998685024207291232) -->
    <skip />
    <string name="wfcSpnFormat_spn_wifi_calling" msgid="136001023263502280">"<xliff:g id="SPN">%s</xliff:g> Wi-Fi қоңыраулары"</string>
    <string name="wfcSpnFormat_spn_wifi_calling_vo_hyphen" msgid="1730997175789582756">"<xliff:g id="SPN">%s</xliff:g> Wi-Fi қоңырауы"</string>
    <string name="wfcSpnFormat_wlan_call" msgid="2533371081782489793">"WLAN қоңырауы"</string>
    <string name="wfcSpnFormat_spn_wlan_call" msgid="2315240198303197168">"<xliff:g id="SPN">%s</xliff:g> WLAN қоңырауы"</string>
    <string name="wfcSpnFormat_spn_wifi" msgid="6546481665561961938">"<xliff:g id="SPN">%s</xliff:g> Wi-Fi"</string>
    <string name="wfcSpnFormat_wifi_calling_bar_spn" msgid="1726178784338466265">"Wi-Fi қоңыраулары | <xliff:g id="SPN">%s</xliff:g>"</string>
    <string name="wfcSpnFormat_spn_vowifi" msgid="4444638298656953681">"<xliff:g id="SPN">%s</xliff:g> VoWifi"</string>
    <string name="wfcSpnFormat_wifi_calling" msgid="4990486735013125329">"Wi-Fi қоңыраулары"</string>
    <string name="wfcSpnFormat_wifi" msgid="1892673884655959773">"Wi-Fi"</string>
    <string name="wfcSpnFormat_wifi_calling_wo_hyphen" msgid="1336669776254502831">"WiFi қоңыраулары"</string>
    <string name="wfcSpnFormat_vowifi" msgid="1765176406171272629">"VoWifi"</string>
    <string name="wifi_calling_off_summary" msgid="8720659586041656098">"Өшірулі"</string>
    <string name="wfc_mode_wifi_preferred_summary" msgid="7335489823608689868">"Wi-Fi арқылы қоңырау шалу"</string>
    <string name="wfc_mode_cellular_preferred_summary" msgid="7081742743152286290">"Мобильдік желі арқылы қоңырау шалу"</string>
    <string name="wfc_mode_wifi_only_summary" msgid="2379919155237869320">"Тек Wi-Fi"</string>
    <string name="cfTemplateNotForwarded" msgid="1683685883841272560">"<xliff:g id="BEARER_SERVICE_CODE">{0}</xliff:g>: Басқа нөмірге бағытталмады"</string>
    <string name="cfTemplateForwarded" msgid="1302922117498590521">"<xliff:g id="BEARER_SERVICE_CODE">{0}</xliff:g>: <xliff:g id="DIALING_NUMBER">{1}</xliff:g>"</string>
    <string name="cfTemplateForwardedTime" msgid="9206251736527085256">"<xliff:g id="BEARER_SERVICE_CODE">{0}</xliff:g>: <xliff:g id="DIALING_NUMBER">{1}</xliff:g>  <xliff:g id="TIME_DELAY">{2}</xliff:g> секундтан кейін"</string>
    <string name="cfTemplateRegistered" msgid="5073237827620166285">"<xliff:g id="BEARER_SERVICE_CODE">{0}</xliff:g>: Басқа нөмірге бағытталмады"</string>
    <string name="cfTemplateRegisteredTime" msgid="6781621964320635172">"<xliff:g id="BEARER_SERVICE_CODE">{0}</xliff:g>: қайта бағытталған жоқ."</string>
    <string name="fcComplete" msgid="3118848230966886575">"Функция коды толық."</string>
    <string name="fcError" msgid="3327560126588500777">"Байланыс мәселесі немесе функция коды жарамсыз."</string>
    <string name="httpErrorOk" msgid="1191919378083472204">"Жарайды"</string>
    <string name="httpError" msgid="7956392511146698522">"Желі қателігі орны алды."</string>
    <string name="httpErrorLookup" msgid="4711687456111963163">"URL табылмады."</string>
    <string name="httpErrorUnsupportedAuthScheme" msgid="6299980280442076799">"Сайтты аутентификациялау схемасына қолдау көрсетілмейді."</string>
    <string name="httpErrorAuth" msgid="1435065629438044534">"Растай алмады."</string>
    <string name="httpErrorProxyAuth" msgid="1788207010559081331">"Прокси сервері арқылы растау іске аспады."</string>
    <string name="httpErrorConnect" msgid="8714273236364640549">"Cерверге қосыла алмады."</string>
    <string name="httpErrorIO" msgid="2340558197489302188">"Сервермен қатынаса алмады. Кейінірек қайта әрекеттеніңіз."</string>
    <string name="httpErrorTimeout" msgid="4743403703762883954">"Сервермен байланыс уақыты аяқталды."</string>
    <string name="httpErrorRedirectLoop" msgid="8679596090392779516">"Бетте сервер қайта бағыттаулары тым көп."</string>
    <string name="httpErrorUnsupportedScheme" msgid="5015730812906192208">"Протоколға қолдау көрсетілмейді."</string>
    <string name="httpErrorFailedSslHandshake" msgid="96549606000658641">"Қауіпсіз байланыс орната алмады."</string>
    <string name="httpErrorBadUrl" msgid="3636929722728881972">"Парақты аша алмады, себебі URL жарамсыз."</string>
    <string name="httpErrorFile" msgid="2170788515052558676">"Файлға кіре алмады."</string>
    <string name="httpErrorFileNotFound" msgid="6203856612042655084">"Өтінілген файлды таба алмады."</string>
    <string name="httpErrorTooManyRequests" msgid="1235396927087188253">"Тым көп өтініштер қаралуда. Кейінірек қайта әрекеттеніп көріңіз."</string>
    <string name="notification_title" msgid="8967710025036163822">"<xliff:g id="ACCOUNT">%1$s</xliff:g> үшін кіру қателігі"</string>
    <string name="contentServiceSync" msgid="8353523060269335667">"Синх"</string>
    <string name="contentServiceSyncNotificationTitle" msgid="7036196943673524858">"Синхрондау мүмкін емес"</string>
    <string name="contentServiceTooManyDeletesNotificationDesc" msgid="4884451152168188763">"Көптеген <xliff:g id="CONTENT_TYPE">%s</xliff:g> мазмұнын жоюға әрекет жасалды."</string>
    <string name="low_memory" product="tablet" msgid="6494019234102154896">"Планшет жады толы. Орын босату үшін кейбір файлдарды жойыңыз."</string>
    <string name="low_memory" product="watch" msgid="4415914910770005166">"Сағат жады толы. Орын босату үшін кейбір файлдарды жойыңыз."</string>
    <string name="low_memory" product="tv" msgid="516619861191025923">"ТД жады толы. Орынды босату үшін кейбір файлдарды жойыңыз."</string>
    <string name="low_memory" product="default" msgid="3475999286680000541">"Телефон жады толы. Орын босату үшін кейбір файлдарды жойыңыз."</string>
    <plurals name="ssl_ca_cert_warning" formatted="false" msgid="5106721205300213569">
      <item quantity="other"> Сертификат құқықтары орнатылды</item>
      <item quantity="one"> Сертификат құқығы орнатылды</item>
    </plurals>
    <string name="ssl_ca_cert_noti_by_unknown" msgid="4475437862189850602">"Белгісіз үшінші жақ арқылы"</string>
    <string name="ssl_ca_cert_noti_by_administrator" msgid="3541729986326153557">"Жұмыс профиліңіздің әкімшісі"</string>
    <string name="ssl_ca_cert_noti_managed" msgid="4030263497686867141">"<xliff:g id="MANAGING_DOMAIN">%s</xliff:g> арқылы"</string>
    <string name="work_profile_deleted" msgid="5005572078641980632">"Жұмыс профилі жойылды"</string>
    <string name="work_profile_deleted_details" msgid="6307630639269092360">"Жұмыс профилінің әкімші қолданбасы жоқ немесе бүлінген. Нәтижесінде жұмыс профиліңіз және қатысты деректер жойылды. Көмек алу үшін әкімшіге хабарласыңыз."</string>
    <string name="work_profile_deleted_description_dpm_wipe" msgid="8823792115612348820">"Жұмыс профиліңіз осы құрылғыда енді қолжетімді емес"</string>
    <string name="work_profile_deleted_reason_maximum_password_failure" msgid="8986903510053359694">"Құпия сөз көп рет қате енгізілді"</string>
    <string name="network_logging_notification_title" msgid="6399790108123704477">"Құрылғы басқарылады"</string>
    <string name="network_logging_notification_text" msgid="7930089249949354026">"Ұйымыңыз осы құрылғыны басқарады және желі трафигін бақылауы мүмкін. Мәліметтер алу үшін түртіңіз."</string>
    <string name="factory_reset_warning" msgid="5423253125642394387">"Құрылғыңыздағы деректер өшіріледі"</string>
    <string name="factory_reset_message" msgid="9024647691106150160">"Әкімші қолданбасын пайдалану мүмкін емес. Қазір құрылғыдағы деректер өшіріледі\n\nСұрақтарыңыз болса, ұйым әкімшісіне хабарласыңыз."</string>
    <string name="printing_disabled_by" msgid="8936832919072486965">"Басып шығаруды <xliff:g id="OWNER_APP">%s</xliff:g> өшірді."</string>
    <string name="me" msgid="6545696007631404292">"Мен"</string>
    <string name="power_dialog" product="tablet" msgid="8545351420865202853">"Планшет опциялары"</string>
    <string name="power_dialog" product="tv" msgid="6153888706430556356">"ТД опциялары"</string>
    <string name="power_dialog" product="default" msgid="1319919075463988638">"Телефон опциялары"</string>
    <string name="silent_mode" msgid="7167703389802618663">"Үнсіз режим"</string>
    <string name="turn_on_radio" msgid="3912793092339962371">"Сымды қосу"</string>
    <string name="turn_off_radio" msgid="8198784949987062346">"Сымсыз өшіру"</string>
    <string name="screen_lock" msgid="799094655496098153">"Экранды құлыптау"</string>
    <string name="power_off" msgid="4266614107412865048">"Өшіру"</string>
    <string name="silent_mode_silent" msgid="319298163018473078">"Қоңырау өшірулі"</string>
    <string name="silent_mode_vibrate" msgid="7072043388581551395">"Қоңырау тербелісі"</string>
    <string name="silent_mode_ring" msgid="8592241816194074353">"Қоңырау қосулы"</string>
    <string name="reboot_to_update_title" msgid="6212636802536823850">"Android жүйе жаңартулары"</string>
    <string name="reboot_to_update_prepare" msgid="6305853831955310890">"Жаңартуға дайындалуда..."</string>
    <string name="reboot_to_update_package" msgid="3871302324500927291">"Жаңарту бумасы өңделуде…"</string>
    <string name="reboot_to_update_reboot" msgid="6428441000951565185">"Қайта іске қосылуда…"</string>
    <string name="reboot_to_reset_title" msgid="4142355915340627490">"Зауыттық деректерді қалпына келтіру"</string>
    <string name="reboot_to_reset_message" msgid="2432077491101416345">"Қайта іске қосылуда…"</string>
    <string name="shutdown_progress" msgid="2281079257329981203">"Өшірілуде…"</string>
    <string name="shutdown_confirm" product="tablet" msgid="3385745179555731470">"Планшет өшіріледі."</string>
    <string name="shutdown_confirm" product="tv" msgid="476672373995075359">"ТД өшіріледі."</string>
    <string name="shutdown_confirm" product="watch" msgid="3490275567476369184">"Сағатыңыз өшіріледі."</string>
    <string name="shutdown_confirm" product="default" msgid="649792175242821353">"Телефон өшіріледі."</string>
    <string name="shutdown_confirm_question" msgid="2906544768881136183">"Өшіру керек пе?"</string>
    <string name="reboot_safemode_title" msgid="7054509914500140361">"Қауіпсіз режиммен қайта қосылу"</string>
    <string name="reboot_safemode_confirm" msgid="55293944502784668">"Қауіпсіз режиммен қайта қосылуды қалайсыз ба? Бұл сіз орнатқан үшінші жақ қолданбаларын өшіреді. Олар сіз қайта қосылғанда қалпына келтіріледі."</string>
    <string name="recent_tasks_title" msgid="3691764623638127888">"Жуықта қолданылған"</string>
    <string name="no_recent_tasks" msgid="8794906658732193473">"Жақындағы қолданбалар жоқ"</string>
    <string name="global_actions" product="tablet" msgid="408477140088053665">"Планшет опциялары"</string>
    <string name="global_actions" product="tv" msgid="7240386462508182976">"ТД опциялары"</string>
    <string name="global_actions" product="default" msgid="2406416831541615258">"Телефон опциялары"</string>
    <string name="global_action_lock" msgid="2844945191792119712">"Экранды құлыптау"</string>
    <string name="global_action_power_off" msgid="4471879440839879722">"Өшіру"</string>
    <string name="global_action_emergency" msgid="7112311161137421166">"Төтенше жағдай"</string>
    <string name="global_action_bug_report" msgid="7934010578922304799">"Вирус туралы хабарлау"</string>
    <string name="global_action_logout" msgid="935179188218826050">"Сеансты аяқтау"</string>
    <string name="global_action_screenshot" msgid="8329831278085426283">"Скриншот"</string>
    <string name="bugreport_title" msgid="5981047024855257269">"Қате туралы есеп"</string>
    <string name="bugreport_message" msgid="398447048750350456">"Құрылғының қазіргі күйі туралы ақпаратты жинап, электрондық хабармен жібереді. Есеп әзір болғанша біраз уақыт кетеді, шыдай тұрыңыз."</string>
    <string name="bugreport_option_interactive_title" msgid="8635056131768862479">"Интерактивті есеп"</string>
    <string name="bugreport_option_interactive_summary" msgid="229299488536107968">"Бұл көптеген жағдайларда пайдаланылады. Ол есептің орындалу барысын бақылауға, мәселе туралы қосымша мәліметтер енгізуге және скриншоттар алуға мүмкіндік береді. Ол есеп беруіне ұзақ уақыт кететін кейбір азырақ пайдаланылатын бөлімдерді өткізіп жіберуі мүмкін."</string>
    <string name="bugreport_option_full_title" msgid="6354382025840076439">"Толық есеп"</string>
    <string name="bugreport_option_full_summary" msgid="7210859858969115745">"Бұл параметрді құрылғы жауап бермей жатқанда немесе тым баяу істеген кезде, болмаса, барлық есеп бөлімдері керек болған кезде кедергілерді барынша азайту үшін пайдаланыңыз. Қосымша мәліметтер енгізуге немесе скриншот алуға рұқсат етілмейді."</string>
    <plurals name="bugreport_countdown" formatted="false" msgid="6878900193900090368">
      <item quantity="other"><xliff:g id="NUMBER_1">%d</xliff:g> секундтан кейін қате туралы есептің скриншоты түсіріледі.</item>
      <item quantity="one"><xliff:g id="NUMBER_0">%d</xliff:g> секундтан кейін қате туралы есептің скриншоты түсіріледі.</item>
    </plurals>
    <string name="global_action_toggle_silent_mode" msgid="8219525344246810925">"Үнсіз режимі"</string>
    <string name="global_action_silent_mode_on_status" msgid="3289841937003758806">"Дыбыс ӨШІРУЛІ"</string>
    <string name="global_action_silent_mode_off_status" msgid="1506046579177066419">"Дыбыс ҚОСУЛЫ"</string>
    <string name="global_actions_toggle_airplane_mode" msgid="5884330306926307456">"Ұшақ режимі"</string>
    <string name="global_actions_airplane_mode_on_status" msgid="2719557982608919750">"Ұшақ режимі ҚОСУЛЫ"</string>
    <string name="global_actions_airplane_mode_off_status" msgid="5075070442854490296">"Ұшақ режимі ӨШІРУЛІ"</string>
    <string name="global_action_settings" msgid="1756531602592545966">"Параметрлер"</string>
    <string name="global_action_assist" msgid="3892832961594295030">"Көмек"</string>
    <string name="global_action_voice_assist" msgid="7751191495200504480">"Дауыс көмекшісі"</string>
    <string name="global_action_lockdown" msgid="1099326950891078929">"Құлыптау"</string>
    <string name="status_bar_notification_info_overflow" msgid="5301981741705354993">"999+"</string>
    <string name="notification_hidden_text" msgid="6351207030447943784">"Жаңа хабарландыру"</string>
    <string name="notification_channel_virtual_keyboard" msgid="6969925135507955575">"Виртуалды пернетақта"</string>
    <string name="notification_channel_physical_keyboard" msgid="7297661826966861459">"Физикалық пернетақта"</string>
    <string name="notification_channel_security" msgid="7345516133431326347">"Қауіпсіздік"</string>
    <string name="notification_channel_car_mode" msgid="3553380307619874564">"Көлік режимі"</string>
    <string name="notification_channel_account" msgid="7577959168463122027">"Есептік жазба күйі"</string>
    <string name="notification_channel_developer" msgid="7579606426860206060">"Әзірлеуші хабарлары"</string>
    <string name="notification_channel_developer_important" msgid="5251192042281632002">"Әзірлеушілердің маңызды хабарлары"</string>
    <string name="notification_channel_updates" msgid="4794517569035110397">"Жаңартылған нұсқалар"</string>
    <string name="notification_channel_network_status" msgid="5025648583129035447">"Желі күйі"</string>
    <string name="notification_channel_network_alerts" msgid="2895141221414156525">"Желі дабылдары"</string>
    <string name="notification_channel_network_available" msgid="4531717914138179517">"Желі қолжетімді"</string>
    <string name="notification_channel_vpn" msgid="8330103431055860618">"VPN күйі"</string>
    <string name="notification_channel_device_admin" msgid="8353118887482520565">"АТ әкімшісі жіберген ескертулер"</string>
    <string name="notification_channel_alerts" msgid="4496839309318519037">"Дабылдар"</string>
    <string name="notification_channel_retail_mode" msgid="6088920674914038779">"Бөлшек саудаға арналған демо нұсқасы"</string>
    <string name="notification_channel_usb" msgid="9006850475328924681">"USB байланысы"</string>
    <string name="notification_channel_heavy_weight_app" msgid="6218742927792852607">"Қолданба қосулы"</string>
    <string name="notification_channel_foreground_service" msgid="3931987440602669158">"Батареяны пайдаланып жатқан қолданбалар"</string>
    <string name="foreground_service_app_in_background" msgid="1060198778219731292">"<xliff:g id="APP_NAME">%1$s</xliff:g> батареяны пайдалануда"</string>
    <string name="foreground_service_apps_in_background" msgid="7175032677643332242">"<xliff:g id="NUMBER">%1$d</xliff:g> қолданба батареяны пайдалануда"</string>
    <string name="foreground_service_tap_for_details" msgid="372046743534354644">"Батарея мен деректер трафигі туралы білу үшін түртіңіз"</string>
    <string name="foreground_service_multiple_separator" msgid="4021901567939866542">"<xliff:g id="LEFT_SIDE">%1$s</xliff:g>, <xliff:g id="RIGHT_SIDE">%2$s</xliff:g>"</string>
    <string name="safeMode" msgid="2788228061547930246">"Қауіпсіз режим"</string>
    <string name="android_system_label" msgid="6577375335728551336">"Android жүйесі"</string>
    <string name="user_owner_label" msgid="8836124313744349203">"Жеке профильге ауысу"</string>
    <string name="managed_profile_label" msgid="8947929265267690522">"Жұмыс профиліне ауысу"</string>
    <string name="permgrouplab_contacts" msgid="3657758145679177612">"Контактілер"</string>
    <string name="permgroupdesc_contacts" msgid="6951499528303668046">"контактілерге кіру"</string>
    <string name="permgrouprequest_contacts" msgid="6032805601881764300">"&lt;b&gt;<xliff:g id="APP_NAME">%1$s</xliff:g>&lt;/b&gt; қолданбасына контактілерге кіруге рұқсат берілсін бе?"</string>
    <string name="permgrouplab_location" msgid="7275582855722310164">"Орналасу"</string>
    <string name="permgroupdesc_location" msgid="1346617465127855033">"бұл құрылғының орналасқан жерін көру"</string>
    <string name="permgrouprequest_location" msgid="3788275734953323491">"&lt;b&gt;<xliff:g id="APP_NAME">%1$s</xliff:g>&lt;/b&gt; қолданбасына құрылғының орналасқан жері туралы мәліметтерді пайдалануға рұқсат берілсін бе?"</string>
    <string name="permgrouprequestdetail_location" msgid="1347189607421252902">"Қолданбаны пайдалану кезінде ғана оған геодеректеріңізді көруге рұқсат етіледі."</string>
    <string name="permgroupbackgroundrequest_location" msgid="5039063878675613235">"&lt;b&gt;<xliff:g id="APP_NAME">%1$s</xliff:g>&lt;/b&gt; қолданбасына құрылғының геодеректері &lt;b&gt;үнемі&lt;/b&gt; көрсетіліп тұрсын ба?"</string>
    <string name="permgroupbackgroundrequestdetail_location" msgid="4597006851453417387">"Қолданба геодеректерді тек жұмыс кезінде ғана пайдалана алады."</string>
    <string name="permgrouplab_calendar" msgid="5863508437783683902">"Күнтізбе"</string>
    <string name="permgroupdesc_calendar" msgid="3889615280211184106">"күнтізбеге кіру"</string>
    <string name="permgrouprequest_calendar" msgid="289900767793189421">"&lt;b&gt;<xliff:g id="APP_NAME">%1$s</xliff:g>&lt;/b&gt; қолданбасына күнтізбеге кіруге рұқсат берілсін бе?"</string>
    <string name="permgrouplab_sms" msgid="228308803364967808">"SMS"</string>
    <string name="permgroupdesc_sms" msgid="4656988620100940350">"SMS хабарларын жіберу және көру"</string>
    <string name="permgrouprequest_sms" msgid="7168124215838204719">"&lt;b&gt;<xliff:g id="APP_NAME">%1$s</xliff:g>&lt;/b&gt; қолданбасына SMS хабарларын жіберуге және көруге рұқсат берілсін бе?"</string>
    <string name="permgrouplab_storage" msgid="1971118770546336966">"Жад"</string>
    <string name="permgroupdesc_storage" msgid="637758554581589203">"құрылғыдағы фотосуреттерге, мультимедиаға және файлдарға қол жеткізу"</string>
    <string name="permgrouprequest_storage" msgid="7885942926944299560">"&lt;b&gt;<xliff:g id="APP_NAME">%1$s</xliff:g>&lt;/b&gt; қолданбасына құрылғыдағы суреттерге, медиафайлдарға және басқа файлдарға кіруге рұқсат берілсін бе?"</string>
    <string name="permgrouplab_microphone" msgid="171539900250043464">"Микрофон"</string>
    <string name="permgroupdesc_microphone" msgid="4988812113943554584">"аудио жазу"</string>
    <string name="permgrouprequest_microphone" msgid="9167492350681916038">"&lt;b&gt;<xliff:g id="APP_NAME">%1$s</xliff:g>&lt;/b&gt; қолданбасына дыбыс жазуға рұқсат берілсін бе?"</string>
    <string name="permgrouplab_activityRecognition" msgid="1565108047054378642">"Физикалық әрекет"</string>
    <string name="permgroupdesc_activityRecognition" msgid="6949472038320473478">"физикалық әрекет дерегін алу"</string>
    <string name="permgrouprequest_activityRecognition" msgid="7626438016904799383">"&lt;b&gt;<xliff:g id="APP_NAME">%1$s</xliff:g>&lt;/b&gt; қолданбасына физикалық әрекет дерегін алуға рұқсат етілсін бе?"</string>
    <string name="permgrouplab_camera" msgid="4820372495894586615">"Камера"</string>
    <string name="permgroupdesc_camera" msgid="3250611594678347720">"суретке түсіріп, бейне жазу"</string>
    <string name="permgrouprequest_camera" msgid="1299833592069671756">"&lt;b&gt;<xliff:g id="APP_NAME">%1$s</xliff:g>&lt;/b&gt; қолданбасына суретке түсіруге және бейне жазуға рұқсат берілсін бе?"</string>
    <string name="permgrouplab_calllog" msgid="8798646184930388160">"Қоңырау журналдары"</string>
    <string name="permgroupdesc_calllog" msgid="3006237336748283775">"телефонның қоңыраулар журналын оқу және жазу"</string>
    <string name="permgrouprequest_calllog" msgid="8487355309583773267">"&lt;b&gt;<xliff:g id="APP_NAME">%1$s</xliff:g>&lt;/b&gt; қолданбасына телефонның қоңыраулар журналына кіруге рұқсат берілсін бе?"</string>
    <string name="permgrouplab_phone" msgid="5229115638567440675">"Телефон"</string>
    <string name="permgroupdesc_phone" msgid="6234224354060641055">"қоңырау шалу және телефон қоңырауларын басқару"</string>
    <string name="permgrouprequest_phone" msgid="9166979577750581037">"&lt;b&gt;<xliff:g id="APP_NAME">%1$s</xliff:g>&lt;/b&gt; қолданбасына қоңыраулар шалуға және басқаруға рұқсат берілсін бе?"</string>
    <string name="permgrouplab_sensors" msgid="4838614103153567532">"Дене датчиктері"</string>
    <string name="permgroupdesc_sensors" msgid="7147968539346634043">"ағза күйінің көрсеткіштері туралы сенсор деректеріне қатынасу"</string>
    <string name="permgrouprequest_sensors" msgid="6349806962814556786">"&lt;b&gt;<xliff:g id="APP_NAME">%1$s</xliff:g>&lt;/b&gt; қолданбасына негізгі физиологиялық көрсеткіштерді көрсететін сенсорлық деректерді пайдалануға рұқсат берілсін бе?"</string>
    <string name="capability_title_canRetrieveWindowContent" msgid="3901717936930170320">"Терезе мазмұнын оқып отыру"</string>
    <string name="capability_desc_canRetrieveWindowContent" msgid="3772225008605310672">"Ашық тұрған терезе мазмұнын тексеру."</string>
    <string name="capability_title_canRequestTouchExploration" msgid="3108723364676667320">"Explore by Touch функциясын қосу"</string>
    <string name="capability_desc_canRequestTouchExploration" msgid="7543249041581408313">"Түртілген элементтер дауыстап айтылады және экранды қимылдар арқылы зерттеуге болады."</string>
    <string name="capability_title_canRequestFilterKeyEvents" msgid="2103440391902412174">"Терілген мәтінді тексеру"</string>
    <string name="capability_desc_canRequestFilterKeyEvents" msgid="7463135292204152818">"Несиелік карта нөмірі және құпия сөздер сияқты жеке деректі қоса."</string>
    <string name="capability_title_canControlMagnification" msgid="3593493281059424855">"Дисплей ұлғайтуды басқару"</string>
    <string name="capability_desc_canControlMagnification" msgid="4791858203568383773">"Дисплейдің масштабтау деңгейін және орналастыруды басқару."</string>
    <string name="capability_title_canPerformGestures" msgid="7418984730362576862">"Қимылдарды орындау"</string>
    <string name="capability_desc_canPerformGestures" msgid="8296373021636981249">"Түртуге, сырғытуға, қысуға және басқа қимылдарды орындауға болады."</string>
    <string name="capability_title_canCaptureFingerprintGestures" msgid="6309568287512278670">"Саусақ ізі сканеріндегі қимылдар"</string>
    <string name="capability_desc_canCaptureFingerprintGestures" msgid="4386487962402228670">"Құрылғының саусақ ізі сенсорында орындалған қимылдарды сақтайды."</string>
    <string name="permlab_statusBar" msgid="7417192629601890791">"күйін көрсету тақтасын өшіру немесе өзгерту"</string>
    <string name="permdesc_statusBar" msgid="8434669549504290975">"Қолданбаға күй жолағын өшіруге немесе жүйелік белгішелерді қосуға және жоюға рұқсат береді."</string>
    <string name="permlab_statusBarService" msgid="4826835508226139688">"күй жолағы болу"</string>
    <string name="permdesc_statusBarService" msgid="716113660795976060">"Қолданбаға күй жолағы болуға рұқсат береді."</string>
    <string name="permlab_expandStatusBar" msgid="1148198785937489264">"күйі жолағын кеңейту/жиыру"</string>
    <string name="permdesc_expandStatusBar" msgid="6917549437129401132">"Қолданбаға статус жолағын жаюға емесе тасалауға рұқсат береді."</string>
    <string name="permlab_install_shortcut" msgid="4279070216371564234">"төте пернелерді орнату"</string>
    <string name="permdesc_install_shortcut" msgid="8341295916286736996">"Қолданбаға Негізгі экранның төте пернелерін пайдаланушының қатысуынсыз қосу мүмкіндігін береді."</string>
    <string name="permlab_uninstall_shortcut" msgid="4729634524044003699">"төте пернелерді алып тастау"</string>
    <string name="permdesc_uninstall_shortcut" msgid="6745743474265057975">"Қолданбаға Негізгі экранның төте пернелерін пайдаланушының қатысуынсыз алып тастау мүмкіндігін береді."</string>
    <string name="permlab_processOutgoingCalls" msgid="3906007831192990946">"шығыс қоңырауларды қайта бағыттау"</string>
    <string name="permdesc_processOutgoingCalls" msgid="5156385005547315876">"Қолданбаға шығыс қоңырау кезінде қоңырауды басқа нөмірге қайта бағыттау немесе қоңырауды мүлде доғару опциясы бар теріліп жатқан нөмірді көруге рұқсат береді."</string>
    <string name="permlab_answerPhoneCalls" msgid="4077162841226223337">"телефон қоңырауларына жауап беру"</string>
    <string name="permdesc_answerPhoneCalls" msgid="2901889867993572266">"Қолданбаға кіріс телефон қоңырауына жауап беруге рұқсат береді."</string>
    <string name="permlab_receiveSms" msgid="8673471768947895082">"мәтін хабарларын алу (SMS)"</string>
    <string name="permdesc_receiveSms" msgid="6424387754228766939">"Қолданбаға SMS хабарларын алу және өңдеу мүмкіндігін береді. Бұл қолданба құрылғыңызға жіберілген хабарларды сізге көрсетпестен қабылдай және жоя алады дегенді білдіреді."</string>
    <string name="permlab_receiveMms" msgid="1821317344668257098">"мәтін хабарларын алу (MMS)"</string>
    <string name="permdesc_receiveMms" msgid="533019437263212260">"Қолданбаға MMS хабарларын алу және өңдеу мүмкіндігін береді. Бұл қолданба құрылғыңызға жіберілген хабарларды сізге көрсетпестен қабылдай және жоя алады дегенді білдіреді."</string>
    <string name="permlab_readCellBroadcasts" msgid="1598328843619646166">"ұялы хабар тарату хабарларын оқу"</string>
    <string name="permdesc_readCellBroadcasts" msgid="6361972776080458979">"Қолданбаға ұялы таратылым хабарларын оқу мүмкіндігін береді. Ұялы таратылым дабылдары кейбір аймақтарда төтенше жағдай туралы ескерту үшін қолданылады. Төтенше ұялы хабарлар келгенде залалды қолданбалар құрылғының жұмысына кедергі жасауы мүмкін."</string>
    <string name="permlab_subscribedFeedsRead" msgid="4756609637053353318">"жазылған ағындарды оқу"</string>
    <string name="permdesc_subscribedFeedsRead" msgid="5557058907906144505">"Қолданбаға қазіргі уақытта синхрондалған арналар туралы мәліметтерді алуға рұқсат береді."</string>
    <string name="permlab_sendSms" msgid="7544599214260982981">"SMS хабарларын жіберу және көру"</string>
    <string name="permdesc_sendSms" msgid="7094729298204937667">"Қолданбаға SMS хабарларын жіберу мүмкіндігін береді. Бұл қосымша төлемдерге себеп болуы мүмкін. Залалды қолданбалар сіздің құптауыңызсыз хабар жіберіп, қосымша шығынға себеп болуы мүмкін."</string>
    <string name="permlab_readSms" msgid="8745086572213270480">"өзіңіздің мәтін хабарларыңызды оқу (SMS немесе MMS)"</string>
    <string name="permdesc_readSms" product="tablet" msgid="4741697454888074891">"Бұл қолданба планшетте сақталған барлық SMS (мәтіндік) хабарларын оқи алады."</string>
    <string name="permdesc_readSms" product="tv" msgid="5796670395641116592">"Бұл қолданба теледидарда сақталған барлық SMS (мәтіндік) хабарларын оқи алады."</string>
    <string name="permdesc_readSms" product="default" msgid="6826832415656437652">"Бұл қолданба телефонда сақталған барлық SMS (мәтіндік) хабарларын оқи алады."</string>
    <string name="permlab_receiveWapPush" msgid="5991398711936590410">"мәтін хабарларын алу (WAP)"</string>
    <string name="permdesc_receiveWapPush" msgid="748232190220583385">"Қолданбаға WAP хабарларын алу және өңдеу мүмкіндігін береді. Бұл қолданба құрылғыңызға жіберілген хабарларды сізге көрсетпестен қабылдай және жоя алады дегенді білдіреді."</string>
    <string name="permlab_getTasks" msgid="6466095396623933906">"жұмыс істеп жатқан қолданбаларды шығарып алу"</string>
    <string name="permdesc_getTasks" msgid="7454215995847658102">"Қолданбаларға ағымдағы және соңғы тапсырмалар туралы ақпарат алу мүмкіндігін береді. Бұл қолданбаға құрылғы қолданатын басқа қолданбалар туралы деректері анықтау мүмкіндігін беруі ықтимал."</string>
    <string name="permlab_manageProfileAndDeviceOwners" msgid="7918181259098220004">"профиль және құрылғы иелерін басқару"</string>
    <string name="permdesc_manageProfileAndDeviceOwners" msgid="106894851498657169">"Қолданбаларға профиль иелері мен құрылғы иесін орнатуға мүмкіндік береді."</string>
    <string name="permlab_reorderTasks" msgid="2018575526934422779">"жұмыс істеп жатқан қолданбалардың ретін өзгерту"</string>
    <string name="permdesc_reorderTasks" msgid="7734217754877439351">"Қолданбаға тапсырмаларды алғы немесе артқы шепке жылжыту мүмкіндігін береді. Қолданба бұны сіздің қатысуыңызсыз жасауы мүмкін."</string>
    <string name="permlab_enableCarMode" msgid="5684504058192921098">"автокөлік режимін қосу"</string>
    <string name="permdesc_enableCarMode" msgid="4853187425751419467">"Қолданбаға көлік режимін қосуға рұқсат береді."</string>
    <string name="permlab_killBackgroundProcesses" msgid="3914026687420177202">"басқа қолданбаларды жабу"</string>
    <string name="permdesc_killBackgroundProcesses" msgid="4593353235959733119">"Қолданбаға басқа қолданбалардың артқы шеп үрдістерін тоқтату мүмкіндігін береді. Бұл басқа қолданбалардың жұмысын тоқтатуы мүмкін."</string>
    <string name="permlab_systemAlertWindow" msgid="7238805243128138690">"Бұл қолданба өзге қолданбалардың үстінен шығуы мүмкін"</string>
    <string name="permdesc_systemAlertWindow" msgid="2393776099672266188">"Бұл қолданба өзге қолданбалардың не экранның басқа бөліктерінің үстінен шығуы мүмкін. Бұл қолданбаны қалыпты пайдалануға кедергі келтіріп, өзге қолданбалардың басқаша шығуына әкелуі мүмкін."</string>
    <string name="permlab_runInBackground" msgid="7365290743781858803">"фондық режимде іске қосу"</string>
    <string name="permdesc_runInBackground" msgid="7370142232209999824">"Қолданба фондық режимде іске қосыла алады. Бұл – батарея зарядын тезірек бітіруі мүмкін."</string>
    <string name="permlab_useDataInBackground" msgid="8694951340794341809">"деректерді фондық режимде пайдалану"</string>
    <string name="permdesc_useDataInBackground" msgid="6049514223791806027">"Қолданба деректерді фондық режимде пайдалана алады. Бұл – деректер трафигін арттыруы мүмкін."</string>
    <string name="permlab_persistentActivity" msgid="8841113627955563938">"қолданбаны әрқашан жұмыс істейтін ету"</string>
    <string name="permdesc_persistentActivity" product="tablet" msgid="8525189272329086137">"Қолданбаға өзінің бөліктерін жадта бекіндіру мүмкіндігін береді. Бұл басқа қолданбалардың жадқа қол жетімділігін шектеп, планшетті баяулатуы мүмкін."</string>
    <string name="permdesc_persistentActivity" product="tv" msgid="5086862529499103587">"Қолданбаға өзінің бөліктерін жадта тұрақты етуге рұқсат етеді. Бұл басқа қолданбаларға қол жетімді жадты шектеп, ТД баяулатуы мүмкін."</string>
    <string name="permdesc_persistentActivity" product="default" msgid="4384760047508278272">"Қолданбаға өзінің бөліктерін жадта бекіндіру мүмкіндігін береді. Бұл басқа қолданбалардың жадқа қол жетімділігін шектеп, телефонды баяулатуы мүмкін."</string>
    <string name="permlab_foregroundService" msgid="3310786367649133115">"басымдылығы жоғары қызметті іске қосу"</string>
    <string name="permdesc_foregroundService" msgid="6471634326171344622">"Қолданбаға басымдылығы жоғары қызметтерді пайдалануға рұқсат береді."</string>
    <string name="permlab_getPackageSize" msgid="7472921768357981986">"қолданба жадындағы бос орынды өлшеу"</string>
    <string name="permdesc_getPackageSize" msgid="3921068154420738296">"Қолданбаға оның кодын, деректерін және кэш өлшемдерін шығарып алуға рұқсат береді"</string>
    <string name="permlab_writeSettings" msgid="2226195290955224730">"жүйе параметрлерін өзгерту"</string>
    <string name="permdesc_writeSettings" msgid="7775723441558907181">"Қолданбаға жүйенің параметрлерінің деректерін өзгертуге рұқсат береді. Зиянкес қолданбалар жүйенің конфигурациясын бүлдіруі мүмкін."</string>
    <string name="permlab_receiveBootCompleted" msgid="5312965565987800025">"басталу барысында қосылу"</string>
    <string name="permdesc_receiveBootCompleted" product="tablet" msgid="7390304664116880704">"Қолданбаға жүйе жүктелуін аяқтағаннан кейін өзін іске қосуға рұқсат береді. Бұл планшеттің іске қосылуын ұзағырақ етуі және қолданбаның әрқашан жұмыс істеу арқылы жалпы планшетті баяулатуына мүмкіндік беруі мүмкін."</string>
    <string name="permdesc_receiveBootCompleted" product="tv" msgid="4525890122209673621">"Қолданбаға жүйе жүктелуін аяқтай сала өзін іске қосуға рұқсат етеді. Бұл ТД іске қосуды ұзағырақ етуі және қолданбаға әрқашан жұмыс істеп тұру арқылы бүкіл планшетті баяулатуға мүмкіндік беруі мүмкін."</string>
    <string name="permdesc_receiveBootCompleted" product="default" msgid="513950589102617504">"Қолданбаға жүйе жүктелуін аяқтағаннан кейін өзін іске қосуға рұқсат береді. Бұл телефонның іске қосылуын ұзағырақ етуі және қолданбаның әрқашан жұмыс істеу арқылы жалпы телефонды баяулатуына мүмкіндік беруі мүмкін."</string>
    <string name="permlab_broadcastSticky" msgid="7919126372606881614">"жабысқақ ақпаратты жіберу"</string>
    <string name="permdesc_broadcastSticky" product="tablet" msgid="7749760494399915651">"Қолданбаға хабар тарату аяқталғанда сақталатын жабысқақ хабар тарату мүмкіндігін береді. Тым көп қолдану планшет жұмысын баяулатады немесе жадты көп қолдану арқылы жұмысын тұрақсыздандырады."</string>
    <string name="permdesc_broadcastSticky" product="tv" msgid="6839285697565389467">"Қолданбаға тарату аяқталғаннан кейін қалатын тұтқыр таратылымдарды жіберуге рұқсат етеді. Артық пайдалану тым көп жадты пайдалануға әкеліп, ТД баяу немесе тұрақсыз етуі мүмкін."</string>
    <string name="permdesc_broadcastSticky" product="default" msgid="2825803764232445091">"Қолданбаға хабар тарату аяқталғанда сақталатын жабысқақ хабар тарату мүмкіндігін береді. Тым көп қолдану телефон жұмысын баяулатады немесе жадты көп қолдану арқылы жұмысын тұрақсыздандырады."</string>
    <string name="permlab_readContacts" msgid="8348481131899886131">"контактілерді оқу"</string>
    <string name="permdesc_readContacts" product="tablet" msgid="5294866856941149639">"Қолданбаға планшетте сақталған байланыстар, белгілі тұлғаларға шалынған қоңырау, хаттар немесе басқа байланыс түрінің жиіліктерін қоса, туралы ақпаратты оқу мүмкіндігін береді. Бұл рұқсат қолданбаға байланыстар туралы деректерді сақтау мүмкіндігін береді және залалды қолданбалар байланыстар туралы деректерді сіздің келісіміңізсіз бөлісуі ықтимал."</string>
    <string name="permdesc_readContacts" product="tv" msgid="1839238344654834087">"Қолданбаға теледидарда сақталған контактілеріңіз, соның ішінде, сіз белгілі бір тұлғаларға қоңырау шалу, электрондық хабарлар жіберу немесе басқа жолдармен байланысу жиілігіңіз туралы деректерді оқуға рұқсат етеді. Бұл рұқсат қолданбаларға контакт деректерін сақтауға рұқсат етеді және зиянкес қолданбалар сіз білместен контакт деректерін бөлісуі мүмкін."</string>
    <string name="permdesc_readContacts" product="default" msgid="8440654152457300662">"Қолданбаға телефонда сақталған байланыстар, белгілі тұлғаларға шалынған қоңырау, хаттар немесе басқа байланыс түрінің жиіліктерін қоса, туралы ақпаратты оқу мүмкіндігін береді. Бұл рұқсат қолданбаға байланыстар туралы деректерді сақтау мүмкіндігін береді және залалды қолданбалар байланыстар туралы деректерді сіздің келісіміңізсіз бөлісуі ықтимал."</string>
    <string name="permlab_writeContacts" msgid="5107492086416793544">"контактілерді өзгерту"</string>
    <string name="permdesc_writeContacts" product="tablet" msgid="897243932521953602">"Қолданбаға планшетте сақталған байланыстар, белгілі тұлғаларға шалынған қоңырау, хаттар немесе басқа байланыс түрінің жиіліктерін қоса, туралы ақпаратты өзгерту мүмкіндігін береді. Бұл рұқсат қолданбаға байланыстар туралы деректерді өшіру мүмкіндігін береді."</string>
    <string name="permdesc_writeContacts" product="tv" msgid="5438230957000018959">"Қолданбаға теледидарда сақталған контактілер, соның ішінде, белгілі бір контактілерге қоңырау шалу, электрондық хабарлар жіберу немесе басқа жолдармен байланысу жиілігі туралы деректерді өзгертуге рұқсат етеді. Бұл рұқсат қолданбаларға контакт деректерін жоюға рұқсат етеді."</string>
    <string name="permdesc_writeContacts" product="default" msgid="589869224625163558">"Қолданбаға телефонда сақталған байланыстар, белгілі тұлғаларға шалынған қоңырау, хаттар немесе басқа байланыс түрінің жиіліктерін қоса, туралы ақпаратты өзгерту мүмкіндігін береді. Бұл рұқсат қолданбаға байланыстар туралы деректерді өшіру мүмкіндігін береді."</string>
    <string name="permlab_readCallLog" msgid="3478133184624102739">"қоңыраулар тіркеуін оқу"</string>
    <string name="permdesc_readCallLog" msgid="3204122446463552146">"Бұл қолданба қоңыраулар тарихын оқи алады."</string>
    <string name="permlab_writeCallLog" msgid="8552045664743499354">"қоңырау тіркеуді жазу"</string>
    <string name="permdesc_writeCallLog" product="tablet" msgid="6661806062274119245">"Қолданбаға сіздің планшетіңіздегі қоңырау тіркеуін, келетін немесе шығатын қоңыраулар туралы деректерді қоса, өзгерту мүмкіндігін береді. Залалды қолданбалар бұны сіздің қоңырау тіркеуіңізді өшіру үшін қолдануы мүмкін."</string>
    <string name="permdesc_writeCallLog" product="tv" msgid="4225034892248398019">"Қолданбаға ТД қоңыраулар журналын, соның ішінде, кіріс және шығыс қоңыраулар туралы деректерді өзгертуге рұқсат етеді. Зиянкес қолданбалар мұны қоңыраулар журналын өшіру немесе өзгерту үшін пайдалануы мүмкін."</string>
    <string name="permdesc_writeCallLog" product="default" msgid="683941736352787842">"Қолданбаға сіздің телефоныңыздың қоңырау тіркеуін, келетін немесе шығатын қоңыраулар туралы деректерді қоса, өзгерту мүмкіндігін береді. Залалды қолданбалар бұны сіздің қоңырау тіркеуіңізді өшіру үшін қолдануы мүмкін."</string>
    <string name="permlab_bodySensors" msgid="4683341291818520277">"дене датчиктеріне (мысалы, жүрек соғу жиілігінің мониторларына) қатынасу"</string>
    <string name="permdesc_bodySensors" product="default" msgid="4380015021754180431">"Қолданбаға жүрек соғу жиілігіңіз сияқты дене күйіңізді бақылайтын сенсорлардың деректеріне қатынасуға рұқсат етеді."</string>
    <string name="permlab_readCalendar" msgid="6716116972752441641">"Күнтізбе оқиғалары мен мәліметтерін оқу"</string>
    <string name="permdesc_readCalendar" product="tablet" msgid="4993979255403945892">"Бұл қолданба планшетте сақталған барлық күнтізбе оқиғаларын оқи алады және күнтізбе деректерін бөлісе не сақтай алады."</string>
    <string name="permdesc_readCalendar" product="tv" msgid="8837931557573064315">"Бұл қолданба теледидарда сақталған барлық күнтізбе оқиғаларын оқи алады және күнтізбе деректерін бөлісе не сақтай алады."</string>
    <string name="permdesc_readCalendar" product="default" msgid="4373978642145196715">"Бұл қолданба телефонда сақталған барлық күнтізбе оқиғаларын оқи алады және күнтізбе деректерін бөлісе не сақтай алады."</string>
    <string name="permlab_writeCalendar" msgid="8438874755193825647">"күнтізбе шараларын қосу немесе өзгерту және пайдаланушының қатысуынсыз қонақтардың эл. пошталарына жіберу."</string>
    <string name="permdesc_writeCalendar" product="tablet" msgid="1675270619903625982">"Бұл қолданба планшеттегі күнтізбе оқиғаларын енгізе, өшіре не өзгерте алады. Ол күнтізбе иелерінен келгендей болып көрінетін хабарларды жіберуі немесе иелеріне хабарламай, оқиғаларды өзгертуі мүмкін."</string>
    <string name="permdesc_writeCalendar" product="tv" msgid="9017809326268135866">"Бұл қолданба теледидардағы күнтізбе оқиғаларын енгізе, өшіре не өзгерте алады. Ол күнтізбе иелерінен келгендей болып көрінетін хабарларды жіберуі немесе иелеріне хабарламай, оқиғаларды өзгертуі мүмкін."</string>
    <string name="permdesc_writeCalendar" product="default" msgid="7592791790516943173">"Бұл қолданба телефондағы күнтізбе оқиғаларын енгізе, өшіре не өзгерте алады. Ол күнтізбе иелерінен келгендей болып көрінетін хабарларды жіберуі немесе иелеріне хабарламай, оқиғаларды өзгертуі мүмкін."</string>
    <string name="permlab_accessLocationExtraCommands" msgid="2836308076720553837">"қосымша аймақ жабдықтаушы пәрмендеріне қол жетімділік"</string>
    <string name="permdesc_accessLocationExtraCommands" msgid="6078307221056649927">"Қолданбаға орын жеткізушісінің қосымша пәрмендеріне қатынасуға рұқсат береді. Бұл қолданбаға GPS немесе басқа орын көздерінің жұмысына кедергі келтіруге рұқсат беруі мүмкін."</string>
    <string name="permlab_accessFineLocation" msgid="6265109654698562427">"нақты орналасқан жер туралы ақпаратқа тек ашық экранда кіру"</string>
    <string name="permdesc_accessFineLocation" msgid="3520508381065331098">"Бұл қолданба нақты орналасқан жеріңіз туралы ақпаратты экранда ашық тұрғанда ғана анықтай алады. Қолданба бұл орынды анықтау қызметтерін пайдалана алуы үшін, олар қосулы әрі телефонда қолжетімді болуы керек. Батарея көбірек тұтынылуы мүмкін."</string>
    <string name="permlab_accessCoarseLocation" msgid="3707180371693213469">"болжалды геодерекке (желі негізінде) тек экрандық режимде кіру"</string>
    <string name="permdesc_accessCoarseLocation" product="tablet" msgid="8594719010575779120">"Бұл қолданба орналасқан жеріңізді ұялы байланыс мұнаралары мен Wi-Fi желілері сияқты желі көздерінің негізінде анықтайды. Бірақ бұл үшін қолданба экрандық режимде жұмыс істеп тұруы керек. Қолданба бұл орынды анықтау қызметтерін пайдалана алуы үшін, олар қосулы әрі планшетте қолжетімді болуы керек."</string>
    <string name="permdesc_accessCoarseLocation" product="tv" msgid="3027871910200890806">"Бұл қолданба орналасқан жеріңізді ұялы байланыс мұнаралары мен Wi-Fi желілері сияқты желі көздерінің негізінде анықтайды. Бірақ бұл үшін қолданба экранда ашық тұруы керек. Қолданба бұл орынды анықтау қызметтерін пайдалана алуы үшін, олар қосулы әрі теледидарда қолжетімді болуы керек."</string>
    <string name="permdesc_accessCoarseLocation" product="default" msgid="854896049371048754">"Бұл қолданба орналасқан жеріңізді ұялы байланыс мұнаралары мен Wi-Fi желілері сияқты желі көздерінің негізінде анықтайды. Бірақ бұл үшін қолданба экранда ашық тұруы керек. Қолданба бұл орынды анықтау қызметтерін пайдалана алуы үшін, олар қосулы әрі телефонда қолжетімді болуы керек."</string>
    <string name="permlab_accessBackgroundLocation" msgid="3965397804300661062">"геодеректерді фондық режимде пайдалану"</string>
    <string name="permdesc_accessBackgroundLocation" msgid="1096394429579210251">"Егер ол шамамен есептегендегі немесе нақты орынды пайдалануға рұқсат алса, қолданба фондық режимде жұмыс істеп тұрып-ақ геодеректерді пайдалана алады."</string>
    <string name="permlab_modifyAudioSettings" msgid="6095859937069146086">"аудио параметрлерін өзгерту"</string>
    <string name="permdesc_modifyAudioSettings" msgid="3522565366806248517">"Қолданбаға дыбыс қаттылығы және аудио шығыс үндеткішін таңдау сияқты жаһандық аудио параметрлерін өзгерту мүмкіндігін береді."</string>
    <string name="permlab_recordAudio" msgid="3876049771427466323">"аудио жазу"</string>
    <string name="permdesc_recordAudio" msgid="4245930455135321433">"Бұл қолданба кез келген уақытта микрофон арқылы аудиомазмұн жаза алады."</string>
    <string name="permlab_sim_communication" msgid="2935852302216852065">"SIM картасына пәрмендер жіберу"</string>
    <string name="permdesc_sim_communication" msgid="5725159654279639498">"Қолданбаға SIM картасына пәрмен жіберу мүмкіндігін береді. Бұл өте қауіпті."</string>
    <string name="permlab_activityRecognition" msgid="3634590230567608356">"физикалық әрекетті тану"</string>
    <string name="permdesc_activityRecognition" msgid="3143453925156552894">"Бұл қолданба физикалық әрекетті тани алады."</string>
    <string name="permlab_camera" msgid="3616391919559751192">"фотосурет жасау және бейне жазу"</string>
    <string name="permdesc_camera" msgid="5392231870049240670">"Бұл қолданба кез келген уақытта камерамен суретке түсіруі және бейнелерді жазуы мүмкін."</string>
    <string name="permlab_vibrate" msgid="7696427026057705834">"тербелісті басқару"</string>
    <string name="permdesc_vibrate" msgid="6284989245902300945">"Қолданбаға вибраторды басқаруға рұқсат береді."</string>
    <string name="permlab_callPhone" msgid="3925836347681847954">"нөмірлерге тікелей телефон шалу"</string>
    <string name="permdesc_callPhone" msgid="3740797576113760827">"Қолданбаға сіздің қатысуыңызсыз қоңырау шалу мүмкіндігін береді. Нәтижесінде қосымша төлем немесе күтпеген қоңырау алуыңыз мүмкін. Есіңізде болсын, қолданба төтенше байланыстарға қоңырау шала алмайды. Залалды қолданбалар сіздің рұқсатыңызсыз қоңыраулар шалып, күтпеген төлемдерге себеп болуы мүмкін."</string>
    <string name="permlab_accessImsCallService" msgid="3574943847181793918">"IMS қоңырау қызметін пайдалану"</string>
    <string name="permdesc_accessImsCallService" msgid="8992884015198298775">"Сіздің қатысуыңызсыз қоңыраулар соғу үшін қолданбаға IMS қызметін пайдалануға рұқсат етеді."</string>
    <string name="permlab_readPhoneState" msgid="9178228524507610486">"телефон күйін оқу немесе анықтау"</string>
    <string name="permdesc_readPhoneState" msgid="1639212771826125528">"Қолданбаға құрылғыдағы телефон функцияларына кіру мүмкіндігін береді. Бұл рұқсат қолданбаға телефон нөмірі, құрылғы жеке анықтағышы, қоңырау белсенділігі және сол қоңырауға байланысты қашықтағы нөмірді анықтау мүмкіндігін береді."</string>
    <string name="permlab_manageOwnCalls" msgid="1503034913274622244">"қоңырауларды жүйе арқылы бағыттау"</string>
    <string name="permdesc_manageOwnCalls" msgid="6552974537554717418">"Қоңырау шалу тәжірибесін жақсарту үшін қолданба қоңырауларды жүйе арқылы бағыттай алады."</string>
    <string name="permlab_callCompanionApp" msgid="3599252979411970473">"жүйе арқылы қоңырауларды көру және басқару."</string>
    <string name="permdesc_callCompanionApp" msgid="4567344683275099090">"Қолданбаға құрылғыдағы қазіргі қоңырауларды көруге және басқаруға мүмкіндік береді. Бұл – қоңырау шалу нөмірлері және қоңыраулардың күйі сияқты ақпаратқа қатысты."</string>
    <string name="permlab_acceptHandover" msgid="2661534649736022409">"басқа қолданбадағы қоңырауды жалғастыру"</string>
    <string name="permdesc_acceptHandovers" msgid="4570660484220539698">"Қолданбаға басқа қолданбадағы қоңырауды жалғастыруға рұқсат береді."</string>
    <string name="permlab_readPhoneNumbers" msgid="6108163940932852440">"телефон нөмірлерін оқу"</string>
    <string name="permdesc_readPhoneNumbers" msgid="8559488833662272354">"Қолданбаға құрылғының телефон нөмірлерін алуға мүмкіндік береді."</string>
    <string name="permlab_wakeLock" product="tablet" msgid="1531731435011495015">"планшетті ұйқыдан бөгеу"</string>
    <string name="permlab_wakeLock" product="tv" msgid="2601193288949154131">"ТД ұйықтауын болдырмау"</string>
    <string name="permlab_wakeLock" product="default" msgid="573480187941496130">"телефонды ұйқыдан бөгеу"</string>
    <string name="permdesc_wakeLock" product="tablet" msgid="7311319824400447868">"Қолданбаға планшеттің ұйқыға кетуін болдырмауға рұқсат береді."</string>
    <string name="permdesc_wakeLock" product="tv" msgid="3208534859208996974">"Қолданбаға ТД ұйқыға кетуін болдырауға рұқсат етеді."</string>
    <string name="permdesc_wakeLock" product="default" msgid="8559100677372928754">"Қолданбаға телефонның ұйқыға кетуін болдырмауға рұқсат береді."</string>
    <string name="permlab_transmitIr" msgid="7545858504238530105">"инфрақызыл қабылдау"</string>
    <string name="permdesc_transmitIr" product="tablet" msgid="5358308854306529170">"Қолданбаға планшеттің инфрақызыл қабылдағышын қолдану мүмкіндігін береді."</string>
    <string name="permdesc_transmitIr" product="tv" msgid="3926790828514867101">"Қолданбаға ТД инфрақызыл таратқышын пайдалануға рұқсат етеді."</string>
    <string name="permdesc_transmitIr" product="default" msgid="7957763745020300725">"Қолданбаға телефонның инфрақызыл қабылдағышын қолдану мүмкіндігін береді."</string>
    <string name="permlab_setWallpaper" msgid="6627192333373465143">"артқы фонды орнату"</string>
    <string name="permdesc_setWallpaper" msgid="7373447920977624745">"Қолданбаға жүйелік экранның артқы фонын орнатуға рұқсат береді."</string>
    <string name="permlab_setWallpaperHints" msgid="3278608165977736538">"артқы фон өлшемін реттеу"</string>
    <string name="permdesc_setWallpaperHints" msgid="8235784384223730091">"Қолданбаға жүйелік экранның артқы фонының өлшемі туралы кеңестерді орнатуға рұқсат береді."</string>
    <string name="permlab_setTimeZone" msgid="2945079801013077340">"уақыт аймағын реттеу"</string>
    <string name="permdesc_setTimeZone" product="tablet" msgid="1676983712315827645">"Қолданбаға планшеттің уақыт белдеуін өзгертуге рұқсат береді."</string>
    <string name="permdesc_setTimeZone" product="tv" msgid="888864653946175955">"Қолданбаға ТД уақыт белдеуін өзгертуге рұқсат етеді."</string>
    <string name="permdesc_setTimeZone" product="default" msgid="4499943488436633398">"Қолданбаға телефонның уақыт белдеуін өзгертуге рұқсат береді."</string>
    <string name="permlab_getAccounts" msgid="1086795467760122114">"құрылғыдағы есептік жазбаларды табу"</string>
    <string name="permdesc_getAccounts" product="tablet" msgid="2741496534769660027">"Қолданбаға планшет арқылы белгілі есептік жазбалар тізімін алу мүмкіндігін береді. Сіз орнатқан қолданбалар жасақтаған есептік жазбалар да қамтылуы мүмкін."</string>
    <string name="permdesc_getAccounts" product="tv" msgid="4190633395633907543">"Қолданбаға ТД үшін белгілі есептік жазбалар тізімін алуға рұқсат етеді. Бұл сіз орнатқан қолданбалар жасаған кез келген есептік жазбаларды қамтуы мүмкін."</string>
    <string name="permdesc_getAccounts" product="default" msgid="3448316822451807382">"Қолданбаға телефон арқылы белгілі есептік жазбалар тізімін алу мүмкіндігін береді. Сіз орнатқан қолданбалар жасақтаған есептік жазбалар да қамтылуы мүмкін."</string>
    <string name="permlab_accessNetworkState" msgid="4951027964348974773">"желі байланыстарын көру"</string>
    <string name="permdesc_accessNetworkState" msgid="8318964424675960975">"Қолданбаға желі байланысы туралы ақпаратты, мысалы, қайсысы бар және қосылған деген сияқты, көру мүмкіндігін береді."</string>
    <string name="permlab_createNetworkSockets" msgid="7934516631384168107">"желіге толық қатынасы бар"</string>
    <string name="permdesc_createNetworkSockets" msgid="3403062187779724185">"Қолданбаларға желі ұяларын жасақтау және қалыпты желі протоколдарын қолдану мүмкіндігін береді. Деректерді интернетке жіберу үшін бұл рұқсат талап етілмес үшін браузер және басқа қолданбалар деректерді интернетке жіберу жолдарын қамтамасыз етеді."</string>
    <string name="permlab_changeNetworkState" msgid="958884291454327309">"желі байланысын өзгерту"</string>
    <string name="permdesc_changeNetworkState" msgid="6789123912476416214">"Қолданбаға желілік қосылым күйін өзгертуге рұқсат береді."</string>
    <string name="permlab_changeTetherState" msgid="5952584964373017960">"интернетке байланыс түрін өзгерту"</string>
    <string name="permdesc_changeTetherState" msgid="1524441344412319780">"Қолданбаға байланысқан желілік қосылымның күйін өзгертуге рұқсат береді."</string>
    <string name="permlab_accessWifiState" msgid="5202012949247040011">"Wi-Fi байланыстарын көру"</string>
    <string name="permdesc_accessWifiState" msgid="5002798077387803726">"Қолданбаға Wi-Fi желісі туралы, мысалы, Wi-Fi байланысының қосылғаны немесе қосылған Wi-Fi құрылғыларының атаулары сияқты, ақпаратты көру мүмкіндігін береді."</string>
    <string name="permlab_changeWifiState" msgid="6550641188749128035">"Wi-Fi желісіне қосылу/ажырау"</string>
    <string name="permdesc_changeWifiState" msgid="7137950297386127533">"Қолданбаларға Wi-Fi нүктелеріне қосылу және ажырау және Wi-Fi желілеріне арналған құрылғы конфигурацияларына өзгерістер енгізу мүмкіндігін береді."</string>
    <string name="permlab_changeWifiMulticastState" msgid="1368253871483254784">"Wi-Fi бірнеше мекенжайға ақпарат тарату мүмкіндігі"</string>
    <string name="permdesc_changeWifiMulticastState" product="tablet" msgid="7969774021256336548">"Қолданбаға Wi-Fi желісіндегі барлық құрылғыларға мекенжайлар тобы арқылы, сіздің планшетіңіз арқылы ғана емес, жіберілген жинақтарды алу мүмкіндігін береді. Бұл мекенжайлар тобы емес режимге қарағанда қуатты көбірек тұтынуы мүмкін."</string>
    <string name="permdesc_changeWifiMulticastState" product="tv" msgid="9031975661145014160">"Қолданбаға теледидарыңызға ғана емес, топтық мекенжайларды пайдаланып Wi-Fi желісіндегі барлық құрылғыларға жіберілген бумаларды алуға рұқсат етеді. Бұған топтық емес режимнен көбірек қуат пайдаланылады."</string>
    <string name="permdesc_changeWifiMulticastState" product="default" msgid="6851949706025349926">"Қолданбаға Wi-Fi желісіндегі барлық құрылғыларға мекенжайлар тобы арқылы, сіздің телефоныңыз арқылы ғана емес, жіберілген жинақтарды алу мүмкіндігін береді. Бұл мекенжайлар тобы емес режимге қарағанда қуатты көбірек тұтынуы мүмкін."</string>
    <string name="permlab_bluetoothAdmin" msgid="6006967373935926659">"Bluetooth параметрлеріне кіру"</string>
    <string name="permdesc_bluetoothAdmin" product="tablet" msgid="6921177471748882137">"Қолданбаға жергілікті Bluetooth планшетін конфигурациялауға, әрі қашықтағы құрылғыларды табуға және олармен жұптауға рұқсат береді."</string>
    <string name="permdesc_bluetoothAdmin" product="tv" msgid="3373125682645601429">"Қолданбаға жергілікті Bluetooth теледидарын конфигурациялауға, әрі қашықтағы құрылғыларды табуға және олармен жұптауға рұқсат етеді."</string>
    <string name="permdesc_bluetoothAdmin" product="default" msgid="8931682159331542137">"Қолданбаға жергілікті Bluetooth телефонын конфигурациялауға, әрі қашықтағы құрылғыларды табуға және олармен жұптауға рұқсат береді."</string>
    <string name="permlab_accessWimaxState" msgid="4195907010610205703">"WiMAX байланысына жалғану және ажырау"</string>
    <string name="permdesc_accessWimaxState" msgid="6360102877261978887">"Қолданбаға WiMAX қосылғаны және қосылған қандай да WiMAX желісі жайлы ақпаратты анықтау мүмкіндігін береді."</string>
    <string name="permlab_changeWimaxState" msgid="340465839241528618">"WiMAX күйін өзгерту"</string>
    <string name="permdesc_changeWimaxState" product="tablet" msgid="3156456504084201805">"Қолданбаларға планшетті WiMAX желілеріне қосу және ажырату мүмкіндіктерін береді."</string>
    <string name="permdesc_changeWimaxState" product="tv" msgid="6022307083934827718">"Қолданбаға теледидарға қосылуға және теледидарды WiMAX желілерінен ажыратуға рұқсат етеді."</string>
    <string name="permdesc_changeWimaxState" product="default" msgid="697025043004923798">"Қолданбаларға телефонды WiMAX желілеріне қосу және ажырату мүмкіндіктерін береді."</string>
    <string name="permlab_bluetooth" msgid="6127769336339276828">"Bluetooth құрылғыларымен жұпталу"</string>
    <string name="permdesc_bluetooth" product="tablet" msgid="3480722181852438628">"Қолданбаға планшеттегі Bluetooth конфигурациясын көру және жұпталған құрылғымен байланыс орнату немесе қабылдау мүмкіндігін береді."</string>
    <string name="permdesc_bluetooth" product="tv" msgid="3974124940101104206">"Қолданбаға теледидардағы Bluetooth конфигурациясын көруге және жұпталған құрылғылармен байланыстарды қабылдауға рұқсат етеді."</string>
    <string name="permdesc_bluetooth" product="default" msgid="3207106324452312739">"Қолданбаға телефондағы Bluetooth конфигурациясын көру және жұпталған құрылғымен байланыс орнату немесе қабылдау мүмкіндігін береді"</string>
    <string name="permlab_nfc" msgid="4423351274757876953">"NFC функциясын басқару"</string>
    <string name="permdesc_nfc" msgid="7120611819401789907">"Қолданбаға NFC белгілерімен, карталармен және оқу құралдарымен байланысуға рұқсат береді."</string>
    <string name="permlab_disableKeyguard" msgid="3598496301486439258">"экран бекітпесін істен шығару"</string>
    <string name="permdesc_disableKeyguard" msgid="6034203065077122992">"Қолданбаларға кілтперне және басқа кілтсөзге қатысты қауіпсіздік шараларын өшіру мүмкіндігін береді. Мысалы, телефон кіріс қоңырауларын алғанда кілтпернені өшіреді және қоңырау аяқталғанда қайта қосады."</string>
    <string name="permlab_requestPasswordComplexity" msgid="202650535669249674">"экранды құлыптау күрделілігін сұрау"</string>
    <string name="permdesc_requestPasswordComplexity" msgid="4730994229754212347">"Қолданбаға экран құлпының күрделілік деңгейін (жоғары, орташа, төмен немесе жоқ), соның ішінде ұзындығының ықтимал ауқымын және оның түрін анықтауға мүмкіндік береді. Сонымен қатар қолданба пайдаланушыларға құлыпты белгілі бір деңгейге жаңартуды ұсынады. Бірақ бұл ұсыныстарды елемеуге болады. Экран құлпы қарапайым мәтін түрінде сақталмайтындықтан, құпия сөз қолданбаға белгісіз болатынын ескеріңіз."</string>
    <string name="permlab_useBiometric" msgid="8837753668509919318">"биометрикалық жабдықты пайдалану"</string>
    <string name="permdesc_useBiometric" msgid="8389855232721612926">"Аутентификациялау үшін қолданбаға биометрикалық жабдықты пайдалануға рұқсат береді"</string>
    <string name="permlab_manageFingerprint" msgid="5640858826254575638">"саусақ ізі жабдығын басқару"</string>
    <string name="permdesc_manageFingerprint" msgid="178208705828055464">"Қолданбаға пайдаланатын саусақ ізі үлгілерін қосу және жою әдістерін шақыруға мүмкіндік береді."</string>
    <string name="permlab_useFingerprint" msgid="3150478619915124905">"саусақ ізі жабдығын пайдалану"</string>
    <string name="permdesc_useFingerprint" msgid="9165097460730684114">"Қолданбаға аутентификацияалу үшін саусақ ізі жабдығын пайдалануға мүмкіндік береді"</string>
    <string name="permlab_audioWrite" msgid="2661772059799779292">"музыка жинағын өзгерту"</string>
    <string name="permdesc_audioWrite" msgid="8888544708166230494">"Қолданбаға музыка жинағын өзгертуге мүмкіндік береді."</string>
    <string name="permlab_videoWrite" msgid="128769316366746446">"бейнелер жинағын өзгерту"</string>
    <string name="permdesc_videoWrite" msgid="5448565757490640841">"Қолданбаға бейнелер жинағын өзгертуге мүмкіндік береді."</string>
    <string name="permlab_imagesWrite" msgid="3391306186247235510">"суреттер жинағын өзгерту"</string>
    <string name="permdesc_imagesWrite" msgid="7073662756617474375">"Қолданбаға суреттер жинағын өзгертуге мүмкіндік береді."</string>
    <string name="permlab_mediaLocation" msgid="8675148183726247864">"медиамазмұн жинағынан геодеректерді оқу"</string>
    <string name="permdesc_mediaLocation" msgid="2237023389178865130">"Қолданбаға медиамазмұн жинағынан геодеректерді оқуға мүмкіндік береді."</string>
    <string name="biometric_dialog_default_title" msgid="881952973720613213">"Бұл сіз екеніңізді растаңыз"</string>
    <string name="biometric_error_hw_unavailable" msgid="645781226537551036">"Биометрикалық жабдық жоқ"</string>
    <string name="biometric_error_user_canceled" msgid="2260175018114348727">"Аутентификациядан бас тартылды."</string>
    <string name="biometric_not_recognized" msgid="5770511773560736082">"Танылмады"</string>
    <string name="biometric_error_canceled" msgid="349665227864885880">"Аутентификациядан бас тартылды."</string>
    <string name="biometric_error_device_not_secured" msgid="6583143098363528349">"Ешқандай PIN коды, өрнек немесе құпия сөз орнатылмаған."</string>
    <string name="fingerprint_acquired_partial" msgid="735082772341716043">"Саусақ ізі ішінара анықталды. Әрекетті қайталаңыз."</string>
    <string name="fingerprint_acquired_insufficient" msgid="4596546021310923214">"Саусақ ізін өңдеу мүмкін емес. Әрекетті қайталаңыз."</string>
    <string name="fingerprint_acquired_imager_dirty" msgid="1087209702421076105">"Саусақ ізі сенсоры лас. Тазалап, әрекетті қайталаңыз."</string>
    <string name="fingerprint_acquired_too_fast" msgid="6470642383109155969">"Саусағыңызды тым жылдам қозғалттыңыз. Әрекетті қайталап көріңіз."</string>
    <string name="fingerprint_acquired_too_slow" msgid="59250885689661653">"Саусағыңызды тым баяу қозғалттыңыз. Әрекетті қайталап көріңіз."</string>
  <string-array name="fingerprint_acquired_vendor">
  </string-array>
    <string name="fingerprint_authenticated" msgid="5309333983002526448">"Саусақ ізі аутентификацияланды"</string>
    <string name="face_authenticated_no_confirmation_required" msgid="4018680978348659031">"Бет танылды"</string>
    <string name="face_authenticated_confirmation_required" msgid="8778347003507633610">"Бет танылды, \"Растау\" түймесін басыңыз"</string>
    <string name="fingerprint_error_hw_not_available" msgid="7955921658939936596">"Саусақ ізі жабдығы қолжетімді емес."</string>
    <string name="fingerprint_error_no_space" msgid="1055819001126053318">"Саусақ ізін сақтау мүмкін емес. Бар саусақ ізін жойыңыз."</string>
    <string name="fingerprint_error_timeout" msgid="3927186043737732875">"Саусақ ізін күту уақыты бітті. Әрекетті қайталаңыз."</string>
    <string name="fingerprint_error_canceled" msgid="4402024612660774395">"Саусақ ізі операциясынан бас тартылған."</string>
    <string name="fingerprint_error_user_canceled" msgid="7999639584615291494">"Пайдаланушы саусақ ізі операциясынан бас тартты."</string>
    <string name="fingerprint_error_lockout" msgid="5536934748136933450">"Талпыныстар тым көп. Кейінірек қайталап көріңіз."</string>
    <string name="fingerprint_error_lockout_permanent" msgid="5033251797919508137">"Тым көп әрекет жасалды. Саусақ ізін оқу сканері өшірілді."</string>
    <string name="fingerprint_error_unable_to_process" msgid="6107816084103552441">"Әрекетті қайталаңыз."</string>
    <string name="fingerprint_error_no_fingerprints" msgid="7654382120628334248">"Саусақ іздері тіркелмеген."</string>
    <string name="fingerprint_error_hw_not_present" msgid="409523969613176352">"Бұл құрылғыда саусақ ізін оқу сканері жоқ."</string>
    <string name="fingerprint_name_template" msgid="5870957565512716938">"<xliff:g id="FINGERID">%d</xliff:g> саусағы"</string>
  <string-array name="fingerprint_error_vendor">
  </string-array>
    <string name="fingerprint_icon_content_description" msgid="2340202869968465936">"Саусақ ізі белгішесі"</string>
<<<<<<< HEAD
    <!-- no translation found for permlab_manageFace (7262837876352591553) -->
    <skip />
    <string name="permdesc_manageFace" msgid="8919637120670185330">"Қолданбаға пайдаланатын бет үлгілерін енгізу және жою әдістерін шақыруға мүмкіндік береді."</string>
    <!-- no translation found for permlab_useFaceAuthentication (2565716575739037572) -->
    <skip />
    <!-- no translation found for permdesc_useFaceAuthentication (4712947955047607722) -->
    <skip />
    <!-- no translation found for face_recalibrate_notification_name (1913676850645544352) -->
    <skip />
=======
    <string name="permlab_manageFace" msgid="7262837876352591553">"Face Unlock жабдығын басқару"</string>
    <string name="permdesc_manageFace" msgid="8919637120670185330">"Қолданбаға пайдаланатын бет үлгілерін енгізу және жою әдістерін шақыруға мүмкіндік береді."</string>
    <string name="permlab_useFaceAuthentication" msgid="2565716575739037572">"Face Unlock жабдығын пайдалану"</string>
    <string name="permdesc_useFaceAuthentication" msgid="4712947955047607722">"Аутентификациялау үшін қолданбаға Face Unlock жабдығын пайдалануға рұқсат береді."</string>
    <string name="face_recalibrate_notification_name" msgid="1913676850645544352">"Face Unlock"</string>
>>>>>>> dbf9e87c
    <string name="face_recalibrate_notification_title" msgid="4087620069451499365">"Бетті қайта тіркеу"</string>
    <string name="face_recalibrate_notification_content" msgid="5530308842361499835">"Құрылғы жүзіңізді жақсырақ тануы үшін, бетіңізді қайта тіркеңіз."</string>
    <string name="face_acquired_insufficient" msgid="2767330364802375742">"Бет деректері дұрыс алынбады. Әрекетті қайталаңыз."</string>
    <string name="face_acquired_too_bright" msgid="5005650874582450967">"Тым ашық. Күңгірттеу жарық керек."</string>
    <string name="face_acquired_too_dark" msgid="1966194696381394616">"Тым қараңғы. Молырақ жарық керек."</string>
    <string name="face_acquired_too_close" msgid="1401011882624272753">"Телефонды алшақ ұстаңыз."</string>
    <string name="face_acquired_too_far" msgid="1210969240069012510">"Телефонды жақынырақ ұстаңыз."</string>
    <string name="face_acquired_too_high" msgid="3362395713403348013">"Телефонды жоғарырақ ұстаңыз."</string>
    <string name="face_acquired_too_low" msgid="488983581737550912">"Телефонды төменірек ұстаңыз."</string>
    <string name="face_acquired_too_right" msgid="3667075962661863218">"Телефонды солға жылжытыңыз."</string>
    <string name="face_acquired_too_left" msgid="3148242963894703424">"Телефонды оңға жылжытыңыз."</string>
    <string name="face_acquired_poor_gaze" msgid="5606479370806754905">"Құрылғының камерасына тура қараңыз."</string>
<<<<<<< HEAD
    <string name="face_acquired_not_detected" msgid="4885504661626728809">"Бетіңіз көрінбейді. Телефонға қараңыз."</string>
=======
    <string name="face_acquired_not_detected" msgid="1879714205006680222">"Бетіңізді телефонға тура қаратыңыз."</string>
>>>>>>> dbf9e87c
    <string name="face_acquired_too_much_motion" msgid="3149332171102108851">"Қозғалыс тым көп. Телефонды қозғалтпаңыз."</string>
    <string name="face_acquired_recalibrate" msgid="8077949502893707539">"Қайта тіркеліңіз."</string>
    <string name="face_acquired_too_different" msgid="7663983770123789694">"Енді бет анықтау мүмкін емес. Әрекетті қайталаңыз."</string>
    <string name="face_acquired_too_similar" msgid="1508776858407646460">"Алдыңғысына тым ұқсас, басқаша қалыпта түсіңіз."</string>
    <string name="face_acquired_pan_too_extreme" msgid="4581629343077288178">"Басыңызды түзурек ұстаңыз."</string>
    <string name="face_acquired_tilt_too_extreme" msgid="4019954263012496468">"Басыңызды түзурек ұстаңыз."</string>
    <string name="face_acquired_roll_too_extreme" msgid="6312973147689664409">"Басыңызды кішкене бұрыңыз."</string>
    <string name="face_acquired_obscured" msgid="5357207702967893283">"Бетіңізді жауып тұрған нәрсені алып тастаңыз."</string>
<<<<<<< HEAD
    <string name="face_acquired_sensor_dirty" msgid="2535761002815565222">"Экранның жоғарғы жиегіндегі датчикті тазалаңыз."</string>
  <string-array name="face_acquired_vendor">
  </string-array>
    <string name="face_error_hw_not_available" msgid="396883585636963908">"Бетті тану мүмкін емес. Жабдық қолжетімді емес."</string>
    <!-- no translation found for face_error_timeout (981512090365729465) -->
    <skip />
    <string name="face_error_no_space" msgid="2712120617457553825">"Жаңа бетті сақтау мүмкін емес. Алдымен ескісін жойыңыз."</string>
    <string name="face_error_canceled" msgid="283945501061931023">"Бетті танудан бас тартылды."</string>
    <!-- no translation found for face_error_user_canceled (5317030072349668946) -->
    <skip />
    <string name="face_error_lockout" msgid="3407426963155388504">"Тым көп әрекет жасалды. Кейінірек қайталаңыз."</string>
    <!-- no translation found for face_error_lockout_permanent (4723594314443097159) -->
    <skip />
    <string name="face_error_unable_to_process" msgid="4940944939691171539">"Бетті тану мүмкін емес. Әрекетті қайталаңыз."</string>
    <!-- no translation found for face_error_not_enrolled (4016937174832839540) -->
    <skip />
    <!-- no translation found for face_error_hw_not_present (8302690289757559738) -->
    <skip />
=======
    <string name="face_acquired_sensor_dirty" msgid="7905138627046865579">"Экранның жоғарғы жағын, сонымен қатар қара жолақты өшіріңіз."</string>
  <string-array name="face_acquired_vendor">
  </string-array>
    <string name="face_error_hw_not_available" msgid="396883585636963908">"Бетті тану мүмкін емес. Жабдық қолжетімді емес."</string>
    <string name="face_error_timeout" msgid="981512090365729465">"Face Unlock функциясын қайта қолданып көріңіз."</string>
    <string name="face_error_no_space" msgid="2712120617457553825">"Жаңа бетті сақтау мүмкін емес. Алдымен ескісін жойыңыз."</string>
    <string name="face_error_canceled" msgid="283945501061931023">"Бетті танудан бас тартылды."</string>
    <string name="face_error_user_canceled" msgid="5317030072349668946">"Пайдаланушы Face Unlock функциясынан бас тартты."</string>
    <string name="face_error_lockout" msgid="3407426963155388504">"Тым көп әрекет жасалды. Кейінірек қайталаңыз."</string>
    <string name="face_error_lockout_permanent" msgid="4723594314443097159">"Тым көп әрекет жасалды. Face Unlock функциясы өшірілді."</string>
    <string name="face_error_unable_to_process" msgid="4940944939691171539">"Бетті тану мүмкін емес. Әрекетті қайталаңыз."</string>
    <string name="face_error_not_enrolled" msgid="4016937174832839540">"Face Unlock реттелмеді."</string>
    <string name="face_error_hw_not_present" msgid="8302690289757559738">"Бұл құрылғыда Face Unlock функциясы істемейді."</string>
>>>>>>> dbf9e87c
    <string name="face_name_template" msgid="7004562145809595384">"<xliff:g id="FACEID">%d</xliff:g> беті"</string>
  <string-array name="face_error_vendor">
  </string-array>
    <string name="face_icon_content_description" msgid="4024817159806482191">"Бет белгішесі"</string>
    <string name="permlab_readSyncSettings" msgid="6201810008230503052">"синх параметрлерін оқу"</string>
    <string name="permdesc_readSyncSettings" msgid="2706745674569678644">"Қолданбаға есептік жазба синхрондау параметрлерін оқу мүмкіндігін береді. Мысалы, бұл арқылы People қолданбасының есептік жазбамен сихрондалғаны анықталуы мүмкін."</string>
    <string name="permlab_writeSyncSettings" msgid="5408694875793945314">"синх қосу және өшіру арасында ауысу"</string>
    <string name="permdesc_writeSyncSettings" msgid="8956262591306369868">"Қолданбаға есептік жазбаның синхрондау параметрлерін жөндеу мүмкіндігін береді. Мысалы, бұл People қолданбасын есептік жазбамен синхрондауды қосу үшін қолданылуы мүмкін."</string>
    <string name="permlab_readSyncStats" msgid="7396577451360202448">"үйлестіру санақтық ақпаратын оқу"</string>
    <string name="permdesc_readSyncStats" msgid="1510143761757606156">"Қолданбаға есептік жазбаның синхрондалу статистикаларын, оның ішінде синхрондау шараларының тарихы және қанша дерек синхрондалғаны жайлы, оқу мүмкіндігін береді."</string>
    <string name="permlab_sdcardRead" msgid="1438933556581438863">"ортақ жадтың мазмұнын оқу"</string>
    <string name="permdesc_sdcardRead" msgid="1804941689051236391">"Қолданбаға ортақ жадтың мазмұнын оқуға мүмкіндік береді."</string>
    <string name="permlab_sdcardWrite" msgid="9220937740184960897">"ортақ жадтың мазмұнын өзгерту немесе жою"</string>
    <string name="permdesc_sdcardWrite" msgid="2834431057338203959">"Қолданбаға ортақ жадтың мазмұнын жазуға мүмкіндік береді."</string>
    <string name="permlab_use_sip" msgid="2052499390128979920">"SIP қоңырауларын шалу/қабылдау"</string>
    <string name="permdesc_use_sip" msgid="2297804849860225257">"Қолданбаға SIP қоңырауларын шалуға және қабылдауға рұқсат етеді."</string>
    <string name="permlab_register_sim_subscription" msgid="3166535485877549177">"жаңа телекоммуникациялық SIM байланыстарын тіркеу"</string>
    <string name="permdesc_register_sim_subscription" msgid="2138909035926222911">"Қолданбаға жаңа телекоммуникациялық SIM байланыстарын тіркеуге рұқсат етеді."</string>
    <string name="permlab_register_call_provider" msgid="108102120289029841">"жаңа телекоммуникациялық байланыстарды тіркеу"</string>
    <string name="permdesc_register_call_provider" msgid="7034310263521081388">"Қолданбаға жаңа телекоммуникациялық байланыстарды тіркеуге рұқсат етеді."</string>
    <string name="permlab_connection_manager" msgid="1116193254522105375">"телекоммуникациялық байланыстарды басқару"</string>
    <string name="permdesc_connection_manager" msgid="5925480810356483565">"Қолданбаға телекоммуникациялық байланыстарды басқаруға рұқсат етеді."</string>
    <string name="permlab_bind_incall_service" msgid="6773648341975287125">"қоңыраудағы экранмен өзара әрекеттесу"</string>
    <string name="permdesc_bind_incall_service" msgid="8343471381323215005">"Қолданбаға пайдаланушының қоңырау кезінде экранды қашан және қалай көретінін басқару мүмкіндігін береді."</string>
    <string name="permlab_bind_connection_service" msgid="3557341439297014940">"телефония қызметтерімен өзара әрекеттесу"</string>
    <string name="permdesc_bind_connection_service" msgid="4008754499822478114">"Қолданбаға қоңыраулар шалу/қабылдау үшін телефония қызметтерімен өзара әрекеттесуге рұқсат етеді."</string>
    <string name="permlab_control_incall_experience" msgid="9061024437607777619">"қоңыраудағы пайдаланушы тәжірибесін қамтамасыз ету"</string>
    <string name="permdesc_control_incall_experience" msgid="915159066039828124">"Қолданбаға қоңыраудағы пайдаланушы тәжірибесін қамтамасыз етуге рұқсат етеді."</string>
    <string name="permlab_readNetworkUsageHistory" msgid="7862593283611493232">"тарихи желі қолданысын оқу"</string>
    <string name="permdesc_readNetworkUsageHistory" msgid="7689060749819126472">"Қолданбаға белгілі бір желілер және қолданбалар үшін журналдық желіні пайдалануды оқуға рұқсат береді."</string>
    <string name="permlab_manageNetworkPolicy" msgid="2562053592339859990">"желі саясатын басқару"</string>
    <string name="permdesc_manageNetworkPolicy" msgid="7537586771559370668">"Қолданбаға желілік саясаттарды басқаруға және қолданба ережелерін анықтауға рұқсат береді."</string>
    <string name="permlab_modifyNetworkAccounting" msgid="5088217309088729650">"желіні қолдану есептік жазбаларын өзгерту"</string>
    <string name="permdesc_modifyNetworkAccounting" msgid="5443412866746198123">"Қолданбаға қолданбалардың желіні қолдану әрекетін өзгерту мүмкіндігін береді. Қалыпты қолданбалар қолданысына арналмаған."</string>
    <string name="permlab_accessNotifications" msgid="7673416487873432268">"хабарларға кіру"</string>
    <string name="permdesc_accessNotifications" msgid="458457742683431387">"Қолданбаға хабарларды алу, тексеру және тазалау мүмкіндігін береді, басқа қолданбалар арқылы қойылған хабарларды қоса."</string>
    <string name="permlab_bindNotificationListenerService" msgid="7057764742211656654">"хабар тыңдау қызметіне қосылу"</string>
    <string name="permdesc_bindNotificationListenerService" msgid="985697918576902986">"Пайдаланушыға хабар есту қызметінің жоғары деңгейлі интерфейсіне жалғану мүмкіндігін ұсынады. Қалыпты қолданбаны ешқашан қажет етпеуі тиіс."</string>
    <string name="permlab_bindConditionProviderService" msgid="1180107672332704641">"шарттар провайдері қызметіне байластыру"</string>
    <string name="permdesc_bindConditionProviderService" msgid="1680513931165058425">"Пайдаланушыға шарт провайдері қызметінің жоғары деңгейлі интерфейсіне байластыруға рұқсат береді. Қалыпты қолданбалар үшін ешқашан қажет болмайды."</string>
    <string name="permlab_bindDreamService" msgid="4153646965978563462">"dream қызметіне байластыру"</string>
    <string name="permdesc_bindDreamService" msgid="7325825272223347863">"Иесіне dream қызметінің жоғарғы деңгейлі интерфейсіне байластыруға рұқсат береді. Қалыпты қолданбалар үшін ешқашан қажет болмайды."</string>
    <string name="permlab_invokeCarrierSetup" msgid="3699600833975117478">"жабдықтаушы ұсынатын жасақтамалық қолданбаны қосу"</string>
    <string name="permdesc_invokeCarrierSetup" msgid="4159549152529111920">"Пайдаланушыға жабдықтаушы ұсынатын жасақтамалық қолданбаны қосу мүмкіндігін ұсынады. Қалыпты қолданбаны қажет етпеуі тиіс."</string>
    <string name="permlab_accessNetworkConditions" msgid="8206077447838909516">"желі күйлері туралы бағдарды тыңдау мүмкіндігі"</string>
    <string name="permdesc_accessNetworkConditions" msgid="6899102075825272211">"Қолданбаның желі күйі туралы бағдарларды тыңдау мүмкіндігін ұсынады. Қалыпты қоданбаны қажет етпеуі керек."</string>
    <string name="permlab_setInputCalibration" msgid="4902620118878467615">"кіріс құрылғысының калибрлеуін өзгерту"</string>
    <string name="permdesc_setInputCalibration" msgid="4527511047549456929">"Қолданбаға сенсорлы экранның параметрлерін өзгертуге рұқсат береді. Қалыпты қолданбалар үшін ешқашан қажет болмайды."</string>
    <string name="permlab_accessDrmCertificates" msgid="7436886640723203615">"DRM сертификаттарына қатынасу"</string>
    <string name="permdesc_accessDrmCertificates" msgid="8073288354426159089">"Қолданбаға DRM сертификаттарын қамтамасыз етуге және пайдалануға рұқсат береді. Қалыпты қолданбалар үшін ешқашан қажет болмайды."</string>
    <string name="permlab_handoverStatus" msgid="7820353257219300883">"Android Beam тасымалдау күйін алу"</string>
    <string name="permdesc_handoverStatus" msgid="4788144087245714948">"Осы қолданбаға ағымдағы Android Beam тасымалдаулары туралы ақпарат алуға рұқсат ету"</string>
    <string name="permlab_removeDrmCertificates" msgid="7044888287209892751">"DRM сертификаттарын жою"</string>
    <string name="permdesc_removeDrmCertificates" msgid="7272999075113400993">"Қолданбаға DRM сертификаттарын жоюға рұқсат етеді. Қалыпты қолданбалар үшін ешқашан қажет болмайды."</string>
    <string name="permlab_bindCarrierMessagingService" msgid="1490229371796969158">"оператордың хабар алмасу қызметіне байластыру"</string>
    <string name="permdesc_bindCarrierMessagingService" msgid="2762882888502113944">"Иесіне оператордың хабар алмасу қызметінің жоғарғы деңгейлі интерфейсіне байластыруға рұқсат етеді. Қалыпты қолданбалар үшін ешқашан қажет болмайды."</string>
    <string name="permlab_bindCarrierServices" msgid="3233108656245526783">"оператор қызметтеріне қосылу"</string>
    <string name="permdesc_bindCarrierServices" msgid="1391552602551084192">"Иесіне оператор қызметтеріне қосылуға мүмкіндік береді. Қалыпты қолданбалар үшін қажет болмайды."</string>
    <string name="permlab_access_notification_policy" msgid="4247510821662059671">"\"Мазаламау\" режиміне кіру"</string>
    <string name="permdesc_access_notification_policy" msgid="3296832375218749580">"Қолданбаға «Мазаламау» конфигурациясын оқу және жазу мүмкіндігін береді."</string>
    <string name="permlab_startViewPermissionUsage" msgid="5484728591597709944">"рұқсаттарды пайдалану туралы деректерді көру"</string>
    <string name="permdesc_startViewPermissionUsage" msgid="4808345878203594428">"Пайдаланушы қолданбаға берілетін рұқсаттарды басқара алады. Ондай рұқсаттар әдеттегі қолданбаларға керек емес."</string>
    <string name="policylab_limitPassword" msgid="4497420728857585791">"Құпия сөз ережелерін тағайындау"</string>
    <string name="policydesc_limitPassword" msgid="2502021457917874968">"Экран бекітпесінің құпия сөздерінің және PIN кодтарының ұзындығын және оларда рұқсат етілген таңбаларды басқару."</string>
    <string name="policylab_watchLogin" msgid="5091404125971980158">"Экран құлпын ашу әркеттерін бақылау"</string>
    <string name="policydesc_watchLogin" product="tablet" msgid="3215729294215070072">"Экран бекітпесін ашқан кезде терілген қате құпия сөздердің санын бақылау және планшетті бекіту немесе тым көп қате құпия сөздер терілген болса, планшеттің бүкіл деректерін өшіру."</string>
    <string name="policydesc_watchLogin" product="TV" msgid="2707817988309890256">"Экран бекітпесін ашу кезінде терілген дұрыс емес құпия сөздердің санын бақылау және тым көп дұрыс емес құпия сөз терілсе, ТД бекіту немесе бүкіл ТД деректерін өшіру."</string>
    <string name="policydesc_watchLogin" product="default" msgid="5712323091846761073">"Экран бекітпесін ашқан кезде терілген қате құпия сөздердің санын бақылау және телефонды бекіту немесе тым көп қате құпия сөздер терілген болса, телефонның бүкіл деректерін өшіру."</string>
    <string name="policydesc_watchLogin_secondaryUser" product="tablet" msgid="4280246270601044505">"Экран бекітпесін ашқанда терілген қате құпия сөздердің санын бақылау және тым көп қате құпия сөздер терілсе, планшетті бекіту немесе осы пайдаланушының барлық деректерін өшіру."</string>
    <string name="policydesc_watchLogin_secondaryUser" product="TV" msgid="3484832653564483250">"Экран бекітпесін ашқанда терілген қате құпия сөздердің санын бақылау және тым көп қате құпия сөздер терілсе, теледидарды бекіту немесе осы пайдаланушының барлық деректерін өшіру."</string>
    <string name="policydesc_watchLogin_secondaryUser" product="default" msgid="2185480427217127147">"Экран бекітпесін ашқанда терілген қате құпия сөздердің санын бақылау және тым көп қате құпия сөздер терілсе, телефонды бекіту немесе осы пайдаланушының барлық деректерін өшіру."</string>
    <string name="policylab_resetPassword" msgid="4934707632423915395">"Экран құлпын өзгерту"</string>
    <string name="policydesc_resetPassword" msgid="1278323891710619128">"Экран құлпын өзгерту."</string>
    <string name="policylab_forceLock" msgid="2274085384704248431">"Экранды құлыптау"</string>
    <string name="policydesc_forceLock" msgid="1141797588403827138">"Экранның қашан және қалай құлыптанатынын басқару."</string>
    <string name="policylab_wipeData" msgid="3910545446758639713">"Барлық деректерді өшіру"</string>
    <string name="policydesc_wipeData" product="tablet" msgid="4306184096067756876">"Планшет дерекқорын ескертусіз, зауыттық дерекқорын қайта реттеу арқылы өшіру."</string>
    <string name="policydesc_wipeData" product="tv" msgid="5816221315214527028">"Зауыттық деректерді қалпына келтіруді орындау арқылы ТД деректерін ескертусіз өшіру."</string>
    <string name="policydesc_wipeData" product="default" msgid="5096895604574188391">"Зауыттық деректерге қайтару арқылы телефон деректерін ескертусіз өшіру."</string>
    <string name="policylab_wipeData_secondaryUser" msgid="8362863289455531813">"Пайдаланушы деректерін өшіру"</string>
    <string name="policydesc_wipeData_secondaryUser" product="tablet" msgid="6336255514635308054">"Осы пайдаланушының осы планшеттегі деректерін ескертусіз өшіру."</string>
    <string name="policydesc_wipeData_secondaryUser" product="tv" msgid="2086473496848351810">"Осы пайдаланушының осы теледидардағы деректерін ескертусіз өшіру."</string>
    <string name="policydesc_wipeData_secondaryUser" product="default" msgid="6787904546711590238">"Осы пайдаланушының осы телефондағы деректерін ескертусіз өшіру."</string>
    <string name="policylab_setGlobalProxy" msgid="2784828293747791446">"Құрылғы жаһандық прокси қызметін орнату"</string>
    <string name="policydesc_setGlobalProxy" msgid="8459859731153370499">"Саясат қосулы болғанда пайдаланылатын құрылғының ғаламдық прокси-серверін орнатыңыз. Ғаламдық прокси-серверді тек құрылғы иесі орната алады."</string>
    <string name="policylab_expirePassword" msgid="5610055012328825874">"Экран бекітпесі құпия сөзінің мерзімін орнату"</string>
    <string name="policydesc_expirePassword" msgid="5367525762204416046">"Экран бекітпесінің құпия сөзін, PIN кодын немесе өрнегін өзгерту жиілігін өзгерту."</string>
    <string name="policylab_encryptedStorage" msgid="8901326199909132915">"Жад қорының шрифтін тағайындау"</string>
    <string name="policydesc_encryptedStorage" msgid="2637732115325316992">"Сақталған қолданба деректерінің кодталуын қажет етеді."</string>
    <string name="policylab_disableCamera" msgid="6395301023152297826">"Камераларды өшіру"</string>
    <string name="policydesc_disableCamera" msgid="2306349042834754597">"Құрылғыдағы барлық камералар қолданысын бөгеу."</string>
    <string name="policylab_disableKeyguardFeatures" msgid="8552277871075367771">"Экран құлпы функцияларын өшіру"</string>
    <string name="policydesc_disableKeyguardFeatures" msgid="2044755691354158439">"Кейбір экранды құлыптау мүмкіндіктерін пайдалануға тыйым салынады."</string>
  <string-array name="phoneTypes">
    <item msgid="8901098336658710359">"Үй"</item>
    <item msgid="869923650527136615">"Ұялы тел."</item>
    <item msgid="7897544654242874543">"Жұмыс"</item>
    <item msgid="1103601433382158155">"Жұмыс факсы"</item>
    <item msgid="1735177144948329370">"Үй факсы"</item>
    <item msgid="603878674477207394">"Пейджер"</item>
    <item msgid="1650824275177931637">"Басқа"</item>
    <item msgid="9192514806975898961">"Арнаулы"</item>
  </string-array>
  <string-array name="emailAddressTypes">
    <item msgid="8073994352956129127">"Үй"</item>
    <item msgid="7084237356602625604">"Жұмыс"</item>
    <item msgid="1112044410659011023">"Басқа"</item>
    <item msgid="2374913952870110618">"Арнаулы"</item>
  </string-array>
  <string-array name="postalAddressTypes">
    <item msgid="6880257626740047286">"Үй"</item>
    <item msgid="5629153956045109251">"Жұмыс"</item>
    <item msgid="4966604264500343469">"Басқа"</item>
    <item msgid="4932682847595299369">"Арнаулы"</item>
  </string-array>
  <string-array name="imAddressTypes">
    <item msgid="1738585194601476694">"Үй"</item>
    <item msgid="1359644565647383708">"Жұмыс"</item>
    <item msgid="7868549401053615677">"Басқа"</item>
    <item msgid="3145118944639869809">"Арнаулы"</item>
  </string-array>
  <string-array name="organizationTypes">
    <item msgid="7546335612189115615">"Жұмыс"</item>
    <item msgid="4378074129049520373">"Басқа"</item>
    <item msgid="3455047468583965104">"Арнаулы"</item>
  </string-array>
  <string-array name="imProtocols">
    <item msgid="8595261363518459565">"AIM"</item>
    <item msgid="7390473628275490700">"Windows Live"</item>
    <item msgid="7882877134931458217">"Yahoo"</item>
    <item msgid="5035376313200585242">"Skype"</item>
    <item msgid="7532363178459444943">"QQ"</item>
    <item msgid="3713441034299660749">"Google Talk"</item>
    <item msgid="2506857312718630823">"ICQ"</item>
    <item msgid="1648797903785279353">"Jabber"</item>
  </string-array>
    <string name="phoneTypeCustom" msgid="1644738059053355820">"Арнаулы"</string>
    <string name="phoneTypeHome" msgid="2570923463033985887">"Үй"</string>
    <string name="phoneTypeMobile" msgid="6501463557754751037">"Ұялы телефон"</string>
    <string name="phoneTypeWork" msgid="8863939667059911633">"Жұмыс"</string>
    <string name="phoneTypeFaxWork" msgid="3517792160008890912">"Жұмыс факсы"</string>
    <string name="phoneTypeFaxHome" msgid="2067265972322971467">"Үй факсы"</string>
    <string name="phoneTypePager" msgid="7582359955394921732">"Пейджер"</string>
    <string name="phoneTypeOther" msgid="1544425847868765990">"Басқа"</string>
    <string name="phoneTypeCallback" msgid="2712175203065678206">"Кері тел. шалу"</string>
    <string name="phoneTypeCar" msgid="8738360689616716982">"Автокөлік"</string>
    <string name="phoneTypeCompanyMain" msgid="540434356461478916">"Компания, негізгі"</string>
    <string name="phoneTypeIsdn" msgid="8022453193171370337">"ISDN"</string>
    <string name="phoneTypeMain" msgid="6766137010628326916">"Негізгі"</string>
    <string name="phoneTypeOtherFax" msgid="8587657145072446565">"Басқа факс"</string>
    <string name="phoneTypeRadio" msgid="4093738079908667513">"Радио"</string>
    <string name="phoneTypeTelex" msgid="3367879952476250512">"Телекс"</string>
    <string name="phoneTypeTtyTdd" msgid="8606514378585000044">"TTY TDD"</string>
    <string name="phoneTypeWorkMobile" msgid="1311426989184065709">"Жұмыс, ұялы"</string>
    <string name="phoneTypeWorkPager" msgid="649938731231157056">"Жұмыс пейджері"</string>
    <string name="phoneTypeAssistant" msgid="5596772636128562884">"Көмек"</string>
    <string name="phoneTypeMms" msgid="7254492275502768992">"MMS"</string>
    <string name="eventTypeCustom" msgid="7837586198458073404">"Арнаулы"</string>
    <string name="eventTypeBirthday" msgid="2813379844211390740">"Туған күн"</string>
    <string name="eventTypeAnniversary" msgid="3876779744518284000">"Мерейтой"</string>
    <string name="eventTypeOther" msgid="7388178939010143077">"Басқа"</string>
    <string name="emailTypeCustom" msgid="8525960257804213846">"Арнаулы"</string>
    <string name="emailTypeHome" msgid="449227236140433919">"Үй"</string>
    <string name="emailTypeWork" msgid="3548058059601149973">"Жұмыс"</string>
    <string name="emailTypeOther" msgid="2923008695272639549">"Басқа"</string>
    <string name="emailTypeMobile" msgid="119919005321166205">"Мобильдік"</string>
    <string name="postalTypeCustom" msgid="8903206903060479902">"Арнаулы"</string>
    <string name="postalTypeHome" msgid="8165756977184483097">"Үй"</string>
    <string name="postalTypeWork" msgid="5268172772387694495">"Жұмыс"</string>
    <string name="postalTypeOther" msgid="2726111966623584341">"Басқа"</string>
    <string name="imTypeCustom" msgid="2074028755527826046">"Арнаулы"</string>
    <string name="imTypeHome" msgid="6241181032954263892">"Үй"</string>
    <string name="imTypeWork" msgid="1371489290242433090">"Жұмыс"</string>
    <string name="imTypeOther" msgid="5377007495735915478">"Басқа"</string>
    <string name="imProtocolCustom" msgid="6919453836618749992">"Арнаулы"</string>
    <string name="imProtocolAim" msgid="7050360612368383417">"AIM"</string>
    <string name="imProtocolMsn" msgid="144556545420769442">"Windows Live"</string>
    <string name="imProtocolYahoo" msgid="8271439408469021273">"Yahoo"</string>
    <string name="imProtocolSkype" msgid="9019296744622832951">"Skype"</string>
    <string name="imProtocolQq" msgid="8887484379494111884">"QQ"</string>
    <string name="imProtocolGoogleTalk" msgid="493902321140277304">"Hangouts"</string>
    <string name="imProtocolIcq" msgid="1574870433606517315">"ICQ"</string>
    <string name="imProtocolJabber" msgid="2279917630875771722">"Jabber"</string>
    <string name="imProtocolNetMeeting" msgid="8287625655986827971">"NetMeeting"</string>
    <string name="orgTypeWork" msgid="29268870505363872">"Жұмыс"</string>
    <string name="orgTypeOther" msgid="3951781131570124082">"Басқа"</string>
    <string name="orgTypeCustom" msgid="225523415372088322">"Арнаулы"</string>
    <string name="relationTypeCustom" msgid="3542403679827297300">"Арнаулы"</string>
    <string name="relationTypeAssistant" msgid="6274334825195379076">"Көмекші"</string>
    <string name="relationTypeBrother" msgid="8757913506784067713">"Аға-іні"</string>
    <string name="relationTypeChild" msgid="1890746277276881626">"Бала"</string>
    <string name="relationTypeDomesticPartner" msgid="6904807112121122133">"Азаматтық жолдас"</string>
    <string name="relationTypeFather" msgid="5228034687082050725">"Әке"</string>
    <string name="relationTypeFriend" msgid="7313106762483391262">"Дос"</string>
    <string name="relationTypeManager" msgid="6365677861610137895">"Бастық"</string>
    <string name="relationTypeMother" msgid="4578571352962758304">"Ана"</string>
    <string name="relationTypeParent" msgid="4755635567562925226">"Ата-ана"</string>
    <string name="relationTypePartner" msgid="7266490285120262781">"Серіктес"</string>
    <string name="relationTypeReferredBy" msgid="101573059844135524">"Ұсынған"</string>
    <string name="relationTypeRelative" msgid="1799819930085610271">"Туыс"</string>
    <string name="relationTypeSister" msgid="1735983554479076481">"Әпке/сіңлі/қарындас"</string>
    <string name="relationTypeSpouse" msgid="394136939428698117">"Жұбай"</string>
    <string name="sipAddressTypeCustom" msgid="2473580593111590945">"Арнаулы"</string>
    <string name="sipAddressTypeHome" msgid="6093598181069359295">"Үй"</string>
    <string name="sipAddressTypeWork" msgid="6920725730797099047">"Жұмыс"</string>
    <string name="sipAddressTypeOther" msgid="4408436162950119849">"Басқа"</string>
    <string name="quick_contacts_not_available" msgid="746098007828579688">"Байланысты көру үшін қолданба табылмады."</string>
    <string name="keyguard_password_enter_pin_code" msgid="3037685796058495017">"PIN кодын теріңіз"</string>
    <string name="keyguard_password_enter_puk_code" msgid="4800725266925845333">"PUK және жаңа PIN кодтарын теріңіз"</string>
    <string name="keyguard_password_enter_puk_prompt" msgid="1341112146710087048">"PUK коды"</string>
    <string name="keyguard_password_enter_pin_prompt" msgid="8027680321614196258">"Жаңа PIN коды"</string>
    <string name="keyguard_password_entry_touch_hint" msgid="2644215452200037944"><font size="17">"Құпия сөзді енгізу үшін түртіңіз"</font></string>
    <string name="keyguard_password_enter_password_code" msgid="1054721668279049780">"Бекітпесін ашу үшін құпия сөзді теріңіз"</string>
    <string name="keyguard_password_enter_pin_password_code" msgid="6391755146112503443">"Бекітпесін ашу үшін PIN кодын теріңіз"</string>
    <string name="keyguard_password_wrong_pin_code" msgid="2422225591006134936">"Қате PIN код"</string>
    <string name="keyguard_label_text" msgid="861796461028298424">"Бекітпесін ашу үшін Мәзір, одан кейін 0 пернесін түртіңіз."</string>
    <string name="emergency_call_dialog_number_for_display" msgid="696192103195090970">"Төтенше жағдай нөмірі"</string>
    <string name="lockscreen_carrier_default" msgid="6169005837238288522">"Қызмет жоқ"</string>
    <string name="lockscreen_screen_locked" msgid="7288443074806832904">"Экран бекітілген."</string>
    <string name="lockscreen_instructions_when_pattern_enabled" msgid="46154051614126049">"Бекітпесін ашу үшін немесе төтенше қоңырауды табу үшін Мәзір тармағын басыңыз."</string>
    <string name="lockscreen_instructions_when_pattern_disabled" msgid="686260028797158364">"Ашу үшін Мәзір пернесін басыңыз."</string>
    <string name="lockscreen_pattern_instructions" msgid="7478703254964810302">"Бекітпесін ашу үшін кескінді сызыңыз"</string>
    <string name="lockscreen_emergency_call" msgid="5298642613417801888">"Төтенше жағдай"</string>
    <string name="lockscreen_return_to_call" msgid="5244259785500040021">"Қоңырауға оралу"</string>
    <string name="lockscreen_pattern_correct" msgid="9039008650362261237">"Дұрыс!"</string>
    <string name="lockscreen_pattern_wrong" msgid="4317955014948108794">"Қайталап көріңіз"</string>
    <string name="lockscreen_password_wrong" msgid="5737815393253165301">"Қайталап көріңіз"</string>
    <string name="lockscreen_storage_locked" msgid="9167551160010625200">"Мүмкіндіктер мен деректер үшін құлыпты ашыңыз"</string>
    <string name="faceunlock_multiple_failures" msgid="754137583022792429">"Бет-әлпет арқылы ашу әрекеттері анықталған шегінен асып кетті"</string>
    <string name="lockscreen_missing_sim_message_short" msgid="5099439277819215399">"SIM картасы жоқ"</string>
    <string name="lockscreen_missing_sim_message" product="tablet" msgid="151659196095791474">"Планшетте SIM картасы жоқ."</string>
    <string name="lockscreen_missing_sim_message" product="tv" msgid="1943633865476989599">"ТД ішінде SIM картасы жоқ."</string>
    <string name="lockscreen_missing_sim_message" product="default" msgid="2186920585695169078">"Телефонда SIM картасы жоқ."</string>
    <string name="lockscreen_missing_sim_instructions" msgid="5372787138023272615">"SIM картасын салыңыз."</string>
    <string name="lockscreen_missing_sim_instructions_long" msgid="3526573099019319472">"SIM картасы жоқ немесе оны оқу мүмкін емес. SIM картасына салыңыз."</string>
    <string name="lockscreen_permanent_disabled_sim_message_short" msgid="5096149665138916184">"Қолдануға жарамсыз SIM картасы."</string>
    <string name="lockscreen_permanent_disabled_sim_instructions" msgid="910904643433151371">"SIM картаңыз біржола өшірілді. \n Сымсыз байланыс провайдеріне хабарласып, басқа SIM картасын алыңыз."</string>
    <string name="lockscreen_transport_prev_description" msgid="6300840251218161534">"Алдыңғы трек"</string>
    <string name="lockscreen_transport_next_description" msgid="573285210424377338">"Келесі трек"</string>
    <string name="lockscreen_transport_pause_description" msgid="3980308465056173363">"Кідірту"</string>
    <string name="lockscreen_transport_play_description" msgid="1901258823643886401">"Ойнату"</string>
    <string name="lockscreen_transport_stop_description" msgid="5907083260651210034">"Тоқтату"</string>
    <string name="lockscreen_transport_rew_description" msgid="6944412838651990410">"Кері айналдыру"</string>
    <string name="lockscreen_transport_ffw_description" msgid="42987149870928985">"Жылдам алға айналдыру"</string>
    <string name="emergency_calls_only" msgid="6733978304386365407">"Құтқару қызметіне ғана қоңырау шалынады"</string>
    <string name="lockscreen_network_locked_message" msgid="143389224986028501">"Желі бекітілген"</string>
    <string name="lockscreen_sim_puk_locked_message" msgid="7441797339976230">"SIM картасы PUK арқылы бекітілген."</string>
    <string name="lockscreen_sim_puk_locked_instructions" msgid="8127916255245181063">"Пайдаланушы нұсқаулығын қараңыз немесе тұтынушыларды қолдау орталығына хабарласыңыз."</string>
    <string name="lockscreen_sim_locked_message" msgid="8066660129206001039">"SIM картасы бөгелген."</string>
    <string name="lockscreen_sim_unlock_progress_dialog_message" msgid="595323214052881264">"SIM картаны ашуда…"</string>
    <string name="lockscreen_too_many_failed_attempts_dialog_message" msgid="6481623830344107222">"Құлыпты ашу өрнегін <xliff:g id="NUMBER_0">%1$d</xliff:g> рет қате салдыңыз. \n\n <xliff:g id="NUMBER_1">%2$d</xliff:g> секундтан кейін әрекетті қайталаңыз."</string>
    <string name="lockscreen_too_many_failed_password_attempts_dialog_message" msgid="2725973286239344555">"Құпия сөзді <xliff:g id="NUMBER_0">%1$d</xliff:g> рет қате тердіңіз. \n\n <xliff:g id="NUMBER_1">%2$d</xliff:g> секундтан кейін қайталаңыз."</string>
    <string name="lockscreen_too_many_failed_pin_attempts_dialog_message" msgid="6216672706545696955">"PIN кодын <xliff:g id="NUMBER_0">%1$d</xliff:g> рет қате тердіңіз. \n\n <xliff:g id="NUMBER_1">%2$d</xliff:g> секундтан кейін қайталаңыз."</string>
    <string name="lockscreen_failed_attempts_almost_glogin" product="tablet" msgid="9191611984625460820">"Бекітпесін ашу өрнегін <xliff:g id="NUMBER_0">%1$d</xliff:g> рет қате салдыңыз. Тағы <xliff:g id="NUMBER_1">%2$d</xliff:g> сәтсіз әрекеттен кейін сізден Google жүйесіне кіріп планшет бекітпесін ашу сұралады.\n\n <xliff:g id="NUMBER_2">%3$d</xliff:g> секундтан кейін әрекетті қайталаңыз."</string>
    <string name="lockscreen_failed_attempts_almost_glogin" product="tv" msgid="5316664559603394684">"Бекітпесін ашу өрнегін <xliff:g id="NUMBER_0">%1$d</xliff:g> рет дұрыс емес салдыңыз. Тағы <xliff:g id="NUMBER_1">%2$d</xliff:g> сәтсіз әрекеттен кейін сізден Google кіруді пайдаланып ТД бекітпесін ашу сұралады.\n\n Әрекетті <xliff:g id="NUMBER_2">%3$d</xliff:g> секундтан кейін қайталаңыз."</string>
    <string name="lockscreen_failed_attempts_almost_glogin" product="default" msgid="2590227559763762751">"Бекітпесін ашу өрнегін <xliff:g id="NUMBER_0">%1$d</xliff:g> рет қате салдыңыз. Тағы <xliff:g id="NUMBER_1">%2$d</xliff:g> сәтсіз әрекеттен кейін сізден Google жүйесіне кіріп телефон бекітпесін ашу сұралады.\n\n <xliff:g id="NUMBER_2">%3$d</xliff:g> секундтан кейін әрекетті қайталаңыз."</string>
    <string name="lockscreen_failed_attempts_almost_at_wipe" product="tablet" msgid="6128106399745755604">"Планшеттің бекітпесін ашуға <xliff:g id="NUMBER_0">%1$d</xliff:g> рет қате әрекеттендіңіз. <xliff:g id="NUMBER_1">%2$d</xliff:g> сәтсіз әрекеттен кейін, телефон зауыттың бастапқы параметрлеріне қайта реттеледі және пайдаланушы деректері жоғалады."</string>
    <string name="lockscreen_failed_attempts_almost_at_wipe" product="tv" msgid="950408382418270260">"ТД бекітпесін <xliff:g id="NUMBER_0">%1$d</xliff:g> рет дұрыс емес ашу әрекетін жасадыңыз. Тағы <xliff:g id="NUMBER_1">%2$d</xliff:g> сәтсіз әрекеттен кейін ТД зауыттық әдепкі параметрлері қалпына келтіріледі және бүкіл пайдаланушы деректері жоғалады."</string>
    <string name="lockscreen_failed_attempts_almost_at_wipe" product="default" msgid="8603565142156826565">"Телефонның бекітпесін ашуға <xliff:g id="NUMBER_0">%1$d</xliff:g> рет қате әрекеттендіңіз. <xliff:g id="NUMBER_1">%2$d</xliff:g> сәтсіз әрекеттен кейін, телефон зауыттың бастапқы параметрлеріне қайта реттеледі және пайдаланушы деректері жоғалады."</string>
    <string name="lockscreen_failed_attempts_now_wiping" product="tablet" msgid="280873516493934365">"Планшетті ашуға <xliff:g id="NUMBER">%d</xliff:g> рет қате әрекеттендіңіз. Планшет зауыттың бастапқы параметрлеріне қайта реттеледі."</string>
    <string name="lockscreen_failed_attempts_now_wiping" product="tv" msgid="3195755534096192191">"ТД бекітпесін <xliff:g id="NUMBER">%d</xliff:g> рет дұрыс емес ашу әрекетін жасадыңыз. ТД қазір зауыттық әдепкі параметрлерге қалпына келтіріледі."</string>
    <string name="lockscreen_failed_attempts_now_wiping" product="default" msgid="3025504721764922246">"Телефонды ашуға <xliff:g id="NUMBER">%d</xliff:g> рет қате әрекеттендіңіз. Телефон зауыттың бастапқы параметрлеріне қайта реттеледі."</string>
    <string name="lockscreen_too_many_failed_attempts_countdown" msgid="6251480343394389665">"<xliff:g id="NUMBER">%d</xliff:g> секундтан кейін қайта әрекеттеніңіз."</string>
    <string name="lockscreen_forgot_pattern_button_text" msgid="2626999449610695930">"Кескінді ұмытып қалдыңыз ба?"</string>
    <string name="lockscreen_glogin_forgot_pattern" msgid="2588521501166032747">"Есептік жазбаның бекітпесін ашу"</string>
    <string name="lockscreen_glogin_too_many_attempts" msgid="2751368605287288808">"Тым көп кескін әрекеттері"</string>
    <string name="lockscreen_glogin_instructions" msgid="3931816256100707784">"Ашу үшін Google есептік жазбаңызбен кіріңіз."</string>
    <string name="lockscreen_glogin_username_hint" msgid="8846881424106484447">"Пайдаланушы атауы (эл. пошта)"</string>
    <string name="lockscreen_glogin_password_hint" msgid="5958028383954738528">"Құпия сөз"</string>
    <string name="lockscreen_glogin_submit_button" msgid="7130893694795786300">"Кіру"</string>
    <string name="lockscreen_glogin_invalid_input" msgid="1364051473347485908">"Пайдаланушы атауы немесе кілтсөз жарамсыз."</string>
    <string name="lockscreen_glogin_account_recovery_hint" msgid="1696924763690379073">"Пайдаланушы атауын немесе кілтсөзді ұмытып қалдыңыз ба?\n"<b>"google.com/accounts/recovery"</b>" веб-сайтына кірісіңіз."</string>
    <string name="lockscreen_glogin_checking_password" msgid="7114627351286933867">"Тексерілуде..."</string>
    <string name="lockscreen_unlock_label" msgid="737440483220667054">"Бекітпесін ашу"</string>
    <string name="lockscreen_sound_on_label" msgid="9068877576513425970">"Дыбыс қосулы"</string>
    <string name="lockscreen_sound_off_label" msgid="996822825154319026">"Дыбыс өшірулі"</string>
    <string name="lockscreen_access_pattern_start" msgid="3941045502933142847">"Кескін басталды"</string>
    <string name="lockscreen_access_pattern_cleared" msgid="5583479721001639579">"Кескін өшірілді"</string>
    <string name="lockscreen_access_pattern_cell_added" msgid="6756031208359292487">"Тор қосылды"</string>
    <string name="lockscreen_access_pattern_cell_added_verbose" msgid="7264580781744026939">"<xliff:g id="CELL_INDEX">%1$s</xliff:g> ұяшығы қосылды"</string>
    <string name="lockscreen_access_pattern_detected" msgid="4988730895554057058">"Кескін аяқталды"</string>
    <string name="lockscreen_access_pattern_area" msgid="400813207572953209">"Өрнек аумағы."</string>
    <string name="keyguard_accessibility_widget_changed" msgid="5678624624681400191">"%1$s. %2$d виджет, барлығы %3$d."</string>
    <string name="keyguard_accessibility_add_widget" msgid="8273277058724924654">"Виджет қосу."</string>
    <string name="keyguard_accessibility_widget_empty_slot" msgid="1281505703307930757">"Бос"</string>
    <string name="keyguard_accessibility_unlock_area_expanded" msgid="2278106022311170299">"Ашу аймағы кеңейтілді."</string>
    <string name="keyguard_accessibility_unlock_area_collapsed" msgid="6366992066936076396">"Ашу аймағы қирады."</string>
    <string name="keyguard_accessibility_widget" msgid="6527131039741808240">"<xliff:g id="WIDGET_INDEX">%1$s</xliff:g> виджеті."</string>
    <string name="keyguard_accessibility_user_selector" msgid="1226798370913698896">"Пайдаланушы таңдаушы"</string>
    <string name="keyguard_accessibility_status" msgid="8008264603935930611">"Күйі"</string>
    <string name="keyguard_accessibility_camera" msgid="8904231194181114603">"Камера"</string>
    <string name="keygaurd_accessibility_media_controls" msgid="262209654292161806">"Meдиа басқарулары"</string>
    <string name="keyguard_accessibility_widget_reorder_start" msgid="8736853615588828197">"Виджетті қайта реттеу басталды."</string>
    <string name="keyguard_accessibility_widget_reorder_end" msgid="7170190950870468320">"Виджетті қайта реттеу аяқталды."</string>
    <string name="keyguard_accessibility_widget_deleted" msgid="4426204263929224434">"<xliff:g id="WIDGET_INDEX">%1$s</xliff:g> виджеті жойылды."</string>
    <string name="keyguard_accessibility_expand_lock_area" msgid="519859720934178024">"Ашу аймағын кеңейту."</string>
    <string name="keyguard_accessibility_slide_unlock" msgid="2959928478764697254">"Сырғыту арқылы ашу."</string>
    <string name="keyguard_accessibility_pattern_unlock" msgid="1490840706075246612">"Кескін арқылы ашу."</string>
    <string name="keyguard_accessibility_face_unlock" msgid="4817282543351718535">"Бет-әлпет арқылы ашу."</string>
    <string name="keyguard_accessibility_pin_unlock" msgid="2469687111784035046">"Pin арқылы ашу."</string>
    <string name="keyguard_accessibility_sim_pin_unlock" msgid="9149698847116962307">"SIM құлпын PIN кодымен ашу"</string>
    <string name="keyguard_accessibility_sim_puk_unlock" msgid="9106899279724723341">"SIM құлпын PUK кодымен ашу"</string>
    <string name="keyguard_accessibility_password_unlock" msgid="7675777623912155089">"Құпия сөз арқылы ашу."</string>
    <string name="keyguard_accessibility_pattern_area" msgid="7679891324509597904">"Кескін арқылы ашу аймағы."</string>
    <string name="keyguard_accessibility_slide_area" msgid="6736064494019979544">"Сырғыту аймағы."</string>
    <string name="password_keyboard_label_symbol_key" msgid="992280756256536042">"?123"</string>
    <string name="password_keyboard_label_alpha_key" msgid="8001096175167485649">"ABC"</string>
    <string name="password_keyboard_label_alt_key" msgid="1284820942620288678">"ALT"</string>
    <string name="granularity_label_character" msgid="7336470535385009523">"таңба"</string>
    <string name="granularity_label_word" msgid="7075570328374918660">"сөз"</string>
    <string name="granularity_label_link" msgid="5815508880782488267">"сілтеме"</string>
    <string name="granularity_label_line" msgid="5764267235026120888">"сызық"</string>
    <string name="factorytest_failed" msgid="5410270329114212041">"Зауыт тесті орындалмады."</string>
    <string name="factorytest_not_system" msgid="4435201656767276723">"ЗАУЫТ_TEСТІ әрекетінің қолдауы жүйеде/қолданбада орнатылған жинақтар үшін ғана ұсынылған."</string>
    <string name="factorytest_no_action" msgid="872991874799998561">"ЗАУЫТ_TEСТІ әрекетін жабдықтайтын жинақ табылмады."</string>
    <string name="factorytest_reboot" msgid="6320168203050791643">"Қайта қосу"</string>
    <string name="js_dialog_title" msgid="1987483977834603872">"\"<xliff:g id="TITLE">%s</xliff:g>\" парағында былай делінген:"</string>
    <string name="js_dialog_title_default" msgid="6961903213729667573">"JavaScript"</string>
    <string name="js_dialog_before_unload_title" msgid="2619376555525116593">"Жылжуды растау"</string>
    <string name="js_dialog_before_unload_positive_button" msgid="3112752010600484130">"Бұл беттен шығу"</string>
    <string name="js_dialog_before_unload_negative_button" msgid="5614861293026099715">"Осы бетте қалу"</string>
    <string name="js_dialog_before_unload" msgid="3468816357095378590">"<xliff:g id="MESSAGE">%s</xliff:g>\n\nБұл беттен шығуды қалайсыз ба?"</string>
    <string name="save_password_label" msgid="6860261758665825069">"Растау"</string>
    <string name="double_tap_toast" msgid="4595046515400268881">"Кеңес: Ұлғайту немесе кішірейту үшін екі рет түртіңіз."</string>
    <string name="autofill_this_form" msgid="4616758841157816676">"Aвто толтыру"</string>
    <string name="setup_autofill" msgid="7103495070180590814">"Автотолтыруды орнату"</string>
    <string name="autofill_window_title" msgid="4107745526909284887">"<xliff:g id="SERVICENAME">%1$s</xliff:g> арқылы автотолтыру"</string>
    <string name="autofill_address_name_separator" msgid="6350145154779706772">" "</string>
    <string name="autofill_address_summary_name_format" msgid="3268041054899214945">"$1$2$3"</string>
    <string name="autofill_address_summary_separator" msgid="7483307893170324129">", "</string>
    <string name="autofill_address_summary_format" msgid="4874459455786827344">"$1$2$3"</string>
    <string name="autofill_province" msgid="2231806553863422300">"Провинция"</string>
    <string name="autofill_postal_code" msgid="4696430407689377108">"Индекс"</string>
    <string name="autofill_state" msgid="6988894195520044613">"Штат"</string>
    <string name="autofill_zip_code" msgid="8697544592627322946">"Индекс"</string>
    <string name="autofill_county" msgid="237073771020362891">"Өңір"</string>
    <string name="autofill_island" msgid="4020100875984667025">"Арал"</string>
    <string name="autofill_district" msgid="8400735073392267672">"Аудан"</string>
    <string name="autofill_department" msgid="5343279462564453309">"Бөлім"</string>
    <string name="autofill_prefecture" msgid="2028499485065800419">"Жергілікті әкімшілік"</string>
    <string name="autofill_parish" msgid="8202206105468820057">"Аудан"</string>
    <string name="autofill_area" msgid="3547409050889952423">"Аймақ"</string>
    <string name="autofill_emirate" msgid="2893880978835698818">"Әмірлік"</string>
    <string name="permlab_readHistoryBookmarks" msgid="3775265775405106983">"Веб бетбелгілерді және тарихты оқу"</string>
    <string name="permdesc_readHistoryBookmarks" msgid="8462378226600439658">"Қолданбаларға Браузер кіріп шыққан барлық URL тарихын және Браузер бетбелгілерін оқу мүмкіндігін береді. Есіңізде болсын: бұл рұқсатты үшінші жақ браузерлері немесе веб шолу қабілеті бар басқа қолданбалар қолданбауы мүмкін."</string>
    <string name="permlab_writeHistoryBookmarks" msgid="3714785165273314490">"веб бетбелгілер және тарих жазу"</string>
    <string name="permdesc_writeHistoryBookmarks" product="tablet" msgid="6825527469145760922">"Қолданбаларға планшетте сақталған Браузер кіріп шыққан барлық URL тарихын және Браузер бетбелгілерін оқу мүмкіндігін береді. Есіңізде болсын: бұл рұқсатты үшінші жақ браузерлері немесе веб шолу қабілеті бар басқа қолданбалар қолданбауы мүмкін."</string>
    <string name="permdesc_writeHistoryBookmarks" product="tv" msgid="7007393823197766548">"Қолданбаға теледидарда сақталған браузер тарихын немесе бетбелгілерін өзгертуге рұқсат етеді. Бұл қолданбаға браузер деректерін өшіруге немесе өзгертуге рұқсат етуі мүмкін. Ескертпе: бұл рұқсатты үшінші тарап браузерлері немесе вебті шолу мүмкіндіктері бар басқа қолданбалар күшіне енгізе алмайды."</string>
    <string name="permdesc_writeHistoryBookmarks" product="default" msgid="8497389531014185509">"Қолданбаларға телефонда сақталған Браузер кіріп шыққан барлық URL тарихын және Браузер бетбелгілерін өзгерту мүмкіндігін береді. Есіңізде болсын: бұл рұқсатты үшінші жақ браузерлері немесе веб шолу қабілеті бар басқа қолданбалар қолданбауы мүмкін."</string>
    <string name="permlab_setAlarm" msgid="1379294556362091814">"дабылды орнату"</string>
    <string name="permdesc_setAlarm" msgid="316392039157473848">"Қолданбаға орнатылған оятқыш қолданбасында дабылды орнатуға рұқсат береді. Кейбір қолданбаларда бұл мүмкіндік іске асырылмауы мүмкін."</string>
    <string name="permlab_addVoicemail" msgid="5525660026090959044">"дауыс хабарын қосу"</string>
    <string name="permdesc_addVoicemail" msgid="6604508651428252437">"Қолданбаға дауыстық поштаңыздың «Кіріс» қалтасына хабарлар қосуға рұқсат береді."</string>
    <string name="permlab_writeGeolocationPermissions" msgid="5962224158955273932">"браузердің геолокация рұқсаттарын өзгерту"</string>
    <string name="permdesc_writeGeolocationPermissions" msgid="1083743234522638747">"Қолданбаға браузердің геолокация рұқсаттарын өзгертуге рұқсат береді. Зиянкес қолданбалар мұны кездейсоқ веб-сайттарға орын туралы ақпаратты жіберуге рұқсат беру үшін пайдалануы мүмкін."</string>
    <string name="save_password_message" msgid="767344687139195790">"Браузердің осы кілтсөзді жадында сақтауын қалайсыз ба?"</string>
    <string name="save_password_notnow" msgid="6389675316706699758">"Қазір емес"</string>
    <string name="save_password_remember" msgid="6491879678996749466">"Жадында сақтау"</string>
    <string name="save_password_never" msgid="8274330296785855105">"Ешқашан"</string>
    <string name="open_permission_deny" msgid="7374036708316629800">"Сізде осы бетті ашуға рұқсат жоқ."</string>
    <string name="text_copied" msgid="4985729524670131385">"Мәтін ақпарат алмастыру қорына сақталды."</string>
    <string name="copied" msgid="8564151838171791598">"Көшірілді"</string>
    <string name="more_item_label" msgid="4650918923083320495">"Көбірек"</string>
    <string name="prepend_shortcut_label" msgid="2572214461676015642">"Mәзір+"</string>
    <string name="menu_meta_shortcut_label" msgid="4647153495550313570">"Meta+"</string>
    <string name="menu_ctrl_shortcut_label" msgid="3917070091228880941">"Ctrl+"</string>
    <string name="menu_alt_shortcut_label" msgid="6249849492641218944">"Alt+"</string>
    <string name="menu_shift_shortcut_label" msgid="6773890288720306380">"Shift+"</string>
    <string name="menu_sym_shortcut_label" msgid="4019695553731017933">"Sym+"</string>
    <string name="menu_function_shortcut_label" msgid="1984053777418162618">"Function+"</string>
    <string name="menu_space_shortcut_label" msgid="2410328639272162537">"бос орын"</string>
    <string name="menu_enter_shortcut_label" msgid="2743362785111309668">"eнгізу"</string>
    <string name="menu_delete_shortcut_label" msgid="3658178007202748164">"жою"</string>
    <string name="search_go" msgid="8298016669822141719">"Іздеу"</string>
    <string name="search_hint" msgid="1733947260773056054">"Іздеу…"</string>
    <string name="searchview_description_search" msgid="6749826639098512120">"Іздеу"</string>
    <string name="searchview_description_query" msgid="5911778593125355124">"Сұрақты іздеу"</string>
    <string name="searchview_description_clear" msgid="1330281990951833033">"Сұрақты өшіру"</string>
    <string name="searchview_description_submit" msgid="2688450133297983542">"Сұрақ жіберу"</string>
    <string name="searchview_description_voice" msgid="2453203695674994440">"Дауыс арқылы іздеу"</string>
    <string name="enable_explore_by_touch_warning_title" msgid="7460694070309730149">"Explore by Touch функциясы қосылсын ба?"</string>
    <string name="enable_explore_by_touch_warning_message" product="tablet" msgid="8655887539089910577">"<xliff:g id="ACCESSIBILITY_SERVICE_NAME">%1$s</xliff:g> қызметі Explore by Touch мүмкіндігін қосқысы келеді. Explore by Touch мүмкіндігі қосылған кезде, саусағыңыздың астындағы нәрсенің сипаттамаларын естисіз не көресіз немесе планшетпен өзара байланысу үшін қимылдайсыз."</string>
    <string name="enable_explore_by_touch_warning_message" product="default" msgid="2708199672852373195">"<xliff:g id="ACCESSIBILITY_SERVICE_NAME">%1$s</xliff:g> қызметі Explore by Touch мүмкіндігін қосқысы келеді. Explore by Touch мүмкіндігі қосылған кезде, саусағыңыздың астындағы нәрсенің сипаттамаларын естисіз не көресіз немесе телефонмен өзара байланысу үшін қимылдайсыз."</string>
    <string name="oneMonthDurationPast" msgid="7396384508953779925">"1 ай бұрын"</string>
    <string name="beforeOneMonthDurationPast" msgid="909134546836499826">"Осыған дейін 1 ай бұрын"</string>
    <plurals name="last_num_days" formatted="false" msgid="5104533550723932025">
      <item quantity="other">Соңғы <xliff:g id="COUNT_1">%d</xliff:g> күн</item>
      <item quantity="one">Соңғы <xliff:g id="COUNT_0">%d</xliff:g> күн</item>
    </plurals>
    <string name="last_month" msgid="3959346739979055432">"Соңғы ай"</string>
    <string name="older" msgid="5211975022815554840">"Ескілеу"</string>
    <string name="preposition_for_date" msgid="9093949757757445117">"<xliff:g id="DATE">%s</xliff:g> күні"</string>
    <string name="preposition_for_time" msgid="5506831244263083793">"<xliff:g id="TIME">%s</xliff:g>"</string>
    <string name="preposition_for_year" msgid="5040395640711867177">"<xliff:g id="YEAR">%s</xliff:g> жылда"</string>
    <string name="day" msgid="8144195776058119424">"күн"</string>
    <string name="days" msgid="4774547661021344602">"күндер"</string>
    <string name="hour" msgid="2126771916426189481">"сағат"</string>
    <string name="hours" msgid="894424005266852993">"сағаттар"</string>
    <string name="minute" msgid="9148878657703769868">"минут"</string>
    <string name="minutes" msgid="5646001005827034509">"минуттар"</string>
    <string name="second" msgid="3184235808021478">"секунд"</string>
    <string name="seconds" msgid="3161515347216589235">"секундтар"</string>
    <string name="week" msgid="5617961537173061583">"апта"</string>
    <string name="weeks" msgid="6509623834583944518">"апталар"</string>
    <string name="year" msgid="4001118221013892076">"жыл"</string>
    <string name="years" msgid="6881577717993213522">"жылдар"</string>
    <string name="now_string_shortest" msgid="8912796667087856402">"қазір"</string>
    <plurals name="duration_minutes_shortest" formatted="false" msgid="3957499975064245495">
      <item quantity="other"><xliff:g id="COUNT_1">%d</xliff:g>м</item>
      <item quantity="one"><xliff:g id="COUNT_0">%d</xliff:g>м</item>
    </plurals>
    <plurals name="duration_hours_shortest" formatted="false" msgid="3552182110578602356">
      <item quantity="other"><xliff:g id="COUNT_1">%d</xliff:g>с</item>
      <item quantity="one"><xliff:g id="COUNT_0">%d</xliff:g>с</item>
    </plurals>
    <plurals name="duration_days_shortest" formatted="false" msgid="5213655532597081640">
      <item quantity="other"><xliff:g id="COUNT_1">%d</xliff:g>к</item>
      <item quantity="one"><xliff:g id="COUNT_0">%d</xliff:g>к</item>
    </plurals>
    <plurals name="duration_years_shortest" formatted="false" msgid="7848711145196397042">
      <item quantity="other"><xliff:g id="COUNT_1">%d</xliff:g>ж</item>
      <item quantity="one"><xliff:g id="COUNT_0">%d</xliff:g>ж</item>
    </plurals>
    <plurals name="duration_minutes_shortest_future" formatted="false" msgid="3277614521231489951">
      <item quantity="other"><xliff:g id="COUNT_1">%d</xliff:g>м</item>
      <item quantity="one"><xliff:g id="COUNT_0">%d</xliff:g>м</item>
    </plurals>
    <plurals name="duration_hours_shortest_future" formatted="false" msgid="2152452368397489370">
      <item quantity="other"><xliff:g id="COUNT_1">%d</xliff:g>с</item>
      <item quantity="one"><xliff:g id="COUNT_0">%d</xliff:g>с</item>
    </plurals>
    <plurals name="duration_days_shortest_future" formatted="false" msgid="8088331502820295701">
      <item quantity="other"><xliff:g id="COUNT_1">%d</xliff:g>к</item>
      <item quantity="one"><xliff:g id="COUNT_0">%d</xliff:g>к</item>
    </plurals>
    <plurals name="duration_years_shortest_future" formatted="false" msgid="2317006667145250301">
      <item quantity="other"><xliff:g id="COUNT_1">%d</xliff:g>ж</item>
      <item quantity="one"><xliff:g id="COUNT_0">%d</xliff:g>ж</item>
    </plurals>
    <plurals name="duration_minutes_relative" formatted="false" msgid="3178131706192980192">
      <item quantity="other"><xliff:g id="COUNT_1">%d</xliff:g> минут бұрын</item>
      <item quantity="one"><xliff:g id="COUNT_0">%d</xliff:g> минут бұрын</item>
    </plurals>
    <plurals name="duration_hours_relative" formatted="false" msgid="676894109982008411">
      <item quantity="other"><xliff:g id="COUNT_1">%d</xliff:g> сағат бұрын</item>
      <item quantity="one"><xliff:g id="COUNT_0">%d</xliff:g> сағат бұрын</item>
    </plurals>
    <plurals name="duration_days_relative" formatted="false" msgid="2203515825765397130">
      <item quantity="other"><xliff:g id="COUNT_1">%d</xliff:g> күн бұрын</item>
      <item quantity="one"><xliff:g id="COUNT_0">%d</xliff:g> күн бұрын</item>
    </plurals>
    <plurals name="duration_years_relative" formatted="false" msgid="4820062134188885734">
      <item quantity="other"><xliff:g id="COUNT_1">%d</xliff:g> жыл бұрын</item>
      <item quantity="one"><xliff:g id="COUNT_0">%d</xliff:g> жыл бұрын</item>
    </plurals>
    <plurals name="duration_minutes_relative_future" formatted="false" msgid="4655043589817680966">
      <item quantity="other"><xliff:g id="COUNT_1">%d</xliff:g> минутта</item>
      <item quantity="one"><xliff:g id="COUNT_0">%d</xliff:g> минутта</item>
    </plurals>
    <plurals name="duration_hours_relative_future" formatted="false" msgid="8084579714205223891">
      <item quantity="other"><xliff:g id="COUNT_1">%d</xliff:g> сағатта</item>
      <item quantity="one"><xliff:g id="COUNT_0">%d</xliff:g> сағатта</item>
    </plurals>
    <plurals name="duration_days_relative_future" formatted="false" msgid="333215369363433992">
      <item quantity="other"><xliff:g id="COUNT_1">%d</xliff:g> күнде</item>
      <item quantity="one"><xliff:g id="COUNT_0">%d</xliff:g> күнде</item>
    </plurals>
    <plurals name="duration_years_relative_future" formatted="false" msgid="8644862986413104011">
      <item quantity="other"><xliff:g id="COUNT_1">%d</xliff:g> жылда</item>
      <item quantity="one"><xliff:g id="COUNT_0">%d</xliff:g> жылда</item>
    </plurals>
    <string name="VideoView_error_title" msgid="3534509135438353077">"Бейне ақаулығы"</string>
    <string name="VideoView_error_text_invalid_progressive_playback" msgid="3186670335938670444">"Бұл бейне осы құрылғыға ағынын жіберуге жарамсыз."</string>
    <string name="VideoView_error_text_unknown" msgid="3450439155187810085">"Бұл бейне таспаны ойната алмайды."</string>
    <string name="VideoView_error_button" msgid="2822238215100679592">"Жарайды"</string>
    <string name="relative_time" msgid="1818557177829411417">"<xliff:g id="DATE">%1$s</xliff:g>, <xliff:g id="TIME">%2$s</xliff:g>"</string>
    <string name="noon" msgid="7245353528818587908">"тал түс"</string>
    <string name="Noon" msgid="3342127745230013127">"Тал түс"</string>
    <string name="midnight" msgid="7166259508850457595">"түн ортасы"</string>
    <string name="Midnight" msgid="5630806906897892201">"Түн ортасы"</string>
    <string name="elapsed_time_short_format_mm_ss" msgid="4431555943828711473">"<xliff:g id="MINUTES">%1$02d</xliff:g>:<xliff:g id="SECONDS">%2$02d</xliff:g>"</string>
    <string name="elapsed_time_short_format_h_mm_ss" msgid="1846071997616654124">"<xliff:g id="HOURS">%1$d</xliff:g>:<xliff:g id="MINUTES">%2$02d</xliff:g>:<xliff:g id="SECONDS">%3$02d</xliff:g>"</string>
    <string name="selectAll" msgid="6876518925844129331">"Барлығын таңдау"</string>
    <string name="cut" msgid="3092569408438626261">"Қиып алу"</string>
    <string name="copy" msgid="2681946229533511987">"Көшіру"</string>
    <string name="failed_to_copy_to_clipboard" msgid="1833662432489814471">"Аралық сақтағышқа көшірілмеді"</string>
    <string name="paste" msgid="5629880836805036433">"Қою"</string>
    <string name="paste_as_plain_text" msgid="5427792741908010675">"Кәдімгі мәтін ретінде қою"</string>
    <string name="replace" msgid="5781686059063148930">"… сөзін алмастыру"</string>
    <string name="delete" msgid="6098684844021697789">"Жою"</string>
    <string name="copyUrl" msgid="2538211579596067402">"URL мекенжайын көшіру"</string>
    <string name="selectTextMode" msgid="1018691815143165326">"Мәтінді бөлектеу"</string>
    <string name="undo" msgid="7905788502491742328">"Қайтару"</string>
    <string name="redo" msgid="7759464876566803888">"Қайтару"</string>
    <string name="autofill" msgid="3035779615680565188">"Aвтотолтыру"</string>
    <string name="textSelectionCABTitle" msgid="5236850394370820357">"Мәтін таңдау"</string>
    <string name="addToDictionary" msgid="4352161534510057874">"Сөздікке қосу"</string>
    <string name="deleteText" msgid="6979668428458199034">"Жою"</string>
    <string name="inputMethod" msgid="1653630062304567879">"Енгізу әдісі"</string>
    <string name="editTextMenuTitle" msgid="4909135564941815494">"Мәтін әрекеттері"</string>
    <string name="email" msgid="4560673117055050403">"Эл. поштаны ашу"</string>
    <string name="email_desc" msgid="3638665569546416795">"Таңдалған мекенжайға хабар жіберу"</string>
    <string name="dial" msgid="1253998302767701559">"Қоңырау шалу"</string>
    <string name="dial_desc" msgid="6573723404985517250">"Таңдалған телефон нөміріне қоңырау шалу"</string>
    <string name="map" msgid="5441053548030107189">"Картаны ашу"</string>
    <string name="map_desc" msgid="1836995341943772348">"Таңдалған мекенжайды табу"</string>
    <string name="browse" msgid="1245903488306147205">"Ашу"</string>
    <string name="browse_desc" msgid="8220976549618935044">"Таңдалған URL мекенжайын ашу"</string>
    <string name="sms" msgid="4560537514610063430">"Хабар жазу"</string>
    <string name="sms_desc" msgid="7526588350969638809">"Таңдалған телефон нөміріне хабар жіберу"</string>
    <string name="add_contact" msgid="7867066569670597203">"Енгізу"</string>
    <string name="add_contact_desc" msgid="4830217847004590345">"Контактілер тізіміне енгізу"</string>
    <string name="view_calendar" msgid="979609872939597838">"Көру"</string>
    <string name="view_calendar_desc" msgid="5828320291870344584">"Таңдалған уақытты күнтізбеден көру"</string>
    <string name="add_calendar_event" msgid="1953664627192056206">"Жоспарлау"</string>
    <string name="add_calendar_event_desc" msgid="4326891793260687388">"Таңдалған уақытқа іс-шара жоспарлау"</string>
    <string name="view_flight" msgid="7691640491425680214">"Қадағалау"</string>
    <string name="view_flight_desc" msgid="3876322502674253506">"Таңдалған ұшу рейсін қадағалау"</string>
    <string name="translate" msgid="9218619809342576858">"Аудару"</string>
    <string name="translate_desc" msgid="4502367770068777202">"Таңдалған мәтінді аудару"</string>
    <string name="define" msgid="7394820043869954211">"Анықтау"</string>
    <string name="define_desc" msgid="7910883642444919726">"Таңдалған мәтінді анықтау"</string>
    <string name="low_internal_storage_view_title" msgid="5576272496365684834">"Жадта орын азайып барады"</string>
    <string name="low_internal_storage_view_text" msgid="6640505817617414371">"Жүйенің кейбір функциялары жұмыс істемеуі мүмкін"</string>
    <string name="low_internal_storage_view_text_no_boot" msgid="6935190099204693424">"Жүйе үшін жад жеткіліксіз. 250 МБ бос орын бар екенін тексеріп, қайта іске қосыңыз."</string>
    <string name="app_running_notification_title" msgid="8718335121060787914">"<xliff:g id="APP_NAME">%1$s</xliff:g> қосылған"</string>
    <string name="app_running_notification_text" msgid="1197581823314971177">"Қосымша ақпаратты қарау үшін немесе қолданбаны тоқтату үшін түртіңіз."</string>
    <string name="ok" msgid="5970060430562524910">"Жарайды"</string>
    <string name="cancel" msgid="6442560571259935130">"Бас тарту"</string>
    <string name="yes" msgid="5362982303337969312">"Жарайды"</string>
    <string name="no" msgid="5141531044935541497">"Бас тарту"</string>
    <string name="dialog_alert_title" msgid="2049658708609043103">"Назар аударыңыз"</string>
    <string name="loading" msgid="7933681260296021180">"Жүктелуде…"</string>
    <string name="capital_on" msgid="1544682755514494298">"Қосулы"</string>
    <string name="capital_off" msgid="6815870386972805832">"Өшірулі"</string>
    <string name="whichApplication" msgid="4533185947064773386">"Әрекетті аяқтау"</string>
    <string name="whichApplicationNamed" msgid="8260158865936942783">"Әрекетті %1$s қолданбасын пайдаланып аяқтау"</string>
    <string name="whichApplicationLabel" msgid="7425855495383818784">"Әрекетті аяқтау"</string>
    <string name="whichViewApplication" msgid="3272778576700572102">"Басқаша ашу"</string>
    <string name="whichViewApplicationNamed" msgid="2286418824011249620">"%1$s қолданбасымен ашу"</string>
    <string name="whichViewApplicationLabel" msgid="2666774233008808473">"Ашу"</string>
    <string name="whichOpenHostLinksWith" msgid="3788174881117226583">"<xliff:g id="HOST">%1$s</xliff:g> сілтемелерін келесімен ашу:"</string>
    <string name="whichOpenLinksWith" msgid="6392123355599572804">"Сілтемелерді келесімен ашу:"</string>
    <string name="whichOpenLinksWithApp" msgid="8225991685366651614">"Сілтемелерді <xliff:g id="APPLICATION">%1$s</xliff:g> браузерімен ашу"</string>
    <string name="whichOpenHostLinksWithApp" msgid="3464470639011045589">"<xliff:g id="HOST">%1$s</xliff:g> сілтемелерін <xliff:g id="APPLICATION">%2$s</xliff:g> браузерімен ашу"</string>
    <string name="whichGiveAccessToApplicationLabel" msgid="6142688895536868827">"Рұқсат беру"</string>
    <string name="whichEditApplication" msgid="144727838241402655">"Келесімен өңдеу"</string>
    <string name="whichEditApplicationNamed" msgid="1775815530156447790">"%1$s көмегімен өңдеу"</string>
    <string name="whichEditApplicationLabel" msgid="7183524181625290300">"Өңдеу"</string>
    <string name="whichSendApplication" msgid="5803792421724377602">"Бөлісу"</string>
    <string name="whichSendApplicationNamed" msgid="2799370240005424391">"%1$s қолданбасымен бөлісу"</string>
    <string name="whichSendApplicationLabel" msgid="4579076294675975354">"Бөлісу"</string>
    <string name="whichSendToApplication" msgid="8272422260066642057">"Келесі арқылы жіберу"</string>
    <string name="whichSendToApplicationNamed" msgid="7768387871529295325">"%1$s арқылы жіберу"</string>
    <string name="whichSendToApplicationLabel" msgid="8878962419005813500">"Жіберу"</string>
    <string name="whichHomeApplication" msgid="4307587691506919691">"«Негізгі» қолданбасын таңдау"</string>
    <string name="whichHomeApplicationNamed" msgid="4493438593214760979">"%1$s «Негізгі» ретінде пайдалану"</string>
    <string name="whichHomeApplicationLabel" msgid="809529747002918649">"Кескін түсіру"</string>
    <string name="whichImageCaptureApplication" msgid="3680261417470652882">"Кескінді түсіру қолданбасы"</string>
    <string name="whichImageCaptureApplicationNamed" msgid="8619384150737825003">"Кескінді %1$s қолданбасымен түсіру"</string>
    <string name="whichImageCaptureApplicationLabel" msgid="6390303445371527066">"Кескін түсіру"</string>
    <string name="alwaysUse" msgid="4583018368000610438">"Бұл әрекет үшін бастапқы параметрін қолданыңыз."</string>
    <string name="use_a_different_app" msgid="8134926230585710243">"Басқа қолданбаны пайдалану"</string>
    <string name="clearDefaultHintMsg" msgid="3252584689512077257">"Әдепкі параметрден «Жүйелік параметрлер» &gt; «Қолданбалар» &gt; «Жүктелгендер» тармағында құсбелгіні алу."</string>
    <string name="chooseActivity" msgid="7486876147751803333">"Әрекет таңдау"</string>
    <string name="chooseUsbActivity" msgid="6894748416073583509">"USB құрылғысы үшін қолданбаны таңдау"</string>
    <string name="noApplications" msgid="2991814273936504689">"Бұл әрекетті ешбір қолданба орындай алмайды."</string>
    <string name="aerr_application" msgid="250320989337856518">"<xliff:g id="APPLICATION">%1$s</xliff:g> тоқтады"</string>
    <string name="aerr_process" msgid="6201597323218674729">"<xliff:g id="PROCESS">%1$s</xliff:g> тоқтады"</string>
    <string name="aerr_application_repeated" msgid="3146328699537439573">"<xliff:g id="APPLICATION">%1$s</xliff:g> тоқтай береді"</string>
    <string name="aerr_process_repeated" msgid="6235302956890402259">"<xliff:g id="PROCESS">%1$s</xliff:g> тоқтай береді"</string>
    <string name="aerr_restart" msgid="7581308074153624475">"Қолданбаны қайта ашу"</string>
    <string name="aerr_report" msgid="5371800241488400617">"Пікір жіберу"</string>
    <string name="aerr_close" msgid="2991640326563991340">"Жабу"</string>
    <string name="aerr_mute" msgid="1974781923723235953">"Құрылғы қайта іске қосылғанша дыбысын өшіру"</string>
    <string name="aerr_wait" msgid="3199956902437040261">"Күту"</string>
    <string name="aerr_close_app" msgid="3269334853724920302">"Қолданбаны жабу"</string>
    <string name="anr_title" msgid="4351948481459135709"></string>
    <string name="anr_activity_application" msgid="8493290105678066167">"<xliff:g id="APPLICATION">%2$s</xliff:g> жауап бермей жатыр"</string>
    <string name="anr_activity_process" msgid="1622382268908620314">"<xliff:g id="ACTIVITY">%1$s</xliff:g> жауап бермей жатыр"</string>
    <string name="anr_application_process" msgid="6417199034861140083">"<xliff:g id="APPLICATION">%1$s</xliff:g> жауап бермей жатыр"</string>
    <string name="anr_process" msgid="6156880875555921105">"<xliff:g id="PROCESS">%1$s</xliff:g> процесі жауап бермей жатыр"</string>
    <string name="force_close" msgid="8346072094521265605">"Жарайды"</string>
    <string name="report" msgid="4060218260984795706">"Баяндау"</string>
    <string name="wait" msgid="7147118217226317732">"Күту"</string>
    <string name="webpage_unresponsive" msgid="3272758351138122503">"Бет жауап бере алмайтын күйде.\n\nОны жабуды қалайсыз ба?"</string>
    <string name="launch_warning_title" msgid="1547997780506713581">"Қолданба қайта бағытталды"</string>
    <string name="launch_warning_replace" msgid="6202498949970281412">"<xliff:g id="APP_NAME">%1$s</xliff:g> қазір қосылып тұр."</string>
    <string name="launch_warning_original" msgid="188102023021668683">"<xliff:g id="APP_NAME">%1$s</xliff:g> қолданбасы алдымен қосылған."</string>
    <string name="screen_compat_mode_scale" msgid="3202955667675944499">"Меже"</string>
    <string name="screen_compat_mode_show" msgid="4013878876486655892">"Үнемі көрсету"</string>
    <string name="screen_compat_mode_hint" msgid="1064524084543304459">"Мұны «Жүйелік параметрлер» &gt; «Қолданбалар» &gt; «Жүктелгендер» тармағында қосыңыз."</string>
    <string name="unsupported_display_size_message" msgid="6545327290756295232">"<xliff:g id="APP_NAME">%1$s</xliff:g> қолданбасында \"Дисплей өлшемі\" параметрінің таңдалған мәніне қолдау көрсетілмейді, сондықтан дұрыс жұмыс істемеуі мүмкін."</string>
    <string name="unsupported_display_size_show" msgid="7969129195360353041">"Үнемі көрсету"</string>
    <string name="unsupported_compile_sdk_message" msgid="4253168368781441759">"<xliff:g id="APP_NAME">%1$s</xliff:g> қолданбасы сіздің Android OЖ-бен үйлеспейді және дұрыс жұмыс істемеуі ықтимал. Қолданбаның жаңартылған нұсқасы қолжетімді болуы мүмкін."</string>
    <string name="unsupported_compile_sdk_show" msgid="2681877855260970231">"Үнемі көрсету"</string>
    <string name="unsupported_compile_sdk_check_update" msgid="3312723623323216101">"Жаңартуды тексеру"</string>
    <string name="smv_application" msgid="3307209192155442829">"<xliff:g id="APPLICATION">%1$s</xliff:g> қолданбасы (<xliff:g id="PROCESS">%2$s</xliff:g> процесі) өзі қолданған StrictMode саясатын бұзды."</string>
    <string name="smv_process" msgid="5120397012047462446">"<xliff:g id="PROCESS">%1$s</xliff:g> үрдісі өздігінен күшіне енген ҚатаңРежим ережесін бұзды."</string>
    <string name="android_upgrading_title" product="default" msgid="7513829952443484438">"Телефон жаңартылуда…"</string>
    <string name="android_upgrading_title" product="tablet" msgid="4503169817302593560">"Планшет жаңартылуда…"</string>
    <string name="android_upgrading_title" product="device" msgid="7009520271220804517">"Құрылғы жаңартылуда…"</string>
    <string name="android_start_title" product="default" msgid="4536778526365907780">"Телефон іске қосылуда…"</string>
    <string name="android_start_title" product="automotive" msgid="8418054686415318207">"Android іске қосылуда…"</string>
    <string name="android_start_title" product="tablet" msgid="4929837533850340472">"Планшет іске қосылуда…"</string>
    <string name="android_start_title" product="device" msgid="7467484093260449437">"Құрылғы іске қосылуда…"</string>
    <string name="android_upgrading_fstrim" msgid="8036718871534640010">"Қойманы оңтайландыру."</string>
    <string name="android_upgrading_notification_title" product="default" msgid="1511552415039349062">"Жүйелік жаңарту аяқталуда…"</string>
    <string name="app_upgrading_toast" msgid="3008139776215597053">"<xliff:g id="APPLICATION">%1$s</xliff:g> жаңартылуда…"</string>
    <string name="android_upgrading_apk" msgid="7904042682111526169">"<xliff:g id="NUMBER_1">%2$d</xliff:g> ішінен <xliff:g id="NUMBER_0">%1$d</xliff:g> қолданба оңтайландырылуда."</string>
    <string name="android_preparing_apk" msgid="8162599310274079154">"<xliff:g id="APPNAME">%1$s</xliff:g> дайындалуда."</string>
    <string name="android_upgrading_starting_apps" msgid="451464516346926713">"Қолданбалар іске қосылуда."</string>
    <string name="android_upgrading_complete" msgid="1405954754112999229">"Қосуды аяқтауда."</string>
    <string name="heavy_weight_notification" msgid="9087063985776626166">"<xliff:g id="APP">%1$s</xliff:g> қосылған"</string>
    <string name="heavy_weight_notification_detail" msgid="2304833848484424985">"Ойынды жалғастыру үшін түртіңіз"</string>
    <string name="heavy_weight_switcher_title" msgid="387882830435195342">"Ойынды таңдаңыз"</string>
    <string name="heavy_weight_switcher_text" msgid="4176781660362912010">"Жақсырақ жұмыс істеуі үшін, бір уақытта тек бір ойынды ашуға болады."</string>
    <string name="old_app_action" msgid="3044685170829526403">"<xliff:g id="OLD_APP">%1$s</xliff:g> қолданбасына оралу"</string>
    <string name="new_app_action" msgid="6694851182870774403">"<xliff:g id="NEW_APP">%1$s</xliff:g> қолданбасын ашу"</string>
    <string name="new_app_description" msgid="5894852887817332322">"<xliff:g id="OLD_APP">%1$s</xliff:g> қолданбасының жұмысы сақталмай жабылады"</string>
    <string name="dump_heap_notification" msgid="2618183274836056542">"<xliff:g id="PROC">%1$s</xliff:g> жад шегінен асты"</string>
    <string name="dump_heap_ready_notification" msgid="1162196579925048701">"<xliff:g id="PROC">%1$s</xliff:g> процесінің дамп файлы дайын."</string>
    <string name="dump_heap_notification_detail" msgid="3993078784053054141">"Үйінді дамп жиналды. Бөлісу үшін түртіңіз."</string>
    <string name="dump_heap_title" msgid="5864292264307651673">"Үйінді дамппен бөлісу қажет пе?"</string>
    <string name="dump_heap_text" msgid="8546022920319781701">"<xliff:g id="PROC">%1$s</xliff:g> процесі өзінің <xliff:g id="SIZE">%2$s</xliff:g> жад шегінен асты. Дамп файлын оның әзірлеушісімен бөлісе аласыз. Бұл дамп файлында процесс кезінде пайдаланылған кез келген жеке ақпарат болуы мүмкін екенін ескеріңіз."</string>
    <string name="dump_heap_system_text" msgid="3236094872980706024">"<xliff:g id="PROC">%1$s</xliff:g> процесі өзінің <xliff:g id="SIZE">%2$s</xliff:g> жад шегінен асты. Дамп файлын бөлісе аласыз. Бұл дамп файлында процесс кезінде пайдаланылған кез келген құпия жеке ақпарат (соның ішінде сіз енгізген деректер) болуы мүмкін екенін ескеріңіз."</string>
    <string name="dump_heap_ready_text" msgid="1778041771455343067">"<xliff:g id="PROC">%1$s</xliff:g> процесінің дамп файлы бөлісуге дайын. Бұл дамп файлында процесс кезінде пайдаланылған кез келген құпия жеке ақпарат (соның ішінде сіз енгізген деректер) болуы мүмкін екенін ескеріңіз."</string>
    <string name="sendText" msgid="5209874571959469142">"Мәтін үшін әрекет таңдау"</string>
    <string name="volume_ringtone" msgid="6885421406845734650">"Қоңырау шырылының қаттылығы"</string>
    <string name="volume_music" msgid="5421651157138628171">"Mультимeдиа дыбыс деңгейі"</string>
    <string name="volume_music_hint_playing_through_bluetooth" msgid="9165984379394601533">"Bluetooth арқылы ойнату"</string>
    <string name="volume_music_hint_silent_ringtone_selected" msgid="8310739960973156272">"Үнсіз қоңырау әуенін орнату"</string>
    <string name="volume_call" msgid="3941680041282788711">"Келетін қоңырау дыбысының қаттылығы"</string>
    <string name="volume_bluetooth_call" msgid="2002891926351151534">"Bluetooth қоңырауының қаттылығы"</string>
    <string name="volume_alarm" msgid="1985191616042689100">"Дабыл дыбысының қаттылығы"</string>
    <string name="volume_notification" msgid="2422265656744276715">"Хабар дыбысының қаттылығы"</string>
    <string name="volume_unknown" msgid="1400219669770445902">"Дыбыс қаттылығы"</string>
    <string name="volume_icon_description_bluetooth" msgid="6538894177255964340">"Bluetooth дыбысының қаттылығы"</string>
    <string name="volume_icon_description_ringer" msgid="3326003847006162496">"Қоңырау әуенінің дыбыс қаттылығы"</string>
    <string name="volume_icon_description_incall" msgid="8890073218154543397">"Сөйлескендегі дыбыс деңгейі"</string>
    <string name="volume_icon_description_media" msgid="4217311719665194215">"Mультимeдиа дыбыс деңгейі"</string>
    <string name="volume_icon_description_notification" msgid="7044986546477282274">"Хабар дыбысының қаттылығы"</string>
    <string name="ringtone_default" msgid="3789758980357696936">"Әдепкі рингтон"</string>
    <string name="ringtone_default_with_actual" msgid="1767304850491060581">"Әдепкі (<xliff:g id="ACTUAL_RINGTONE">%1$s</xliff:g>)"</string>
    <string name="ringtone_silent" msgid="7937634392408977062">"Ешқандай"</string>
    <string name="ringtone_picker_title" msgid="3515143939175119094">"Қоңырау әуендері"</string>
    <string name="ringtone_picker_title_alarm" msgid="6473325356070549702">"Дабыл сигналдары"</string>
    <string name="ringtone_picker_title_notification" msgid="4837740874822788802">"Хабарландыру сигналдары"</string>
    <string name="ringtone_unknown" msgid="3914515995813061520">"Белгісіз"</string>
    <plurals name="wifi_available" formatted="false" msgid="7900333017752027322">
      <item quantity="other">Wi-Fi желілері қол жетімді</item>
      <item quantity="one">Wi-Fi желісі қол жетімді</item>
    </plurals>
    <plurals name="wifi_available_detailed" formatted="false" msgid="1140699367193975606">
      <item quantity="other">Ашық Wi-Fi желілері қол жетімді</item>
      <item quantity="one">Ашық Wi-Fi желісі қол жетімді</item>
    </plurals>
    <string name="wifi_available_title" msgid="3817100557900599505">"Ашық Wi‑Fi желісіне қосылу"</string>
    <string name="wifi_available_carrier_network_title" msgid="4527932626916527897">"Оператордың Wi‑Fi желісіне қосылу"</string>
    <string name="wifi_available_title_connecting" msgid="1139126673968899002">"Wi‑Fi желісіне қосылуда"</string>
    <string name="wifi_available_title_connected" msgid="7542672851522241548">"Wi‑Fi желісіне қосылды"</string>
    <string name="wifi_available_title_failed_to_connect" msgid="6861772233582618132">"Wi‑Fi желісіне қосылмады"</string>
    <string name="wifi_available_content_failed_to_connect" msgid="3377406637062802645">"Барлық желілерді көру үшін түртіңіз"</string>
    <string name="wifi_available_action_connect" msgid="2635699628459488788">"Қосылу"</string>
    <string name="wifi_available_action_all_networks" msgid="4368435796357931006">"Барлық желілер"</string>
    <string name="wifi_suggestion_title" msgid="9099832833531486167">"Wi-Fi желісіне жалғансын ба?"</string>
    <string name="wifi_suggestion_content" msgid="5883181205841582873">"<xliff:g id="NAME">%s</xliff:g> ұсынған."</string>
    <string name="wifi_suggestion_action_allow_app" msgid="3689946344485394085">"Иә"</string>
    <string name="wifi_suggestion_action_disallow_app" msgid="7977918905605931385">"Жоқ"</string>
    <string name="wifi_wakeup_onboarding_title" msgid="228772560195634292">"Wi‑Fi автоматты түрде қосылады"</string>
    <string name="wifi_wakeup_onboarding_subtext" msgid="3989697580301186973">"Сақталған жоғары сапалы желіге жақын болғанда"</string>
    <string name="wifi_wakeup_onboarding_action_disable" msgid="838648204200836028">"Қайта қоспау"</string>
    <string name="wifi_wakeup_enabled_title" msgid="6534603733173085309">"Wi‑Fi автоматты түрде қосылды"</string>
    <string name="wifi_wakeup_enabled_content" msgid="189330154407990583">"Сақталған желінің маңайындасыз: <xliff:g id="NETWORK_SSID">%1$s</xliff:g>"</string>
    <string name="wifi_available_sign_in" msgid="9157196203958866662">"Wi-Fi желісіне кіру"</string>
    <string name="network_available_sign_in" msgid="1848877297365446605">"Желіге кіру"</string>
    <!-- no translation found for network_available_sign_in_detailed (8000081941447976118) -->
    <skip />
    <string name="wifi_no_internet" msgid="5198100389964214865">"<xliff:g id="NETWORK_SSID">%1$s</xliff:g> желісінің интернетті пайдалану мүмкіндігі шектеулі."</string>
    <string name="wifi_no_internet_detailed" msgid="8083079241212301741">"Опциялар үшін түртіңіз"</string>
    <string name="captive_portal_logged_in_detailed" msgid="8489345381637456021">"Жалғанды"</string>
    <string name="network_partial_connectivity" msgid="7774883385494762741">"<xliff:g id="NETWORK_SSID">%1$s</xliff:g> желісінің қосылу мүмкіндігі шектеулі."</string>
    <string name="network_partial_connectivity_detailed" msgid="1959697814165325217">"Бәрібір жалғау үшін түртіңіз."</string>
    <string name="wifi_softap_config_change" msgid="8475911871165857607">"Хотспот параметрлеріне өзгерістер енгізілді"</string>
    <string name="wifi_softap_config_change_summary" msgid="7601233252456548891">"Хотспот жолағы өзгертілді."</string>
    <string name="wifi_softap_config_change_detailed" msgid="8022936822860678033">"Бұл құрылғы тек 5 ГГц жиілікте жұмыс істей алмайды. Бұл жиілік мүмкін болған жағдайда ғана қолданылады."</string>
    <string name="network_switch_metered" msgid="4671730921726992671">"<xliff:g id="NETWORK_TYPE">%1$s</xliff:g> желісіне ауысты"</string>
    <string name="network_switch_metered_detail" msgid="775163331794506615">"Құрылғы <xliff:g id="PREVIOUS_NETWORK">%2$s</xliff:g> желісінде интернетпен байланыс жоғалған жағдайда <xliff:g id="NEW_NETWORK">%1$s</xliff:g> желісін пайдаланады. Деректер ақысы алынуы мүмкін."</string>
    <string name="network_switch_metered_toast" msgid="5779283181685974304">"<xliff:g id="PREVIOUS_NETWORK">%1$s</xliff:g> желісінен <xliff:g id="NEW_NETWORK">%2$s</xliff:g> желісіне ауысты"</string>
  <string-array name="network_switch_type_name">
    <item msgid="3979506840912951943">"мобильдік деректер"</item>
    <item msgid="75483255295529161">"Wi-Fi"</item>
    <item msgid="6862614801537202646">"Bluetooth"</item>
    <item msgid="5447331121797802871">"Ethernet"</item>
    <item msgid="8257233890381651999">"VPN"</item>
  </string-array>
    <string name="network_switch_type_name_unknown" msgid="4552612897806660656">"желі түрі белгісіз"</string>
    <string name="wifi_watchdog_network_disabled" msgid="7904214231651546347">"Wi-Fi желісіне қосыла алмады"</string>
    <!-- no translation found for wifi_watchdog_network_disabled_detailed (4917472096696322767) -->
    <skip />
    <string name="wifi_connect_alert_title" msgid="8455846016001810172">"Қосылуға рұқсат ету керек пе?"</string>
    <string name="wifi_connect_alert_message" msgid="6451273376815958922">"%1$s қолданбасы %2$s Wi-Fi желісіне қосылғысы келеді"</string>
    <string name="wifi_connect_default_application" msgid="7143109390475484319">"Қолданба"</string>
    <string name="wifi_p2p_dialog_title" msgid="97611782659324517">"Wi-Fi тікелей"</string>
    <string name="wifi_p2p_turnon_message" msgid="2909250942299627244">"Wi-Fi Тікелей байланысын бастау. Бұл Wi-Fi клиент/хот-спотты өшіреді."</string>
    <string name="wifi_p2p_failed_message" msgid="3763669677935623084">"Wi-Fi Тікелей байланысын қоса алмады."</string>
    <string name="wifi_p2p_enabled_notification_title" msgid="2068321881673734886">"Тікелей Wi-Fi қосулы"</string>
    <string name="wifi_p2p_enabled_notification_message" msgid="8064677407830620023">"Параметрлер үшін түртіңіз"</string>
    <string name="accept" msgid="1645267259272829559">"Қабылдау"</string>
    <string name="decline" msgid="2112225451706137894">"Бас тарту"</string>
    <string name="wifi_p2p_invitation_sent_title" msgid="1318975185112070734">"Шақыру жіберілді"</string>
    <string name="wifi_p2p_invitation_to_connect_title" msgid="4958803948658533637">"Жалғау үшін шақыру"</string>
    <string name="wifi_p2p_from_message" msgid="570389174731951769">"Кімнен:"</string>
    <string name="wifi_p2p_to_message" msgid="248968974522044099">"Кімге:"</string>
    <string name="wifi_p2p_enter_pin_message" msgid="5920929550367828970">"Өтінілген PIN кодты теру:"</string>
    <string name="wifi_p2p_show_pin_message" msgid="8530563323880921094">"PIN:"</string>
    <string name="wifi_p2p_frequency_conflict_message" product="tablet" msgid="8012981257742232475">"Планшет <xliff:g id="DEVICE_NAME">%1$s</xliff:g> құрылғысына қосылғанша Wi-Fi байланысынан уақытша ажыратылады"</string>
    <string name="wifi_p2p_frequency_conflict_message" product="tv" msgid="3087858235069421128">"<xliff:g id="DEVICE_NAME">%1$s</xliff:g> құрылғысына қосулы кезде ТД Wi-Fi желісінен уақытша ажыратылады"</string>
    <string name="wifi_p2p_frequency_conflict_message" product="default" msgid="7363907213787469151">"<xliff:g id="DEVICE_NAME">%1$s</xliff:g> құрылғысына жалғанып тұрғанда телефон уақытша Wi-Fi байланысынан ажыратылады"</string>
    <string name="select_character" msgid="3365550120617701745">"Таңба енгізу"</string>
    <string name="sms_control_title" msgid="7296612781128917719">"SMS хабарларын жіберу"</string>
    <string name="sms_control_message" msgid="3867899169651496433">"&lt;b&gt;<xliff:g id="APP_NAME">%1$s</xliff:g>&lt;/b&gt; қолданбасы көп SMS хабарын жіберуде. Осы қолданбаның хабарларды жіберуді жалғастыруын қалайсыз ба?"</string>
    <string name="sms_control_yes" msgid="3663725993855816807">"Рұқсат беру"</string>
    <string name="sms_control_no" msgid="625438561395534982">"Өшіру"</string>
    <string name="sms_short_code_confirm_message" msgid="1645436466285310855">"&lt;b&gt;<xliff:g id="APP_NAME">%1$s</xliff:g>&lt;/b&gt; қолданбасы &lt;b&gt;<xliff:g id="DEST_ADDRESS">%2$s</xliff:g>&lt;/b&gt; мекенжайына хабар жіберуді қалайды."</string>
    <string name="sms_short_code_details" msgid="5873295990846059400">"Бұл мобильді есептік жазбаңызда "<b>"өзгерістер"</b>" тудыруы мүмкін."</string>
    <string name="sms_premium_short_code_details" msgid="7869234868023975"><b>"Бұл мобильді есептік жазбаңызда өзгерістерді тудырады."</b></string>
    <string name="sms_short_code_confirm_allow" msgid="4458878637111023413">"Жіберу"</string>
    <string name="sms_short_code_confirm_deny" msgid="2927389840209170706">"Бас тарту"</string>
    <string name="sms_short_code_remember_choice" msgid="5289538592272218136">"Менің таңдауым есте сақталсын"</string>
    <string name="sms_short_code_remember_undo_instruction" msgid="4960944133052287484">"Бұны кейінірек Параметрлер &gt; Қолданбалар арқылы өзгертуге болады"</string>
    <string name="sms_short_code_confirm_always_allow" msgid="3241181154869493368">"Әрқашан рұқсат беру"</string>
    <string name="sms_short_code_confirm_never_allow" msgid="446992765774269673">"Ешқашан рұқсат бермеу"</string>
    <string name="sim_removed_title" msgid="6227712319223226185">"SIM картасы алынды"</string>
    <string name="sim_removed_message" msgid="2333164559970958645">"Жарамды SIM картасын енгізіп, қайт бастағанша, ұялы желі қол жетімсіз болады."</string>
    <string name="sim_done_button" msgid="827949989369963775">"Дайын"</string>
    <string name="sim_added_title" msgid="3719670512889674693">"SIM картасы қосылды"</string>
    <string name="sim_added_message" msgid="6599945301141050216">"Ұялы желіге кіру үшін құрылғыны қайта бастаңыз."</string>
    <string name="sim_restart_button" msgid="4722407842815232347">"Қайта бастау"</string>
    <string name="install_carrier_app_notification_title" msgid="9056007111024059888">"Мобильдік қызметті іске қосыңыз"</string>
    <string name="install_carrier_app_notification_text" msgid="3346681446158696001">"Жаңа SIM картасын іске қосу үшін оператор қолданбасын жүктеп алыңыз"</string>
    <string name="install_carrier_app_notification_text_app_name" msgid="1196505084835248137">"Жаңа SIM картасын іске қосу үшін <xliff:g id="APP_NAME">%1$s</xliff:g> қолданбасын жүктеп алыңыз"</string>
    <string name="install_carrier_app_notification_button" msgid="3094206295081900849">"Қолданбаны жүктеп алу"</string>
    <string name="carrier_app_notification_title" msgid="8921767385872554621">"Жаңа SIM салынды"</string>
    <string name="carrier_app_notification_text" msgid="1132487343346050225">"Оны орнату үшін түртіңіз"</string>
    <string name="time_picker_dialog_title" msgid="8349362623068819295">"Уақытты реттеу"</string>
    <string name="date_picker_dialog_title" msgid="5879450659453782278">"Мезгілін реттеу"</string>
    <string name="date_time_set" msgid="5777075614321087758">"Орнату"</string>
    <string name="date_time_done" msgid="2507683751759308828">"Дайын"</string>
    <string name="perms_new_perm_prefix" msgid="8257740710754301407"><font size="12" fgcolor="#ff33b5e5">"ЖАҢА: "</font></string>
    <string name="perms_description_app" msgid="5139836143293299417">"Жабдықтаған <xliff:g id="APP_NAME">%1$s</xliff:g>."</string>
    <string name="no_permissions" msgid="7283357728219338112">"Рұқсат қажет емес"</string>
    <string name="perm_costs_money" msgid="4902470324142151116">"бұған төлем қажет болуы мүмкін"</string>
    <string name="dlg_ok" msgid="7376953167039865701">"Жарайды"</string>
    <string name="usb_charging_notification_title" msgid="1595122345358177163">"Құрылғы USB арқылы зарядталып тұр"</string>
    <string name="usb_supplying_notification_title" msgid="4631045789893086181">"Жалғанған құрылғы USB арқылы зарядталуда"</string>
    <string name="usb_mtp_notification_title" msgid="4238227258391151029">"USB арқылы файл жіберу мүмкіндігі қосылды"</string>
    <string name="usb_ptp_notification_title" msgid="5425857879922006878">"PTP режимі USB арқылы қосылды"</string>
    <string name="usb_tether_notification_title" msgid="3716143122035802501">"USB тетеринг режимі қосылды"</string>
    <string name="usb_midi_notification_title" msgid="5356040379749154805">"MIDI режимі USB арқылы қосылды"</string>
    <string name="usb_accessory_notification_title" msgid="1785694450621427730">"USB жабдығы жалғанған"</string>
    <string name="usb_notification_message" msgid="3370903770828407960">"Қосымша опциялар үшін түртіңіз."</string>
    <string name="usb_power_notification_message" msgid="4647527153291917218">"Жалғанған құрылғы зарядталуда. Қосымша параметрлер үшін түртіңіз."</string>
    <string name="usb_unsupported_audio_accessory_title" msgid="3529881374464628084">"Аналогтық аудиожабдық анықталды"</string>
    <string name="usb_unsupported_audio_accessory_message" msgid="6309553946441565215">"Жалғанған құрылғы бұл телефонмен үйлесімсіз. Қосымша ақпарат алу үшін түртіңіз."</string>
    <string name="adb_active_notification_title" msgid="6729044778949189918">"USB түзетуі қосылған"</string>
    <string name="adb_active_notification_message" msgid="7463062450474107752">"USB арқылы түзетуді өшіру үшін түртіңіз"</string>
    <string name="adb_active_notification_message" product="tv" msgid="8470296818270110396">"USB түзетуін өшіру үшін таңдаңыз."</string>
    <string name="test_harness_mode_notification_title" msgid="2216359742631914387">"Сынақ бағдарламасы режимі қосылды"</string>
    <string name="test_harness_mode_notification_message" msgid="1343197173054407119">"Сынақ бағдарламасы режимін өшіру үшін зауыттық күйіне қайтарыңыз."</string>
    <string name="usb_contaminant_detected_title" msgid="7136400633704058349">"USB портына сұйықтық немесе қоқыс кірді"</string>
    <string name="usb_contaminant_detected_message" msgid="832337061059487250">"USB порты автоматты түрде өшірілді. Толығырақ ақпарат алу үшін түртіңіз."</string>
    <string name="usb_contaminant_not_detected_title" msgid="7708281124088684821">"USB портын пайдалана беруге болады"</string>
    <string name="usb_contaminant_not_detected_message" msgid="2415791798244545292">"Телефон бұдан былай сұйықтықты немесе қоқысты анықтамайды."</string>
    <string name="taking_remote_bugreport_notification_title" msgid="6742483073875060934">"Қате туралы есеп алынуда…"</string>
    <string name="share_remote_bugreport_notification_title" msgid="4987095013583691873">"Қате туралы есепті бөлісу керек пе?"</string>
    <string name="sharing_remote_bugreport_notification_title" msgid="7572089031496651372">"Қате туралы есеп бөлісілуде…"</string>
    <string name="share_remote_bugreport_notification_message_finished" msgid="6029609949340992866">"Әкімші осы құрылғы ақауларын жоюға көмектесу үшін қате туралы есепті сұрады. Қолданбалар мен деректер бөлісілуі мүмкін."</string>
    <string name="share_remote_bugreport_action" msgid="6249476773913384948">"БӨЛІСУ"</string>
    <string name="decline_remote_bugreport_action" msgid="6230987241608770062">"ҚАБЫЛДАМАУ"</string>
    <string name="select_input_method" msgid="4653387336791222978">"Енгізу әдісін таңдау"</string>
    <string name="show_ime" msgid="2506087537466597099">"Физикалық пернетақта қосулы кезде оны экранға шығару"</string>
    <string name="hardware" msgid="194658061510127999">"Виртуалды пернетақтаны көрсету"</string>
    <string name="select_keyboard_layout_notification_title" msgid="597189518763083494">"Физикалық пернетақтаны конфигурациялау"</string>
    <string name="select_keyboard_layout_notification_message" msgid="8084622969903004900">"Тіл мен пернетақта схемасын таңдау үшін түртіңіз"</string>
    <string name="fast_scroll_alphabet" msgid="5433275485499039199">" ABCDEFGHIJKLMNOPQRSTUVWXYZ"</string>
    <string name="fast_scroll_numeric_alphabet" msgid="4030170524595123610">" 0123456789ABCDEFGHIJKLMNOPQRSTUVWXYZ"</string>
    <string name="alert_windows_notification_channel_group_name" msgid="1463953341148606396">"Басқа қолданбалардың үстінен көрсету"</string>
    <string name="alert_windows_notification_channel_name" msgid="3116610965549449803">"<xliff:g id="NAME">%s</xliff:g> басқа қолданбалардың үстінен шықты"</string>
    <string name="alert_windows_notification_title" msgid="3697657294867638947">"<xliff:g id="NAME">%s</xliff:g> басқа қолданбалардың үстінен көрсетіледі"</string>
    <string name="alert_windows_notification_message" msgid="8917232109522912560">"<xliff:g id="NAME">%s</xliff:g> деген пайдаланушының бұл функцияны пайдалануына жол бермеу үшін параметрлерді түртіп ашыңыз да, оларды өшіріңіз."</string>
    <string name="alert_windows_notification_turn_off_action" msgid="2902891971380544651">"Өшіру"</string>
    <string name="ext_media_checking_notification_title" msgid="4411133692439308924">"<xliff:g id="NAME">%s</xliff:g> тексеріліп жатыр…"</string>
    <string name="ext_media_checking_notification_message" msgid="410185170877285434">"Ағымдағы мазмұн тексерілуде"</string>
    <string name="ext_media_new_notification_title" msgid="1621805083736634077">"Жаңа <xliff:g id="NAME">%s</xliff:g>"</string>
    <string name="ext_media_new_notification_message" msgid="3673685270558405087">"Реттеу үшін түртіңіз"</string>
    <string name="ext_media_ready_notification_message" msgid="4083398150380114462">"Фотосуреттер мен медиа файлдарын тасымалдау үшін"</string>
    <string name="ext_media_unmountable_notification_title" msgid="4179418065210797130">"<xliff:g id="NAME">%s</xliff:g> ақаулы"</string>
    <string name="ext_media_unmountable_notification_message" msgid="4193858924381066522">"Түзету үшін түртіңіз"</string>
    <string name="ext_media_unmountable_notification_message" product="tv" msgid="3941179940297874950">"<xliff:g id="NAME">%s</xliff:g> бүлінген. Түзету үшін оны түртіңіз."</string>
    <string name="ext_media_unsupported_notification_title" msgid="3797642322958803257">"Қолданылмайтын <xliff:g id="NAME">%s</xliff:g>"</string>
    <string name="ext_media_unsupported_notification_message" msgid="6121601473787888589">"Бұл құрылғы <xliff:g id="NAME">%s</xliff:g> картасына қолдау көрсетеді. Қолдау көрсетілетін пішімде орнату үшін түртіңіз."</string>
    <string name="ext_media_unsupported_notification_message" product="tv" msgid="3725436899820390906">"Бұл құрылғыда <xliff:g id="NAME">%s</xliff:g> картасына қолдау көрсетілмейді. Қолдау көрсетілетін форматта реттеуді таңдаңыз."</string>
    <string name="ext_media_badremoval_notification_title" msgid="3206248947375505416">"<xliff:g id="NAME">%s</xliff:g> кенеттен шығарылды"</string>
    <string name="ext_media_badremoval_notification_message" msgid="8556885808951260574">"Мазмұнды жоғалтып алмау үшін ақпарат тасығышты алдымен ажыратыңыз, содан кейін барып шығарыңыз."</string>
    <string name="ext_media_nomedia_notification_title" msgid="6593814191061956856">"<xliff:g id="NAME">%s</xliff:g> жоқ"</string>
    <string name="ext_media_nomedia_notification_message" msgid="2110883356419799994">"Кейбір функциялар дұрыс жұмыс істемеуі мүмкін. Жаңа жад құрылғысын енгізіңіз."</string>
    <string name="ext_media_unmounting_notification_title" msgid="5046532339291216076">"<xliff:g id="NAME">%s</xliff:g> ажыратылуда"</string>
    <string name="ext_media_unmounting_notification_message" msgid="1003926904442321115">"Шығармаңыз"</string>
    <string name="ext_media_init_action" msgid="7952885510091978278">"Реттеу"</string>
    <string name="ext_media_unmount_action" msgid="1121883233103278199">"Шығару"</string>
    <string name="ext_media_browse_action" msgid="8322172381028546087">"Зерттеу"</string>
    <string name="ext_media_seamless_action" msgid="6575980560886881233">"Шығысты ауыстыру"</string>
    <string name="ext_media_missing_title" msgid="620980315821543904">"<xliff:g id="NAME">%s</xliff:g> жоқ"</string>
    <string name="ext_media_missing_message" msgid="4012389235250987930">"Құрылғыны қайта салыңыз"</string>
    <string name="ext_media_move_specific_title" msgid="1471100343872375842">"<xliff:g id="NAME">%s</xliff:g> тасымалдануда"</string>
    <string name="ext_media_move_title" msgid="1022809140035962662">"Деректер тасымалдануда"</string>
    <string name="ext_media_move_success_title" msgid="7863652232242276066">"Мазмұн жіберілді"</string>
    <string name="ext_media_move_success_message" msgid="8939137931961728009">"Мазмұн <xliff:g id="NAME">%s</xliff:g> жадына тасымалданды"</string>
    <string name="ext_media_move_failure_title" msgid="1604422634177382092">"Мазмұн тасымалданбады"</string>
    <string name="ext_media_move_failure_message" msgid="7388950499623016135">"Мазмұнды қайта тасымалдап көріңіз"</string>
    <string name="ext_media_status_removed" msgid="6576172423185918739">"Алынды"</string>
    <string name="ext_media_status_unmounted" msgid="2551560878416417752">"Ажыратылды"</string>
    <string name="ext_media_status_checking" msgid="6193921557423194949">"Тексерілуде…"</string>
    <string name="ext_media_status_mounted" msgid="7253821726503179202">"Дайын"</string>
    <string name="ext_media_status_mounted_ro" msgid="8020978752406021015">"Тек оқуға арналған"</string>
    <string name="ext_media_status_bad_removal" msgid="8395398567890329422">"Қауіпсіз түрде алынды"</string>
    <string name="ext_media_status_unmountable" msgid="805594039236667894">"Бүлінген"</string>
    <string name="ext_media_status_unsupported" msgid="4691436711745681828">"Қолданылмайды"</string>
    <string name="ext_media_status_ejecting" msgid="5463887263101234174">"Ажыратылуда..."</string>
    <string name="ext_media_status_formatting" msgid="1085079556538644861">"Пішімделуде..."</string>
    <string name="ext_media_status_missing" msgid="5638633895221670766">"Салынбады"</string>
    <string name="activity_list_empty" msgid="1675388330786841066">"Сәйкес әрекеттер табылмады."</string>
    <string name="permlab_route_media_output" msgid="6243022988998972085">"медиа шығысын бағыттау"</string>
    <string name="permdesc_route_media_output" msgid="4932818749547244346">"Қолданбаға медиа шығысын басқа сыртқы құрылғыларға бағыттау мүмкіндігін береді."</string>
    <string name="permlab_readInstallSessions" msgid="3713753067455750349">"орнату сеанстарын оқу"</string>
    <string name="permdesc_readInstallSessions" msgid="2049771699626019849">"Қолданбаға орнату сеанстарын оқуға рұқсат етеді. Бұл оған белсенді бума орнатулары туралы мәліметтерді көруге рұқсат етеді."</string>
    <string name="permlab_requestInstallPackages" msgid="5782013576218172577">"орнату бумаларын сұрау"</string>
    <string name="permdesc_requestInstallPackages" msgid="5740101072486783082">"Қолданбаның бумаларды орнатуға рұқсат сұрауына мүмкіндік береді."</string>
    <string name="permlab_requestDeletePackages" msgid="1703686454657781242">"пакеттерді жоюға рұқсат сұрау"</string>
    <string name="permdesc_requestDeletePackages" msgid="3406172963097595270">"Қолданбаның пакеттерді жоюға рұқсат сұрауына мүмкіндік береді."</string>
    <string name="permlab_requestIgnoreBatteryOptimizations" msgid="8021256345643918264">"батареяны оңтайландыру әрекетін елемеуді сұрау"</string>
    <string name="permdesc_requestIgnoreBatteryOptimizations" msgid="8359147856007447638">"Қолданба батареяны оңтайландыру әрекетін елемеуді сұрай алады."</string>
    <string name="tutorial_double_tap_to_zoom_message_short" msgid="1311810005957319690">"Масштабтау параметрін басқару үшін екі рет түртіңіз"</string>
    <string name="gadget_host_error_inflating" msgid="4882004314906466162">"Виджетті қосу."</string>
    <string name="ime_action_go" msgid="8320845651737369027">"Өту"</string>
    <string name="ime_action_search" msgid="658110271822807811">"Іздеу"</string>
    <string name="ime_action_send" msgid="2316166556349314424">"Жіберу"</string>
    <string name="ime_action_next" msgid="3138843904009813834">"Келесі"</string>
    <string name="ime_action_done" msgid="8971516117910934605">"Дайын"</string>
    <string name="ime_action_previous" msgid="1443550039250105948">"Алдыңғы"</string>
    <string name="ime_action_default" msgid="2840921885558045721">"Орындау"</string>
    <string name="dial_number_using" msgid="5789176425167573586">"Нөмірді\n <xliff:g id="NUMBER">%s</xliff:g> қолданып теріңіз"</string>
    <string name="create_contact_using" msgid="4947405226788104538">"Байланысты\n <xliff:g id="NUMBER">%s</xliff:g> нөмірі арқылы орнату"</string>
    <string name="grant_credentials_permission_message_header" msgid="2106103817937859662">"Келесі бір немесе бірнеше қолданба қазір және болашақта есептік жазбаңызға қатынасуға рұқсатты сұрап жатыр."</string>
    <string name="grant_credentials_permission_message_footer" msgid="3125211343379376561">"Бұл өтініштің орындалуын қалайсыз ба?"</string>
    <string name="grant_permissions_header_text" msgid="6874497408201826708">"Кіру өтініші"</string>
    <string name="allow" msgid="7225948811296386551">"Рұқсат беру"</string>
    <string name="deny" msgid="2081879885755434506">"Бас тарту"</string>
    <string name="permission_request_notification_title" msgid="6486759795926237907">"Рұқсат өтінілді"</string>
    <string name="permission_request_notification_with_subtitle" msgid="8530393139639560189">"Рұқсат \nесептік жазба үшін <xliff:g id="ACCOUNT">%s</xliff:g> өтінілді."</string>
    <string name="forward_intent_to_owner" msgid="1207197447013960896">"Осы қолданбаны жұмыс профиліңізден тыс пайдаланып жатырсыз"</string>
    <string name="forward_intent_to_work" msgid="621480743856004612">"Осы қолданбаны жұмыс профиліңізде пайдаланып жатырсыз"</string>
    <string name="input_method_binding_label" msgid="1283557179944992649">"Енгізу әдісі"</string>
    <string name="sync_binding_label" msgid="3687969138375092423">"Синх"</string>
    <string name="accessibility_binding_label" msgid="4148120742096474641">"Арнайы мүмкіндіктер"</string>
    <string name="wallpaper_binding_label" msgid="1240087844304687662">"Артқы фоны"</string>
    <string name="chooser_wallpaper" msgid="7873476199295190279">"Артқы фонын өзгерту"</string>
    <string name="notification_listener_binding_label" msgid="2014162835481906429">"Хабар бақылағыш"</string>
    <string name="vr_listener_binding_label" msgid="4316591939343607306">"Виртуалды шынайылық тыңдаушысы"</string>
    <string name="condition_provider_service_binding_label" msgid="1321343352906524564">"Шарт провайдері"</string>
    <string name="notification_ranker_binding_label" msgid="774540592299064747">"Хабарландыруларды жіктеу қызметі"</string>
    <string name="vpn_title" msgid="19615213552042827">"VPN белсенді"</string>
    <string name="vpn_title_long" msgid="6400714798049252294">"ВЖЭ <xliff:g id="APP">%s</xliff:g> арқылы қосылған"</string>
    <string name="vpn_text" msgid="1610714069627824309">"Желіні басқару үшін түртіңіз."</string>
    <string name="vpn_text_long" msgid="4907843483284977618">"<xliff:g id="SESSION">%s</xliff:g> жүйесіне жалғанған. Желіні басқару үшін түріңіз."</string>
    <string name="vpn_lockdown_connecting" msgid="6443438964440960745">"Әрқашан қосылған ВЖЖ жалғануда…"</string>
    <string name="vpn_lockdown_connected" msgid="8202679674819213931">"Әрқашан қосылған ВЖЖ жалғанған"</string>
    <string name="vpn_lockdown_disconnected" msgid="735805531187559719">"Әрқашан қосулы VPN желісінен ажырады"</string>
    <string name="vpn_lockdown_error" msgid="3133844445659711681">"Әрқашан қосулы VPN желісіне қосылу мүмкін емес"</string>
    <string name="vpn_lockdown_config" msgid="8151951501116759194">"Желіні не VPN параметрлерін өзгерту"</string>
    <string name="upload_file" msgid="2897957172366730416">"Файлды таңдау"</string>
    <string name="no_file_chosen" msgid="6363648562170759465">"Ешқандай файл таңдалмаған"</string>
    <string name="reset" msgid="2448168080964209908">"Бастапқы күйге қайтару"</string>
    <string name="submit" msgid="1602335572089911941">"Жіберу"</string>
    <string name="car_mode_disable_notification_title" msgid="5704265646471239078">"Көлік жүргізу қолданбасы қосулы"</string>
    <string name="car_mode_disable_notification_message" msgid="7647248420931129377">"Көлік жүргізу қолданбасынан шығу үшін түртіңіз."</string>
    <string name="tethered_notification_title" msgid="3146694234398202601">"Тетеринг немесе хотспот қосулы"</string>
    <string name="tethered_notification_message" msgid="2113628520792055377">"Реттеу үшін түртіңіз."</string>
    <string name="disable_tether_notification_title" msgid="7526977944111313195">"Тетеринг өшірілді"</string>
    <string name="disable_tether_notification_message" msgid="2913366428516852495">"Мәліметтерді әкімшіден алыңыз"</string>
    <string name="back_button_label" msgid="2300470004503343439">"Артқа"</string>
    <string name="next_button_label" msgid="1080555104677992408">"Келесі"</string>
    <string name="skip_button_label" msgid="1275362299471631819">"Өткізіп жіберу"</string>
    <string name="no_matches" msgid="8129421908915840737">"Сәйкес табылмады"</string>
    <string name="find_on_page" msgid="1946799233822820384">"Беттен табу"</string>
    <plurals name="matches_found" formatted="false" msgid="1210884353962081884">
      <item quantity="other"><xliff:g id="TOTAL">%d</xliff:g> ішінен <xliff:g id="INDEX">%d</xliff:g></item>
      <item quantity="one">1 сәйкестік</item>
    </plurals>
    <string name="action_mode_done" msgid="7217581640461922289">"Дайын"</string>
    <string name="progress_erasing" msgid="2569962663843586562">"Ортақ жад тазартылуда…"</string>
    <string name="share" msgid="1778686618230011964">"Бөлісу"</string>
    <string name="find" msgid="4808270900322985960">"Табу"</string>
    <string name="websearch" msgid="4337157977400211589">"Веб іздеу"</string>
    <string name="find_next" msgid="5742124618942193978">"Келесіні табу"</string>
    <string name="find_previous" msgid="2196723669388360506">"Алдыңғыны табу"</string>
    <string name="gpsNotifTicker" msgid="5622683912616496172">"Орын туралы өтініші жіберген <xliff:g id="NAME">%s</xliff:g>"</string>
    <string name="gpsNotifTitle" msgid="5446858717157416839">"Орын туралы сұрау"</string>
    <string name="gpsNotifMessage" msgid="1374718023224000702">"Өтініш жіберген <xliff:g id="NAME">%1$s</xliff:g> (<xliff:g id="SERVICE">%2$s</xliff:g>)"</string>
    <string name="gpsVerifYes" msgid="2346566072867213563">"Иә"</string>
    <string name="gpsVerifNo" msgid="1146564937346454865">"Жоқ"</string>
    <string name="sync_too_many_deletes" msgid="5296321850662746890">"Жою шектеуінен асып кетті"</string>
    <string name="sync_too_many_deletes_desc" msgid="496551671008694245">"Мұнда <xliff:g id="NUMBER_OF_DELETED_ITEMS">%1$d</xliff:g> жойылған <xliff:g id="TYPE_OF_SYNC">%2$s</xliff:g>, <xliff:g id="ACCOUNT_NAME">%3$s</xliff:g> есептік жазбасының элементі бар. Не істеуді қалайсыз?"</string>
    <string name="sync_really_delete" msgid="2572600103122596243">"Бұл нәрселер жойылсын"</string>
    <string name="sync_undo_deletes" msgid="2941317360600338602">"Жойылғандарды кері орындау"</string>
    <string name="sync_do_nothing" msgid="3743764740430821845">"Қазір ешқандай әрекет жасамаңыз"</string>
    <string name="choose_account_label" msgid="5655203089746423927">"Есептік жазба таңдау"</string>
    <string name="add_account_label" msgid="2935267344849993553">"Есептік жазба қосу"</string>
    <string name="add_account_button_label" msgid="3611982894853435874">"Есептік жазба қосу."</string>
    <string name="number_picker_increment_button" msgid="2412072272832284313">"Арттыру"</string>
    <string name="number_picker_decrement_button" msgid="476050778386779067">"Азайту"</string>
    <string name="number_picker_increment_scroll_mode" msgid="5259126567490114216">"<xliff:g id="VALUE">%s</xliff:g> түймесін басып тұрыңыз."</string>
    <string name="number_picker_increment_scroll_action" msgid="9101473045891835490">"Арттыру үшін жоғары, азайту үшін төмен сырғытыңыз."</string>
    <string name="time_picker_increment_minute_button" msgid="8865885114028614321">"Минут арттыру"</string>
    <string name="time_picker_decrement_minute_button" msgid="6246834937080684791">"Минут арттыру"</string>
    <string name="time_picker_increment_hour_button" msgid="3652056055810223139">"Сағат арттыру"</string>
    <string name="time_picker_decrement_hour_button" msgid="1377479863429214792">"Сағат арттыру"</string>
    <string name="time_picker_increment_set_pm_button" msgid="4147590696151230863">"КЕШКІ уақытты реттеу"</string>
    <string name="time_picker_decrement_set_am_button" msgid="8302140353539486752">"ТАҢҒЫ уақытты реттеу"</string>
    <string name="date_picker_increment_month_button" msgid="5369998479067934110">"Ай арттыру"</string>
    <string name="date_picker_decrement_month_button" msgid="1832698995541726019">"Ай азайту"</string>
    <string name="date_picker_increment_day_button" msgid="7130465412308173903">"Күн арттыру"</string>
    <string name="date_picker_decrement_day_button" msgid="4131881521818750031">"Күн азайту"</string>
    <string name="date_picker_increment_year_button" msgid="6318697384310808899">"Жыл арттыру"</string>
    <string name="date_picker_decrement_year_button" msgid="4482021813491121717">"Жыл азайту"</string>
    <string name="date_picker_prev_month_button" msgid="2858244643992056505">"Алдыңғы ай"</string>
    <string name="date_picker_next_month_button" msgid="5559507736887605055">"Келесі ай"</string>
    <string name="keyboardview_keycode_alt" msgid="4856868820040051939">"Alt"</string>
    <string name="keyboardview_keycode_cancel" msgid="1203984017245783244">"Жабу"</string>
    <string name="keyboardview_keycode_delete" msgid="3337914833206635744">"Жою"</string>
    <string name="keyboardview_keycode_done" msgid="1992571118466679775">"Дайын"</string>
    <string name="keyboardview_keycode_mode_change" msgid="4547387741906537519">"Режим өзгерту"</string>
    <string name="keyboardview_keycode_shift" msgid="2270748814315147690">"Shift"</string>
    <string name="keyboardview_keycode_enter" msgid="2985864015076059467">"Енгізу"</string>
    <string name="activitychooserview_choose_application" msgid="2125168057199941199">"Қолданбаны таңдау"</string>
    <string name="activitychooserview_choose_application_error" msgid="8624618365481126668">"<xliff:g id="APPLICATION_NAME">%s</xliff:g> қолданбасын қосу орындалмады"</string>
    <string name="shareactionprovider_share_with" msgid="806688056141131819">"Бөлісу"</string>
    <string name="shareactionprovider_share_with_application" msgid="5627411384638389738">"<xliff:g id="APPLICATION_NAME">%s</xliff:g> қолданбасымен бөлісу"</string>
    <string name="content_description_sliding_handle" msgid="415975056159262248">"Сырғитын тұтқа. Түртіп, ұстап тұрыңыз."</string>
    <string name="description_target_unlock_tablet" msgid="3833195335629795055">"Бекітпесін ашу үшін сипап өтіңіз."</string>
    <string name="action_bar_home_description" msgid="5293600496601490216">"Негізгі бетте жылжу"</string>
    <string name="action_bar_up_description" msgid="2237496562952152589">"Жоғары қарай жылжу"</string>
    <string name="action_menu_overflow_description" msgid="2295659037509008453">"Басқа опциялар"</string>
    <string name="action_bar_home_description_format" msgid="7965984360903693903">"%1$s, %2$s"</string>
    <string name="action_bar_home_subtitle_description_format" msgid="6985546530471780727">"%1$s, %2$s, %3$s"</string>
    <string name="storage_internal" msgid="3570990907910199483">"Ішкі ортақ қойма"</string>
    <string name="storage_sd_card" msgid="3282948861378286745">"SD картасы"</string>
    <string name="storage_sd_card_label" msgid="6347111320774379257">"<xliff:g id="MANUFACTURER">%s</xliff:g> SD картасы"</string>
    <string name="storage_usb_drive" msgid="6261899683292244209">"USB дискі"</string>
    <string name="storage_usb_drive_label" msgid="4501418548927759953">"<xliff:g id="MANUFACTURER">%s</xliff:g> USB дискі"</string>
    <string name="storage_usb" msgid="3017954059538517278">"USB жады"</string>
    <string name="extract_edit_menu_button" msgid="8940478730496610137">"Өзгерту"</string>
    <string name="data_usage_warning_title" msgid="6499834033204801605">"Деректердің пайдаланылуы туралы ескерту"</string>
    <string name="data_usage_warning_body" msgid="7340198905103751676">"Деректің <xliff:g id="APP">%s</xliff:g> пайдаландыңыз"</string>
    <string name="data_usage_mobile_limit_title" msgid="6561099244084267376">"Мобильдік деректер шегіне жетті"</string>
    <string name="data_usage_wifi_limit_title" msgid="5803363779034792676">"Wi-Fi деректер шегіне жеттіңіз"</string>
    <string name="data_usage_limit_body" msgid="2908179506560812973">"Деректер жіберу қалған цикл үшін тоқтатылды"</string>
    <string name="data_usage_mobile_limit_snoozed_title" msgid="3171402244827034372">"Мобильдік дерек шегінен астыңыз"</string>
    <string name="data_usage_wifi_limit_snoozed_title" msgid="3547771791046344188">"Wi-Fi деректер шегінен астыңыз"</string>
    <string name="data_usage_limit_snoozed_body" msgid="1671222777207603301">"Сіз <xliff:g id="SIZE">%s</xliff:g> шегінен асып кеттіңіз"</string>
    <string name="data_usage_restricted_title" msgid="5965157361036321914">"Фондық деректер шектелген"</string>
    <string name="data_usage_restricted_body" msgid="469866376337242726">"Шектеуді жою үшін түртіңіз."</string>
    <string name="data_usage_rapid_title" msgid="1809795402975261331">"Мобильдік деректер көп жұмсалды"</string>
    <string name="data_usage_rapid_body" msgid="6897825788682442715">"Қолданбаларыңыз деректерді әдеттегіден көбірек пайдаланды"</string>
    <string name="data_usage_rapid_app_body" msgid="5396680996784142544">"<xliff:g id="APP">%s</xliff:g> қолданбасы деректерді әдеттегіден көбірек пайдаланды"</string>
    <string name="ssl_certificate" msgid="6510040486049237639">"Қауіпсіздік сертификаты"</string>
    <string name="ssl_certificate_is_valid" msgid="6825263250774569373">"Бұл сертификат жарамды."</string>
    <string name="issued_to" msgid="454239480274921032">"Кімге берілген:"</string>
    <string name="common_name" msgid="2233209299434172646">"Стандартты атауы:"</string>
    <string name="org_name" msgid="6973561190762085236">"Ұйым:"</string>
    <string name="org_unit" msgid="7265981890422070383">"Ұйым бірлігі:"</string>
    <string name="issued_by" msgid="2647584988057481566">"Берген:"</string>
    <string name="validity_period" msgid="8818886137545983110">"Жарамдылығы:"</string>
    <string name="issued_on" msgid="5895017404361397232">"Шығарылу мезгілі:"</string>
    <string name="expires_on" msgid="3676242949915959821">"Мерзімі аяқталатын күн:"</string>
    <string name="serial_number" msgid="758814067660862493">"Сериялық нөмірі:"</string>
    <string name="fingerprints" msgid="4516019619850763049">"Саусақ таңбалары:"</string>
    <string name="sha256_fingerprint" msgid="4391271286477279263">"SHA-256 саусақ таңбасы:"</string>
    <string name="sha1_fingerprint" msgid="7930330235269404581">"SHA-1 саусақ таңбасы:"</string>
    <string name="activity_chooser_view_see_all" msgid="4292569383976636200">"Барлығын көру"</string>
    <string name="activity_chooser_view_dialog_title_default" msgid="4710013864974040615">"Әрекет таңдау"</string>
    <string name="share_action_provider_share_with" msgid="5247684435979149216">"Бөлісу"</string>
    <string name="sending" msgid="3245653681008218030">"Жіберілуде..."</string>
    <string name="launchBrowserDefault" msgid="2057951947297614725">"Браузер қосылсын ба?"</string>
    <string name="SetupCallDefault" msgid="5834948469253758575">"Қоңырауды қабылдау?"</string>
    <string name="activity_resolver_use_always" msgid="8017770747801494933">"Үнемі"</string>
    <string name="activity_resolver_set_always" msgid="1422574191056490585">"Әрдайым ашық күйге орнату"</string>
    <string name="activity_resolver_use_once" msgid="2404644797149173758">"Бір рет қана"</string>
    <string name="activity_resolver_app_settings" msgid="8965806928986509855">"Параметрлер"</string>
    <string name="activity_resolver_work_profiles_support" msgid="185598180676883455">"%1$s жұмыс профилін қолдамайды"</string>
    <string name="default_audio_route_name" product="tablet" msgid="4617053898167127471">"Планшет"</string>
    <string name="default_audio_route_name" product="tv" msgid="9158088547603019321">"ТД"</string>
    <string name="default_audio_route_name" product="default" msgid="4239291273420140123">"Телефон"</string>
    <string name="default_audio_route_name_dock_speakers" msgid="6240602982276591864">"Үндеткіштерді қондыру"</string>
    <string name="default_audio_route_name_hdmi" msgid="1486254205617081251">"HDMI"</string>
    <string name="default_audio_route_name_headphones" msgid="8119971843803439110">"Құлақаспаптар"</string>
    <string name="default_audio_route_name_usb" msgid="1234984851352637769">"USB"</string>
    <string name="default_audio_route_category_name" msgid="3722811174003886946">"Жүйе"</string>
    <string name="bluetooth_a2dp_audio_route_name" msgid="8575624030406771015">"Bluetooth aудио"</string>
    <string name="wireless_display_route_description" msgid="9070346425023979651">"Сымсыз дисплей"</string>
    <string name="media_route_button_content_description" msgid="591703006349356016">"Трансляциялау"</string>
    <string name="media_route_chooser_title" msgid="1751618554539087622">"Құрылғыға жалғау"</string>
    <string name="media_route_chooser_title_for_remote_display" msgid="3395541745872017583">"Экран трансляциясы"</string>
    <string name="media_route_chooser_searching" msgid="4776236202610828706">"Құрылғыларды іздеуде…"</string>
    <string name="media_route_chooser_extended_settings" msgid="87015534236701604">"Параметрлер"</string>
    <string name="media_route_controller_disconnect" msgid="8966120286374158649">"Ажырату"</string>
    <string name="media_route_status_scanning" msgid="7279908761758293783">"Тексеруде..."</string>
    <string name="media_route_status_connecting" msgid="6422571716007825440">"Қосылуда..."</string>
    <string name="media_route_status_available" msgid="6983258067194649391">"Қол жетімді"</string>
    <string name="media_route_status_not_available" msgid="6739899962681886401">"Қолжетімсіз"</string>
    <string name="media_route_status_in_use" msgid="4533786031090198063">"Қолданыста"</string>
    <string name="display_manager_built_in_display_name" msgid="2583134294292563941">"Орнатылған экран"</string>
    <string name="display_manager_hdmi_display_name" msgid="1555264559227470109">"HDMI экраны"</string>
    <string name="display_manager_overlay_display_name" msgid="5142365982271620716">"№<xliff:g id="ID">%1$d</xliff:g> қабаттама"</string>
    <string name="display_manager_overlay_display_title" msgid="652124517672257172">"<xliff:g id="NAME">%1$s</xliff:g>: <xliff:g id="WIDTH">%2$d</xliff:g>x<xliff:g id="HEIGHT">%3$d</xliff:g>, <xliff:g id="DPI">%4$d</xliff:g> dpi"</string>
    <string name="display_manager_overlay_display_secure_suffix" msgid="6022119702628572080">", қауіпсіз"</string>
    <string name="kg_forgot_pattern_button_text" msgid="8852021467868220608">"Кескінді ұмытып қалу"</string>
    <string name="kg_wrong_pattern" msgid="1850806070801358830">"Қате өрнек"</string>
    <string name="kg_wrong_password" msgid="2333281762128113157">"Қате кілтсөз"</string>
    <string name="kg_wrong_pin" msgid="1131306510833563801">"Қате PIN"</string>
    <plurals name="kg_too_many_failed_attempts_countdown" formatted="false" msgid="8790651267324125694">
      <item quantity="other"> <xliff:g id="NUMBER">%d</xliff:g> секундтан кейін қайталап көріңіз.</item>
      <item quantity="one">1 секундтан кейін қайталап көріңіз.</item>
    </plurals>
    <string name="kg_pattern_instructions" msgid="398978611683075868">"Кескініңізді салыңыз"</string>
    <string name="kg_sim_pin_instructions" msgid="2319508550934557331">"SIM PIN кодын енгізіңіз"</string>
    <string name="kg_pin_instructions" msgid="2377242233495111557">"PIN кодын енгізіңіз"</string>
    <string name="kg_password_instructions" msgid="5753646556186936819">"Кілтсөзді енгізу"</string>
    <string name="kg_puk_enter_puk_hint" msgid="453227143861735537">"SIM картасы істен шықты. Жалғастыру үшін PUK кодын енгізіңіз. Толығырақ ақпаратты жабдықтаушыдан алыңыз."</string>
    <string name="kg_puk_enter_pin_hint" msgid="7871604527429602024">"Қажетті PIN кодын енгізіңіз"</string>
    <string name="kg_enter_confirm_pin_hint" msgid="325676184762529976">"Қажетті PIN кодты растау"</string>
    <string name="kg_sim_unlock_progress_dialog_message" msgid="8950398016976865762">"SIM картаны ашу…"</string>
    <string name="kg_password_wrong_pin_code" msgid="1139324887413846912">"Қате PIN код."</string>
    <string name="kg_invalid_sim_pin_hint" msgid="8795159358110620001">"4-8 сандардан тұратын PIN кодты теріңіз."</string>
    <string name="kg_invalid_sim_puk_hint" msgid="6025069204539532000">"PUK коды 8 саннан тұруы керек."</string>
    <string name="kg_invalid_puk" msgid="3638289409676051243">"Дұрыс PUK кодын қайта енгізіңіз. Әрекеттерді қайталау SIM картасының істен шығуына себеп болады."</string>
    <string name="kg_invalid_confirm_pin_hint" product="default" msgid="7003469261464593516">"PIN коды сәйкес емес."</string>
    <string name="kg_login_too_many_attempts" msgid="6486842094005698475">"Тым көп кескін әрекеттері"</string>
    <string name="kg_login_instructions" msgid="1100551261265506448">"Ашу үшін Google есептік жазбасы арқылы кіріңіз."</string>
    <string name="kg_login_username_hint" msgid="5718534272070920364">"Пайдаланушы атауы (эл. пошта)"</string>
    <string name="kg_login_password_hint" msgid="9057289103827298549">"Құпия сөз"</string>
    <string name="kg_login_submit_button" msgid="5355904582674054702">"Кіру"</string>
    <string name="kg_login_invalid_input" msgid="5754664119319872197">"Пайдаланушы атауы немесе кілтсөз жарамсыз."</string>
    <string name="kg_login_account_recovery_hint" msgid="5690709132841752974">"Пайдаланушы атауын немесе кілтсөзді ұмытып қалдыңыз ба?\n"<b>"google.com/accounts/recovery"</b>" веб-сайтына кіріңіз."</string>
    <string name="kg_login_checking_password" msgid="1052685197710252395">"Есептік жазбаны тексеруде…"</string>
    <string name="kg_too_many_failed_pin_attempts_dialog_message" msgid="8276745642049502550">"PIN кодты <xliff:g id="NUMBER_0">%1$d</xliff:g> рет қате тердіңіз. \n\n <xliff:g id="NUMBER_1">%2$d</xliff:g> секундтан кейін қайталаңыз."</string>
    <string name="kg_too_many_failed_password_attempts_dialog_message" msgid="7813713389422226531">"Құпия сөзді <xliff:g id="NUMBER_0">%1$d</xliff:g> рет қате тердіңіз. \n\n <xliff:g id="NUMBER_1">%2$d</xliff:g> секундтан кейін қайталаңыз."</string>
    <string name="kg_too_many_failed_pattern_attempts_dialog_message" msgid="74089475965050805">"Құлыпты ашу өрнегін <xliff:g id="NUMBER_0">%1$d</xliff:g> рет қате салдыңыз. \n\n <xliff:g id="NUMBER_1">%2$d</xliff:g> секундтан кейін әрекетті қайталаңыз."</string>
    <string name="kg_failed_attempts_almost_at_wipe" product="tablet" msgid="1575557200627128949">"Планшетті ашуға <xliff:g id="NUMBER_0">%1$d</xliff:g> рет қате әрекеттендіңіз. <xliff:g id="NUMBER_1">%2$d</xliff:g> сәтсіз әрекеттен кейін телефоныңыз бастапқы зауыттық параметрлеріне қайта реттеледі және барлық пайдаланушы деректері жойылады."</string>
    <string name="kg_failed_attempts_almost_at_wipe" product="tv" msgid="5621231220154419413">"ТД бекітпесін <xliff:g id="NUMBER_0">%1$d</xliff:g> рет дұрыс емес ашу әрекетін жасадыңыз. Тағы <xliff:g id="NUMBER_1">%2$d</xliff:g> сәтсіз әрекеттен кейін ТД зауыттық әдепкі параметрлері қалпына келтіріледі және бүкіл пайдаланушы деректері жоғалады."</string>
    <string name="kg_failed_attempts_almost_at_wipe" product="default" msgid="4051015943038199910">"Телефонды ашуға <xliff:g id="NUMBER_0">%1$d</xliff:g> рет қате әрекеттендіңіз. <xliff:g id="NUMBER_1">%2$d</xliff:g> сәтсіз әрекеттен кейін телефоныңыз бастапқы зауыттық параметрлеріне қайта реттеледі және барлық пайдаланушы деректері жойылады."</string>
    <string name="kg_failed_attempts_now_wiping" product="tablet" msgid="2072996269148483637">"Планшетті ашуға <xliff:g id="NUMBER">%d</xliff:g> рет қате әрекеттендіңіз. Планшет бастапқы зауыттық параметрлеріне қайта реттеледі."</string>
    <string name="kg_failed_attempts_now_wiping" product="tv" msgid="4987878286750741463">"ТД бекітпесін <xliff:g id="NUMBER">%d</xliff:g> рет дұрыс емес ашу әрекетін жасадыңыз. ТД қазір зауыттық әдепкі параметрлерге қалпына келтіріледі."</string>
    <string name="kg_failed_attempts_now_wiping" product="default" msgid="4817627474419471518">"Телефонды ашуға <xliff:g id="NUMBER">%d</xliff:g> рет қате әрекеттендіңіз. Телефон бастапқы зауыттық параметрлеріне қайта реттеледі."</string>
    <string name="kg_failed_attempts_almost_at_login" product="tablet" msgid="3253575572118914370">"Бекітпені ашу кескінін <xliff:g id="NUMBER_0">%1$d</xliff:g> рет қате сыздыңыз. After <xliff:g id="NUMBER_1">%2$d</xliff:g> сәтсіз әрекеттен кейін планшетіңізді есептік жазба арқылы ашу өтінішін аласыз.\n\n  <xliff:g id="NUMBER_2">%3$d</xliff:g> секундтан кейін қайта әрекеттеніңіз."</string>
    <string name="kg_failed_attempts_almost_at_login" product="tv" msgid="4224651132862313471">"Бекітпесін ашу өрнегін <xliff:g id="NUMBER_0">%1$d</xliff:g> рет қате салдыңыз. Тағы <xliff:g id="NUMBER_1">%2$d</xliff:g> сәтсіз әрекеттен кейін сізден электрондық пошта есептік жазбасын пайдаланып ТД бекітпесін ашу сұралады.\n\n Әрекетті <xliff:g id="NUMBER_2">%3$d</xliff:g> секундтан кейін қайталаңыз."</string>
    <string name="kg_failed_attempts_almost_at_login" product="default" msgid="1437638152015574839">"Бекітпені ашу кескінін <xliff:g id="NUMBER_0">%1$d</xliff:g> рет қате сыздыңыз. <xliff:g id="NUMBER_1">%2$d</xliff:g> сәтсіз әрекеттен кейін телефоныңызды есептік жазба арқылы ашу өтінішін аласыз. \n\n <xliff:g id="NUMBER_2">%3$d</xliff:g> секундтан кейін қайта әрекеттеніңіз."</string>
    <string name="kg_text_message_separator" product="default" msgid="4160700433287233771">" — "</string>
    <string name="kg_reordering_delete_drop_target_text" msgid="7899202978204438708">"Алып тастау"</string>
    <string name="safe_media_volume_warning" product="default" msgid="2276318909314492312">"Дыбыс деңгейін ұсынылған деңгейден көтеру керек пе?\n\nЖоғары дыбыс деңгейінде ұзақ кезеңдер бойы тыңдау есту қабілетіңізге зиян тигізуі мүмкін."</string>
    <string name="accessibility_shortcut_warning_dialog_title" msgid="8404780875025725199">"Арнайы мүмкіндік төте жолын пайдалану керек пе?"</string>
    <string name="accessibility_shortcut_toogle_warning" msgid="7256507885737444807">"Бұл төте жол қосулы кезде дыбыс деңгейі түймелерінің екеуін де 3 секунд бойы басқанда арнайы мүмкіндік іске қосылады.\n\n Ағымдағы арнайы мүмкіндік:\n <xliff:g id="SERVICE_NAME">%1$s</xliff:g>\n\n Бұл мүмкіндікті \"Параметрлер\" &gt; \"Арнайы мүмкіндіктер\" тармағында өзгертуге болады."</string>
    <string name="disable_accessibility_shortcut" msgid="627625354248453445">"Төте жолды өшіру"</string>
    <string name="leave_accessibility_shortcut_on" msgid="7653111894438512680">"Төте жолды пайдалану"</string>
    <string name="color_inversion_feature_name" msgid="4231186527799958644">"Түстер инверсиясы"</string>
    <string name="color_correction_feature_name" msgid="6779391426096954933">"Түсті түзету"</string>
    <string name="accessibility_shortcut_enabling_service" msgid="7771852911861522636">"Арнайы мүмкіндіктер таңбашасы <xliff:g id="SERVICE_NAME">%1$s</xliff:g> қызметін қосты"</string>
    <string name="accessibility_shortcut_disabling_service" msgid="2747243438223109821">"Арнайы мүмкіндіктер таңбашасы <xliff:g id="SERVICE_NAME">%1$s</xliff:g> қызметін өшірді"</string>
    <string name="accessibility_shortcut_spoken_feedback" msgid="8376923232350078434">"<xliff:g id="SERVICE_NAME">%1$s</xliff:g> қызметін пайдалану үшін дыбыс деңгейін реттейтін екі түймені де 3 секунд басып тұрыңыз"</string>
    <string name="accessibility_button_prompt_text" msgid="1176658502969738564">"\"Арнайы мүмкіндіктер\" түймесін түрткенде пайдаланатын қызметті таңдаңыз:"</string>
    <string name="accessibility_gesture_prompt_text" msgid="8259145549733019401">"Арнайы мүмкіндіктер қимылымен пайдаланатын қызметті таңдаңыз (екі саусақпен экранның төменгі жағынан жоғары қарай сырғытыңыз):"</string>
    <string name="accessibility_gesture_3finger_prompt_text" msgid="1041435574275047665">"Арнайы мүмкіндіктер қимылымен пайдаланатын қызметті таңдаңыз (үш саусақпен экранның төменгі жағынан жоғары қарай сырғытыңыз):"</string>
    <string name="accessibility_button_instructional_text" msgid="7003212763213614833">"Бір қызметтен екінші қызметке ауысу үшін арнайы мүмкіндіктер түймесін түртіп, оны ұстап тұрыңыз."</string>
    <string name="accessibility_gesture_instructional_text" msgid="5261788874937410950">"Бір қызметтен екінші қызметке ауысу үшін екі саусақпен жоғары қарай сырғытып, ұстап тұрыңыз."</string>
    <string name="accessibility_gesture_3finger_instructional_text" msgid="4969448938984394550">"Бір қызметтен екінші қызметке ауысу үшін үш саусақпен жоғары қарай сырғытып, ұстап тұрыңыз."</string>
    <string name="accessibility_magnification_chooser_text" msgid="1227146738764986237">"Ұлғайту"</string>
    <string name="user_switched" msgid="3768006783166984410">"Ағымдағы пайдаланушы <xliff:g id="NAME">%1$s</xliff:g>."</string>
    <string name="user_switching_message" msgid="2871009331809089783">"<xliff:g id="NAME">%1$s</xliff:g> ауысу орындалуда…"</string>
    <string name="user_logging_out_message" msgid="8939524935808875155">"<xliff:g id="NAME">%1$s</xliff:g> ішінен шығу…"</string>
    <string name="owner_name" msgid="2716755460376028154">"Құрылғы иесі"</string>
    <string name="error_message_title" msgid="4510373083082500195">"Қателік"</string>
    <string name="error_message_change_not_allowed" msgid="1238035947357923497">"Бұл өзгертуге әкімші рұқсат етпеген"</string>
    <string name="app_not_found" msgid="3429141853498927379">"Бұл әрекетті орындайтын қолданба табылмады"</string>
    <string name="revoke" msgid="5404479185228271586">"Бас тарту"</string>
    <string name="mediasize_iso_a0" msgid="1994474252931294172">"ISO A0"</string>
    <string name="mediasize_iso_a1" msgid="3333060421529791786">"ISO A1"</string>
    <string name="mediasize_iso_a2" msgid="3097535991925798280">"ISO A2"</string>
    <string name="mediasize_iso_a3" msgid="3023213259314236123">"ISO A3"</string>
    <string name="mediasize_iso_a4" msgid="231745325296873764">"ISO A4"</string>
    <string name="mediasize_iso_a5" msgid="3484327407340865411">"ISO A5"</string>
    <string name="mediasize_iso_a6" msgid="4861908487129577530">"ISO A6"</string>
    <string name="mediasize_iso_a7" msgid="5890208588072936130">"ISO A7"</string>
    <string name="mediasize_iso_a8" msgid="4319425041085816612">"ISO A8"</string>
    <string name="mediasize_iso_a9" msgid="4882220529506432008">"ISO A9"</string>
    <string name="mediasize_iso_a10" msgid="2382866026365359391">"ISO A10"</string>
    <string name="mediasize_iso_b0" msgid="3651827147402009675">"ISO B0"</string>
    <string name="mediasize_iso_b1" msgid="6072859628278739957">"ISO B1"</string>
    <string name="mediasize_iso_b2" msgid="1348731852150380378">"ISO B2"</string>
    <string name="mediasize_iso_b3" msgid="2612510181259261379">"ISO B3"</string>
    <string name="mediasize_iso_b4" msgid="695151378838115434">"ISO B4"</string>
    <string name="mediasize_iso_b5" msgid="4863754285582212487">"ISO B5"</string>
    <string name="mediasize_iso_b6" msgid="5305816292139647241">"ISO B6"</string>
    <string name="mediasize_iso_b7" msgid="531673542602786624">"ISO B7"</string>
    <string name="mediasize_iso_b8" msgid="9164474595708850034">"ISO B8"</string>
    <string name="mediasize_iso_b9" msgid="282102976764774160">"ISO B9"</string>
    <string name="mediasize_iso_b10" msgid="4517141714407898976">"ISO B10"</string>
    <string name="mediasize_iso_c0" msgid="3103521357901591100">"ISO C0"</string>
    <string name="mediasize_iso_c1" msgid="1231954105985048595">"ISO C1"</string>
    <string name="mediasize_iso_c2" msgid="927702816980087462">"ISO C2"</string>
    <string name="mediasize_iso_c3" msgid="835154173518304159">"ISO C3"</string>
    <string name="mediasize_iso_c4" msgid="5095951985108194011">"ISO C4"</string>
    <string name="mediasize_iso_c5" msgid="1985397450332305739">"ISO C5"</string>
    <string name="mediasize_iso_c6" msgid="8147421924174693013">"ISO C6"</string>
    <string name="mediasize_iso_c7" msgid="8993994925276122950">"ISO C7"</string>
    <string name="mediasize_iso_c8" msgid="6871178104139598957">"ISO C8"</string>
    <string name="mediasize_iso_c9" msgid="7983532635227561362">"ISO C9"</string>
    <string name="mediasize_iso_c10" msgid="5040764293406765584">"ISO C10"</string>
    <string name="mediasize_na_letter" msgid="2841414839888344296">"Хат"</string>
    <string name="mediasize_na_gvrnmt_letter" msgid="5295836838862962809">"Мемлекеттік хат"</string>
    <string name="mediasize_na_legal" msgid="8621364037680465666">"Заң құжаттары қағазы"</string>
    <string name="mediasize_na_junior_legal" msgid="3309324162155085904">"Кіші форматты заң құжаттары қағазы"</string>
    <string name="mediasize_na_ledger" msgid="5567030340509075333">"Ledger"</string>
    <string name="mediasize_na_tabloid" msgid="4571735038501661757">"Таблойд"</string>
    <string name="mediasize_na_index_3x5" msgid="5182901917818625126">"3x5 деректік карта"</string>
    <string name="mediasize_na_index_4x6" msgid="7687620625422312396">"4x6 деректік карта"</string>
    <string name="mediasize_na_index_5x8" msgid="8834215284646872800">"5x8 деректік карта"</string>
    <string name="mediasize_na_monarch" msgid="213639906956550754">"Монарх"</string>
    <string name="mediasize_na_quarto" msgid="835778493593023223">"Кварто"</string>
    <string name="mediasize_na_foolscap" msgid="1573911237983677138">"Foolscap"</string>
    <string name="mediasize_chinese_roc_8k" msgid="3626855847189438896">"ROC 8K"</string>
    <string name="mediasize_chinese_roc_16k" msgid="9182191577022943355">"ROC 16K"</string>
    <string name="mediasize_chinese_prc_1" msgid="4793232644980170500">"PRC 1"</string>
    <string name="mediasize_chinese_prc_2" msgid="5404109730975720670">"PRC 2"</string>
    <string name="mediasize_chinese_prc_3" msgid="1335092253339363526">"PRC 3"</string>
    <string name="mediasize_chinese_prc_4" msgid="9167997800486569834">"PRC 4"</string>
    <string name="mediasize_chinese_prc_5" msgid="845875168823541497">"PRC 5"</string>
    <string name="mediasize_chinese_prc_6" msgid="3220325667692648789">"PRC 6"</string>
    <string name="mediasize_chinese_prc_7" msgid="1776792138507038527">"PRC 7"</string>
    <string name="mediasize_chinese_prc_8" msgid="1417176642687456692">"PRC 8"</string>
    <string name="mediasize_chinese_prc_9" msgid="4785983473123798365">"PRC 9"</string>
    <string name="mediasize_chinese_prc_10" msgid="7847982299391851899">"PRC 10"</string>
    <string name="mediasize_chinese_prc_16k" msgid="262793383539980677">"PRC 16K"</string>
    <string name="mediasize_chinese_om_pa_kai" msgid="5256815579447959814">"Па Кай"</string>
    <string name="mediasize_chinese_om_dai_pa_kai" msgid="7336412963441354407">"Дай Па Кай"</string>
    <string name="mediasize_chinese_om_jurro_ku_kai" msgid="6324465444100490742">"Джурро Ку Кай"</string>
    <string name="mediasize_japanese_jis_b10" msgid="1787262845627694376">"JIS B10"</string>
    <string name="mediasize_japanese_jis_b9" msgid="3336035783663287470">"JIS B9"</string>
    <string name="mediasize_japanese_jis_b8" msgid="6195398299104345731">"JIS B8"</string>
    <string name="mediasize_japanese_jis_b7" msgid="1674621886902828884">"JIS B7"</string>
    <string name="mediasize_japanese_jis_b6" msgid="4170576286062657435">"JIS B6"</string>
    <string name="mediasize_japanese_jis_b5" msgid="4899297958100032533">"JIS B5"</string>
    <string name="mediasize_japanese_jis_b4" msgid="4213158129126666847">"JIS B4"</string>
    <string name="mediasize_japanese_jis_b3" msgid="8513715307410310696">"JIS B3"</string>
    <string name="mediasize_japanese_jis_b2" msgid="4777690211897131190">"JIS B2"</string>
    <string name="mediasize_japanese_jis_b1" msgid="4608142385457034603">"JIS B1"</string>
    <string name="mediasize_japanese_jis_b0" msgid="7587108366572243991">"JIS B0"</string>
    <string name="mediasize_japanese_jis_exec" msgid="5244075432263649068">"JIS Exec"</string>
    <string name="mediasize_japanese_chou4" msgid="4941652015032631361">"Chou4"</string>
    <string name="mediasize_japanese_chou3" msgid="6387319169263957010">"Chou3"</string>
    <string name="mediasize_japanese_chou2" msgid="1299112025415343982">"Chou2"</string>
    <string name="mediasize_japanese_hagaki" msgid="8070115620644254565">"Hagaki"</string>
    <string name="mediasize_japanese_oufuku" msgid="6049065587307896564">"Oufuku"</string>
    <string name="mediasize_japanese_kahu" msgid="6872696027560065173">"Kahu"</string>
    <string name="mediasize_japanese_kaku2" msgid="2359077233775455405">"Kaku2"</string>
    <string name="mediasize_japanese_you4" msgid="2091777168747058008">"You4"</string>
    <string name="mediasize_unknown_portrait" msgid="3088043641616409762">"Белгісіз портреттік"</string>
    <string name="mediasize_unknown_landscape" msgid="4876995327029361552">"Белгісіз ландшафт"</string>
    <string name="write_fail_reason_cancelled" msgid="7091258378121627624">"Тоқтатылды"</string>
    <string name="write_fail_reason_cannot_write" msgid="8132505417935337724">"Мазмұн жазу қателігі"</string>
    <string name="reason_unknown" msgid="6048913880184628119">"белгісіз"</string>
    <string name="reason_service_unavailable" msgid="7824008732243903268">"Принтер қызметі қосылмаған"</string>
    <string name="print_service_installed_title" msgid="2246317169444081628">"<xliff:g id="NAME">%s</xliff:g> қызметі орнатылды"</string>
    <string name="print_service_installed_message" msgid="5897362931070459152">"Қосу үшін түрту"</string>
    <string name="restr_pin_enter_admin_pin" msgid="8641662909467236832">"Әкімшінің PIN кодын енгізіңіз"</string>
    <string name="restr_pin_enter_pin" msgid="3395953421368476103">"PIN енгізу"</string>
    <string name="restr_pin_incorrect" msgid="8571512003955077924">"Дұрыс емес"</string>
    <string name="restr_pin_enter_old_pin" msgid="1462206225512910757">"Қазіргі PIN"</string>
    <string name="restr_pin_enter_new_pin" msgid="5959606691619959184">"Жаңа PIN"</string>
    <string name="restr_pin_confirm_pin" msgid="8501523829633146239">"Жаңа PIN кодты растау"</string>
    <string name="restr_pin_create_pin" msgid="8017600000263450337">"Шектеулерді өзгертуге арналған PIN жасақтау"</string>
    <string name="restr_pin_error_doesnt_match" msgid="2224214190906994548">"PIN кодтар сәйкес емес. Қайта әрекеттеніңіз."</string>
    <string name="restr_pin_error_too_short" msgid="8173982756265777792">"PIN тым қысқа. Кем дегенде 4 бірлік болуы тиіс."</string>
    <plurals name="restr_pin_countdown" formatted="false" msgid="9061246974881224688">
      <item quantity="other">Әрекетті <xliff:g id="COUNT">%d</xliff:g> секундтан кейін қайталаңыз</item>
      <item quantity="one">Әрекетті 1 секундтан кейін қайталаңыз</item>
    </plurals>
    <string name="restr_pin_try_later" msgid="973144472490532377">"Кейінірек қайта әрекеттеніңіз."</string>
    <string name="immersive_cling_title" msgid="8394201622932303336">"Толық экранда көру"</string>
    <string name="immersive_cling_description" msgid="3482371193207536040">"Шығу үшін жоғарыдан төмен қарай сырғытыңыз."</string>
    <string name="immersive_cling_positive" msgid="5016839404568297683">"Түсінікті"</string>
    <string name="done_label" msgid="2093726099505892398">"Дайын"</string>
    <string name="hour_picker_description" msgid="6698199186859736512">"Сағаттар айналымының қозғалтқышы"</string>
    <string name="minute_picker_description" msgid="8606010966873791190">"Минут айналымын қозғалтқыш"</string>
    <string name="select_hours" msgid="6043079511766008245">"Сағат таңдау"</string>
    <string name="select_minutes" msgid="3974345615920336087">"Минут таңдау"</string>
    <string name="select_day" msgid="7774759604701773332">"Ай мен күнді таңдау"</string>
    <string name="select_year" msgid="7952052866994196170">"Жыл таңдау"</string>
    <string name="deleted_key" msgid="7659477886625566590">"<xliff:g id="KEY">%1$s</xliff:g> жойылды"</string>
    <string name="managed_profile_label_badge" msgid="2355652472854327647">"Жұмыс <xliff:g id="LABEL">%1$s</xliff:g>"</string>
    <string name="managed_profile_label_badge_2" msgid="5048136430082124036">"2-ші жұмыс профилі (<xliff:g id="LABEL">%1$s</xliff:g>)"</string>
    <string name="managed_profile_label_badge_3" msgid="2808305070321719040">"3-ші жұмыс профилі (<xliff:g id="LABEL">%1$s</xliff:g>)"</string>
    <string name="lock_to_app_unlock_pin" msgid="2552556656504331634">"Босату алдында PIN кодын сұрау"</string>
    <string name="lock_to_app_unlock_pattern" msgid="4182192144797225137">"Босату алдында бекітпесін ашу өрнегін сұрау"</string>
    <string name="lock_to_app_unlock_password" msgid="6380979775916974414">"Босату алдында құпия сөзді сұрау"</string>
    <string name="package_installed_device_owner" msgid="6875717669960212648">"Әкімші орнатқан"</string>
    <string name="package_updated_device_owner" msgid="1847154566357862089">"Әкімші жаңартқан"</string>
    <string name="package_deleted_device_owner" msgid="2307122077550236438">"Әкімші жойған"</string>
    <string name="confirm_battery_saver" msgid="639106420541753635">"Жарайды"</string>
    <string name="battery_saver_description_with_learn_more" msgid="2108984221113106294">"Battery Saver функциясы батарея қуатын үнемдеу үшін фондық әрекеттерді, кейбір көрнекі әсерлерді және басқа да қуатты көп пайдаланатын мүмкіндіктерді өшіреді немесе шектейді. "<annotation id="url">"Толығырақ"</annotation></string>
    <string name="battery_saver_description" msgid="6413346684861241431">"Battery Saver функциясы батарея қуатын үнемдеу үшін фондық әрекеттерді, кейбір көрнекі әсерлерді және басқа да қуатты көп пайдаланатын мүмкіндіктерді өшіреді немесе шектейді."</string>
    <string name="data_saver_description" msgid="6015391409098303235">"Дерек шығынын азайту үшін Data Saver функциясы кейбір қолданбаларға деректерді фондық режимде жіберуге және алуға жол бермейді. Ашық тұрған қолданба деректерді пайдаланады, бірақ шектеулі шамада (мысалы, кескіндер оларды түрткенге дейін көрсетілмейді)."</string>
    <string name="data_saver_enable_title" msgid="4674073932722787417">"Data Saver функциясын қосу керек пе?"</string>
    <string name="data_saver_enable_button" msgid="7147735965247211818">"Қосу"</string>
    <plurals name="zen_mode_duration_minutes_summary" formatted="false" msgid="4367877408072000848">
      <item quantity="other">%1$d минут бойы (<xliff:g id="FORMATTEDTIME_1">%2$s</xliff:g> дейін)</item>
      <item quantity="one">Бір минут бойы (<xliff:g id="FORMATTEDTIME_0">%2$s</xliff:g> дейін)</item>
    </plurals>
    <plurals name="zen_mode_duration_minutes_summary_short" formatted="false" msgid="6830154222366042597">
      <item quantity="other">%1$d минут (<xliff:g id="FORMATTEDTIME_1">%2$s</xliff:g> дейін)</item>
      <item quantity="one">1 минут (<xliff:g id="FORMATTEDTIME_0">%2$s</xliff:g> дейін)</item>
    </plurals>
    <plurals name="zen_mode_duration_hours_summary" formatted="false" msgid="736789408293052283">
      <item quantity="other">%1$d сағат бойы (<xliff:g id="FORMATTEDTIME_1">%2$s</xliff:g> дейін)</item>
      <item quantity="one">1 сағат бойы (<xliff:g id="FORMATTEDTIME_0">%2$s</xliff:g> дейін)</item>
    </plurals>
    <plurals name="zen_mode_duration_hours_summary_short" formatted="false" msgid="4787552595253082371">
      <item quantity="other">%1$d сағат (<xliff:g id="FORMATTEDTIME_1">%2$s</xliff:g> дейін)</item>
      <item quantity="one">1 сағат (<xliff:g id="FORMATTEDTIME_0">%2$s</xliff:g> дейін)</item>
    </plurals>
    <plurals name="zen_mode_duration_minutes" formatted="false" msgid="5127407202506485571">
      <item quantity="other">%d минут бойы</item>
      <item quantity="one">Бір минут бойы</item>
    </plurals>
    <plurals name="zen_mode_duration_minutes_short" formatted="false" msgid="2199350154433426128">
      <item quantity="other">%d минут</item>
      <item quantity="one">1 минут</item>
    </plurals>
    <plurals name="zen_mode_duration_hours" formatted="false" msgid="6571961796799076730">
      <item quantity="other">%d сағат бойы</item>
      <item quantity="one">1 сағат бойы</item>
    </plurals>
    <plurals name="zen_mode_duration_hours_short" formatted="false" msgid="6748277774662434217">
      <item quantity="other">%d сағат</item>
      <item quantity="one">1 сағат</item>
    </plurals>
    <string name="zen_mode_until" msgid="7336308492289875088">"<xliff:g id="FORMATTEDTIME">%1$s</xliff:g> дейін"</string>
    <string name="zen_mode_alarm" msgid="9128205721301330797">"<xliff:g id="FORMATTEDTIME">%1$s</xliff:g> дейін (келесі дабыл)"</string>
    <string name="zen_mode_forever" msgid="931849471004038757">"Өшірілгенге дейін"</string>
    <string name="zen_mode_forever_dnd" msgid="3792132696572189081">"\"Мазаламау\" режимін өшіргенше"</string>
    <string name="zen_mode_rule_name_combination" msgid="191109939968076477">"<xliff:g id="FIRST">%1$s</xliff:g>/<xliff:g id="REST">%2$s</xliff:g>"</string>
    <string name="toolbar_collapse_description" msgid="2821479483960330739">"Тасалау"</string>
    <string name="zen_mode_feature_name" msgid="5254089399895895004">"Мазаламау"</string>
    <string name="zen_mode_downtime_feature_name" msgid="2626974636779860146">"Бос тұру уақыты"</string>
    <string name="zen_mode_default_weeknights_name" msgid="3081318299464998143">"Жұмыс күндері кешке"</string>
    <string name="zen_mode_default_weekends_name" msgid="2786495801019345244">"Демалыс күндері"</string>
    <string name="zen_mode_default_events_name" msgid="8158334939013085363">"Іс-шара"</string>
    <string name="zen_mode_default_every_night_name" msgid="3012363838882944175">"Ұйқы режимі"</string>
    <string name="muted_by" msgid="5942954724562097128">"<xliff:g id="THIRD_PARTY">%1$s</xliff:g> кейбір дыбыстарды өшіруде"</string>
    <string name="system_error_wipe_data" msgid="6608165524785354962">"There\'s an internal problem with your device, and it may be unstable until you factory data reset."</string>
    <string name="system_error_manufacturer" msgid="8086872414744210668">"There\'s an internal problem with your device. Contact your manufacturer for details."</string>
    <string name="stk_cc_ussd_to_dial" msgid="5214333646366591205">"USSD сұрауы кәдімгі қоңырауға өзгертілді"</string>
    <string name="stk_cc_ussd_to_ss" msgid="4884994189414782605">"USSD сұрауы SS сұрауына өзгертілді"</string>
    <string name="stk_cc_ussd_to_ussd" msgid="5728637484565449312">"Жаңа USSD сұрауына өзгертілді"</string>
    <string name="stk_cc_ussd_to_dial_video" msgid="4134455726513175559">"USSD сұрауы бейне қоңырауға өзгертілді"</string>
    <string name="stk_cc_ss_to_dial" msgid="1360775164651754978">"SS сұрауы кәдімгі қоңырауға өзгертілді"</string>
    <string name="stk_cc_ss_to_dial_video" msgid="6577956662913194947">"SS сұрауы бейне қоңырауға өзгертілді"</string>
    <string name="stk_cc_ss_to_ussd" msgid="5614626512855868785">"SS сұрауы USSD сұрауына өзгертілді"</string>
    <string name="stk_cc_ss_to_ss" msgid="7716729801537709054">"Жаңа SS сұрауына өзгертілді"</string>
    <string name="notification_work_profile_content_description" msgid="4600554564103770764">"Жұмыс профилі"</string>
    <string name="notification_alerted_content_description" msgid="1296617716556420585">"Ескертілді"</string>
    <string name="expand_button_content_description_collapsed" msgid="3609784019345534652">"Жаю"</string>
    <string name="expand_button_content_description_expanded" msgid="8520652707158554895">"Жию"</string>
    <string name="expand_action_accessibility" msgid="5307730695723718254">"жаю/жию"</string>
    <string name="usb_midi_peripheral_name" msgid="7221113987741003817">"Android USB перифериялық порты"</string>
    <string name="usb_midi_peripheral_manufacturer_name" msgid="7176526170008970168">"Android"</string>
    <string name="usb_midi_peripheral_product_name" msgid="4971827859165280403">"USB перифериялық порты"</string>
    <string name="floating_toolbar_open_overflow_description" msgid="4797287862999444631">"Қосымша опциялар"</string>
    <string name="floating_toolbar_close_overflow_description" msgid="559796923090723804">"Артық толуды жабу"</string>
    <string name="maximize_button_text" msgid="7543285286182446254">"Жазу"</string>
    <string name="close_button_text" msgid="3937902162644062866">"Жабу"</string>
    <string name="notification_messaging_title_template" msgid="3452480118762691020">"<xliff:g id="CONVERSATION_TITLE">%1$s</xliff:g>: <xliff:g id="SENDER_NAME">%2$s</xliff:g>"</string>
    <plurals name="selected_count" formatted="false" msgid="7187339492915744615">
      <item quantity="other"><xliff:g id="COUNT_1">%1$d</xliff:g> таңдалды</item>
      <item quantity="one"><xliff:g id="COUNT_0">%1$d</xliff:g> таңдалды</item>
    </plurals>
    <string name="default_notification_channel_label" msgid="5929663562028088222">"Санатқа жатқызылмаған"</string>
    <string name="importance_from_user" msgid="7318955817386549931">"Сіз осы хабарландырулардың маңыздылығын орнатасыз."</string>
    <string name="importance_from_person" msgid="9160133597262938296">"Қатысты адамдарға байланысты бұл маңызды."</string>
    <string name="user_creation_account_exists" msgid="1942606193570143289">"<xliff:g id="APP">%1$s</xliff:g> <xliff:g id="ACCOUNT">%2$s</xliff:g> есептік жазбасы бар жаңа пайдаланушы жасауға рұқсат ету керек пе?"</string>
    <string name="user_creation_adding" msgid="4482658054622099197">"<xliff:g id="APP">%1$s</xliff:g> <xliff:g id="ACCOUNT">%2$s</xliff:g> есептік жазбасында жаңа пайдаланушы жасауға рұқсат ету керек пе (осы есептік жазбасы бар пайдаланушы әлдеқашан бар) ?"</string>
    <string name="language_selection_title" msgid="2680677278159281088">"Тілді қосу"</string>
    <string name="country_selection_title" msgid="2954859441620215513">"Аймақ параметрі"</string>
    <string name="search_language_hint" msgid="7042102592055108574">"Тіл атауын теріңіз"</string>
    <string name="language_picker_section_suggested" msgid="8414489646861640885">"Ұсынылған"</string>
    <string name="language_picker_section_all" msgid="3097279199511617537">"Барлық тілдер"</string>
    <string name="region_picker_section_all" msgid="8966316787153001779">"Барлық аймақтар"</string>
    <string name="locale_search_menu" msgid="2560710726687249178">"Іздеу"</string>
    <string name="app_suspended_title" msgid="2075071241147969611">"Қолданба қолжетімді емес"</string>
    <string name="app_suspended_default_message" msgid="123166680425711887">"<xliff:g id="APP_NAME_0">%1$s</xliff:g> дәл қазір қолжетімді емес. Ол <xliff:g id="APP_NAME_1">%2$s</xliff:g> арқылы басқарылады."</string>
    <string name="app_suspended_more_details" msgid="1131804827776778187">"Толығырақ"</string>
    <string name="work_mode_off_title" msgid="1118691887588435530">"Жұмыс профилі қосылсын ба?"</string>
    <string name="work_mode_off_message" msgid="5130856710614337649">"Жұмыс қолданбалары, хабарландырулар, деректер және басқа да жұмыс профильдерінің мүмкіндіктері қосылады"</string>
    <string name="work_mode_turn_on" msgid="2062544985670564875">"Қосу"</string>
    <string name="deprecated_target_sdk_message" msgid="1449696506742572767">"Қолданба Android жүйесінің ескі нұсқасына арналған және дұрыс жұмыс істемеуі мүмкін. Жаңартылған нұсқаны тексеріңіз немесе әзірлеушіге хабарласыңыз."</string>
    <string name="deprecated_target_sdk_app_store" msgid="5032340500368495077">"Жаңартылған нұсқаны тексеру"</string>
    <string name="new_sms_notification_title" msgid="8442817549127555977">"Сізде жаңа хабарлар бар"</string>
    <string name="new_sms_notification_content" msgid="7002938807812083463">"Көру үшін SMS қолданбасын ашыңыз"</string>
    <string name="profile_encrypted_title" msgid="4260432497586829134">"Кейбір функциялар істемеуі мүмкін."</string>
    <string name="profile_encrypted_detail" msgid="3700965619978314974">"Жұмыс профилі құлыптаулы"</string>
    <string name="profile_encrypted_message" msgid="6964994232310195874">"Жұмыс профилінің құлпын ашу үшін түртіңіз"</string>
    <string name="usb_mtp_launch_notification_title" msgid="8359219638312208932">"<xliff:g id="PRODUCT_NAME">%1$s</xliff:g> қосылу орындалды"</string>
    <string name="usb_mtp_launch_notification_description" msgid="8541876176425411358">"Файлдарды көру үшін түртіңіз"</string>
    <string name="app_info" msgid="6856026610594615344">"Қолданба ақпараты"</string>
    <string name="negative_duration" msgid="5688706061127375131">"−<xliff:g id="TIME">%1$s</xliff:g>"</string>
    <string name="demo_starting_message" msgid="5268556852031489931">"Демо нұсқасы іске қосылуда..."</string>
    <string name="demo_restarting_message" msgid="952118052531642451">"Құрылғы бастапқы күйге қайтарылуда..."</string>
    <string name="suspended_widget_accessibility" msgid="6712143096475264190">"<xliff:g id="LABEL">%1$s</xliff:g> өшірулі"</string>
    <string name="conference_call" msgid="3751093130790472426">"Конференциялық қоңырау"</string>
    <string name="tooltip_popup_title" msgid="5253721848739260181">"Қалқыма сөзкөмек"</string>
    <string name="app_category_game" msgid="5431836943981492993">"Ойындар"</string>
    <string name="app_category_audio" msgid="1659853108734301647">"Музыка және аудиомазмұн"</string>
    <string name="app_category_video" msgid="2728726078629384196">"Фильм және бейне"</string>
    <string name="app_category_image" msgid="4867854544519846048">"Суреттер және кескіндер"</string>
    <string name="app_category_social" msgid="5842783057834965912">"Әлеуметтік қолданба мен байланыс"</string>
    <string name="app_category_news" msgid="7496506240743986873">"Газеттер және журналдар"</string>
    <string name="app_category_maps" msgid="5878491404538024367">"Карта және навигация"</string>
    <string name="app_category_productivity" msgid="3742083261781538852">"Өнімділік"</string>
    <string name="device_storage_monitor_notification_channel" msgid="3295871267414816228">"Құрылғы жады"</string>
    <string name="adb_debugging_notification_channel_tv" msgid="5537766997350092316">"USB арқылы жөндеу"</string>
    <string name="time_picker_hour_label" msgid="2979075098868106450">"сағат"</string>
    <string name="time_picker_minute_label" msgid="5168864173796598399">"минут"</string>
    <string name="time_picker_header_text" msgid="143536825321922567">"Уақытты реттеу"</string>
    <string name="time_picker_input_error" msgid="7574999942502513765">"Жарамды уақыт мәліметін енгізіңіз"</string>
    <string name="time_picker_prompt_label" msgid="7588093983899966783">"Уақытты енгізіңіз"</string>
    <string name="time_picker_text_input_mode_description" msgid="4148166758173708199">"Уақытты енгізу үшін мәтін енгізу режиміне өтіңіз."</string>
    <string name="time_picker_radial_mode_description" msgid="4953403779779557198">"Уақытты енгізу үшін сағат режиміне өтіңіз."</string>
    <string name="autofill_picker_accessibility_title" msgid="8469043291648711535">"Автотолтыру опциялары"</string>
    <string name="autofill_save_accessibility_title" msgid="7244365268417107822">"Автотолтыру үшін сақтау"</string>
    <string name="autofill_error_cannot_autofill" msgid="7402758580060110371">"Мазмұндар автотолтырылмайды"</string>
    <string name="autofill_picker_no_suggestions" msgid="3908514303773350735">"Автотолтыру ұсыныстары жоқ"</string>
    <plurals name="autofill_picker_some_suggestions" formatted="false" msgid="5506565809835815274">
      <item quantity="other"><xliff:g id="COUNT">%1$s</xliff:g> автотолтыру ұсынысы</item>
      <item quantity="one">Бір автотолтыру ұсынысы</item>
    </plurals>
    <string name="autofill_save_title" msgid="327541108460384555"><b>"<xliff:g id="LABEL">%1$s</xliff:g>"</b>" қызметіне сақталсын ба?"</string>
    <string name="autofill_save_title_with_type" msgid="2339135393607143594">"<xliff:g id="TYPE">%1$s</xliff:g> деректері "<b>"<xliff:g id="LABEL">%2$s</xliff:g>"</b>" қызметіне сақталсын ба?"</string>
    <string name="autofill_save_title_with_2types" msgid="87616102361154432">"<xliff:g id="TYPE_0">%1$s</xliff:g> және <xliff:g id="TYPE_1">%2$s</xliff:g> деректері "<b>"<xliff:g id="LABEL">%3$s</xliff:g>"</b>" қызметіне сақталсын ба?"</string>
    <string name="autofill_save_title_with_3types" msgid="4108978552969604555">"<xliff:g id="TYPE_0">%1$s</xliff:g>, <xliff:g id="TYPE_1">%2$s</xliff:g> және <xliff:g id="TYPE_2">%3$s</xliff:g> деректері "<b>"<xliff:g id="LABEL">%4$s</xliff:g>"</b>" қызметіне сақталсын ба?"</string>
    <string name="autofill_update_title" msgid="5305781141104585279"><b>"<xliff:g id="LABEL">%1$s</xliff:g>"</b>" қызметінде жаңартылсын ба?"</string>
    <string name="autofill_update_title_with_type" msgid="4624181147422762233">"<xliff:g id="TYPE">%1$s</xliff:g> деректері "<b>"<xliff:g id="LABEL">%2$s</xliff:g>"</b>" қызметінде жаңартылсын ба?"</string>
    <string name="autofill_update_title_with_2types" msgid="2300113827053626484">"<xliff:g id="TYPE_0">%1$s</xliff:g> және <xliff:g id="TYPE_1">%2$s</xliff:g> деректері "<b>"<xliff:g id="LABEL">%3$s</xliff:g>"</b>" қызметінде жаңартылсын ба?"</string>
    <string name="autofill_update_title_with_3types" msgid="9089824354296211922"><b>"<xliff:g id="LABEL">%4$s</xliff:g>"</b>" қызметіндегі <xliff:g id="TYPE_0">%1$s</xliff:g>, <xliff:g id="TYPE_1">%2$s</xliff:g> және <xliff:g id="TYPE_2">%3$s</xliff:g> деректері жаңартылсын ба?"</string>
    <string name="autofill_save_yes" msgid="6398026094049005921">"Сақтау"</string>
    <string name="autofill_save_no" msgid="2625132258725581787">"Жоқ, рақмет"</string>
    <string name="autofill_update_yes" msgid="310358413273276958">"Жаңарту"</string>
    <string name="autofill_save_type_password" msgid="5288448918465971568">"құпия сөз"</string>
    <string name="autofill_save_type_address" msgid="4936707762193009542">"мекенжай"</string>
    <string name="autofill_save_type_credit_card" msgid="7127694776265563071">"несие картасы"</string>
    <string name="autofill_save_type_username" msgid="239040540379769562">"пайдаланушы аты"</string>
    <string name="autofill_save_type_email_address" msgid="5752949432129262174">"электрондық пошта мекенжайы"</string>
    <string name="etws_primary_default_message_earthquake" msgid="5541962250262769193">"Сабыр сақтап, жақын жерден баспана іздеңіз."</string>
    <string name="etws_primary_default_message_tsunami" msgid="1887685943498368548">"Жағалау аймақтан биіктеу қауіпсіз жерге дереу көшіңіз."</string>
    <string name="etws_primary_default_message_earthquake_and_tsunami" msgid="998797956848445862">"Сабыр сақтап, жақын жерден баспана іздеңіз."</string>
    <string name="etws_primary_default_message_test" msgid="2709597093560037455">"Төтенше хабарлар сынағы"</string>
    <string name="notification_reply_button_accessibility" msgid="3621714652387814344">"Жауап"</string>
    <string name="etws_primary_default_message_others" msgid="6293148756130398971"></string>
    <string name="mmcc_authentication_reject" msgid="5767701075994754356">"SIM картасын дауысқа пайдалануға тыйым салынған"</string>
    <string name="mmcc_imsi_unknown_in_hlr" msgid="5316658473301462825">"SIM картасы дауысқа пайдалануға арналмаған"</string>
    <string name="mmcc_illegal_ms" msgid="807334478177362062">"SIM картасын дауысқа пайдалануға тыйым салынған"</string>
    <string name="mmcc_illegal_me" msgid="1950705155760872972">"Телефонды дауысқа пайдалануға тыйым салынған"</string>
    <string name="mmcc_authentication_reject_msim_template" msgid="1217031195834766479">"SIM <xliff:g id="SIMNUMBER">%d</xliff:g> үшін рұқсат етілмейді"</string>
    <string name="mmcc_imsi_unknown_in_hlr_msim_template" msgid="5636464607596778986">"SIM <xliff:g id="SIMNUMBER">%d</xliff:g> қарастырылмаған"</string>
    <string name="mmcc_illegal_ms_msim_template" msgid="5994323296399913454">"SIM <xliff:g id="SIMNUMBER">%d</xliff:g> үшін рұқсат етілмейді"</string>
    <string name="mmcc_illegal_me_msim_template" msgid="5550259730350571826">"SIM <xliff:g id="SIMNUMBER">%d</xliff:g> үшін рұқсат етілмейді"</string>
    <string name="popup_window_default_title" msgid="4874318849712115433">"Қалқымалы терезе"</string>
    <string name="slice_more_content" msgid="8504342889413274608">"+ <xliff:g id="NUMBER">%1$d</xliff:g>"</string>
    <string name="shortcut_restored_on_lower_version" msgid="4860853725206702336">"Қолданбаның нұсқасы ескі немесе бұл таңбашамен үйлеспейді"</string>
    <string name="shortcut_restore_not_supported" msgid="5028808567940014190">"Қолданба сақтық көшірме жасау мен қалпына келтіруді қолдамайтындықтан, таңбаша қалпына келтірілмеді"</string>
    <string name="shortcut_restore_signature_mismatch" msgid="2406209324521327518">"Қолтаңба сәйкес келмейтіндіктен, таңбаша қалпына келтірілмеді"</string>
    <string name="shortcut_restore_unknown_issue" msgid="8703738064603262597">"Таңбаша қалпына келтірілмеді"</string>
    <string name="shortcut_disabled_reason_unknown" msgid="5276016910284687075">"Таңбаша өшірілген"</string>
    <string name="harmful_app_warning_uninstall" msgid="4837672735619532931">"ЖОЮ"</string>
    <string name="harmful_app_warning_open_anyway" msgid="596432803680914321">"БӘРІБІР АШУ"</string>
    <string name="harmful_app_warning_title" msgid="8982527462829423432">"Зиянды қолданба анықталды"</string>
    <string name="slices_permission_request" msgid="8484943441501672932">"<xliff:g id="APP_0">%1$s</xliff:g> қолданбасы <xliff:g id="APP_2">%2$s</xliff:g> қолданбасының үзінділерін көрсеткісі келеді"</string>
    <string name="screenshot_edit" msgid="7867478911006447565">"Өзгерту"</string>
    <string name="volume_dialog_ringer_guidance_vibrate" msgid="8902050240801159042">"Қоңыраулар мен хабарландырулардың вибрациясы болады"</string>
    <string name="volume_dialog_ringer_guidance_silent" msgid="2128975224280276122">"Қоңыраулар мен хабарландырулардың дыбыстық сигналы өшіріледі"</string>
    <string name="notification_channel_system_changes" msgid="5072715579030948646">"Жүйе өзгерістері"</string>
    <string name="notification_channel_do_not_disturb" msgid="6766940333105743037">"\"Мазаламау\" режимі"</string>
    <string name="zen_upgrade_notification_visd_title" msgid="3288313883409759733">"Жаңа: \"Мазаламау\" режимі хабарландыруларды жасыруда"</string>
    <string name="zen_upgrade_notification_visd_content" msgid="5533674060311631165">"Толығырақ ақпарат алу және өзгерту үшін түртіңіз."</string>
    <string name="zen_upgrade_notification_title" msgid="3799603322910377294">"\"Мазаламау\" режимі өзгерді"</string>
    <string name="zen_upgrade_notification_content" msgid="1794994264692424562">"Түймені түртіп, неге тыйым салынатынын көріңіз."</string>
    <string name="notification_app_name_system" msgid="4205032194610042794">"Жүйе"</string>
    <string name="notification_app_name_settings" msgid="7751445616365753381">"Параметрлер"</string>
    <string name="notification_appops_camera_active" msgid="5050283058419699771">"Камера"</string>
    <string name="notification_appops_microphone_active" msgid="4335305527588191730">"Микрофон"</string>
    <string name="notification_appops_overlay_active" msgid="633813008357934729">"экранда басқа қолданбалардың үстінен көрсету"</string>
    <string name="dynamic_mode_notification_channel_name" msgid="2348803891571320452">"Режим туралы хабарландыру"</string>
    <string name="dynamic_mode_notification_title" msgid="508815255807182035">"Батарея заряды азаюы мүмкін"</string>
    <string name="dynamic_mode_notification_summary" msgid="2541166298550402690">"Батарея ұзаққа жетуі үшін, Battery Saver іске қосылды"</string>
    <string name="battery_saver_notification_channel_name" msgid="2083316159716201806">"Battery Saver"</string>
    <string name="battery_saver_sticky_disabled_notification_title" msgid="6376147579378764641">"Батарея қуаты азаймайынша, Battery Saver қайта қосылмайды."</string>
    <string name="battery_saver_sticky_disabled_notification_summary" msgid="8090192609249817945">"Батарея сәйкес деңгейге дейін зарядталды. Батарея қуаты азаймайынша, Battery Saver қайта қосылмайды."</string>
    <string name="battery_saver_charged_notification_title" product="default" msgid="2960978289873161288">"Телефон батареясының қуат деңгейі: <xliff:g id="CHARGE_LEVEL">%1$s</xliff:g>"</string>
    <string name="battery_saver_charged_notification_title" product="tablet" msgid="7555713825806482451">"Планшет батареясының қуат деңгейі: <xliff:g id="CHARGE_LEVEL">%1$s</xliff:g>"</string>
    <string name="battery_saver_charged_notification_title" product="device" msgid="5954873381559605660">"Құрылғының батарея қуатының деңгейі: <xliff:g id="CHARGE_LEVEL">%1$s</xliff:g>"</string>
    <string name="battery_saver_off_notification_summary" msgid="1374222493681267143">"Battery Saver өшірулі. Функцияларға енді шектеу қойылмайды."</string>
    <string name="battery_saver_off_alternative_notification_summary" msgid="4340727818546508436">"Battery Saver өшірілді. Функцияларға енді шектеу қойылмайды."</string>
    <string name="mime_type_folder" msgid="7111951698626315204">"Қалта"</string>
    <string name="mime_type_apk" msgid="5518003630972506900">"Android қолданбасы"</string>
    <string name="mime_type_generic" msgid="6833871596845900027">"Файл"</string>
    <string name="mime_type_generic_ext" msgid="8450275970061657174">"<xliff:g id="EXTENSION">%1$s</xliff:g> файлы"</string>
    <string name="mime_type_audio" msgid="6289777657172050926">"Аудио"</string>
    <string name="mime_type_audio_ext" msgid="3270880987725816210">"<xliff:g id="EXTENSION">%1$s</xliff:g> аудиофайлы"</string>
    <string name="mime_type_video" msgid="4093025777317307426">"Бейне"</string>
    <string name="mime_type_video_ext" msgid="5643771615714173159">"<xliff:g id="EXTENSION">%1$s</xliff:g> бейнесі"</string>
    <string name="mime_type_image" msgid="3144284451605236371">"Сурет"</string>
    <string name="mime_type_image_ext" msgid="1514613218742736590">"<xliff:g id="EXTENSION">%1$s</xliff:g> суреті"</string>
    <string name="mime_type_compressed" msgid="1645486037074943257">"Мұрағат"</string>
    <string name="mime_type_compressed_ext" msgid="4232293058067801528">"<xliff:g id="EXTENSION">%1$s</xliff:g> мұрағаты"</string>
    <string name="mime_type_document" msgid="1596838147256375966">"Құжат"</string>
    <string name="mime_type_document_ext" msgid="6327266601345501281">"<xliff:g id="EXTENSION">%1$s</xliff:g> құжаты"</string>
    <string name="mime_type_spreadsheet" msgid="2639138255207123557">"Электрондық кесте"</string>
    <string name="mime_type_spreadsheet_ext" msgid="5508653032786106725">"<xliff:g id="EXTENSION">%1$s</xliff:g> электрондық кестесі"</string>
    <string name="mime_type_presentation" msgid="6145604688774787357">"Презентация"</string>
    <string name="mime_type_presentation_ext" msgid="2982650207774823437">"<xliff:g id="EXTENSION">%1$s</xliff:g> презентациясы"</string>
    <string name="car_loading_profile" msgid="3545132581795684027">"Жүктелуде"</string>
    <plurals name="file_count" formatted="false" msgid="1628600959752419449">
      <item quantity="other"><xliff:g id="FILE_NAME_2">%s</xliff:g> + <xliff:g id="COUNT_3">%d</xliff:g> файл</item>
      <item quantity="one"><xliff:g id="FILE_NAME_0">%s</xliff:g> + <xliff:g id="COUNT_1">%d</xliff:g> файл</item>
    </plurals>
    <string name="chooser_no_direct_share_targets" msgid="997970693708458895">"Тікелей бөлісу мүмкін емес."</string>
    <string name="chooser_all_apps_button_label" msgid="3631524352936289457">"Қолданбалар тізімі"</string>
</resources><|MERGE_RESOLUTION|>--- conflicted
+++ resolved
@@ -552,23 +552,11 @@
   <string-array name="fingerprint_error_vendor">
   </string-array>
     <string name="fingerprint_icon_content_description" msgid="2340202869968465936">"Саусақ ізі белгішесі"</string>
-<<<<<<< HEAD
-    <!-- no translation found for permlab_manageFace (7262837876352591553) -->
-    <skip />
-    <string name="permdesc_manageFace" msgid="8919637120670185330">"Қолданбаға пайдаланатын бет үлгілерін енгізу және жою әдістерін шақыруға мүмкіндік береді."</string>
-    <!-- no translation found for permlab_useFaceAuthentication (2565716575739037572) -->
-    <skip />
-    <!-- no translation found for permdesc_useFaceAuthentication (4712947955047607722) -->
-    <skip />
-    <!-- no translation found for face_recalibrate_notification_name (1913676850645544352) -->
-    <skip />
-=======
     <string name="permlab_manageFace" msgid="7262837876352591553">"Face Unlock жабдығын басқару"</string>
     <string name="permdesc_manageFace" msgid="8919637120670185330">"Қолданбаға пайдаланатын бет үлгілерін енгізу және жою әдістерін шақыруға мүмкіндік береді."</string>
     <string name="permlab_useFaceAuthentication" msgid="2565716575739037572">"Face Unlock жабдығын пайдалану"</string>
     <string name="permdesc_useFaceAuthentication" msgid="4712947955047607722">"Аутентификациялау үшін қолданбаға Face Unlock жабдығын пайдалануға рұқсат береді."</string>
     <string name="face_recalibrate_notification_name" msgid="1913676850645544352">"Face Unlock"</string>
->>>>>>> dbf9e87c
     <string name="face_recalibrate_notification_title" msgid="4087620069451499365">"Бетті қайта тіркеу"</string>
     <string name="face_recalibrate_notification_content" msgid="5530308842361499835">"Құрылғы жүзіңізді жақсырақ тануы үшін, бетіңізді қайта тіркеңіз."</string>
     <string name="face_acquired_insufficient" msgid="2767330364802375742">"Бет деректері дұрыс алынбады. Әрекетті қайталаңыз."</string>
@@ -581,11 +569,7 @@
     <string name="face_acquired_too_right" msgid="3667075962661863218">"Телефонды солға жылжытыңыз."</string>
     <string name="face_acquired_too_left" msgid="3148242963894703424">"Телефонды оңға жылжытыңыз."</string>
     <string name="face_acquired_poor_gaze" msgid="5606479370806754905">"Құрылғының камерасына тура қараңыз."</string>
-<<<<<<< HEAD
-    <string name="face_acquired_not_detected" msgid="4885504661626728809">"Бетіңіз көрінбейді. Телефонға қараңыз."</string>
-=======
     <string name="face_acquired_not_detected" msgid="1879714205006680222">"Бетіңізді телефонға тура қаратыңыз."</string>
->>>>>>> dbf9e87c
     <string name="face_acquired_too_much_motion" msgid="3149332171102108851">"Қозғалыс тым көп. Телефонды қозғалтпаңыз."</string>
     <string name="face_acquired_recalibrate" msgid="8077949502893707539">"Қайта тіркеліңіз."</string>
     <string name="face_acquired_too_different" msgid="7663983770123789694">"Енді бет анықтау мүмкін емес. Әрекетті қайталаңыз."</string>
@@ -594,26 +578,6 @@
     <string name="face_acquired_tilt_too_extreme" msgid="4019954263012496468">"Басыңызды түзурек ұстаңыз."</string>
     <string name="face_acquired_roll_too_extreme" msgid="6312973147689664409">"Басыңызды кішкене бұрыңыз."</string>
     <string name="face_acquired_obscured" msgid="5357207702967893283">"Бетіңізді жауып тұрған нәрсені алып тастаңыз."</string>
-<<<<<<< HEAD
-    <string name="face_acquired_sensor_dirty" msgid="2535761002815565222">"Экранның жоғарғы жиегіндегі датчикті тазалаңыз."</string>
-  <string-array name="face_acquired_vendor">
-  </string-array>
-    <string name="face_error_hw_not_available" msgid="396883585636963908">"Бетті тану мүмкін емес. Жабдық қолжетімді емес."</string>
-    <!-- no translation found for face_error_timeout (981512090365729465) -->
-    <skip />
-    <string name="face_error_no_space" msgid="2712120617457553825">"Жаңа бетті сақтау мүмкін емес. Алдымен ескісін жойыңыз."</string>
-    <string name="face_error_canceled" msgid="283945501061931023">"Бетті танудан бас тартылды."</string>
-    <!-- no translation found for face_error_user_canceled (5317030072349668946) -->
-    <skip />
-    <string name="face_error_lockout" msgid="3407426963155388504">"Тым көп әрекет жасалды. Кейінірек қайталаңыз."</string>
-    <!-- no translation found for face_error_lockout_permanent (4723594314443097159) -->
-    <skip />
-    <string name="face_error_unable_to_process" msgid="4940944939691171539">"Бетті тану мүмкін емес. Әрекетті қайталаңыз."</string>
-    <!-- no translation found for face_error_not_enrolled (4016937174832839540) -->
-    <skip />
-    <!-- no translation found for face_error_hw_not_present (8302690289757559738) -->
-    <skip />
-=======
     <string name="face_acquired_sensor_dirty" msgid="7905138627046865579">"Экранның жоғарғы жағын, сонымен қатар қара жолақты өшіріңіз."</string>
   <string-array name="face_acquired_vendor">
   </string-array>
@@ -627,7 +591,6 @@
     <string name="face_error_unable_to_process" msgid="4940944939691171539">"Бетті тану мүмкін емес. Әрекетті қайталаңыз."</string>
     <string name="face_error_not_enrolled" msgid="4016937174832839540">"Face Unlock реттелмеді."</string>
     <string name="face_error_hw_not_present" msgid="8302690289757559738">"Бұл құрылғыда Face Unlock функциясы істемейді."</string>
->>>>>>> dbf9e87c
     <string name="face_name_template" msgid="7004562145809595384">"<xliff:g id="FACEID">%d</xliff:g> беті"</string>
   <string-array name="face_error_vendor">
   </string-array>
