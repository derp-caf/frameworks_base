--- conflicted
+++ resolved
@@ -555,23 +555,11 @@
   <string-array name="fingerprint_error_vendor">
   </string-array>
     <string name="fingerprint_icon_content_description" msgid="2340202869968465936">"Pirksta nospieduma ikona"</string>
-<<<<<<< HEAD
-    <!-- no translation found for permlab_manageFace (7262837876352591553) -->
-    <skip />
-    <string name="permdesc_manageFace" msgid="8919637120670185330">"Atļauj lietotnei izsaukt metodes izmantojamo sejas veidņu pievienošanai un dzēšanai."</string>
-    <!-- no translation found for permlab_useFaceAuthentication (2565716575739037572) -->
-    <skip />
-    <!-- no translation found for permdesc_useFaceAuthentication (4712947955047607722) -->
-    <skip />
-    <!-- no translation found for face_recalibrate_notification_name (1913676850645544352) -->
-    <skip />
-=======
     <string name="permlab_manageFace" msgid="7262837876352591553">"pārvaldīt aparatūru, kas paredzēta autorizācijai pēc sejas"</string>
     <string name="permdesc_manageFace" msgid="8919637120670185330">"Atļauj lietotnei izsaukt metodes izmantojamo sejas veidņu pievienošanai un dzēšanai."</string>
     <string name="permlab_useFaceAuthentication" msgid="2565716575739037572">"lietot aparatūru, kas paredzēta autorizācijai pēc sejas"</string>
     <string name="permdesc_useFaceAuthentication" msgid="4712947955047607722">"Atļauj lietotnei izmantot autentificēšanai aparatūru, ar ko veic autorizāciju pēc sejas"</string>
     <string name="face_recalibrate_notification_name" msgid="1913676850645544352">"Autorizācija pēc sejas"</string>
->>>>>>> dbf9e87c
     <string name="face_recalibrate_notification_title" msgid="4087620069451499365">"Atkārtoti reģistrējiet seju"</string>
     <string name="face_recalibrate_notification_content" msgid="5530308842361499835">"Lai uzlabotu atpazīšanu, lūdzu, atkārtoti reģistrējiet savu seju"</string>
     <string name="face_acquired_insufficient" msgid="2767330364802375742">"Neizdevās tvert sejas datus. Mēģiniet vēlreiz."</string>
@@ -584,11 +572,7 @@
     <string name="face_acquired_too_right" msgid="3667075962661863218">"Pārvietojiet tālruni pa kreisi."</string>
     <string name="face_acquired_too_left" msgid="3148242963894703424">"Pārvietojiet tālruni pa labi."</string>
     <string name="face_acquired_poor_gaze" msgid="5606479370806754905">"Lūdzu, tiešāk skatieties uz savu ierīci."</string>
-<<<<<<< HEAD
-    <string name="face_acquired_not_detected" msgid="4885504661626728809">"Jūsu seja nav redzama. Paskatieties uz tālruni."</string>
-=======
     <string name="face_acquired_not_detected" msgid="1879714205006680222">"Novietojiet savu seju tieši pretī tālrunim."</string>
->>>>>>> dbf9e87c
     <string name="face_acquired_too_much_motion" msgid="3149332171102108851">"Pārāk daudz kustību. Nekustīgi turiet tālruni."</string>
     <string name="face_acquired_recalibrate" msgid="8077949502893707539">"Lūdzu, atkārtoti reģistrējiet savu seju."</string>
     <string name="face_acquired_too_different" msgid="7663983770123789694">"Seju vairs nevar atpazīt. Mēģiniet vēlreiz."</string>
@@ -597,26 +581,6 @@
     <string name="face_acquired_tilt_too_extreme" msgid="4019954263012496468">"Pagrieziet galvu nedaudz mazāk."</string>
     <string name="face_acquired_roll_too_extreme" msgid="6312973147689664409">"Pagrieziet galvu nedaudz mazāk."</string>
     <string name="face_acquired_obscured" msgid="5357207702967893283">"Noņemiet visu, kas aizsedz jūsu seju."</string>
-<<<<<<< HEAD
-    <string name="face_acquired_sensor_dirty" msgid="2535761002815565222">"Notīriet sensoru ekrāna augšējā malā."</string>
-  <string-array name="face_acquired_vendor">
-  </string-array>
-    <string name="face_error_hw_not_available" msgid="396883585636963908">"Nevar verificēt seju. Aparatūra nav pieejama."</string>
-    <!-- no translation found for face_error_timeout (981512090365729465) -->
-    <skip />
-    <string name="face_error_no_space" msgid="2712120617457553825">"Nevar saglabāt jaunās sejas datus. Dzēsiet kādu no vecajām."</string>
-    <string name="face_error_canceled" msgid="283945501061931023">"Darbība ar sejas datiem atcelta."</string>
-    <!-- no translation found for face_error_user_canceled (5317030072349668946) -->
-    <skip />
-    <string name="face_error_lockout" msgid="3407426963155388504">"Pārāk daudz mēģinājumu. Vēlāk mēģiniet vēlreiz."</string>
-    <!-- no translation found for face_error_lockout_permanent (4723594314443097159) -->
-    <skip />
-    <string name="face_error_unable_to_process" msgid="4940944939691171539">"Nevar verificēt seju. Mēģiniet vēlreiz."</string>
-    <!-- no translation found for face_error_not_enrolled (4016937174832839540) -->
-    <skip />
-    <!-- no translation found for face_error_hw_not_present (8302690289757559738) -->
-    <skip />
-=======
     <string name="face_acquired_sensor_dirty" msgid="7905138627046865579">"Notīriet ekrāna augšdaļu, tostarp melno joslu."</string>
   <string-array name="face_acquired_vendor">
   </string-array>
@@ -630,7 +594,6 @@
     <string name="face_error_unable_to_process" msgid="4940944939691171539">"Nevar verificēt seju. Mēģiniet vēlreiz."</string>
     <string name="face_error_not_enrolled" msgid="4016937174832839540">"Autorizācija pēc sejas nav iestatīta."</string>
     <string name="face_error_hw_not_present" msgid="8302690289757559738">"Autorizācija pēc sejas šajā ierīcē netiek atbalstīta"</string>
->>>>>>> dbf9e87c
     <string name="face_name_template" msgid="7004562145809595384">"Seja <xliff:g id="FACEID">%d</xliff:g>"</string>
   <string-array name="face_error_vendor">
   </string-array>
