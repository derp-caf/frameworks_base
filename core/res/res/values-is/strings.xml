--- conflicted
+++ resolved
@@ -308,28 +308,15 @@
     <string name="permgrouplab_phone" msgid="5229115638567440675">"Sími"</string>
     <string name="permgroupdesc_phone" msgid="6234224354060641055">"hringja og stjórna símtölum"</string>
     <string name="permgrouprequest_phone" msgid="9166979577750581037">"Viltu leyfa &lt;b&gt;<xliff:g id="APP_NAME">%1$s</xliff:g>&lt;/b&gt; að hringja og stjórna símtölum?"</string>
-<<<<<<< HEAD
-    <!-- no translation found for permgrouplab_sensors (4838614103153567532) -->
-    <skip />
-=======
     <string name="permgrouplab_sensors" msgid="4838614103153567532">"Líkamsskynjarar"</string>
->>>>>>> 825827da
     <string name="permgroupdesc_sensors" msgid="7147968539346634043">"aðgangur að skynjaragögnum yfir lífsmörk þín"</string>
     <string name="permgrouprequest_sensors" msgid="6349806962814556786">"Viltu veita &lt;b&gt;<xliff:g id="APP_NAME">%1$s</xliff:g>&lt;/b&gt; aðgang að skynjaragögnum yfir lífsmörk þín?"</string>
     <string name="permgrouplab_aural" msgid="965607064083134896">"Tónlist"</string>
     <string name="permgroupdesc_aural" msgid="4870189506255958055">"fá aðgang að tónlistinni þinni"</string>
     <string name="permgrouprequest_aural" msgid="6787926123071735620">"Viltu veita &lt;b&gt;<xliff:g id="APP_NAME">%1$s</xliff:g>&lt;/b&gt; aðgang að tónlistinni þinni?"</string>
-<<<<<<< HEAD
-    <!-- no translation found for permgrouplab_visual (6477382108771145134) -->
-    <skip />
-    <string name="permgroupdesc_visual" msgid="3415827902566663546">"fá aðgang að myndunum og myndskeiðunum þínum"</string>
-    <!-- no translation found for permgrouprequest_visual (3043752127595243314) -->
-    <skip />
-=======
     <string name="permgrouplab_visual" msgid="6477382108771145134">"Myndir og myndskeið"</string>
     <string name="permgroupdesc_visual" msgid="3415827902566663546">"fá aðgang að myndunum og myndskeiðunum þínum"</string>
     <string name="permgrouprequest_visual" msgid="3043752127595243314">"Viltu veita &lt;b&gt;<xliff:g id="APP_NAME">%1$s</xliff:g>&lt;/b&gt; aðgang að myndunum þínum og myndskeiðum, þ.m.t. merktum staðsetningum?"</string>
->>>>>>> 825827da
     <string name="capability_title_canRetrieveWindowContent" msgid="3901717936930170320">"Sækja innihald glugga"</string>
     <string name="capability_desc_canRetrieveWindowContent" msgid="3772225008605310672">"Kanna innihald glugga sem þú ert að nota."</string>
     <string name="capability_title_canRequestTouchExploration" msgid="3108723364676667320">"Kveikja á snertikönnun"</string>
@@ -2034,9 +2021,6 @@
       <item quantity="one"><xliff:g id="FILE_NAME_2">%s</xliff:g> + <xliff:g id="COUNT_3">%d</xliff:g> skrá</item>
       <item quantity="other"><xliff:g id="FILE_NAME_2">%s</xliff:g> + <xliff:g id="COUNT_3">%d</xliff:g> skrá</item>
     </plurals>
-<<<<<<< HEAD
-=======
     <!-- no translation found for chooser_no_direct_share_targets (997970693708458895) -->
     <skip />
->>>>>>> 825827da
 </resources>