--- conflicted
+++ resolved
@@ -584,19 +584,12 @@
   <string-array name="face_acquired_vendor">
   </string-array>
     <string name="face_error_hw_not_available" msgid="396883585636963908">"Ansigt ikke bekræftet. Hardware ikke tilgængelig."</string>
-<<<<<<< HEAD
-    <string name="face_error_timeout" msgid="3202585609451248103">"Prøv ansigtsgodkendelse igen."</string>
-    <string name="face_error_no_space" msgid="2712120617457553825">"Der kan ikke gemmes nye ansigtsdata. Slet et gammelt først."</string>
-    <string name="face_error_canceled" msgid="2768146728600802422">"Ansigtshandlingen blev annulleret"</string>
-    <string name="face_error_user_canceled" msgid="9003022830076496163">"Ansigtsgodkendelsen blev annulleret af brugeren"</string>
-=======
     <!-- no translation found for face_error_timeout (981512090365729465) -->
     <skip />
     <string name="face_error_no_space" msgid="2712120617457553825">"Der kan ikke gemmes flere nye ansigter. Slet et gammelt."</string>
     <string name="face_error_canceled" msgid="283945501061931023">"Ansigtshandlingen blev annulleret."</string>
     <!-- no translation found for face_error_user_canceled (5317030072349668946) -->
     <skip />
->>>>>>> f185348b
     <string name="face_error_lockout" msgid="3407426963155388504">"Du har prøvet for mange gange. Prøv igen senere."</string>
     <!-- no translation found for face_error_lockout_permanent (4723594314443097159) -->
     <skip />
