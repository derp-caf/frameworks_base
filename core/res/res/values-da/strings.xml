<?xml version="1.0" encoding="UTF-8"?>
<!-- 
/* //device/apps/common/assets/res/any/strings.xml
**
** Copyright 2006, The Android Open Source Project
**
** Licensed under the Apache License, Version 2.0 (the "License");
** you may not use this file except in compliance with the License.
** You may obtain a copy of the License at
**
**     http://www.apache.org/licenses/LICENSE-2.0
**
** Unless required by applicable law or agreed to in writing, software
** distributed under the License is distributed on an "AS IS" BASIS,
** WITHOUT WARRANTIES OR CONDITIONS OF ANY KIND, either express or implied.
** See the License for the specific language governing permissions and
** limitations under the License.
*/
 -->

<resources xmlns:android="http://schemas.android.com/apk/res/android"
    xmlns:xliff="urn:oasis:names:tc:xliff:document:1.2">
    <string name="byteShort" msgid="8340973892742019101">"b"</string>
    <string name="kilobyteShort" msgid="7542884022844556968">"kB"</string>
    <string name="megabyteShort" msgid="6355851576770428922">"Mb"</string>
    <string name="gigabyteShort" msgid="3259882455212193214">"GB"</string>
    <string name="terabyteShort" msgid="231613018159186962">"Tb"</string>
    <string name="petabyteShort" msgid="5637816680144990219">"Pb"</string>
    <string name="fileSizeSuffix" msgid="8897567456150907538">"<xliff:g id="NUMBER">%1$s</xliff:g> <xliff:g id="UNIT">%2$s</xliff:g>"</string>
    <string name="untitled" msgid="4638956954852782576">"&lt;Uden titel&gt;"</string>
    <string name="emptyPhoneNumber" msgid="7694063042079676517">"(Intet telefonnummer)"</string>
    <string name="unknownName" msgid="6867811765370350269">"Ukendt"</string>
    <string name="defaultVoiceMailAlphaTag" msgid="2660020990097733077">"Telefonsvarer"</string>
    <string name="defaultMsisdnAlphaTag" msgid="2850889754919584674">"MSISDN1"</string>
    <string name="mmiError" msgid="5154499457739052907">"Forbindelsesproblemer eller ugyldigt MMI-nummer."</string>
    <string name="mmiFdnError" msgid="5224398216385316471">"Du kan kun foretage handlinger med dine numre til begrænset opkald."</string>
    <string name="mmiErrorWhileRoaming" msgid="762488890299284230">"Det er ikke muligt at ændre indstillingerne for viderestilling af opkald fra din telefon, mens du bruger roaming."</string>
    <string name="serviceEnabled" msgid="8147278346414714315">"Tjenesten blev aktiveret."</string>
    <string name="serviceEnabledFor" msgid="6856228140453471041">"Tjenesten blev aktiveret for:"</string>
    <string name="serviceDisabled" msgid="1937553226592516411">"Tjenesten er deaktiveret."</string>
    <string name="serviceRegistered" msgid="6275019082598102493">"Registreringen er afsluttet."</string>
    <string name="serviceErased" msgid="1288584695297200972">"Sletningen er fuldført."</string>
    <string name="passwordIncorrect" msgid="7612208839450128715">"Forkert adgangskode."</string>
    <string name="mmiComplete" msgid="8232527495411698359">"MMI-nummer fuldført."</string>
    <string name="badPin" msgid="9015277645546710014">"Den gamle pinkode, som du har indtastet, er ikke korrekt."</string>
    <string name="badPuk" msgid="5487257647081132201">"Den indtastede PUK-kode er forkert."</string>
    <string name="mismatchPin" msgid="609379054496863419">"De indtastede pinkoder er ikke ens"</string>
    <string name="invalidPin" msgid="3850018445187475377">"Angiv en pinkode på mellem 4 og 8 tal."</string>
    <string name="invalidPuk" msgid="8761456210898036513">"Angiv en PUK-kode på 8 eller flere cifre."</string>
    <string name="needPuk" msgid="919668385956251611">"Dit SIM-kort er låst med PUK-koden. Angiv PUK-koden for at låse den op."</string>
    <string name="needPuk2" msgid="4526033371987193070">"Angiv PUK2-koden for at låse op for SIM-kortet."</string>
    <string name="enablePin" msgid="209412020907207950">"Mislykkedes. Aktivér SIM-/RUIM-lås."</string>
    <plurals name="pinpuk_attempts" formatted="false" msgid="1251012001539225582">
      <item quantity="one">Du har <xliff:g id="NUMBER_1">%d</xliff:g> forsøg tilbage, før SIM-kortet bliver låst.</item>
      <item quantity="other">Du har <xliff:g id="NUMBER_1">%d</xliff:g> forsøg tilbage, før SIM-kortet bliver låst.</item>
    </plurals>
    <string name="imei" msgid="2625429890869005782">"IMEI-nummer"</string>
    <string name="meid" msgid="4841221237681254195">"MEID"</string>
    <string name="ClipMmi" msgid="6952821216480289285">"Indgående opkalds-id"</string>
    <string name="ClirMmi" msgid="7784673673446833091">"Udgående opkalds-id"</string>
    <string name="ColpMmi" msgid="3065121483740183974">"Id for opkaldsmodtager"</string>
    <string name="ColrMmi" msgid="4996540314421889589">"Id for opkaldsmodtager er skjult"</string>
    <string name="CfMmi" msgid="5123218989141573515">"Viderestilling af opkald"</string>
    <string name="CwMmi" msgid="9129678056795016867">"Ventende opkald"</string>
    <string name="BaMmi" msgid="455193067926770581">"Opkaldsspærring"</string>
    <string name="PwdMmi" msgid="7043715687905254199">"Ændring af adgangskode"</string>
    <string name="PinMmi" msgid="3113117780361190304">"ændring af pinkode"</string>
    <string name="CnipMmi" msgid="3110534680557857162">"Opkaldsnummeret er til stede"</string>
    <string name="CnirMmi" msgid="3062102121430548731">"Opkaldsnummeret er begrænset"</string>
    <string name="ThreeWCMmi" msgid="9051047170321190368">"Trevejsopkald"</string>
    <string name="RuacMmi" msgid="7827887459138308886">"Afvisning af uønskede, irriterende opkald"</string>
    <string name="CndMmi" msgid="3116446237081575808">"Levering af nummervisning"</string>
    <string name="DndMmi" msgid="1265478932418334331">"Forstyr ikke"</string>
    <string name="CLIRDefaultOnNextCallOn" msgid="429415409145781923">"Standarder for opkalds-id til begrænset. Næste opkald: Begrænset"</string>
    <string name="CLIRDefaultOnNextCallOff" msgid="3092918006077864624">"Standarder for opkalds-id til begrænset. Næste opkald: Ikke begrænset"</string>
    <string name="CLIRDefaultOffNextCallOn" msgid="6179425182856418465">"Standarder for opkalds-id til ikke begrænset. Næste opkald: Begrænset"</string>
    <string name="CLIRDefaultOffNextCallOff" msgid="2567998633124408552">"Standarder for opkalds-id til ikke begrænset. Næste opkald: Ikke begrænset"</string>
    <string name="serviceNotProvisioned" msgid="8614830180508686666">"Tjenesten leveres ikke!"</string>
    <string name="CLIRPermanent" msgid="3377371145926835671">"Du kan ikke ændre indstillingen for opkalds-id\'et."</string>
    <string name="RestrictedOnDataTitle" msgid="5221736429761078014">"Ingen mobildatatjeneste"</string>
    <string name="RestrictedOnEmergencyTitle" msgid="6855466023161191166">"Det er ikke muligt at foretage nødopkald"</string>
    <string name="RestrictedOnNormalTitle" msgid="3179574012752700984">"Ingen taletjeneste"</string>
    <string name="RestrictedOnAllVoiceTitle" msgid="8037246983606545202">"Ingen taletjeneste eller nødopkald"</string>
    <string name="RestrictedStateContent" msgid="6538703255570997248">"Midlertidigt deaktiveret af dit mobilselskab"</string>
    <string name="RestrictedStateContentMsimTemplate" msgid="673416791370248176">"Midlertidigt deaktiveret af dit mobilselskab for SIM-kortet <xliff:g id="SIMNUMBER">%d</xliff:g>"</string>
    <string name="NetworkPreferenceSwitchTitle" msgid="6982395015324165258">"Der er ingen forbindelse til mobilnetværket"</string>
    <string name="NetworkPreferenceSwitchSummary" msgid="509327194863482733">"Prøv at skifte dit foretrukne netværk. Tryk for skifte."</string>
    <string name="EmergencyCallWarningTitle" msgid="813380189532491336">"Det er ikke muligt at foretage nødopkald"</string>
    <string name="EmergencyCallWarningSummary" msgid="1899692069750260619">"Det er ikke muligt at foretage nødopkald via Wi‑Fi"</string>
    <string name="notification_channel_network_alert" msgid="4427736684338074967">"Underretninger"</string>
    <string name="notification_channel_call_forward" msgid="2419697808481833249">"Viderestilling af opkald"</string>
    <string name="notification_channel_emergency_callback" msgid="6686166232265733921">"Nødtilbagekaldstilstand"</string>
    <string name="notification_channel_mobile_data_status" msgid="4575131690860945836">"Status for mobildata"</string>
    <string name="notification_channel_sms" msgid="3441746047346135073">"Sms-beskeder"</string>
    <string name="notification_channel_voice_mail" msgid="3954099424160511919">"Talebeskeder"</string>
    <string name="notification_channel_wfc" msgid="2130802501654254801">"Wi-Fi-opkald"</string>
    <string name="notification_channel_sim" msgid="4052095493875188564">"SIM-status"</string>
    <string name="peerTtyModeFull" msgid="6165351790010341421">"Den anden enhed har skiftet til FULD TTY-tilstand"</string>
    <string name="peerTtyModeHco" msgid="5728602160669216784">"Den anden enhed har skiftet til TTY-tilstanden HCO"</string>
    <string name="peerTtyModeVco" msgid="1742404978686538049">"Den anden enhed har skiftet til TTY-tilstanden VCO"</string>
    <string name="peerTtyModeOff" msgid="3280819717850602205">"Den anden enhed har slået TTY-tilstanden FRA"</string>
    <string name="serviceClassVoice" msgid="1258393812335258019">"Stemme"</string>
    <string name="serviceClassData" msgid="872456782077937893">"Data"</string>
    <string name="serviceClassFAX" msgid="5566624998840486475">"FAX"</string>
    <string name="serviceClassSMS" msgid="2015460373701527489">"sms"</string>
    <string name="serviceClassDataAsync" msgid="4523454783498551468">"Asynkroniser"</string>
    <string name="serviceClassDataSync" msgid="7530000519646054776">"Synkroniser"</string>
    <string name="serviceClassPacket" msgid="6991006557993423453">"Pakke"</string>
    <string name="serviceClassPAD" msgid="3235259085648271037">"PAD"</string>
    <string name="roamingText0" msgid="7170335472198694945">"Roamingindikator til"</string>
    <string name="roamingText1" msgid="5314861519752538922">"Roamingindikator fra"</string>
    <string name="roamingText2" msgid="8969929049081268115">"Roamingindikator blinker"</string>
    <string name="roamingText3" msgid="5148255027043943317">"Ikke i kvarteret"</string>
    <string name="roamingText4" msgid="8808456682550796530">"Ikke i bygningen"</string>
    <string name="roamingText5" msgid="7604063252850354350">"Roaming – Foretrukket system"</string>
    <string name="roamingText6" msgid="2059440825782871513">"Roaming – Tilgængeligt system"</string>
    <string name="roamingText7" msgid="7112078724097233605">"Roaming – Alliance Partner"</string>
    <string name="roamingText8" msgid="5989569778604089291">"Roaming – Premium Partner"</string>
    <string name="roamingText9" msgid="7969296811355152491">"Roaming – Fuld servicefunktionalitet"</string>
    <string name="roamingText10" msgid="3992906999815316417">"Roaming – Delvis servicefunktionalitet"</string>
    <string name="roamingText11" msgid="4154476854426920970">"Roamingbanner til"</string>
    <string name="roamingText12" msgid="1189071119992726320">"Roamingbanner fra"</string>
    <string name="roamingTextSearching" msgid="8360141885972279963">"Søger efter tjeneste"</string>
    <string name="wfcRegErrorTitle" msgid="3855061241207182194">"Wi-Fi-opkald kunne ikke konfigureres"</string>
  <string-array name="wfcOperatorErrorAlertMessages">
    <item msgid="3910386316304772394">"Hvis du vil foretage opkald og sende beskeder via Wi-Fi, skal du først anmode dit mobilselskab om at konfigurere denne tjeneste. Derefter skal du aktivere Wi-Fi-opkald igen fra Indstillinger. (Fejlkode: <xliff:g id="CODE">%1$s</xliff:g>)"</item>
  </string-array>
  <string-array name="wfcOperatorErrorNotificationMessages">
    <item msgid="7372514042696663278">"Der opstod et problem under registrering af Wi-Fi-opkald hos dit mobilselskab: <xliff:g id="CODE">%1$s</xliff:g>"</item>
  </string-array>
    <!-- no translation found for wfcSpnFormat_spn (4998685024207291232) -->
    <skip />
    <string name="wfcSpnFormat_spn_wifi_calling" msgid="136001023263502280">"Wi-Fi-opkald via <xliff:g id="SPN">%s</xliff:g>"</string>
    <string name="wfcSpnFormat_wlan_call" msgid="2533371081782489793">"WLAN-opkald"</string>
    <string name="wfcSpnFormat_spn_wlan_call" msgid="2315240198303197168">"WLAN-opkald via <xliff:g id="SPN">%s</xliff:g>"</string>
    <string name="wfcSpnFormat_spn_wifi" msgid="6546481665561961938">"Wi-Fi via <xliff:g id="SPN">%s</xliff:g>"</string>
    <string name="wfcSpnFormat_wifi_calling_bar_spn" msgid="1726178784338466265">"Wi-Fi-opkald | <xliff:g id="SPN">%s</xliff:g>"</string>
    <string name="wfcSpnFormat_spn_vowifi" msgid="4444638298656953681">"VoWifi via <xliff:g id="SPN">%s</xliff:g>"</string>
    <string name="wfcSpnFormat_wifi_calling" msgid="4990486735013125329">"Wi-Fi-opkald"</string>
    <string name="wfcSpnFormat_wifi" msgid="1892673884655959773">"Wi-Fi"</string>
    <string name="wfcSpnFormat_wifi_calling_wo_hyphen" msgid="1336669776254502831">"Wi-Fi-opkald"</string>
    <string name="wfcSpnFormat_vowifi" msgid="1765176406171272629">"VoWifi"</string>
    <string name="wifi_calling_off_summary" msgid="8720659586041656098">"Fra"</string>
    <string name="wfc_mode_wifi_preferred_summary" msgid="1994113411286935263">"WiFi-netværk er foretrukket"</string>
    <string name="wfc_mode_cellular_preferred_summary" msgid="1988279625335345908">"Mobildata foretrækkes"</string>
    <string name="wfc_mode_wifi_only_summary" msgid="2379919155237869320">"Kun Wi-Fi"</string>
    <string name="cfTemplateNotForwarded" msgid="1683685883841272560">"<xliff:g id="BEARER_SERVICE_CODE">{0}</xliff:g>: Ikke viderestillet"</string>
    <string name="cfTemplateForwarded" msgid="1302922117498590521">"<xliff:g id="BEARER_SERVICE_CODE">{0}</xliff:g>: <xliff:g id="DIALING_NUMBER">{1}</xliff:g>"</string>
    <string name="cfTemplateForwardedTime" msgid="9206251736527085256">"<xliff:g id="BEARER_SERVICE_CODE">{0}</xliff:g>: <xliff:g id="DIALING_NUMBER">{1}</xliff:g> efter <xliff:g id="TIME_DELAY">{2}</xliff:g> sekunder"</string>
    <string name="cfTemplateRegistered" msgid="5073237827620166285">"<xliff:g id="BEARER_SERVICE_CODE">{0}</xliff:g>: Ikke viderestillet"</string>
    <string name="cfTemplateRegisteredTime" msgid="6781621964320635172">"<xliff:g id="BEARER_SERVICE_CODE">{0}</xliff:g>: Ikke viderestillet"</string>
    <string name="fcComplete" msgid="3118848230966886575">"Funktionskoden er komplet."</string>
    <string name="fcError" msgid="3327560126588500777">"Forbindelsesproblemer eller ugyldig funktionskode."</string>
    <string name="httpErrorOk" msgid="1191919378083472204">"OK"</string>
    <string name="httpError" msgid="7956392511146698522">"Der opstod en netværksfejl."</string>
    <string name="httpErrorLookup" msgid="4711687456111963163">"Webadressen blev ikke fundet."</string>
    <string name="httpErrorUnsupportedAuthScheme" msgid="6299980280442076799">"Ordningen for webstedsgodkendelse understøttes ikke."</string>
    <string name="httpErrorAuth" msgid="1435065629438044534">"Der kunne ikke godkendes."</string>
    <string name="httpErrorProxyAuth" msgid="1788207010559081331">"Godkendelse via proxyserveren mislykkedes."</string>
    <string name="httpErrorConnect" msgid="8714273236364640549">"Der kunne ikke oprettes forbindelse til serveren."</string>
    <string name="httpErrorIO" msgid="2340558197489302188">"Der kunne ikke kommunikeres med serveren. Prøv igen senere."</string>
    <string name="httpErrorTimeout" msgid="4743403703762883954">"Der opstod timeout for forbindelsen til serveren."</string>
    <string name="httpErrorRedirectLoop" msgid="8679596090392779516">"Siden indeholder for mange serveromdirigeringer."</string>
    <string name="httpErrorUnsupportedScheme" msgid="5015730812906192208">"Protokollen understøttes ikke."</string>
    <string name="httpErrorFailedSslHandshake" msgid="96549606000658641">"Der kunne ikke oprettes en sikker forbindelse."</string>
    <string name="httpErrorBadUrl" msgid="3636929722728881972">"Siden kunne ikke åbnes, fordi webadressen er ugyldig."</string>
    <string name="httpErrorFile" msgid="2170788515052558676">"Der kunne ikke fås adgang til filen."</string>
    <string name="httpErrorFileNotFound" msgid="6203856612042655084">"Den ønskede fil blev ikke fundet."</string>
    <string name="httpErrorTooManyRequests" msgid="1235396927087188253">"Der behandles for mange anmodninger. Prøv igen senere."</string>
    <string name="notification_title" msgid="8967710025036163822">"Loginfejl for <xliff:g id="ACCOUNT">%1$s</xliff:g>"</string>
    <string name="contentServiceSync" msgid="8353523060269335667">"Synkroniser"</string>
    <string name="contentServiceSyncNotificationTitle" msgid="7036196943673524858">"Det er ikke muligt at synkronisere"</string>
    <string name="contentServiceTooManyDeletesNotificationDesc" msgid="4884451152168188763">"Forsøgte at slette for mange <xliff:g id="CONTENT_TYPE">%s</xliff:g>-elementer."</string>
    <string name="low_memory" product="tablet" msgid="6494019234102154896">"Din tablets lager er fuldt. Slet nogle filer for at frigøre plads."</string>
    <string name="low_memory" product="watch" msgid="4415914910770005166">"Urets lager er fuldt. Slet nogle filer for at frigøre plads."</string>
    <string name="low_memory" product="tv" msgid="516619861191025923">"Fjernsynets hukommelse er fuld. Slet nogle filer for at frigøre plads."</string>
    <string name="low_memory" product="default" msgid="3475999286680000541">"Telefonens lager er fuldt. Slet nogle filer for at frigøre plads."</string>
    <plurals name="ssl_ca_cert_warning" formatted="false" msgid="5106721205300213569">
      <item quantity="one">Certifikatmyndighed er installeret</item>
      <item quantity="other">Certifikatmyndigheder er installeret</item>
    </plurals>
    <string name="ssl_ca_cert_noti_by_unknown" msgid="4475437862189850602">"Af en ukendt tredjepart"</string>
    <string name="ssl_ca_cert_noti_by_administrator" msgid="3541729986326153557">"Af administratoren af din arbejdsprofil"</string>
    <string name="ssl_ca_cert_noti_managed" msgid="4030263497686867141">"Af <xliff:g id="MANAGING_DOMAIN">%s</xliff:g>"</string>
    <string name="work_profile_deleted" msgid="5005572078641980632">"Arbejdsprofilen blev slettet"</string>
    <string name="work_profile_deleted_details" msgid="6307630639269092360">"Administrationsappen til arbejdsprofilen mangler eller er beskadiget. Derfor er din arbejdsprofil og dine relaterede data blevet slettet. Kontakt din administrator for at få hjælp."</string>
    <string name="work_profile_deleted_description_dpm_wipe" msgid="8823792115612348820">"Din arbejdsprofil er ikke længere tilgængelig på denne enhed"</string>
    <string name="work_profile_deleted_reason_maximum_password_failure" msgid="8986903510053359694">"For mange mislykkede adgangskodeforsøg"</string>
    <string name="network_logging_notification_title" msgid="6399790108123704477">"Dette er en administreret enhed"</string>
    <string name="network_logging_notification_text" msgid="7930089249949354026">"Din organisation administrerer denne enhed og kan overvåge netværkstrafik. Tryk for at se info."</string>
    <string name="factory_reset_warning" msgid="5423253125642394387">"Enheden slettes"</string>
    <string name="factory_reset_message" msgid="9024647691106150160">"Administrationsappen kan ikke bruges. Enheden vil nu blive ryddet. \n\nKontakt din organisations administrator, hvis du har spørgsmål."</string>
    <string name="printing_disabled_by" msgid="8936832919072486965">"Udskrivning er deaktiveret af <xliff:g id="OWNER_APP">%s</xliff:g>."</string>
    <string name="me" msgid="6545696007631404292">"Mig"</string>
    <string name="power_dialog" product="tablet" msgid="8545351420865202853">"Valgmuligheder for tabletcomputeren"</string>
    <string name="power_dialog" product="tv" msgid="6153888706430556356">"Tv-indstillinger"</string>
    <string name="power_dialog" product="default" msgid="1319919075463988638">"Telefonvalgmuligheder"</string>
    <string name="silent_mode" msgid="7167703389802618663">"Lydløs"</string>
    <string name="turn_on_radio" msgid="3912793092339962371">"Slå trådløs til"</string>
    <string name="turn_off_radio" msgid="8198784949987062346">"Slå trådløs fra"</string>
    <string name="screen_lock" msgid="799094655496098153">"Skærmlås"</string>
    <string name="power_off" msgid="4266614107412865048">"Sluk"</string>
    <string name="silent_mode_silent" msgid="319298163018473078">"Ringeren er deaktiveret"</string>
    <string name="silent_mode_vibrate" msgid="7072043388581551395">"Ringervibrering"</string>
    <string name="silent_mode_ring" msgid="8592241816194074353">"Ringeren er aktiveret"</string>
    <string name="reboot_to_update_title" msgid="6212636802536823850">"Opdatering af Android-systemet"</string>
    <string name="reboot_to_update_prepare" msgid="6305853831955310890">"Forbereder opdatering…"</string>
    <string name="reboot_to_update_package" msgid="3871302324500927291">"Behandler opdateringspakken…"</string>
    <string name="reboot_to_update_reboot" msgid="6428441000951565185">"Genstarter…"</string>
    <string name="reboot_to_reset_title" msgid="4142355915340627490">"Gendannelse af fabriksdata"</string>
    <string name="reboot_to_reset_message" msgid="2432077491101416345">"Genstarter…"</string>
    <string name="shutdown_progress" msgid="2281079257329981203">"Lukker ned..."</string>
    <string name="shutdown_confirm" product="tablet" msgid="3385745179555731470">"Din tablet slukkes nu."</string>
    <string name="shutdown_confirm" product="tv" msgid="476672373995075359">"Dit tv vil lukke ned."</string>
    <string name="shutdown_confirm" product="watch" msgid="3490275567476369184">"Dit ur lukkes ned."</string>
    <string name="shutdown_confirm" product="default" msgid="649792175242821353">"Din telefon slukkes nu."</string>
    <string name="shutdown_confirm_question" msgid="2906544768881136183">"Vil du slukke?"</string>
    <string name="reboot_safemode_title" msgid="7054509914500140361">"Genstart i sikker tilstand"</string>
    <string name="reboot_safemode_confirm" msgid="55293944502784668">"Vil du genstarte i sikker tilstand? Dette vil deaktivere alle tredjepartsapplikationer, som du har installeret. De vil blive genoprettet, når du genstarter igen."</string>
    <string name="recent_tasks_title" msgid="3691764623638127888">"Seneste"</string>
    <string name="no_recent_tasks" msgid="8794906658732193473">"Der er ingen seneste apps."</string>
    <string name="global_actions" product="tablet" msgid="408477140088053665">"Valgmuligheder for tabletcomputeren"</string>
    <string name="global_actions" product="tv" msgid="7240386462508182976">"Tv-indstillinger"</string>
    <string name="global_actions" product="default" msgid="2406416831541615258">"Indstillinger for telefon"</string>
    <string name="global_action_lock" msgid="2844945191792119712">"Skærmlås"</string>
    <string name="global_action_power_off" msgid="4471879440839879722">"Sluk"</string>
    <string name="global_action_emergency" msgid="7112311161137421166">"Nødopkald"</string>
    <string name="global_action_bug_report" msgid="7934010578922304799">"Fejlrapport"</string>
    <string name="global_action_logout" msgid="935179188218826050">"Afslut sessionen"</string>
    <string name="global_action_screenshot" msgid="8329831278085426283">"Screenshot"</string>
    <string name="bugreport_title" msgid="2667494803742548533">"Lav fejlrapport"</string>
    <string name="bugreport_message" msgid="398447048750350456">"Der indsamles oplysninger om din enheds aktuelle status, der efterfølgende sendes i en mail. Der går lidt tid, fra fejlrapporten påbegyndes, til den er klar til at blive sendt. Tak for tålmodigheden."</string>
    <string name="bugreport_option_interactive_title" msgid="8635056131768862479">"Interaktiv rapport"</string>
    <string name="bugreport_option_interactive_summary" msgid="229299488536107968">"Brug dette workflow under de fleste omstændigheder. Det giver dig mulighed for at se status på rapporten, angive flere oplysninger om problemet og tage screenshots. Nogle mindre brugte sektioner, der tager lang tid at rapportere, udelades muligvis."</string>
    <string name="bugreport_option_full_title" msgid="6354382025840076439">"Fuld rapport"</string>
    <string name="bugreport_option_full_summary" msgid="7210859858969115745">"Brug denne mulighed for at gribe mindst muligt ind, når enheden ikke reagerer eller er for langsom, eller når du har brug for alle rapportsektioner. Du har ikke mulighed for at angive flere oplysninger eller tage yderligere screenshots."</string>
    <plurals name="bugreport_countdown" formatted="false" msgid="6878900193900090368">
      <item quantity="one">Der tages et screenshot til fejlrapporten om <xliff:g id="NUMBER_1">%d</xliff:g> sekund.</item>
      <item quantity="other">Der tages et screenshot til fejlrapporten om <xliff:g id="NUMBER_1">%d</xliff:g> sekunder.</item>
    </plurals>
    <string name="global_action_toggle_silent_mode" msgid="8219525344246810925">"Lydløs"</string>
    <string name="global_action_silent_mode_on_status" msgid="3289841937003758806">"Lyden er slået FRA"</string>
    <string name="global_action_silent_mode_off_status" msgid="1506046579177066419">"Lyden er TIL"</string>
    <string name="global_actions_toggle_airplane_mode" msgid="5884330306926307456">"Flytilstand"</string>
    <string name="global_actions_airplane_mode_on_status" msgid="2719557982608919750">"Flytilstand er TIL"</string>
    <string name="global_actions_airplane_mode_off_status" msgid="5075070442854490296">"Flytilstand er slået FRA"</string>
    <string name="global_action_settings" msgid="1756531602592545966">"Indstillinger"</string>
    <string name="global_action_assist" msgid="3892832961594295030">"Assistance"</string>
    <string name="global_action_voice_assist" msgid="7751191495200504480">"Taleassistent"</string>
    <string name="global_action_lockdown" msgid="1099326950891078929">"Lukning"</string>
    <string name="status_bar_notification_info_overflow" msgid="5301981741705354993">"999+"</string>
    <string name="notification_hidden_text" msgid="6351207030447943784">"Ny notifikation"</string>
    <string name="notification_channel_virtual_keyboard" msgid="6969925135507955575">"Virtuelt tastatur"</string>
    <string name="notification_channel_physical_keyboard" msgid="7297661826966861459">"Fysisk tastatur"</string>
    <string name="notification_channel_security" msgid="7345516133431326347">"Sikkerhed"</string>
    <string name="notification_channel_car_mode" msgid="3553380307619874564">"Biltilstand"</string>
    <string name="notification_channel_account" msgid="7577959168463122027">"Kontostatus"</string>
    <string name="notification_channel_developer" msgid="7579606426860206060">"Udviklermeddelelser"</string>
    <string name="notification_channel_updates" msgid="4794517569035110397">"Opdateringer"</string>
    <string name="notification_channel_network_status" msgid="5025648583129035447">"Netværksstatus"</string>
    <string name="notification_channel_network_alerts" msgid="2895141221414156525">"Netværksunderretninger"</string>
    <string name="notification_channel_network_available" msgid="4531717914138179517">"Tilgængeligt netværk"</string>
    <string name="notification_channel_vpn" msgid="8330103431055860618">"VPN-status"</string>
    <string name="notification_channel_device_admin" msgid="1568154104368069249">"Enhedsadministration"</string>
    <string name="notification_channel_alerts" msgid="4496839309318519037">"Underretninger"</string>
    <string name="notification_channel_retail_mode" msgid="6088920674914038779">"Demo til udstilling i butik"</string>
    <string name="notification_channel_usb" msgid="9006850475328924681">"USB-forbindelse"</string>
    <string name="notification_channel_heavy_weight_app" msgid="6218742927792852607">"Appen kører"</string>
    <string name="notification_channel_foreground_service" msgid="3931987440602669158">"Apps, der bruger batteri"</string>
    <string name="foreground_service_app_in_background" msgid="1060198778219731292">"<xliff:g id="APP_NAME">%1$s</xliff:g> bruger batteri"</string>
    <string name="foreground_service_apps_in_background" msgid="7175032677643332242">"<xliff:g id="NUMBER">%1$d</xliff:g> apps bruger batteri"</string>
    <string name="foreground_service_tap_for_details" msgid="372046743534354644">"Tryk for at se info om batteri- og dataforbrug"</string>
    <string name="foreground_service_multiple_separator" msgid="4021901567939866542">"<xliff:g id="LEFT_SIDE">%1$s</xliff:g>, <xliff:g id="RIGHT_SIDE">%2$s</xliff:g>"</string>
    <string name="safeMode" msgid="2788228061547930246">"Sikker tilstand"</string>
    <string name="android_system_label" msgid="6577375335728551336">"Android-system"</string>
    <string name="user_owner_label" msgid="8836124313744349203">"Skift til personlig profil"</string>
    <string name="managed_profile_label" msgid="8947929265267690522">"Skift til arbejdsprofil"</string>
    <string name="permgrouplab_contacts" msgid="3657758145679177612">"Kontakter"</string>
    <string name="permgroupdesc_contacts" msgid="6951499528303668046">"have adgang til dine kontakter"</string>
    <string name="permgrouprequest_contacts" msgid="6032805601881764300">"Vil du give &lt;b&gt;<xliff:g id="APP_NAME">%1$s</xliff:g>&lt;/b&gt; adgang til dine kontakter?"</string>
    <string name="permgrouplab_location" msgid="7275582855722310164">"Placering"</string>
    <string name="permgroupdesc_location" msgid="1346617465127855033">"få adgang til enhedens placering"</string>
    <string name="permgrouprequest_location" msgid="3788275734953323491">"Vil du give &lt;b&gt;<xliff:g id="APP_NAME">%1$s</xliff:g>&lt;/b&gt; adgang til enhedens placering?"</string>
    <string name="permgrouprequestdetail_location" msgid="1113400215566814664">"Appen har kun adgang til placeringen, når du bruger appen."</string>
    <string name="permgroupbackgroundrequest_location" msgid="8461841153030844390">"Skal &lt;b&gt;<xliff:g id="APP_NAME">%1$s</xliff:g>&lt;/b&gt; altid have adgang til enhedens placering?"</string>
    <string name="permgroupbackgroundrequestdetail_location" msgid="1715668276378108654">"Appen har altid adgang til placeringen, også selvom du ikke bruger appen."</string>
    <string name="permgrouplab_calendar" msgid="5863508437783683902">"Kalender"</string>
    <string name="permgroupdesc_calendar" msgid="3889615280211184106">"have adgang til din kalender"</string>
    <string name="permgrouprequest_calendar" msgid="289900767793189421">"Vil du give &lt;b&gt;<xliff:g id="APP_NAME">%1$s</xliff:g>&lt;/b&gt; adgang til din kalender?"</string>
    <string name="permgrouplab_sms" msgid="228308803364967808">"Sms"</string>
    <string name="permgroupdesc_sms" msgid="4656988620100940350">"sende og se sms-beskeder"</string>
    <string name="permgrouprequest_sms" msgid="7168124215838204719">"Vil du give &lt;b&gt;<xliff:g id="APP_NAME">%1$s</xliff:g>&lt;/b&gt; tilladelse til at sende og se sms-beskeder?"</string>
    <string name="permgrouplab_storage" msgid="1971118770546336966">"Lagerplads"</string>
    <string name="permgroupdesc_storage" msgid="637758554581589203">"få adgang til billeder, medier og filer på din enhed"</string>
    <string name="permgrouprequest_storage" msgid="7885942926944299560">"Vil du give &lt;b&gt;<xliff:g id="APP_NAME">%1$s</xliff:g>&lt;/b&gt; adgang til billeder, medier og filer på din enhed?"</string>
    <string name="permgrouplab_microphone" msgid="171539900250043464">"Mikrofon"</string>
    <string name="permgroupdesc_microphone" msgid="4988812113943554584">"optage lyd"</string>
    <string name="permgrouprequest_microphone" msgid="9167492350681916038">"Vil du give &lt;b&gt;<xliff:g id="APP_NAME">%1$s</xliff:g>&lt;/b&gt; tilladelse til at optage lyd?"</string>
    <string name="permgrouplab_activityRecognition" msgid="2838596644535616493">"Aktivitetsgenkendelse"</string>
    <string name="permgroupdesc_activityRecognition" msgid="7672248027571522602">"genkend aktivitet"</string>
    <string name="permgrouprequest_activityRecognition" msgid="8121253142311250055">"Vil du tillade, at &lt;b&gt;<xliff:g id="APP_NAME">%1$s</xliff:g>&lt;/b&gt; genkender din fysiske aktivitet?"</string>
    <string name="permgrouplab_camera" msgid="4820372495894586615">"Kamera"</string>
    <string name="permgroupdesc_camera" msgid="3250611594678347720">"tage billeder og optage video"</string>
    <string name="permgrouprequest_camera" msgid="1299833592069671756">"Vil du give &lt;b&gt;<xliff:g id="APP_NAME">%1$s</xliff:g>&lt;/b&gt; tilladelse til at tage billeder og optage video?"</string>
    <string name="permgrouplab_calllog" msgid="8798646184930388160">"Opkaldslister"</string>
    <string name="permgroupdesc_calllog" msgid="3006237336748283775">"læse og skrive til opkaldslisten"</string>
    <string name="permgrouprequest_calllog" msgid="8487355309583773267">"Vil du give &lt;b&gt;<xliff:g id="APP_NAME">%1$s</xliff:g>&lt;/b&gt; adgang til dine opkaldslister?"</string>
    <string name="permgrouplab_phone" msgid="5229115638567440675">"Telefon"</string>
    <string name="permgroupdesc_phone" msgid="6234224354060641055">"foretage og administrere telefonopkald"</string>
    <string name="permgrouprequest_phone" msgid="9166979577750581037">"Vil du give &lt;b&gt;<xliff:g id="APP_NAME">%1$s</xliff:g>&lt;/b&gt; tilladelse til at foretage og administrere telefonopkald?"</string>
    <string name="permgrouplab_sensors" msgid="4838614103153567532">"Kropssensorer"</string>
    <string name="permgroupdesc_sensors" msgid="7147968539346634043">"få adgang til sensordata om dine livstegn"</string>
    <string name="permgrouprequest_sensors" msgid="6349806962814556786">"Vil du give &lt;b&gt;<xliff:g id="APP_NAME">%1$s</xliff:g>&lt;/b&gt; adgang til sensordata om dine livstegn?"</string>
    <string name="permgrouplab_aural" msgid="965607064083134896">"Musik"</string>
    <string name="permgroupdesc_aural" msgid="4870189506255958055">"adgang til din musik"</string>
    <string name="permgrouprequest_aural" msgid="6787926123071735620">"Vil du give &lt;b&gt;<xliff:g id="APP_NAME">%1$s</xliff:g>&lt;/b&gt; adgang til din musik?"</string>
    <string name="permgrouplab_visual" msgid="6477382108771145134">"Billeder og videoer"</string>
    <string name="permgroupdesc_visual" msgid="3415827902566663546">"adgang til dine billeder og videoer"</string>
    <string name="permgrouprequest_visual" msgid="3043752127595243314">"Vil du give &lt;b&gt;<xliff:g id="APP_NAME">%1$s</xliff:g>&lt;/b&gt; adgang til dine billeder og videoer, herunder taggede placeringer?"</string>
    <string name="capability_title_canRetrieveWindowContent" msgid="3901717936930170320">"Hente indholdet i vinduet"</string>
    <string name="capability_desc_canRetrieveWindowContent" msgid="3772225008605310672">"Undersøge indholdet i et vindue, du interagerer med."</string>
    <string name="capability_title_canRequestTouchExploration" msgid="3108723364676667320">"Aktivere Udforsk ved berøring"</string>
    <string name="capability_desc_canRequestTouchExploration" msgid="7543249041581408313">"De elementer, der trykkes på, læses højt, og skærmen kan udforskes ved hjælp af bevægelser."</string>
    <string name="capability_title_canRequestFilterKeyEvents" msgid="2103440391902412174">"Observere tekst, du skriver"</string>
    <string name="capability_desc_canRequestFilterKeyEvents" msgid="7463135292204152818">"Dette omfatter personlige data såsom kreditkortnumre og adgangskoder."</string>
    <string name="capability_title_canControlMagnification" msgid="3593493281059424855">"Administrere skærmforstørrelsen"</string>
    <string name="capability_desc_canControlMagnification" msgid="4791858203568383773">"Tjek skærmens zoomniveau og position."</string>
    <string name="capability_title_canPerformGestures" msgid="7418984730362576862">"Udføre bevægelser"</string>
    <string name="capability_desc_canPerformGestures" msgid="8296373021636981249">"Kan trykke, stryge, knibe sammen og udføre andre bevægelser."</string>
    <string name="capability_title_canCaptureFingerprintGestures" msgid="6309568287512278670">"Fingeraftryksbevægelser"</string>
    <string name="capability_desc_canCaptureFingerprintGestures" msgid="4386487962402228670">"Kan registrere bevægelser, der foretages på enhedens fingeraftrykslæser."</string>
    <string name="permlab_statusBar" msgid="7417192629601890791">"deaktivere eller redigere statuslinje"</string>
    <string name="permdesc_statusBar" msgid="8434669549504290975">"Tillader, at appen kan deaktivere statusbjælken eller tilføje og fjerne systemikoner."</string>
    <string name="permlab_statusBarService" msgid="4826835508226139688">"vær statusbjælken"</string>
    <string name="permdesc_statusBarService" msgid="716113660795976060">"Tillader, at appen er statusbjælken."</string>
    <string name="permlab_expandStatusBar" msgid="1148198785937489264">"udvid/skjul statuslinje"</string>
    <string name="permdesc_expandStatusBar" msgid="6917549437129401132">"Tillader, at appen kan udvide og skjule statusbjælken."</string>
    <string name="permlab_install_shortcut" msgid="4279070216371564234">"installere genveje"</string>
    <string name="permdesc_install_shortcut" msgid="8341295916286736996">"Tillader, at en applikation føjer genveje til startskærmen uden brugerindgriben."</string>
    <string name="permlab_uninstall_shortcut" msgid="4729634524044003699">"afinstaller genveje"</string>
    <string name="permdesc_uninstall_shortcut" msgid="6745743474265057975">"Tillader, at applikationen fjerner genveje på startskærmen uden brugerindgriben."</string>
    <string name="permlab_processOutgoingCalls" msgid="3906007831192990946">"omdirigere udgående opkald"</string>
    <string name="permdesc_processOutgoingCalls" msgid="5156385005547315876">"Tillader, at appen kan se det nummer, der ringes op til under et udgående opkald, og giver mulighed for at omdirigere opkaldet til et andet nummer eller afbryde opkaldet helt."</string>
    <string name="permlab_answerPhoneCalls" msgid="4077162841226223337">"besvar telefonopkald"</string>
    <string name="permdesc_answerPhoneCalls" msgid="2901889867993572266">"Giver appen tilladelse til at besvare et indgående opkald."</string>
    <string name="permlab_receiveSms" msgid="8673471768947895082">"modtage tekstbeskeder (sms)"</string>
    <string name="permdesc_receiveSms" msgid="6424387754228766939">"Tillader, at appen kan modtage og behandle sms-beskeder. Det betyder, at appen kan overvåge eller slette de beskeder, der sendes til din enhed, uden at vise dem til dig."</string>
    <string name="permlab_receiveMms" msgid="1821317344668257098">"modtage tekstbeskeder (mms)"</string>
    <string name="permdesc_receiveMms" msgid="533019437263212260">"Tillader, at appen kan modtage og behandle mms-beskeder. Det betyder, at appen kan overvåge eller slette de beskeder, der sendes til din enhed, uden at vise dem til dig."</string>
    <string name="permlab_readCellBroadcasts" msgid="1598328843619646166">"læse Cell Broadcast-meddelelser"</string>
    <string name="permdesc_readCellBroadcasts" msgid="6361972776080458979">"Tillader, at appen læser Cell Broadcast-underretninger, der modtages af din enhed. I nogle områder sendes der Cell Broadcast-underretninger for at advare om nødsituationer. Ondsindede apps kan forstyrre ydelsen eller driften af ​din ​enhed, når der modtages en Cell Broadcast-meddelelse om en nødsituation."</string>
    <string name="permlab_subscribedFeedsRead" msgid="4756609637053353318">"læse feeds, jeg abonnerer på"</string>
    <string name="permdesc_subscribedFeedsRead" msgid="5557058907906144505">"Tillader, at appen kan hente oplysninger om de feeds, der synkroniseres."</string>
    <string name="permlab_sendSms" msgid="7544599214260982981">"Send og se sms-beskeder"</string>
    <string name="permdesc_sendSms" msgid="7094729298204937667">"Tillader, at appen kan sende sms-beskeder. Dette kan resultere i uventede opkrævninger. Skadelige apps kan koste dig penge ved at sende beskeder uden din bekræftelse."</string>
    <string name="permlab_readSms" msgid="8745086572213270480">"læse dine tekstbeskeder (sms eller mms)"</string>
    <string name="permdesc_readSms" product="tablet" msgid="4741697454888074891">"Denne app kan læse alle sms-beskeder, der er gemt på din tablet."</string>
    <string name="permdesc_readSms" product="tv" msgid="5796670395641116592">"Denne app kan læse alle sms-beskeder, der er gemt på dit fjernsyn."</string>
    <string name="permdesc_readSms" product="default" msgid="6826832415656437652">"Denne app kan læse alle sms-beskeder, der er gemt på din telefon."</string>
    <string name="permlab_receiveWapPush" msgid="5991398711936590410">"modtage tekstbeskeder (WAP)"</string>
    <string name="permdesc_receiveWapPush" msgid="748232190220583385">"Tillader, at appen kan modtage og behandle WAP-beskeder. Denne tilladelse omfatter muligheden for at overvåge eller slette de beskeder, der sendes til dig, uden at vise dem til dig."</string>
    <string name="permlab_getTasks" msgid="6466095396623933906">"hente kørende apps"</string>
    <string name="permdesc_getTasks" msgid="7454215995847658102">"Tillader, at appen kan hente oplysninger om nuværende og seneste opgaver. Med denne tilladelse kan appen finde oplysninger om, hvilke apps der bruges på enheden."</string>
    <string name="permlab_manageProfileAndDeviceOwners" msgid="7918181259098220004">"administrer profil- og enhedsejere"</string>
    <string name="permdesc_manageProfileAndDeviceOwners" msgid="106894851498657169">"Tillader, at apps konfigurerer profilejerne og enhedens ejer."</string>
    <string name="permlab_reorderTasks" msgid="2018575526934422779">"omorganisere kørende apps"</string>
    <string name="permdesc_reorderTasks" msgid="7734217754877439351">"Tillader, at appen kan flytte opgaver til forgrunden og baggrunden. Appen kan gøre dette uden din bekræftelse."</string>
    <string name="permlab_enableCarMode" msgid="5684504058192921098">"aktivere biltilstand"</string>
    <string name="permdesc_enableCarMode" msgid="4853187425751419467">"Tillader, at appen kan aktivere biltilstand."</string>
    <string name="permlab_killBackgroundProcesses" msgid="3914026687420177202">"lukke andre apps"</string>
    <string name="permdesc_killBackgroundProcesses" msgid="4593353235959733119">"Tillader, at appen kan afslutte baggrundsprocesser for andre apps. Dette kan forårsage, at andre apps holder op med at virke."</string>
    <string name="permlab_systemAlertWindow" msgid="7238805243128138690">"Denne app kan vises oven på andre apps"</string>
    <string name="permdesc_systemAlertWindow" msgid="2393776099672266188">"Denne app kan vises oven på andre apps eller andre dele af skærmen. Dette kan forstyrre den normale brug af appen og ændre visningen af andre apps."</string>
    <string name="permlab_runInBackground" msgid="7365290743781858803">"kør i baggrunden"</string>
    <string name="permdesc_runInBackground" msgid="7370142232209999824">"Denne app kan køre i baggrunden. Dette kan aflade batteriet hurtigere."</string>
    <string name="permlab_useDataInBackground" msgid="8694951340794341809">"brug data i baggrunden"</string>
    <string name="permdesc_useDataInBackground" msgid="6049514223791806027">"Denne app kan bruge data i baggrunden. Dette kan øge dataforbruget."</string>
    <string name="permlab_persistentActivity" msgid="8841113627955563938">"sørge for, at appen altid kører"</string>
    <string name="permdesc_persistentActivity" product="tablet" msgid="8525189272329086137">"Tillader, at appen gør dele af sig selv vedholdende i hukommelsen. Dette kan begrænse den tilgængelige hukommelse for andre apps, hvilket gør tabletten langsommere."</string>
    <string name="permdesc_persistentActivity" product="tv" msgid="5086862529499103587">"Giver appen lov til at gøre dele af sig selv vedholdende i hukommelsen. Dette kan begrænse den tilgængelige hukommelse for andre apps og derved gøre fjernsynet langsommere."</string>
    <string name="permdesc_persistentActivity" product="default" msgid="4384760047508278272">"Tillader, at appen gør dele af sig selv vedholdende i hukommelsen. Dette kan begrænse den tilgængelige hukommelse for andre apps, hvilket gør telefonen langsommere."</string>
    <string name="permlab_foregroundService" msgid="3310786367649133115">"kør tjeneste i forgrunden"</string>
    <string name="permdesc_foregroundService" msgid="6471634326171344622">"Tillad, at appen anvender tjenester i forgrunden."</string>
    <string name="permlab_getPackageSize" msgid="7472921768357981986">"måle appens lagerplads"</string>
    <string name="permdesc_getPackageSize" msgid="3921068154420738296">"Tillader, at en app kan hente sin kode, data og cachestørrelser"</string>
    <string name="permlab_writeSettings" msgid="2226195290955224730">"ændre systemindstillinger"</string>
    <string name="permdesc_writeSettings" msgid="7775723441558907181">"Tillader, at appen kan ændre systemets indstillingsdata. Ondsindede apps kan ødelægge din systemkonfiguration."</string>
    <string name="permlab_receiveBootCompleted" msgid="5312965565987800025">"køre ved opstart"</string>
    <string name="permdesc_receiveBootCompleted" product="tablet" msgid="7390304664116880704">"Tillader, at appen kan starte af sig selv, så snart systemet er færdig med at starte. Dette kan gøre tablettens opstartstid længere og give appen tilladelse til at gøre tabletten langsommere ved altid at lade appen køre."</string>
    <string name="permdesc_receiveBootCompleted" product="tv" msgid="4525890122209673621">"Giver appen lov til at starte sig selv, så snart systemet er startet op. Dette kan medføre, at tv\'et er længere om at starte op, og give appen mulighed for generelt at gøre din tablet langommere, fordi den altid kører."</string>
    <string name="permdesc_receiveBootCompleted" product="default" msgid="513950589102617504">"Tillader, at appen kan åbne sig selv, når systemet er færdig med at starte op. Dette kan gøre opstarten af telefonen langsommere og generelt gøre systemet langsommere, når appen altid kører."</string>
    <string name="permlab_broadcastSticky" msgid="7919126372606881614">"sende klæbende udsendelse"</string>
    <string name="permdesc_broadcastSticky" product="tablet" msgid="7749760494399915651">"Tillader, at appen kan sende klæbende udsendelser, der forbliver tilbage, når udsendelsen er slut. Overdreven brug kan gøre din tablet langsom eller ustabil ved at tvinge den til at bruge for meget hukommelse."</string>
    <string name="permdesc_broadcastSticky" product="tv" msgid="6839285697565389467">"Giver appen lov til at sende klæbende udsendelser, som ikke forsvinder, når udsendelsen er slut. Overdreven brug kan gøre fjernsynet langsomt eller ustabilt ved at få det til at bruge for meget hukommelse."</string>
    <string name="permdesc_broadcastSticky" product="default" msgid="2825803764232445091">"Tillader, at appen kan sende klæbende udsendelser, der forbliver tilbage, når udsendelsen er slut. Overdreven brug kan gøre din telefon langsom eller ustabil ved at tvinge den til at bruge for meget hukommelse."</string>
    <string name="permlab_readContacts" msgid="8348481131899886131">"læse dine kontakter"</string>
    <string name="permdesc_readContacts" product="tablet" msgid="5294866856941149639">"Tillader, at appen kan læse data om de kontakter, der er gemt på din tablet, f.eks. hvor ofte du har ringet til, sendt mail til eller på anden måde kommunikeret med bestemte personer. Med denne tilladelse kan apps gemme dine kontaktdata, og skadelige apps kan dele kontaktdata uden din viden."</string>
    <string name="permdesc_readContacts" product="tv" msgid="1839238344654834087">"Giver appen lov til at læse data om dine kontakter, der er gemt på dit tv, herunder hvor ofte du har ringet, mailet eller på andre måder kommunikeret med bestemte personer. Denne tilladelse gør det muligt for apps at gemme dine kontaktoplysninger, og ondsindede apps kan dele kontaktoplysninger uden din viden."</string>
    <string name="permdesc_readContacts" product="default" msgid="8440654152457300662">"Tillader, at appen kan læse data om de kontakter, der er gemt på din telefon, f.eks. hvor ofte du har ringet til, sendt mail til eller på anden måde kommunikeret med bestemte personer. Med denne tilladelse kan apps gemme dine kontaktdata, og skadelige apps kan dele kontaktdata uden din viden."</string>
    <string name="permlab_writeContacts" msgid="5107492086416793544">"ændre dine kontakter"</string>
    <string name="permdesc_writeContacts" product="tablet" msgid="897243932521953602">"Tillader, at appen kan ændre data om de kontakter, der er gemt på din tablet, f.eks. hvor ofte du har ringet til dem, sendt dem en mail eller på anden måde kommunikeret med bestemte kontakter. Med denne tilladelse kan apps slette kontaktoplysninger."</string>
    <string name="permdesc_writeContacts" product="tv" msgid="5438230957000018959">"Giver appen lov til at ændre data om dine kontakter, der er gemt på dit tv, herunder hvor ofte du har ringet, mailet eller på anden måde kommunikeret med bestemte kontakter. Denne tilladelse gør det muligt for apps at slette kontaktoplysninger."</string>
    <string name="permdesc_writeContacts" product="default" msgid="589869224625163558">"Tillader, at appen kan ændre data om de kontakter, der er gemt på din telefon, f.eks. hvor ofte du har ringet til dem, sendt en mail til dem eller på anden måde kommunikeret med bestemte kontakter. Med denne tilladelse kan apps slette kontaktoplysninger."</string>
    <string name="permlab_readCallLog" msgid="3478133184624102739">"læse opkaldsliste"</string>
    <string name="permdesc_readCallLog" msgid="3204122446463552146">"Denne app kan læse din opkaldshistorik."</string>
    <string name="permlab_writeCallLog" msgid="8552045664743499354">"skriv opkaldsliste"</string>
    <string name="permdesc_writeCallLog" product="tablet" msgid="6661806062274119245">"Tillader, at appen ændrer din tablets opkaldsliste, f.eks. data om indgående og udgående opkald. Ondsindede apps kan bruge dette til at slette eller ændre din opkaldsliste."</string>
    <string name="permdesc_writeCallLog" product="tv" msgid="4225034892248398019">"Giver appen lov til at ændre opkaldslisten på dit tv, herunder data om indgående og udgående opkald. Ondsindede apps kan bruge dette til at slette eller ændre din opkaldsliste."</string>
    <string name="permdesc_writeCallLog" product="default" msgid="683941736352787842">"Tillader, at appen ændrer telefonens opkaldsliste, f.eks. data om indgående og udgående opkald. Ondsindede apps kan bruge dette til at slette eller ændre din opkaldsliste."</string>
    <string name="permlab_bodySensors" msgid="4683341291818520277">"få adgang til kropssensorer (f.eks. pulsmålere)"</string>
    <string name="permdesc_bodySensors" product="default" msgid="4380015021754180431">"Giver appen adgang til data fra sensorer, der overvåger din fysiske tilstand, f.eks. din puls."</string>
    <string name="permlab_readCalendar" msgid="6716116972752441641">"Læs kalenderbegivenheder og -info"</string>
    <string name="permdesc_readCalendar" product="tablet" msgid="4993979255403945892">"Denne app kan læse alle kalenderbegivenheder, der er gemt på din tablet, og dele eller gemme dine kalenderdata."</string>
    <string name="permdesc_readCalendar" product="tv" msgid="8837931557573064315">"Denne app kan læse alle kalenderbegivenheder, der er gemt på dit fjernsyn, og dele eller gemme dine kalenderdata."</string>
    <string name="permdesc_readCalendar" product="default" msgid="4373978642145196715">"Denne app kan læse alle kalenderbegivenheder, der er gemt på din telefon, og dele eller gemme dine kalenderdata."</string>
    <string name="permlab_writeCalendar" msgid="8438874755193825647">"tilføje eller ændre kalenderbegivenheder og sende mail til gæster uden ejerens viden"</string>
    <string name="permdesc_writeCalendar" product="tablet" msgid="1675270619903625982">"Denne app kan tilføje, fjerne eller ændre kalenderbegivenheder på din tablet. Denne app kan sende meddelelser, der kan se ud, som om de kommer fra kalenderejere, eller ændre begivenheder uden at give ejeren besked."</string>
    <string name="permdesc_writeCalendar" product="tv" msgid="9017809326268135866">"Denne app kan tilføje, fjerne eller ændre kalenderbegivenheder på dit fjernsyn. Denne app kan sende meddelelser, der kan se ud, som om de kommer fra kalenderejere, eller ændre begivenheder uden at give ejeren besked."</string>
    <string name="permdesc_writeCalendar" product="default" msgid="7592791790516943173">"Denne app kan tilføje, fjerne eller ændre kalenderbegivenheder på din telefon. Denne app kan sende meddelelser, der kan se ud, som om de kommer fra kalenderejere, eller ændre begivenheder uden at give ejeren besked."</string>
    <string name="permlab_accessLocationExtraCommands" msgid="2836308076720553837">"få adgang til yderligere kommandoer for placeringsudbyder"</string>
    <string name="permdesc_accessLocationExtraCommands" msgid="6078307221056649927">"Tillader, at appen kan få adgang til yderligere kommandoer for placeringsudbydere. Dette kan gøre det muligt for appen at forstyrre GPS-funktionen eller andre placeringskilder."</string>
    <string name="permlab_accessFineLocation" msgid="6265109654698562427">"få kun adgang til nøjagtig placering i forgrunden"</string>
    <string name="permdesc_accessFineLocation" msgid="3520508381065331098">"Denne app kan kun få din nøjagtige placering, når den er i forgrunden. Disse placeringstjenester skal være aktiverede og tilgængelige på din telefon, før appen kan bruge dem. Dette kan øge batteriforbruget."</string>
    <string name="permlab_accessCoarseLocation" msgid="3707180371693213469">"få kun adgang til omtrentlig placering (netværksbaseret) i forgrunden"</string>
    <string name="permdesc_accessCoarseLocation" product="tablet" msgid="8594719010575779120">"Denne app kan fastslå din placering ved hjælp af netværkskilder som f.eks. mobilmaster og Wi-Fi-netværk, men kun når appen er i forgrunden. Disse placeringstjenester skal være aktiverede og tilgængelige på din tablet, før appen kan bruge dem."</string>
    <string name="permdesc_accessCoarseLocation" product="tv" msgid="3027871910200890806">"Denne app kan fastslå din placering ved hjælp af netværkskilder som f.eks. mobilmaster og Wi-Fi-netværk, men kun når appen er i forgrunden. Disse placeringstjenester skal være aktiverede og tilgængelige på dit fjernsyn, før appen kan bruge dem."</string>
    <string name="permdesc_accessCoarseLocation" product="default" msgid="854896049371048754">"Denne app kan fastslå din placering ved hjælp af netværkskilder som f.eks. mobilmaster og Wi-Fi-netværk, men kun når appen er i forgrunden. Disse placeringstjenester skal være aktiveret og tilgængelige på din telefon, før appen kan bruge dem."</string>
    <string name="permlab_accessBackgroundLocation" msgid="3965397804300661062">"adgang til placering i baggrunden"</string>
    <string name="permdesc_accessBackgroundLocation" msgid="1096394429579210251">"Hvis appen godkendes, og der gives adgang til den omtrentlige eller nøjagtige placering, kan appen registrere placeringen, mens den kører i baggrunden."</string>
    <string name="permlab_modifyAudioSettings" msgid="6095859937069146086">"skifte dine lydindstillinger"</string>
    <string name="permdesc_modifyAudioSettings" msgid="3522565366806248517">"Tillader, at appen kan ændre globale lydindstillinger, som f.eks. lydstyrke og hvilken højttaler der bruges til output."</string>
    <string name="permlab_recordAudio" msgid="3876049771427466323">"optage lyd"</string>
    <string name="permdesc_recordAudio" msgid="4245930455135321433">"Denne app kan til enhver tid optage lyd via mikrofonen."</string>
    <string name="permlab_sim_communication" msgid="2935852302216852065">"send kommandoer til SIM"</string>
    <string name="permdesc_sim_communication" msgid="5725159654279639498">"Tillader, at appen sender kommandoer til SIM-kortet. Dette er meget farligt."</string>
    <string name="permlab_activityRecognition" msgid="3634590230567608356">"genkend fysisk aktivitet"</string>
    <string name="permdesc_activityRecognition" msgid="3143453925156552894">"Denne app kan genkende din fysiske aktivitet."</string>
    <string name="permlab_camera" msgid="3616391919559751192">"tage billeder og optage video"</string>
    <string name="permdesc_camera" msgid="5392231870049240670">"Med denne app kan du tage billeder og optage video med kameraet når som helst."</string>
    <string name="permlab_vibrate" msgid="7696427026057705834">"administrere vibration"</string>
    <string name="permdesc_vibrate" msgid="6284989245902300945">"Tillader, at appen kan administrere vibratoren."</string>
    <string name="permlab_callPhone" msgid="3925836347681847954">"ringe direkte op til telefonnumre"</string>
    <string name="permdesc_callPhone" msgid="3740797576113760827">"Tillader, at appen kan ringe til telefonnumre uden din indgriben. Dette kan resultere i uventede opkrævninger eller opkald. Bemærk, at appen med denne tilladelse ikke kan ringe til nødopkaldsnumre. Skadelige apps kan koste dig penge ved at foretage opkald uden din bekræftelse."</string>
    <string name="permlab_accessImsCallService" msgid="3574943847181793918">"få adgang til chat-opkaldstjeneste"</string>
    <string name="permdesc_accessImsCallService" msgid="8992884015198298775">"Tillader, at appen kan bruge chat-tjenesten til at foretage opkald, uden du gør noget."</string>
    <string name="permlab_readPhoneState" msgid="9178228524507610486">"læse telefonens status og identitet"</string>
    <string name="permdesc_readPhoneState" msgid="1639212771826125528">"Tillader, at appen kan få adgang til telefonfunktionerne på enheden. Med denne tilladelse kan appen fastslå telefonnummeret og enheds-id\'erne, hvorvidt et opkald er aktivt samt det eksterne nummer, der oprettes forbindelse til via et opkald."</string>
    <string name="permlab_manageOwnCalls" msgid="1503034913274622244">"dirigere opkald gennem systemet"</string>
    <string name="permdesc_manageOwnCalls" msgid="6552974537554717418">"Tillader appen at dirigere sine opkald gennem systemet for at forbedre opkaldsoplevelsen."</string>
    <string name="permlab_callCompanionApp" msgid="3599252979411970473">"se og styre opkald via systemet."</string>
    <string name="permdesc_callCompanionApp" msgid="4567344683275099090">"Tillader, at appen kan se og styre igangværende opkald på enheden. Dette omfatter oplysninger såsom telefonnumre og status for opkaldene."</string>
    <string name="permlab_acceptHandover" msgid="2661534649736022409">"fortsætte et opkald fra en anden app"</string>
    <string name="permdesc_acceptHandovers" msgid="4570660484220539698">"Tillader, at appen fortsætter et opkald, der blev startet i en anden app."</string>
    <string name="permlab_readPhoneNumbers" msgid="6108163940932852440">"læse telefonnumre"</string>
    <string name="permdesc_readPhoneNumbers" msgid="8559488833662272354">"Tillader, at appen får adgang til telefonnumrene på denne enhed."</string>
    <string name="permlab_wakeLock" product="tablet" msgid="1531731435011495015">"afholde tabletcomputeren fra at gå i dvale"</string>
    <string name="permlab_wakeLock" product="tv" msgid="2601193288949154131">"forhindre tv i at gå i dvale"</string>
    <string name="permlab_wakeLock" product="default" msgid="573480187941496130">"afholde telefonen fra at gå i dvale"</string>
    <string name="permdesc_wakeLock" product="tablet" msgid="7311319824400447868">"Tillader, at appen kan forhindre tabletten i at gå i dvale."</string>
    <string name="permdesc_wakeLock" product="tv" msgid="3208534859208996974">"Giver appen lov til at forhindre fjernsynet i at gå i dvale."</string>
    <string name="permdesc_wakeLock" product="default" msgid="8559100677372928754">"Tillader, at appen kan forhindre, at telefonen går i dvale."</string>
    <string name="permlab_transmitIr" msgid="7545858504238530105">"send infrarød"</string>
    <string name="permdesc_transmitIr" product="tablet" msgid="5358308854306529170">"Tillader, at appen bruger tablettens infrarøde sender."</string>
    <string name="permdesc_transmitIr" product="tv" msgid="3926790828514867101">"Giver appen lov til at bruge tv\'ets infrarøde sender."</string>
    <string name="permdesc_transmitIr" product="default" msgid="7957763745020300725">"Tillader, at appen bruger telefonens infrarøde sender."</string>
    <string name="permlab_setWallpaper" msgid="6627192333373465143">"angive baggrund"</string>
    <string name="permdesc_setWallpaper" msgid="7373447920977624745">"Tillader, at appen kan konfigurere systembaggrunden."</string>
    <string name="permlab_setWallpaperHints" msgid="3278608165977736538">"ændre størrelsen på din baggrund"</string>
    <string name="permdesc_setWallpaperHints" msgid="8235784384223730091">"Tillader, at appen giver tips til systembaggrundens størrelse."</string>
    <string name="permlab_setTimeZone" msgid="2945079801013077340">"angive tidszone"</string>
    <string name="permdesc_setTimeZone" product="tablet" msgid="1676983712315827645">"Tillader, at appen kan ændre tidszonen på din tablet."</string>
    <string name="permdesc_setTimeZone" product="tv" msgid="888864653946175955">"Giver appen lov til at ændre tidszonen på dit tv."</string>
    <string name="permdesc_setTimeZone" product="default" msgid="4499943488436633398">"Tillader, at appen kan ændre tidszonen på din telefon."</string>
    <string name="permlab_getAccounts" msgid="1086795467760122114">"finde konti på enheden"</string>
    <string name="permdesc_getAccounts" product="tablet" msgid="2741496534769660027">"Tillader, at appen kan hente listen over konti, der er kendt af tabletten. Dette kan omfatte alle konti, der er oprettet af de apps, som du har installeret."</string>
    <string name="permdesc_getAccounts" product="tv" msgid="4190633395633907543">"Giver appen lov til at hente listen over konti, der er kendt af tv\'et. Dette kan omfatte konti, der er oprettet af programmer, som du har installeret."</string>
    <string name="permdesc_getAccounts" product="default" msgid="3448316822451807382">"Tillader, at appen kan hente listen over konti, der er kendt af telefonen. Dette kan omfatte alle konti, der er oprettet af de apps, som du har installeret."</string>
    <string name="permlab_accessNetworkState" msgid="4951027964348974773">"se netværksforbindelser"</string>
    <string name="permdesc_accessNetworkState" msgid="8318964424675960975">"Tillader, at appen kan læse oplysninger om netværksforbindelser, f.eks. eksisterende og forbundne netværk."</string>
    <string name="permlab_createNetworkSockets" msgid="7934516631384168107">"få fuld netværksadgang"</string>
    <string name="permdesc_createNetworkSockets" msgid="3403062187779724185">"Tillader, at appen kan oprette netværkssockets og bruge tilpassede netværksprotokoller. Browseren og andre apps indeholder midler til at sende data til internettet, så med denne tilladelse er der ingen forpligtelse til at sende data til internettet."</string>
    <string name="permlab_changeNetworkState" msgid="958884291454327309">"skifte netværksforbindelse"</string>
    <string name="permdesc_changeNetworkState" msgid="6789123912476416214">"Tillader, at appen kan ændre netværksforbindelsens tilstand."</string>
    <string name="permlab_changeTetherState" msgid="5952584964373017960">"skifte forbindelse til netdeling"</string>
    <string name="permdesc_changeTetherState" msgid="1524441344412319780">"Tillader, at appen kan ændre tilstand for en netværksforbindelse via netdeling."</string>
    <string name="permlab_accessWifiState" msgid="5202012949247040011">"se Wi-Fi-forbindelser"</string>
    <string name="permdesc_accessWifiState" msgid="5002798077387803726">"Tillader, at appen kan læse oplysninger om Wi-Fi-netværk, f.eks. hvorvidt Wi-Fi er aktiveret og navnet på forbundne Wi-Fi-enheder."</string>
    <string name="permlab_changeWifiState" msgid="6550641188749128035">"oprette og afbryde Wi-Fi-forbindelse"</string>
    <string name="permdesc_changeWifiState" msgid="7137950297386127533">"Tillader, at appen kan oprette og afbryde forbindelsen fra Wi-Fi-adgangspunkter og foretage ændringer i enhedskonfigurationen for Wi-Fi-netværk."</string>
    <string name="permlab_changeWifiMulticastState" msgid="1368253871483254784">"tillade Wi-Fi-multicastmodtagelse"</string>
    <string name="permdesc_changeWifiMulticastState" product="tablet" msgid="7969774021256336548">"Tillader, at appen kan modtage pakker, der sendes til alle enheder på et Wi-Fi-netværk ved hjælp af multicastadresser, ikke kun din tablet. Den bruger mere strøm end tilstanden, der ikke anvender multicast."</string>
    <string name="permdesc_changeWifiMulticastState" product="tv" msgid="9031975661145014160">"Giver appen lov til at modtage pakker, der sendes til alle enheder og ikke bare dit tv på et Wi-Fi-netværk ved hjælp af multicast-adresser. Dette bruger mere strøm end tilstanden uden multicast."</string>
    <string name="permdesc_changeWifiMulticastState" product="default" msgid="6851949706025349926">"Tillader, at appen kan modtage pakker, der sendes til alle enheder på et Wi-Fi-netværk ved hjælp af multicastadresser, ikke kun din telefon. Den bruger mere strøm end tilstanden, der ikke anvender multicast."</string>
    <string name="permlab_bluetoothAdmin" msgid="6006967373935926659">"få adgang til Bluetooth-indstillinger"</string>
    <string name="permdesc_bluetoothAdmin" product="tablet" msgid="6921177471748882137">"Tillader, at appen kan konfigurere den lokale Bluetooth-tablet samt finde og parre med fjerne enheder."</string>
    <string name="permdesc_bluetoothAdmin" product="tv" msgid="3373125682645601429">"Giver appen lov til at konfigurere det lokale Bluetooth-tv og til at registrere og parre med eksterne enheder."</string>
    <string name="permdesc_bluetoothAdmin" product="default" msgid="8931682159331542137">"Tillader, at appen kan konfigurere den lokale Bluetooth-telefon samt finde og parre med eksterne enheder."</string>
    <string name="permlab_accessWimaxState" msgid="4195907010610205703">"tilslut og afbryd fra WiMAX"</string>
    <string name="permdesc_accessWimaxState" msgid="6360102877261978887">"Tillader, at appen kan fastslå, hvorvidt WiMAX er aktiveret, og oplysninger om eventuelle WiMAX-netværk, der er forbundet."</string>
    <string name="permlab_changeWimaxState" msgid="340465839241528618">"skifte WiMAX-tilstand"</string>
    <string name="permdesc_changeWimaxState" product="tablet" msgid="3156456504084201805">"Tillader, at appen kan oprette forbindelse fra tabletten og afbryde forbindelsen til tabletten på WiMAX-netværk."</string>
    <string name="permdesc_changeWimaxState" product="tv" msgid="6022307083934827718">"Giver appen lov til at oprette og afbryde fjernsynets forbindelse til WiMAX-netværk."</string>
    <string name="permdesc_changeWimaxState" product="default" msgid="697025043004923798">"Tillader, at appen kan oprette forbindelse fra telefonen og afbryde forbindelsen til telefonen på WiMAX-netværk."</string>
    <string name="permlab_bluetooth" msgid="6127769336339276828">"parre med Bluetooth-enheder"</string>
    <string name="permdesc_bluetooth" product="tablet" msgid="3480722181852438628">"Tillader, at appen kan læse konfigurationen af ​​Bluetooth på tabletten samt kan oprette og acceptere forbindelser med parrede enheder."</string>
    <string name="permdesc_bluetooth" product="tv" msgid="3974124940101104206">"Giver appen lov til at se fjernsynets Bluetooth-konfiguration og til at oprette og acceptere forbindelser til parrede enheder."</string>
    <string name="permdesc_bluetooth" product="default" msgid="3207106324452312739">"Tillader, at appen kan læse konfigurationen af ​​Bluetooth på telefonen samt kan oprette og acceptere forbindelser med parrede enheder."</string>
    <string name="permlab_nfc" msgid="4423351274757876953">"administrere Near Field Communication"</string>
    <string name="permdesc_nfc" msgid="7120611819401789907">"Tillader, at appen kan kommunikere med NFC-tags (Near Field Communication), -kort og -læsere."</string>
    <string name="permlab_disableKeyguard" msgid="3598496301486439258">"deaktivere din skærmlås"</string>
    <string name="permdesc_disableKeyguard" msgid="6034203065077122992">"Tillader, at appen kan deaktivere tastaturlåsen og anden form for tilknyttet adgangskodesikkerhed. Telefonen deaktiverer f.eks. tastaturlåsen ved indgående telefonopkald og aktiverer tastaturlåsen igen, når opkaldet er afsluttet."</string>
    <string name="permlab_requestScreenLockComplexity" msgid="7028982116060987169">"anmode om skærmlåsens kompleksitet"</string>
    <string name="permdesc_requestScreenLockComplexity" msgid="2806396846128185677">"Giver appen tilladelse til at kende skærmlåsens kompleksitet (høj, medium, lav eller ingen), hvilket kan afsløre oplysninger om skærmlåsens længde og type. Appen kan også foreslå brugerne at opdatere deres skærmlås til et bestemt niveau, men brugerne kan frit ignorere det og gå videre. Bemærk! Skærmlåsen gemmes ikke som almindelig tekst, så appen kender ikke adgangskoden."</string>
    <string name="permlab_useBiometric" msgid="8837753668509919318">"brug biometrisk hardware"</string>
    <string name="permdesc_useBiometric" msgid="8389855232721612926">"Tillader, at appen kan bruge biometrisk hardware til godkendelse"</string>
    <string name="permlab_manageFingerprint" msgid="5640858826254575638">"administrer fingeraftrykhardware"</string>
    <string name="permdesc_manageFingerprint" msgid="178208705828055464">"Tillader, at appen kan køre metoder til at tilføje og slette fingeraftryksskabeloner"</string>
    <string name="permlab_useFingerprint" msgid="3150478619915124905">"bruge fingeraftrykhardware"</string>
    <string name="permdesc_useFingerprint" msgid="9165097460730684114">"Tillader, at appen kan bruge fingeraftrykhardware til godkendelse"</string>
    <string name="permlab_audioRead" msgid="6617225220728465565">"læse din musiksamling"</string>
    <string name="permdesc_audioRead" msgid="5034032570243484805">"Tillader, at appen kan læse din musiksamling."</string>
    <string name="permlab_audioWrite" msgid="2661772059799779292">"ændre din musiksamling"</string>
    <string name="permdesc_audioWrite" msgid="8888544708166230494">"Tillader, at appen kan ændre din musiksamling."</string>
    <string name="permlab_videoRead" msgid="9182618678674737229">"læse din videosamling"</string>
    <string name="permdesc_videoRead" msgid="7045676429859396194">"Tillader, at appen kan læse din videosamling."</string>
    <string name="permlab_videoWrite" msgid="128769316366746446">"ændre din videosamling"</string>
    <string name="permdesc_videoWrite" msgid="5448565757490640841">"Tillader, at appen kan ændre din videosamling."</string>
    <string name="permlab_imagesRead" msgid="3015078545742665304">"læse din billedsamling"</string>
    <string name="permdesc_imagesRead" msgid="3144263806038695580">"Tillader, at appen kan læse din billedsamling."</string>
    <string name="permlab_imagesWrite" msgid="3391306186247235510">"ændre din billedsamling"</string>
    <string name="permdesc_imagesWrite" msgid="7073662756617474375">"Tillader, at appen kan ændre din billedsamling."</string>
    <string name="permlab_mediaLocation" msgid="8675148183726247864">"læse placeringer fra din mediesamling"</string>
    <string name="permdesc_mediaLocation" msgid="2237023389178865130">"Tillader, at appen kan læse placeringer fra din mediesamling."</string>
    <string name="biometric_dialog_default_title" msgid="4229778503907743328">"<xliff:g id="APP">%s</xliff:g>-appen kræver din godkendelse."</string>
    <string name="biometric_error_hw_unavailable" msgid="645781226537551036">"Biometrisk hardware er ikke tilgængelig"</string>
    <string name="biometric_error_user_canceled" msgid="2260175018114348727">"Godkendelsen blev annulleret"</string>
    <string name="biometric_not_recognized" msgid="5770511773560736082">"Ikke genkendt"</string>
    <string name="biometric_error_canceled" msgid="349665227864885880">"Godkendelsen blev annulleret"</string>
    <string name="biometric_error_device_not_secured" msgid="6583143098363528349">"Der er ikke angivet pinkode, mønster eller adgangskode"</string>
    <string name="fingerprint_acquired_partial" msgid="735082772341716043">"Der blev registreret et delvist fingeraftryk. Prøv igen."</string>
    <string name="fingerprint_acquired_insufficient" msgid="4596546021310923214">"Fingeraftrykket kunne ikke behandles. Prøv igen."</string>
    <string name="fingerprint_acquired_imager_dirty" msgid="1087209702421076105">"Sensoren til registrering af fingeraftryk er beskidt. Tør den af, og prøv igen."</string>
    <string name="fingerprint_acquired_too_fast" msgid="6470642383109155969">"Du bevægede fingeren for hurtigt. Prøv igen."</string>
    <string name="fingerprint_acquired_too_slow" msgid="59250885689661653">"Du bevægede fingeren for langsomt. Prøv igen."</string>
  <string-array name="fingerprint_acquired_vendor">
  </string-array>
    <string name="fingerprint_authenticated" msgid="5309333983002526448">"Fingeraftrykket blev godkendt"</string>
    <string name="face_authenticated_no_confirmation_required" msgid="4018680978348659031">"Ansigtet er godkendt"</string>
    <string name="face_authenticated_confirmation_required" msgid="8778347003507633610">"Ansigtet er godkendt. Tryk på Bekræft."</string>
    <string name="fingerprint_error_hw_not_available" msgid="7955921658939936596">"Hardwaren til fingeraftryk er ikke tilgængelig."</string>
    <string name="fingerprint_error_no_space" msgid="1055819001126053318">"Fingeraftrykket kan ikke gemmes. Fjern et eksisterende fingeraftryk."</string>
    <string name="fingerprint_error_timeout" msgid="3927186043737732875">"Registrering af fingeraftryk fik timeout. Prøv igen."</string>
    <string name="fingerprint_error_canceled" msgid="4402024612660774395">"Fingeraftrykshandlingen blev annulleret."</string>
    <string name="fingerprint_error_user_canceled" msgid="7999639584615291494">"Fingeraftrykshandlingen blev annulleret af brugeren."</string>
    <string name="fingerprint_error_lockout" msgid="5536934748136933450">"Du har prøvet for mange gange. Prøv igen senere."</string>
    <string name="fingerprint_error_lockout_permanent" msgid="5033251797919508137">"Du har brugt for mange forsøg. Fingeraftrykslæseren er deaktiveret."</string>
    <string name="fingerprint_error_unable_to_process" msgid="6107816084103552441">"Prøv igen."</string>
    <string name="fingerprint_error_no_fingerprints" msgid="7654382120628334248">"Der er ikke registreret nogen fingeraftryk."</string>
    <string name="fingerprint_error_hw_not_present" msgid="409523969613176352">"Denne enhed har ingen fingeraftrykslæser."</string>
    <string name="fingerprint_name_template" msgid="5870957565512716938">"Fingeraftryk <xliff:g id="FINGERID">%d</xliff:g>"</string>
  <string-array name="fingerprint_error_vendor">
  </string-array>
    <string name="fingerprint_icon_content_description" msgid="2340202869968465936">"Ikon for fingeraftryk"</string>
    <string name="permlab_manageFace" msgid="2137540986007309781">"administrer hardware til ansigtsgenkendelse"</string>
    <string name="permdesc_manageFace" msgid="8919637120670185330">"Tillader, at appen kan bruge metoder til at tilføje og slette ansigtsskabeloner."</string>
    <string name="permlab_useFaceAuthentication" msgid="8996134460546804535">"brug hardware til ansigtsgenkendelse"</string>
    <string name="permdesc_useFaceAuthentication" msgid="5011118722951833089">"Tillader, at appen bruger ansigtsgenkendelseshardware til godkendelse"</string>
    <string name="face_acquired_insufficient" msgid="5901287247766106330">"Ansigtet kunne ikke behandles. Prøv igen."</string>
    <string name="face_acquired_too_bright" msgid="610606792381297174">"Ansigtet er for lyst. Prøv i svagere belysning."</string>
    <string name="face_acquired_too_dark" msgid="7229162716976778371">"Ansigtet er for mørkt. Ryk tættere på en lyskilde."</string>
    <string name="face_acquired_too_close" msgid="1980310037427755293">"Flyt sensoren længere væk fra ansigtet."</string>
    <string name="face_acquired_too_far" msgid="4494571381828850007">"Ryk sensoren tættere på ansigtet."</string>
    <string name="face_acquired_too_high" msgid="228411096134808372">"Flyt sensoren højere op."</string>
    <string name="face_acquired_too_low" msgid="4539774649296349109">"Flyt sensoren længere ned."</string>
    <string name="face_acquired_too_right" msgid="1650292067226118760">"Flyt sensoren til højre."</string>
    <string name="face_acquired_too_left" msgid="2712489669456176505">"Flyt sensoren til venstre."</string>
    <string name="face_acquired_poor_gaze" msgid="8344973502980415859">"Kig på sensoren."</string>
    <string name="face_acquired_not_detected" msgid="5707782294589511391">"Der er ikke registreret noget ansigt."</string>
    <string name="face_acquired_too_much_motion" msgid="470381210701463822">"Der er for meget bevægelse."</string>
    <string name="face_acquired_recalibrate" msgid="8077949502893707539">"Registrer dit ansigt igen."</string>
    <string name="face_acquired_too_different" msgid="5553210341111255124">"Der blev registreret et andet ansigt."</string>
    <string name="face_acquired_too_similar" msgid="1508776858407646460">"Det minder for meget om et andet. Skift stilling."</string>
    <string name="face_acquired_pan_too_extreme" msgid="8203001424525231680">"Kig mere direkte ind i kameraet."</string>
    <string name="face_acquired_tilt_too_extreme" msgid="7641326344460439970">"Kig mere direkte ind i kameraet."</string>
    <string name="face_acquired_roll_too_extreme" msgid="1444829237745898619">"Hold hovedet helt lodret."</string>
    <string name="face_acquired_obscured" msgid="3055077697850272097">"Sørg for, at ansigtet ikke er dækket til."</string>
  <string-array name="face_acquired_vendor">
  </string-array>
    <string name="face_error_hw_not_available" msgid="6255891785768984615">"Hardwaren til ansigtsregistrering er ikke klar."</string>
    <string name="face_error_timeout" msgid="4014326147867150054">"Ansigtsgenkendelse fik timeout. Prøv igen."</string>
    <string name="face_error_no_space" msgid="8224993703466381314">"Ansigtet kan ikke gemmes."</string>
    <string name="face_error_canceled" msgid="283945501061931023">"Ansigtshandlingen blev annulleret."</string>
    <string name="face_error_user_canceled" msgid="8943921120862164539">"Ansigtsgodkendelsen blev annulleret af brugeren."</string>
    <string name="face_error_lockout" msgid="3407426963155388504">"Du har prøvet for mange gange. Prøv igen senere."</string>
    <string name="face_error_lockout_permanent" msgid="8198354656746088890">"For mange forsøg – Ansigtsgenkendelse deaktiveret."</string>
    <string name="face_error_unable_to_process" msgid="238761109287767270">"Prøv igen."</string>
    <string name="face_error_not_enrolled" msgid="9166792142679691323">"Der er ikke registreret nogen ansigter."</string>
    <string name="face_error_hw_not_present" msgid="916085883581450331">"Denne enhed har ingen sensor til ansigtsgenkendelse."</string>
    <string name="face_name_template" msgid="7004562145809595384">"Ansigt <xliff:g id="FACEID">%d</xliff:g>"</string>
  <string-array name="face_error_vendor">
  </string-array>
    <string name="face_icon_content_description" msgid="4024817159806482191">"Ansigt"</string>
    <string name="permlab_readSyncSettings" msgid="6201810008230503052">"læse indstillinger for synkronisering"</string>
    <string name="permdesc_readSyncSettings" msgid="2706745674569678644">"Tillader, at appen kan læse synkroniseringsindstillingerne for en konto. Denne tilladelse kan f.eks. fastslå, om appen Personer er synkroniseret med en konto."</string>
    <string name="permlab_writeSyncSettings" msgid="5408694875793945314">"slå synkronisering til og fra"</string>
    <string name="permdesc_writeSyncSettings" msgid="8956262591306369868">"Tillader, at en app kan ændre synkroniseringsindstillingerne for en konto. Denne tilladelse kan f.eks. anvendes til at aktivere synkronisering af appen Personer med en konto."</string>
    <string name="permlab_readSyncStats" msgid="7396577451360202448">"læse synkroniseringsstatistikker"</string>
    <string name="permdesc_readSyncStats" msgid="1510143761757606156">"Tillader, at en app kan læse synkroniseringsstatistikkerne for en konto, f.eks. historikken for synkroniserede begivenheder og hvor meget data der synkroniseres."</string>
    <string name="permlab_sdcardRead" msgid="1438933556581438863">"læse indholdet af din delte lagerplads"</string>
    <string name="permdesc_sdcardRead" msgid="1804941689051236391">"Tillader, at appen kan læse indholdet af din delte lagerplads."</string>
    <string name="permlab_sdcardWrite" msgid="9220937740184960897">"ændre eller slette indholdet af din delte lagerplads"</string>
    <string name="permdesc_sdcardWrite" msgid="2834431057338203959">"Tillader, at appen kan skrive indholdet af din delte lagerplads."</string>
    <string name="permlab_use_sip" msgid="2052499390128979920">"foretage/modtage SIP-opkald"</string>
    <string name="permdesc_use_sip" msgid="2297804849860225257">"Tillader, at appen foretager og modtager SIP-opkald."</string>
    <string name="permlab_register_sim_subscription" msgid="3166535485877549177">"registrere nye telefon-SIM-forbindelser"</string>
    <string name="permdesc_register_sim_subscription" msgid="2138909035926222911">"Tillader, at appen registrerer nye telefon-SIM-forbindelser."</string>
    <string name="permlab_register_call_provider" msgid="108102120289029841">"registrere nye telefonforbindelser"</string>
    <string name="permdesc_register_call_provider" msgid="7034310263521081388">"Tillader, at appen registrerer nye telefonforbindelser."</string>
    <string name="permlab_connection_manager" msgid="1116193254522105375">"administrere telefonforbindelser"</string>
    <string name="permdesc_connection_manager" msgid="5925480810356483565">"Tillader, at appen administrerer telefonforbindelser."</string>
    <string name="permlab_bind_incall_service" msgid="6773648341975287125">"interager med skærmen under opkald"</string>
    <string name="permdesc_bind_incall_service" msgid="8343471381323215005">"Tillader, at appen styrer, hvornår og hvordan brugeren ser skærmen for indgående opkald."</string>
    <string name="permlab_bind_connection_service" msgid="3557341439297014940">"interagere med telefonitjenester"</string>
    <string name="permdesc_bind_connection_service" msgid="4008754499822478114">"Tillader, at appen kan interagere med telefonitjenester for at foretage/modtage opkald."</string>
    <string name="permlab_control_incall_experience" msgid="9061024437607777619">"leverer brugeroplevelsen under opkald"</string>
    <string name="permdesc_control_incall_experience" msgid="915159066039828124">"Tillader, at appen leverer brugeroplevelsen under opkald."</string>
    <string name="permlab_readNetworkUsageHistory" msgid="7862593283611493232">"læse historisk netværksbrug"</string>
    <string name="permdesc_readNetworkUsageHistory" msgid="7689060749819126472">"Tillader, at appen kan læse historisk netværksbrug for specifikke netværk og apps."</string>
    <string name="permlab_manageNetworkPolicy" msgid="2562053592339859990">"administrer netværkspolitik"</string>
    <string name="permdesc_manageNetworkPolicy" msgid="7537586771559370668">"Tillader, at appen kan administrere netværkspolitikker og definere appspecifikke regler."</string>
    <string name="permlab_modifyNetworkAccounting" msgid="5088217309088729650">"skift afregning af netværksbrug"</string>
    <string name="permdesc_modifyNetworkAccounting" msgid="5443412866746198123">"Tillader, at appen kan ændre den måde, som netværksforbrug udregnes på i forhold til apps. Anvendes ikke af normale apps."</string>
    <string name="permlab_accessNotifications" msgid="7673416487873432268">"adgang til notifikationer"</string>
    <string name="permdesc_accessNotifications" msgid="458457742683431387">"Tillader, at appen kan hente, undersøge og rydde notifikationer, f.eks. dem, der er sendt af andre apps."</string>
    <string name="permlab_bindNotificationListenerService" msgid="7057764742211656654">"forpligte sig til en notifikationslyttertjeneste"</string>
    <string name="permdesc_bindNotificationListenerService" msgid="985697918576902986">"Tillader brugeren at forpligte sig til en notifikationslyttertjenestes grænseflade på øverste niveau. Bør aldrig være nødvendigt til almindelige apps."</string>
    <string name="permlab_bindConditionProviderService" msgid="1180107672332704641">"oprette binding til en tjeneste til formidling af betingelser"</string>
    <string name="permdesc_bindConditionProviderService" msgid="1680513931165058425">"Tillader, at brugeren opretter en binding til det øverste niveau af grænsefladen i en tjeneste til formidling af betingelser. Dette bør aldrig være nødvendigt for almindelige apps."</string>
    <string name="permlab_bindDreamService" msgid="4153646965978563462">"fastlås til en drømmetjeneste"</string>
    <string name="permdesc_bindDreamService" msgid="7325825272223347863">"Tillader, at indehaveren fastlåser det øverste niveau af brugergrænsefladen for en drømmetjeneste. Dette bør aldrig være nødvendigt for almindelige apps."</string>
    <string name="permlab_invokeCarrierSetup" msgid="3699600833975117478">"aktivere konfigurationsappen, der leveres af mobilselskabet"</string>
    <string name="permdesc_invokeCarrierSetup" msgid="4159549152529111920">"Tillader, at brugeren aktiverer konfigurationsappen, der er forsynet af mobilselskabet. Dette bør aldrig være nødvendigt for almindelige apps."</string>
    <string name="permlab_accessNetworkConditions" msgid="8206077447838909516">"observer netværksforhold"</string>
    <string name="permdesc_accessNetworkConditions" msgid="6899102075825272211">"Tillader, at en applikation observerer netværksforhold. Bør aldrig være nødvendigt for almindelige apps."</string>
    <string name="permlab_setInputCalibration" msgid="4902620118878467615">"skift kalibrering for inputenheden"</string>
    <string name="permdesc_setInputCalibration" msgid="4527511047549456929">"Tillader, at appen ændrer kalibreringsparametrene for berøringsskærmen. Dette bør aldrig være nødvendigt for almindelige apps."</string>
    <string name="permlab_accessDrmCertificates" msgid="7436886640723203615">"få adgang til DRM-certifikater"</string>
    <string name="permdesc_accessDrmCertificates" msgid="8073288354426159089">"Tillader, at en applikation provisionerer og anvender DRM-certifikater. Dette bør aldrig være nødvendigt for almindelige apps."</string>
    <string name="permlab_handoverStatus" msgid="7820353257219300883">"modtag status for Android Beam-overførsler"</string>
    <string name="permdesc_handoverStatus" msgid="4788144087245714948">"Tillader, at applikationen modtager oplysninger om aktuelle Android Beam-overførsler"</string>
    <string name="permlab_removeDrmCertificates" msgid="7044888287209892751">"fjerne DRM-certifikater"</string>
    <string name="permdesc_removeDrmCertificates" msgid="7272999075113400993">"Tillader, at en app fjerner DRM-certifikater. Dette bør aldrig være nødvendigt for almindelige apps."</string>
    <string name="permlab_bindCarrierMessagingService" msgid="1490229371796969158">"knytte til et mobilselskabs beskedtjeneste"</string>
    <string name="permdesc_bindCarrierMessagingService" msgid="2762882888502113944">"Dette giver indehaveren mulighed for at knytte sig til det øverste grænsefladeniveau for et mobilselskabs beskedtjeneste. Dette bør ikke være nødvendigt i normale apps."</string>
    <string name="permlab_bindCarrierServices" msgid="3233108656245526783">"knytte til tjenester fra mobilselskabet"</string>
    <string name="permdesc_bindCarrierServices" msgid="1391552602551084192">"Tillader, at brugeren knytter sig til tjenester fra mobilselskabet. Dette bør aldrig være nødvendigt for almindelige apps."</string>
    <string name="permlab_access_notification_policy" msgid="4247510821662059671">"have adgang til Forstyr ikke"</string>
    <string name="permdesc_access_notification_policy" msgid="3296832375218749580">"Giver appen tilladelse til at læse og skrive konfigurationen af Forstyr ikke."</string>
    <string name="policylab_limitPassword" msgid="4497420728857585791">"Angiv regler for adgangskoder"</string>
    <string name="policydesc_limitPassword" msgid="2502021457917874968">"Tjek længden samt tilladte tegn i adgangskoder og pinkoder til skærmlåsen."</string>
    <string name="policylab_watchLogin" msgid="5091404125971980158">"Overvåg forsøg på oplåsning af skærm"</string>
    <string name="policydesc_watchLogin" product="tablet" msgid="3215729294215070072">"Overvåg antallet af forkert indtastede adgangskoder, når du låser skærmen op, og lås din tablet, eller slet alle data i den, hvis der er indtastet for mange forkerte adgangskoder."</string>
    <string name="policydesc_watchLogin" product="TV" msgid="2707817988309890256">"Overvåg antallet af forkert indtastede adgangskoder ved oplåsning af skærmen, og lås tv\'et eller slet alle dets data, hvis der angives for mange forkerte adgangskoder."</string>
    <string name="policydesc_watchLogin" product="default" msgid="5712323091846761073">"Overvåg antallet af forkerte adgangskoder ved oplåsning af skærmen, og lås telefonen eller slet alle data på telefonen, hvis der er indtastet for mange forkerte adgangskoder."</string>
    <string name="policydesc_watchLogin_secondaryUser" product="tablet" msgid="4280246270601044505">"Registrer antallet af forkerte adgangskoder, der angives ved oplåsning af skærmen, og lås din tablet, eller slet alle brugerens data, hvis adgangskoden tastes forkert for mange gange."</string>
    <string name="policydesc_watchLogin_secondaryUser" product="TV" msgid="3484832653564483250">"Registrer antallet af forkerte adgangskoder, der angives ved oplåsning af skærmen, og lås tv-adgangen, eller slet alle brugerens data, hvis adgangskoden tastes forkert for mange gange."</string>
    <string name="policydesc_watchLogin_secondaryUser" product="default" msgid="2185480427217127147">"Registrer antallet af forkerte adgangskoder, der angives ved oplåsning af skærmen, og lås telefonen, eller slet alle brugerens data, hvis adgangskoden tastes forkert for mange gange."</string>
    <string name="policylab_resetPassword" msgid="4934707632423915395">"Skifte skærmlås"</string>
    <string name="policydesc_resetPassword" msgid="1278323891710619128">"Skifter skærmlås"</string>
    <string name="policylab_forceLock" msgid="2274085384704248431">"Låse skærmen"</string>
    <string name="policydesc_forceLock" msgid="1141797588403827138">"Administrerer, hvordan og hvornår skærmen låses."</string>
    <string name="policylab_wipeData" msgid="3910545446758639713">"Slette alle data"</string>
    <string name="policydesc_wipeData" product="tablet" msgid="4306184096067756876">"Slet din tablets data uden varsel ved at gendanne fabriksindstillingerne."</string>
    <string name="policydesc_wipeData" product="tv" msgid="5816221315214527028">"Slet tv\'ets data uden varsel ved at nulstille til fabrinksindstillingerne."</string>
    <string name="policydesc_wipeData" product="default" msgid="5096895604574188391">"Sletter telefonens data uden varsel ved at gendanne fabriksindstillingerne."</string>
    <string name="policylab_wipeData_secondaryUser" msgid="8362863289455531813">"Slet brugerdata"</string>
    <string name="policydesc_wipeData_secondaryUser" product="tablet" msgid="6336255514635308054">"Slet denne brugers data på denne tablet uden varsel."</string>
    <string name="policydesc_wipeData_secondaryUser" product="tv" msgid="2086473496848351810">"Slet denne brugers data på dette tv uden varsel."</string>
    <string name="policydesc_wipeData_secondaryUser" product="default" msgid="6787904546711590238">"Slet denne brugers data på denne telefon uden varsel."</string>
    <string name="policylab_setGlobalProxy" msgid="2784828293747791446">"Angiv enhedens globale proxy"</string>
    <string name="policydesc_setGlobalProxy" msgid="8459859731153370499">"Indstil den globale proxy for enheden, der skal bruges, mens politikken er aktiveret. Det er kun enhedens ejer, der kan indstille den globale proxy."</string>
    <string name="policylab_expirePassword" msgid="5610055012328825874">"Angiv udløbsdato for adgangskoden til skærmlås"</string>
    <string name="policydesc_expirePassword" msgid="5367525762204416046">"Rediger, hvor ofte skærmlåsens adgangskode, pinkode eller adgangsmønster skal skiftes."</string>
    <string name="policylab_encryptedStorage" msgid="8901326199909132915">"Angiv kryptering af lager"</string>
    <string name="policydesc_encryptedStorage" msgid="2637732115325316992">"Kræver, at gemte appdata krypteres."</string>
    <string name="policylab_disableCamera" msgid="6395301023152297826">"Deaktiver kameraer"</string>
    <string name="policydesc_disableCamera" msgid="2306349042834754597">"Bloker brug af alle kameraer på enheden."</string>
    <string name="policylab_disableKeyguardFeatures" msgid="8552277871075367771">"Slå visse skærmlåsfunktioner fra"</string>
    <string name="policydesc_disableKeyguardFeatures" msgid="2044755691354158439">"Undgå brugen af visse skærmlåsfunktioner."</string>
  <string-array name="phoneTypes">
    <item msgid="8901098336658710359">"Hjem"</item>
    <item msgid="869923650527136615">"Mobil"</item>
    <item msgid="7897544654242874543">"Arbejde"</item>
    <item msgid="1103601433382158155">"Arbejdsfax"</item>
    <item msgid="1735177144948329370">"Hjemmefax"</item>
    <item msgid="603878674477207394">"Personsøger"</item>
    <item msgid="1650824275177931637">"Andet"</item>
    <item msgid="9192514806975898961">"Tilpasset"</item>
  </string-array>
  <string-array name="emailAddressTypes">
    <item msgid="8073994352956129127">"Hjem"</item>
    <item msgid="7084237356602625604">"Arbejde"</item>
    <item msgid="1112044410659011023">"Andet"</item>
    <item msgid="2374913952870110618">"Tilpasset"</item>
  </string-array>
  <string-array name="postalAddressTypes">
    <item msgid="6880257626740047286">"Hjem"</item>
    <item msgid="5629153956045109251">"Arbejde"</item>
    <item msgid="4966604264500343469">"Andet"</item>
    <item msgid="4932682847595299369">"Tilpasset"</item>
  </string-array>
  <string-array name="imAddressTypes">
    <item msgid="1738585194601476694">"Hjem"</item>
    <item msgid="1359644565647383708">"Arbejde"</item>
    <item msgid="7868549401053615677">"Anden"</item>
    <item msgid="3145118944639869809">"Tilpasset"</item>
  </string-array>
  <string-array name="organizationTypes">
    <item msgid="7546335612189115615">"Arbejde"</item>
    <item msgid="4378074129049520373">"Andet"</item>
    <item msgid="3455047468583965104">"Tilpasset"</item>
  </string-array>
  <string-array name="imProtocols">
    <item msgid="8595261363518459565">"AIM"</item>
    <item msgid="7390473628275490700">"Windows Live"</item>
    <item msgid="7882877134931458217">"Yahoo"</item>
    <item msgid="5035376313200585242">"Skype"</item>
    <item msgid="7532363178459444943">"QQ"</item>
    <item msgid="3713441034299660749">"Google Talk"</item>
    <item msgid="2506857312718630823">"ICQ"</item>
    <item msgid="1648797903785279353">"Jabber"</item>
  </string-array>
    <string name="phoneTypeCustom" msgid="1644738059053355820">"Tilpasset"</string>
    <string name="phoneTypeHome" msgid="2570923463033985887">"Hjem"</string>
    <string name="phoneTypeMobile" msgid="6501463557754751037">"Mobil"</string>
    <string name="phoneTypeWork" msgid="8863939667059911633">"Arbejde"</string>
    <string name="phoneTypeFaxWork" msgid="3517792160008890912">"Arbejdsfax"</string>
    <string name="phoneTypeFaxHome" msgid="2067265972322971467">"Hjemmefax"</string>
    <string name="phoneTypePager" msgid="7582359955394921732">"Personsøger"</string>
    <string name="phoneTypeOther" msgid="1544425847868765990">"Andet"</string>
    <string name="phoneTypeCallback" msgid="2712175203065678206">"Tilbagekald"</string>
    <string name="phoneTypeCar" msgid="8738360689616716982">"Bil"</string>
    <string name="phoneTypeCompanyMain" msgid="540434356461478916">"Firma (hovednr.)"</string>
    <string name="phoneTypeIsdn" msgid="8022453193171370337">"ISDN"</string>
    <string name="phoneTypeMain" msgid="6766137010628326916">"Hovednr."</string>
    <string name="phoneTypeOtherFax" msgid="8587657145072446565">"Andet faxnummer"</string>
    <string name="phoneTypeRadio" msgid="4093738079908667513">"Radio"</string>
    <string name="phoneTypeTelex" msgid="3367879952476250512">"Telex"</string>
    <string name="phoneTypeTtyTdd" msgid="8606514378585000044">"TTY TDD"</string>
    <string name="phoneTypeWorkMobile" msgid="1311426989184065709">"Arbejdsmobil"</string>
    <string name="phoneTypeWorkPager" msgid="649938731231157056">"Personsøger (job)"</string>
    <string name="phoneTypeAssistant" msgid="5596772636128562884">"Assistent"</string>
    <string name="phoneTypeMms" msgid="7254492275502768992">"mms"</string>
    <string name="eventTypeCustom" msgid="7837586198458073404">"Tilpasset"</string>
    <string name="eventTypeBirthday" msgid="2813379844211390740">"Fødselsdato"</string>
    <string name="eventTypeAnniversary" msgid="3876779744518284000">"Årsdag"</string>
    <string name="eventTypeOther" msgid="7388178939010143077">"Andet"</string>
    <string name="emailTypeCustom" msgid="8525960257804213846">"Tilpasset"</string>
    <string name="emailTypeHome" msgid="449227236140433919">"Hjem"</string>
    <string name="emailTypeWork" msgid="3548058059601149973">"Arbejde"</string>
    <string name="emailTypeOther" msgid="2923008695272639549">"Andet"</string>
    <string name="emailTypeMobile" msgid="119919005321166205">"Mobil"</string>
    <string name="postalTypeCustom" msgid="8903206903060479902">"Tilpasset"</string>
    <string name="postalTypeHome" msgid="8165756977184483097">"Hjem"</string>
    <string name="postalTypeWork" msgid="5268172772387694495">"Arbejde"</string>
    <string name="postalTypeOther" msgid="2726111966623584341">"Andet"</string>
    <string name="imTypeCustom" msgid="2074028755527826046">"Tilpasset"</string>
    <string name="imTypeHome" msgid="6241181032954263892">"Hjem"</string>
    <string name="imTypeWork" msgid="1371489290242433090">"Arbejde"</string>
    <string name="imTypeOther" msgid="5377007495735915478">"Andet"</string>
    <string name="imProtocolCustom" msgid="6919453836618749992">"Tilpasset"</string>
    <string name="imProtocolAim" msgid="7050360612368383417">"AIM"</string>
    <string name="imProtocolMsn" msgid="144556545420769442">"Windows Live"</string>
    <string name="imProtocolYahoo" msgid="8271439408469021273">"Yahoo"</string>
    <string name="imProtocolSkype" msgid="9019296744622832951">"Skype"</string>
    <string name="imProtocolQq" msgid="8887484379494111884">"QQ"</string>
    <string name="imProtocolGoogleTalk" msgid="493902321140277304">"Hangouts"</string>
    <string name="imProtocolIcq" msgid="1574870433606517315">"ICQ"</string>
    <string name="imProtocolJabber" msgid="2279917630875771722">"Jabber"</string>
    <string name="imProtocolNetMeeting" msgid="8287625655986827971">"NetMeeting"</string>
    <string name="orgTypeWork" msgid="29268870505363872">"Arbejde"</string>
    <string name="orgTypeOther" msgid="3951781131570124082">"Andet"</string>
    <string name="orgTypeCustom" msgid="225523415372088322">"Tilpasset"</string>
    <string name="relationTypeCustom" msgid="3542403679827297300">"Tilpasset"</string>
    <string name="relationTypeAssistant" msgid="6274334825195379076">"Assistent"</string>
    <string name="relationTypeBrother" msgid="8757913506784067713">"Bror"</string>
    <string name="relationTypeChild" msgid="1890746277276881626">"Barn"</string>
    <string name="relationTypeDomesticPartner" msgid="6904807112121122133">"Samlever"</string>
    <string name="relationTypeFather" msgid="5228034687082050725">"Far"</string>
    <string name="relationTypeFriend" msgid="7313106762483391262">"Ven"</string>
    <string name="relationTypeManager" msgid="6365677861610137895">"Chef"</string>
    <string name="relationTypeMother" msgid="4578571352962758304">"Mor"</string>
    <string name="relationTypeParent" msgid="4755635567562925226">"Forælder"</string>
    <string name="relationTypePartner" msgid="7266490285120262781">"Partner"</string>
    <string name="relationTypeReferredBy" msgid="101573059844135524">"Henvist af"</string>
    <string name="relationTypeRelative" msgid="1799819930085610271">"Familie"</string>
    <string name="relationTypeSister" msgid="1735983554479076481">"Søster"</string>
    <string name="relationTypeSpouse" msgid="394136939428698117">"Ægtefælle"</string>
    <string name="sipAddressTypeCustom" msgid="2473580593111590945">"Tilpasset"</string>
    <string name="sipAddressTypeHome" msgid="6093598181069359295">"Hjem"</string>
    <string name="sipAddressTypeWork" msgid="6920725730797099047">"Arbejde"</string>
    <string name="sipAddressTypeOther" msgid="4408436162950119849">"Andet"</string>
    <string name="quick_contacts_not_available" msgid="746098007828579688">"Der blev ikke fundet nogen applikation, som kan vise denne kontakt."</string>
    <string name="keyguard_password_enter_pin_code" msgid="3037685796058495017">"Angiv pinkode"</string>
    <string name="keyguard_password_enter_puk_code" msgid="4800725266925845333">"Angiv PUK- og pinkode"</string>
    <string name="keyguard_password_enter_puk_prompt" msgid="1341112146710087048">"PUK-kode"</string>
    <string name="keyguard_password_enter_pin_prompt" msgid="8027680321614196258">"Ny pinkode"</string>
    <string name="keyguard_password_entry_touch_hint" msgid="2644215452200037944"><font size="17">"Tryk for at skrive adgangskode"</font></string>
    <string name="keyguard_password_enter_password_code" msgid="1054721668279049780">"Angiv adgangskoden for at låse op"</string>
    <string name="keyguard_password_enter_pin_password_code" msgid="6391755146112503443">"Angiv pinkode for at låse op"</string>
    <string name="keyguard_password_wrong_pin_code" msgid="2422225591006134936">"Forkert pinkode."</string>
    <string name="keyguard_label_text" msgid="861796461028298424">"Tryk på Menu og dernæst på 0 for at låse op."</string>
    <string name="emergency_call_dialog_number_for_display" msgid="696192103195090970">"Nødnummer"</string>
    <string name="lockscreen_carrier_default" msgid="6169005837238288522">"Ingen dækning"</string>
    <string name="lockscreen_screen_locked" msgid="7288443074806832904">"Skærmen er låst."</string>
    <string name="lockscreen_instructions_when_pattern_enabled" msgid="46154051614126049">"Tryk på Menu for at låse op eller foretage et nødopkald."</string>
    <string name="lockscreen_instructions_when_pattern_disabled" msgid="686260028797158364">"Tryk på Menu for at låse op."</string>
    <string name="lockscreen_pattern_instructions" msgid="7478703254964810302">"Tegn oplåsningsmønster"</string>
    <string name="lockscreen_emergency_call" msgid="5298642613417801888">"Nødsituation"</string>
    <string name="lockscreen_return_to_call" msgid="5244259785500040021">"Tilbage til opkald"</string>
    <string name="lockscreen_pattern_correct" msgid="9039008650362261237">"Rigtigt!"</string>
    <string name="lockscreen_pattern_wrong" msgid="4317955014948108794">"Prøv igen"</string>
    <string name="lockscreen_password_wrong" msgid="5737815393253165301">"Prøv igen"</string>
    <string name="lockscreen_storage_locked" msgid="9167551160010625200">"Lås op for at se alle funktioner og data"</string>
    <string name="faceunlock_multiple_failures" msgid="754137583022792429">"Det maksimale antal forsøg på at bruge Ansigtslås er overskredet"</string>
    <string name="lockscreen_missing_sim_message_short" msgid="5099439277819215399">"Intet SIM-kort"</string>
    <string name="lockscreen_missing_sim_message" product="tablet" msgid="151659196095791474">"Der er ikke noget SIM-kort i tabletcomputeren."</string>
    <string name="lockscreen_missing_sim_message" product="tv" msgid="1943633865476989599">"Der er intet SIM-kort i fjernsynet."</string>
    <string name="lockscreen_missing_sim_message" product="default" msgid="2186920585695169078">"Der er ikke noget SIM-kort i telefonen."</string>
    <string name="lockscreen_missing_sim_instructions" msgid="5372787138023272615">"Indsæt et SIM-kort."</string>
    <string name="lockscreen_missing_sim_instructions_long" msgid="3526573099019319472">"SIM-kortet mangler eller kan ikke læses. Indsæt et SIM-kort."</string>
    <string name="lockscreen_permanent_disabled_sim_message_short" msgid="5096149665138916184">"Ubrugeligt SIM-kort."</string>
    <string name="lockscreen_permanent_disabled_sim_instructions" msgid="910904643433151371">"Dit SIM-kort er blevet permanent deaktiveret.\nKontakt din tjenesteudbyder for at få et nyt SIM-kort."</string>
    <string name="lockscreen_transport_prev_description" msgid="6300840251218161534">"Forrige nummer"</string>
    <string name="lockscreen_transport_next_description" msgid="573285210424377338">"Næste nummer"</string>
    <string name="lockscreen_transport_pause_description" msgid="3980308465056173363">"Pause"</string>
    <string name="lockscreen_transport_play_description" msgid="1901258823643886401">"Afspil"</string>
    <string name="lockscreen_transport_stop_description" msgid="5907083260651210034">"Stop"</string>
    <string name="lockscreen_transport_rew_description" msgid="6944412838651990410">"Spol tilbage"</string>
    <string name="lockscreen_transport_ffw_description" msgid="42987149870928985">"Spol frem"</string>
    <string name="emergency_calls_only" msgid="6733978304386365407">"Kun nødopkald"</string>
    <string name="lockscreen_network_locked_message" msgid="143389224986028501">"Netværket er låst"</string>
    <string name="lockscreen_sim_puk_locked_message" msgid="7441797339976230">"SIM-kortet er låst med PUK-koden."</string>
    <string name="lockscreen_sim_puk_locked_instructions" msgid="8127916255245181063">"Se brugervejledningen, eller kontakt kundeservice."</string>
    <string name="lockscreen_sim_locked_message" msgid="8066660129206001039">"SIM-kortet er låst."</string>
    <string name="lockscreen_sim_unlock_progress_dialog_message" msgid="595323214052881264">"Låser SIM-kortet op ..."</string>
    <string name="lockscreen_too_many_failed_attempts_dialog_message" msgid="6481623830344107222">"Du har tegnet dit oplåsningsmønster forkert <xliff:g id="NUMBER_0">%1$d</xliff:g> gange. \n\nPrøv igen om <xliff:g id="NUMBER_1">%2$d</xliff:g> sekunder."</string>
    <string name="lockscreen_too_many_failed_password_attempts_dialog_message" msgid="2725973286239344555">"Du har indtastet din adgangskode forkert <xliff:g id="NUMBER_0">%1$d</xliff:g> gange. \n\nPrøv igen om <xliff:g id="NUMBER_1">%2$d</xliff:g> sekunder."</string>
    <string name="lockscreen_too_many_failed_pin_attempts_dialog_message" msgid="6216672706545696955">"Du har indtastet en forkert pinkode <xliff:g id="NUMBER_0">%1$d</xliff:g> gange. \n\nPrøv igen om <xliff:g id="NUMBER_1">%2$d</xliff:g> sekunder."</string>
    <string name="lockscreen_failed_attempts_almost_glogin" product="tablet" msgid="9191611984625460820">"Du har tegnet dit oplåsningsmønster forkert <xliff:g id="NUMBER_0">%1$d</xliff:g> gange. Efter <xliff:g id="NUMBER_1">%2$d</xliff:g> yderligere forsøg vil du blive bedt om at låse din tablet op ved hjælp af dit Google-login\n\n  Prøv igen om <xliff:g id="NUMBER_2">%3$d</xliff:g> sekunder."</string>
    <string name="lockscreen_failed_attempts_almost_glogin" product="tv" msgid="5316664559603394684">"Du har tegnet dit oplåsningsmønster forkert <xliff:g id="NUMBER_0">%1$d</xliff:g> gange. Efter endnu <xliff:g id="NUMBER_1">%2$d</xliff:g> mislykket forsøg bliver du bedt om at låse op for dit tv ved hjælp af din Google-login.\n\n Prøv igen om <xliff:g id="NUMBER_2">%3$d</xliff:g> sekunder."</string>
    <string name="lockscreen_failed_attempts_almost_glogin" product="default" msgid="2590227559763762751">"Du har tegnet dit oplåsningsmønster forkert <xliff:g id="NUMBER_0">%1$d</xliff:g> gange. Efter <xliff:g id="NUMBER_1">%2$d</xliff:g> forsøg til vil du blive bedt om at låse din telefon op ved hjælp af dit Google-login.\n\n Prøv igen om <xliff:g id="NUMBER_2">%3$d</xliff:g> sekunder."</string>
    <string name="lockscreen_failed_attempts_almost_at_wipe" product="tablet" msgid="6128106399745755604">"Du har forsøgt at låse tabletten op forkert <xliff:g id="NUMBER_0">%1$d</xliff:g> gange. Efter yderligere <xliff:g id="NUMBER_1">%2$d</xliff:g> mislykkede forsøg nulstilles tabletten til fabriksindstillingerne, og alle brugerdata mistes."</string>
    <string name="lockscreen_failed_attempts_almost_at_wipe" product="tv" msgid="950408382418270260">"Du har forsøgt at låse tv\'et forkert op <xliff:g id="NUMBER_0">%1$d</xliff:g> gange. Efter endnu <xliff:g id="NUMBER_1">%2$d</xliff:g> mislykkede forsøg nulstilles fjernsynet til fabriksindstillingerne, og alle brugerdata går tabt."</string>
    <string name="lockscreen_failed_attempts_almost_at_wipe" product="default" msgid="8603565142156826565">"Du har forsøgt at låse telefonen op forkert <xliff:g id="NUMBER_0">%1$d</xliff:g> gange. Efter yderligere <xliff:g id="NUMBER_1">%2$d</xliff:g> mislykkede forsøg, nulstilles telefonen til fabriksindstillingerne, og alle brugerdata mistes."</string>
    <string name="lockscreen_failed_attempts_now_wiping" product="tablet" msgid="280873516493934365">"Du har forsøgt at låse tabletten op forkert <xliff:g id="NUMBER">%d</xliff:g> gange. Tabletten nulstilles til fabriksindstillingerne."</string>
    <string name="lockscreen_failed_attempts_now_wiping" product="tv" msgid="3195755534096192191">"Du har forsøgt at låse tv\'et forkert op <xliff:g id="NUMBER">%d</xliff:g> gange. Fjernsynet nulstilles nu til fabriksindstillingerne."</string>
    <string name="lockscreen_failed_attempts_now_wiping" product="default" msgid="3025504721764922246">"Du har forsøgt at låse telefonen op forkert <xliff:g id="NUMBER">%d</xliff:g> gange. Telefonen nulstilles til fabriksindstillingerne."</string>
    <string name="lockscreen_too_many_failed_attempts_countdown" msgid="6251480343394389665">"Prøv igen om <xliff:g id="NUMBER">%d</xliff:g> sekunder."</string>
    <string name="lockscreen_forgot_pattern_button_text" msgid="2626999449610695930">"Har du glemt mønstret?"</string>
    <string name="lockscreen_glogin_forgot_pattern" msgid="2588521501166032747">"Oplåsning af konto"</string>
    <string name="lockscreen_glogin_too_many_attempts" msgid="2751368605287288808">"For mange forsøg på at tegne mønstret korrekt"</string>
    <string name="lockscreen_glogin_instructions" msgid="3931816256100707784">"Lås op ved at logge ind med din Google-konto."</string>
    <string name="lockscreen_glogin_username_hint" msgid="8846881424106484447">"Brugernavn (mail)"</string>
    <string name="lockscreen_glogin_password_hint" msgid="5958028383954738528">"Adgangskode"</string>
    <string name="lockscreen_glogin_submit_button" msgid="7130893694795786300">"Log ind"</string>
    <string name="lockscreen_glogin_invalid_input" msgid="1364051473347485908">"Ugyldigt brugernavn eller ugyldig adgangskode."</string>
    <string name="lockscreen_glogin_account_recovery_hint" msgid="1696924763690379073">"Har du glemt dit brugernavn eller din adgangskode?\nBesøg "<b>"google.com/accounts/recovery"</b>"."</string>
    <string name="lockscreen_glogin_checking_password" msgid="7114627351286933867">"Kontrollerer..."</string>
    <string name="lockscreen_unlock_label" msgid="737440483220667054">"Lås op"</string>
    <string name="lockscreen_sound_on_label" msgid="9068877576513425970">"Lyd slået til"</string>
    <string name="lockscreen_sound_off_label" msgid="996822825154319026">"Lyd slået fra"</string>
    <string name="lockscreen_access_pattern_start" msgid="3941045502933142847">"Mønster er begyndt"</string>
    <string name="lockscreen_access_pattern_cleared" msgid="5583479721001639579">"Mønster er ryddet"</string>
    <string name="lockscreen_access_pattern_cell_added" msgid="6756031208359292487">"Celle er tilføjet"</string>
    <string name="lockscreen_access_pattern_cell_added_verbose" msgid="7264580781744026939">"Celle <xliff:g id="CELL_INDEX">%1$s</xliff:g> blev tilføjet"</string>
    <string name="lockscreen_access_pattern_detected" msgid="4988730895554057058">"Mønster er fuldført"</string>
    <string name="lockscreen_access_pattern_area" msgid="400813207572953209">"Mønsterområde."</string>
    <string name="keyguard_accessibility_widget_changed" msgid="5678624624681400191">"%1$s. Widget %2$d af %3$d."</string>
    <string name="keyguard_accessibility_add_widget" msgid="8273277058724924654">"Tilføj widget."</string>
    <string name="keyguard_accessibility_widget_empty_slot" msgid="1281505703307930757">"Tom"</string>
    <string name="keyguard_accessibility_unlock_area_expanded" msgid="2278106022311170299">"Oplåsningsområdet er udvidet."</string>
    <string name="keyguard_accessibility_unlock_area_collapsed" msgid="6366992066936076396">"Oplåsningsområdet er skjult."</string>
    <string name="keyguard_accessibility_widget" msgid="6527131039741808240">"Widget til <xliff:g id="WIDGET_INDEX">%1$s</xliff:g>."</string>
    <string name="keyguard_accessibility_user_selector" msgid="1226798370913698896">"Brugervælger"</string>
    <string name="keyguard_accessibility_status" msgid="8008264603935930611">"Status"</string>
    <string name="keyguard_accessibility_camera" msgid="8904231194181114603">"Kamera"</string>
    <string name="keygaurd_accessibility_media_controls" msgid="262209654292161806">"Mediestyring"</string>
    <string name="keyguard_accessibility_widget_reorder_start" msgid="8736853615588828197">"Omrokering af widgets er påbegyndt."</string>
    <string name="keyguard_accessibility_widget_reorder_end" msgid="7170190950870468320">"Omrokering af widgets er afsluttet."</string>
    <string name="keyguard_accessibility_widget_deleted" msgid="4426204263929224434">"Widgetten <xliff:g id="WIDGET_INDEX">%1$s</xliff:g> er slettet."</string>
    <string name="keyguard_accessibility_expand_lock_area" msgid="519859720934178024">"Udvid oplåsningsområdet."</string>
    <string name="keyguard_accessibility_slide_unlock" msgid="2959928478764697254">"Lås op ved at stryge."</string>
    <string name="keyguard_accessibility_pattern_unlock" msgid="1490840706075246612">"Lås op med mønster."</string>
    <string name="keyguard_accessibility_face_unlock" msgid="4817282543351718535">"Lås op med ansigt."</string>
    <string name="keyguard_accessibility_pin_unlock" msgid="2469687111784035046">"Lås op med pinkode."</string>
    <string name="keyguard_accessibility_sim_pin_unlock" msgid="9149698847116962307">"Lås op ved hjælp af pinkoden til SIM-kortet."</string>
    <string name="keyguard_accessibility_sim_puk_unlock" msgid="9106899279724723341">"Lås op ved hjælp af PUK-koden til SIM-kortet."</string>
    <string name="keyguard_accessibility_password_unlock" msgid="7675777623912155089">"Lås op med adgangskode."</string>
    <string name="keyguard_accessibility_pattern_area" msgid="7679891324509597904">"Mønsterområde."</string>
    <string name="keyguard_accessibility_slide_area" msgid="6736064494019979544">"Strygeområde."</string>
    <string name="password_keyboard_label_symbol_key" msgid="992280756256536042">"?123"</string>
    <string name="password_keyboard_label_alpha_key" msgid="8001096175167485649">"ABC"</string>
    <string name="password_keyboard_label_alt_key" msgid="1284820942620288678">"ALT"</string>
    <string name="granularity_label_character" msgid="7336470535385009523">"tegn"</string>
    <string name="granularity_label_word" msgid="7075570328374918660">"ord"</string>
    <string name="granularity_label_link" msgid="5815508880782488267">"link"</string>
    <string name="granularity_label_line" msgid="5764267235026120888">"linje"</string>
    <string name="factorytest_failed" msgid="5410270329114212041">"Fabrikstest mislykkedes"</string>
    <string name="factorytest_not_system" msgid="4435201656767276723">"Handlingen FACTORY_TEST understøttes kun af pakker installeret i /system/app."</string>
    <string name="factorytest_no_action" msgid="872991874799998561">"Der blev ikke fundet nogen pakke, som leverer handlingen FACTORY_TEST."</string>
    <string name="factorytest_reboot" msgid="6320168203050791643">"Genstart"</string>
    <string name="js_dialog_title" msgid="1987483977834603872">"På siden på \"<xliff:g id="TITLE">%s</xliff:g>\" står der:"</string>
    <string name="js_dialog_title_default" msgid="6961903213729667573">"Javascript"</string>
    <string name="js_dialog_before_unload_title" msgid="2619376555525116593">"Bekræft navigation"</string>
    <string name="js_dialog_before_unload_positive_button" msgid="3112752010600484130">"Forlad denne side"</string>
    <string name="js_dialog_before_unload_negative_button" msgid="5614861293026099715">"Bliv på denne side"</string>
    <string name="js_dialog_before_unload" msgid="3468816357095378590">"<xliff:g id="MESSAGE">%s</xliff:g>\n\nEr du sikker på, at du vil navigere væk fra denne side?"</string>
    <string name="save_password_label" msgid="6860261758665825069">"Bekræft"</string>
    <string name="double_tap_toast" msgid="4595046515400268881">"Tip! Dobbeltklik for at zoome ind eller ud."</string>
    <string name="autofill_this_form" msgid="4616758841157816676">"Autofyld"</string>
    <string name="setup_autofill" msgid="7103495070180590814">"Konfigurer Autofyld"</string>
    <string name="autofill_window_title" msgid="4107745526909284887">"Udfyld automatisk med <xliff:g id="SERVICENAME">%1$s</xliff:g>"</string>
    <string name="autofill_address_name_separator" msgid="6350145154779706772">" "</string>
    <string name="autofill_address_summary_name_format" msgid="3268041054899214945">"$1$2$3"</string>
    <string name="autofill_address_summary_separator" msgid="7483307893170324129">", "</string>
    <string name="autofill_address_summary_format" msgid="4874459455786827344">"$1$2$3"</string>
    <string name="autofill_province" msgid="2231806553863422300">"Provins"</string>
    <string name="autofill_postal_code" msgid="4696430407689377108">"Postnummer"</string>
    <string name="autofill_state" msgid="6988894195520044613">"Stat"</string>
    <string name="autofill_zip_code" msgid="8697544592627322946">"Postnummer"</string>
    <string name="autofill_county" msgid="237073771020362891">"Amt"</string>
    <string name="autofill_island" msgid="4020100875984667025">"Ø"</string>
    <string name="autofill_district" msgid="8400735073392267672">"Distrikt"</string>
    <string name="autofill_department" msgid="5343279462564453309">"Afdeling"</string>
    <string name="autofill_prefecture" msgid="2028499485065800419">"Præfektur"</string>
    <string name="autofill_parish" msgid="8202206105468820057">"Sogn"</string>
    <string name="autofill_area" msgid="3547409050889952423">"Område"</string>
    <string name="autofill_emirate" msgid="2893880978835698818">"Emirat"</string>
    <string name="permlab_readHistoryBookmarks" msgid="3775265775405106983">"læse dine webbogmærker og -historik"</string>
    <string name="permdesc_readHistoryBookmarks" msgid="8462378226600439658">"Tillader, at appen kan læse historikken om alle webadresser, som browseren har besøgt, og alle browserens bogmærker. Bemærk! Denne tilladelse håndhæves muligvis ikke af tredjepartsbrowsere eller andre apps med websøgningsfunktioner."</string>
    <string name="permlab_writeHistoryBookmarks" msgid="3714785165273314490">"skrive webbogmærker og -historik"</string>
    <string name="permdesc_writeHistoryBookmarks" product="tablet" msgid="6825527469145760922">"Tillader, at appen kan ændre browserens historik eller de bogmærker, der er gemt på din tablet. Dette kan give appen tilladelse til at slette eller ændre browserdata. Bemærk! Denne tilladelse håndhæves muligvis ikke af tredjepartsbrowsere eller andre apps med websøgningsfunktioner."</string>
    <string name="permdesc_writeHistoryBookmarks" product="tv" msgid="7007393823197766548">"Giver appen lov til at ændre browserens historik eller bogmærker, der er gemt på dit tv. Dette kan give appen tilladelse til at slette eller ændre browserdata. Bemærk! Denne tilladelse håndhæves muligvis ikke af tredjepartsbrowsere eller andre programmer med mulighed for webbrowsing."</string>
    <string name="permdesc_writeHistoryBookmarks" product="default" msgid="8497389531014185509">"Tillader, at appen kan ændre browserens historik eller de bogmærker, der er gemt på din telefon. Dette kan give appen tilladelse til at slette eller ændre browserdata. Bemærk! Denne tilladelse håndhæves muligvis ikke af tredjepartsbrowsere eller andre apps med websøgningsfunktioner."</string>
    <string name="permlab_setAlarm" msgid="1379294556362091814">"indstille en alarm"</string>
    <string name="permdesc_setAlarm" msgid="316392039157473848">"Tillader, at appen kan indstille en alarm i en installeret alarmapp. Nogle alarmapps har muligvis ikke denne funktion."</string>
    <string name="permlab_addVoicemail" msgid="5525660026090959044">"tilføje telefonsvarer"</string>
    <string name="permdesc_addVoicemail" msgid="6604508651428252437">"Tillader, at appen kan tilføje beskeder på din telefonsvarer."</string>
    <string name="permlab_writeGeolocationPermissions" msgid="5962224158955273932">"skifte tilladelser til geoplacering i Browser"</string>
    <string name="permdesc_writeGeolocationPermissions" msgid="1083743234522638747">"Tillader, at appen kan ændre browserens tilladelser angående geoplacering. Ondsindede apps kan benytte dette til at sende oplysninger om sted til vilkårlige websites."</string>
    <string name="save_password_message" msgid="767344687139195790">"Ønsker du, at browseren skal huske denne adgangskode?"</string>
    <string name="save_password_notnow" msgid="6389675316706699758">"Ikke nu"</string>
    <string name="save_password_remember" msgid="6491879678996749466">"Husk"</string>
    <string name="save_password_never" msgid="8274330296785855105">"Aldrig"</string>
    <string name="open_permission_deny" msgid="7374036708316629800">"Du har ikke tilladelse til at åbne denne side."</string>
    <string name="text_copied" msgid="4985729524670131385">"Teksten er kopieret til udklipsholderen."</string>
    <string name="copied" msgid="8564151838171791598">"Kopieret"</string>
    <string name="more_item_label" msgid="4650918923083320495">"Mere"</string>
    <string name="prepend_shortcut_label" msgid="2572214461676015642">"Menu+"</string>
    <string name="menu_meta_shortcut_label" msgid="4647153495550313570">"Meta+"</string>
    <string name="menu_ctrl_shortcut_label" msgid="3917070091228880941">"Ctrl+"</string>
    <string name="menu_alt_shortcut_label" msgid="6249849492641218944">"Alt+"</string>
    <string name="menu_shift_shortcut_label" msgid="6773890288720306380">"Shift+"</string>
    <string name="menu_sym_shortcut_label" msgid="4019695553731017933">"Sym+"</string>
    <string name="menu_function_shortcut_label" msgid="1984053777418162618">"Fn+"</string>
    <string name="menu_space_shortcut_label" msgid="2410328639272162537">"plads"</string>
    <string name="menu_enter_shortcut_label" msgid="2743362785111309668">"angiv"</string>
    <string name="menu_delete_shortcut_label" msgid="3658178007202748164">"slet"</string>
    <string name="search_go" msgid="8298016669822141719">"Søg"</string>
    <string name="search_hint" msgid="1733947260773056054">"Søg…"</string>
    <string name="searchview_description_search" msgid="6749826639098512120">"Søg"</string>
    <string name="searchview_description_query" msgid="5911778593125355124">"Søgeforespørgsel"</string>
    <string name="searchview_description_clear" msgid="1330281990951833033">"Ryd forespørgslen"</string>
    <string name="searchview_description_submit" msgid="2688450133297983542">"Indsend forespørgslen"</string>
    <string name="searchview_description_voice" msgid="2453203695674994440">"Talesøgning"</string>
    <string name="enable_explore_by_touch_warning_title" msgid="7460694070309730149">"Vil du aktivere Udforsk ved berøring?"</string>
    <string name="enable_explore_by_touch_warning_message" product="tablet" msgid="8655887539089910577">"<xliff:g id="ACCESSIBILITY_SERVICE_NAME">%1$s</xliff:g> ønsker at aktivere Udforsk ved berøring. Når Udforsk ved berøring er tændt, kan du høre eller se beskrivelser af, hvad der er under din finger eller udføre bevægelser for at interagere med tabletten."</string>
    <string name="enable_explore_by_touch_warning_message" product="default" msgid="2708199672852373195">"<xliff:g id="ACCESSIBILITY_SERVICE_NAME">%1$s</xliff:g> ønsker at aktivere Udforsk ved berøring. Når Udforsk ved berøring er aktiveret, kan du høre eller se beskrivelser af, hvad der er under din finger, eller udføre bevægelser for at interagere med telefonen."</string>
    <string name="oneMonthDurationPast" msgid="7396384508953779925">"for 1 måned siden"</string>
    <string name="beforeOneMonthDurationPast" msgid="909134546836499826">"Før for 1 måned siden"</string>
    <plurals name="last_num_days" formatted="false" msgid="5104533550723932025">
      <item quantity="one">Inden for de seneste <xliff:g id="COUNT_1">%d</xliff:g> dage</item>
      <item quantity="other">Inden for de seneste <xliff:g id="COUNT_1">%d</xliff:g> dage</item>
    </plurals>
    <string name="last_month" msgid="3959346739979055432">"Seneste måned"</string>
    <string name="older" msgid="5211975022815554840">"Ældre"</string>
    <string name="preposition_for_date" msgid="9093949757757445117">"den <xliff:g id="DATE">%s</xliff:g>"</string>
    <string name="preposition_for_time" msgid="5506831244263083793">"kl. <xliff:g id="TIME">%s</xliff:g>"</string>
    <string name="preposition_for_year" msgid="5040395640711867177">"i <xliff:g id="YEAR">%s</xliff:g>"</string>
    <string name="day" msgid="8144195776058119424">"dag"</string>
    <string name="days" msgid="4774547661021344602">"dage"</string>
    <string name="hour" msgid="2126771916426189481">"time"</string>
    <string name="hours" msgid="894424005266852993">"timer"</string>
    <string name="minute" msgid="9148878657703769868">"min."</string>
    <string name="minutes" msgid="5646001005827034509">"min."</string>
    <string name="second" msgid="3184235808021478">"sek."</string>
    <string name="seconds" msgid="3161515347216589235">"sek."</string>
    <string name="week" msgid="5617961537173061583">"uge"</string>
    <string name="weeks" msgid="6509623834583944518">"uger"</string>
    <string name="year" msgid="4001118221013892076">"år"</string>
    <string name="years" msgid="6881577717993213522">"år"</string>
    <string name="now_string_shortest" msgid="8912796667087856402">"nu"</string>
    <plurals name="duration_minutes_shortest" formatted="false" msgid="3957499975064245495">
      <item quantity="one"><xliff:g id="COUNT_1">%d</xliff:g>m</item>
      <item quantity="other"><xliff:g id="COUNT_1">%d</xliff:g>m</item>
    </plurals>
    <plurals name="duration_hours_shortest" formatted="false" msgid="3552182110578602356">
      <item quantity="one"><xliff:g id="COUNT_1">%d</xliff:g>t.</item>
      <item quantity="other"><xliff:g id="COUNT_1">%d</xliff:g>t.</item>
    </plurals>
    <plurals name="duration_days_shortest" formatted="false" msgid="5213655532597081640">
      <item quantity="one"><xliff:g id="COUNT_1">%d</xliff:g>d</item>
      <item quantity="other"><xliff:g id="COUNT_1">%d</xliff:g>d</item>
    </plurals>
    <plurals name="duration_years_shortest" formatted="false" msgid="7848711145196397042">
      <item quantity="one"><xliff:g id="COUNT_1">%d</xliff:g> år</item>
      <item quantity="other"><xliff:g id="COUNT_1">%d</xliff:g> år</item>
    </plurals>
    <plurals name="duration_minutes_shortest_future" formatted="false" msgid="3277614521231489951">
      <item quantity="one">om <xliff:g id="COUNT_1">%d</xliff:g>m</item>
      <item quantity="other">om <xliff:g id="COUNT_1">%d</xliff:g>m</item>
    </plurals>
    <plurals name="duration_hours_shortest_future" formatted="false" msgid="2152452368397489370">
      <item quantity="one">om <xliff:g id="COUNT_1">%d</xliff:g>t.</item>
      <item quantity="other">om <xliff:g id="COUNT_1">%d</xliff:g>t.</item>
    </plurals>
    <plurals name="duration_days_shortest_future" formatted="false" msgid="8088331502820295701">
      <item quantity="one">om <xliff:g id="COUNT_1">%d</xliff:g>d</item>
      <item quantity="other">om <xliff:g id="COUNT_1">%d</xliff:g>d</item>
    </plurals>
    <plurals name="duration_years_shortest_future" formatted="false" msgid="2317006667145250301">
      <item quantity="one">om <xliff:g id="COUNT_1">%d</xliff:g> år</item>
      <item quantity="other">om <xliff:g id="COUNT_1">%d</xliff:g> år</item>
    </plurals>
    <plurals name="duration_minutes_relative" formatted="false" msgid="3178131706192980192">
      <item quantity="one">for <xliff:g id="COUNT_1">%d</xliff:g> minut siden</item>
      <item quantity="other">for <xliff:g id="COUNT_1">%d</xliff:g> minutter siden</item>
    </plurals>
    <plurals name="duration_hours_relative" formatted="false" msgid="676894109982008411">
      <item quantity="one">for <xliff:g id="COUNT_1">%d</xliff:g> time siden</item>
      <item quantity="other">for <xliff:g id="COUNT_1">%d</xliff:g> timer siden</item>
    </plurals>
    <plurals name="duration_days_relative" formatted="false" msgid="2203515825765397130">
      <item quantity="one">for <xliff:g id="COUNT_1">%d</xliff:g> dag siden</item>
      <item quantity="other">for <xliff:g id="COUNT_1">%d</xliff:g> dage siden</item>
    </plurals>
    <plurals name="duration_years_relative" formatted="false" msgid="4820062134188885734">
      <item quantity="one">for <xliff:g id="COUNT_1">%d</xliff:g> år siden</item>
      <item quantity="other">for <xliff:g id="COUNT_1">%d</xliff:g> år siden</item>
    </plurals>
    <plurals name="duration_minutes_relative_future" formatted="false" msgid="4655043589817680966">
      <item quantity="one">om <xliff:g id="COUNT_1">%d</xliff:g> minut</item>
      <item quantity="other">om <xliff:g id="COUNT_1">%d</xliff:g> minutter</item>
    </plurals>
    <plurals name="duration_hours_relative_future" formatted="false" msgid="8084579714205223891">
      <item quantity="one">om <xliff:g id="COUNT_1">%d</xliff:g> time</item>
      <item quantity="other">om <xliff:g id="COUNT_1">%d</xliff:g> timer</item>
    </plurals>
    <plurals name="duration_days_relative_future" formatted="false" msgid="333215369363433992">
      <item quantity="one">om <xliff:g id="COUNT_1">%d</xliff:g> dag</item>
      <item quantity="other">om <xliff:g id="COUNT_1">%d</xliff:g> dage</item>
    </plurals>
    <plurals name="duration_years_relative_future" formatted="false" msgid="8644862986413104011">
      <item quantity="one">om <xliff:g id="COUNT_1">%d</xliff:g> år</item>
      <item quantity="other">om <xliff:g id="COUNT_1">%d</xliff:g> år</item>
    </plurals>
    <string name="VideoView_error_title" msgid="3534509135438353077">"Videoproblem"</string>
    <string name="VideoView_error_text_invalid_progressive_playback" msgid="3186670335938670444">"Denne video kan ikke streames på denne enhed."</string>
    <string name="VideoView_error_text_unknown" msgid="3450439155187810085">"Videoen kan ikke afspilles."</string>
    <string name="VideoView_error_button" msgid="2822238215100679592">"OK"</string>
    <string name="relative_time" msgid="1818557177829411417">"<xliff:g id="DATE">%1$s</xliff:g>, <xliff:g id="TIME">%2$s</xliff:g>"</string>
    <string name="noon" msgid="7245353528818587908">"middag"</string>
    <string name="Noon" msgid="3342127745230013127">"Middag"</string>
    <string name="midnight" msgid="7166259508850457595">"midnat"</string>
    <string name="Midnight" msgid="5630806906897892201">"Midnat"</string>
    <string name="elapsed_time_short_format_mm_ss" msgid="4431555943828711473">"<xliff:g id="MINUTES">%1$02d</xliff:g>:<xliff:g id="SECONDS">%2$02d</xliff:g>"</string>
    <string name="elapsed_time_short_format_h_mm_ss" msgid="1846071997616654124">"<xliff:g id="HOURS">%1$d</xliff:g>:<xliff:g id="MINUTES">%2$02d</xliff:g>:<xliff:g id="SECONDS">%3$02d</xliff:g>"</string>
    <string name="selectAll" msgid="6876518925844129331">"Markér alt"</string>
    <string name="cut" msgid="3092569408438626261">"Klip"</string>
    <string name="copy" msgid="2681946229533511987">"Kopier"</string>
    <string name="failed_to_copy_to_clipboard" msgid="1833662432489814471">"Der kunne ikke kopieres til udklipsholderen"</string>
    <string name="paste" msgid="5629880836805036433">"Indsæt"</string>
    <string name="paste_as_plain_text" msgid="5427792741908010675">"Indsæt som almindelig tekst"</string>
    <string name="replace" msgid="5781686059063148930">"Erstat..."</string>
    <string name="delete" msgid="6098684844021697789">"Slet"</string>
    <string name="copyUrl" msgid="2538211579596067402">"Kopier webadresse"</string>
    <string name="selectTextMode" msgid="1018691815143165326">"Markér tekst"</string>
    <string name="undo" msgid="7905788502491742328">"Fortryd"</string>
    <string name="redo" msgid="7759464876566803888">"Annuller fortryd"</string>
    <string name="autofill" msgid="3035779615680565188">"AutoFyld"</string>
    <string name="textSelectionCABTitle" msgid="5236850394370820357">"Tekstmarkering"</string>
    <string name="addToDictionary" msgid="4352161534510057874">"Føj til ordbog"</string>
    <string name="deleteText" msgid="6979668428458199034">"Slet"</string>
    <string name="inputMethod" msgid="1653630062304567879">"Inputmetode"</string>
    <string name="editTextMenuTitle" msgid="4909135564941815494">"Teksthandlinger"</string>
    <string name="email" msgid="4560673117055050403">"Send mail"</string>
    <string name="email_desc" msgid="3638665569546416795">"Send en mail til den valgte adresse"</string>
    <string name="dial" msgid="1253998302767701559">"Ring op"</string>
    <string name="dial_desc" msgid="6573723404985517250">"Ring til det valgte telefonnummer"</string>
    <string name="map" msgid="5441053548030107189">"Åbn kort"</string>
    <string name="map_desc" msgid="1836995341943772348">"Find den valgte adresse"</string>
    <string name="browse" msgid="1245903488306147205">"Åbn"</string>
    <string name="browse_desc" msgid="8220976549618935044">"Åbn den valgte webadresse"</string>
    <string name="sms" msgid="4560537514610063430">"Send besked"</string>
    <string name="sms_desc" msgid="7526588350969638809">"Send en besked til det valgte telefonnummer"</string>
    <string name="add_contact" msgid="7867066569670597203">"Tilføj"</string>
    <string name="add_contact_desc" msgid="4830217847004590345">"Føj til kontakter"</string>
    <string name="view_calendar" msgid="979609872939597838">"Se"</string>
    <string name="view_calendar_desc" msgid="5828320291870344584">"Se det valgte tidspunkt i kalenderen"</string>
    <string name="add_calendar_event" msgid="1953664627192056206">"Planlæg"</string>
    <string name="add_calendar_event_desc" msgid="4326891793260687388">"Planlæg begivenhed på det valgte tidspunkt"</string>
    <string name="view_flight" msgid="7691640491425680214">"Spor"</string>
    <string name="view_flight_desc" msgid="3876322502674253506">"Følg det valgte fly"</string>
    <string name="translate" msgid="9218619809342576858">"Oversæt"</string>
    <string name="translate_desc" msgid="4502367770068777202">"Oversæt den markerede tekst"</string>
    <string name="define" msgid="7394820043869954211">"Definer"</string>
    <string name="define_desc" msgid="7910883642444919726">"Definer den markerede tekst"</string>
    <string name="low_internal_storage_view_title" msgid="5576272496365684834">"Der er snart ikke mere lagerplads"</string>
    <string name="low_internal_storage_view_text" msgid="6640505817617414371">"Nogle systemfunktioner virker måske ikke"</string>
    <string name="low_internal_storage_view_text_no_boot" msgid="6935190099204693424">"Der er ikke nok ledig lagerplads til systemet. Sørg for, at du har 250 MB ledig plads, og genstart."</string>
    <string name="app_running_notification_title" msgid="8718335121060787914">"<xliff:g id="APP_NAME">%1$s</xliff:g> kører"</string>
    <string name="app_running_notification_text" msgid="1197581823314971177">"Tryk for at få flere oplysninger eller for at stoppe appen."</string>
    <string name="ok" msgid="5970060430562524910">"OK"</string>
    <string name="cancel" msgid="6442560571259935130">"Annuller"</string>
    <string name="yes" msgid="5362982303337969312">"OK"</string>
    <string name="no" msgid="5141531044935541497">"Annuller"</string>
    <string name="dialog_alert_title" msgid="2049658708609043103">"Bemærk!"</string>
    <string name="loading" msgid="7933681260296021180">"Indlæser…"</string>
    <string name="capital_on" msgid="1544682755514494298">"TIL"</string>
    <string name="capital_off" msgid="6815870386972805832">"FRA"</string>
    <string name="whichApplication" msgid="4533185947064773386">"Brug"</string>
    <string name="whichApplicationNamed" msgid="8260158865936942783">"Gennemfør handling ved hjælp af %1$s"</string>
    <string name="whichApplicationLabel" msgid="7425855495383818784">"Afslut handling"</string>
    <string name="whichViewApplication" msgid="3272778576700572102">"Åbn med"</string>
    <string name="whichViewApplicationNamed" msgid="2286418824011249620">"Åbn med %1$s"</string>
    <string name="whichViewApplicationLabel" msgid="2666774233008808473">"Åbn"</string>
    <string name="whichGiveAccessToApplication" msgid="8279395245414707442">"Giv adgang til at åbne <xliff:g id="HOST">%1$s</xliff:g>-link med"</string>
    <string name="whichGiveAccessToApplicationNamed" msgid="7992388824107710849">"Giv adgang til at åbne <xliff:g id="HOST">%1$s</xliff:g>-links med <xliff:g id="APPLICATION">%2$s</xliff:g>"</string>
    <string name="whichGiveAccessToApplicationLabel" msgid="6142688895536868827">"Giv adgang"</string>
    <string name="whichEditApplication" msgid="144727838241402655">"Rediger med"</string>
    <string name="whichEditApplicationNamed" msgid="1775815530156447790">"Rediger med %1$s"</string>
    <string name="whichEditApplicationLabel" msgid="7183524181625290300">"Rediger"</string>
    <string name="whichSendApplication" msgid="5803792421724377602">"Del"</string>
    <string name="whichSendApplicationNamed" msgid="2799370240005424391">"Del med %1$s"</string>
    <string name="whichSendApplicationLabel" msgid="4579076294675975354">"Del"</string>
    <string name="whichSendToApplication" msgid="8272422260066642057">"Send via"</string>
    <string name="whichSendToApplicationNamed" msgid="7768387871529295325">"Send via %1$s"</string>
    <string name="whichSendToApplicationLabel" msgid="8878962419005813500">"Send"</string>
    <string name="whichHomeApplication" msgid="4307587691506919691">"Vælg en startapp"</string>
    <string name="whichHomeApplicationNamed" msgid="4493438593214760979">"Brug %1$s som startapp"</string>
    <string name="whichHomeApplicationLabel" msgid="809529747002918649">"Tag billede"</string>
    <string name="whichImageCaptureApplication" msgid="3680261417470652882">"Tag billede med"</string>
    <string name="whichImageCaptureApplicationNamed" msgid="8619384150737825003">"Tag billede med %1$s"</string>
    <string name="whichImageCaptureApplicationLabel" msgid="6390303445371527066">"Tag billede"</string>
    <string name="alwaysUse" msgid="4583018368000610438">"Brug som standard til denne handling."</string>
    <string name="use_a_different_app" msgid="8134926230585710243">"Brug en anden app"</string>
    <string name="clearDefaultHintMsg" msgid="3252584689512077257">"Ryd standard i Systemindstillinger &gt; Apps &gt; Downloadet."</string>
    <string name="chooseActivity" msgid="7486876147751803333">"Vælg en handling"</string>
    <string name="chooseUsbActivity" msgid="6894748416073583509">"Vælg en app til USB-enheden"</string>
    <string name="noApplications" msgid="2991814273936504689">"Der er ingen apps, der kan foretage denne handling."</string>
    <string name="aerr_application" msgid="250320989337856518">"<xliff:g id="APPLICATION">%1$s</xliff:g> er stoppet"</string>
    <string name="aerr_process" msgid="6201597323218674729">"<xliff:g id="PROCESS">%1$s</xliff:g> er stoppet"</string>
    <string name="aerr_application_repeated" msgid="3146328699537439573">"<xliff:g id="APPLICATION">%1$s</xliff:g> bliver ved med at stoppe"</string>
    <string name="aerr_process_repeated" msgid="6235302956890402259">"<xliff:g id="PROCESS">%1$s</xliff:g> bliver ved med at stoppe"</string>
    <string name="aerr_restart" msgid="7581308074153624475">"Åbn appen igen"</string>
    <string name="aerr_report" msgid="5371800241488400617">"Send feedback"</string>
    <string name="aerr_close" msgid="2991640326563991340">"Luk"</string>
    <string name="aerr_mute" msgid="1974781923723235953">"Ignorer, indtil enheden genstarter"</string>
    <string name="aerr_wait" msgid="3199956902437040261">"Vent"</string>
    <string name="aerr_close_app" msgid="3269334853724920302">"Luk app"</string>
    <string name="anr_title" msgid="4351948481459135709"></string>
    <string name="anr_activity_application" msgid="8493290105678066167">"<xliff:g id="APPLICATION">%2$s</xliff:g> svarer ikke"</string>
    <string name="anr_activity_process" msgid="1622382268908620314">"<xliff:g id="ACTIVITY">%1$s</xliff:g> svarer ikke"</string>
    <string name="anr_application_process" msgid="6417199034861140083">"<xliff:g id="APPLICATION">%1$s</xliff:g> svarer ikke"</string>
    <string name="anr_process" msgid="6156880875555921105">"Processen <xliff:g id="PROCESS">%1$s</xliff:g> svarer ikke"</string>
    <string name="force_close" msgid="8346072094521265605">"OK"</string>
    <string name="report" msgid="4060218260984795706">"Rapportér"</string>
    <string name="wait" msgid="7147118217226317732">"Vent"</string>
    <string name="webpage_unresponsive" msgid="3272758351138122503">"Siden svarer ikke.\n\nVil du lukke den?"</string>
    <string name="launch_warning_title" msgid="1547997780506713581">"Appen er omdirigeret"</string>
    <string name="launch_warning_replace" msgid="6202498949970281412">"<xliff:g id="APP_NAME">%1$s</xliff:g> kører nu."</string>
    <string name="launch_warning_original" msgid="188102023021668683">"<xliff:g id="APP_NAME">%1$s</xliff:g> blev oprindeligt åbnet."</string>
    <string name="screen_compat_mode_scale" msgid="3202955667675944499">"Skaler"</string>
    <string name="screen_compat_mode_show" msgid="4013878876486655892">"Vis altid"</string>
    <string name="screen_compat_mode_hint" msgid="1064524084543304459">"Aktivér dette igen i Systemindstillinger &gt; Apps &gt; Downloadet."</string>
    <string name="unsupported_display_size_message" msgid="6545327290756295232">"<xliff:g id="APP_NAME">%1$s</xliff:g> understøtter ikke den aktuelle indstilling for visningsstørrelse og vil muligvis ikke fungere som forventet."</string>
    <string name="unsupported_display_size_show" msgid="7969129195360353041">"Vis altid"</string>
    <string name="unsupported_compile_sdk_message" msgid="4253168368781441759">"<xliff:g id="APP_NAME">%1$s</xliff:g> er lavet til en inkompatibel version af Android OS, og det er ikke sikkert, den fungerer som forventet. Der findes muligvis en opdateret version af appen."</string>
    <string name="unsupported_compile_sdk_show" msgid="2681877855260970231">"Vis altid"</string>
    <string name="unsupported_compile_sdk_check_update" msgid="3312723623323216101">"Søg efter opdatering"</string>
    <string name="smv_application" msgid="3307209192155442829">"Appen <xliff:g id="APPLICATION">%1$s</xliff:g> (proces <xliff:g id="PROCESS">%2$s</xliff:g>) har overtrådt sin egen StrictMode-politik."</string>
    <string name="smv_process" msgid="5120397012047462446">"Processen <xliff:g id="PROCESS">%1$s</xliff:g> har overtrådt sin egen StrictMode-politik."</string>
    <string name="android_upgrading_title" product="default" msgid="7513829952443484438">"Telefonen opdaterer…"</string>
    <string name="android_upgrading_title" product="tablet" msgid="4503169817302593560">"Denne tablet opdaterer…"</string>
    <string name="android_upgrading_title" product="device" msgid="7009520271220804517">"Enheden opdaterer…"</string>
    <string name="android_start_title" product="default" msgid="4536778526365907780">"Telefonen starter…"</string>
    <string name="android_start_title" product="automotive" msgid="8418054686415318207">"Android starter..."</string>
    <string name="android_start_title" product="tablet" msgid="4929837533850340472">"Denne tablet starter…"</string>
    <string name="android_start_title" product="device" msgid="7467484093260449437">"Enheden starter…"</string>
    <string name="android_upgrading_fstrim" msgid="8036718871534640010">"Lageret optimeres."</string>
    <string name="android_upgrading_notification_title" product="default" msgid="1511552415039349062">"Afslutter systemopdatering…"</string>
    <string name="app_upgrading_toast" msgid="3008139776215597053">"<xliff:g id="APPLICATION">%1$s</xliff:g> opgraderer…"</string>
    <string name="android_upgrading_apk" msgid="7904042682111526169">"Optimerer app <xliff:g id="NUMBER_0">%1$d</xliff:g> ud af <xliff:g id="NUMBER_1">%2$d</xliff:g>."</string>
    <string name="android_preparing_apk" msgid="8162599310274079154">"Forbereder <xliff:g id="APPNAME">%1$s</xliff:g>."</string>
    <string name="android_upgrading_starting_apps" msgid="451464516346926713">"Åbner dine apps."</string>
    <string name="android_upgrading_complete" msgid="1405954754112999229">"Gennemfører start."</string>
    <string name="heavy_weight_notification" msgid="9087063985776626166">"<xliff:g id="APP">%1$s</xliff:g> er i gang"</string>
    <string name="heavy_weight_notification_detail" msgid="2304833848484424985">"Tryk for at vende tilbage til spillet"</string>
    <string name="heavy_weight_switcher_title" msgid="387882830435195342">"Vælg et spil"</string>
    <string name="heavy_weight_switcher_text" msgid="4176781660362912010">"Du kan forbedre ydeevnen ved kun at åbne ét af disse spil ad gangen."</string>
    <string name="old_app_action" msgid="3044685170829526403">"Gå tilbage til <xliff:g id="OLD_APP">%1$s</xliff:g>"</string>
    <string name="new_app_action" msgid="6694851182870774403">"Åbn <xliff:g id="NEW_APP">%1$s</xliff:g>"</string>
    <string name="new_app_description" msgid="5894852887817332322">"<xliff:g id="OLD_APP">%1$s</xliff:g> lukkes uden at gemme"</string>
    <string name="dump_heap_notification" msgid="2618183274836056542">"<xliff:g id="PROC">%1$s</xliff:g> har overskredet sin hukommelsesgrænse"</string>
    <string name="dump_heap_notification_detail" msgid="3993078784053054141">"Der er indsamlet en heap dump. Tryk for at dele."</string>
    <string name="dump_heap_title" msgid="5864292264307651673">"Vil du dele en heap dump?"</string>
    <string name="dump_heap_text" msgid="4809417337240334941">"Processen <xliff:g id="PROC">%1$s</xliff:g> har overskredet sin proceshukommelsesgrænse på <xliff:g id="SIZE">%2$s</xliff:g>. En heap dump er tilgængelig og kan deles med udvikleren. Vær forsigtig: Denne heap dump kan indeholde dine personlige oplysninger, som appen har adgang til."</string>
    <string name="sendText" msgid="5209874571959469142">"Vælg en handling for teksten"</string>
    <string name="volume_ringtone" msgid="6885421406845734650">"Lydstyrke for opkald"</string>
    <string name="volume_music" msgid="5421651157138628171">"Lydstyrke for medier"</string>
    <string name="volume_music_hint_playing_through_bluetooth" msgid="9165984379394601533">"Afspilning via Bluetooth"</string>
    <string name="volume_music_hint_silent_ringtone_selected" msgid="8310739960973156272">"Lydløs ringetone er angivet"</string>
    <string name="volume_call" msgid="3941680041282788711">"Lydstyrke for opkald"</string>
    <string name="volume_bluetooth_call" msgid="2002891926351151534">"Lydstyrke for Bluetooth under opkald"</string>
    <string name="volume_alarm" msgid="1985191616042689100">"Lydstyrke for alarm"</string>
    <string name="volume_notification" msgid="2422265656744276715">"Lydstyrke for notifikationer"</string>
    <string name="volume_unknown" msgid="1400219669770445902">"Lydstyrke"</string>
    <string name="volume_icon_description_bluetooth" msgid="6538894177255964340">"Lydstyrke for bluetooth"</string>
    <string name="volume_icon_description_ringer" msgid="3326003847006162496">"Lydstyrke for ringetone"</string>
    <string name="volume_icon_description_incall" msgid="8890073218154543397">"Lydstyrke for opkald"</string>
    <string name="volume_icon_description_media" msgid="4217311719665194215">"Lydstyrke for medier"</string>
    <string name="volume_icon_description_notification" msgid="7044986546477282274">"Lydstyrke for notifikationer"</string>
    <string name="ringtone_default" msgid="3789758980357696936">"Standardringetone"</string>
    <string name="ringtone_default_with_actual" msgid="1767304850491060581">"Standard (<xliff:g id="ACTUAL_RINGTONE">%1$s</xliff:g>)"</string>
    <string name="ringtone_silent" msgid="7937634392408977062">"Ingen"</string>
    <string name="ringtone_picker_title" msgid="3515143939175119094">"Ringetoner"</string>
    <string name="ringtone_picker_title_alarm" msgid="6473325356070549702">"Alarmlyde"</string>
    <string name="ringtone_picker_title_notification" msgid="4837740874822788802">"Notifikationslyde"</string>
    <string name="ringtone_unknown" msgid="3914515995813061520">"Ukendt"</string>
    <plurals name="wifi_available" formatted="false" msgid="7900333017752027322">
      <item quantity="one">Tilgængelige Wi-Fi-netværk</item>
      <item quantity="other">Tilgængelige Wi-Fi-netværk</item>
    </plurals>
    <plurals name="wifi_available_detailed" formatted="false" msgid="1140699367193975606">
      <item quantity="one">Åbne Wi-Fi-netværk er tilgængelige</item>
      <item quantity="other">Åbne Wi-Fi-netværk er tilgængelige</item>
    </plurals>
    <string name="wifi_available_title" msgid="3817100557900599505">"Opret forbindelse til et åbent Wi-Fi-netværk"</string>
    <string name="wifi_available_carrier_network_title" msgid="4527932626916527897">"Opret forbindelse til dit mobilselskabs Wi‑Fi-netværk"</string>
    <string name="wifi_available_title_connecting" msgid="1139126673968899002">"Opretter forbindelse til Wi-Fi-netværket"</string>
    <string name="wifi_available_title_connected" msgid="7542672851522241548">"Forbundet til Wi-Fi-netværket"</string>
    <string name="wifi_available_title_failed_to_connect" msgid="6861772233582618132">"Der kan ikke oprettes forbindelse til Wi-Fi-netværket"</string>
    <string name="wifi_available_content_failed_to_connect" msgid="3377406637062802645">"Tryk for at se alle netværk"</string>
    <string name="wifi_available_action_connect" msgid="2635699628459488788">"Opret forbindelse"</string>
    <string name="wifi_available_action_all_networks" msgid="4368435796357931006">"Alle netværk"</string>
    <string name="wifi_suggestion_title" msgid="8951405130379148709">"<xliff:g id="NAME">%s</xliff:g> har foreslået et tilgængeligt Wi-Fi-netværk"</string>
    <string name="wifi_suggestion_content" msgid="2658317015552324848">"Vil du oprette forbindelse til netværk, som <xliff:g id="NAME">%s</xliff:g> foreslår?"</string>
    <string name="wifi_suggestion_action_allow_app" msgid="3689946344485394085">"Ja"</string>
    <string name="wifi_suggestion_action_disallow_app" msgid="7977918905605931385">"Nej"</string>
    <string name="wifi_wakeup_onboarding_title" msgid="228772560195634292">"Wi‑Fi aktiveres automatisk"</string>
    <string name="wifi_wakeup_onboarding_subtext" msgid="3989697580301186973">"Når du er i nærheden af et gemt netværk af høj kvalitet"</string>
    <string name="wifi_wakeup_onboarding_action_disable" msgid="838648204200836028">"Aktivér ikke igen"</string>
    <string name="wifi_wakeup_enabled_title" msgid="6534603733173085309">"Wi‑Fi blev automatisk aktiveret"</string>
    <string name="wifi_wakeup_enabled_content" msgid="189330154407990583">"Du er i nærheden af et gemt netværk: <xliff:g id="NETWORK_SSID">%1$s</xliff:g>"</string>
    <string name="wifi_available_sign_in" msgid="9157196203958866662">"Log ind på Wi-Fi-netværk"</string>
    <string name="network_available_sign_in" msgid="1848877297365446605">"Log ind på netværk"</string>
    <!-- no translation found for network_available_sign_in_detailed (8000081941447976118) -->
    <skip />
    <string name="wifi_no_internet" msgid="8938267198124654938">"Wi-Fi-netværket har ikke internetadgang"</string>
    <string name="wifi_no_internet_detailed" msgid="8083079241212301741">"Tryk for at se valgmuligheder"</string>
    <string name="captive_portal_logged_in_detailed" msgid="8489345381637456021">"Der er oprettet forbindelse"</string>
    <string name="wifi_softap_config_change" msgid="8475911871165857607">"Ændringer af dine indstillinger for hotspot"</string>
    <string name="wifi_softap_config_change_summary" msgid="7601233252456548891">"Dit hotspotbånd er ændret."</string>
    <string name="wifi_softap_config_change_detailed" msgid="8022936822860678033">"Denne enhed understøtter ikke din præference om kun 5 GHz. Denne enhed vil i stedet bruge 5 GHz-båndet, når det er muligt."</string>
    <string name="network_switch_metered" msgid="4671730921726992671">"Der blev skiftet til <xliff:g id="NETWORK_TYPE">%1$s</xliff:g>"</string>
    <string name="network_switch_metered_detail" msgid="775163331794506615">"Enheden benytter <xliff:g id="NEW_NETWORK">%1$s</xliff:g>, når der ikke er internetadgang via <xliff:g id="PREVIOUS_NETWORK">%2$s</xliff:g>. Der opkræves muligvis betaling."</string>
    <string name="network_switch_metered_toast" msgid="5779283181685974304">"Der blev skiftet fra <xliff:g id="PREVIOUS_NETWORK">%1$s</xliff:g> til <xliff:g id="NEW_NETWORK">%2$s</xliff:g>"</string>
  <string-array name="network_switch_type_name">
    <item msgid="3979506840912951943">"mobildata"</item>
    <item msgid="75483255295529161">"Wi-Fi"</item>
    <item msgid="6862614801537202646">"Bluetooth"</item>
    <item msgid="5447331121797802871">"Ethernet"</item>
    <item msgid="8257233890381651999">"VPN"</item>
  </string-array>
    <string name="network_switch_type_name_unknown" msgid="4552612897806660656">"en ukendt netværkstype"</string>
    <string name="wifi_watchdog_network_disabled" msgid="7904214231651546347">"Kunne ikke oprette forbindelse til Wi-Fi"</string>
    <string name="wifi_watchdog_network_disabled_detailed" msgid="4917472096696322767">" har en dårlig internetforbindelse."</string>
    <string name="wifi_connect_alert_title" msgid="8455846016001810172">"Vil du tillade denne forbindelse?"</string>
    <string name="wifi_connect_alert_message" msgid="6451273376815958922">"Applikationen %1$s vil gerne have forbindelse til Wi-Fi-netværk %2$s"</string>
    <string name="wifi_connect_default_application" msgid="7143109390475484319">"En applikation"</string>
    <string name="wifi_p2p_dialog_title" msgid="97611782659324517">"Wi-Fi Direct"</string>
    <string name="wifi_p2p_turnon_message" msgid="2909250942299627244">"Start Wi-Fi Direct. Dette slår Wi-Fi-klient/hotspot fra."</string>
    <string name="wifi_p2p_failed_message" msgid="3763669677935623084">"Wi-Fi Direct kunne ikke startes."</string>
    <string name="wifi_p2p_enabled_notification_title" msgid="2068321881673734886">"Wi-Fi Direct er slået til"</string>
    <string name="wifi_p2p_enabled_notification_message" msgid="8064677407830620023">"Tryk for at se indstillinger"</string>
    <string name="accept" msgid="1645267259272829559">"Accepter"</string>
    <string name="decline" msgid="2112225451706137894">"Afvis"</string>
    <string name="wifi_p2p_invitation_sent_title" msgid="1318975185112070734">"Invitationen er sendt"</string>
    <string name="wifi_p2p_invitation_to_connect_title" msgid="4958803948658533637">"Invitation til forbindelse"</string>
    <string name="wifi_p2p_from_message" msgid="570389174731951769">"Fra:"</string>
    <string name="wifi_p2p_to_message" msgid="248968974522044099">"Til:"</string>
    <string name="wifi_p2p_enter_pin_message" msgid="5920929550367828970">"Skriv den påkrævede pinkode:"</string>
    <string name="wifi_p2p_show_pin_message" msgid="8530563323880921094">"Pinkode:"</string>
    <string name="wifi_p2p_frequency_conflict_message" product="tablet" msgid="8012981257742232475">"Wi-Fi-forbindelse til tabletten vil midlertidigt blive afbrudt, når den er tilsluttet <xliff:g id="DEVICE_NAME">%1$s</xliff:g>"</string>
    <string name="wifi_p2p_frequency_conflict_message" product="tv" msgid="3087858235069421128">"Tv\'et afbryder midlertidigt Wi-Fi-forbindelsen, mens det er sluttet til <xliff:g id="DEVICE_NAME">%1$s</xliff:g>"</string>
    <string name="wifi_p2p_frequency_conflict_message" product="default" msgid="7363907213787469151">"Telefonens Wi-Fi-forbindelse vil midlertidigt blive afbrudt, når den er tilsluttet <xliff:g id="DEVICE_NAME">%1$s</xliff:g>"</string>
    <string name="select_character" msgid="3365550120617701745">"Indsæt tegn"</string>
    <string name="sms_control_title" msgid="7296612781128917719">"Sender sms-beskeder"</string>
    <string name="sms_control_message" msgid="3867899169651496433">"&lt;b&gt;<xliff:g id="APP_NAME">%1$s</xliff:g>&lt;/b&gt; sender et stort antal sms-beskeder. Vil du tillade, at denne app fortsat sender beskeder?"</string>
    <string name="sms_control_yes" msgid="3663725993855816807">"Tillad"</string>
    <string name="sms_control_no" msgid="625438561395534982">"Afvis"</string>
    <string name="sms_short_code_confirm_message" msgid="1645436466285310855">"&lt;b&gt;<xliff:g id="APP_NAME">%1$s</xliff:g>&lt;/b&gt; vil sende en besked til &lt;b&gt;<xliff:g id="DEST_ADDRESS">%2$s</xliff:g>&lt;/b&gt;."</string>
    <string name="sms_short_code_details" msgid="5873295990846059400">"Dette "<b>"kan medføre gebyrer"</b>" på din mobilkonto."</string>
    <string name="sms_premium_short_code_details" msgid="7869234868023975"><b>"Dette kan koste mere end almindelig sms-takst."</b></string>
    <string name="sms_short_code_confirm_allow" msgid="4458878637111023413">"Send"</string>
    <string name="sms_short_code_confirm_deny" msgid="2927389840209170706">"Annuller"</string>
    <string name="sms_short_code_remember_choice" msgid="5289538592272218136">"Husk mit valg"</string>
    <string name="sms_short_code_remember_undo_instruction" msgid="4960944133052287484">"Du kan altid ændre dette i Indstillinger &gt; Apps"</string>
    <string name="sms_short_code_confirm_always_allow" msgid="3241181154869493368">"Tillad altid"</string>
    <string name="sms_short_code_confirm_never_allow" msgid="446992765774269673">"Tillad aldrig"</string>
    <string name="sim_removed_title" msgid="6227712319223226185">"SIM-kort blev fjernet"</string>
    <string name="sim_removed_message" msgid="2333164559970958645">"Det mobile netværk er utilgængeligt, indtil du genstarter med et gyldigt SIM-kort."</string>
    <string name="sim_done_button" msgid="827949989369963775">"Afslut"</string>
    <string name="sim_added_title" msgid="3719670512889674693">"SIM-kort blev tilføjet"</string>
    <string name="sim_added_message" msgid="6599945301141050216">"Genstart din enhed for at få adgang til mobilnetværket."</string>
    <string name="sim_restart_button" msgid="4722407842815232347">"Genstart"</string>
    <string name="install_carrier_app_notification_title" msgid="9056007111024059888">"Aktivér mobilselskab"</string>
    <string name="install_carrier_app_notification_text" msgid="3346681446158696001">"Download mobilselskabsappen for at aktivere dit nye SIM-kort"</string>
    <string name="install_carrier_app_notification_text_app_name" msgid="1196505084835248137">"Download appen <xliff:g id="APP_NAME">%1$s</xliff:g> for at aktivere dit nye SIM-kort"</string>
    <string name="install_carrier_app_notification_button" msgid="3094206295081900849">"Download app"</string>
    <string name="carrier_app_notification_title" msgid="8921767385872554621">"Nyt SIM-kort er indsat"</string>
    <string name="carrier_app_notification_text" msgid="1132487343346050225">"Tryk for at konfigurere"</string>
    <string name="time_picker_dialog_title" msgid="8349362623068819295">"Angiv tidspunkt"</string>
    <string name="date_picker_dialog_title" msgid="5879450659453782278">"Angiv dato"</string>
    <string name="date_time_set" msgid="5777075614321087758">"Angiv"</string>
    <string name="date_time_done" msgid="2507683751759308828">"Udfør"</string>
    <string name="perms_new_perm_prefix" msgid="8257740710754301407"><font size="12" fgcolor="#ff33b5e5">"NY: "</font></string>
    <string name="perms_description_app" msgid="5139836143293299417">"Leveret af <xliff:g id="APP_NAME">%1$s</xliff:g>."</string>
    <string name="no_permissions" msgid="7283357728219338112">"Der kræves ingen tilladelser"</string>
    <string name="perm_costs_money" msgid="4902470324142151116">"dette kan koste dig penge"</string>
    <string name="dlg_ok" msgid="7376953167039865701">"OK"</string>
    <string name="usb_charging_notification_title" msgid="1595122345358177163">"Enheden oplades via USB"</string>
    <string name="usb_supplying_notification_title" msgid="4631045789893086181">"Den tilsluttede enhed oplades via USB"</string>
    <string name="usb_mtp_notification_title" msgid="4238227258391151029">"Filoverførsel via USB er slået til"</string>
    <string name="usb_ptp_notification_title" msgid="5425857879922006878">"PTP via USB er slået til"</string>
    <string name="usb_tether_notification_title" msgid="3716143122035802501">"Netdeling via USB er slået til"</string>
    <string name="usb_midi_notification_title" msgid="5356040379749154805">"MIDI via USB er slået til"</string>
    <string name="usb_accessory_notification_title" msgid="1785694450621427730">"USB-tilbehør er tilsluttet"</string>
    <string name="usb_notification_message" msgid="3370903770828407960">"Tryk for at se flere muligheder."</string>
    <string name="usb_power_notification_message" msgid="4647527153291917218">"Den tilsluttede enhed oplades. Tryk for at få flere valgmuligheder."</string>
    <string name="usb_unsupported_audio_accessory_title" msgid="3529881374464628084">"Der blev registreret et analogt lydtilbehør"</string>
    <string name="usb_unsupported_audio_accessory_message" msgid="6309553946441565215">"Den tilsluttede enhed er ikke kompatibel med denne telefon. Tryk for at få flere oplysninger."</string>
    <string name="adb_active_notification_title" msgid="6729044778949189918">"USB-fejlretning er tilsluttet"</string>
    <string name="adb_active_notification_message" msgid="7463062450474107752">"Tryk for at deaktivere USB-fejlretning"</string>
    <string name="adb_active_notification_message" product="tv" msgid="8470296818270110396">"Vælg for at deaktivere USB-fejlretning."</string>
    <string name="usb_contaminant_detected_title" msgid="7136400633704058349">"Væske eller snavs i USB-porten"</string>
    <string name="usb_contaminant_detected_message" msgid="832337061059487250">"USB-porten deaktiveres automatisk. Tryk for at få flere oplysninger."</string>
    <string name="usb_contaminant_not_detected_title" msgid="4202417484434906086">"Det er sikkert at bruge USB-porten"</string>
    <string name="usb_contaminant_not_detected_message" msgid="2415791798244545292">"Telefonen registrerer ikke længere væske og snavs."</string>
    <string name="taking_remote_bugreport_notification_title" msgid="6742483073875060934">"Opretter fejlrapport…"</string>
    <string name="share_remote_bugreport_notification_title" msgid="4987095013583691873">"Vil du dele fejlrapporten?"</string>
    <string name="sharing_remote_bugreport_notification_title" msgid="7572089031496651372">"Deler fejlrapport…"</string>
    <string name="share_remote_bugreport_notification_message_finished" msgid="6029609949340992866">"Din administrator har anmodet om en fejlrapport for bedre at kunne finde og rette fejlen på enheden. Apps og data deles muligvis."</string>
    <string name="share_remote_bugreport_action" msgid="6249476773913384948">"DEL"</string>
    <string name="decline_remote_bugreport_action" msgid="6230987241608770062">"AFVIS"</string>
    <string name="select_input_method" msgid="4653387336791222978">"Vælg inputmetode"</string>
    <string name="show_ime" msgid="2506087537466597099">"Behold den på skærmen, mens det fysiske tastatur er aktivt"</string>
    <string name="hardware" msgid="194658061510127999">"Vis virtuelt tastatur"</string>
    <string name="select_keyboard_layout_notification_title" msgid="597189518763083494">"Konfigurer fysisk tastatur"</string>
    <string name="select_keyboard_layout_notification_message" msgid="8084622969903004900">"Tryk for at vælge sprog og layout"</string>
    <string name="fast_scroll_alphabet" msgid="5433275485499039199">" ABCDEFGHIJKLMNOPQRSTUVWXYZ"</string>
    <string name="fast_scroll_numeric_alphabet" msgid="4030170524595123610">" 0123456789ABCDEFGHIJKLMNOPQRSTUVWXYZ"</string>
    <string name="alert_windows_notification_channel_group_name" msgid="1463953341148606396">"Vis oven på andre apps"</string>
    <string name="alert_windows_notification_channel_name" msgid="3116610965549449803">"<xliff:g id="NAME">%s</xliff:g> vises over andre apps"</string>
    <string name="alert_windows_notification_title" msgid="3697657294867638947">"<xliff:g id="NAME">%s</xliff:g> vises over andre apps"</string>
    <string name="alert_windows_notification_message" msgid="8917232109522912560">"Hvis du ikke ønsker, at <xliff:g id="NAME">%s</xliff:g> skal benytte denne funktion, kan du åbne indstillingerne og deaktivere den."</string>
    <string name="alert_windows_notification_turn_off_action" msgid="2902891971380544651">"Deaktiver"</string>
    <string name="ext_media_checking_notification_title" msgid="4411133692439308924">"Tjekker <xliff:g id="NAME">%s</xliff:g>…"</string>
    <string name="ext_media_checking_notification_message" msgid="410185170877285434">"Tjekker aktuelt indhold"</string>
    <string name="ext_media_new_notification_title" msgid="1621805083736634077">"Nyt <xliff:g id="NAME">%s</xliff:g>"</string>
    <string name="ext_media_new_notification_message" msgid="3673685270558405087">"Tryk for at konfigurere"</string>
    <string name="ext_media_ready_notification_message" msgid="4083398150380114462">"Til overførsel af billeder og medier"</string>
    <string name="ext_media_unmountable_notification_title" msgid="4179418065210797130">"Problem med <xliff:g id="NAME">%s</xliff:g>"</string>
    <string name="ext_media_unmountable_notification_message" msgid="4193858924381066522">"Tryk for at løse problemet"</string>
    <string name="ext_media_unmountable_notification_message" product="tv" msgid="3941179940297874950">"<xliff:g id="NAME">%s</xliff:g> er beskadiget. Vælg for at rette."</string>
    <string name="ext_media_unsupported_notification_title" msgid="3797642322958803257">"<xliff:g id="NAME">%s</xliff:g> understøttes ikke"</string>
    <string name="ext_media_unsupported_notification_message" msgid="6121601473787888589">"Denne enhed understøtter ikke dette <xliff:g id="NAME">%s</xliff:g>. Tryk for at konfigurere det til et understøttet format."</string>
    <string name="ext_media_unsupported_notification_message" product="tv" msgid="3725436899820390906">"Denne enhed understøtter ikke dette <xliff:g id="NAME">%s</xliff:g>. Vælg for at konfigurere mediet i et understøttet format."</string>
    <string name="ext_media_badremoval_notification_title" msgid="3206248947375505416">"<xliff:g id="NAME">%s</xliff:g> blev fjernet uventet"</string>
    <string name="ext_media_badremoval_notification_message" msgid="8556885808951260574">"Demonter mediet, inden du fjerner det, så du ikke mister dit indhold"</string>
    <string name="ext_media_nomedia_notification_title" msgid="6593814191061956856">"<xliff:g id="NAME">%s</xliff:g> er fjernet"</string>
    <string name="ext_media_nomedia_notification_message" msgid="2110883356419799994">"Nogle funktioner virker muligvis ikke som de skal. Indsæt en ny lagerenhed."</string>
    <string name="ext_media_unmounting_notification_title" msgid="5046532339291216076">"Skubber <xliff:g id="NAME">%s</xliff:g> ud"</string>
    <string name="ext_media_unmounting_notification_message" msgid="1003926904442321115">"Fjern ikke"</string>
    <string name="ext_media_init_action" msgid="7952885510091978278">"Konfigurer"</string>
    <string name="ext_media_unmount_action" msgid="1121883233103278199">"Skub ud"</string>
    <string name="ext_media_browse_action" msgid="8322172381028546087">"Udforsk"</string>
    <string name="ext_media_seamless_action" msgid="6575980560886881233">"Skift udgang"</string>
    <string name="ext_media_missing_title" msgid="620980315821543904">"<xliff:g id="NAME">%s</xliff:g> er ikke til stede"</string>
    <string name="ext_media_missing_message" msgid="4012389235250987930">"Indsæt enheden igen"</string>
    <string name="ext_media_move_specific_title" msgid="1471100343872375842">"Flytter <xliff:g id="NAME">%s</xliff:g>"</string>
    <string name="ext_media_move_title" msgid="1022809140035962662">"Flytter data"</string>
    <string name="ext_media_move_success_title" msgid="7863652232242276066">"Overførslen af indhold er udført"</string>
    <string name="ext_media_move_success_message" msgid="8939137931961728009">"Indholdet blev flyttet til <xliff:g id="NAME">%s</xliff:g>"</string>
    <string name="ext_media_move_failure_title" msgid="1604422634177382092">"Indholdet kunne ikke flyttes"</string>
    <string name="ext_media_move_failure_message" msgid="7388950499623016135">"Prøv at flytte indholdet igen"</string>
    <string name="ext_media_status_removed" msgid="6576172423185918739">"Fjernet"</string>
    <string name="ext_media_status_unmounted" msgid="2551560878416417752">"Skubbet ud"</string>
    <string name="ext_media_status_checking" msgid="6193921557423194949">"Kontrollerer…"</string>
    <string name="ext_media_status_mounted" msgid="7253821726503179202">"Klar"</string>
    <string name="ext_media_status_mounted_ro" msgid="8020978752406021015">"Skrivebeskyttet"</string>
    <string name="ext_media_status_bad_removal" msgid="8395398567890329422">"Fjernet på usikker vis"</string>
    <string name="ext_media_status_unmountable" msgid="805594039236667894">"Beskadiget"</string>
    <string name="ext_media_status_unsupported" msgid="4691436711745681828">"Understøttes ikke"</string>
    <string name="ext_media_status_ejecting" msgid="5463887263101234174">"Skubber ud…"</string>
    <string name="ext_media_status_formatting" msgid="1085079556538644861">"Formaterer…"</string>
    <string name="ext_media_status_missing" msgid="5638633895221670766">"Ikke isat"</string>
    <string name="activity_list_empty" msgid="1675388330786841066">"Der blev ikke fundet nogen matchende aktiviteter."</string>
    <string name="permlab_route_media_output" msgid="6243022988998972085">"viderefør medieoutput"</string>
    <string name="permdesc_route_media_output" msgid="4932818749547244346">"Tillader, at en applikation viderefører medieoutput til andre eksterne enheder."</string>
    <string name="permlab_readInstallSessions" msgid="3713753067455750349">"læs installationssessioner"</string>
    <string name="permdesc_readInstallSessions" msgid="2049771699626019849">"Tillader, at en applikation læser installationssessioner. Dermed kan applikationen se oplysninger om aktive pakkeinstallationer."</string>
    <string name="permlab_requestInstallPackages" msgid="5782013576218172577">"anmod om installation af pakker"</string>
    <string name="permdesc_requestInstallPackages" msgid="5740101072486783082">"Tillader, at en app anmoder om installation af pakker."</string>
    <string name="permlab_requestDeletePackages" msgid="1703686454657781242">"anmod om sletning af pakker"</string>
    <string name="permdesc_requestDeletePackages" msgid="3406172963097595270">"Tillader, at en app anmoder om sletning af pakker."</string>
    <string name="permlab_requestIgnoreBatteryOptimizations" msgid="8021256345643918264">"bede om at ignorere batterioptimeringer"</string>
    <string name="permdesc_requestIgnoreBatteryOptimizations" msgid="8359147856007447638">"Gør det muligt for en app at bede om tilladelse til at ignorere batterioptimeringer for den pågældende app."</string>
    <string name="tutorial_double_tap_to_zoom_message_short" msgid="1311810005957319690">"Tryk to gange for zoomkontrol"</string>
    <string name="gadget_host_error_inflating" msgid="4882004314906466162">"Widget kunne ikke tilføjes."</string>
    <string name="ime_action_go" msgid="8320845651737369027">"Gå"</string>
    <string name="ime_action_search" msgid="658110271822807811">"Søg"</string>
    <string name="ime_action_send" msgid="2316166556349314424">"Send"</string>
    <string name="ime_action_next" msgid="3138843904009813834">"Næste"</string>
    <string name="ime_action_done" msgid="8971516117910934605">"Afslut"</string>
    <string name="ime_action_previous" msgid="1443550039250105948">"Forrige"</string>
    <string name="ime_action_default" msgid="2840921885558045721">"Udfør"</string>
    <string name="dial_number_using" msgid="5789176425167573586">"Ring til nummer\nved hjælp af <xliff:g id="NUMBER">%s</xliff:g>"</string>
    <string name="create_contact_using" msgid="4947405226788104538">"Opret kontakt\nved hjælp af <xliff:g id="NUMBER">%s</xliff:g>"</string>
    <string name="grant_credentials_permission_message_header" msgid="2106103817937859662">"Følgende app eller apps anmoder om at få adgang til din konto nu og fremover."</string>
    <string name="grant_credentials_permission_message_footer" msgid="3125211343379376561">"Vil du tillade denne anmodning?"</string>
    <string name="grant_permissions_header_text" msgid="6874497408201826708">"Anmodning om adgang"</string>
    <string name="allow" msgid="7225948811296386551">"Tillad"</string>
    <string name="deny" msgid="2081879885755434506">"Afvis"</string>
    <string name="permission_request_notification_title" msgid="6486759795926237907">"Der er anmodet om tilladelse"</string>
    <string name="permission_request_notification_with_subtitle" msgid="8530393139639560189">"Der er anmodet om tilladelse\nfor kontoen <xliff:g id="ACCOUNT">%s</xliff:g>."</string>
    <string name="forward_intent_to_owner" msgid="1207197447013960896">"Du bruger denne app uden for din arbejdsprofil"</string>
    <string name="forward_intent_to_work" msgid="621480743856004612">"Du bruger denne app i din arbejdsprofil"</string>
    <string name="input_method_binding_label" msgid="1283557179944992649">"Inputmetode"</string>
    <string name="sync_binding_label" msgid="3687969138375092423">"Synkroniser"</string>
    <string name="accessibility_binding_label" msgid="4148120742096474641">"Hjælpefunktioner"</string>
    <string name="wallpaper_binding_label" msgid="1240087844304687662">"Baggrund"</string>
    <string name="chooser_wallpaper" msgid="7873476199295190279">"Skift baggrund"</string>
    <string name="notification_listener_binding_label" msgid="2014162835481906429">"Notifikationslytter"</string>
    <string name="vr_listener_binding_label" msgid="4316591939343607306">"VR-lyttefunktion"</string>
    <string name="condition_provider_service_binding_label" msgid="1321343352906524564">"Tjeneste til formidling af betingelser"</string>
    <string name="notification_ranker_binding_label" msgid="774540592299064747">"Tjeneste til rangering af notifikationer"</string>
    <string name="vpn_title" msgid="19615213552042827">"VPN er aktiveret."</string>
    <string name="vpn_title_long" msgid="6400714798049252294">"VPN aktiveres af <xliff:g id="APP">%s</xliff:g>"</string>
    <string name="vpn_text" msgid="1610714069627824309">"Tryk for at administrere netværket."</string>
    <string name="vpn_text_long" msgid="4907843483284977618">"Forbundet til <xliff:g id="SESSION">%s</xliff:g>. Tryk for at administrere netværket."</string>
    <string name="vpn_lockdown_connecting" msgid="6443438964440960745">"Opretter forbindelse til konstant VPN…"</string>
    <string name="vpn_lockdown_connected" msgid="8202679674819213931">"Konstant VPN er forbundet"</string>
    <string name="vpn_lockdown_disconnected" msgid="735805531187559719">"Forbindelsen til konstant VPN blev afbrudt"</string>
    <string name="vpn_lockdown_error" msgid="3133844445659711681">"Der kunne ikke oprettes forbindelse til konstant VPN"</string>
    <string name="vpn_lockdown_config" msgid="8151951501116759194">"Skift netværks- eller VPN-indstillinger"</string>
    <string name="upload_file" msgid="2897957172366730416">"Vælg fil"</string>
    <string name="no_file_chosen" msgid="6363648562170759465">"Ingen fil er valgt"</string>
    <string name="reset" msgid="2448168080964209908">"Nulstil"</string>
    <string name="submit" msgid="1602335572089911941">"Send"</string>
    <string name="car_mode_disable_notification_title" msgid="5704265646471239078">"Bilkørselsappen er aktiv"</string>
    <string name="car_mode_disable_notification_message" msgid="7647248420931129377">"Tryk for at lukke bilkørselsappen."</string>
    <string name="tethered_notification_title" msgid="3146694234398202601">"Netdeling eller hotspot er aktivt"</string>
    <string name="tethered_notification_message" msgid="2113628520792055377">"Tryk for at konfigurere"</string>
    <string name="disable_tether_notification_title" msgid="7526977944111313195">"Netdeling er deaktiveret"</string>
    <string name="disable_tether_notification_message" msgid="2913366428516852495">"Kontakt din administrator for at få oplysninger"</string>
    <string name="back_button_label" msgid="2300470004503343439">"Tilbage"</string>
    <string name="next_button_label" msgid="1080555104677992408">"Næste"</string>
    <string name="skip_button_label" msgid="1275362299471631819">"Spring over"</string>
    <string name="no_matches" msgid="8129421908915840737">"Der er ingen matches"</string>
    <string name="find_on_page" msgid="1946799233822820384">"Find på siden"</string>
    <plurals name="matches_found" formatted="false" msgid="1210884353962081884">
      <item quantity="one"><xliff:g id="INDEX">%d</xliff:g> af <xliff:g id="TOTAL">%d</xliff:g></item>
      <item quantity="other"><xliff:g id="INDEX">%d</xliff:g> af <xliff:g id="TOTAL">%d</xliff:g></item>
    </plurals>
    <string name="action_mode_done" msgid="7217581640461922289">"Udfør"</string>
    <string name="progress_erasing" msgid="2569962663843586562">"Sletter delt lagerplads…"</string>
    <string name="share" msgid="1778686618230011964">"Del"</string>
    <string name="find" msgid="4808270900322985960">"Find"</string>
    <string name="websearch" msgid="4337157977400211589">"Websøgning"</string>
    <string name="find_next" msgid="5742124618942193978">"Find næste"</string>
    <string name="find_previous" msgid="2196723669388360506">"Find forrige"</string>
    <string name="gpsNotifTicker" msgid="5622683912616496172">"Placeringsanmodning fra <xliff:g id="NAME">%s</xliff:g>"</string>
    <string name="gpsNotifTitle" msgid="5446858717157416839">"Placeringsanmodning"</string>
    <string name="gpsNotifMessage" msgid="1374718023224000702">"Anmodet om af <xliff:g id="NAME">%1$s</xliff:g> (<xliff:g id="SERVICE">%2$s</xliff:g>)"</string>
    <string name="gpsVerifYes" msgid="2346566072867213563">"Ja"</string>
    <string name="gpsVerifNo" msgid="1146564937346454865">"Nej"</string>
    <string name="sync_too_many_deletes" msgid="5296321850662746890">"Grænsen for sletning er overskredet"</string>
    <string name="sync_too_many_deletes_desc" msgid="496551671008694245">"Der er <xliff:g id="NUMBER_OF_DELETED_ITEMS">%1$d</xliff:g> slettede emner for <xliff:g id="TYPE_OF_SYNC">%2$s</xliff:g>, konto <xliff:g id="ACCOUNT_NAME">%3$s</xliff:g>. Hvad vil du gøre?"</string>
    <string name="sync_really_delete" msgid="2572600103122596243">"Slet elementerne"</string>
    <string name="sync_undo_deletes" msgid="2941317360600338602">"Fortryd sletningerne"</string>
    <string name="sync_do_nothing" msgid="3743764740430821845">"Gør ikke noget lige nu."</string>
    <string name="choose_account_label" msgid="5655203089746423927">"Vælg en konto"</string>
    <string name="add_account_label" msgid="2935267344849993553">"Tilføj en konto"</string>
    <string name="add_account_button_label" msgid="3611982894853435874">"Tilføj konto"</string>
    <string name="number_picker_increment_button" msgid="2412072272832284313">"Højere"</string>
    <string name="number_picker_decrement_button" msgid="476050778386779067">"Lavere"</string>
    <string name="number_picker_increment_scroll_mode" msgid="5259126567490114216">"Tryk og hold <xliff:g id="VALUE">%s</xliff:g> nede."</string>
    <string name="number_picker_increment_scroll_action" msgid="9101473045891835490">"Glid op for at øge og ned for at mindske."</string>
    <string name="time_picker_increment_minute_button" msgid="8865885114028614321">"Forøg minuttal"</string>
    <string name="time_picker_decrement_minute_button" msgid="6246834937080684791">"Sænk minuttal"</string>
    <string name="time_picker_increment_hour_button" msgid="3652056055810223139">"Forøg timetal"</string>
    <string name="time_picker_decrement_hour_button" msgid="1377479863429214792">"Sænk timetal"</string>
    <string name="time_picker_increment_set_pm_button" msgid="4147590696151230863">"Indstil e.m."</string>
    <string name="time_picker_decrement_set_am_button" msgid="8302140353539486752">"Indstil f.m."</string>
    <string name="date_picker_increment_month_button" msgid="5369998479067934110">"Senere måned"</string>
    <string name="date_picker_decrement_month_button" msgid="1832698995541726019">"Tidligere måned"</string>
    <string name="date_picker_increment_day_button" msgid="7130465412308173903">"Senere dag"</string>
    <string name="date_picker_decrement_day_button" msgid="4131881521818750031">"Tidligere dag"</string>
    <string name="date_picker_increment_year_button" msgid="6318697384310808899">"Senere år"</string>
    <string name="date_picker_decrement_year_button" msgid="4482021813491121717">"Tidligere år"</string>
    <string name="date_picker_prev_month_button" msgid="2858244643992056505">"Forrige måned"</string>
    <string name="date_picker_next_month_button" msgid="5559507736887605055">"Næste måned"</string>
    <string name="keyboardview_keycode_alt" msgid="4856868820040051939">"Alt"</string>
    <string name="keyboardview_keycode_cancel" msgid="1203984017245783244">"Annuller"</string>
    <string name="keyboardview_keycode_delete" msgid="3337914833206635744">"Slet"</string>
    <string name="keyboardview_keycode_done" msgid="1992571118466679775">"Udfør"</string>
    <string name="keyboardview_keycode_mode_change" msgid="4547387741906537519">"Ændring af tilstand"</string>
    <string name="keyboardview_keycode_shift" msgid="2270748814315147690">"Shift"</string>
    <string name="keyboardview_keycode_enter" msgid="2985864015076059467">"Angiv"</string>
    <string name="activitychooserview_choose_application" msgid="2125168057199941199">"Vælg en app"</string>
    <string name="activitychooserview_choose_application_error" msgid="8624618365481126668">"<xliff:g id="APPLICATION_NAME">%s</xliff:g> kunne ikke startes"</string>
    <string name="shareactionprovider_share_with" msgid="806688056141131819">"Del med"</string>
    <string name="shareactionprovider_share_with_application" msgid="5627411384638389738">"Del med <xliff:g id="APPLICATION_NAME">%s</xliff:g>"</string>
    <string name="content_description_sliding_handle" msgid="415975056159262248">"Glidende håndtag. Tryk og hold nede."</string>
    <string name="description_target_unlock_tablet" msgid="3833195335629795055">"Glid hurtigt henover for at låse op."</string>
    <string name="action_bar_home_description" msgid="5293600496601490216">"Naviger hjem"</string>
    <string name="action_bar_up_description" msgid="2237496562952152589">"Naviger op"</string>
    <string name="action_menu_overflow_description" msgid="2295659037509008453">"Flere valgmuligheder"</string>
    <string name="action_bar_home_description_format" msgid="7965984360903693903">"%1$s, %2$s"</string>
    <string name="action_bar_home_subtitle_description_format" msgid="6985546530471780727">"%1$s, %2$s, %3$s"</string>
    <string name="storage_internal" msgid="3570990907910199483">"Intern delt lagerplads"</string>
    <string name="storage_sd_card" msgid="3282948861378286745">"SD-kort"</string>
    <string name="storage_sd_card_label" msgid="6347111320774379257">"SD-kort fra <xliff:g id="MANUFACTURER">%s</xliff:g>"</string>
    <string name="storage_usb_drive" msgid="6261899683292244209">"USB-drev"</string>
    <string name="storage_usb_drive_label" msgid="4501418548927759953">"USB-drev fra <xliff:g id="MANUFACTURER">%s</xliff:g>"</string>
    <string name="storage_usb" msgid="3017954059538517278">"USB-lager"</string>
    <string name="extract_edit_menu_button" msgid="8940478730496610137">"Rediger"</string>
    <string name="data_usage_warning_title" msgid="6499834033204801605">"Advarsel om dataforbrug"</string>
    <string name="data_usage_warning_body" msgid="7340198905103751676">"Du har brugt <xliff:g id="APP">%s</xliff:g> data"</string>
    <string name="data_usage_mobile_limit_title" msgid="6561099244084267376">"Grænsen for mobildata er nået"</string>
    <string name="data_usage_wifi_limit_title" msgid="5803363779034792676">"Grænsen for Wi-Fi-data er nået"</string>
    <string name="data_usage_limit_body" msgid="2908179506560812973">"Dit forbrug af mobildata er sat på pause i resten af din cyklus"</string>
    <string name="data_usage_mobile_limit_snoozed_title" msgid="3171402244827034372">"Datagrænsen er overskredet"</string>
    <string name="data_usage_wifi_limit_snoozed_title" msgid="3547771791046344188">"Wi-Fi-datagrænsen er overskredet"</string>
    <string name="data_usage_limit_snoozed_body" msgid="1671222777207603301">"Du har overskredet din angivne grænse med <xliff:g id="SIZE">%s</xliff:g>"</string>
    <string name="data_usage_restricted_title" msgid="5965157361036321914">"Baggrundsdata er begrænsede"</string>
    <string name="data_usage_restricted_body" msgid="469866376337242726">"Tryk for at fjerne begrænsning."</string>
    <string name="data_usage_rapid_title" msgid="1809795402975261331">"Højt forbrug af mobildata"</string>
    <string name="data_usage_rapid_body" msgid="6897825788682442715">"Dine apps har haft et højere forbrug af mobildata end normalt"</string>
    <string name="data_usage_rapid_app_body" msgid="5396680996784142544">"<xliff:g id="APP">%s</xliff:g> har haft et højere forbrug af mobildata end normalt"</string>
    <string name="ssl_certificate" msgid="6510040486049237639">"Sikkerhedscertifikat"</string>
    <string name="ssl_certificate_is_valid" msgid="6825263250774569373">"Dette certifikat er gyldigt."</string>
    <string name="issued_to" msgid="454239480274921032">"Udstedt til:"</string>
    <string name="common_name" msgid="2233209299434172646">"Fællesnavn:"</string>
    <string name="org_name" msgid="6973561190762085236">"Organisation:"</string>
    <string name="org_unit" msgid="7265981890422070383">"Organisatorisk enhed:"</string>
    <string name="issued_by" msgid="2647584988057481566">"Udstedt af:"</string>
    <string name="validity_period" msgid="8818886137545983110">"Gyldighed:"</string>
    <string name="issued_on" msgid="5895017404361397232">"Udstedt den:"</string>
    <string name="expires_on" msgid="3676242949915959821">"Udløber den:"</string>
    <string name="serial_number" msgid="758814067660862493">"Serienummer:"</string>
    <string name="fingerprints" msgid="4516019619850763049">"Fingeraftryk:"</string>
    <string name="sha256_fingerprint" msgid="4391271286477279263">"SHA-256-fingeraftryk:"</string>
    <string name="sha1_fingerprint" msgid="7930330235269404581">"SHA-1-fingeraftryk:"</string>
    <string name="activity_chooser_view_see_all" msgid="4292569383976636200">"Se alle"</string>
    <string name="activity_chooser_view_dialog_title_default" msgid="4710013864974040615">"Vælg aktivitet"</string>
    <string name="share_action_provider_share_with" msgid="5247684435979149216">"Del med"</string>
    <string name="sending" msgid="3245653681008218030">"Sender..."</string>
    <string name="launchBrowserDefault" msgid="2057951947297614725">"Vil du starte browseren?"</string>
    <string name="SetupCallDefault" msgid="5834948469253758575">"Vil du besvare opkaldet?"</string>
    <string name="activity_resolver_use_always" msgid="8017770747801494933">"Altid"</string>
    <string name="activity_resolver_use_once" msgid="2404644797149173758">"Kun én gang"</string>
    <string name="activity_resolver_app_settings" msgid="8965806928986509855">"Indstillinger"</string>
    <string name="activity_resolver_work_profiles_support" msgid="185598180676883455">"%1$s understøtter ikke arbejdsprofil"</string>
    <string name="default_audio_route_name" product="tablet" msgid="4617053898167127471">"Tablet"</string>
    <string name="default_audio_route_name" product="tv" msgid="9158088547603019321">"Tv"</string>
    <string name="default_audio_route_name" product="default" msgid="4239291273420140123">"Telefon"</string>
    <string name="default_audio_route_name_dock_speakers" msgid="6240602982276591864">"Dockstationens højttalere"</string>
    <string name="default_audio_route_name_hdmi" msgid="1486254205617081251">"HDMI"</string>
    <string name="default_audio_route_name_headphones" msgid="8119971843803439110">"Hovedtelefoner"</string>
    <string name="default_audio_route_name_usb" msgid="1234984851352637769">"USB"</string>
    <string name="default_audio_route_category_name" msgid="3722811174003886946">"System"</string>
    <string name="bluetooth_a2dp_audio_route_name" msgid="8575624030406771015">"Bluetooth-lyd"</string>
    <string name="wireless_display_route_description" msgid="9070346425023979651">"Trådløs skærm"</string>
    <string name="media_route_button_content_description" msgid="591703006349356016">"Cast"</string>
    <string name="media_route_chooser_title" msgid="1751618554539087622">"Opret forbindelse til enheden"</string>
    <string name="media_route_chooser_title_for_remote_display" msgid="3395541745872017583">"Send skærm til enhed"</string>
    <string name="media_route_chooser_searching" msgid="4776236202610828706">"Søger efter enheder…"</string>
    <string name="media_route_chooser_extended_settings" msgid="87015534236701604">"Indstillinger"</string>
    <string name="media_route_controller_disconnect" msgid="8966120286374158649">"Afbryd forbindelsen"</string>
    <string name="media_route_status_scanning" msgid="7279908761758293783">"Søger..."</string>
    <string name="media_route_status_connecting" msgid="6422571716007825440">"Opretter forbindelse..."</string>
    <string name="media_route_status_available" msgid="6983258067194649391">"Tilgængelig"</string>
    <string name="media_route_status_not_available" msgid="6739899962681886401">"Ikke tilgængelig"</string>
    <string name="media_route_status_in_use" msgid="4533786031090198063">"I brug"</string>
    <string name="display_manager_built_in_display_name" msgid="2583134294292563941">"Indbygget skærm"</string>
    <string name="display_manager_hdmi_display_name" msgid="1555264559227470109">"HDMI-skærm"</string>
    <string name="display_manager_overlay_display_name" msgid="5142365982271620716">"Overlejring nr. <xliff:g id="ID">%1$d</xliff:g>"</string>
    <string name="display_manager_overlay_display_title" msgid="652124517672257172">"<xliff:g id="NAME">%1$s</xliff:g>: <xliff:g id="WIDTH">%2$d</xliff:g> x <xliff:g id="HEIGHT">%3$d</xliff:g>, <xliff:g id="DPI">%4$d</xliff:g> dpi"</string>
    <string name="display_manager_overlay_display_secure_suffix" msgid="6022119702628572080">", sikker"</string>
    <string name="activity_starter_block_bg_activity_starts_permissive" msgid="5692097903712956720">"Denne opstart af aktivitet i baggrunden fra <xliff:g id="PACKAGENAME">%1$s</xliff:g> blokeres i fremtidige Q-builds. Gå til go/q-bg-block."</string>
    <string name="activity_starter_block_bg_activity_starts_enforcing" msgid="8299522481076404353">"Opstart af aktivitet i baggrunden fra <xliff:g id="PACKAGENAME">%1$s</xliff:g> blokeres. Gå til go/q-bg-block."</string>
    <string name="kg_forgot_pattern_button_text" msgid="8852021467868220608">"Glemt mønster"</string>
    <string name="kg_wrong_pattern" msgid="1850806070801358830">"Forkert mønster"</string>
    <string name="kg_wrong_password" msgid="2333281762128113157">"Forkert adgangskode"</string>
    <string name="kg_wrong_pin" msgid="1131306510833563801">"Forkert pinkode"</string>
    <plurals name="kg_too_many_failed_attempts_countdown" formatted="false" msgid="8790651267324125694">
      <item quantity="one">Prøv igen om <xliff:g id="NUMBER">%d</xliff:g> sekund.</item>
      <item quantity="other">Prøv igen om <xliff:g id="NUMBER">%d</xliff:g> sekunder.</item>
    </plurals>
    <string name="kg_pattern_instructions" msgid="398978611683075868">"Tegn dit mønster"</string>
    <string name="kg_sim_pin_instructions" msgid="2319508550934557331">"Angiv pinkode til SIM-kort"</string>
    <string name="kg_pin_instructions" msgid="2377242233495111557">"Angiv pinkode"</string>
    <string name="kg_password_instructions" msgid="5753646556186936819">"Angiv adgangskode"</string>
    <string name="kg_puk_enter_puk_hint" msgid="453227143861735537">"SIM-kortet er nu deaktiveret. Angiv PUK-koden for at fortsætte. Kontakt mobilselskabet for at få flere oplysninger."</string>
    <string name="kg_puk_enter_pin_hint" msgid="7871604527429602024">"Angiv den ønskede pinkode"</string>
    <string name="kg_enter_confirm_pin_hint" msgid="325676184762529976">"Bekræft den ønskede pinkode"</string>
    <string name="kg_sim_unlock_progress_dialog_message" msgid="8950398016976865762">"SIM-kortet låses op…"</string>
    <string name="kg_password_wrong_pin_code" msgid="1139324887413846912">"Forkert pinkode."</string>
    <string name="kg_invalid_sim_pin_hint" msgid="8795159358110620001">"Angiv en pinkode på mellem 4 og 8 tal."</string>
    <string name="kg_invalid_sim_puk_hint" msgid="6025069204539532000">"PUK-koden skal være på 8 tal."</string>
    <string name="kg_invalid_puk" msgid="3638289409676051243">"Angiv den korrekte PUK-kode. Gentagne forsøg vil permanent deaktivere SIM-kortet."</string>
    <string name="kg_invalid_confirm_pin_hint" product="default" msgid="7003469261464593516">"Pinkoderne stemmer ikke overens"</string>
    <string name="kg_login_too_many_attempts" msgid="6486842094005698475">"For mange forsøg på at tegne mønstret korrekt"</string>
    <string name="kg_login_instructions" msgid="1100551261265506448">"Lås op ved at logge ind med din Google-konto."</string>
    <string name="kg_login_username_hint" msgid="5718534272070920364">"Brugernavn (mail)"</string>
    <string name="kg_login_password_hint" msgid="9057289103827298549">"Adgangskode"</string>
    <string name="kg_login_submit_button" msgid="5355904582674054702">"Log ind"</string>
    <string name="kg_login_invalid_input" msgid="5754664119319872197">"Ugyldigt brugernavn eller ugyldig adgangskode."</string>
    <string name="kg_login_account_recovery_hint" msgid="5690709132841752974">"Har du glemt dit brugernavn eller din adgangskode?\nGå til "<b>"google.com/accounts/recovery"</b>"."</string>
    <string name="kg_login_checking_password" msgid="1052685197710252395">"Kontoen kontrolleres…"</string>
    <string name="kg_too_many_failed_pin_attempts_dialog_message" msgid="8276745642049502550">"Du har indtastet en forkert pinkode <xliff:g id="NUMBER_0">%1$d</xliff:g> gange. \n\nPrøv igen om <xliff:g id="NUMBER_1">%2$d</xliff:g> sekunder."</string>
    <string name="kg_too_many_failed_password_attempts_dialog_message" msgid="7813713389422226531">"Du har indtastet din adgangskode forkert <xliff:g id="NUMBER_0">%1$d</xliff:g> gange. \n\nPrøv igen om <xliff:g id="NUMBER_1">%2$d</xliff:g> sekunder."</string>
    <string name="kg_too_many_failed_pattern_attempts_dialog_message" msgid="74089475965050805">"Du har tegnet dit oplåsningsmønster forkert <xliff:g id="NUMBER_0">%1$d</xliff:g> gange. \n\nPrøv igen om <xliff:g id="NUMBER_1">%2$d</xliff:g> sekunder."</string>
    <string name="kg_failed_attempts_almost_at_wipe" product="tablet" msgid="1575557200627128949">"Du har forsøgt at låse tabletten op forkert <xliff:g id="NUMBER_0">%1$d</xliff:g> gange. Efter <xliff:g id="NUMBER_1">%2$d</xliff:g> yderligere mislykkede forsøg nulstilles tabletten til fabriksindstillingerne, og alle brugerdata mistes."</string>
    <string name="kg_failed_attempts_almost_at_wipe" product="tv" msgid="5621231220154419413">"Du har forsøgt at låse tv\'et forkert op <xliff:g id="NUMBER_0">%1$d</xliff:g> gange. Efter endnu <xliff:g id="NUMBER_1">%2$d</xliff:g> mislykkede forsøg nulstilles fjernsynet til fabriksindstillingerne, og alle brugerdata går tabt."</string>
    <string name="kg_failed_attempts_almost_at_wipe" product="default" msgid="4051015943038199910">"Du har forsøgt at låse telefonen op forkert <xliff:g id="NUMBER_0">%1$d</xliff:g> gange. Efter <xliff:g id="NUMBER_1">%2$d</xliff:g> yderligere mislykkede forsøg, nulstilles telefonen til fabriksindstillingerne, og alle brugerdata mistes."</string>
    <string name="kg_failed_attempts_now_wiping" product="tablet" msgid="2072996269148483637">"Du har forsøgt at låse tabletten op forkert <xliff:g id="NUMBER">%d</xliff:g> gange. Tabletten nulstilles til fabriksindstillingerne."</string>
    <string name="kg_failed_attempts_now_wiping" product="tv" msgid="4987878286750741463">"Du har forsøgt at låse tv\'et forkert op <xliff:g id="NUMBER">%d</xliff:g> gange. Fjernsynet nulstilles nu til fabriksindstillingerne."</string>
    <string name="kg_failed_attempts_now_wiping" product="default" msgid="4817627474419471518">"Du har forsøgt at låse telefonen op forkert <xliff:g id="NUMBER">%d</xliff:g> gange. Telefonen nulstilles til fabriksindstillingerne."</string>
    <string name="kg_failed_attempts_almost_at_login" product="tablet" msgid="3253575572118914370">"Du har tegnet dit oplåsningsmønster forkert <xliff:g id="NUMBER_0">%1$d</xliff:g> gange. Efter <xliff:g id="NUMBER_1">%2$d</xliff:g> yderligere mislykkede forsøg vil du blive bedt om at låse din tablet op ved hjælp af en e-mailkonto\n\n Prøv igen om <xliff:g id="NUMBER_2">%3$d</xliff:g> sekunder."</string>
    <string name="kg_failed_attempts_almost_at_login" product="tv" msgid="4224651132862313471">"Du har tegnet dit oplåsningsmønster forkert <xliff:g id="NUMBER_0">%1$d</xliff:g> gange. Efter endnu <xliff:g id="NUMBER_1">%2$d</xliff:g> mislykket forsøg bliver du bedt om at låse op for dit tv ved hjælp af en e-mailkonto.\n\n Prøv igen om <xliff:g id="NUMBER_2">%3$d</xliff:g> sekunder."</string>
    <string name="kg_failed_attempts_almost_at_login" product="default" msgid="1437638152015574839">"Du har tegnet dit oplåsningsmønster forkert <xliff:g id="NUMBER_0">%1$d</xliff:g> gange. Efter <xliff:g id="NUMBER_1">%2$d</xliff:g> yderligere mislykkede forsøg til vil du blive bedt om at låse din telefon op ved hjælp af en e-mailkonto.\n\n Prøv igen om <xliff:g id="NUMBER_2">%3$d</xliff:g> sekunder."</string>
    <string name="kg_text_message_separator" product="default" msgid="4160700433287233771">" – "</string>
    <string name="kg_reordering_delete_drop_target_text" msgid="7899202978204438708">"Fjern"</string>
    <string name="safe_media_volume_warning" product="default" msgid="2276318909314492312">"Vil du skrue højere op end det anbefalede lydstyrkeniveau?\n\nDu kan skade hørelsen ved at lytte til meget høj musik over længere tid."</string>
    <string name="accessibility_shortcut_warning_dialog_title" msgid="8404780875025725199">"Vil du bruge genvejen til Hjælpefunktioner?"</string>
    <string name="accessibility_shortcut_toogle_warning" msgid="7256507885737444807">"Når genvejen er slået til, kan du starte en hjælpefunktion ved at trykke på begge lydstyrkeknapper i tre sekunder.\n\n Nuværende hjælpefunktion:\n<xliff:g id="SERVICE_NAME">%1$s</xliff:g>\n\n Du kan skifte funktion i Indstillinger &gt; Hjælpefunktioner."</string>
    <string name="disable_accessibility_shortcut" msgid="627625354248453445">"Deaktiver genvej"</string>
    <string name="leave_accessibility_shortcut_on" msgid="7653111894438512680">"Brug genvej"</string>
    <string name="color_inversion_feature_name" msgid="4231186527799958644">"Ombytning af farver"</string>
    <string name="color_correction_feature_name" msgid="6779391426096954933">"Korriger farve"</string>
    <string name="accessibility_shortcut_enabling_service" msgid="7771852911861522636">"Genvejen til hjælpefunktioner aktiverede <xliff:g id="SERVICE_NAME">%1$s</xliff:g>"</string>
    <string name="accessibility_shortcut_disabling_service" msgid="2747243438223109821">"Genvejen til hjælpefunktioner deaktiverede <xliff:g id="SERVICE_NAME">%1$s</xliff:g>"</string>
    <string name="accessibility_shortcut_spoken_feedback" msgid="8376923232350078434">"Hold begge lydstyrkeknapper nede i tre sekunder for at bruge <xliff:g id="SERVICE_NAME">%1$s</xliff:g>"</string>
    <string name="accessibility_button_prompt_text" msgid="4234556536456854251">"Vælg, hvilken funktion du vil bruge, når du trykker på knappen Hjælpefunktioner:"</string>
    <string name="accessibility_button_instructional_text" msgid="6942300463612999993">"Tryk på knappen Hjælpefunktioner, og hold fingeren nede for at skifte funktioner."</string>
    <string name="accessibility_magnification_chooser_text" msgid="1227146738764986237">"Forstørrelse"</string>
    <string name="user_switched" msgid="3768006783166984410">"Nuværende bruger <xliff:g id="NAME">%1$s</xliff:g>."</string>
    <string name="user_switching_message" msgid="2871009331809089783">"Skifter til <xliff:g id="NAME">%1$s</xliff:g>…"</string>
    <string name="user_logging_out_message" msgid="8939524935808875155">"<xliff:g id="NAME">%1$s</xliff:g> logges ud…"</string>
    <string name="owner_name" msgid="2716755460376028154">"Ejer"</string>
    <string name="error_message_title" msgid="4510373083082500195">"Fejl"</string>
    <string name="error_message_change_not_allowed" msgid="1238035947357923497">"Din administrator har ikke givet tilladelse til at foretage denne ændring"</string>
    <string name="app_not_found" msgid="3429141853498927379">"Der blev ikke fundet nogen applikation, der kan håndtere denne handling"</string>
    <string name="revoke" msgid="5404479185228271586">"Tilbagekald"</string>
    <string name="mediasize_iso_a0" msgid="1994474252931294172">"ISO A0"</string>
    <string name="mediasize_iso_a1" msgid="3333060421529791786">"ISO A1"</string>
    <string name="mediasize_iso_a2" msgid="3097535991925798280">"ISO A2"</string>
    <string name="mediasize_iso_a3" msgid="3023213259314236123">"ISO A3"</string>
    <string name="mediasize_iso_a4" msgid="231745325296873764">"ISO A4"</string>
    <string name="mediasize_iso_a5" msgid="3484327407340865411">"ISO A5"</string>
    <string name="mediasize_iso_a6" msgid="4861908487129577530">"ISO A6"</string>
    <string name="mediasize_iso_a7" msgid="5890208588072936130">"ISO A7"</string>
    <string name="mediasize_iso_a8" msgid="4319425041085816612">"ISO A8"</string>
    <string name="mediasize_iso_a9" msgid="4882220529506432008">"ISO A9"</string>
    <string name="mediasize_iso_a10" msgid="2382866026365359391">"ISO A10"</string>
    <string name="mediasize_iso_b0" msgid="3651827147402009675">"ISO B0"</string>
    <string name="mediasize_iso_b1" msgid="6072859628278739957">"ISO B1"</string>
    <string name="mediasize_iso_b2" msgid="1348731852150380378">"ISO B2"</string>
    <string name="mediasize_iso_b3" msgid="2612510181259261379">"ISO B3"</string>
    <string name="mediasize_iso_b4" msgid="695151378838115434">"ISO B4"</string>
    <string name="mediasize_iso_b5" msgid="4863754285582212487">"ISO B5"</string>
    <string name="mediasize_iso_b6" msgid="5305816292139647241">"ISO B6"</string>
    <string name="mediasize_iso_b7" msgid="531673542602786624">"ISO B7"</string>
    <string name="mediasize_iso_b8" msgid="9164474595708850034">"ISO B8"</string>
    <string name="mediasize_iso_b9" msgid="282102976764774160">"ISO B9"</string>
    <string name="mediasize_iso_b10" msgid="4517141714407898976">"ISO B10"</string>
    <string name="mediasize_iso_c0" msgid="3103521357901591100">"ISO C0"</string>
    <string name="mediasize_iso_c1" msgid="1231954105985048595">"ISO C1"</string>
    <string name="mediasize_iso_c2" msgid="927702816980087462">"ISO C2"</string>
    <string name="mediasize_iso_c3" msgid="835154173518304159">"ISO C3"</string>
    <string name="mediasize_iso_c4" msgid="5095951985108194011">"ISO C4"</string>
    <string name="mediasize_iso_c5" msgid="1985397450332305739">"ISO C5"</string>
    <string name="mediasize_iso_c6" msgid="8147421924174693013">"ISO C6"</string>
    <string name="mediasize_iso_c7" msgid="8993994925276122950">"ISO C7"</string>
    <string name="mediasize_iso_c8" msgid="6871178104139598957">"ISO C8"</string>
    <string name="mediasize_iso_c9" msgid="7983532635227561362">"ISO C9"</string>
    <string name="mediasize_iso_c10" msgid="5040764293406765584">"ISO C10"</string>
    <string name="mediasize_na_letter" msgid="2841414839888344296">"Letter"</string>
    <string name="mediasize_na_gvrnmt_letter" msgid="5295836838862962809">"Government Letter"</string>
    <string name="mediasize_na_legal" msgid="8621364037680465666">"Legal"</string>
    <string name="mediasize_na_junior_legal" msgid="3309324162155085904">"Junior Legal"</string>
    <string name="mediasize_na_ledger" msgid="5567030340509075333">"Ledger"</string>
    <string name="mediasize_na_tabloid" msgid="4571735038501661757">"Tabloid"</string>
    <string name="mediasize_na_index_3x5" msgid="5182901917818625126">"Index Card 3x5"</string>
    <string name="mediasize_na_index_4x6" msgid="7687620625422312396">"Index Card 4x6"</string>
    <string name="mediasize_na_index_5x8" msgid="8834215284646872800">"Index Card 5x8"</string>
    <string name="mediasize_na_monarch" msgid="213639906956550754">"Monarch"</string>
    <string name="mediasize_na_quarto" msgid="835778493593023223">"Quarto"</string>
    <string name="mediasize_na_foolscap" msgid="1573911237983677138">"Foolscap"</string>
    <string name="mediasize_chinese_roc_8k" msgid="3626855847189438896">"ROC 8K"</string>
    <string name="mediasize_chinese_roc_16k" msgid="9182191577022943355">"ROC 16K"</string>
    <string name="mediasize_chinese_prc_1" msgid="4793232644980170500">"PRC 1"</string>
    <string name="mediasize_chinese_prc_2" msgid="5404109730975720670">"PRC 2"</string>
    <string name="mediasize_chinese_prc_3" msgid="1335092253339363526">"PRC 3"</string>
    <string name="mediasize_chinese_prc_4" msgid="9167997800486569834">"PRC 4"</string>
    <string name="mediasize_chinese_prc_5" msgid="845875168823541497">"PRC 5"</string>
    <string name="mediasize_chinese_prc_6" msgid="3220325667692648789">"PRC 6"</string>
    <string name="mediasize_chinese_prc_7" msgid="1776792138507038527">"PRC 7"</string>
    <string name="mediasize_chinese_prc_8" msgid="1417176642687456692">"PRC 8"</string>
    <string name="mediasize_chinese_prc_9" msgid="4785983473123798365">"PRC 9"</string>
    <string name="mediasize_chinese_prc_10" msgid="7847982299391851899">"PRC 10"</string>
    <string name="mediasize_chinese_prc_16k" msgid="262793383539980677">"PRC 16K"</string>
    <string name="mediasize_chinese_om_pa_kai" msgid="5256815579447959814">"Pa Kai"</string>
    <string name="mediasize_chinese_om_dai_pa_kai" msgid="7336412963441354407">"Dai Pa Kai"</string>
    <string name="mediasize_chinese_om_jurro_ku_kai" msgid="6324465444100490742">"Jurro Ku Kai"</string>
    <string name="mediasize_japanese_jis_b10" msgid="1787262845627694376">"JIS B10"</string>
    <string name="mediasize_japanese_jis_b9" msgid="3336035783663287470">"JIS B9"</string>
    <string name="mediasize_japanese_jis_b8" msgid="6195398299104345731">"JIS B8"</string>
    <string name="mediasize_japanese_jis_b7" msgid="1674621886902828884">"JIS B7"</string>
    <string name="mediasize_japanese_jis_b6" msgid="4170576286062657435">"JIS B6"</string>
    <string name="mediasize_japanese_jis_b5" msgid="4899297958100032533">"JIS B5"</string>
    <string name="mediasize_japanese_jis_b4" msgid="4213158129126666847">"JIS B4"</string>
    <string name="mediasize_japanese_jis_b3" msgid="8513715307410310696">"JIS B3"</string>
    <string name="mediasize_japanese_jis_b2" msgid="4777690211897131190">"JIS B2"</string>
    <string name="mediasize_japanese_jis_b1" msgid="4608142385457034603">"JIS B1"</string>
    <string name="mediasize_japanese_jis_b0" msgid="7587108366572243991">"JIS B0"</string>
    <string name="mediasize_japanese_jis_exec" msgid="5244075432263649068">"JIS Exec"</string>
    <string name="mediasize_japanese_chou4" msgid="4941652015032631361">"Chou4"</string>
    <string name="mediasize_japanese_chou3" msgid="6387319169263957010">"Chou3"</string>
    <string name="mediasize_japanese_chou2" msgid="1299112025415343982">"Chou2"</string>
    <string name="mediasize_japanese_hagaki" msgid="8070115620644254565">"Hagaki"</string>
    <string name="mediasize_japanese_oufuku" msgid="6049065587307896564">"Oufuku"</string>
    <string name="mediasize_japanese_kahu" msgid="6872696027560065173">"Kahu"</string>
    <string name="mediasize_japanese_kaku2" msgid="2359077233775455405">"Kaku2"</string>
    <string name="mediasize_japanese_you4" msgid="2091777168747058008">"You4"</string>
    <string name="mediasize_unknown_portrait" msgid="3088043641616409762">"Ukendt stående format"</string>
    <string name="mediasize_unknown_landscape" msgid="4876995327029361552">"Ukendt liggende format"</string>
    <string name="write_fail_reason_cancelled" msgid="7091258378121627624">"Annulleret"</string>
    <string name="write_fail_reason_cannot_write" msgid="8132505417935337724">"Fejl ved skrivning af indhold"</string>
    <string name="reason_unknown" msgid="6048913880184628119">"ukendt"</string>
    <string name="reason_service_unavailable" msgid="7824008732243903268">"Udskrivningstjenesten er ikke aktiveret"</string>
    <string name="print_service_installed_title" msgid="2246317169444081628">"Tjenesten <xliff:g id="NAME">%s</xliff:g> er installeret"</string>
    <string name="print_service_installed_message" msgid="5897362931070459152">"Tryk for at aktivere"</string>
    <string name="restr_pin_enter_admin_pin" msgid="8641662909467236832">"Angiv administratorpinkoden"</string>
    <string name="restr_pin_enter_pin" msgid="3395953421368476103">"Angiv pinkode"</string>
    <string name="restr_pin_incorrect" msgid="8571512003955077924">"Forkert"</string>
    <string name="restr_pin_enter_old_pin" msgid="1462206225512910757">"Aktuel pinkode:"</string>
    <string name="restr_pin_enter_new_pin" msgid="5959606691619959184">"Ny pinkode"</string>
    <string name="restr_pin_confirm_pin" msgid="8501523829633146239">"Bekræft den nye pinkode"</string>
    <string name="restr_pin_create_pin" msgid="8017600000263450337">"Opret en pinkode til ændring af begrænsninger"</string>
    <string name="restr_pin_error_doesnt_match" msgid="2224214190906994548">"Pinkoderne stemmer ikke overens. Prøv igen."</string>
    <string name="restr_pin_error_too_short" msgid="8173982756265777792">"Pinkoden er for kort. Den skal være på mindst 4 tal."</string>
    <plurals name="restr_pin_countdown" formatted="false" msgid="9061246974881224688">
      <item quantity="one">Prøv igen om <xliff:g id="COUNT">%d</xliff:g> sekunder</item>
      <item quantity="other">Prøv igen om <xliff:g id="COUNT">%d</xliff:g> sekunder</item>
    </plurals>
    <string name="restr_pin_try_later" msgid="973144472490532377">"Prøv igen senere"</string>
    <string name="immersive_cling_title" msgid="8394201622932303336">"Visning i fuld skærm"</string>
    <string name="immersive_cling_description" msgid="3482371193207536040">"Stryg ned fra toppen for at afslutte."</string>
    <string name="immersive_cling_positive" msgid="5016839404568297683">"OK, det er forstået"</string>
    <string name="done_label" msgid="2093726099505892398">"Udfør"</string>
    <string name="hour_picker_description" msgid="6698199186859736512">"Cirkulær timevælger"</string>
    <string name="minute_picker_description" msgid="8606010966873791190">"Cirkulær minutvælger"</string>
    <string name="select_hours" msgid="6043079511766008245">"Vælg timer"</string>
    <string name="select_minutes" msgid="3974345615920336087">"Vælg minutter"</string>
    <string name="select_day" msgid="7774759604701773332">"Vælg måned og dag"</string>
    <string name="select_year" msgid="7952052866994196170">"Vælg år"</string>
    <string name="deleted_key" msgid="7659477886625566590">"<xliff:g id="KEY">%1$s</xliff:g> er slettet"</string>
    <string name="managed_profile_label_badge" msgid="2355652472854327647">"<xliff:g id="LABEL">%1$s</xliff:g> – arbejde"</string>
    <string name="managed_profile_label_badge_2" msgid="5048136430082124036">"2. <xliff:g id="LABEL">%1$s</xliff:g> til arbejde"</string>
    <string name="managed_profile_label_badge_3" msgid="2808305070321719040">"3. <xliff:g id="LABEL">%1$s</xliff:g> til arbejde"</string>
    <string name="lock_to_app_unlock_pin" msgid="2552556656504331634">"Bed om pinkode inden frigørelse"</string>
    <string name="lock_to_app_unlock_pattern" msgid="4182192144797225137">"Bed om oplåsningsmønster ved deaktivering"</string>
    <string name="lock_to_app_unlock_password" msgid="6380979775916974414">"Bed om adgangskode inden frigørelse"</string>
    <string name="package_installed_device_owner" msgid="6875717669960212648">"Installeret af din administrator"</string>
    <string name="package_updated_device_owner" msgid="1847154566357862089">"Opdateret af din administrator"</string>
    <string name="package_deleted_device_owner" msgid="2307122077550236438">"Slettet af din administrator"</string>
    <string name="battery_saver_description_with_learn_more" msgid="6323937147992667707">"Batterisparefunktionen deaktiverer nogle enhedsfunktioner og begrænser apps for at forlænge batteritiden."<annotation id="url">"Få flere oplysninger"</annotation></string>
    <string name="battery_saver_description" msgid="769989536172631582">"Batterisparefunktionen deaktiverer nogle enhedsfunktioner og begrænser apps for at forlænge batteritiden."</string>
    <string name="data_saver_description" msgid="6015391409098303235">"Datasparefunktionen forhindrer nogle apps i at sende eller modtage data i baggrunden for at reducere dataforbruget. En app, der er i brug, kan få adgang til data, men gør det måske ikke så ofte. Dette kan f.eks. betyde, at billeder ikke vises, før du trykker på dem."</string>
    <string name="data_saver_enable_title" msgid="4674073932722787417">"Vil du slå Datasparefunktion til?"</string>
    <string name="data_saver_enable_button" msgid="7147735965247211818">"Slå til"</string>
    <plurals name="zen_mode_duration_minutes_summary" formatted="false" msgid="4367877408072000848">
      <item quantity="one">I %1$d minutter (indtil <xliff:g id="FORMATTEDTIME_1">%2$s</xliff:g>)</item>
      <item quantity="other">I %1$d minutter (indtil <xliff:g id="FORMATTEDTIME_1">%2$s</xliff:g>)</item>
    </plurals>
    <plurals name="zen_mode_duration_minutes_summary_short" formatted="false" msgid="6830154222366042597">
      <item quantity="one">I %1$d min. (indtil kl. <xliff:g id="FORMATTEDTIME_1">%2$s</xliff:g>)</item>
      <item quantity="other">I %1$d min. (indtil kl. <xliff:g id="FORMATTEDTIME_1">%2$s</xliff:g>)</item>
    </plurals>
    <plurals name="zen_mode_duration_hours_summary" formatted="false" msgid="736789408293052283">
      <item quantity="one">I %1$d time (indtil <xliff:g id="FORMATTEDTIME_1">%2$s</xliff:g>)</item>
      <item quantity="other">I %1$d timer (indtil <xliff:g id="FORMATTEDTIME_1">%2$s</xliff:g>)</item>
    </plurals>
    <plurals name="zen_mode_duration_hours_summary_short" formatted="false" msgid="4787552595253082371">
      <item quantity="one">I %1$d t. (indtil kl. <xliff:g id="FORMATTEDTIME_1">%2$s</xliff:g>)</item>
      <item quantity="other">I %1$d t. (indtil kl. <xliff:g id="FORMATTEDTIME_1">%2$s</xliff:g>)</item>
    </plurals>
    <plurals name="zen_mode_duration_minutes" formatted="false" msgid="5127407202506485571">
      <item quantity="one">I %d minutter</item>
      <item quantity="other">I %d minutter</item>
    </plurals>
    <plurals name="zen_mode_duration_minutes_short" formatted="false" msgid="2199350154433426128">
      <item quantity="one">I %d min.</item>
      <item quantity="other">I %d min.</item>
    </plurals>
    <plurals name="zen_mode_duration_hours" formatted="false" msgid="6571961796799076730">
      <item quantity="one">I %d time</item>
      <item quantity="other">I %d timer</item>
    </plurals>
    <plurals name="zen_mode_duration_hours_short" formatted="false" msgid="6748277774662434217">
      <item quantity="one">I %d t.</item>
      <item quantity="other">I %d t.</item>
    </plurals>
    <string name="zen_mode_until" msgid="7336308492289875088">"Indtil <xliff:g id="FORMATTEDTIME">%1$s</xliff:g>"</string>
    <string name="zen_mode_alarm" msgid="9128205721301330797">"Indtil <xliff:g id="FORMATTEDTIME">%1$s</xliff:g> (næste alarm)"</string>
    <string name="zen_mode_forever" msgid="931849471004038757">"Indtil du deaktiverer"</string>
    <string name="zen_mode_forever_dnd" msgid="3792132696572189081">"Indtil du slår \"Forstyr ikke\" fra"</string>
    <string name="zen_mode_rule_name_combination" msgid="191109939968076477">"<xliff:g id="FIRST">%1$s</xliff:g>/<xliff:g id="REST">%2$s</xliff:g>"</string>
    <string name="toolbar_collapse_description" msgid="2821479483960330739">"Skjul"</string>
    <string name="zen_mode_feature_name" msgid="5254089399895895004">"Forstyr ikke"</string>
    <string name="zen_mode_downtime_feature_name" msgid="2626974636779860146">"Nedetid"</string>
    <string name="zen_mode_default_weeknights_name" msgid="3081318299464998143">"Hverdagsaften"</string>
    <string name="zen_mode_default_weekends_name" msgid="2786495801019345244">"Weekend"</string>
    <string name="zen_mode_default_events_name" msgid="8158334939013085363">"Begivenhed"</string>
    <string name="zen_mode_default_every_night_name" msgid="3012363838882944175">"Sover"</string>
    <string name="muted_by" msgid="5942954724562097128">"<xliff:g id="THIRD_PARTY">%1$s</xliff:g> slår nogle lyde fra"</string>
    <string name="system_error_wipe_data" msgid="6608165524785354962">"Der er et internt problem med enheden, og den vil muligvis være ustabil, indtil du gendanner fabriksdataene."</string>
    <string name="system_error_manufacturer" msgid="8086872414744210668">"Der er et internt problem med enheden. Kontakt producenten for at få yderligere oplysninger."</string>
    <string name="stk_cc_ussd_to_dial" msgid="5214333646366591205">"USSD-anmodningen blev ændret til et almindeligt opkald"</string>
    <string name="stk_cc_ussd_to_ss" msgid="4884994189414782605">"USSD-anmodningen blev ændret til en SS-anmodning"</string>
    <string name="stk_cc_ussd_to_ussd" msgid="5728637484565449312">"Ændret til en USSD-anmodning"</string>
    <string name="stk_cc_ussd_to_dial_video" msgid="4134455726513175559">"USSD-anmodningen blev ændret til et videoopkald"</string>
    <string name="stk_cc_ss_to_dial" msgid="1360775164651754978">"SS-anmodningen blev ændret til et almindeligt opkald"</string>
    <string name="stk_cc_ss_to_dial_video" msgid="6577956662913194947">"SS-anmodningen blev ændret til et videoopkald"</string>
    <string name="stk_cc_ss_to_ussd" msgid="5614626512855868785">"SS-anmodningen blev ændret til en USSD-anmodning"</string>
    <string name="stk_cc_ss_to_ss" msgid="7716729801537709054">"Ændret til en SS-anmodning"</string>
    <string name="notification_work_profile_content_description" msgid="4600554564103770764">"Arbejdsprofil"</string>
    <string name="notification_alerted_content_description" msgid="1296617716556420585">"Underrettet"</string>
    <string name="expand_button_content_description_collapsed" msgid="3609784019345534652">"Udvid"</string>
    <string name="expand_button_content_description_expanded" msgid="8520652707158554895">"Skjul"</string>
    <string name="expand_action_accessibility" msgid="5307730695723718254">"Slå udvidelse til eller fra"</string>
    <string name="usb_midi_peripheral_name" msgid="7221113987741003817">"USB-port til eksterne Android-enheder"</string>
    <string name="usb_midi_peripheral_manufacturer_name" msgid="7176526170008970168">"Android"</string>
    <string name="usb_midi_peripheral_product_name" msgid="4971827859165280403">"USB-port til eksterne enheder"</string>
    <string name="floating_toolbar_open_overflow_description" msgid="4797287862999444631">"Flere valgmuligheder"</string>
    <string name="floating_toolbar_close_overflow_description" msgid="559796923090723804">"Luk overløb"</string>
    <string name="maximize_button_text" msgid="7543285286182446254">"Maksimér"</string>
    <string name="close_button_text" msgid="3937902162644062866">"Luk"</string>
    <string name="notification_messaging_title_template" msgid="3452480118762691020">"<xliff:g id="CONVERSATION_TITLE">%1$s</xliff:g>: <xliff:g id="SENDER_NAME">%2$s</xliff:g>"</string>
    <plurals name="selected_count" formatted="false" msgid="7187339492915744615">
      <item quantity="one"><xliff:g id="COUNT_1">%1$d</xliff:g>valgt</item>
      <item quantity="other"><xliff:g id="COUNT_1">%1$d</xliff:g> valgt</item>
    </plurals>
    <string name="default_notification_channel_label" msgid="5929663562028088222">"Uden kategori"</string>
    <string name="importance_from_user" msgid="7318955817386549931">"Du angiver, hvor vigtige disse notifikationer er."</string>
    <string name="importance_from_person" msgid="9160133597262938296">"Dette er vigtigt på grund af de personer, det handler om."</string>
    <string name="user_creation_account_exists" msgid="1942606193570143289">"Vil du give <xliff:g id="APP">%1$s</xliff:g> tilladelse til at oprette en ny bruger med <xliff:g id="ACCOUNT">%2$s</xliff:g>?"</string>
    <string name="user_creation_adding" msgid="4482658054622099197">"Vil du give <xliff:g id="APP">%1$s</xliff:g> tilladelse til at oprette en ny bruger med <xliff:g id="ACCOUNT">%2$s</xliff:g> (der findes allerede en bruger med denne konto)?"</string>
    <string name="language_selection_title" msgid="2680677278159281088">"Tilføj et sprog"</string>
    <string name="country_selection_title" msgid="2954859441620215513">"Områdeindstilling"</string>
    <string name="search_language_hint" msgid="7042102592055108574">"Angiv sprogets navn"</string>
    <string name="language_picker_section_suggested" msgid="8414489646861640885">"Foreslået"</string>
    <string name="language_picker_section_all" msgid="3097279199511617537">"Alle sprog"</string>
    <string name="region_picker_section_all" msgid="8966316787153001779">"Alle områder"</string>
    <string name="locale_search_menu" msgid="2560710726687249178">"Søg"</string>
    <string name="app_suspended_title" msgid="2075071241147969611">"Appen er ikke tilgængelig"</string>
    <string name="app_suspended_default_message" msgid="123166680425711887">"<xliff:g id="APP_NAME_0">%1$s</xliff:g> er ikke tilgængelig lige nu. Dette administreres af <xliff:g id="APP_NAME_1">%2$s</xliff:g>."</string>
    <string name="app_suspended_more_details" msgid="1131804827776778187">"Få flere oplysninger"</string>
    <string name="work_mode_off_title" msgid="1118691887588435530">"Skal arbejdsprofilen slås til?"</string>
    <string name="work_mode_off_message" msgid="5130856710614337649">"Dine arbejdsapps, notifikationer, data og andre funktioner til din arbejdsprofil deaktiveres"</string>
    <string name="work_mode_turn_on" msgid="2062544985670564875">"Slå til"</string>
    <string name="deprecated_target_sdk_message" msgid="1449696506742572767">"Denne app er lavet til en ældre version af Android og fungerer muligvis ikke korrekt. Prøv at søge efter opdateringer, eller kontakt udvikleren."</string>
    <string name="deprecated_target_sdk_app_store" msgid="5032340500368495077">"Søg efter opdatering"</string>
    <string name="new_sms_notification_title" msgid="8442817549127555977">"Du har nye beskeder"</string>
    <string name="new_sms_notification_content" msgid="7002938807812083463">"Åbn sms-appen for at se beskeden"</string>
    <string name="user_encrypted_title" msgid="9054897468831672082">"Nogle funktioner er begrænsede"</string>
    <string name="user_encrypted_message" msgid="4923292604515744267">"Tryk for at låse op"</string>
    <string name="user_encrypted_detail" msgid="5708447464349420392">"Brugerdataene er låst"</string>
    <string name="profile_encrypted_detail" msgid="3700965619978314974">"Arbejdsprofilen er låst"</string>
    <string name="profile_encrypted_message" msgid="6964994232310195874">"Tryk for at låse profilen op"</string>
    <string name="usb_mtp_launch_notification_title" msgid="8359219638312208932">"Tilsluttet <xliff:g id="PRODUCT_NAME">%1$s</xliff:g>"</string>
    <string name="usb_mtp_launch_notification_description" msgid="8541876176425411358">"Tryk for at se filer"</string>
    <string name="pin_target" msgid="3052256031352291362">"Fastgør"</string>
    <string name="unpin_target" msgid="3556545602439143442">"Frigør"</string>
    <string name="app_info" msgid="6856026610594615344">"Appinfo"</string>
    <string name="negative_duration" msgid="5688706061127375131">"−<xliff:g id="TIME">%1$s</xliff:g>"</string>
    <string name="demo_starting_message" msgid="5268556852031489931">"Starter demoen…"</string>
    <string name="demo_restarting_message" msgid="952118052531642451">"Nulstiller enheden…"</string>
    <string name="suspended_widget_accessibility" msgid="6712143096475264190">"<xliff:g id="LABEL">%1$s</xliff:g> – deaktiveret"</string>
    <string name="conference_call" msgid="3751093130790472426">"Telefonmøde"</string>
    <string name="tooltip_popup_title" msgid="5253721848739260181">"Værktøjstip"</string>
    <string name="app_category_game" msgid="5431836943981492993">"Spil"</string>
    <string name="app_category_audio" msgid="1659853108734301647">"Musik og lyd"</string>
    <string name="app_category_video" msgid="2728726078629384196">"Film og video"</string>
    <string name="app_category_image" msgid="4867854544519846048">"Billeder"</string>
    <string name="app_category_social" msgid="5842783057834965912">"Sociale medier og kommunikation"</string>
    <string name="app_category_news" msgid="7496506240743986873">"Aviser og blade"</string>
    <string name="app_category_maps" msgid="5878491404538024367">"Kort og navigation"</string>
    <string name="app_category_productivity" msgid="3742083261781538852">"Produktivitet"</string>
    <string name="device_storage_monitor_notification_channel" msgid="3295871267414816228">"Lagerplads på enheden"</string>
    <string name="adb_debugging_notification_channel_tv" msgid="5537766997350092316">"USB-fejlretning"</string>
    <string name="time_picker_hour_label" msgid="2979075098868106450">"time"</string>
    <string name="time_picker_minute_label" msgid="5168864173796598399">"minut"</string>
    <string name="time_picker_header_text" msgid="143536825321922567">"Angiv klokkeslæt"</string>
    <string name="time_picker_input_error" msgid="7574999942502513765">"Angiv et gyldigt klokkeslæt"</string>
    <string name="time_picker_prompt_label" msgid="7588093983899966783">"Angiv klokkeslæt"</string>
    <string name="time_picker_text_input_mode_description" msgid="4148166758173708199">"Skift til teksttilstand for at angive klokkeslæt."</string>
    <string name="time_picker_radial_mode_description" msgid="4953403779779557198">"Skift til urtilstand for at angive klokkeslæt."</string>
    <string name="autofill_picker_accessibility_title" msgid="8469043291648711535">"Valgmuligheder for AutoFyld"</string>
    <string name="autofill_save_accessibility_title" msgid="7244365268417107822">"Gem i AutoFyld"</string>
    <string name="autofill_error_cannot_autofill" msgid="7402758580060110371">"Indhold kan ikke udfyldes automatisk"</string>
    <string name="autofill_picker_no_suggestions" msgid="3908514303773350735">"Ingen forslag fra autofyld"</string>
    <plurals name="autofill_picker_some_suggestions" formatted="false" msgid="5506565809835815274">
      <item quantity="one"><xliff:g id="COUNT">%1$s</xliff:g> forslag fra autofyld</item>
      <item quantity="other"><xliff:g id="COUNT">%1$s</xliff:g> forslag fra autofyld</item>
    </plurals>
    <string name="autofill_save_title" msgid="327541108460384555">"Vil du gemme i "<b>"<xliff:g id="LABEL">%1$s</xliff:g>"</b>"?"</string>
    <string name="autofill_save_title_with_type" msgid="2339135393607143594">"Vil du gemme <xliff:g id="TYPE">%1$s</xliff:g> i "<b>"<xliff:g id="LABEL">%2$s</xliff:g>"</b>"?"</string>
    <string name="autofill_save_title_with_2types" msgid="87616102361154432">"Vil du gemme <xliff:g id="TYPE_0">%1$s</xliff:g> og <xliff:g id="TYPE_1">%2$s</xliff:g> i "<b>"<xliff:g id="LABEL">%3$s</xliff:g>"</b>"?"</string>
    <string name="autofill_save_title_with_3types" msgid="4108978552969604555">"Vil du gemme <xliff:g id="TYPE_0">%1$s</xliff:g>, <xliff:g id="TYPE_1">%2$s</xliff:g> og <xliff:g id="TYPE_2">%3$s</xliff:g> i "<b>"<xliff:g id="LABEL">%4$s</xliff:g>"</b>"?"</string>
    <string name="autofill_update_title" msgid="5305781141104585279">"Vil du opdatere i "<b>"<xliff:g id="LABEL">%1$s</xliff:g>"</b>"?"</string>
    <string name="autofill_update_title_with_type" msgid="4624181147422762233">"Vil du opdatere <xliff:g id="TYPE">%1$s</xliff:g> i "<b>"<xliff:g id="LABEL">%2$s</xliff:g>"</b>"?"</string>
    <string name="autofill_update_title_with_2types" msgid="2300113827053626484">"Vil du opdatere <xliff:g id="TYPE_0">%1$s</xliff:g> og <xliff:g id="TYPE_1">%2$s</xliff:g> i "<b>"<xliff:g id="LABEL">%3$s</xliff:g>"</b>"?"</string>
    <string name="autofill_update_title_with_3types" msgid="9089824354296211922">"Vil du opdatere disse elementer i "<b>"<xliff:g id="LABEL">%4$s</xliff:g>"</b>": <xliff:g id="TYPE_0">%1$s</xliff:g>, <xliff:g id="TYPE_1">%2$s</xliff:g> og <xliff:g id="TYPE_2">%3$s</xliff:g>?"</string>
    <string name="autofill_save_yes" msgid="6398026094049005921">"Gem"</string>
    <string name="autofill_save_no" msgid="2625132258725581787">"Nej tak"</string>
    <string name="autofill_update_yes" msgid="310358413273276958">"Opdater"</string>
    <string name="autofill_save_type_password" msgid="5288448918465971568">"adgangskode"</string>
    <string name="autofill_save_type_address" msgid="4936707762193009542">"adresse"</string>
    <string name="autofill_save_type_credit_card" msgid="7127694776265563071">"kreditkort"</string>
    <string name="autofill_save_type_username" msgid="239040540379769562">"brugernavn"</string>
    <string name="autofill_save_type_email_address" msgid="5752949432129262174">"mailadresse"</string>
    <string name="etws_primary_default_message_earthquake" msgid="5541962250262769193">"Bevar roen, og søg ly i nærheden."</string>
    <string name="etws_primary_default_message_tsunami" msgid="1887685943498368548">"Forlad omgående kyst- og flodområder, og søg mod et mere sikkert sted, f.eks. et højere terræn."</string>
    <string name="etws_primary_default_message_earthquake_and_tsunami" msgid="998797956848445862">"Bevar roen, og søg ly i nærheden."</string>
    <string name="etws_primary_default_message_test" msgid="2709597093560037455">"Test af nødbeskeder"</string>
    <string name="notification_reply_button_accessibility" msgid="3621714652387814344">"Svar"</string>
    <string name="etws_primary_default_message_others" msgid="6293148756130398971"></string>
    <string name="mmcc_authentication_reject" msgid="5767701075994754356">"SIM-kort er ikke tilladt for tale"</string>
    <string name="mmcc_imsi_unknown_in_hlr" msgid="5316658473301462825">"SIM-kort er ikke aktiveret for tale"</string>
    <string name="mmcc_illegal_ms" msgid="807334478177362062">"SIM-kort er ikke tilladt for tale"</string>
    <string name="mmcc_illegal_me" msgid="1950705155760872972">"Telefon er ikke tilladt for tale"</string>
    <string name="mmcc_authentication_reject_msim_template" msgid="1217031195834766479">"SIM-kortet <xliff:g id="SIMNUMBER">%d</xliff:g> er ikke tilladt"</string>
    <string name="mmcc_imsi_unknown_in_hlr_msim_template" msgid="5636464607596778986">"SIM-kortet <xliff:g id="SIMNUMBER">%d</xliff:g> er ikke provisioneret"</string>
    <string name="mmcc_illegal_ms_msim_template" msgid="5994323296399913454">"SIM-kortet <xliff:g id="SIMNUMBER">%d</xliff:g> er ikke tilladt"</string>
    <string name="mmcc_illegal_me_msim_template" msgid="5550259730350571826">"SIM-kortet <xliff:g id="SIMNUMBER">%d</xliff:g> er ikke tilladt"</string>
    <string name="popup_window_default_title" msgid="4874318849712115433">"Pop op-vindue"</string>
    <string name="slice_more_content" msgid="8504342889413274608">"<xliff:g id="NUMBER">%1$d</xliff:g> mere"</string>
    <string name="shortcut_restored_on_lower_version" msgid="4860853725206702336">"Appversionen er nedgraderet, eller også er den ikke kompatibel med denne genvej"</string>
    <string name="shortcut_restore_not_supported" msgid="5028808567940014190">"Genvejen kunne ikke gendannes, da appen ikke understøtter backup og gendannelse"</string>
    <string name="shortcut_restore_signature_mismatch" msgid="2406209324521327518">"Genvejen kunne ikke gendannes på grund af uoverensstemmelse i appsignatur"</string>
    <string name="shortcut_restore_unknown_issue" msgid="8703738064603262597">"Genvejen kunne ikke gendannes"</string>
    <string name="shortcut_disabled_reason_unknown" msgid="5276016910284687075">"Genvejen er deaktiveret"</string>
    <string name="harmful_app_warning_uninstall" msgid="4837672735619532931">"AFINSTALLER"</string>
    <string name="harmful_app_warning_open_anyway" msgid="596432803680914321">"ÅBN ALLIGEVEL"</string>
    <string name="harmful_app_warning_title" msgid="8982527462829423432">"Der er registreret en skadelig app"</string>
    <string name="slices_permission_request" msgid="8484943441501672932">"<xliff:g id="APP_0">%1$s</xliff:g> anmoder om tilladelse til at vise eksempler fra <xliff:g id="APP_2">%2$s</xliff:g>"</string>
    <string name="screenshot_edit" msgid="7867478911006447565">"Rediger"</string>
    <string name="volume_dialog_ringer_guidance_vibrate" msgid="8902050240801159042">"Telefonen vil vibrere ved opkald og notifikationer"</string>
    <string name="volume_dialog_ringer_guidance_silent" msgid="2128975224280276122">"Der afspilles ikke lyd ved opkald og notifikationer"</string>
    <string name="notification_channel_system_changes" msgid="5072715579030948646">"Systemændringer"</string>
    <string name="notification_channel_do_not_disturb" msgid="6766940333105743037">"Forstyr ikke"</string>
    <string name="zen_upgrade_notification_visd_title" msgid="3288313883409759733">"Nyhed! Forstyr ikke skjuler notifikationer"</string>
    <string name="zen_upgrade_notification_visd_content" msgid="5533674060311631165">"Tryk for at få flere oplysninger og foretage ændringer."</string>
    <string name="zen_upgrade_notification_title" msgid="3799603322910377294">"Tilstanden Forstyr ikke blev ændret"</string>
    <string name="zen_upgrade_notification_content" msgid="1794994264692424562">"Tryk for at se, hvad der er blokeret."</string>
    <string name="notification_app_name_system" msgid="4205032194610042794">"System"</string>
    <string name="notification_app_name_settings" msgid="7751445616365753381">"Indstillinger"</string>
    <string name="notification_appops_camera_active" msgid="5050283058419699771">"Kamera"</string>
    <string name="notification_appops_microphone_active" msgid="4335305527588191730">"Mikrofon"</string>
    <string name="notification_appops_overlay_active" msgid="633813008357934729">"vises over andre apps på din skærm"</string>
    <string name="dynamic_mode_notification_channel_name" msgid="2348803891571320452">"Notifikation med oplysninger om rutinetilstand"</string>
    <string name="dynamic_mode_notification_title" msgid="508815255807182035">"Enheden løber muligvis tør for batteri, inden du normalt oplader den"</string>
    <string name="dynamic_mode_notification_summary" msgid="2541166298550402690">"Batterisparefunktion er aktiveret for at forlænge batteritiden"</string>
    <string name="mime_type_folder" msgid="7111951698626315204">"Mappe"</string>
    <string name="mime_type_apk" msgid="5518003630972506900">"Android-app"</string>
    <string name="mime_type_generic" msgid="6833871596845900027">"Fil"</string>
    <string name="mime_type_generic_ext" msgid="8450275970061657174">"<xliff:g id="EXTENSION">%1$s</xliff:g>-fil"</string>
    <string name="mime_type_audio" msgid="6289777657172050926">"Lyd"</string>
    <string name="mime_type_audio_ext" msgid="3270880987725816210">"<xliff:g id="EXTENSION">%1$s</xliff:g>-lyd"</string>
    <string name="mime_type_video" msgid="4093025777317307426">"Video"</string>
    <string name="mime_type_video_ext" msgid="5643771615714173159">"<xliff:g id="EXTENSION">%1$s</xliff:g>-video"</string>
    <string name="mime_type_image" msgid="3144284451605236371">"Billede"</string>
    <string name="mime_type_image_ext" msgid="1514613218742736590">"<xliff:g id="EXTENSION">%1$s</xliff:g>-billede"</string>
    <string name="mime_type_compressed" msgid="1645486037074943257">"Arkiv"</string>
    <string name="mime_type_compressed_ext" msgid="4232293058067801528">"<xliff:g id="EXTENSION">%1$s</xliff:g>-arkiv"</string>
    <string name="mime_type_document" msgid="1596838147256375966">"Dokument"</string>
    <string name="mime_type_document_ext" msgid="6327266601345501281">"<xliff:g id="EXTENSION">%1$s</xliff:g>-dokument"</string>
    <string name="mime_type_spreadsheet" msgid="2639138255207123557">"Regneark"</string>
    <string name="mime_type_spreadsheet_ext" msgid="5508653032786106725">"<xliff:g id="EXTENSION">%1$s</xliff:g>-regneark"</string>
    <string name="mime_type_presentation" msgid="6145604688774787357">"Præsentation"</string>
    <string name="mime_type_presentation_ext" msgid="2982650207774823437">"<xliff:g id="EXTENSION">%1$s</xliff:g>-præsentation"</string>
    <string name="car_loading_profile" msgid="3545132581795684027">"Indlæser"</string>
    <plurals name="file_count" formatted="false" msgid="1628600959752419449">
      <item quantity="one"><xliff:g id="FILE_NAME_2">%s</xliff:g> + <xliff:g id="COUNT_3">%d</xliff:g> fil</item>
      <item quantity="other"><xliff:g id="FILE_NAME_2">%s</xliff:g> + <xliff:g id="COUNT_3">%d</xliff:g> filer</item>
    </plurals>
<<<<<<< HEAD
=======
    <!-- no translation found for chooser_no_direct_share_targets (997970693708458895) -->
    <skip />
>>>>>>> 825827da
</resources><|MERGE_RESOLUTION|>--- conflicted
+++ resolved
@@ -2020,9 +2020,6 @@
       <item quantity="one"><xliff:g id="FILE_NAME_2">%s</xliff:g> + <xliff:g id="COUNT_3">%d</xliff:g> fil</item>
       <item quantity="other"><xliff:g id="FILE_NAME_2">%s</xliff:g> + <xliff:g id="COUNT_3">%d</xliff:g> filer</item>
     </plurals>
-<<<<<<< HEAD
-=======
     <!-- no translation found for chooser_no_direct_share_targets (997970693708458895) -->
     <skip />
->>>>>>> 825827da
 </resources>