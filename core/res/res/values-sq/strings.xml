<?xml version="1.0" encoding="UTF-8"?>
<!-- 
/* //device/apps/common/assets/res/any/strings.xml
**
** Copyright 2006, The Android Open Source Project
**
** Licensed under the Apache License, Version 2.0 (the "License");
** you may not use this file except in compliance with the License.
** You may obtain a copy of the License at
**
**     http://www.apache.org/licenses/LICENSE-2.0
**
** Unless required by applicable law or agreed to in writing, software
** distributed under the License is distributed on an "AS IS" BASIS,
** WITHOUT WARRANTIES OR CONDITIONS OF ANY KIND, either express or implied.
** See the License for the specific language governing permissions and
** limitations under the License.
*/
 -->

<resources xmlns:android="http://schemas.android.com/apk/res/android"
    xmlns:xliff="urn:oasis:names:tc:xliff:document:1.2">
    <string name="byteShort" msgid="8340973892742019101">"B"</string>
    <string name="kilobyteShort" msgid="7542884022844556968">"kB"</string>
    <string name="megabyteShort" msgid="6355851576770428922">"MB"</string>
    <string name="gigabyteShort" msgid="3259882455212193214">"GB"</string>
    <string name="terabyteShort" msgid="231613018159186962">"terabajt"</string>
    <string name="petabyteShort" msgid="5637816680144990219">"petabajt"</string>
    <string name="fileSizeSuffix" msgid="8897567456150907538">"<xliff:g id="NUMBER">%1$s</xliff:g> <xliff:g id="UNIT">%2$s</xliff:g>"</string>
    <string name="untitled" msgid="4638956954852782576">"&lt;Pa titull&gt;"</string>
    <string name="emptyPhoneNumber" msgid="7694063042079676517">"(Nuk ka numër telefoni)"</string>
    <string name="unknownName" msgid="6867811765370350269">"E panjohur"</string>
    <string name="defaultVoiceMailAlphaTag" msgid="2660020990097733077">"Posta zanore"</string>
    <string name="defaultMsisdnAlphaTag" msgid="2850889754919584674">"MSISDN1"</string>
    <string name="mmiError" msgid="5154499457739052907">"Problem në lidhje ose kod i pavlefshëm MMI-je."</string>
    <string name="mmiFdnError" msgid="5224398216385316471">"Veprimi është i kufizuar vetëm kundrejt numrave me telefonim të përzgjedhur"</string>
    <string name="mmiErrorWhileRoaming" msgid="762488890299284230">"Cilësimet e transferimit të telefonatave nuk mund të ndryshohen nga telefoni yt kur je në roaming."</string>
    <string name="serviceEnabled" msgid="8147278346414714315">"Shërbimi u aktivizua."</string>
    <string name="serviceEnabledFor" msgid="6856228140453471041">"Shërbimi u aktivizua për:"</string>
    <string name="serviceDisabled" msgid="1937553226592516411">"Shërbimi është çaktivizuar."</string>
    <string name="serviceRegistered" msgid="6275019082598102493">"Regjistrimi ishte i suksesshëm."</string>
    <string name="serviceErased" msgid="1288584695297200972">"Fshirja ishte e suksesshme."</string>
    <string name="passwordIncorrect" msgid="7612208839450128715">"Fjalëkalimi është i pasaktë."</string>
    <string name="mmiComplete" msgid="8232527495411698359">"MMI-ja përfundoi."</string>
    <string name="badPin" msgid="9015277645546710014">"PIN-i i vjetër që shkrove nuk është i saktë."</string>
    <string name="badPuk" msgid="5487257647081132201">"PUK-u që shkrove nuk është i saktë."</string>
    <string name="mismatchPin" msgid="609379054496863419">"PIN-et që shkrove nuk përputhen."</string>
    <string name="invalidPin" msgid="3850018445187475377">"Shkruaj një PIN nga 4 deri në 8 numra."</string>
    <string name="invalidPuk" msgid="8761456210898036513">"Shkruaj një PUK me 8 numra ose më të gjatë."</string>
    <string name="needPuk" msgid="919668385956251611">"Karta jote SIM nuk është e kyçur me PUK. Shkruaj kodin PUK për ta shkyçur."</string>
    <string name="needPuk2" msgid="4526033371987193070">"Shkruaj kodin PUK2 për të shkyçur kartën SIM."</string>
    <string name="enablePin" msgid="209412020907207950">"Pa sukses! Aktivizo kyçjen e SIM/RUIM."</string>
    <plurals name="pinpuk_attempts" formatted="false" msgid="1251012001539225582">
      <item quantity="other">Të kanë mbetur edhe <xliff:g id="NUMBER_1">%d</xliff:g> tentativa para se karta SIM të kyçet.</item>
      <item quantity="one">Të ka mbetur edhe <xliff:g id="NUMBER_0">%d</xliff:g> tentativë para se karta SIM të kyçet.</item>
    </plurals>
    <string name="imei" msgid="2625429890869005782">"IMEI"</string>
    <string name="meid" msgid="4841221237681254195">"MEID"</string>
    <string name="ClipMmi" msgid="6952821216480289285">"ID-ja e telefonuesit hyrës"</string>
    <string name="ClirMmi" msgid="7784673673446833091">"ID-ja e telefonuesit në dalje"</string>
    <string name="ColpMmi" msgid="3065121483740183974">"ID-ja e linjës së lidhur"</string>
    <string name="ColrMmi" msgid="4996540314421889589">"Kufizimi i ID-së së linjës së lidhur"</string>
    <string name="CfMmi" msgid="5123218989141573515">"Transferimi i telefonatave"</string>
    <string name="CwMmi" msgid="9129678056795016867">"Pritja e telefonatave"</string>
    <string name="BaMmi" msgid="455193067926770581">"Bllokimi i telefonatave"</string>
    <string name="PwdMmi" msgid="7043715687905254199">"Ndryshimi i fjalëkalimit"</string>
    <string name="PinMmi" msgid="3113117780361190304">"Ndryshim PIN-i"</string>
    <string name="CnipMmi" msgid="3110534680557857162">"Numri i telefonatës është i pranishëm"</string>
    <string name="CnirMmi" msgid="3062102121430548731">"Numri i telefonatës është i kufizuar"</string>
    <string name="ThreeWCMmi" msgid="9051047170321190368">"Telefonata me tre drejtime"</string>
    <string name="RuacMmi" msgid="7827887459138308886">"Refuzimi i telefonatave të padëshirueshme e të bezdisshme"</string>
    <string name="CndMmi" msgid="3116446237081575808">"Dërgimi i numrit të telefonit"</string>
    <string name="DndMmi" msgid="1265478932418334331">"Mos shqetëso"</string>
    <string name="CLIRDefaultOnNextCallOn" msgid="429415409145781923">"ID-ja e telefonuesit kalon me paracaktim në listën e të telefonuesve të kufizuar. Telefonata e radhës: E kufizuar!"</string>
    <string name="CLIRDefaultOnNextCallOff" msgid="3092918006077864624">"ID-ja e telefonuesit kalon me paracaktim në listën e të telefonuesve të kufizuar. Telefonata e radhës: e pakufizuar!"</string>
    <string name="CLIRDefaultOffNextCallOn" msgid="6179425182856418465">"ID-ja e telefonuesit kalon me paracaktim në listën e të telefonuesve të pakufizuar. Telefonata e radhës: e kufizuar!"</string>
    <string name="CLIRDefaultOffNextCallOff" msgid="2567998633124408552">"ID-ja e telefonuesit kalon me paracaktim në listën e të telefonuesve të pakufizuar. Telefonata e radhës: e pakufizuar!"</string>
    <string name="serviceNotProvisioned" msgid="8614830180508686666">"Shërbimi nuk është përgatitur."</string>
    <string name="CLIRPermanent" msgid="3377371145926835671">"Nuk mund ta ndryshosh cilësimin e ID-së së telefonuesit."</string>
    <string name="RestrictedOnDataTitle" msgid="5221736429761078014">"Nuk ka shërbim të të dhënave celulare"</string>
    <string name="RestrictedOnEmergencyTitle" msgid="6855466023161191166">"Telefonatat e urgjencës nuk ofrohen"</string>
    <string name="RestrictedOnNormalTitle" msgid="3179574012752700984">"Nuk ka shërbim zanor"</string>
    <string name="RestrictedOnAllVoiceTitle" msgid="8037246983606545202">"Nuk ka shërbim zanore ose telefonata urgjence"</string>
    <string name="RestrictedStateContent" msgid="6538703255570997248">"Çaktivizuar përkohësisht nga operatori yt celular"</string>
    <string name="RestrictedStateContentMsimTemplate" msgid="673416791370248176">"Çaktivizuar përkohësisht nga operatori yt celular për kartën SIM <xliff:g id="SIMNUMBER">%d</xliff:g>"</string>
    <string name="NetworkPreferenceSwitchTitle" msgid="6982395015324165258">"Rrjeti celular është i paarritshëm"</string>
    <string name="NetworkPreferenceSwitchSummary" msgid="509327194863482733">"Provo të ndryshosh rrjetin e preferuar. Trokit për ta ndryshuar."</string>
    <string name="EmergencyCallWarningTitle" msgid="813380189532491336">"Telefonatat e urgjencës nuk ofrohen"</string>
    <string name="EmergencyCallWarningSummary" msgid="1899692069750260619">"Nuk mund të kryhen telefonata urgjence me Wi‑Fi"</string>
    <string name="notification_channel_network_alert" msgid="4427736684338074967">"Sinjalizimet"</string>
    <string name="notification_channel_call_forward" msgid="2419697808481833249">"Transferimi i telefonatave"</string>
    <string name="notification_channel_emergency_callback" msgid="6686166232265733921">"Modaliteti i \"Kthimit të telefonatës së urgjencës\""</string>
    <string name="notification_channel_mobile_data_status" msgid="4575131690860945836">"Statusi i të dhënave celulare"</string>
    <string name="notification_channel_sms" msgid="3441746047346135073">"Mesazhet SMS"</string>
    <string name="notification_channel_voice_mail" msgid="3954099424160511919">"Mesazhet e postës zanore"</string>
    <string name="notification_channel_wfc" msgid="2130802501654254801">"Telefonata me Wi-Fi"</string>
    <string name="notification_channel_sim" msgid="4052095493875188564">"Statusi i kartës SIM"</string>
    <string name="notification_channel_sim_high_prio" msgid="1787666807724243207">"Statusi i kartës SIM me përparësi të lartë"</string>
    <string name="peerTtyModeFull" msgid="6165351790010341421">"Homologu yt kërkoi modalitet \"TTY\" të plotë"</string>
    <string name="peerTtyModeHco" msgid="5728602160669216784">"Homologu kërkoi modalitet \"TTY\" të llojit \"HCO\""</string>
    <string name="peerTtyModeVco" msgid="1742404978686538049">"Homologu yt kërkoi modalitet \"TTY\" të llojit \"VCO\""</string>
    <string name="peerTtyModeOff" msgid="3280819717850602205">"Homologu kërkoi modalitet \"TTY\" të çaktivizuar"</string>
    <string name="serviceClassVoice" msgid="1258393812335258019">"Zëri"</string>
    <string name="serviceClassData" msgid="872456782077937893">"Të dhëna"</string>
    <string name="serviceClassFAX" msgid="5566624998840486475">"Faks"</string>
    <string name="serviceClassSMS" msgid="2015460373701527489">"SMS"</string>
    <string name="serviceClassDataAsync" msgid="4523454783498551468">"jo-sinkronizim"</string>
    <string name="serviceClassDataSync" msgid="7530000519646054776">"Sinkronizo"</string>
    <string name="serviceClassPacket" msgid="6991006557993423453">"Paketë"</string>
    <string name="serviceClassPAD" msgid="3235259085648271037">"PAD"</string>
    <string name="roamingText0" msgid="7170335472198694945">"Treguesi i roaming-ut është aktivizuar"</string>
    <string name="roamingText1" msgid="5314861519752538922">"Treguesi i roaming-ut është çaktivizuar"</string>
    <string name="roamingText2" msgid="8969929049081268115">"Treguesi i roaming-ut po pulson"</string>
    <string name="roamingText3" msgid="5148255027043943317">"Larg periferisë"</string>
    <string name="roamingText4" msgid="8808456682550796530">"Jashtë ndërtesës"</string>
    <string name="roamingText5" msgid="7604063252850354350">"Roaming - Sistemi i preferuar"</string>
    <string name="roamingText6" msgid="2059440825782871513">"Roaming - Sistemi i mundësuar"</string>
    <string name="roamingText7" msgid="7112078724097233605">"Roaming - \"Partner Aleance\""</string>
    <string name="roamingText8" msgid="5989569778604089291">"Roaming - \"Premium Partner\""</string>
    <string name="roamingText9" msgid="7969296811355152491">"Roaming - Funksionalitet i plotë shërbimi"</string>
    <string name="roamingText10" msgid="3992906999815316417">"Roaming - Funksionalitet i pjesshëm shërbimi"</string>
    <string name="roamingText11" msgid="4154476854426920970">"Lajmëruesi i roaming-ut është i aktivizuar"</string>
    <string name="roamingText12" msgid="1189071119992726320">"Lajmëruesi i roaming-ut është i çaktivizuar"</string>
    <string name="roamingTextSearching" msgid="8360141885972279963">"Po kërkon për shërbim"</string>
    <string name="wfcRegErrorTitle" msgid="3855061241207182194">"Telefonata me Wi-Fi nuk mund të konfigurohej"</string>
  <string-array name="wfcOperatorErrorAlertMessages">
    <item msgid="3910386316304772394">"Për të bërë telefonata dhe për të dërguar mesazhe nëpërmjet Wi-Fi, në fillim kërkoji operatorit celular të konfigurojë këtë shërbim. Më pas aktivizo përsëri telefonatat me Wi-Fi nga \"Cilësimet\". (Kodi i gabimit: <xliff:g id="CODE">%1$s</xliff:g>)"</item>
  </string-array>
  <string-array name="wfcOperatorErrorNotificationMessages">
    <item msgid="7372514042696663278">"Problem gjatë regjistrimit të telefonatave me Wi‑Fi me operatorin tënd celular: <xliff:g id="CODE">%1$s</xliff:g>"</item>
  </string-array>
    <!-- no translation found for wfcSpnFormat_spn (4998685024207291232) -->
    <skip />
    <string name="wfcSpnFormat_spn_wifi_calling" msgid="136001023263502280">"Telefonatë me Wi-Fi në <xliff:g id="SPN">%s</xliff:g>"</string>
    <string name="wfcSpnFormat_spn_wifi_calling_vo_hyphen" msgid="1730997175789582756">"Telefonatat me WiFi me <xliff:g id="SPN">%s</xliff:g>"</string>
    <string name="wfcSpnFormat_wlan_call" msgid="2533371081782489793">"Telefonatë me WLAN"</string>
    <string name="wfcSpnFormat_spn_wlan_call" msgid="2315240198303197168">"Telefonatë me WLAN në <xliff:g id="SPN">%s</xliff:g>"</string>
    <string name="wfcSpnFormat_spn_wifi" msgid="6546481665561961938">"Wi-Fi në <xliff:g id="SPN">%s</xliff:g>"</string>
    <string name="wfcSpnFormat_wifi_calling_bar_spn" msgid="1726178784338466265">"Telefonatë me Wi-Fi | <xliff:g id="SPN">%s</xliff:g>"</string>
    <string name="wfcSpnFormat_spn_vowifi" msgid="4444638298656953681">"VoWifi në <xliff:g id="SPN">%s</xliff:g>"</string>
    <string name="wfcSpnFormat_wifi_calling" msgid="4990486735013125329">"Telefonatë me Wi-Fi"</string>
    <string name="wfcSpnFormat_wifi" msgid="1892673884655959773">"Wi-Fi"</string>
    <string name="wfcSpnFormat_wifi_calling_wo_hyphen" msgid="1336669776254502831">"Telefonatë me WiFi"</string>
    <string name="wfcSpnFormat_vowifi" msgid="1765176406171272629">"VoWifi"</string>
    <string name="wifi_calling_off_summary" msgid="8720659586041656098">"Çaktivizuar"</string>
    <string name="wfc_mode_wifi_preferred_summary" msgid="7335489823608689868">"Telefono nëpërmjet Wi-Fi"</string>
    <string name="wfc_mode_cellular_preferred_summary" msgid="7081742743152286290">"Telefono nëpërmjet rrjetit celular"</string>
    <string name="wfc_mode_wifi_only_summary" msgid="2379919155237869320">"Vetëm Wi-Fi"</string>
    <string name="cfTemplateNotForwarded" msgid="1683685883841272560">"<xliff:g id="BEARER_SERVICE_CODE">{0}</xliff:g>: Nuk u transferua"</string>
    <string name="cfTemplateForwarded" msgid="1302922117498590521">"<xliff:g id="BEARER_SERVICE_CODE">{0}</xliff:g>: <xliff:g id="DIALING_NUMBER">{1}</xliff:g>"</string>
    <string name="cfTemplateForwardedTime" msgid="9206251736527085256">"<xliff:g id="BEARER_SERVICE_CODE">{0}</xliff:g>: <xliff:g id="DIALING_NUMBER">{1}</xliff:g> pas <xliff:g id="TIME_DELAY">{2}</xliff:g> sekondash"</string>
    <string name="cfTemplateRegistered" msgid="5073237827620166285">"<xliff:g id="BEARER_SERVICE_CODE">{0}</xliff:g>: Nuk u transferua"</string>
    <string name="cfTemplateRegisteredTime" msgid="6781621964320635172">"<xliff:g id="BEARER_SERVICE_CODE">{0}</xliff:g>: Nuk u transferua"</string>
    <string name="fcComplete" msgid="3118848230966886575">"Kodi i funksionit është i plotë."</string>
    <string name="fcError" msgid="3327560126588500777">"Problem me lidhjen ose kod është i pavlefshëm."</string>
    <string name="httpErrorOk" msgid="1191919378083472204">"Në rregull!"</string>
    <string name="httpError" msgid="7956392511146698522">"Pati një gabim në rrjet."</string>
    <string name="httpErrorLookup" msgid="4711687456111963163">"Nuk mundi ta gjente URL-në."</string>
    <string name="httpErrorUnsupportedAuthScheme" msgid="6299980280442076799">"Skema e vërtetimit nuk mbështetet."</string>
    <string name="httpErrorAuth" msgid="1435065629438044534">"Nuk mundi ta vërtetonte."</string>
    <string name="httpErrorProxyAuth" msgid="1788207010559081331">"Vërtetimi përmes serverit të autorizuar ishte i pasuksesshëm."</string>
    <string name="httpErrorConnect" msgid="8714273236364640549">"Nuk mundi të lidhej me serverin."</string>
    <string name="httpErrorIO" msgid="2340558197489302188">"Nuk mund të komunikohej me serverin. Provo sërish."</string>
    <string name="httpErrorTimeout" msgid="4743403703762883954">"Lidhjes me serverin i përfundoi koha."</string>
    <string name="httpErrorRedirectLoop" msgid="8679596090392779516">"Faqja përmban shumë ri-drejtime të serverit."</string>
    <string name="httpErrorUnsupportedScheme" msgid="5015730812906192208">"Protokolli nuk mbështetet."</string>
    <string name="httpErrorFailedSslHandshake" msgid="96549606000658641">"Nuk mund të vendosej një lidhje e sigurt."</string>
    <string name="httpErrorBadUrl" msgid="3636929722728881972">"Nuk mundi ta hapte faqen sepse URL-ja është e pavlefshme."</string>
    <string name="httpErrorFile" msgid="2170788515052558676">"Nuk mundi të qasej te skedari."</string>
    <string name="httpErrorFileNotFound" msgid="6203856612042655084">"Nuk mundi ta gjente skedarin e kërkuar."</string>
    <string name="httpErrorTooManyRequests" msgid="1235396927087188253">"Po përpunohen shumë kërkesa. Provo sërish më vonë."</string>
    <string name="notification_title" msgid="8967710025036163822">"Gabim identifikimi për <xliff:g id="ACCOUNT">%1$s</xliff:g>"</string>
    <string name="contentServiceSync" msgid="8353523060269335667">"Sinkronizo"</string>
    <string name="contentServiceSyncNotificationTitle" msgid="7036196943673524858">"Nuk mund të sinkronizohet"</string>
    <string name="contentServiceTooManyDeletesNotificationDesc" msgid="4884451152168188763">"U përpoqe të fshish shumë <xliff:g id="CONTENT_TYPE">%s</xliff:g>."</string>
    <string name="low_memory" product="tablet" msgid="6494019234102154896">"Hapësira ruajtëse e tabletit është plot. Fshi disa skedarë për të liruar hapësirë."</string>
    <string name="low_memory" product="watch" msgid="4415914910770005166">"Hapësira ruajtëse e orës është plot. Fshi disa skedarë për të liruar hapësirë."</string>
    <string name="low_memory" product="tv" msgid="516619861191025923">"Hapësira ruajtëse e televizorit është plot. Fshi disa skedarë për të liruar hapësirë."</string>
    <string name="low_memory" product="default" msgid="3475999286680000541">"Hapësira ruajtëse e telefonit është plot. Fshi disa skedarë për të liruar hapësirë."</string>
    <plurals name="ssl_ca_cert_warning" formatted="false" msgid="5106721205300213569">
      <item quantity="other">Autoritetet e certifikatës janë instaluar</item>
      <item quantity="one">Autoriteti i certifikatës është instaluar</item>
    </plurals>
    <string name="ssl_ca_cert_noti_by_unknown" msgid="4475437862189850602">"Nga një palë e tretë e panjohur"</string>
    <string name="ssl_ca_cert_noti_by_administrator" msgid="3541729986326153557">"Nga administratori i profilit tënd të punës"</string>
    <string name="ssl_ca_cert_noti_managed" msgid="4030263497686867141">"Nga <xliff:g id="MANAGING_DOMAIN">%s</xliff:g>"</string>
    <string name="work_profile_deleted" msgid="5005572078641980632">"Profili i punës u fshi"</string>
    <string name="work_profile_deleted_details" msgid="6307630639269092360">"Aplikacioni i administratorit të profilit të punës mungon ose është dëmtuar. Si rezultat i kësaj, profili yt i punës dhe të dhënat përkatëse janë fshirë. Kontakto me administratorin për ndihmë."</string>
    <string name="work_profile_deleted_description_dpm_wipe" msgid="8823792115612348820">"Profili yt i punës nuk është më i disponueshëm në këtë pajisje"</string>
    <string name="work_profile_deleted_reason_maximum_password_failure" msgid="8986903510053359694">"Shumë përpjekje për fjalëkalimin"</string>
    <string name="network_logging_notification_title" msgid="6399790108123704477">"Pajisja është e menaxhuar"</string>
    <string name="network_logging_notification_text" msgid="7930089249949354026">"Organizata jote e menaxhon këtë pajisje dhe mund të monitorojë trafikun e rrjetit. Trokit për detaje."</string>
    <string name="factory_reset_warning" msgid="5423253125642394387">"Pajisja do të spastrohet"</string>
    <string name="factory_reset_message" msgid="9024647691106150160">"Aplikacioni i administratorit nuk mund të përdoret. Pajisja jote tani do të fshihet.\n\nNëse ke pyetje, kontakto me administratorin e organizatës."</string>
    <string name="printing_disabled_by" msgid="8936832919072486965">"Printimi është çaktivizuar nga <xliff:g id="OWNER_APP">%s</xliff:g>."</string>
    <string name="me" msgid="6545696007631404292">"Unë"</string>
    <string name="power_dialog" product="tablet" msgid="8545351420865202853">"Opsionet e tabletit"</string>
    <string name="power_dialog" product="tv" msgid="6153888706430556356">"Opsionet e televizorit"</string>
    <string name="power_dialog" product="default" msgid="1319919075463988638">"Opsionet e telefonit"</string>
    <string name="silent_mode" msgid="7167703389802618663">"Modaliteti \"në heshtje\""</string>
    <string name="turn_on_radio" msgid="3912793092339962371">"Aktivizo radion"</string>
    <string name="turn_off_radio" msgid="8198784949987062346">"Çaktivizo radion"</string>
    <string name="screen_lock" msgid="799094655496098153">"Kyçja e ekranit"</string>
    <string name="power_off" msgid="4266614107412865048">"Fik"</string>
    <string name="silent_mode_silent" msgid="319298163018473078">"Zilja është çaktivizuar"</string>
    <string name="silent_mode_vibrate" msgid="7072043388581551395">"Zile me dridhje"</string>
    <string name="silent_mode_ring" msgid="8592241816194074353">"Zilja u aktivizua"</string>
    <string name="reboot_to_update_title" msgid="6212636802536823850">"Përditësimi i sistemit Android"</string>
    <string name="reboot_to_update_prepare" msgid="6305853831955310890">"Po përgatitet për përditësimin…"</string>
    <string name="reboot_to_update_package" msgid="3871302324500927291">"Po përpunon paketën e përditësimit…"</string>
    <string name="reboot_to_update_reboot" msgid="6428441000951565185">"Po rinis…"</string>
    <string name="reboot_to_reset_title" msgid="4142355915340627490">"Rivendosja e të dhënave të fabrikës"</string>
    <string name="reboot_to_reset_message" msgid="2432077491101416345">"Po rinis…"</string>
    <string name="shutdown_progress" msgid="2281079257329981203">"Po fiket…"</string>
    <string name="shutdown_confirm" product="tablet" msgid="3385745179555731470">"Tableti yt do të fiket."</string>
    <string name="shutdown_confirm" product="tv" msgid="476672373995075359">"Televizori yt do të fiket."</string>
    <string name="shutdown_confirm" product="watch" msgid="3490275567476369184">"Ora jote do të fiket."</string>
    <string name="shutdown_confirm" product="default" msgid="649792175242821353">"Telefoni yt do të fiket."</string>
    <string name="shutdown_confirm_question" msgid="2906544768881136183">"Dëshiron ta fikësh?"</string>
    <string name="reboot_safemode_title" msgid="7054509914500140361">"Rifillo në \"modalitetin e sigurisë\""</string>
    <string name="reboot_safemode_confirm" msgid="55293944502784668">"Dëshiron ta rinisësh në modalitetin e sigurt? Kjo do të çaktivizojë të gjitha aplikacionet e palëve të treta që ke instaluar. Ato do të rivendosen kur ta nisësh sërish."</string>
    <string name="recent_tasks_title" msgid="3691764623638127888">"Të fundit"</string>
    <string name="no_recent_tasks" msgid="8794906658732193473">"Nuk ka aplikacione të fundit."</string>
    <string name="global_actions" product="tablet" msgid="408477140088053665">"Opsionet e tabletit"</string>
    <string name="global_actions" product="tv" msgid="7240386462508182976">"Opsionet e televizorit"</string>
    <string name="global_actions" product="default" msgid="2406416831541615258">"Opsionet e telefonit"</string>
    <string name="global_action_lock" msgid="2844945191792119712">"Kyçja e ekranit"</string>
    <string name="global_action_power_off" msgid="4471879440839879722">"Fik"</string>
    <string name="global_action_emergency" msgid="7112311161137421166">"Urgjenca"</string>
    <string name="global_action_bug_report" msgid="7934010578922304799">"Raporti i defekteve në kod"</string>
    <string name="global_action_logout" msgid="935179188218826050">"Jepi fund sesionit"</string>
    <string name="global_action_screenshot" msgid="8329831278085426283">"Pamja e ekranit"</string>
    <string name="bugreport_title" msgid="5981047024855257269">"Raporti i defekteve në kod"</string>
    <string name="bugreport_message" msgid="398447048750350456">"Ky funksion mundëson mbledhjen e informacioneve mbi gjendjen aktuale të pajisjes për ta dërguar si mesazh mail-i. Do të duhet pak kohë nga nisja e raportit të defekteve në kod. Faleminderit për durimin."</string>
    <string name="bugreport_option_interactive_title" msgid="8635056131768862479">"Raport interaktiv"</string>
    <string name="bugreport_option_interactive_summary" msgid="229299488536107968">"Përdore këtë në shumicën e rrethanave. Të lejon të gjurmosh progresin e raportit dhe të fusësh më shumë detaje rreth problemit dhe të regjistrosh pamje të ekranit. Mund të fshijë disa seksione që përdoren më pak të cilat kërkojnë shumë kohë për t\'u raportuar."</string>
    <string name="bugreport_option_full_title" msgid="6354382025840076439">"Raporti i plotë"</string>
    <string name="bugreport_option_full_summary" msgid="7210859858969115745">"Përdore këtë opsion për interferencë minimale kur pajisja nuk përgjigjet ose është tepër e ngadaltë, ose kur të nevojiten të gjitha seksionet. Nuk të lejon që të fusësh më shumë të dhëna ose të regjistrosh pamje të të tjera ekrani."</string>
    <plurals name="bugreport_countdown" formatted="false" msgid="6878900193900090368">
      <item quantity="other">Marrja e pamjes së ekranit për raportin e defektit në kod në <xliff:g id="NUMBER_1">%d</xliff:g> sekonda.</item>
      <item quantity="one">Marrja e pamjes së ekranit për raportin e defektit në kod në <xliff:g id="NUMBER_0">%d</xliff:g> sekondë.</item>
    </plurals>
    <string name="global_action_toggle_silent_mode" msgid="8219525344246810925">"Modaliteti \"në heshtje\""</string>
    <string name="global_action_silent_mode_on_status" msgid="3289841937003758806">"Zëri është çaktivizuar"</string>
    <string name="global_action_silent_mode_off_status" msgid="1506046579177066419">"Zëri është i aktivizuar"</string>
    <string name="global_actions_toggle_airplane_mode" msgid="5884330306926307456">"modaliteti i aeroplanit"</string>
    <string name="global_actions_airplane_mode_on_status" msgid="2719557982608919750">"Modaliteti i aeroplanit është i AKTIVIZUAR"</string>
    <string name="global_actions_airplane_mode_off_status" msgid="5075070442854490296">"Modaliteti i aeroplanit është i ÇAKTIVIZUAR"</string>
    <string name="global_action_settings" msgid="1756531602592545966">"Cilësimet"</string>
    <string name="global_action_assist" msgid="3892832961594295030">"Ndihma"</string>
    <string name="global_action_voice_assist" msgid="7751191495200504480">"Ndihma zanore"</string>
    <string name="global_action_lockdown" msgid="1099326950891078929">"Blloko"</string>
    <string name="status_bar_notification_info_overflow" msgid="5301981741705354993">"999+"</string>
    <string name="notification_hidden_text" msgid="6351207030447943784">"Njoftim i ri"</string>
    <string name="notification_channel_virtual_keyboard" msgid="6969925135507955575">"Tastiera virtuale"</string>
    <string name="notification_channel_physical_keyboard" msgid="7297661826966861459">"Tastiera fizike"</string>
    <string name="notification_channel_security" msgid="7345516133431326347">"Siguria"</string>
    <string name="notification_channel_car_mode" msgid="3553380307619874564">"Modaliteti \"në makinë\""</string>
    <string name="notification_channel_account" msgid="7577959168463122027">"Statusi i llogarisë"</string>
    <string name="notification_channel_developer" msgid="7579606426860206060">"Mesazhet e zhvilluesit"</string>
    <string name="notification_channel_developer_important" msgid="5251192042281632002">"Mesazhe të rëndësishme të zhvilluesit"</string>
    <string name="notification_channel_updates" msgid="4794517569035110397">"Përditësimet"</string>
    <string name="notification_channel_network_status" msgid="5025648583129035447">"Statusi i rrjetit"</string>
    <string name="notification_channel_network_alerts" msgid="2895141221414156525">"Sinjalizimet e rrjetit"</string>
    <string name="notification_channel_network_available" msgid="4531717914138179517">"Ka rrjet të disponueshëm"</string>
    <string name="notification_channel_vpn" msgid="8330103431055860618">"Statusi i VPN-së"</string>
    <string name="notification_channel_device_admin" msgid="8353118887482520565">"Sinjalizimet nga administratori i teknologjisë së informacionit"</string>
    <string name="notification_channel_alerts" msgid="4496839309318519037">"Sinjalizimet"</string>
    <string name="notification_channel_retail_mode" msgid="6088920674914038779">"Demonstrimi i shitjes me pakicë"</string>
    <string name="notification_channel_usb" msgid="9006850475328924681">"Lidhja USB"</string>
    <string name="notification_channel_heavy_weight_app" msgid="6218742927792852607">"Aplikacioni është në ekzekutim"</string>
    <string name="notification_channel_foreground_service" msgid="3931987440602669158">"Aplikacionet që konsumojnë baterinë"</string>
    <string name="foreground_service_app_in_background" msgid="1060198778219731292">"<xliff:g id="APP_NAME">%1$s</xliff:g> po përdor baterinë"</string>
    <string name="foreground_service_apps_in_background" msgid="7175032677643332242">"<xliff:g id="NUMBER">%1$d</xliff:g> aplikacione po përdorin baterinë"</string>
    <string name="foreground_service_tap_for_details" msgid="372046743534354644">"Trokit për detaje mbi baterinë dhe përdorimin e të dhënave"</string>
    <string name="foreground_service_multiple_separator" msgid="4021901567939866542">"<xliff:g id="LEFT_SIDE">%1$s</xliff:g>, <xliff:g id="RIGHT_SIDE">%2$s</xliff:g>"</string>
    <string name="safeMode" msgid="2788228061547930246">"Modaliteti i sigurisë"</string>
    <string name="android_system_label" msgid="6577375335728551336">"Sistemi Android"</string>
    <string name="user_owner_label" msgid="8836124313744349203">"Kalo te profili personal"</string>
    <string name="managed_profile_label" msgid="8947929265267690522">"Kalo te profili i punës"</string>
    <string name="permgrouplab_contacts" msgid="3657758145679177612">"Kontaktet"</string>
    <string name="permgroupdesc_contacts" msgid="6951499528303668046">"qasu te kontaktet e tua"</string>
    <string name="permgrouprequest_contacts" msgid="6032805601881764300">"Të lejohet që &lt;b&gt;<xliff:g id="APP_NAME">%1$s</xliff:g>&lt;/b&gt; të ketë qasje te kontaktet e tua?"</string>
    <string name="permgrouplab_location" msgid="7275582855722310164">"Vendndodhja"</string>
    <string name="permgroupdesc_location" msgid="1346617465127855033">"qaset te vendndodhja e kësaj pajisjeje"</string>
    <string name="permgrouprequest_location" msgid="3788275734953323491">"Të lejohet që &lt;b&gt;<xliff:g id="APP_NAME">%1$s</xliff:g>&lt;/b&gt; të ketë qasje te vendndodhja e kësaj pajisjeje?"</string>
    <string name="permgrouprequestdetail_location" msgid="1347189607421252902">"Aplikacioni do të ketë qasje te vendndodhja vetëm kur po e përdor aplikacionin"</string>
    <string name="permgroupbackgroundrequest_location" msgid="5039063878675613235">"Të lejohet që &lt;b&gt;<xliff:g id="APP_NAME">%1$s</xliff:g>&lt;/b&gt; të qaset te vendndodhja e kësaj pajisjeje &lt;b&gt;gjatë të gjithë kohës&lt;/b&gt;?"</string>
    <string name="permgroupbackgroundrequestdetail_location" msgid="4597006851453417387">"Aplikacioni aktualisht mund të qaset te vendndodhja vetëm kur ti e përdor aplikacionin"</string>
    <string name="permgrouplab_calendar" msgid="5863508437783683902">"Kalendari"</string>
    <string name="permgroupdesc_calendar" msgid="3889615280211184106">"qasje te kalendari yt"</string>
    <string name="permgrouprequest_calendar" msgid="289900767793189421">"Të lejohet që &lt;b&gt;<xliff:g id="APP_NAME">%1$s</xliff:g>&lt;/b&gt; të ketë qasje te kalendari yt?"</string>
    <string name="permgrouplab_sms" msgid="228308803364967808">"SMS"</string>
    <string name="permgroupdesc_sms" msgid="4656988620100940350">"dërgo dhe shiko mesazhet SMS"</string>
    <string name="permgrouprequest_sms" msgid="7168124215838204719">"Të lejohet që &lt;b&gt;<xliff:g id="APP_NAME">%1$s</xliff:g>&lt;/b&gt; të dërgojë dhe të shikojë mesazhet SMS?"</string>
    <string name="permgrouplab_storage" msgid="1971118770546336966">"Hapësira e ruajtjes"</string>
    <string name="permgroupdesc_storage" msgid="637758554581589203">"qasjen te fotografitë, përmbajtjet audio-vizuale dhe skedarët në pajisje"</string>
    <string name="permgrouprequest_storage" msgid="7885942926944299560">"Të lejohet që &lt;b&gt;<xliff:g id="APP_NAME">%1$s</xliff:g>&lt;/b&gt; të ketë qasje te fotografitë, media dhe skedarët në pajisjen tënde?"</string>
    <string name="permgrouplab_microphone" msgid="171539900250043464">"Mikrofoni"</string>
    <string name="permgroupdesc_microphone" msgid="4988812113943554584">"regjistro audio"</string>
    <string name="permgrouprequest_microphone" msgid="9167492350681916038">"Të lejohet që &lt;b&gt;<xliff:g id="APP_NAME">%1$s</xliff:g>&lt;/b&gt; të regjistrojë audio?"</string>
    <string name="permgrouplab_activityRecognition" msgid="1565108047054378642">"Aktiviteti fizik"</string>
    <string name="permgroupdesc_activityRecognition" msgid="6949472038320473478">"qasje në aktivitetin tënd fizik"</string>
    <string name="permgrouprequest_activityRecognition" msgid="7626438016904799383">"Të lejohet që &lt;b&gt;<xliff:g id="APP_NAME">%1$s</xliff:g>&lt;/b&gt; të ketë qasje në aktivitetin tënd fizik?"</string>
    <string name="permgrouplab_camera" msgid="4820372495894586615">"Kamera"</string>
    <string name="permgroupdesc_camera" msgid="3250611594678347720">"bëj fotografi dhe regjistro video"</string>
    <string name="permgrouprequest_camera" msgid="1299833592069671756">"Të lejohet që &lt;b&gt;<xliff:g id="APP_NAME">%1$s</xliff:g>&lt;/b&gt; të nxjerrë fotografi dhe të regjistrojë video?"</string>
    <string name="permgrouplab_calllog" msgid="8798646184930388160">"Evidencat e telefonatave"</string>
    <string name="permgroupdesc_calllog" msgid="3006237336748283775">"lexo dhe shkruaj evidencën e telefonatave"</string>
    <string name="permgrouprequest_calllog" msgid="8487355309583773267">"Të lejohet &lt;b&gt;<xliff:g id="APP_NAME">%1$s</xliff:g>&lt;/b&gt; të ketë qasje në evidencat e tua të telefonatave?"</string>
    <string name="permgrouplab_phone" msgid="5229115638567440675">"Telefoni"</string>
    <string name="permgroupdesc_phone" msgid="6234224354060641055">"kryej dhe menaxho telefonata"</string>
    <string name="permgrouprequest_phone" msgid="9166979577750581037">"Të lejohet që &lt;b&gt;<xliff:g id="APP_NAME">%1$s</xliff:g>&lt;/b&gt; të kryejë dhe të menaxhojë telefonata?"</string>
    <string name="permgrouplab_sensors" msgid="4838614103153567532">"Sensorët e trupit"</string>
    <string name="permgroupdesc_sensors" msgid="7147968539346634043">"qasu tek të dhënat e sensorëve rreth shenjave të tua jetësore"</string>
    <string name="permgrouprequest_sensors" msgid="6349806962814556786">"Të lejohet që &lt;b&gt;<xliff:g id="APP_NAME">%1$s</xliff:g>&lt;/b&gt; të ketë qasje te të dhënat e sensorëve rreth shenjave të tua jetësore?"</string>
    <string name="capability_title_canRetrieveWindowContent" msgid="3901717936930170320">"Nxjerrë përmbajtjen e dritares"</string>
    <string name="capability_desc_canRetrieveWindowContent" msgid="3772225008605310672">"Inspekton përmbajtjen e dritares me të cilën po ndërvepron."</string>
    <string name="capability_title_canRequestTouchExploration" msgid="3108723364676667320">"Aktivizojë funksionin \"Eksploro me prekje\""</string>
    <string name="capability_desc_canRequestTouchExploration" msgid="7543249041581408313">"Artikujt e trokitur do të lexohen me zë të lartë dhe ekrani mund të eksplorohet duke përdorur gjestet."</string>
    <string name="capability_title_canRequestFilterKeyEvents" msgid="2103440391902412174">"Vëzhgojë tekstin që shkruan"</string>
    <string name="capability_desc_canRequestFilterKeyEvents" msgid="7463135292204152818">"Përfshi të dhënat personale si numrat e kartave të kreditit si dhe fjalëkalimet."</string>
    <string name="capability_title_canControlMagnification" msgid="3593493281059424855">"Kontrollo zmadhimin e ekranit"</string>
    <string name="capability_desc_canControlMagnification" msgid="4791858203568383773">"Kontrollo nivelin dhe pozicionimin e zmadhimit të ekranit."</string>
    <string name="capability_title_canPerformGestures" msgid="7418984730362576862">"Kryen gjeste"</string>
    <string name="capability_desc_canPerformGestures" msgid="8296373021636981249">"Mund të trokasë, rrëshqasë, bashkojë gishtat dhe kryejë gjeste të tjera."</string>
    <string name="capability_title_canCaptureFingerprintGestures" msgid="6309568287512278670">"Gjestet e gjurmës së gishtit"</string>
    <string name="capability_desc_canCaptureFingerprintGestures" msgid="4386487962402228670">"Mund të regjistrojë gjestet e kryera në sensorin e gjurmës së gishtit të pajisjes."</string>
    <string name="permlab_statusBar" msgid="7417192629601890791">"çaktivizo ose modifiko shiritin e statusit"</string>
    <string name="permdesc_statusBar" msgid="8434669549504290975">"Lejon aplikacionin të çaktivizojë shiritin e statusit dhe të heqë ikonat e sistemit."</string>
    <string name="permlab_statusBarService" msgid="4826835508226139688">"të bëhet shiriti i statusit"</string>
    <string name="permdesc_statusBarService" msgid="716113660795976060">"Lejon aplikacionin të bëhet shiriti i statusit."</string>
    <string name="permlab_expandStatusBar" msgid="1148198785937489264">"zgjero ose shpalos shiritin e statusit"</string>
    <string name="permdesc_expandStatusBar" msgid="6917549437129401132">"Lejon aplikacionin të zgjerojë ose shpalosë shiritin e statusit."</string>
    <string name="permlab_install_shortcut" msgid="4279070216371564234">"instalo shkurtore"</string>
    <string name="permdesc_install_shortcut" msgid="8341295916286736996">"Lejon një aplikacion për të shtuar shkurtore në ekranin bazë pa ndërhyrjen e përdoruesit."</string>
    <string name="permlab_uninstall_shortcut" msgid="4729634524044003699">"çinstalo shkurtore"</string>
    <string name="permdesc_uninstall_shortcut" msgid="6745743474265057975">"Lejon aplikacionin të heqë shkurtore në ekranin bazë, pa ndërhyrjen e përdoruesit."</string>
    <string name="permlab_processOutgoingCalls" msgid="3906007831192990946">"ridrejto telefonatat dalëse"</string>
    <string name="permdesc_processOutgoingCalls" msgid="5156385005547315876">"Lejon aplikacionin të shohë numrin që telefonohet gjatë një telefonate dalëse me opsionin për ta ri-orientuar telefonatën drejt një numri tjetër ose për ta ndërprerë plotësisht telefonatën."</string>
    <string name="permlab_answerPhoneCalls" msgid="4077162841226223337">"përgjigjju telefonatave"</string>
    <string name="permdesc_answerPhoneCalls" msgid="2901889867993572266">"Lejon që aplikacioni t\'i përgjigjet një telefonate hyrëse."</string>
    <string name="permlab_receiveSms" msgid="8673471768947895082">"merr mesazhe me tekst (SMS)"</string>
    <string name="permdesc_receiveSms" msgid="6424387754228766939">"Lejon aplikacionin të marrë dhe përpunojë mesazhe SMS. Kjo do të thotë se aplikacioni mund të monitorojë ose fshijë mesazhe të dërguara në pajisjen tënde, pa t\'i treguar ato."</string>
    <string name="permlab_receiveMms" msgid="1821317344668257098">"prano mesazhe në tekst (MMS)"</string>
    <string name="permdesc_receiveMms" msgid="533019437263212260">"Lejon aplikacionin të marrë dhe përpunojë mesazhe MMS. Kjo do të thotë se aplikacioni mund të monitorojë ose fshijë mesazhe të dërguara në pajisjen tënde, pa t\'i treguar ato."</string>
    <string name="permlab_readCellBroadcasts" msgid="1598328843619646166">"lexo mesazhet e transmetimit të qelizës"</string>
    <string name="permdesc_readCellBroadcasts" msgid="6361972776080458979">"Lejon aplikacionin të lexojë mesazhet e transmetimit të qelizës, të marra nga pajisja jote. Alarmet e transmetimit të qelizës dërgohen në disa vendndodhje për të të paralajmëruar në situata urgjente. Aplikacionet keqdashëse mund të ndërhyjnë në veprimtarinë ose operacionin e pajisjes tënde kur merret një transmetim urgjent i qelizës."</string>
    <string name="permlab_subscribedFeedsRead" msgid="4756609637053353318">"lexo informacione të abonuara"</string>
    <string name="permdesc_subscribedFeedsRead" msgid="5557058907906144505">"Lejon aplikacionin të marrë detaje rreth çdo gjëje që sinkronizohet në pajisje."</string>
    <string name="permlab_sendSms" msgid="7544599214260982981">"dërgo dhe shiko mesazhet SMS"</string>
    <string name="permdesc_sendSms" msgid="7094729298204937667">"Lejon aplikacionin të dërgojë mesazhe SMS. Kjo mund të rezultojë me tarifa të papritura. Aplikacionet keqdashëse mund të të kushtojnë të holla duke dërguar mesazhe pa konfirmimin tënd."</string>
    <string name="permlab_readSms" msgid="8745086572213270480">"lexo mesazhet e tua në tekst (SMS ose MMS)"</string>
    <string name="permdesc_readSms" product="tablet" msgid="4741697454888074891">"Ky aplikacion mund të lexojë të gjitha mesazhet SMS (me tekst) të ruajtura në tabletin tënd."</string>
    <string name="permdesc_readSms" product="tv" msgid="5796670395641116592">"Ky aplikacion mund të lexojë të gjitha mesazhet SMS (me tekst) të ruajtura në televizorin tënd."</string>
    <string name="permdesc_readSms" product="default" msgid="6826832415656437652">"Ky aplikacion mund të lexojë të gjitha mesazhet SMS (me tekst) të ruajtura në telefonin tënd."</string>
    <string name="permlab_receiveWapPush" msgid="5991398711936590410">"merr mesazhe me tekst (WAP)"</string>
    <string name="permdesc_receiveWapPush" msgid="748232190220583385">"Lejon aplikacionin të marrë dhe përpunojë mesazhe WAP. Kjo do të thotë se aplikacioni mund të monitorojë ose fshijë mesazhe të dërguara në pajisjen tënde, pa t\'i treguar ato."</string>
    <string name="permlab_getTasks" msgid="6466095396623933906">"gjej aplikacionet në punë"</string>
    <string name="permdesc_getTasks" msgid="7454215995847658102">"Lejon aplikacionin të gjejë informacione mbi detyrat aktuale dhe të fundit në punë. Kjo mund të lejojë aplikacionin të zbulojë informacione rreth aplikacioneve të përdorura në pajisje."</string>
    <string name="permlab_manageProfileAndDeviceOwners" msgid="7918181259098220004">"menaxho zotëruesit e profilit dhe të pajisjes"</string>
    <string name="permdesc_manageProfileAndDeviceOwners" msgid="106894851498657169">"Lejo aplikacionet që të caktojnë pronarët e profilit dhe pronarin e pajisjes"</string>
    <string name="permlab_reorderTasks" msgid="2018575526934422779">"ri-poziciono aplikacionet në punë"</string>
    <string name="permdesc_reorderTasks" msgid="7734217754877439351">"Lejon aplikacionin të zhvendosë detyra në plan të parë dhe në sfond. Aplikacioni mund ta bëjë këtë pa hyrjen tënde."</string>
    <string name="permlab_enableCarMode" msgid="5684504058192921098">"aktivizo modalitetin \"në makinë\""</string>
    <string name="permdesc_enableCarMode" msgid="4853187425751419467">"Lejon aplikacionin të aktivizojë modalitetin e makinës."</string>
    <string name="permlab_killBackgroundProcesses" msgid="3914026687420177202">"mbylli aplikacionet e tjera"</string>
    <string name="permdesc_killBackgroundProcesses" msgid="4593353235959733119">"Lejon aplikacionin t\'u japë fund proceseve në sfond të aplikacioneve të tjera. Kjo mund të shkaktojë mosfunksionimin e aplikacioneve të tjera."</string>
    <string name="permlab_systemAlertWindow" msgid="7238805243128138690">"Ky aplikacion mund të shfaqet mbi aplikacionet e tjera"</string>
    <string name="permdesc_systemAlertWindow" msgid="2393776099672266188">"Ky aplikacion mund të shfaqet mbi aplikacionet e tjera ose në pjesë të tjera të ekranit. Kjo mund të shkaktojë ndërhyrje në përdorimin normal të aplikacionit dhe në mënyrën se si shfaqen aplikacionet e tjera."</string>
    <string name="permlab_runInBackground" msgid="7365290743781858803">"ekzekuto në sfond"</string>
    <string name="permdesc_runInBackground" msgid="7370142232209999824">"Ky aplikacion mund të ekzekutohet në sfond. Kjo mund ta shkarkojë më shpejt baterinë."</string>
    <string name="permlab_useDataInBackground" msgid="8694951340794341809">"përdor të dhënat në sfond"</string>
    <string name="permdesc_useDataInBackground" msgid="6049514223791806027">"Ky aplikacion mund të përdorë të dhënat në sfond. Kjo mund të rritë përdorimin e të dhënave."</string>
    <string name="permlab_persistentActivity" msgid="8841113627955563938">"bëje aplikacionin të qëndrojë gjithmonë në punë"</string>
    <string name="permdesc_persistentActivity" product="tablet" msgid="8525189272329086137">"Lejon aplikacionin të zaptojë një pjesë të qëndrueshme në kujtesë. Kjo mund të kufizojë kujtesën e disponueshme për aplikacionet e tjera duke e ngadalësuar tabletin."</string>
    <string name="permdesc_persistentActivity" product="tv" msgid="5086862529499103587">"Lejon aplikacionin të zaptojë një pjesë të qëndrueshme në kujtesë. Kjo mund të kufizojë kujtesën e disponueshme për aplikacionet e tjera duke e ngadalësuar televizorin."</string>
    <string name="permdesc_persistentActivity" product="default" msgid="4384760047508278272">"Lejon aplikacionin të zaptojë një pjesë të qëndrueshme në kujtesë. Kjo mund të kufizojë kujtesën e disponueshme për aplikacionet e tjera duke e ngadalësuar telefonin."</string>
    <string name="permlab_foregroundService" msgid="3310786367649133115">"ekzekuto shërbimin në plan të parë"</string>
    <string name="permdesc_foregroundService" msgid="6471634326171344622">"Lejon aplikacionin të përdorë shërbimet në plan të parë."</string>
    <string name="permlab_getPackageSize" msgid="7472921768357981986">"mat hapësirën ruajtëse të aplikacionit"</string>
    <string name="permdesc_getPackageSize" msgid="3921068154420738296">"Lejon aplikacionin të gjejë kodin e tij, të dhënat dhe madhësitë e memorieve të përkohshme."</string>
    <string name="permlab_writeSettings" msgid="2226195290955224730">"modifiko cilësimet e sistemit"</string>
    <string name="permdesc_writeSettings" msgid="7775723441558907181">"Lejon aplikacionin të modifikojë të dhënat e cilësimeve të sistemit. Aplikacionet keqdashëse mund të prishin konfigurimin e sistemit."</string>
    <string name="permlab_receiveBootCompleted" msgid="5312965565987800025">"nise në fillim"</string>
    <string name="permdesc_receiveBootCompleted" product="tablet" msgid="7390304664116880704">"Lejon aplikacionin të fillojë vetë sapo sistemi ka mbaruar nisjen. Kjo mund të zgjasë kohën e ngritjes së tabletit dhe të lejojë aplikacionin të ngadalësojë veprimtarinë në përgjithësi, duke qenë gjithmonë në punë."</string>
    <string name="permdesc_receiveBootCompleted" product="tv" msgid="4525890122209673621">"Lejon aplikacionin të fillojë vetë sapo sistemi ka mbaruar nisjen. Kjo mund të zgjasë kohën e ngritjes së televizorit dhe të lejojë aplikacionin të ngadalësojë veprimtarinë në përgjithësi, duke qenë gjithmonë në punë."</string>
    <string name="permdesc_receiveBootCompleted" product="default" msgid="513950589102617504">"Lejon aplikacionin të fillojë vetë sapo sistemi të ketë mbaruar nisjen. Kjo mund të zgjasë kohën e ngritjes së telefonit dhe të lejojë aplikacionin të ngadalësojë përgjithësisht telefonin duke qëndruar gjithnjë në punë."</string>
    <string name="permlab_broadcastSticky" msgid="7919126372606881614">"dërgo transmetim të ngjitur"</string>
    <string name="permdesc_broadcastSticky" product="tablet" msgid="7749760494399915651">"Lejon aplikacionin të dërgojë transmetime ngjitëse që qëndrojnë derisa të përfundojë transmetimi. Përdorimi i tepruar mund ta bëjë tabletin të ngadaltë ose të paqëndrueshëm duke e detyruar atë të përdorë shumë kujtesë."</string>
    <string name="permdesc_broadcastSticky" product="tv" msgid="6839285697565389467">"Lejon aplikacionin të dërgojë transmetime ngjitëse të cilat ngelen pas mbarimit të transmetimit. Përdorimi i tepërt mund ta bëjë televizorin të ngadaltë ose të paqëndrueshëm, duke e detyruar atë të përdorë më shumë kujtesë."</string>
    <string name="permdesc_broadcastSticky" product="default" msgid="2825803764232445091">"Lejon aplikacionin të dërgojë transmetime ngjitëse që qëndrojnë derisa të përfundojë transmetimi. Përdorimi i tepruar mund ta bëjë telefonin të ngadaltë ose të paqëndrueshëm duke e detyruar atë të përdorë shumë kujtesë."</string>
    <string name="permlab_readContacts" msgid="8348481131899886131">"lexo kontaktet e tua"</string>
    <string name="permdesc_readContacts" product="tablet" msgid="5294866856941149639">"Lejon aplikacionin të lexojë të dhëna rreth kontakteve të ruajtura në tabletin tënd, përfshirë shpeshtësinë me të cilën ke telefonuar, ke dërguar mail-a ose komunikuar në mënyra të tjera me individë të caktuar. Kjo leje u mundëson aplikacioneve të ruajnë të dhënat e tua të kontakteve, ndaj aplikacionet keqdashëse mund të ndajnë të dhëna të kontakteve pa dijeninë tënde."</string>
    <string name="permdesc_readContacts" product="tv" msgid="1839238344654834087">"Lejon aplikacionin të lexojë të dhëna rreth kontakteve të ruajtura në televizorin tënd, përfshirë shpeshtësinë me të cilën ke telefonuar, ke dërguar mail-a ose komunikuar në mënyra të tjera me individë të caktuar. Kjo leje u mundëson aplikacioneve të ruajnë të dhënat e tua të kontakteve, ndaj aplikacionet keqdashëse mund të ndajnë të dhëna të kontakteve pa dijeninë tënde."</string>
    <string name="permdesc_readContacts" product="default" msgid="8440654152457300662">"Lejon aplikacionin të lexojë të dhëna rreth kontakteve të ruajtura në telefonin tënd, përfshirë shpeshtësinë me të cilën ke telefonuar, ke dërguar mail-a ose komunikuar në mënyra të tjera me individë të caktuar. Kjo leje u mundëson aplikacioneve të ruajnë të dhënat e tua të kontakteve, ndaj aplikacionet keqdashëse mund të ndajnë të dhëna të kontakteve pa dijeninë tënde."</string>
    <string name="permlab_writeContacts" msgid="5107492086416793544">"modifiko kontaktet"</string>
    <string name="permdesc_writeContacts" product="tablet" msgid="897243932521953602">"Lejon aplikacionin të modifikojë të dhënat rreth kontakteve të tua të ruajtura në tabletin tënd, përfshi shpeshtësinë me të cilën ke telefonuar, ke dërguar mail-a apo ke komunikuar në rrugë të tjera me kontakte të veçanta. Kjo leje u mundëson aplikacioneve të fshijnë të dhënat e kontaktit."</string>
    <string name="permdesc_writeContacts" product="tv" msgid="5438230957000018959">"Lejon aplikacionin të modifikojë të dhënat rreth kontakteve të tua të ruajtura në televizorin tënd, përfshi shpeshtësinë me të cilën ke telefonuar, ke dërguar mail-a apo komunikuar në rrugë të tjera me kontakte të veçanta. Kjo leje u mundëson aplikacioneve të fshijnë të dhënat e kontaktit."</string>
    <string name="permdesc_writeContacts" product="default" msgid="589869224625163558">"Lejon aplikacionin të modifikojë të dhënat e kontakteve të tua të ruajtura në telefon, përfshirë shpeshtësinë me të cilën ke telefonuar, ke dërguar mail-a apo ke komunikuar në rrugë të tjera me kontakte të veçanta. Kjo leje iu mundëson aplikacioneve të fshijnë të dhënat e kontakteve."</string>
    <string name="permlab_readCallLog" msgid="3478133184624102739">"lexo ditarin e telefonatave"</string>
    <string name="permdesc_readCallLog" msgid="3204122446463552146">"Ky aplikacion mund të lexojë të gjithë historikun e telefonatave."</string>
    <string name="permlab_writeCallLog" msgid="8552045664743499354">"shkruaj ditarin e telefonatave"</string>
    <string name="permdesc_writeCallLog" product="tablet" msgid="6661806062274119245">"Lejon aplikacionin të modifikojë ditarin e telefonatave të tabletit tënd, përfshirë të dhëna rreth telefonatave hyrëse dhe dalëse. Aplikacione keqdashëse mund ta përdorin këtë leje për të fshirë ose modifikuar ditarin tënd të telefonatave."</string>
    <string name="permdesc_writeCallLog" product="tv" msgid="4225034892248398019">"Lejon aplikacionin të modifikojë ditarin e telefonatave të televizorit tënd, përfshirë të dhëna rreth telefonatave hyrëse dhe dalëse. Aplikacione keqdashëse mund ta përdorin këtë leje për të fshirë ose modifikuar ditarin tënd të telefonatave."</string>
    <string name="permdesc_writeCallLog" product="default" msgid="683941736352787842">"Lejon aplikacionin të modifikojë ditarin e telefonatave të telefonit tënd, përfshirë të dhënat rreth telefonatave hyrëse dhe dalëse. Aplikacionet keqdashëse mund ta përdorin këtë për të fshirë ose modifikuar ditarin tënd të telefonatave."</string>
    <string name="permlab_bodySensors" msgid="4683341291818520277">"qasu te sensorët e trupit (si monitorimet e rrahjeve të zemrës)"</string>
    <string name="permdesc_bodySensors" product="default" msgid="4380015021754180431">"Lejon aplikacionin të ketë qasje në të dhënat nga ndjesorë që monitorojnë gjendjen tënde fizike, siç janë rrahjet e zemrës."</string>
    <string name="permlab_readCalendar" msgid="6716116972752441641">"Lexo ngjarjet e kalendarit dhe detajet"</string>
    <string name="permdesc_readCalendar" product="tablet" msgid="4993979255403945892">"Ky aplikacion mund të lexojë të gjitha ngjarjet e kalendarit të ruajtura në tabletin tënd dhe të ndajë ose të ruajë të dhënat e kalendarit."</string>
    <string name="permdesc_readCalendar" product="tv" msgid="8837931557573064315">"Ky aplikacion mund të lexojë të gjitha ngjarjet e kalendarit të ruajtura në televizorin tënd dhe të ndajë ose të ruajë të dhënat e kalendarit."</string>
    <string name="permdesc_readCalendar" product="default" msgid="4373978642145196715">"Ky aplikacion mund të lexojë të gjitha ngjarjet e kalendarit të ruajtura në telefonin tënd dhe të ndajë ose të ruajë të dhënat e kalendarit."</string>
    <string name="permlab_writeCalendar" msgid="8438874755193825647">"shto ose modifiko ngjarjet e kalendarit dhe dërgoju email të ftuarve pa dijeninë e zotëruesve"</string>
    <string name="permdesc_writeCalendar" product="tablet" msgid="1675270619903625982">"Ky aplikacion mund të shtojë, të heqë ose të ndryshojë ngjarjet e kalendarit në tabletin tënd. Ky aplikacion mund të dërgojë mesazhe që mund të duket se vijnë nga zotëruesit e kalendarit ose të ndryshojë ngjarjet pa i njoftuar zotëruesit e tyre."</string>
    <string name="permdesc_writeCalendar" product="tv" msgid="9017809326268135866">"Ky aplikacion mund të shtojë, të heqë ose të ndryshojë ngjarjet e kalendarit në televizorin tënd. Ky aplikacion mund të dërgojë mesazhe që mund të duket se vijnë nga zotëruesit e kalendarit ose të ndryshojë ngjarjet pa i njoftuar zotëruesit e tyre."</string>
    <string name="permdesc_writeCalendar" product="default" msgid="7592791790516943173">"Ky aplikacion mund të shtojë, të heqë ose të ndryshojë ngjarjet e kalendarit në telefonin tënd. Ky aplikacion mund të dërgojë mesazhe që mund të duket se vijnë nga zotëruesit e kalendarit ose të ndryshojë ngjarjet pa i njoftuar zotëruesit e tyre."</string>
    <string name="permlab_accessLocationExtraCommands" msgid="2836308076720553837">"qasje në komandat shtesë të ofruesit të vendndodhjes"</string>
    <string name="permdesc_accessLocationExtraCommands" msgid="6078307221056649927">"Lejon aplikacionin të ketë qasje në komandat shtesë të ofruesit për vendndodhjen. Kjo mund ta lejojë aplikacionin të ndërhyjë në operacionin e GPS-së apo të burimeve të tjera për vendndodhjen."</string>
    <string name="permlab_accessFineLocation" msgid="6265109654698562427">"qasu në vendndodhjen e saktë vetëm në plan të parë"</string>
    <string name="permdesc_accessFineLocation" msgid="3520508381065331098">"Ky aplikacion mund të marrë vendndodhjen tënde të saktë në çdo kohë kur është në plan të parë. Këto shërbime të vendndodhjes duhet të jenë të aktivizuara dhe në dispozicion në telefonin tënd që aplikacioni të mund t\'i përdorë. Kjo gjë mund të rritë konsumin e baterisë."</string>
    <string name="permlab_accessCoarseLocation" msgid="3707180371693213469">"qasu te vendndodhja e përafërt (bazuar te rrjeti) vetëm në plan të parë"</string>
    <string name="permdesc_accessCoarseLocation" product="tablet" msgid="8594719010575779120">"Ky aplikacion mund të marrë vendndodhjen tënde bazuar në burimet e rrjetit si antenat e operatorëve celulare dhe rrjetet Wi-Fi, por vetëm kur aplikacioni është në plan të parë. Këto shërbime të vendndodhjes duhet të jenë të aktivizuara dhe të ofrohen në tabletin tënd që aplikacioni të mund t\'i përdorë."</string>
    <string name="permdesc_accessCoarseLocation" product="tv" msgid="3027871910200890806">"Ky aplikacion mund të marrë vendndodhjen tënde bazuar në burimet e rrjetit si antenat e operatorëve celulare dhe rrjetet Wi-Fi, por vetëm kur aplikacioni është në plan të parë. Këto shërbime të vendndodhjes duhet të jenë të aktivizuara dhe të ofrohen në televizorin tënd që aplikacioni të mund t\'i përdorë."</string>
    <string name="permdesc_accessCoarseLocation" product="default" msgid="854896049371048754">"Ky aplikacion mund të marrë vendndodhjen tënde bazuar në burimet e rrjetit si antenat e operatorëve celulare dhe rrjetet Wi-Fi, por vetëm kur aplikacioni është në plan të parë. Këto shërbime të vendndodhjes duhet të jenë të aktivizuara dhe të ofrohen në telefonin tënd që aplikacioni të mund t\'i përdorë."</string>
    <string name="permlab_accessBackgroundLocation" msgid="3965397804300661062">"qasje te vendndodhja në sfond"</string>
    <string name="permdesc_accessBackgroundLocation" msgid="1096394429579210251">"Nëse kjo jepet përveç qasjes te vendndodhja e përafërt ose të saktë, aplikacioni mund të qaset te vendndodhja ndërkohë që ekzekutohet në sfond."</string>
    <string name="permlab_modifyAudioSettings" msgid="6095859937069146086">"ndrysho cilësimet e audios"</string>
    <string name="permdesc_modifyAudioSettings" msgid="3522565366806248517">"Lejon aplikacionin të modifikojë cilësimet globale të audios siç është volumi dhe se cili altoparlant përdoret për daljen."</string>
    <string name="permlab_recordAudio" msgid="3876049771427466323">"regjistro audio"</string>
    <string name="permdesc_recordAudio" msgid="4245930455135321433">"Ky aplikacion mund të regjistrojë audio me mikrofonin në çdo kohë."</string>
    <string name="permlab_sim_communication" msgid="2935852302216852065">"dërgo komanda te karta SIM"</string>
    <string name="permdesc_sim_communication" msgid="5725159654279639498">"Lejon aplikacionin t\'i dërgojë komanda kartës SIM. Kjo është shumë e rrezikshme."</string>
    <string name="permlab_activityRecognition" msgid="3634590230567608356">"njih aktivitetin fizik"</string>
    <string name="permdesc_activityRecognition" msgid="3143453925156552894">"Ky aplikacion mund të njohë aktivitetin tënd fizik."</string>
    <string name="permlab_camera" msgid="3616391919559751192">"bëj fotografi dhe video"</string>
    <string name="permdesc_camera" msgid="5392231870049240670">"Ky aplikacion mund të nxjerrë fotografi dhe të regjistrojë video me kamerën tënde në çdo kohë."</string>
    <string name="permlab_vibrate" msgid="7696427026057705834">"kontrollo dridhjen"</string>
    <string name="permdesc_vibrate" msgid="6284989245902300945">"Lejon aplikacionin të kontrollojë dridhësin."</string>
    <string name="permlab_callPhone" msgid="3925836347681847954">"telefono drejtpërdrejt numrat e telefonit"</string>
    <string name="permdesc_callPhone" msgid="3740797576113760827">"Lejon aplikacionin të telefonojë numra pa ndërhyrjen tënde. Kjo mund të rezultojë në tarifa ose telefonata të papritura. Ki parasysh se kjo nuk e lejon aplikacionin të telefonojë numra urgjence. Aplikacione keqdashëse mund të të kushtojnë para duke kryer telefonata pa konfirmimin tënd."</string>
    <string name="permlab_accessImsCallService" msgid="3574943847181793918">"qasje në shërbimin e telefonatave IMS"</string>
    <string name="permdesc_accessImsCallService" msgid="8992884015198298775">"Lejon aplikacionin të përdorë shërbimin IMS për të kryer telefonata pa ndërhyrjen tënde."</string>
    <string name="permlab_readPhoneState" msgid="9178228524507610486">"lexo statusin e telefonit dhe identitetin"</string>
    <string name="permdesc_readPhoneState" msgid="1639212771826125528">"Lejon aplikacionin të hyjë në funksionet telefonike të pajisjes. Kjo leje i mundëson aplikacionit të përcaktojë numrin e telefonit dhe ID-të e pajisjes, nëse një telefonatë është aktive apo nëse numri në distancë është i lidhur me një telefonatë."</string>
    <string name="permlab_manageOwnCalls" msgid="1503034913274622244">"kalon telefonatat përmes sistemit"</string>
    <string name="permdesc_manageOwnCalls" msgid="6552974537554717418">"Lejon që aplikacioni të kalojë telefonatat përmes sistemit për të përmirësuar përvojën e telefonatës."</string>
    <string name="permlab_callCompanionApp" msgid="3599252979411970473">"Shiko dhe kontrollo telefonatat nëpërmjet sistemit."</string>
    <string name="permdesc_callCompanionApp" msgid="4567344683275099090">"Lejon që aplikacioni të shikojë dhe të kontrollojë telefonatat në vazhdim në pajisje. Kjo përfshin informacione si p.sh. numrat e telefonatave për telefonatat dhe gjendjen e telefonatave."</string>
    <string name="permlab_acceptHandover" msgid="2661534649736022409">"vazhdo një telefonatë nga një aplikacion tjetër"</string>
    <string name="permdesc_acceptHandovers" msgid="4570660484220539698">"Lejon që aplikacioni të vazhdojë një telefonatë që është nisur në një aplikacion tjetër."</string>
    <string name="permlab_readPhoneNumbers" msgid="6108163940932852440">"lexo numrat e telefonit"</string>
    <string name="permdesc_readPhoneNumbers" msgid="8559488833662272354">"Lejon që aplikacioni të ketë qasje te numrat e telefonit të pajisjes."</string>
    <string name="permlab_wakeLock" product="tablet" msgid="1531731435011495015">"parandalo kalimin e tabletit në fjetje"</string>
    <string name="permlab_wakeLock" product="tv" msgid="2601193288949154131">"parandalo kalimin e televizorit në fjetje"</string>
    <string name="permlab_wakeLock" product="default" msgid="573480187941496130">"parandalo kalimin e telefonit në fjetje"</string>
    <string name="permdesc_wakeLock" product="tablet" msgid="7311319824400447868">"Lejon aplikacionin të parandalojë tabletin nga fjetja."</string>
    <string name="permdesc_wakeLock" product="tv" msgid="3208534859208996974">"Lejon aplikacionin të parandalojë televizorin nga fjetja."</string>
    <string name="permdesc_wakeLock" product="default" msgid="8559100677372928754">"Lejon aplikacionin të parandalojë telefonin nga fjetja."</string>
    <string name="permlab_transmitIr" msgid="7545858504238530105">"transmeto rreze infra të kuqe"</string>
    <string name="permdesc_transmitIr" product="tablet" msgid="5358308854306529170">"Lejon aplikacionin të përdorë transmetuesin e rrezeve infra të kuqe të tabletit."</string>
    <string name="permdesc_transmitIr" product="tv" msgid="3926790828514867101">"Lejon aplikacionin të përdorë transmetuesin e rrezeve infra të kuqe të sistemit."</string>
    <string name="permdesc_transmitIr" product="default" msgid="7957763745020300725">"Lejon aplikacionin të përdorë transmetuesin e rrezeve infra të kuqe të telefonit."</string>
    <string name="permlab_setWallpaper" msgid="6627192333373465143">"cakto imazhin e sfondit"</string>
    <string name="permdesc_setWallpaper" msgid="7373447920977624745">"Lejon aplikacionin të caktojë imazhin e sfondit të sistemit."</string>
    <string name="permlab_setWallpaperHints" msgid="3278608165977736538">"përshtat madhësinë e imazhit të sfondit"</string>
    <string name="permdesc_setWallpaperHints" msgid="8235784384223730091">"Lejon aplikacionin të caktojë treguesit e imazheve të sfondit në sistem."</string>
    <string name="permlab_setTimeZone" msgid="2945079801013077340">"cakto brezin orar"</string>
    <string name="permdesc_setTimeZone" product="tablet" msgid="1676983712315827645">"Lejon aplikacionin të ndryshojë brezin orar të tabletit."</string>
    <string name="permdesc_setTimeZone" product="tv" msgid="888864653946175955">"Lejon aplikacionin të ndryshojë brezin orar të televizorit."</string>
    <string name="permdesc_setTimeZone" product="default" msgid="4499943488436633398">"Lejon aplikacionin të ndryshojë brezin orar të telefonit."</string>
    <string name="permlab_getAccounts" msgid="1086795467760122114">"gjej llogari në pajisje"</string>
    <string name="permdesc_getAccounts" product="tablet" msgid="2741496534769660027">"Lejon aplikacionin të marrë listën e llogarive të njohura nga tableti. Kjo mund të përfshijë çdo llogari të krijuar nga aplikacionet që ke instaluar."</string>
    <string name="permdesc_getAccounts" product="tv" msgid="4190633395633907543">"Lejon aplikacionin të marrë listën e llogarive të njohura nga televizori. Kjo mund të përfshijë çdo llogari të krijuar nga aplikacionet që ke instaluar."</string>
    <string name="permdesc_getAccounts" product="default" msgid="3448316822451807382">"Lejon aplikacionin të marrë listën e llogarive të njohura nga telefoni. Kjo mund të përfshijë çdo llogari të krijuar nga aplikacionet që ke instaluar."</string>
    <string name="permlab_accessNetworkState" msgid="4951027964348974773">"shiko lidhjet e rrjetit"</string>
    <string name="permdesc_accessNetworkState" msgid="8318964424675960975">"Lejon aplikacionin të shohë informacionin rreth lidhjeve të rrjetit, se çfarë rrjetesh ekzistojnë dhe janë të lidhur."</string>
    <string name="permlab_createNetworkSockets" msgid="7934516631384168107">"qasu plotësisht në rrjet"</string>
    <string name="permdesc_createNetworkSockets" msgid="3403062187779724185">"Lejon aplikacionin të krijojë fole rrjeti dhe të përdorë protokolle të personalizuara në të. Shfletuesi dhe aplikacionet e tjera sigurojnë mënyra për të dërguar të dhëna në internet, prandaj kjo leje nuk kërkohet për të dërguar të dhëna në internet."</string>
    <string name="permlab_changeNetworkState" msgid="958884291454327309">"ndrysho lidhjen e rrjetit"</string>
    <string name="permdesc_changeNetworkState" msgid="6789123912476416214">"Lejon aplikacionin të ndryshojë gjendjen e lidhjes së rrjetit."</string>
    <string name="permlab_changeTetherState" msgid="5952584964373017960">"ndrysho lidhjen e kufizuar"</string>
    <string name="permdesc_changeTetherState" msgid="1524441344412319780">"Lejon aplikacionin të ndryshojë gjendjen e lidhjes së rrjetit."</string>
    <string name="permlab_accessWifiState" msgid="5202012949247040011">"shiko lidhjet Wi-Fi"</string>
    <string name="permdesc_accessWifiState" msgid="5002798077387803726">"Lejon aplikacionin të shohë informacionin rreth rrjetit Wi-Fi, nëse Wi-Fi është i aktivizuar dhe emrin e pajisjeve të lidhura me Wi-Fi."</string>
    <string name="permlab_changeWifiState" msgid="6550641188749128035">"lidhu ose shkëputu nga Wi-Fi"</string>
    <string name="permdesc_changeWifiState" msgid="7137950297386127533">"Lejon aplikacionin të lidhet me pikat e qasjes Wi-Fi, të shkëputet prej tyre dhe të bëjë ndryshime në konfigurimin e pajisjes për rrjetet Wi-Fi."</string>
    <string name="permlab_changeWifiMulticastState" msgid="1368253871483254784">"lejo marrjen e transmetimit të shumëfishtë Wi-Fi"</string>
    <string name="permdesc_changeWifiMulticastState" product="tablet" msgid="7969774021256336548">"Lejon aplikacionin të marrë paketa të dërguara në të gjitha pajisjet brenda një rrjeti Wi-Fi duke përdorur adresa me transferim të shumëfishtë, jo vetëm me tabletin tënd. Përdor më shumë energji se modaliteti \"jo me transferim të shumëfishtë\"."</string>
    <string name="permdesc_changeWifiMulticastState" product="tv" msgid="9031975661145014160">"Lejon aplikacionin të marrë paketa të dërguara në të gjitha pajisjet brenda një rrjeti Wi-Fi duke përdorur adresa me transferim të shumëfishtë, jo vetëm me televizorin tënd. Përdor më shumë energji se modaliteti \"jo me transferim të shumëfishtë\"."</string>
    <string name="permdesc_changeWifiMulticastState" product="default" msgid="6851949706025349926">"Lejon aplikacionin të marrë paketa, të dërguara ndaj gjithë pajisjeve në një rrjet Wi-Fi duke përdorur adresa me transmetim të shumëfishtë, jo vetëm të telefonit tënd. Ai konsumon më tepër energji se modaliteti \"jo me transmetim të shumëfishtë\"."</string>
    <string name="permlab_bluetoothAdmin" msgid="6006967373935926659">"qasu në cilësimet e \"bluetooth-it\""</string>
    <string name="permdesc_bluetoothAdmin" product="tablet" msgid="6921177471748882137">"Lejon aplikacionin të konfigurojë tabletin lokal me \"bluetooth\" dhe të zbulojë e çiftohet me pajisjet në distancë."</string>
    <string name="permdesc_bluetoothAdmin" product="tv" msgid="3373125682645601429">"Lejon aplikacionin të konfigurojë televizorin lokal përmes \"bluetooth-it\" dhe të zbulojë e të çiftohet me pajisje në distancë."</string>
    <string name="permdesc_bluetoothAdmin" product="default" msgid="8931682159331542137">"Lejon aplikacionin të konfigurojë telefonin lokal \"bluetooth\" dhe të zbulojë e çiftohet me pajisjet në distancë."</string>
    <string name="permlab_accessWimaxState" msgid="4195907010610205703">"lidhu dhe shkëputu nga WiMAX"</string>
    <string name="permdesc_accessWimaxState" msgid="6360102877261978887">"Lejon aplikacionin të përcaktojë nëse WiMAX është i aktivizuar si dhe të mësojë informacion rreth ndonjë rrjeti të lidhur WiMAX."</string>
    <string name="permlab_changeWimaxState" msgid="340465839241528618">"ndrysho gjendjen WiMAX"</string>
    <string name="permdesc_changeWimaxState" product="tablet" msgid="3156456504084201805">"Lejon aplikacionin ta lidhë tabletin dhe ta shkëpusë atë nga rrjetet WiMAX."</string>
    <string name="permdesc_changeWimaxState" product="tv" msgid="6022307083934827718">"Lejon aplikacionin të lidhet me televizorin dhe ta shkëpusë atë nga rrjetet WiMAX."</string>
    <string name="permdesc_changeWimaxState" product="default" msgid="697025043004923798">"Lejon aplikacionin të lidhet me telefonin dhe ta shkëpusë atë nga rrjetet WiMAX."</string>
    <string name="permlab_bluetooth" msgid="6127769336339276828">"çifto me pajisjet me \"bluetooth\""</string>
    <string name="permdesc_bluetooth" product="tablet" msgid="3480722181852438628">"Lejon aplikacionin të shikojë konfigurimin e \"bluetooth-it\" në tablet, të kryejë dhe të pranojë lidhje me pajisjet e çiftuara."</string>
    <string name="permdesc_bluetooth" product="tv" msgid="3974124940101104206">"Lejon aplikacionin të shikojë konfigurimin e \"bluetooth-it\" në televizor, të kryejë dhe pranojë lidhje me pajisje të çiftuara."</string>
    <string name="permdesc_bluetooth" product="default" msgid="3207106324452312739">"Lejon aplikacionin të shohë konfigurimin e \"bluetooth-it\" në telefon dhe të kryejë e pranojë lidhje me pajisjet e çiftuara."</string>
    <string name="permlab_nfc" msgid="4423351274757876953">"kontrollo \"Komunikimin e fushës në afërsi\" NFC"</string>
    <string name="permdesc_nfc" msgid="7120611819401789907">"Lejon aplikacionin të komunikojë me etiketimet e \"Komunikimit të fushës së afërt (NFC)\", kartat dhe lexuesit."</string>
    <string name="permlab_disableKeyguard" msgid="3598496301486439258">"çaktivizo kyçjen e ekranit"</string>
    <string name="permdesc_disableKeyguard" msgid="6034203065077122992">"Lejon aplikacionin të çaktivizojë kyçjen e tasteve dhe çdo mbrojtje të lidhur me fjalëkalimin. Për shembull, telefoni çaktivizon kyçjen e tasteve kur merr një telefonatë hyrëse, pastaj riaktivizon kyçjen e tasteve kur mbaron telefonata."</string>
    <string name="permlab_requestPasswordComplexity" msgid="202650535669249674">"kërko kompleksitetin e kyçjes së ekranit"</string>
    <string name="permdesc_requestPasswordComplexity" msgid="4730994229754212347">"Lejo që aplikacioni të mësojë nivelin e kompleksitetit të kyçjes së ekranit (i lartë, i mesëm, i ulët ose asnjë), që tregon gamën e mundshme të gjatësisë dhe llojin e kyçjes së ekranit. Aplikacioni mund t\'u sugjerojë gjithashtu përdoruesve që të përditësojnë kyçjen e ekranit në një nivel të caktuar, por përdoruesit mund ta shpërfillin lirshëm dhe të navigojnë më tej. Ki parasysh se kyçja e ekranit nuk ruhet në tekst të thjeshtë, prandaj aplikacioni nuk e di fjalëkalimin e saktë."</string>
    <string name="permlab_useBiometric" msgid="8837753668509919318">"përdor harduerin biometrik"</string>
    <string name="permdesc_useBiometric" msgid="8389855232721612926">"E lejon aplikacionin që të përdorë harduerin biometrik për vërtetimin"</string>
    <string name="permlab_manageFingerprint" msgid="5640858826254575638">"të menaxhojë harduerin e gjurmës së gishtit"</string>
    <string name="permdesc_manageFingerprint" msgid="178208705828055464">"E lejon aplikacionin që të aktivizojë metoda për të shtuar dhe për të fshirë shabllonet e gjurmës së gishtit për përdorim."</string>
    <string name="permlab_useFingerprint" msgid="3150478619915124905">"përdor harduerin e gjurmës së gishtit"</string>
    <string name="permdesc_useFingerprint" msgid="9165097460730684114">"E lejon aplikacionin që të përdorë harduerin e gjurmës së gishtit për verifikim"</string>
    <string name="permlab_audioWrite" msgid="2661772059799779292">"modifiko koleksionin tënd të muzikës"</string>
    <string name="permdesc_audioWrite" msgid="8888544708166230494">"Lejon aplikacionin të modifikojë koleksionin tënd të muzikës."</string>
    <string name="permlab_videoWrite" msgid="128769316366746446">"modifiko koleksionin tënd të videove"</string>
    <string name="permdesc_videoWrite" msgid="5448565757490640841">"Lejon aplikacionin të modifikojë koleksionin tënd të videove."</string>
    <string name="permlab_imagesWrite" msgid="3391306186247235510">"modifiko koleksionin tënd të fotografive"</string>
    <string name="permdesc_imagesWrite" msgid="7073662756617474375">"Lejon aplikacionin të modifikojë koleksionin tënd të fotografive."</string>
    <string name="permlab_mediaLocation" msgid="8675148183726247864">"lexo vendndodhjet nga koleksioni yt i medias"</string>
    <string name="permdesc_mediaLocation" msgid="2237023389178865130">"Lejon aplikacionin të lexojë vendndodhjet nga koleksioni yt i medias."</string>
    <string name="biometric_dialog_default_title" msgid="881952973720613213">"Verifiko që je ti"</string>
    <string name="biometric_error_hw_unavailable" msgid="645781226537551036">"Nuk ofrohet harduer biometrik"</string>
    <string name="biometric_error_user_canceled" msgid="2260175018114348727">"Vërtetimi u anulua"</string>
    <string name="biometric_not_recognized" msgid="5770511773560736082">"Nuk njihet"</string>
    <string name="biometric_error_canceled" msgid="349665227864885880">"Vërtetimi u anulua"</string>
    <string name="biometric_error_device_not_secured" msgid="6583143098363528349">"Nuk është vendosur kod PIN, motiv ose fjalëkalim"</string>
    <string name="fingerprint_acquired_partial" msgid="735082772341716043">"U zbulua një gjurmë gishti e pjesshme. Provo përsëri."</string>
    <string name="fingerprint_acquired_insufficient" msgid="4596546021310923214">"Gjurma e gishtit nuk mund të përpunohej. Provo përsëri."</string>
    <string name="fingerprint_acquired_imager_dirty" msgid="1087209702421076105">"Sensori i gjurmës së gishtit nuk është i pastër. Pastroje dhe provo përsëri."</string>
    <string name="fingerprint_acquired_too_fast" msgid="6470642383109155969">"Gishti lëvizi shumë shpejt. Provo përsëri."</string>
    <string name="fingerprint_acquired_too_slow" msgid="59250885689661653">"Gishti lëvizi shumë ngadalë. Provo përsëri."</string>
  <string-array name="fingerprint_acquired_vendor">
  </string-array>
    <string name="fingerprint_authenticated" msgid="5309333983002526448">"Gjurma e gishtit u vërtetua"</string>
    <string name="face_authenticated_no_confirmation_required" msgid="4018680978348659031">"Fytyra u vërtetua"</string>
    <string name="face_authenticated_confirmation_required" msgid="8778347003507633610">"Fytyra u vërtetua, shtyp \"Konfirmo\""</string>
    <string name="fingerprint_error_hw_not_available" msgid="7955921658939936596">"Hardueri i gjurmës së gishtit nuk mundësohet."</string>
    <string name="fingerprint_error_no_space" msgid="1055819001126053318">"Gjurma e gishtit nuk mund të ruhet. Hiq një gjurmë gishti ekzistuese."</string>
    <string name="fingerprint_error_timeout" msgid="3927186043737732875">"Koha e veprimit për gjurmën e gishtit skadoi. Provo përsëri."</string>
    <string name="fingerprint_error_canceled" msgid="4402024612660774395">"Operacioni i gjurmës së gishtit u anulua."</string>
    <string name="fingerprint_error_user_canceled" msgid="7999639584615291494">"Veprimi i gjurmës së gishtit u anulua nga përdoruesi."</string>
    <string name="fingerprint_error_lockout" msgid="5536934748136933450">"Keni bërë shumë tentativa. Provo përsëri më vonë."</string>
    <string name="fingerprint_error_lockout_permanent" msgid="5033251797919508137">"Shumë përpjekje. Sensori i gjurmës së gishtit u çaktivizua."</string>
    <string name="fingerprint_error_unable_to_process" msgid="6107816084103552441">"Provo përsëri."</string>
    <string name="fingerprint_error_no_fingerprints" msgid="7654382120628334248">"Nuk ka asnjë gjurmë gishti të regjistruar."</string>
    <string name="fingerprint_error_hw_not_present" msgid="409523969613176352">"Kjo pajisje nuk ka një sensor të gjurmës së gishtit."</string>
    <string name="fingerprint_name_template" msgid="5870957565512716938">"Gishti <xliff:g id="FINGERID">%d</xliff:g>"</string>
  <string-array name="fingerprint_error_vendor">
  </string-array>
    <string name="fingerprint_icon_content_description" msgid="2340202869968465936">"Ikona e gjurmës së gishtit"</string>
<<<<<<< HEAD
    <!-- no translation found for permlab_manageFace (7262837876352591553) -->
    <skip />
    <string name="permdesc_manageFace" msgid="8919637120670185330">"Lejon aplikacionin të aktivizojë mënyra për shtim e fshirje të shablloneve të përdorura."</string>
    <!-- no translation found for permlab_useFaceAuthentication (2565716575739037572) -->
    <skip />
    <!-- no translation found for permdesc_useFaceAuthentication (4712947955047607722) -->
    <skip />
    <!-- no translation found for face_recalibrate_notification_name (1913676850645544352) -->
    <skip />
=======
    <string name="permlab_manageFace" msgid="7262837876352591553">"menaxho harduerin për shkyçjen me fytyrën"</string>
    <string name="permdesc_manageFace" msgid="8919637120670185330">"Lejon aplikacionin të aktivizojë mënyra për shtim e fshirje të shablloneve të përdorura."</string>
    <string name="permlab_useFaceAuthentication" msgid="2565716575739037572">"përdor harduerin e shkyçjes me fytyrën"</string>
    <string name="permdesc_useFaceAuthentication" msgid="4712947955047607722">"Lejon aplikacionin të përdorë harduerin e shkyçjes me fytyrën për procesin e vërtetimit"</string>
    <string name="face_recalibrate_notification_name" msgid="1913676850645544352">"Shkyçja me fytyrë"</string>
>>>>>>> dbf9e87c
    <string name="face_recalibrate_notification_title" msgid="4087620069451499365">"Regjistro përsëri fytyrën tënde"</string>
    <string name="face_recalibrate_notification_content" msgid="5530308842361499835">"Për të përmirësuar njohjen, regjistro përsëri fytyrën tënde"</string>
    <string name="face_acquired_insufficient" msgid="2767330364802375742">"S\'mund të regjistroheshin të dhëna të sakta të fytyrës. Provo përsëri."</string>
    <string name="face_acquired_too_bright" msgid="5005650874582450967">"Me shumë ndriçim. Provo një ndriçim më të butë."</string>
    <string name="face_acquired_too_dark" msgid="1966194696381394616">"Shumë i errët. Provo një ndriçim më të fortë."</string>
    <string name="face_acquired_too_close" msgid="1401011882624272753">"Lëvize telefonin më larg."</string>
    <string name="face_acquired_too_far" msgid="1210969240069012510">"Afroje telefonin."</string>
    <string name="face_acquired_too_high" msgid="3362395713403348013">"Ngrije telefonin më lart."</string>
    <string name="face_acquired_too_low" msgid="488983581737550912">"Ule telefonin më poshtë."</string>
    <string name="face_acquired_too_right" msgid="3667075962661863218">"Lëvize telefonin majtas."</string>
    <string name="face_acquired_too_left" msgid="3148242963894703424">"Lëvize telefonin djathtas"</string>
    <string name="face_acquired_poor_gaze" msgid="5606479370806754905">"Shiko më drejt në pajisjen tënde."</string>
<<<<<<< HEAD
    <string name="face_acquired_not_detected" msgid="4885504661626728809">"Fytyra jote nuk shfaqet. Shiko te telefoni."</string>
=======
    <string name="face_acquired_not_detected" msgid="1879714205006680222">"Pozicionoje fytyrën tënde direkt përpara telefonit."</string>
>>>>>>> dbf9e87c
    <string name="face_acquired_too_much_motion" msgid="3149332171102108851">"Ka shumë lëvizje. Mbaje telefonin të palëvizur."</string>
    <string name="face_acquired_recalibrate" msgid="8077949502893707539">"Regjistroje përsëri fytyrën tënde."</string>
    <string name="face_acquired_too_different" msgid="7663983770123789694">"Fytyra nuk mund të njihet më. Provo përsëri."</string>
    <string name="face_acquired_too_similar" msgid="1508776858407646460">"Tepër e ngjashme, ndrysho pozën"</string>
    <string name="face_acquired_pan_too_extreme" msgid="4581629343077288178">"Ktheje kokën pak më pak."</string>
    <string name="face_acquired_tilt_too_extreme" msgid="4019954263012496468">"Ktheje kokën pak më pak."</string>
    <string name="face_acquired_roll_too_extreme" msgid="6312973147689664409">"Ktheje kokën pak më pak."</string>
    <string name="face_acquired_obscured" msgid="5357207702967893283">"Hiq gjithçka që fsheh fytyrën tënde."</string>
<<<<<<< HEAD
    <string name="face_acquired_sensor_dirty" msgid="2535761002815565222">"Pastro sensorin në anën e sipërme të ekranit."</string>
  <string-array name="face_acquired_vendor">
  </string-array>
    <string name="face_error_hw_not_available" msgid="396883585636963908">"Fytyra s\'mund të verifikohet. Hardueri nuk ofrohet."</string>
    <!-- no translation found for face_error_timeout (981512090365729465) -->
    <skip />
    <string name="face_error_no_space" msgid="2712120617457553825">"S\'mund të ruhen të dhëna të reja fytyre. Fshi një të vjetër në fillim."</string>
    <string name="face_error_canceled" msgid="283945501061931023">"Veprimi me fytyrën u anulua."</string>
    <!-- no translation found for face_error_user_canceled (5317030072349668946) -->
    <skip />
    <string name="face_error_lockout" msgid="3407426963155388504">"Shumë përpjekje. Provo sërish më vonë."</string>
    <!-- no translation found for face_error_lockout_permanent (4723594314443097159) -->
    <skip />
    <string name="face_error_unable_to_process" msgid="4940944939691171539">"Fytyra nuk mund të verifikohet. Provo përsëri."</string>
    <!-- no translation found for face_error_not_enrolled (4016937174832839540) -->
    <skip />
    <!-- no translation found for face_error_hw_not_present (8302690289757559738) -->
    <skip />
=======
    <string name="face_acquired_sensor_dirty" msgid="7905138627046865579">"Pastro kreun e ekranit, duke përfshirë shiritin e zi"</string>
  <string-array name="face_acquired_vendor">
  </string-array>
    <string name="face_error_hw_not_available" msgid="396883585636963908">"Fytyra s\'mund të verifikohet. Hardueri nuk ofrohet."</string>
    <string name="face_error_timeout" msgid="981512090365729465">"Provo përsëri shkyçjen me fytyrën."</string>
    <string name="face_error_no_space" msgid="2712120617457553825">"S\'mund të ruhen të dhëna të reja fytyre. Fshi një të vjetër në fillim."</string>
    <string name="face_error_canceled" msgid="283945501061931023">"Veprimi me fytyrën u anulua."</string>
    <string name="face_error_user_canceled" msgid="5317030072349668946">"Shkyçja me fytyrë u anulua nga përdoruesi."</string>
    <string name="face_error_lockout" msgid="3407426963155388504">"Shumë përpjekje. Provo sërish më vonë."</string>
    <string name="face_error_lockout_permanent" msgid="4723594314443097159">"Shumë përpjekje. Shkyçja me fytyrë u çaktivizua."</string>
    <string name="face_error_unable_to_process" msgid="4940944939691171539">"Fytyra nuk mund të verifikohet. Provo përsëri."</string>
    <string name="face_error_not_enrolled" msgid="4016937174832839540">"Nuk e ke konfiguruar shkyçjen me fytyrë."</string>
    <string name="face_error_hw_not_present" msgid="8302690289757559738">"Shkyçja me fytyrë nuk mbështetet në këtë pajisje"</string>
>>>>>>> dbf9e87c
    <string name="face_name_template" msgid="7004562145809595384">"Fytyra <xliff:g id="FACEID">%d</xliff:g>"</string>
  <string-array name="face_error_vendor">
  </string-array>
    <string name="face_icon_content_description" msgid="4024817159806482191">"Ikona e fytyrës"</string>
    <string name="permlab_readSyncSettings" msgid="6201810008230503052">"lexo cilësimet e sinkronizimit"</string>
    <string name="permdesc_readSyncSettings" msgid="2706745674569678644">"Lejon aplikacionin të lexojë cilësimet e sinkronizimit për një llogari. Për shembull, kjo mund të përcaktojë nëse aplikacioni \"Kontaktet\" është i sinkronizuar me një llogari."</string>
    <string name="permlab_writeSyncSettings" msgid="5408694875793945314">"ndiz ose fik sinkronizimin"</string>
    <string name="permdesc_writeSyncSettings" msgid="8956262591306369868">"Lejon një aplikacion të modifikojë cilësimet e sinkronizimit për një llogari. Për shembull, kjo mund të përdoret për të mundësuar sinkronizimin e aplikacionit \"Kontaktet\" me një llogari."</string>
    <string name="permlab_readSyncStats" msgid="7396577451360202448">"lexo statistikat e sinkronizimit"</string>
    <string name="permdesc_readSyncStats" msgid="1510143761757606156">"Lejon një aplikacion të lexojë statistikat e sinkronizimit për një llogari, përfshirë historikun e ngjarjeve të sinkronizimit dhe se sa të dhëna janë sinkronizuar."</string>
    <string name="permlab_sdcardRead" msgid="1438933556581438863">"lexo përmbajtjet e hapësirës ruajtëse të ndarë"</string>
    <string name="permdesc_sdcardRead" msgid="1804941689051236391">"Lejon aplikacionin të lexojë përmbajtjet e hapësirës ruajtëse të ndarë."</string>
    <string name="permlab_sdcardWrite" msgid="9220937740184960897">"modifiko ose fshi përmbajtjet e hapësirës ruajtëse të ndarë"</string>
    <string name="permdesc_sdcardWrite" msgid="2834431057338203959">"Lejon që aplikacioni të shkruajë përmbajtjet e hapësirës ruajtëse të ndarë."</string>
    <string name="permlab_use_sip" msgid="2052499390128979920">"bëj/merr telefonata SIP"</string>
    <string name="permdesc_use_sip" msgid="2297804849860225257">"Lejon aplikacionin të kryejë dhe të marrë telefonata SIP."</string>
    <string name="permlab_register_sim_subscription" msgid="3166535485877549177">"regjistro lidhje të reja telekomunikimi të kartës SIM"</string>
    <string name="permdesc_register_sim_subscription" msgid="2138909035926222911">"Lejon aplikacionin të regjistrojë lidhje të reja telekomunikimi të kartës SIM."</string>
    <string name="permlab_register_call_provider" msgid="108102120289029841">"regjistro lidhjet e reja të telekomunikimit"</string>
    <string name="permdesc_register_call_provider" msgid="7034310263521081388">"Lejon aplikacionin të regjistrojë lidhje të reja telekomunikimi."</string>
    <string name="permlab_connection_manager" msgid="1116193254522105375">"menaxho lidhjet e telekomunikimit"</string>
    <string name="permdesc_connection_manager" msgid="5925480810356483565">"Lejon aplikacionin të menaxhojë lidhjet e telekomunikimit."</string>
    <string name="permlab_bind_incall_service" msgid="6773648341975287125">"bashkëvepro me ekranin gjatë telefonatës"</string>
    <string name="permdesc_bind_incall_service" msgid="8343471381323215005">"Lejon aplikacionin të kontrollojë kur dhe si përdoruesi e shikon ekranin e telefonatës."</string>
    <string name="permlab_bind_connection_service" msgid="3557341439297014940">"bashkëvepro me shërbimet telefonike"</string>
    <string name="permdesc_bind_connection_service" msgid="4008754499822478114">"Lejon aplikacionin të bashkëveprojë me shërbimet telefonike për të kryer/marrë telefonata."</string>
    <string name="permlab_control_incall_experience" msgid="9061024437607777619">"ofro një përvojë përdoruesi mbi telefonatat"</string>
    <string name="permdesc_control_incall_experience" msgid="915159066039828124">"Lejon aplikacionin të ofrojë përvojë përdoruesi mbi telefonatat."</string>
    <string name="permlab_readNetworkUsageHistory" msgid="7862593283611493232">"lexo përdorimin kronologjik të rrjetit"</string>
    <string name="permdesc_readNetworkUsageHistory" msgid="7689060749819126472">"Lejon aplikacionin të lexojë përdorimin historik të rrjetit, për rrjete dhe aplikacione të veçantë."</string>
    <string name="permlab_manageNetworkPolicy" msgid="2562053592339859990">"menaxho politikën e rrjetit"</string>
    <string name="permdesc_manageNetworkPolicy" msgid="7537586771559370668">"Lejon aplikacionin të menaxhojë politikat e rrjetit dhe të përcaktojë rregullat të veçanta aplikacioni."</string>
    <string name="permlab_modifyNetworkAccounting" msgid="5088217309088729650">"modifiko llogaritjen e përdorimit të rrjetit"</string>
    <string name="permdesc_modifyNetworkAccounting" msgid="5443412866746198123">"Lejon aplikacionin të modifikojë si llogaritet përdorimi i rrjetit përkundrejt aplikacioneve. Nuk përdoret nga aplikacionet normale."</string>
    <string name="permlab_accessNotifications" msgid="7673416487873432268">"qasju njoftimeve"</string>
    <string name="permdesc_accessNotifications" msgid="458457742683431387">"Lejon aplikacionin të gjejë, ekzaminojë dhe pastrojë njoftimet, përfshi edhe ato të postuara nga aplikacionet e tjera."</string>
    <string name="permlab_bindNotificationListenerService" msgid="7057764742211656654">"lidhu me një shërbim dëgjues të njoftimeve"</string>
    <string name="permdesc_bindNotificationListenerService" msgid="985697918576902986">"Lejon zotëruesin të lidhet me ndërfaqen e nivelit të lartë të një shërbimi për dëgjimin e njoftimeve. Nuk nevojitet për aplikacionet normale."</string>
    <string name="permlab_bindConditionProviderService" msgid="1180107672332704641">"lidhu me një shërbim për ofrim kushtesh"</string>
    <string name="permdesc_bindConditionProviderService" msgid="1680513931165058425">"Lejon zotëruesin të lidhet me ndërfaqen e nivelit të lartë të një ofruesi shërbimi me kusht. Nuk nevojitet për aplikacionet normale."</string>
    <string name="permlab_bindDreamService" msgid="4153646965978563462">"lidhu me një shërbim mbrojtësi ekrani \"dream\""</string>
    <string name="permdesc_bindDreamService" msgid="7325825272223347863">"Lejon zotëruesin të lidhet me ndërfaqen e nivelit më të lartë të një shërbimi \"dream\" (mbrojtësi ekrani). Nuk nevojitet për aplikacionet normale."</string>
    <string name="permlab_invokeCarrierSetup" msgid="3699600833975117478">"kërko aplikacionin e konfigurimit të dhënë nga operatori"</string>
    <string name="permdesc_invokeCarrierSetup" msgid="4159549152529111920">"Lejon zotëruesin të aktivizojë aplikacionin e konfiguracionit të siguruar nga operatori. Nuk nevojitet nga aplikacionet normale."</string>
    <string name="permlab_accessNetworkConditions" msgid="8206077447838909516">"dëgjo për vërejtje në kushtet e rrjetit"</string>
    <string name="permdesc_accessNetworkConditions" msgid="6899102075825272211">"Lejon një aplikacion të dëgjojë vërejtjet mbi kushtet e rrjetit. Nuk nevojitet për aplikacionet normale."</string>
    <string name="permlab_setInputCalibration" msgid="4902620118878467615">"ndrysho kalibrimin e hyrjeve të pajisjes"</string>
    <string name="permdesc_setInputCalibration" msgid="4527511047549456929">"Lejon aplikacionin të modifikojë parametrat e kalibrimit të ekranit me prekje. Nuk nevojitet për aplikacionet normale."</string>
    <string name="permlab_accessDrmCertificates" msgid="7436886640723203615">"qasje në certifikatat DRM"</string>
    <string name="permdesc_accessDrmCertificates" msgid="8073288354426159089">"Lejon një aplikacion të përgatisë dhe përdorë certifikatat DRM. Nuk nevojitet për aplikacionet normale."</string>
    <string name="permlab_handoverStatus" msgid="7820353257219300883">"merr statusin e transferimit përmes \"Dërgimit me rreze të Android\""</string>
    <string name="permdesc_handoverStatus" msgid="4788144087245714948">"Lejon këtë aplikacion të marrë informacion rreth transferimeve aktuale \"Rrezja android\" (Android Beam)"</string>
    <string name="permlab_removeDrmCertificates" msgid="7044888287209892751">"hiq certifikatat DRM"</string>
    <string name="permdesc_removeDrmCertificates" msgid="7272999075113400993">"Lejon një aplikacion të heqë certifikatat DRM. Nuk nevojitet për aplikacionet normale."</string>
    <string name="permlab_bindCarrierMessagingService" msgid="1490229371796969158">"lidhu me një shërbim mesazhesh të operatorit"</string>
    <string name="permdesc_bindCarrierMessagingService" msgid="2762882888502113944">"Lejon zotëruesin të lidhet me ndërfaqen e nivelit të lartë të shërbimit të mesazheve të operatorit. Nuk nevojitet për aplikacione normale."</string>
    <string name="permlab_bindCarrierServices" msgid="3233108656245526783">"lidhu me shërbimet e operatorit celular"</string>
    <string name="permdesc_bindCarrierServices" msgid="1391552602551084192">"Lejon që mbajtësi të lidhet me shërbimet e operatorit celular. Nuk nevojitet për aplikacionet normale."</string>
    <string name="permlab_access_notification_policy" msgid="4247510821662059671">"qasje te \"Mos shqetëso\""</string>
    <string name="permdesc_access_notification_policy" msgid="3296832375218749580">"Lejon aplikacionin të lexojë dhe shkruajë konfigurimin e \"Mos shqetëso\"."</string>
    <string name="permlab_startViewPermissionUsage" msgid="5484728591597709944">"nis përdorimin e lejes për shikimin"</string>
    <string name="permdesc_startViewPermissionUsage" msgid="4808345878203594428">"Lejon që mbajtësi të nisë përdorimin e lejeve për një aplikacion. Nuk duhet të nevojitet asnjëherë për aplikacionet normale."</string>
    <string name="policylab_limitPassword" msgid="4497420728857585791">"Cakto rregullat e fjalëkalimit"</string>
    <string name="policydesc_limitPassword" msgid="2502021457917874968">"Kontrollo gjatësinë dhe karakteret e lejuara në fjalëkalimet dhe kodet PIN të kyçjes së ekranit."</string>
    <string name="policylab_watchLogin" msgid="5091404125971980158">"Monitoro tentativat e shkyçjes së ekranit"</string>
    <string name="policydesc_watchLogin" product="tablet" msgid="3215729294215070072">"Monitoro numrin e fjalëkalimeve të shkruar gabim kur shkyç ekranin. Kyç tabletin ose fshi të gjitha të dhënat e tij, nëse shkruhen shumë fjalëkalime të pasakta."</string>
    <string name="policydesc_watchLogin" product="TV" msgid="2707817988309890256">"Monitoro numrin e fjalëkalimeve të shkruara gabim kur shkyç ekranin. Kyç televizorin ose fshi të gjitha të dhënat e tij, nëse shkruhen shumë fjalëkalime të pasakta."</string>
    <string name="policydesc_watchLogin" product="default" msgid="5712323091846761073">"Monitoro numrin e fjalëkalimeve të shkruar gabim kur shkyç ekranin. Kyç telefonin ose fshi të gjitha të dhënat e tij, nëse shkruhen shumë fjalëkalime të pasakta."</string>
    <string name="policydesc_watchLogin_secondaryUser" product="tablet" msgid="4280246270601044505">"Monitoro numrin e fjalëkalimeve të shkruara gabim kur shkyç ekranin. Kyçe tabletin ose spastro të gjitha të dhënat e këtij përdoruesi nëse shkruhen shumë fjalëkalime të gabuara."</string>
    <string name="policydesc_watchLogin_secondaryUser" product="TV" msgid="3484832653564483250">"Monitoro numrin e fjalëkalimeve të shkruara gabim kur shkyç ekranin. Kyçe televizorin ose spastro të gjitha të dhënat e këtij përdoruesi nëse shkruhen shumë fjalëkalime të gabuara."</string>
    <string name="policydesc_watchLogin_secondaryUser" product="default" msgid="2185480427217127147">"Monitoro numrin e fjalëkalimeve të shkruara gabim kur shkyç ekranin. Kyçe telefonin ose spastro të gjitha të dhënat e këtij përdoruesi nëse shkruhen shumë fjalëkalime të gabuara."</string>
    <string name="policylab_resetPassword" msgid="4934707632423915395">"Ndryshimin e kyçjes"</string>
    <string name="policydesc_resetPassword" msgid="1278323891710619128">"Ndryshon kyçjen e ekranit."</string>
    <string name="policylab_forceLock" msgid="2274085384704248431">"Kyçjen e ekranit"</string>
    <string name="policydesc_forceLock" msgid="1141797588403827138">"Kontrollon si dhe kur të kyçet ekrani."</string>
    <string name="policylab_wipeData" msgid="3910545446758639713">"Fshirjen e të dhënave"</string>
    <string name="policydesc_wipeData" product="tablet" msgid="4306184096067756876">"Fshi të dhënat e tabletit pa paralajmërim duke kryer një rivendosje të të dhënave në gjendje fabrike."</string>
    <string name="policydesc_wipeData" product="tv" msgid="5816221315214527028">"Fshi të dhënat e televizorit pa paralajmërim duke kryer një rivendosje të të dhënave në gjendje fabrike."</string>
    <string name="policydesc_wipeData" product="default" msgid="5096895604574188391">"Fshin të dhënat e telefonit pa paralajmërim, duke kryer rivendosje të të dhënave në gjendje fabrike."</string>
    <string name="policylab_wipeData_secondaryUser" msgid="8362863289455531813">"Spatro të dhënat e përdoruesit"</string>
    <string name="policydesc_wipeData_secondaryUser" product="tablet" msgid="6336255514635308054">"Spastroji të dhënat e këtij përdoruesi në këtë tablet pa paralajmërim."</string>
    <string name="policydesc_wipeData_secondaryUser" product="tv" msgid="2086473496848351810">"Spastroji të dhënat e këtij përdoruesi në këtë televizor pa paralajmërim."</string>
    <string name="policydesc_wipeData_secondaryUser" product="default" msgid="6787904546711590238">"Spastroji të dhënat e këtij përdoruesi në këtë telefon pa paralajmërim."</string>
    <string name="policylab_setGlobalProxy" msgid="2784828293747791446">"Cakto përfaqësuesin global të pajisjes"</string>
    <string name="policydesc_setGlobalProxy" msgid="8459859731153370499">"Cakto përfaqësuesin global të pajisjes që të përdoret kur të aktivizohet politika. Vetëm pronari i pajisjes mund ta caktojë përfaqësuesin global."</string>
    <string name="policylab_expirePassword" msgid="5610055012328825874">"Cakto skadimin e fjalëkalimit të kyçjes së ekranit"</string>
    <string name="policydesc_expirePassword" msgid="5367525762204416046">"Ndrysho se sa shpesh duhet të ndërrohet fjalëkalimi, kodi PIN ose modeli i kyçjes së ekranit."</string>
    <string name="policylab_encryptedStorage" msgid="8901326199909132915">"Cakto enkriptimin e hapësirës ruajtëse"</string>
    <string name="policydesc_encryptedStorage" msgid="2637732115325316992">"Kërko që të dhënat e ruajtura të aplikacionit të enkriptohen."</string>
    <string name="policylab_disableCamera" msgid="6395301023152297826">"Çaktivizo kamerat"</string>
    <string name="policydesc_disableCamera" msgid="2306349042834754597">"Parandalo përdorimin e të gjitha kamerave të pajisjes."</string>
    <string name="policylab_disableKeyguardFeatures" msgid="8552277871075367771">"Çaktivizimin e disa funksioneve të kyçjes së ekranit"</string>
    <string name="policydesc_disableKeyguardFeatures" msgid="2044755691354158439">"Parandalo përdorimin e disa funksioneve të kyçjes së ekranit."</string>
  <string-array name="phoneTypes">
    <item msgid="8901098336658710359">"Shtëpia"</item>
    <item msgid="869923650527136615">"Celulari"</item>
    <item msgid="7897544654242874543">"Puna"</item>
    <item msgid="1103601433382158155">"Faks pune"</item>
    <item msgid="1735177144948329370">"Faks shtëpie"</item>
    <item msgid="603878674477207394">"Biper"</item>
    <item msgid="1650824275177931637">"Tjetër"</item>
    <item msgid="9192514806975898961">"E personalizuar"</item>
  </string-array>
  <string-array name="emailAddressTypes">
    <item msgid="8073994352956129127">"Faqja e parë"</item>
    <item msgid="7084237356602625604">"Puna"</item>
    <item msgid="1112044410659011023">"Tjetër"</item>
    <item msgid="2374913952870110618">"E personalizuar"</item>
  </string-array>
  <string-array name="postalAddressTypes">
    <item msgid="6880257626740047286">"Shtëpia"</item>
    <item msgid="5629153956045109251">"Puna"</item>
    <item msgid="4966604264500343469">"Tjetër"</item>
    <item msgid="4932682847595299369">"E personalizuar"</item>
  </string-array>
  <string-array name="imAddressTypes">
    <item msgid="1738585194601476694">"Shtëpia"</item>
    <item msgid="1359644565647383708">"Puna"</item>
    <item msgid="7868549401053615677">"Tjetër"</item>
    <item msgid="3145118944639869809">"I personalizuar"</item>
  </string-array>
  <string-array name="organizationTypes">
    <item msgid="7546335612189115615">"Puna"</item>
    <item msgid="4378074129049520373">"Tjetër"</item>
    <item msgid="3455047468583965104">"E personalizuar"</item>
  </string-array>
  <string-array name="imProtocols">
    <item msgid="8595261363518459565">"AIM"</item>
    <item msgid="7390473628275490700">"\"Windows Live\""</item>
    <item msgid="7882877134931458217">"Yahoo"</item>
    <item msgid="5035376313200585242">"Skype"</item>
    <item msgid="7532363178459444943">"QQ"</item>
    <item msgid="3713441034299660749">"Bisedo me Google"</item>
    <item msgid="2506857312718630823">"ICQ"</item>
    <item msgid="1648797903785279353">"Jabber"</item>
  </string-array>
    <string name="phoneTypeCustom" msgid="1644738059053355820">"E personalizuar"</string>
    <string name="phoneTypeHome" msgid="2570923463033985887">"Shtëpia"</string>
    <string name="phoneTypeMobile" msgid="6501463557754751037">"Celular"</string>
    <string name="phoneTypeWork" msgid="8863939667059911633">"Puna"</string>
    <string name="phoneTypeFaxWork" msgid="3517792160008890912">"Faks pune"</string>
    <string name="phoneTypeFaxHome" msgid="2067265972322971467">"Faks shtëpie"</string>
    <string name="phoneTypePager" msgid="7582359955394921732">"Biper"</string>
    <string name="phoneTypeOther" msgid="1544425847868765990">"Tjetër"</string>
    <string name="phoneTypeCallback" msgid="2712175203065678206">"Ri-telefono"</string>
    <string name="phoneTypeCar" msgid="8738360689616716982">"Numri i telefonit të makinës"</string>
    <string name="phoneTypeCompanyMain" msgid="540434356461478916">"Numri kryesor i telefonit të kompanisë"</string>
    <string name="phoneTypeIsdn" msgid="8022453193171370337">"ISDN"</string>
    <string name="phoneTypeMain" msgid="6766137010628326916">"Kryesor"</string>
    <string name="phoneTypeOtherFax" msgid="8587657145072446565">"Faks tjetër"</string>
    <string name="phoneTypeRadio" msgid="4093738079908667513">"Radio"</string>
    <string name="phoneTypeTelex" msgid="3367879952476250512">"Teleks"</string>
    <string name="phoneTypeTtyTdd" msgid="8606514378585000044">"TTY TDD"</string>
    <string name="phoneTypeWorkMobile" msgid="1311426989184065709">"Celulari i punës"</string>
    <string name="phoneTypeWorkPager" msgid="649938731231157056">"Biperi i punës"</string>
    <string name="phoneTypeAssistant" msgid="5596772636128562884">"Ndihmësi"</string>
    <string name="phoneTypeMms" msgid="7254492275502768992">"MMS"</string>
    <string name="eventTypeCustom" msgid="7837586198458073404">"E personalizuar"</string>
    <string name="eventTypeBirthday" msgid="2813379844211390740">"Ditëlindje"</string>
    <string name="eventTypeAnniversary" msgid="3876779744518284000">"Përvjetor"</string>
    <string name="eventTypeOther" msgid="7388178939010143077">"Tjetër"</string>
    <string name="emailTypeCustom" msgid="8525960257804213846">"I personalizuar"</string>
    <string name="emailTypeHome" msgid="449227236140433919">"Shtëpia"</string>
    <string name="emailTypeWork" msgid="3548058059601149973">"Puna"</string>
    <string name="emailTypeOther" msgid="2923008695272639549">"Tjetër"</string>
    <string name="emailTypeMobile" msgid="119919005321166205">"Celulari"</string>
    <string name="postalTypeCustom" msgid="8903206903060479902">"E personalizuar"</string>
    <string name="postalTypeHome" msgid="8165756977184483097">"Shtëpia"</string>
    <string name="postalTypeWork" msgid="5268172772387694495">"Puna"</string>
    <string name="postalTypeOther" msgid="2726111966623584341">"Tjetër"</string>
    <string name="imTypeCustom" msgid="2074028755527826046">"E personalizuar"</string>
    <string name="imTypeHome" msgid="6241181032954263892">"Faqja e parë"</string>
    <string name="imTypeWork" msgid="1371489290242433090">"Puna"</string>
    <string name="imTypeOther" msgid="5377007495735915478">"Tjetër"</string>
    <string name="imProtocolCustom" msgid="6919453836618749992">"I personalizuar"</string>
    <string name="imProtocolAim" msgid="7050360612368383417">"AIM"</string>
    <string name="imProtocolMsn" msgid="144556545420769442">"Windows Live"</string>
    <string name="imProtocolYahoo" msgid="8271439408469021273">"Yahoo"</string>
    <string name="imProtocolSkype" msgid="9019296744622832951">"Skype"</string>
    <string name="imProtocolQq" msgid="8887484379494111884">"QQ"</string>
    <string name="imProtocolGoogleTalk" msgid="493902321140277304">"Hangouts"</string>
    <string name="imProtocolIcq" msgid="1574870433606517315">"ICQ"</string>
    <string name="imProtocolJabber" msgid="2279917630875771722">"Jabber"</string>
    <string name="imProtocolNetMeeting" msgid="8287625655986827971">"NetMeeting"</string>
    <string name="orgTypeWork" msgid="29268870505363872">"Puna"</string>
    <string name="orgTypeOther" msgid="3951781131570124082">"Tjetër"</string>
    <string name="orgTypeCustom" msgid="225523415372088322">"E personalizuar"</string>
    <string name="relationTypeCustom" msgid="3542403679827297300">"E personalizuar"</string>
    <string name="relationTypeAssistant" msgid="6274334825195379076">"Ndihmës"</string>
    <string name="relationTypeBrother" msgid="8757913506784067713">"Vëlla"</string>
    <string name="relationTypeChild" msgid="1890746277276881626">"Fëmijë"</string>
    <string name="relationTypeDomesticPartner" msgid="6904807112121122133">"Bashkëjetues"</string>
    <string name="relationTypeFather" msgid="5228034687082050725">"Baba"</string>
    <string name="relationTypeFriend" msgid="7313106762483391262">"Shok"</string>
    <string name="relationTypeManager" msgid="6365677861610137895">"Menaxher"</string>
    <string name="relationTypeMother" msgid="4578571352962758304">"Nënë"</string>
    <string name="relationTypeParent" msgid="4755635567562925226">"Prind"</string>
    <string name="relationTypePartner" msgid="7266490285120262781">"Partner"</string>
    <string name="relationTypeReferredBy" msgid="101573059844135524">"I referuar"</string>
    <string name="relationTypeRelative" msgid="1799819930085610271">"I afërm"</string>
    <string name="relationTypeSister" msgid="1735983554479076481">"Motër"</string>
    <string name="relationTypeSpouse" msgid="394136939428698117">"Bashkëshort/e"</string>
    <string name="sipAddressTypeCustom" msgid="2473580593111590945">"E personalizuar"</string>
    <string name="sipAddressTypeHome" msgid="6093598181069359295">"Shtëpia"</string>
    <string name="sipAddressTypeWork" msgid="6920725730797099047">"Puna"</string>
    <string name="sipAddressTypeOther" msgid="4408436162950119849">"Tjetër"</string>
    <string name="quick_contacts_not_available" msgid="746098007828579688">"Nuk u gjet asnjë aplikacion për të parë këtë kontakt."</string>
    <string name="keyguard_password_enter_pin_code" msgid="3037685796058495017">"Shkruaj kodin PIN"</string>
    <string name="keyguard_password_enter_puk_code" msgid="4800725266925845333">"Shkruaj PUK-un dhe PIN-in e ri"</string>
    <string name="keyguard_password_enter_puk_prompt" msgid="1341112146710087048">"Kodi PUK"</string>
    <string name="keyguard_password_enter_pin_prompt" msgid="8027680321614196258">"Kod i ri PIN"</string>
    <string name="keyguard_password_entry_touch_hint" msgid="2644215452200037944"><font size="17">"Trokit për të shkruar fjalëkalimin"</font></string>
    <string name="keyguard_password_enter_password_code" msgid="1054721668279049780">"Shkruaj fjalëkalimin për të shkyçur"</string>
    <string name="keyguard_password_enter_pin_password_code" msgid="6391755146112503443">"Shkruaj PIN-in për ta shkyçur"</string>
    <string name="keyguard_password_wrong_pin_code" msgid="2422225591006134936">"Kodi PIN është i pasaktë."</string>
    <string name="keyguard_label_text" msgid="861796461028298424">"Për të shkyçur, shtyp \"Meny\" pastaj 0."</string>
    <string name="emergency_call_dialog_number_for_display" msgid="696192103195090970">"Numri i urgjencës"</string>
    <string name="lockscreen_carrier_default" msgid="6169005837238288522">"Nuk ka shërbim"</string>
    <string name="lockscreen_screen_locked" msgid="7288443074806832904">"Ekrani është i kyçur."</string>
    <string name="lockscreen_instructions_when_pattern_enabled" msgid="46154051614126049">"Shtyp \"Meny\" për të shkyçur ose për të kryer telefonatë urgjence."</string>
    <string name="lockscreen_instructions_when_pattern_disabled" msgid="686260028797158364">"Shtyp \"Meny\" për të shkyçur."</string>
    <string name="lockscreen_pattern_instructions" msgid="7478703254964810302">"Vizato modelin për ta shkyçur"</string>
    <string name="lockscreen_emergency_call" msgid="5298642613417801888">"Urgjenca"</string>
    <string name="lockscreen_return_to_call" msgid="5244259785500040021">"Kthehu te telefonata"</string>
    <string name="lockscreen_pattern_correct" msgid="9039008650362261237">"Saktë!"</string>
    <string name="lockscreen_pattern_wrong" msgid="4317955014948108794">"Provo sërish"</string>
    <string name="lockscreen_password_wrong" msgid="5737815393253165301">"Provo sërish"</string>
    <string name="lockscreen_storage_locked" msgid="9167551160010625200">"Shkyçe për të gjitha funksionet dhe të dhënat"</string>
    <string name="faceunlock_multiple_failures" msgid="754137583022792429">"Tentativat maksimale të \"Shkyçjes me fytyrë\" u tejkaluan"</string>
    <string name="lockscreen_missing_sim_message_short" msgid="5099439277819215399">"Nuk ka kartë SIM"</string>
    <string name="lockscreen_missing_sim_message" product="tablet" msgid="151659196095791474">"Nuk ka kartë SIM në tablet."</string>
    <string name="lockscreen_missing_sim_message" product="tv" msgid="1943633865476989599">"Nuk ka kartë SIM në televizor."</string>
    <string name="lockscreen_missing_sim_message" product="default" msgid="2186920585695169078">"Nuk ka kartë SIM në telefon."</string>
    <string name="lockscreen_missing_sim_instructions" msgid="5372787138023272615">"Fut një kartë SIM."</string>
    <string name="lockscreen_missing_sim_instructions_long" msgid="3526573099019319472">"Karta SIM mungon ose është e palexueshme. Fut një kartë të re SIM."</string>
    <string name="lockscreen_permanent_disabled_sim_message_short" msgid="5096149665138916184">"Karta SIM është e papërdorshme."</string>
    <string name="lockscreen_permanent_disabled_sim_instructions" msgid="910904643433151371">"Karta jote SIM është çaktivizuar përgjithnjë.\n Kontakto ofruesin e shërbimit valor për një tjetër kartë SIM."</string>
    <string name="lockscreen_transport_prev_description" msgid="6300840251218161534">"Kënga e mëparshme"</string>
    <string name="lockscreen_transport_next_description" msgid="573285210424377338">"Kënga tjetër"</string>
    <string name="lockscreen_transport_pause_description" msgid="3980308465056173363">"Pauzë"</string>
    <string name="lockscreen_transport_play_description" msgid="1901258823643886401">"Luaj"</string>
    <string name="lockscreen_transport_stop_description" msgid="5907083260651210034">"Ndalo"</string>
    <string name="lockscreen_transport_rew_description" msgid="6944412838651990410">"Kthehu pas"</string>
    <string name="lockscreen_transport_ffw_description" msgid="42987149870928985">"Përparo me shpejtësi"</string>
    <string name="emergency_calls_only" msgid="6733978304386365407">"Vetëm telefonata urgjente"</string>
    <string name="lockscreen_network_locked_message" msgid="143389224986028501">"Rrjeti është i kyçur"</string>
    <string name="lockscreen_sim_puk_locked_message" msgid="7441797339976230">"Karta SIM është e kyçur me PUK."</string>
    <string name="lockscreen_sim_puk_locked_instructions" msgid="8127916255245181063">"Shiko \"Manualin e përdorimit\" ose kontakto \"Kujdesin ndaj klientit\"."</string>
    <string name="lockscreen_sim_locked_message" msgid="8066660129206001039">"Karta SIM është e kyçur."</string>
    <string name="lockscreen_sim_unlock_progress_dialog_message" msgid="595323214052881264">"Po shkyç kartën SIM…"</string>
    <string name="lockscreen_too_many_failed_attempts_dialog_message" msgid="6481623830344107222">"Ke tentuar <xliff:g id="NUMBER_0">%1$d</xliff:g> herë pa sukses për të vizatuar motivin tënd.\n\nProvo sërish për <xliff:g id="NUMBER_1">%2$d</xliff:g> sekonda."</string>
    <string name="lockscreen_too_many_failed_password_attempts_dialog_message" msgid="2725973286239344555">"E ke shkruar <xliff:g id="NUMBER_0">%1$d</xliff:g> herë gabim fjalëkalimin. \n\nProvo sërish për <xliff:g id="NUMBER_1">%2$d</xliff:g> sekonda."</string>
    <string name="lockscreen_too_many_failed_pin_attempts_dialog_message" msgid="6216672706545696955">"E ke shkruar <xliff:g id="NUMBER_0">%1$d</xliff:g> herë gabimisht PIN-in tënd.\n\nProvo sërish për <xliff:g id="NUMBER_1">%2$d</xliff:g> sekonda."</string>
    <string name="lockscreen_failed_attempts_almost_glogin" product="tablet" msgid="9191611984625460820">"Ke vizatuar <xliff:g id="NUMBER_0">%1$d</xliff:g> herë gabimisht motivin tënd të shkyçjes. Pas <xliff:g id="NUMBER_1">%2$d</xliff:g> tentativave të tjera të pasuksesshme, do të të kërkohet ta shkyçësh tabletin duke përdorur identifikimin në Google.\n\n Provo sërish për <xliff:g id="NUMBER_2">%3$d</xliff:g> sekonda."</string>
    <string name="lockscreen_failed_attempts_almost_glogin" product="tv" msgid="5316664559603394684">"E ke vizatuar <xliff:g id="NUMBER_0">%1$d</xliff:g> herë gabimisht motivin tënd të shkyçjes. Pas <xliff:g id="NUMBER_1">%2$d</xliff:g> tentativave të tjera të pasuksesshme do të të kërkohet ta shkyçësh televizorin duke përdorur identifikimin në Google.\n\n Provo sërish për <xliff:g id="NUMBER_2">%3$d</xliff:g> sekonda."</string>
    <string name="lockscreen_failed_attempts_almost_glogin" product="default" msgid="2590227559763762751">"Ke vizatuar <xliff:g id="NUMBER_0">%1$d</xliff:g> herë gabimisht motivin tënd të shkyçjes. Pas <xliff:g id="NUMBER_1">%2$d</xliff:g> tentativave të tjera të pasuksesshme, do të të kërkohet ta shkyçësh telefonin duke përdorur identifikimin në Google.\n\n Provo sërish për <xliff:g id="NUMBER_2">%3$d</xliff:g> sekonda."</string>
    <string name="lockscreen_failed_attempts_almost_at_wipe" product="tablet" msgid="6128106399745755604">"Ke tentuar <xliff:g id="NUMBER_0">%1$d</xliff:g> herë pa sukses për ta shkyçur tabletin. Pas <xliff:g id="NUMBER_1">%2$d</xliff:g> tentativave të tjera të pasuksesshme, tableti do të rivendoset në gjendjen e fabrikës dhe të gjitha të dhënat e përdoruesit do të humben."</string>
    <string name="lockscreen_failed_attempts_almost_at_wipe" product="tv" msgid="950408382418270260">"Ke tentuar <xliff:g id="NUMBER_0">%1$d</xliff:g> herë pa sukses për ta shkyçur televizorin. Pas <xliff:g id="NUMBER_1">%2$d</xliff:g> tentativave të tjera të pasuksesshme, televizori do të rivendoset në gjendjen e fabrikës dhe të gjitha të dhënat e përdoruesit do të humben."</string>
    <string name="lockscreen_failed_attempts_almost_at_wipe" product="default" msgid="8603565142156826565">"Ke tentuar <xliff:g id="NUMBER_0">%1$d</xliff:g> herë pa sukses për ta shkyçur telefonin. Pas <xliff:g id="NUMBER_1">%2$d</xliff:g> tentativave të tjera të pasuksesshme, telefoni do të rivendoset në gjendjen e fabrikës dhe të gjitha të dhënat e përdoruesit do të humben."</string>
    <string name="lockscreen_failed_attempts_now_wiping" product="tablet" msgid="280873516493934365">"Ke tentuar <xliff:g id="NUMBER">%d</xliff:g> herë pa sukses për ta shkyçur tabletin tënd. Tableti tani do të rivendoset në gjendje fabrike."</string>
    <string name="lockscreen_failed_attempts_now_wiping" product="tv" msgid="3195755534096192191">"Ke tentuar <xliff:g id="NUMBER">%d</xliff:g> herë ta shkyçësh pa sukses televizorin tënd. Televizori do të rivendoset tani si në gjendjen e fabrikës."</string>
    <string name="lockscreen_failed_attempts_now_wiping" product="default" msgid="3025504721764922246">"Ke tentuar <xliff:g id="NUMBER">%d</xliff:g> herë ta shkyçësh pa sukses telefonin tënd. Telefoni do të rivendoset tani si në gjendjen e fabrikës."</string>
    <string name="lockscreen_too_many_failed_attempts_countdown" msgid="6251480343394389665">"Provo sërish për <xliff:g id="NUMBER">%d</xliff:g> sekonda."</string>
    <string name="lockscreen_forgot_pattern_button_text" msgid="2626999449610695930">"Harrove motivin?"</string>
    <string name="lockscreen_glogin_forgot_pattern" msgid="2588521501166032747">"Shkyçja e llogarisë"</string>
    <string name="lockscreen_glogin_too_many_attempts" msgid="2751368605287288808">"Shumë tentativa për  motivin"</string>
    <string name="lockscreen_glogin_instructions" msgid="3931816256100707784">"Për ta shkyçur, identifikohu me llogarinë tënde të Google."</string>
    <string name="lockscreen_glogin_username_hint" msgid="8846881424106484447">"Emri i përdoruesit (mail-i)"</string>
    <string name="lockscreen_glogin_password_hint" msgid="5958028383954738528">"Fjalëkalimi"</string>
    <string name="lockscreen_glogin_submit_button" msgid="7130893694795786300">"Identifikohu"</string>
    <string name="lockscreen_glogin_invalid_input" msgid="1364051473347485908">"Emër përdoruesi ose fjalëkalim i pavlefshëm."</string>
    <string name="lockscreen_glogin_account_recovery_hint" msgid="1696924763690379073">"Harrove emrin e përdoruesit apo fjalëkalimin?\nVizito "<b>"google.com/accounts/recovery"</b>"."</string>
    <string name="lockscreen_glogin_checking_password" msgid="7114627351286933867">"Po kontrollon..."</string>
    <string name="lockscreen_unlock_label" msgid="737440483220667054">"Shkyç"</string>
    <string name="lockscreen_sound_on_label" msgid="9068877576513425970">"Zëri u aktivizua"</string>
    <string name="lockscreen_sound_off_label" msgid="996822825154319026">"Zëri është çaktivizuar"</string>
    <string name="lockscreen_access_pattern_start" msgid="3941045502933142847">"Motivi filloi"</string>
    <string name="lockscreen_access_pattern_cleared" msgid="5583479721001639579">"Modeli u pastrua"</string>
    <string name="lockscreen_access_pattern_cell_added" msgid="6756031208359292487">"Qeliza u shtua"</string>
    <string name="lockscreen_access_pattern_cell_added_verbose" msgid="7264580781744026939">"Qeliza <xliff:g id="CELL_INDEX">%1$s</xliff:g> u shtua"</string>
    <string name="lockscreen_access_pattern_detected" msgid="4988730895554057058">"Modeli përfundoi"</string>
    <string name="lockscreen_access_pattern_area" msgid="400813207572953209">"Zona e motivit."</string>
    <string name="keyguard_accessibility_widget_changed" msgid="5678624624681400191">"%1$s. Miniaplikacioni %2$d nga %3$d."</string>
    <string name="keyguard_accessibility_add_widget" msgid="8273277058724924654">"Shto miniaplikacion."</string>
    <string name="keyguard_accessibility_widget_empty_slot" msgid="1281505703307930757">"Bosh"</string>
    <string name="keyguard_accessibility_unlock_area_expanded" msgid="2278106022311170299">"Zona e shkyçjes u zgjerua."</string>
    <string name="keyguard_accessibility_unlock_area_collapsed" msgid="6366992066936076396">"Zona e shkyçjes u shpalos."</string>
    <string name="keyguard_accessibility_widget" msgid="6527131039741808240">"<xliff:g id="WIDGET_INDEX">%1$s</xliff:g> i miniaplikacionit."</string>
    <string name="keyguard_accessibility_user_selector" msgid="1226798370913698896">"Përzgjedhësi i përdoruesit"</string>
    <string name="keyguard_accessibility_status" msgid="8008264603935930611">"Statusi"</string>
    <string name="keyguard_accessibility_camera" msgid="8904231194181114603">"Kamera"</string>
    <string name="keygaurd_accessibility_media_controls" msgid="262209654292161806">"Kontrollet e klipeve \"media\""</string>
    <string name="keyguard_accessibility_widget_reorder_start" msgid="8736853615588828197">"Filloi rirenditja e miniaplikacioneve."</string>
    <string name="keyguard_accessibility_widget_reorder_end" msgid="7170190950870468320">"Ri-renditja e miniaplikacioneve mbaroi."</string>
    <string name="keyguard_accessibility_widget_deleted" msgid="4426204263929224434">"Miniaplikacioni <xliff:g id="WIDGET_INDEX">%1$s</xliff:g> u fshi."</string>
    <string name="keyguard_accessibility_expand_lock_area" msgid="519859720934178024">"Zgjero zonën e shkyçjes."</string>
    <string name="keyguard_accessibility_slide_unlock" msgid="2959928478764697254">"Rrëshqit shkyçjen."</string>
    <string name="keyguard_accessibility_pattern_unlock" msgid="1490840706075246612">"Shkyçje me motiv."</string>
    <string name="keyguard_accessibility_face_unlock" msgid="4817282543351718535">"Shkyçje me fytyrë."</string>
    <string name="keyguard_accessibility_pin_unlock" msgid="2469687111784035046">"Shkyçje me PIN."</string>
    <string name="keyguard_accessibility_sim_pin_unlock" msgid="9149698847116962307">"Shkyçja e kartës SIM me kodin PIN"</string>
    <string name="keyguard_accessibility_sim_puk_unlock" msgid="9106899279724723341">"Shkyçja e kartës SIM me kodin PUK"</string>
    <string name="keyguard_accessibility_password_unlock" msgid="7675777623912155089">"Shkyçja e fjalëkalimit."</string>
    <string name="keyguard_accessibility_pattern_area" msgid="7679891324509597904">"Zona e motivit."</string>
    <string name="keyguard_accessibility_slide_area" msgid="6736064494019979544">"Zonën e rrëshqitjes."</string>
    <string name="password_keyboard_label_symbol_key" msgid="992280756256536042">"?123"</string>
    <string name="password_keyboard_label_alpha_key" msgid="8001096175167485649">"ABC"</string>
    <string name="password_keyboard_label_alt_key" msgid="1284820942620288678">"ALT"</string>
    <string name="granularity_label_character" msgid="7336470535385009523">"karakter"</string>
    <string name="granularity_label_word" msgid="7075570328374918660">"fjalë"</string>
    <string name="granularity_label_link" msgid="5815508880782488267">"lidhje"</string>
    <string name="granularity_label_line" msgid="5764267235026120888">"linjë"</string>
    <string name="factorytest_failed" msgid="5410270329114212041">"Testimi i fabrikës dështoi"</string>
    <string name="factorytest_not_system" msgid="4435201656767276723">"Veprimi i TESTIT_TË_FABRIKËS mbështetet vetëm për paketat e instaluara në /sistem/apl."</string>
    <string name="factorytest_no_action" msgid="872991874799998561">"Nuk u gjet asnjë paketë që siguron veprimin e TESTIT_TË_FABRIKËS."</string>
    <string name="factorytest_reboot" msgid="6320168203050791643">"Rifillo"</string>
    <string name="js_dialog_title" msgid="1987483977834603872">"Faqja në \"<xliff:g id="TITLE">%s</xliff:g>\" shkruan:"</string>
    <string name="js_dialog_title_default" msgid="6961903213729667573">"JavaScript"</string>
    <string name="js_dialog_before_unload_title" msgid="2619376555525116593">"Konfirmo orientimin"</string>
    <string name="js_dialog_before_unload_positive_button" msgid="3112752010600484130">"Largohu nga kjo faqe"</string>
    <string name="js_dialog_before_unload_negative_button" msgid="5614861293026099715">"Qëndro në këtë faqe"</string>
    <string name="js_dialog_before_unload" msgid="3468816357095378590">"<xliff:g id="MESSAGE">%s</xliff:g>\n\nJe i sigurt që do të largohesh nga kjo faqe?"</string>
    <string name="save_password_label" msgid="6860261758665825069">"Konfirmo"</string>
    <string name="double_tap_toast" msgid="4595046515400268881">"Këshillë! Trokit dy herë për të zmadhuar dhe zvogëluar."</string>
    <string name="autofill_this_form" msgid="4616758841157816676">"Plotësim automatik"</string>
    <string name="setup_autofill" msgid="7103495070180590814">"Konfiguro plotësuesin automatik"</string>
    <string name="autofill_window_title" msgid="4107745526909284887">"Plotëso automatikisht me <xliff:g id="SERVICENAME">%1$s</xliff:g>"</string>
    <string name="autofill_address_name_separator" msgid="6350145154779706772">" "</string>
    <string name="autofill_address_summary_name_format" msgid="3268041054899214945">"$1$2$3"</string>
    <string name="autofill_address_summary_separator" msgid="7483307893170324129">", "</string>
    <string name="autofill_address_summary_format" msgid="4874459455786827344">"$1$2$3"</string>
    <string name="autofill_province" msgid="2231806553863422300">"Krahina"</string>
    <string name="autofill_postal_code" msgid="4696430407689377108">"Kodi postar"</string>
    <string name="autofill_state" msgid="6988894195520044613">"Shteti"</string>
    <string name="autofill_zip_code" msgid="8697544592627322946">"Kodi postar"</string>
    <string name="autofill_county" msgid="237073771020362891">"Qarku"</string>
    <string name="autofill_island" msgid="4020100875984667025">"Ishulli"</string>
    <string name="autofill_district" msgid="8400735073392267672">"Rrethi"</string>
    <string name="autofill_department" msgid="5343279462564453309">"Departamenti"</string>
    <string name="autofill_prefecture" msgid="2028499485065800419">"Prefektura"</string>
    <string name="autofill_parish" msgid="8202206105468820057">"Famullia"</string>
    <string name="autofill_area" msgid="3547409050889952423">"Zona"</string>
    <string name="autofill_emirate" msgid="2893880978835698818">"Emirati"</string>
    <string name="permlab_readHistoryBookmarks" msgid="3775265775405106983">"lexo faqeshënuesit dhe historikun tënd në ueb"</string>
    <string name="permdesc_readHistoryBookmarks" msgid="8462378226600439658">"Lejon aplikacionin të lexojë historikun e të gjitha URL-ve që ka vizituar shfletuesi dhe të gjitha faqet e ruajtura në shfletues. Shënim. Kjo leje nuk mund të zbatohet nga shfletues të palëve të treta ose aplikacione të tjera me aftësi për shfletim faqesh."</string>
    <string name="permlab_writeHistoryBookmarks" msgid="3714785165273314490">"shkruaj faqeshënuesit dhe historikun në ueb"</string>
    <string name="permdesc_writeHistoryBookmarks" product="tablet" msgid="6825527469145760922">"Lejon aplikacionin të modifikojë historikun e shfletuesit ose faqeve të ruajtur në tabletin tënd. Kjo mund ta lejojë aplikacionin të fshijë ose modifikojë të dhënat e shfletuesit. Shënim. Kjo leje mund të zbatohet nga shfletues të palëve të treta ose aplikacione me aftësi shfletimi faqesh."</string>
    <string name="permdesc_writeHistoryBookmarks" product="tv" msgid="7007393823197766548">"Lejon aplikacionin të modifikojë historikun e shfletuesit ose faqeve të ruajtur në televizorin tënd. Kjo mund ta lejojë aplikacionin të fshijë ose modifikojë të dhënat e shfletuesit. Shënim. Kjo leje mund të zbatohet nga shfletues të palëve të treta ose aplikacione me aftësi shfletimi faqesh."</string>
    <string name="permdesc_writeHistoryBookmarks" product="default" msgid="8497389531014185509">"Lejon aplikacionin të modifikojë historikun e shfletuesit ose faqeve të ruajtur në telefonin tënd. Kjo mund ta lejojë aplikacionin të fshijë ose modifikojë të dhënat e shfletuesit. Shënim. Kjo leje mund të zbatohet nga shfletues të palëve të treta ose aplikacione me aftësi shfletimi faqesh."</string>
    <string name="permlab_setAlarm" msgid="1379294556362091814">"vendos alarm"</string>
    <string name="permdesc_setAlarm" msgid="316392039157473848">"Lejon aplikacionin të vendosë një alarm në një aplikacion ore me alarm, i instaluar në pajisje. Disa aplikacione ore me alarm mund të mos e ekzekutojnë këtë funksion."</string>
    <string name="permlab_addVoicemail" msgid="5525660026090959044">"shto postë zanore"</string>
    <string name="permdesc_addVoicemail" msgid="6604508651428252437">"Lejon aplikacionin të shtojë mesazhe në kutinë e postës zanore."</string>
    <string name="permlab_writeGeolocationPermissions" msgid="5962224158955273932">"modifiko lejet e shfletuesit për vendndodhjen gjeografike"</string>
    <string name="permdesc_writeGeolocationPermissions" msgid="1083743234522638747">"Lejon aplikacionin të modifikojë lejet e shfletuesit për vendndodhjen gjeografike. Aplikacionet keqdashëse mund ta përdorin këtë për të lejuar dërgimin e informacionit të vendndodhjes në faqe arbitrare uebi."</string>
    <string name="save_password_message" msgid="767344687139195790">"Dëshiron që shfletuesi ta kujtojë këtë fjalëkalim?"</string>
    <string name="save_password_notnow" msgid="6389675316706699758">"Jo tani!"</string>
    <string name="save_password_remember" msgid="6491879678996749466">"Kujto"</string>
    <string name="save_password_never" msgid="8274330296785855105">"Asnjëherë"</string>
    <string name="open_permission_deny" msgid="7374036708316629800">"Nuk ke leje për ta hapur këtë faqe."</string>
    <string name="text_copied" msgid="4985729524670131385">"Teksti u kopjua në kujtesën e fragmenteve."</string>
    <string name="copied" msgid="8564151838171791598">"U kopjua"</string>
    <string name="more_item_label" msgid="4650918923083320495">"Më shumë"</string>
    <string name="prepend_shortcut_label" msgid="2572214461676015642">"Menyja+"</string>
    <string name="menu_meta_shortcut_label" msgid="4647153495550313570">"Meta+"</string>
    <string name="menu_ctrl_shortcut_label" msgid="3917070091228880941">"Ctrl+"</string>
    <string name="menu_alt_shortcut_label" msgid="6249849492641218944">"Alt+"</string>
    <string name="menu_shift_shortcut_label" msgid="6773890288720306380">"Shift+"</string>
    <string name="menu_sym_shortcut_label" msgid="4019695553731017933">"Sym+"</string>
    <string name="menu_function_shortcut_label" msgid="1984053777418162618">"Funksioni+"</string>
    <string name="menu_space_shortcut_label" msgid="2410328639272162537">"hapësirë"</string>
    <string name="menu_enter_shortcut_label" msgid="2743362785111309668">"enter"</string>
    <string name="menu_delete_shortcut_label" msgid="3658178007202748164">"fshi"</string>
    <string name="search_go" msgid="8298016669822141719">"Kërko"</string>
    <string name="search_hint" msgid="1733947260773056054">"Kërko..."</string>
    <string name="searchview_description_search" msgid="6749826639098512120">"Kërko"</string>
    <string name="searchview_description_query" msgid="5911778593125355124">"Kërko pyetjen"</string>
    <string name="searchview_description_clear" msgid="1330281990951833033">"Pastro pyetjen"</string>
    <string name="searchview_description_submit" msgid="2688450133297983542">"Dërgo pyetjen"</string>
    <string name="searchview_description_voice" msgid="2453203695674994440">"Kërkim me zë"</string>
    <string name="enable_explore_by_touch_warning_title" msgid="7460694070309730149">"Të aktivizohet opsioni \"Eksploro me prekje\"?"</string>
    <string name="enable_explore_by_touch_warning_message" product="tablet" msgid="8655887539089910577">"<xliff:g id="ACCESSIBILITY_SERVICE_NAME">%1$s</xliff:g> kërkon të aktivizojë funksionin \"Eksploro me prekje\". Kur aktivizohet \"Eksploro me prekje\", mund të dëgjosh ose të shohësh përshkrime se çfarë ka nën gishtin tënd ose të kryesh gjeste për të bashkëvepruar me tabletin."</string>
    <string name="enable_explore_by_touch_warning_message" product="default" msgid="2708199672852373195">"<xliff:g id="ACCESSIBILITY_SERVICE_NAME">%1$s</xliff:g> kërkon të aktivizojë funksionin \"Eksploro me prekje\". Kur aktivizohet \"Eksploro me prekje\", mund të dëgjosh ose të shohësh përshkrime se çfarë ka nën gishtin tënd ose të kryesh gjeste për të bashkëvepruar me telefonin."</string>
    <string name="oneMonthDurationPast" msgid="7396384508953779925">"1 muaj më parë"</string>
    <string name="beforeOneMonthDurationPast" msgid="909134546836499826">"Para 1 muaji"</string>
    <plurals name="last_num_days" formatted="false" msgid="5104533550723932025">
      <item quantity="other"><xliff:g id="COUNT_1">%d</xliff:g> ditët e fundit</item>
      <item quantity="one"><xliff:g id="COUNT_0">%d</xliff:g> ditën e fundit</item>
    </plurals>
    <string name="last_month" msgid="3959346739979055432">"Muajin e fundit"</string>
    <string name="older" msgid="5211975022815554840">"Më të vjetra"</string>
    <string name="preposition_for_date" msgid="9093949757757445117">"më <xliff:g id="DATE">%s</xliff:g>"</string>
    <string name="preposition_for_time" msgid="5506831244263083793">"në <xliff:g id="TIME">%s</xliff:g>"</string>
    <string name="preposition_for_year" msgid="5040395640711867177">"në <xliff:g id="YEAR">%s</xliff:g>"</string>
    <string name="day" msgid="8144195776058119424">"ditë"</string>
    <string name="days" msgid="4774547661021344602">"ditë"</string>
    <string name="hour" msgid="2126771916426189481">"orë"</string>
    <string name="hours" msgid="894424005266852993">"orë"</string>
    <string name="minute" msgid="9148878657703769868">"minutë"</string>
    <string name="minutes" msgid="5646001005827034509">"minuta"</string>
    <string name="second" msgid="3184235808021478">"sekondë"</string>
    <string name="seconds" msgid="3161515347216589235">"sekonda"</string>
    <string name="week" msgid="5617961537173061583">"javë"</string>
    <string name="weeks" msgid="6509623834583944518">"javë"</string>
    <string name="year" msgid="4001118221013892076">"vit"</string>
    <string name="years" msgid="6881577717993213522">"vite"</string>
    <string name="now_string_shortest" msgid="8912796667087856402">"tani"</string>
    <plurals name="duration_minutes_shortest" formatted="false" msgid="3957499975064245495">
      <item quantity="other"><xliff:g id="COUNT_1">%d</xliff:g>m</item>
      <item quantity="one"><xliff:g id="COUNT_0">%d</xliff:g>m</item>
    </plurals>
    <plurals name="duration_hours_shortest" formatted="false" msgid="3552182110578602356">
      <item quantity="other"><xliff:g id="COUNT_1">%d</xliff:g>o</item>
      <item quantity="one"><xliff:g id="COUNT_0">%d</xliff:g>o</item>
    </plurals>
    <plurals name="duration_days_shortest" formatted="false" msgid="5213655532597081640">
      <item quantity="other"><xliff:g id="COUNT_1">%d</xliff:g>d</item>
      <item quantity="one"><xliff:g id="COUNT_0">%d</xliff:g>d</item>
    </plurals>
    <plurals name="duration_years_shortest" formatted="false" msgid="7848711145196397042">
      <item quantity="other"><xliff:g id="COUNT_1">%d</xliff:g>v</item>
      <item quantity="one"><xliff:g id="COUNT_0">%d</xliff:g>v</item>
    </plurals>
    <plurals name="duration_minutes_shortest_future" formatted="false" msgid="3277614521231489951">
      <item quantity="other">në <xliff:g id="COUNT_1">%d</xliff:g>m</item>
      <item quantity="one">në <xliff:g id="COUNT_0">%d</xliff:g>m</item>
    </plurals>
    <plurals name="duration_hours_shortest_future" formatted="false" msgid="2152452368397489370">
      <item quantity="other">në <xliff:g id="COUNT_1">%d</xliff:g>o</item>
      <item quantity="one">në <xliff:g id="COUNT_0">%d</xliff:g>o</item>
    </plurals>
    <plurals name="duration_days_shortest_future" formatted="false" msgid="8088331502820295701">
      <item quantity="other">në <xliff:g id="COUNT_1">%d</xliff:g>d</item>
      <item quantity="one">në <xliff:g id="COUNT_0">%d</xliff:g>d</item>
    </plurals>
    <plurals name="duration_years_shortest_future" formatted="false" msgid="2317006667145250301">
      <item quantity="other">në <xliff:g id="COUNT_1">%d</xliff:g>v</item>
      <item quantity="one">në <xliff:g id="COUNT_0">%d</xliff:g>v</item>
    </plurals>
    <plurals name="duration_minutes_relative" formatted="false" msgid="3178131706192980192">
      <item quantity="other"><xliff:g id="COUNT_1">%d</xliff:g> minuta më parë</item>
      <item quantity="one"><xliff:g id="COUNT_0">%d</xliff:g> minutë më parë</item>
    </plurals>
    <plurals name="duration_hours_relative" formatted="false" msgid="676894109982008411">
      <item quantity="other"><xliff:g id="COUNT_1">%d</xliff:g> orë më parë</item>
      <item quantity="one"><xliff:g id="COUNT_0">%d</xliff:g> orë më parë</item>
    </plurals>
    <plurals name="duration_days_relative" formatted="false" msgid="2203515825765397130">
      <item quantity="other"><xliff:g id="COUNT_1">%d</xliff:g> ditë më parë</item>
      <item quantity="one"><xliff:g id="COUNT_0">%d</xliff:g> ditë më parë</item>
    </plurals>
    <plurals name="duration_years_relative" formatted="false" msgid="4820062134188885734">
      <item quantity="other"><xliff:g id="COUNT_1">%d</xliff:g> vite më parë</item>
      <item quantity="one"><xliff:g id="COUNT_0">%d</xliff:g> vit më parë</item>
    </plurals>
    <plurals name="duration_minutes_relative_future" formatted="false" msgid="4655043589817680966">
      <item quantity="other">për <xliff:g id="COUNT_1">%d</xliff:g> minuta</item>
      <item quantity="one">për <xliff:g id="COUNT_0">%d</xliff:g> minutë</item>
    </plurals>
    <plurals name="duration_hours_relative_future" formatted="false" msgid="8084579714205223891">
      <item quantity="other">për <xliff:g id="COUNT_1">%d</xliff:g> orë</item>
      <item quantity="one">për <xliff:g id="COUNT_0">%d</xliff:g> orë</item>
    </plurals>
    <plurals name="duration_days_relative_future" formatted="false" msgid="333215369363433992">
      <item quantity="other">për <xliff:g id="COUNT_1">%d</xliff:g> ditë</item>
      <item quantity="one">për <xliff:g id="COUNT_0">%d</xliff:g> ditë</item>
    </plurals>
    <plurals name="duration_years_relative_future" formatted="false" msgid="8644862986413104011">
      <item quantity="other">për <xliff:g id="COUNT_1">%d</xliff:g> vite</item>
      <item quantity="one">për <xliff:g id="COUNT_0">%d</xliff:g> vit</item>
    </plurals>
    <string name="VideoView_error_title" msgid="3534509135438353077">"Problem me videon"</string>
    <string name="VideoView_error_text_invalid_progressive_playback" msgid="3186670335938670444">"Kjo video nuk ofrohet për transmetim në këtë pajisje."</string>
    <string name="VideoView_error_text_unknown" msgid="3450439155187810085">"Videoja nuk mund të luhet."</string>
    <string name="VideoView_error_button" msgid="2822238215100679592">"Në rregull"</string>
    <string name="relative_time" msgid="1818557177829411417">"<xliff:g id="DATE">%1$s</xliff:g>, <xliff:g id="TIME">%2$s</xliff:g>"</string>
    <string name="noon" msgid="7245353528818587908">"mesditë"</string>
    <string name="Noon" msgid="3342127745230013127">"Mesditë"</string>
    <string name="midnight" msgid="7166259508850457595">"mesnatë"</string>
    <string name="Midnight" msgid="5630806906897892201">"Mesnatë"</string>
    <string name="elapsed_time_short_format_mm_ss" msgid="4431555943828711473">"<xliff:g id="MINUTES">%1$02d</xliff:g>:<xliff:g id="SECONDS">%2$02d</xliff:g>"</string>
    <string name="elapsed_time_short_format_h_mm_ss" msgid="1846071997616654124">"<xliff:g id="HOURS">%1$d</xliff:g>:<xliff:g id="MINUTES">%2$02d</xliff:g>:<xliff:g id="SECONDS">%3$02d</xliff:g>"</string>
    <string name="selectAll" msgid="6876518925844129331">"Përzgjidhi të gjitha"</string>
    <string name="cut" msgid="3092569408438626261">"Pri"</string>
    <string name="copy" msgid="2681946229533511987">"Kopjo"</string>
    <string name="failed_to_copy_to_clipboard" msgid="1833662432489814471">"Dështoi të kopjojë në kujtesën e fragmenteve"</string>
    <string name="paste" msgid="5629880836805036433">"Ngjit"</string>
    <string name="paste_as_plain_text" msgid="5427792741908010675">"Ngjite si tekst të thjeshtë"</string>
    <string name="replace" msgid="5781686059063148930">"Zëvendëso…"</string>
    <string name="delete" msgid="6098684844021697789">"Fshi"</string>
    <string name="copyUrl" msgid="2538211579596067402">"Kopjo URL-në"</string>
    <string name="selectTextMode" msgid="1018691815143165326">"Përzgjidh tekstin"</string>
    <string name="undo" msgid="7905788502491742328">"Zhbëj"</string>
    <string name="redo" msgid="7759464876566803888">"Ribëj"</string>
    <string name="autofill" msgid="3035779615680565188">"Plotësim automatik"</string>
    <string name="textSelectionCABTitle" msgid="5236850394370820357">"Përzgjedhja e tekstit"</string>
    <string name="addToDictionary" msgid="4352161534510057874">"Shto në fjalor"</string>
    <string name="deleteText" msgid="6979668428458199034">"Fshi"</string>
    <string name="inputMethod" msgid="1653630062304567879">"Metoda e hyrjes"</string>
    <string name="editTextMenuTitle" msgid="4909135564941815494">"Veprimet e tekstit"</string>
    <string name="email" msgid="4560673117055050403">"Dërgo mail"</string>
    <string name="email_desc" msgid="3638665569546416795">"Dërgo email tek adresa e zgjedhur"</string>
    <string name="dial" msgid="1253998302767701559">"Telefono"</string>
    <string name="dial_desc" msgid="6573723404985517250">"Telefono në numrin e zgjedhur të telefonit"</string>
    <string name="map" msgid="5441053548030107189">"Hap hartën"</string>
    <string name="map_desc" msgid="1836995341943772348">"Gjej adresën e zgjedhur"</string>
    <string name="browse" msgid="1245903488306147205">"Hap"</string>
    <string name="browse_desc" msgid="8220976549618935044">"Hap URL-në e zgjedhur"</string>
    <string name="sms" msgid="4560537514610063430">"Dërgo mesazh"</string>
    <string name="sms_desc" msgid="7526588350969638809">"Dërgo mesazh te numri i zgjedhur i telefonit"</string>
    <string name="add_contact" msgid="7867066569670597203">"Shto"</string>
    <string name="add_contact_desc" msgid="4830217847004590345">"Shto te kontaktet"</string>
    <string name="view_calendar" msgid="979609872939597838">"Shiko"</string>
    <string name="view_calendar_desc" msgid="5828320291870344584">"Shiko kohën e zgjedhur në kalendar"</string>
    <string name="add_calendar_event" msgid="1953664627192056206">"Planifiko"</string>
    <string name="add_calendar_event_desc" msgid="4326891793260687388">"Planifiko ngjarjen për kohën e zgjedhur"</string>
    <string name="view_flight" msgid="7691640491425680214">"Monitoro"</string>
    <string name="view_flight_desc" msgid="3876322502674253506">"Monitoro fluturimin e zgjedhur"</string>
    <string name="translate" msgid="9218619809342576858">"Përkthe"</string>
    <string name="translate_desc" msgid="4502367770068777202">"Përkthe tekstin e zgjedhur"</string>
    <string name="define" msgid="7394820043869954211">"Përkufizo"</string>
    <string name="define_desc" msgid="7910883642444919726">"Përkufizo tekstin e zgjedhur"</string>
    <string name="low_internal_storage_view_title" msgid="5576272496365684834">"Hapësira ruajtëse po mbaron"</string>
    <string name="low_internal_storage_view_text" msgid="6640505817617414371">"Disa funksione të sistemit mund të mos punojnë"</string>
    <string name="low_internal_storage_view_text_no_boot" msgid="6935190099204693424">"Nuk ka hapësirë të mjaftueshme ruajtjeje për sistemin. Sigurohu që të kesh 250 MB hapësirë të lirë dhe pastaj të rifillosh."</string>
    <string name="app_running_notification_title" msgid="8718335121060787914">"<xliff:g id="APP_NAME">%1$s</xliff:g> është në punë."</string>
    <string name="app_running_notification_text" msgid="1197581823314971177">"Trokit për më shumë informacione ose për të ndaluar aplikacionin."</string>
    <string name="ok" msgid="5970060430562524910">"Në rregull"</string>
    <string name="cancel" msgid="6442560571259935130">"Anulo"</string>
    <string name="yes" msgid="5362982303337969312">"Në rregull"</string>
    <string name="no" msgid="5141531044935541497">"Anulo"</string>
    <string name="dialog_alert_title" msgid="2049658708609043103">"Kujdes!"</string>
    <string name="loading" msgid="7933681260296021180">"Po ngarkohet..."</string>
    <string name="capital_on" msgid="1544682755514494298">"Aktivizuar"</string>
    <string name="capital_off" msgid="6815870386972805832">"Çaktivizuar"</string>
    <string name="whichApplication" msgid="4533185947064773386">"Përfundo veprimin duke përdorur"</string>
    <string name="whichApplicationNamed" msgid="8260158865936942783">"Përfundo veprimin duke përdorur %1$s"</string>
    <string name="whichApplicationLabel" msgid="7425855495383818784">"Përfundo veprimin"</string>
    <string name="whichViewApplication" msgid="3272778576700572102">"Hap me"</string>
    <string name="whichViewApplicationNamed" msgid="2286418824011249620">"Hap me %1$s"</string>
    <string name="whichViewApplicationLabel" msgid="2666774233008808473">"Hap"</string>
    <string name="whichOpenHostLinksWith" msgid="3788174881117226583">"Hapi lidhjet e <xliff:g id="HOST">%1$s</xliff:g> me"</string>
    <string name="whichOpenLinksWith" msgid="6392123355599572804">"Hapi lidhjet me"</string>
    <string name="whichOpenLinksWithApp" msgid="8225991685366651614">"Hapi lidhjet me <xliff:g id="APPLICATION">%1$s</xliff:g>"</string>
    <string name="whichOpenHostLinksWithApp" msgid="3464470639011045589">"Hapi lidhjet e <xliff:g id="HOST">%1$s</xliff:g> me <xliff:g id="APPLICATION">%2$s</xliff:g>"</string>
    <string name="whichGiveAccessToApplicationLabel" msgid="6142688895536868827">"Jep qasje"</string>
    <string name="whichEditApplication" msgid="144727838241402655">"Redakto me"</string>
    <string name="whichEditApplicationNamed" msgid="1775815530156447790">"Redakto me %1$s"</string>
    <string name="whichEditApplicationLabel" msgid="7183524181625290300">"Redakto"</string>
    <string name="whichSendApplication" msgid="5803792421724377602">"Ndaj"</string>
    <string name="whichSendApplicationNamed" msgid="2799370240005424391">"Shpërnda publikisht me %1$s"</string>
    <string name="whichSendApplicationLabel" msgid="4579076294675975354">"Ndaj"</string>
    <string name="whichSendToApplication" msgid="8272422260066642057">"Dërgo me"</string>
    <string name="whichSendToApplicationNamed" msgid="7768387871529295325">"Dërgo me %1$s"</string>
    <string name="whichSendToApplicationLabel" msgid="8878962419005813500">"Dërgo"</string>
    <string name="whichHomeApplication" msgid="4307587691506919691">"Përzgjidh një aplikacion nga ekrani bazë"</string>
    <string name="whichHomeApplicationNamed" msgid="4493438593214760979">"Përdore %1$s si faqe bazë"</string>
    <string name="whichHomeApplicationLabel" msgid="809529747002918649">"Regjistro imazhin"</string>
    <string name="whichImageCaptureApplication" msgid="3680261417470652882">"Regjistro imazhin me"</string>
    <string name="whichImageCaptureApplicationNamed" msgid="8619384150737825003">"Regjistro imazhin me %1$s"</string>
    <string name="whichImageCaptureApplicationLabel" msgid="6390303445371527066">"Regjistro imazhin"</string>
    <string name="alwaysUse" msgid="4583018368000610438">"Përdore si parametër të paracaktuar për këtë veprim."</string>
    <string name="use_a_different_app" msgid="8134926230585710243">"Përdor një aplikacion tjetër"</string>
    <string name="clearDefaultHintMsg" msgid="3252584689512077257">"Pastro zgjedhjet e paracaktuara në \"Cilësimet e sistemit\" &gt; \"Aplikacionet\" &gt; \"Të shkarkuara\"."</string>
    <string name="chooseActivity" msgid="7486876147751803333">"Zgjidh një veprim"</string>
    <string name="chooseUsbActivity" msgid="6894748416073583509">"Zgjidh një aplikacion për pajisjen \"USB\""</string>
    <string name="noApplications" msgid="2991814273936504689">"Asnjë aplikacion nuk mund ta kryejë këtë veprim."</string>
    <string name="aerr_application" msgid="250320989337856518">"<xliff:g id="APPLICATION">%1$s</xliff:g> ka ndaluar"</string>
    <string name="aerr_process" msgid="6201597323218674729">"<xliff:g id="PROCESS">%1$s</xliff:g> ka ndaluar"</string>
    <string name="aerr_application_repeated" msgid="3146328699537439573">"<xliff:g id="APPLICATION">%1$s</xliff:g> vazhdon të ndalojë"</string>
    <string name="aerr_process_repeated" msgid="6235302956890402259">"<xliff:g id="PROCESS">%1$s</xliff:g> vazhdon të ndalojë"</string>
    <string name="aerr_restart" msgid="7581308074153624475">"Hap përsëri aplikacionin"</string>
    <string name="aerr_report" msgid="5371800241488400617">"Dërgo koment"</string>
    <string name="aerr_close" msgid="2991640326563991340">"Mbyll"</string>
    <string name="aerr_mute" msgid="1974781923723235953">"Vendose në heshtje deri kur të riniset pajisja"</string>
    <string name="aerr_wait" msgid="3199956902437040261">"Prit!"</string>
    <string name="aerr_close_app" msgid="3269334853724920302">"Mbyll aplikacionin"</string>
    <string name="anr_title" msgid="4351948481459135709"></string>
    <string name="anr_activity_application" msgid="8493290105678066167">"<xliff:g id="APPLICATION">%2$s</xliff:g> nuk përgjigjet"</string>
    <string name="anr_activity_process" msgid="1622382268908620314">"<xliff:g id="ACTIVITY">%1$s</xliff:g> nuk përgjigjet"</string>
    <string name="anr_application_process" msgid="6417199034861140083">"<xliff:g id="APPLICATION">%1$s</xliff:g> nuk përgjigjet"</string>
    <string name="anr_process" msgid="6156880875555921105">"Përpunimi i <xliff:g id="PROCESS">%1$s</xliff:g> nuk përgjigjet"</string>
    <string name="force_close" msgid="8346072094521265605">"Në rregull"</string>
    <string name="report" msgid="4060218260984795706">"Raporto"</string>
    <string name="wait" msgid="7147118217226317732">"Prit!"</string>
    <string name="webpage_unresponsive" msgid="3272758351138122503">"Faqja nuk reagon.\n\nDëshiron ta mbyllësh?"</string>
    <string name="launch_warning_title" msgid="1547997780506713581">"Aplikacioni u ridrejtua"</string>
    <string name="launch_warning_replace" msgid="6202498949970281412">"<xliff:g id="APP_NAME">%1$s</xliff:g> është tani në punë."</string>
    <string name="launch_warning_original" msgid="188102023021668683">"<xliff:g id="APP_NAME">%1$s</xliff:g> ishte hapur fillimisht."</string>
    <string name="screen_compat_mode_scale" msgid="3202955667675944499">"Shkalla"</string>
    <string name="screen_compat_mode_show" msgid="4013878876486655892">"Shfaq gjithnjë"</string>
    <string name="screen_compat_mode_hint" msgid="1064524084543304459">"Aktivizoje sërish këtë te \"Cilësimet e sistemit\" &gt; \"Aplikacionet\" &gt; \"Të shkarkuara\"."</string>
    <string name="unsupported_display_size_message" msgid="6545327290756295232">"<xliff:g id="APP_NAME">%1$s</xliff:g> nuk mbështet cilësimin aktual të madhësisë së ekranit dhe mund të shfaqë sjellje të papritura."</string>
    <string name="unsupported_display_size_show" msgid="7969129195360353041">"Shfaq gjithmonë"</string>
    <string name="unsupported_compile_sdk_message" msgid="4253168368781441759">"<xliff:g id="APP_NAME">%1$s</xliff:g> është ndërtuar për një version të papërputhshëm të sistemit operativ Android dhe mund të shfaqë sjellje të papritura. Mund të ofrohet një version i përditësuar i aplikacionit."</string>
    <string name="unsupported_compile_sdk_show" msgid="2681877855260970231">"Shfaq gjithnjë"</string>
    <string name="unsupported_compile_sdk_check_update" msgid="3312723623323216101">"Kliko për përditësim"</string>
    <string name="smv_application" msgid="3307209192155442829">"Aplikacioni <xliff:g id="APPLICATION">%1$s</xliff:g> (procesi <xliff:g id="PROCESS">%2$s</xliff:g>) ka shkelur politikën e tij të vetë-imponuar \"Modaliteti i ashpër\" (StrictMode)."</string>
    <string name="smv_process" msgid="5120397012047462446">"Procesi <xliff:g id="PROCESS">%1$s</xliff:g> ka shkelur politikën e tij të vetë-imponuar \"Modaliteti i rreptë\" (StrictMode)"</string>
    <string name="android_upgrading_title" product="default" msgid="7513829952443484438">"Telefoni po përditësohet…"</string>
    <string name="android_upgrading_title" product="tablet" msgid="4503169817302593560">"Tableti po përditësohet…"</string>
    <string name="android_upgrading_title" product="device" msgid="7009520271220804517">"Pajisja po përditësohet…"</string>
    <string name="android_start_title" product="default" msgid="4536778526365907780">"Telefoni po niset…"</string>
    <string name="android_start_title" product="automotive" msgid="8418054686415318207">"\"Androidi\" po fillon…"</string>
    <string name="android_start_title" product="tablet" msgid="4929837533850340472">"Tableti po niset…"</string>
    <string name="android_start_title" product="device" msgid="7467484093260449437">"Pajisja po niset…"</string>
    <string name="android_upgrading_fstrim" msgid="8036718871534640010">"Po përshtat ruajtjen."</string>
    <string name="android_upgrading_notification_title" product="default" msgid="1511552415039349062">"Po përfundon përditësimi i sistemit…"</string>
    <string name="app_upgrading_toast" msgid="3008139776215597053">"<xliff:g id="APPLICATION">%1$s</xliff:g> po përmirësohet…"</string>
    <string name="android_upgrading_apk" msgid="7904042682111526169">"Po përshtat aplikacionin <xliff:g id="NUMBER_0">%1$d</xliff:g> nga gjithsej <xliff:g id="NUMBER_1">%2$d</xliff:g>."</string>
    <string name="android_preparing_apk" msgid="8162599310274079154">"Po përgatit <xliff:g id="APPNAME">%1$s</xliff:g>."</string>
    <string name="android_upgrading_starting_apps" msgid="451464516346926713">"Aplikacionet e fillimit."</string>
    <string name="android_upgrading_complete" msgid="1405954754112999229">"Po përfundon nisjen."</string>
    <string name="heavy_weight_notification" msgid="9087063985776626166">"<xliff:g id="APP">%1$s</xliff:g> është në punë"</string>
    <string name="heavy_weight_notification_detail" msgid="2304833848484424985">"Trokit për t\'u kthyer te loja"</string>
    <string name="heavy_weight_switcher_title" msgid="387882830435195342">"Zgjidh një lojë"</string>
    <string name="heavy_weight_switcher_text" msgid="4176781660362912010">"Për një cilësi më të mirë funksionimi, vetëm një nga këto lojëra mund të hapet në të njëjtën kohë."</string>
    <string name="old_app_action" msgid="3044685170829526403">"Kthehu prapa te <xliff:g id="OLD_APP">%1$s</xliff:g>"</string>
    <string name="new_app_action" msgid="6694851182870774403">"Hap <xliff:g id="NEW_APP">%1$s</xliff:g>"</string>
    <string name="new_app_description" msgid="5894852887817332322">"<xliff:g id="OLD_APP">%1$s</xliff:g> do të mbyllet pa u ruajtur"</string>
    <string name="dump_heap_notification" msgid="2618183274836056542">"<xliff:g id="PROC">%1$s</xliff:g> e ka kaluar kufirin e memories"</string>
    <string name="dump_heap_ready_notification" msgid="1162196579925048701">"Stiva e skedarëve fiktivë të <xliff:g id="PROC">%1$s</xliff:g> është gati"</string>
    <string name="dump_heap_notification_detail" msgid="3993078784053054141">"Stiva e skedarëve fiktivë është mbledhur. Trokit për t\'i ndarë."</string>
    <string name="dump_heap_title" msgid="5864292264307651673">"Të ndahet stiva e skedarëve fiktivë?"</string>
    <string name="dump_heap_text" msgid="8546022920319781701">"Procesi <xliff:g id="PROC">%1$s</xliff:g> ka kaluar kufirin e tij të memories prej <xliff:g id="SIZE">%2$s</xliff:g>. Ke një stivë të skedarësh fiktivë që mund ta ndash me zhvilluesin e tij. Ki kujdes pasi kjo stivë skedarësh fiktivë mund të përmbajë çdo informacion personal ku ka qasje aplikacioni."</string>
    <string name="dump_heap_system_text" msgid="3236094872980706024">"Procesi <xliff:g id="PROC">%1$s</xliff:g> e ka kaluar kufirin e tij të memories prej <xliff:g id="SIZE">%2$s</xliff:g>. Ke një stivë skedarësh fiktivë që mund ta ndash. Ki kujdes pasi kjo stivë skedarësh fiktivë mund të përmbajë çdo informacion personal delikat ku ka qasje procesi dhe mund të përfshijë gjërat që ke shkruar ti."</string>
    <string name="dump_heap_ready_text" msgid="1778041771455343067">"Ke një stivë skedarësh fiktivë të procesit <xliff:g id="PROC">%1$s</xliff:g> që mund ta ndash. Ki kujdes pasi kjo stivë skedarësh fiktivë mund të përmbajë çdo informacion personal delikat ku ka qasje procesi dhe mund të përfshijë gjërat që ke shkruar ti."</string>
    <string name="sendText" msgid="5209874571959469142">"Zgjidh një veprim për tekstin"</string>
    <string name="volume_ringtone" msgid="6885421406845734650">"Volumi i ziles"</string>
    <string name="volume_music" msgid="5421651157138628171">"Volumi i medias"</string>
    <string name="volume_music_hint_playing_through_bluetooth" msgid="9165984379394601533">"Luajtje përmes \"bluetooth-it\""</string>
    <string name="volume_music_hint_silent_ringtone_selected" msgid="8310739960973156272">"Zilja \"në heshjte\" u caktua"</string>
    <string name="volume_call" msgid="3941680041282788711">"Volumi i telefonatës"</string>
    <string name="volume_bluetooth_call" msgid="2002891926351151534">"Volumi i telefonatës përmes \"bluetooth-it\""</string>
    <string name="volume_alarm" msgid="1985191616042689100">"Volumi i alarmit"</string>
    <string name="volume_notification" msgid="2422265656744276715">"Volumi i njoftimit"</string>
    <string name="volume_unknown" msgid="1400219669770445902">"Volumi"</string>
    <string name="volume_icon_description_bluetooth" msgid="6538894177255964340">"Volumi i \"bluetooth-it\""</string>
    <string name="volume_icon_description_ringer" msgid="3326003847006162496">"Volumi i ziles"</string>
    <string name="volume_icon_description_incall" msgid="8890073218154543397">"Volumi i telefonatës"</string>
    <string name="volume_icon_description_media" msgid="4217311719665194215">"Volumi i medias"</string>
    <string name="volume_icon_description_notification" msgid="7044986546477282274">"Volumi i njoftimeve"</string>
    <string name="ringtone_default" msgid="3789758980357696936">"Zile e paracaktuar."</string>
    <string name="ringtone_default_with_actual" msgid="1767304850491060581">"I parazgjedhur (<xliff:g id="ACTUAL_RINGTONE">%1$s</xliff:g>)"</string>
    <string name="ringtone_silent" msgid="7937634392408977062">"Asnjë"</string>
    <string name="ringtone_picker_title" msgid="3515143939175119094">"Zilet"</string>
    <string name="ringtone_picker_title_alarm" msgid="6473325356070549702">"Tingujt e alarmeve"</string>
    <string name="ringtone_picker_title_notification" msgid="4837740874822788802">"Tingujt e njoftimeve"</string>
    <string name="ringtone_unknown" msgid="3914515995813061520">"E panjohur"</string>
    <plurals name="wifi_available" formatted="false" msgid="7900333017752027322">
      <item quantity="other">Rrjete Wi-Fi ofrohen për përdorim</item>
      <item quantity="one">Një rrjet Wi-Fi ofrohet për përdorim</item>
    </plurals>
    <plurals name="wifi_available_detailed" formatted="false" msgid="1140699367193975606">
      <item quantity="other">Rrjete të hapura Wi-Fi në përdorim</item>
      <item quantity="one">Rrjet i hapur Wi-Fi në përdorim</item>
    </plurals>
    <string name="wifi_available_title" msgid="3817100557900599505">"Lidhu me rrjetin e hapur Wi‑Fi"</string>
    <string name="wifi_available_carrier_network_title" msgid="4527932626916527897">"Lidhu me rrjetin Wi‑Fi të operatorit"</string>
    <string name="wifi_available_title_connecting" msgid="1139126673968899002">"Po lidhet me rrjetin Wi‑Fi"</string>
    <string name="wifi_available_title_connected" msgid="7542672851522241548">"Lidhur me rrjetin e hapur Wi‑Fi"</string>
    <string name="wifi_available_title_failed_to_connect" msgid="6861772233582618132">"Nuk mund të lidhet me rrjetin Wi‑Fi"</string>
    <string name="wifi_available_content_failed_to_connect" msgid="3377406637062802645">"Trokit për të parë të gjitha rrjetet"</string>
    <string name="wifi_available_action_connect" msgid="2635699628459488788">"Lidhu"</string>
    <string name="wifi_available_action_all_networks" msgid="4368435796357931006">"Të gjitha rrjetet"</string>
    <string name="wifi_suggestion_title" msgid="9099832833531486167">"Do të lidhesh me rrjetet Wi-Fi?"</string>
    <string name="wifi_suggestion_content" msgid="5883181205841582873">"Sugjeruar nga <xliff:g id="NAME">%s</xliff:g>"</string>
    <string name="wifi_suggestion_action_allow_app" msgid="3689946344485394085">"Po"</string>
    <string name="wifi_suggestion_action_disallow_app" msgid="7977918905605931385">"Jo"</string>
    <string name="wifi_wakeup_onboarding_title" msgid="228772560195634292">"Wi‑Fi do të aktivizohet automatikisht"</string>
    <string name="wifi_wakeup_onboarding_subtext" msgid="3989697580301186973">"Kur ndodhesh pranë një rrjeti të ruajtur me cilësi të lartë"</string>
    <string name="wifi_wakeup_onboarding_action_disable" msgid="838648204200836028">"Mos e aktivizo përsëri"</string>
    <string name="wifi_wakeup_enabled_title" msgid="6534603733173085309">"Wi‑Fi u aktivizua automatikisht"</string>
    <string name="wifi_wakeup_enabled_content" msgid="189330154407990583">"Ndodhesh pranë një rrjeti të ruajtur: <xliff:g id="NETWORK_SSID">%1$s</xliff:g>"</string>
    <string name="wifi_available_sign_in" msgid="9157196203958866662">"Identifikohu në rrjetin Wi-Fi"</string>
    <string name="network_available_sign_in" msgid="1848877297365446605">"Identifikohu në rrjet"</string>
    <!-- no translation found for network_available_sign_in_detailed (8000081941447976118) -->
    <skip />
    <string name="wifi_no_internet" msgid="5198100389964214865">"<xliff:g id="NETWORK_SSID">%1$s</xliff:g> nuk ka qasje në internet"</string>
    <string name="wifi_no_internet_detailed" msgid="8083079241212301741">"Trokit për opsionet"</string>
    <string name="captive_portal_logged_in_detailed" msgid="8489345381637456021">"Lidhur"</string>
    <string name="network_partial_connectivity" msgid="7774883385494762741">"<xliff:g id="NETWORK_SSID">%1$s</xliff:g> ka lidhshmëri të kufizuar"</string>
    <string name="network_partial_connectivity_detailed" msgid="1959697814165325217">"Trokit për t\'u lidhur gjithsesi"</string>
    <string name="wifi_softap_config_change" msgid="8475911871165857607">"Ndryshimet në cilësimet e zonës së qasjes për internet"</string>
    <string name="wifi_softap_config_change_summary" msgid="7601233252456548891">"Brezi yt i zonës së qasjes për internet ka ndryshuar."</string>
    <string name="wifi_softap_config_change_detailed" msgid="8022936822860678033">"Kjo pajisje nuk e mbështet preferencën për vetëm 5 GHz. Përkundrazi, pajisja do të përdorë brezin 5 GHz nëse ka."</string>
    <string name="network_switch_metered" msgid="4671730921726992671">"Kaloi te <xliff:g id="NETWORK_TYPE">%1$s</xliff:g>"</string>
    <string name="network_switch_metered_detail" msgid="775163331794506615">"Pajisja përdor <xliff:g id="NEW_NETWORK">%1$s</xliff:g> kur <xliff:g id="PREVIOUS_NETWORK">%2$s</xliff:g> nuk ka qasje në internet. Mund të zbatohen tarifa."</string>
    <string name="network_switch_metered_toast" msgid="5779283181685974304">"Kaloi nga <xliff:g id="PREVIOUS_NETWORK">%1$s</xliff:g> te <xliff:g id="NEW_NETWORK">%2$s</xliff:g>"</string>
  <string-array name="network_switch_type_name">
    <item msgid="3979506840912951943">"të dhënat celulare"</item>
    <item msgid="75483255295529161">"Wi-Fi"</item>
    <item msgid="6862614801537202646">"Bluetooth"</item>
    <item msgid="5447331121797802871">"Eternet"</item>
    <item msgid="8257233890381651999">"VPN"</item>
  </string-array>
    <string name="network_switch_type_name_unknown" msgid="4552612897806660656">"një lloj rrjeti i panjohur"</string>
    <string name="wifi_watchdog_network_disabled" msgid="7904214231651546347">"Nuk mund të lidhej me Wi-Fi"</string>
    <!-- no translation found for wifi_watchdog_network_disabled_detailed (4917472096696322767) -->
    <skip />
    <string name="wifi_connect_alert_title" msgid="8455846016001810172">"Të lejohet lidhja?"</string>
    <string name="wifi_connect_alert_message" msgid="6451273376815958922">"Aplikacioni %1$s do të lidhet me rrjetin Wi-Fi %2$s"</string>
    <string name="wifi_connect_default_application" msgid="7143109390475484319">"Një aplikacion"</string>
    <string name="wifi_p2p_dialog_title" msgid="97611782659324517">"Wi-Fi Direkt"</string>
    <string name="wifi_p2p_turnon_message" msgid="2909250942299627244">"Fillo \"Wi-Fi Direkt\". Kjo do ta çaktivizojë klientin ose zonën e qasjes Wi-Fi."</string>
    <string name="wifi_p2p_failed_message" msgid="3763669677935623084">"Nuk mundi të fillonte \"Wi-Fi Direkt\"."</string>
    <string name="wifi_p2p_enabled_notification_title" msgid="2068321881673734886">"\"Wi-Fi Direkt\" është aktiv"</string>
    <string name="wifi_p2p_enabled_notification_message" msgid="8064677407830620023">"Trokit për cilësimet"</string>
    <string name="accept" msgid="1645267259272829559">"Prano"</string>
    <string name="decline" msgid="2112225451706137894">"Refuzo"</string>
    <string name="wifi_p2p_invitation_sent_title" msgid="1318975185112070734">"Ftesa u dërgua"</string>
    <string name="wifi_p2p_invitation_to_connect_title" msgid="4958803948658533637">"Ftesë për t\'u lidhur"</string>
    <string name="wifi_p2p_from_message" msgid="570389174731951769">"Nga:"</string>
    <string name="wifi_p2p_to_message" msgid="248968974522044099">"Për:"</string>
    <string name="wifi_p2p_enter_pin_message" msgid="5920929550367828970">"Shkruaj PIN-in e kërkuar:"</string>
    <string name="wifi_p2p_show_pin_message" msgid="8530563323880921094">"PIN-i:"</string>
    <string name="wifi_p2p_frequency_conflict_message" product="tablet" msgid="8012981257742232475">"Tableti do të shkëputet përkohësisht nga Wi-Fi gjatë kohës së lidhjes me <xliff:g id="DEVICE_NAME">%1$s</xliff:g>"</string>
    <string name="wifi_p2p_frequency_conflict_message" product="tv" msgid="3087858235069421128">"Televizori do të shkëputet përkohësisht nga Wi-Fi gjatë kohës së lidhjes me <xliff:g id="DEVICE_NAME">%1$s</xliff:g>"</string>
    <string name="wifi_p2p_frequency_conflict_message" product="default" msgid="7363907213787469151">"Telefoni do të shkëputet përkohësisht nga Wi-Fi gjatë kohës së lidhjes me <xliff:g id="DEVICE_NAME">%1$s</xliff:g>"</string>
    <string name="select_character" msgid="3365550120617701745">"Fut karakterin"</string>
    <string name="sms_control_title" msgid="7296612781128917719">"Po dërgon mesazhe SMS"</string>
    <string name="sms_control_message" msgid="3867899169651496433">"&lt;b&gt;<xliff:g id="APP_NAME">%1$s</xliff:g>&lt;/b&gt; po dërgon një numër të lartë mesazhesh SMS. Do ta lejosh aplikacionin të vazhdojë të dërgojë mesazhe?"</string>
    <string name="sms_control_yes" msgid="3663725993855816807">"Lejo"</string>
    <string name="sms_control_no" msgid="625438561395534982">"Moho"</string>
    <string name="sms_short_code_confirm_message" msgid="1645436466285310855">"&lt;b&gt;<xliff:g id="APP_NAME">%1$s</xliff:g>&lt;/b&gt; dëshiron të dërgojë një mesazh në &lt;b&gt;<xliff:g id="DEST_ADDRESS">%2$s</xliff:g>&lt;/b&gt;."</string>
    <string name="sms_short_code_details" msgid="5873295990846059400">"Kjo "<b>"mund të shkaktojë tarifa shtesë"</b>" në llogarinë tënde celulare."</string>
    <string name="sms_premium_short_code_details" msgid="7869234868023975"><b>"Kjo do të shkaktojë tarifa shtesë në llogarinë tënde celulare."</b></string>
    <string name="sms_short_code_confirm_allow" msgid="4458878637111023413">"Dërgo"</string>
    <string name="sms_short_code_confirm_deny" msgid="2927389840209170706">"Anulo"</string>
    <string name="sms_short_code_remember_choice" msgid="5289538592272218136">"Kujto zgjedhjen time"</string>
    <string name="sms_short_code_remember_undo_instruction" msgid="4960944133052287484">"Këtë mund ta ndryshosh më vonë te \"Cilësimet\" &gt; \"Aplikacionet\""</string>
    <string name="sms_short_code_confirm_always_allow" msgid="3241181154869493368">"Lejo gjithmonë"</string>
    <string name="sms_short_code_confirm_never_allow" msgid="446992765774269673">"Mos lejo asnjëherë"</string>
    <string name="sim_removed_title" msgid="6227712319223226185">"Karta SIM u hoq"</string>
    <string name="sim_removed_message" msgid="2333164559970958645">"Rrjeti celular nuk do të mundësohet derisa ta rinisësh pajisjen me një kartë të vlefshme SIM në të."</string>
    <string name="sim_done_button" msgid="827949989369963775">"U krye!"</string>
    <string name="sim_added_title" msgid="3719670512889674693">"Karta SIM u shtua"</string>
    <string name="sim_added_message" msgid="6599945301141050216">"Rinise pajisjen për të pasur qasje në rrjetin celular."</string>
    <string name="sim_restart_button" msgid="4722407842815232347">"Rifillo"</string>
    <string name="install_carrier_app_notification_title" msgid="9056007111024059888">"Aktivizo shërbimin celular"</string>
    <string name="install_carrier_app_notification_text" msgid="3346681446158696001">"Shkarko aplikacionin e operatorit celular për të aktivizuar kartën e re SIM"</string>
    <string name="install_carrier_app_notification_text_app_name" msgid="1196505084835248137">"Shkarko aplikacionin <xliff:g id="APP_NAME">%1$s</xliff:g> për të aktivizuar kartën tënde të re SIM"</string>
    <string name="install_carrier_app_notification_button" msgid="3094206295081900849">"Shkarko aplikacionin"</string>
    <string name="carrier_app_notification_title" msgid="8921767385872554621">"Është futur kartë e re SIM"</string>
    <string name="carrier_app_notification_text" msgid="1132487343346050225">"Trokit për ta konfiguruar"</string>
    <string name="time_picker_dialog_title" msgid="8349362623068819295">"Cakto kohën"</string>
    <string name="date_picker_dialog_title" msgid="5879450659453782278">"Vendos datën"</string>
    <string name="date_time_set" msgid="5777075614321087758">"Cakto"</string>
    <string name="date_time_done" msgid="2507683751759308828">"U krye!"</string>
    <string name="perms_new_perm_prefix" msgid="8257740710754301407"><font size="12" fgcolor="#ff33b5e5">"E RE: "</font></string>
    <string name="perms_description_app" msgid="5139836143293299417">"Ofruar nga <xliff:g id="APP_NAME">%1$s</xliff:g>."</string>
    <string name="no_permissions" msgid="7283357728219338112">"Nuk kërkohen leje"</string>
    <string name="perm_costs_money" msgid="4902470324142151116">"kjo mund të të kushtojë para"</string>
    <string name="dlg_ok" msgid="7376953167039865701">"Në rregull"</string>
    <string name="usb_charging_notification_title" msgid="1595122345358177163">"Kjo pajisje po karikohet nëpërmjet USB-së"</string>
    <string name="usb_supplying_notification_title" msgid="4631045789893086181">"Pajisja e lidhur po karikohet nëpërmjet USB-së"</string>
    <string name="usb_mtp_notification_title" msgid="4238227258391151029">"Transferimi i skedarëve nëpërmjet USB-së u aktivizua"</string>
    <string name="usb_ptp_notification_title" msgid="5425857879922006878">"PTP nëpërmjet USB-së u aktivizua"</string>
    <string name="usb_tether_notification_title" msgid="3716143122035802501">"Ndarja e internetit nëpërmjet USB-së u aktivizua"</string>
    <string name="usb_midi_notification_title" msgid="5356040379749154805">"MIDI nëpërmjet USB-së u aktivizua"</string>
    <string name="usb_accessory_notification_title" msgid="1785694450621427730">"Aksesori i USB-së u lidh"</string>
    <string name="usb_notification_message" msgid="3370903770828407960">"Trokit për më shumë opsione."</string>
    <string name="usb_power_notification_message" msgid="4647527153291917218">"Pajisja e lidhur po karikohet. Trokit për opsione të tjera."</string>
    <string name="usb_unsupported_audio_accessory_title" msgid="3529881374464628084">"U zbulua aksesor i audios analoge"</string>
    <string name="usb_unsupported_audio_accessory_message" msgid="6309553946441565215">"Pajisja e bashkuar nuk është e pajtueshme me këtë telefon. Trokit për të mësuar më shumë."</string>
    <string name="adb_active_notification_title" msgid="6729044778949189918">"Korrigjuesi i USB-së i lidhur"</string>
    <string name="adb_active_notification_message" msgid="7463062450474107752">"Trokit për të çaktivizuar korrigjimin e USB-së"</string>
    <string name="adb_active_notification_message" product="tv" msgid="8470296818270110396">"Përzgjidhe për të çaktivizuar korrigjimin e gabimeve të USB-së"</string>
    <string name="test_harness_mode_notification_title" msgid="2216359742631914387">"Modaliteti i lidhjes së testimit është aktivizuar"</string>
    <string name="test_harness_mode_notification_message" msgid="1343197173054407119">"Kryej një rivendosje në cilësimet e fabrikës për të çaktivizuar \"Modalitetin e lidhjes së testimit\"."</string>
    <string name="usb_contaminant_detected_title" msgid="7136400633704058349">"Lëngje ose papastërti në portën e USB-së"</string>
    <string name="usb_contaminant_detected_message" msgid="832337061059487250">"Porta e USB-së është çaktivizuar automatikisht. Trokit për të mësuar më shumë."</string>
    <string name="usb_contaminant_not_detected_title" msgid="7708281124088684821">"Në rregulloj për përdorimin e portës USB"</string>
    <string name="usb_contaminant_not_detected_message" msgid="2415791798244545292">"Telefoni nuk i dallon më lëngjet apo papastërtitë."</string>
    <string name="taking_remote_bugreport_notification_title" msgid="6742483073875060934">"Po merret raporti i defekteve në kod…"</string>
    <string name="share_remote_bugreport_notification_title" msgid="4987095013583691873">"Të ndahet raporti i defektit në kod?"</string>
    <string name="sharing_remote_bugreport_notification_title" msgid="7572089031496651372">"Po ndan raportin e defekteve në kod..."</string>
    <string name="share_remote_bugreport_notification_message_finished" msgid="6029609949340992866">"Administratori kërkoi një raport të defekteve në kod për të ndihmuar me zgjidhjen e problemeve. Aplikacioni dhe të dhënat mund të ndahen."</string>
    <string name="share_remote_bugreport_action" msgid="6249476773913384948">"SHPËRNDAJ"</string>
    <string name="decline_remote_bugreport_action" msgid="6230987241608770062">"REFUZO"</string>
    <string name="select_input_method" msgid="4653387336791222978">"Zgjidh metodën e hyrjes"</string>
    <string name="show_ime" msgid="2506087537466597099">"Mbaje në ekran ndërsa tastiera fizike është aktive"</string>
    <string name="hardware" msgid="194658061510127999">"Shfaq tastierën virtuale"</string>
    <string name="select_keyboard_layout_notification_title" msgid="597189518763083494">"Konfiguro tastierën fizike"</string>
    <string name="select_keyboard_layout_notification_message" msgid="8084622969903004900">"Trokit për të zgjedhur gjuhën dhe strukturën"</string>
    <string name="fast_scroll_alphabet" msgid="5433275485499039199">" ABCDEFGHIJKLMNOPQRSTUVWXYZ"</string>
    <string name="fast_scroll_numeric_alphabet" msgid="4030170524595123610">" 0123456789ABCDEFGHIJKLMNOPQRSTUVWXYZ"</string>
    <string name="alert_windows_notification_channel_group_name" msgid="1463953341148606396">"Shfaq mbi aplikacionet e tjera"</string>
    <string name="alert_windows_notification_channel_name" msgid="3116610965549449803">"<xliff:g id="NAME">%s</xliff:g> afishohet mbi aplikacionet e tjera"</string>
    <string name="alert_windows_notification_title" msgid="3697657294867638947">"<xliff:g id="NAME">%s</xliff:g> shfaqet mbi apl. e tjera"</string>
    <string name="alert_windows_notification_message" msgid="8917232109522912560">"Nëse nuk dëshiron që <xliff:g id="NAME">%s</xliff:g> ta përdorë këtë funksion, trokit për të hapur cilësimet dhe për ta çaktivizuar."</string>
    <string name="alert_windows_notification_turn_off_action" msgid="2902891971380544651">"Çaktivizo"</string>
    <string name="ext_media_checking_notification_title" msgid="4411133692439308924">"<xliff:g id="NAME">%s</xliff:g> po kontrollohet…"</string>
    <string name="ext_media_checking_notification_message" msgid="410185170877285434">"Përmbajtja aktuale po rishikohet"</string>
    <string name="ext_media_new_notification_title" msgid="1621805083736634077">"<xliff:g id="NAME">%s</xliff:g> e re"</string>
    <string name="ext_media_new_notification_message" msgid="3673685270558405087">"Trokit për ta konfiguruar"</string>
    <string name="ext_media_ready_notification_message" msgid="4083398150380114462">"Për transferimin e fotografive dhe skedarëve të tjerë"</string>
    <string name="ext_media_unmountable_notification_title" msgid="4179418065210797130">"Problem me <xliff:g id="NAME">%s</xliff:g>"</string>
    <string name="ext_media_unmountable_notification_message" msgid="4193858924381066522">"Trokit për ta rregulluar"</string>
    <string name="ext_media_unmountable_notification_message" product="tv" msgid="3941179940297874950">"<xliff:g id="NAME">%s</xliff:g> është dëmtuar. Zgjidh për ta rregulluar."</string>
    <string name="ext_media_unsupported_notification_title" msgid="3797642322958803257">"<xliff:g id="NAME">%s</xliff:g> nuk mbështetet"</string>
    <string name="ext_media_unsupported_notification_message" msgid="6121601473787888589">"Kjo pajisje nuk e mbështet këtë <xliff:g id="NAME">%s</xliff:g>. Trokit për ta konfiguruar në një format të mbështetur."</string>
    <string name="ext_media_unsupported_notification_message" product="tv" msgid="3725436899820390906">"Kjo pajisje nuk e mbështet këtë <xliff:g id="NAME">%s</xliff:g>. Përzgjidhe për ta konfiguruar në një format të mbështetur."</string>
    <string name="ext_media_badremoval_notification_title" msgid="3206248947375505416">"<xliff:g id="NAME">%s</xliff:g> u hoq papritur"</string>
    <string name="ext_media_badremoval_notification_message" msgid="8556885808951260574">"Nxirr median para se ta heqësh për të shmangur humbjen e përmbajtjes"</string>
    <string name="ext_media_nomedia_notification_title" msgid="6593814191061956856">"<xliff:g id="NAME">%s</xliff:g> u hoq"</string>
    <string name="ext_media_nomedia_notification_message" msgid="2110883356419799994">"Disa funksionalitete mund të mos funksionojnë si duhet. Fut një hapësirë ruajtëse të re."</string>
    <string name="ext_media_unmounting_notification_title" msgid="5046532339291216076">"<xliff:g id="NAME">%s</xliff:g> po nxirret"</string>
    <string name="ext_media_unmounting_notification_message" msgid="1003926904442321115">"Mos e hiq"</string>
    <string name="ext_media_init_action" msgid="7952885510091978278">"Konfiguro"</string>
    <string name="ext_media_unmount_action" msgid="1121883233103278199">"Nxirr"</string>
    <string name="ext_media_browse_action" msgid="8322172381028546087">"Eksploro"</string>
    <string name="ext_media_seamless_action" msgid="6575980560886881233">"Ndrysho daljen"</string>
    <string name="ext_media_missing_title" msgid="620980315821543904">"<xliff:g id="NAME">%s</xliff:g> mungon"</string>
    <string name="ext_media_missing_message" msgid="4012389235250987930">"Fut përsëri pajisjen"</string>
    <string name="ext_media_move_specific_title" msgid="1471100343872375842">"Po zhvendos <xliff:g id="NAME">%s</xliff:g>"</string>
    <string name="ext_media_move_title" msgid="1022809140035962662">"Po zhvendos të dhënat"</string>
    <string name="ext_media_move_success_title" msgid="7863652232242276066">"Transferimi i përmbajtjes u krye"</string>
    <string name="ext_media_move_success_message" msgid="8939137931961728009">"Përmbajtja u zhvendos te <xliff:g id="NAME">%s</xliff:g>"</string>
    <string name="ext_media_move_failure_title" msgid="1604422634177382092">"Përmbajtja s\'mund të zhvendosej"</string>
    <string name="ext_media_move_failure_message" msgid="7388950499623016135">"Provo ta zhvendosësh përsëri përmbajtjen"</string>
    <string name="ext_media_status_removed" msgid="6576172423185918739">"E hequr"</string>
    <string name="ext_media_status_unmounted" msgid="2551560878416417752">"E nxjerrë"</string>
    <string name="ext_media_status_checking" msgid="6193921557423194949">"Po kontrollon..."</string>
    <string name="ext_media_status_mounted" msgid="7253821726503179202">"Gati"</string>
    <string name="ext_media_status_mounted_ro" msgid="8020978752406021015">"Vetëm për lexim"</string>
    <string name="ext_media_status_bad_removal" msgid="8395398567890329422">"U hoq në mënyrë të sigurt"</string>
    <string name="ext_media_status_unmountable" msgid="805594039236667894">"E dëmtuar"</string>
    <string name="ext_media_status_unsupported" msgid="4691436711745681828">"Nuk mbështetet"</string>
    <string name="ext_media_status_ejecting" msgid="5463887263101234174">"Po nxjerr…"</string>
    <string name="ext_media_status_formatting" msgid="1085079556538644861">"Po formaton…"</string>
    <string name="ext_media_status_missing" msgid="5638633895221670766">"Nuk është futur"</string>
    <string name="activity_list_empty" msgid="1675388330786841066">"Nuk u gjet asnjë aktivitet që përputhet."</string>
    <string name="permlab_route_media_output" msgid="6243022988998972085">"kalo daljet e përmbajtjes audio-vizuale"</string>
    <string name="permdesc_route_media_output" msgid="4932818749547244346">"Lejon një aplikacion të kalojë daljet mediatike në pajisje të tjera të jashtme."</string>
    <string name="permlab_readInstallSessions" msgid="3713753067455750349">"lexo sesionet e instalimit"</string>
    <string name="permdesc_readInstallSessions" msgid="2049771699626019849">"Lejon një aplikacion të lexojë sesionet e instalimit. Kjo e lejon atë të shohë detaje rreth instalimeve të paketave aktive."</string>
    <string name="permlab_requestInstallPackages" msgid="5782013576218172577">"kërko paketat e instalimit"</string>
    <string name="permdesc_requestInstallPackages" msgid="5740101072486783082">"Lejon që një aplikacion të kërkojë instalimin e paketave."</string>
    <string name="permlab_requestDeletePackages" msgid="1703686454657781242">"kërko fshirjen e paketave"</string>
    <string name="permdesc_requestDeletePackages" msgid="3406172963097595270">"Lejon që një aplikacion të kërkojë fshirjen e paketave."</string>
    <string name="permlab_requestIgnoreBatteryOptimizations" msgid="8021256345643918264">"kërko të shpërfillësh optimizimet e baterisë"</string>
    <string name="permdesc_requestIgnoreBatteryOptimizations" msgid="8359147856007447638">"Lejon që një aplikacion të kërkojë leje për të shpërfillur optimizimet e baterisë për atë aplikacion."</string>
    <string name="tutorial_double_tap_to_zoom_message_short" msgid="1311810005957319690">"Trokit dy herë për të kontrolluar zmadhimin"</string>
    <string name="gadget_host_error_inflating" msgid="4882004314906466162">"Nuk mundi të shtonte miniaplikacion."</string>
    <string name="ime_action_go" msgid="8320845651737369027">"Shko"</string>
    <string name="ime_action_search" msgid="658110271822807811">"Kërko"</string>
    <string name="ime_action_send" msgid="2316166556349314424">"Dërgo"</string>
    <string name="ime_action_next" msgid="3138843904009813834">"Përpara"</string>
    <string name="ime_action_done" msgid="8971516117910934605">"U krye!"</string>
    <string name="ime_action_previous" msgid="1443550039250105948">"I mëparshëm"</string>
    <string name="ime_action_default" msgid="2840921885558045721">"Ekzekuto"</string>
    <string name="dial_number_using" msgid="5789176425167573586">"Telefono numrin\nduke përdorur <xliff:g id="NUMBER">%s</xliff:g>"</string>
    <string name="create_contact_using" msgid="4947405226788104538">"Krijo kontakt\nduke përdorur <xliff:g id="NUMBER">%s</xliff:g>"</string>
    <string name="grant_credentials_permission_message_header" msgid="2106103817937859662">"Aplikacioni i mëposhtëm ose aplikacione të tjera kërkojnë leje për qasje në llogarinë tënde, tani dhe në të ardhmen."</string>
    <string name="grant_credentials_permission_message_footer" msgid="3125211343379376561">"Dëshiron ta lejosh këtë kërkesë?"</string>
    <string name="grant_permissions_header_text" msgid="6874497408201826708">"Kërkesë për qasje"</string>
    <string name="allow" msgid="7225948811296386551">"Lejo"</string>
    <string name="deny" msgid="2081879885755434506">"Moho"</string>
    <string name="permission_request_notification_title" msgid="6486759795926237907">"Kërkohet leje"</string>
    <string name="permission_request_notification_with_subtitle" msgid="8530393139639560189">"Kërkohet leje\npër llogarinë <xliff:g id="ACCOUNT">%s</xliff:g>."</string>
    <string name="forward_intent_to_owner" msgid="1207197447013960896">"Po e përdor këtë aplikacion jashtë profilit tënd të punës"</string>
    <string name="forward_intent_to_work" msgid="621480743856004612">"Këtë aplikacion po e përdor në profilin tënd të punës"</string>
    <string name="input_method_binding_label" msgid="1283557179944992649">"Metoda e hyrjeve"</string>
    <string name="sync_binding_label" msgid="3687969138375092423">"Sinkronizo"</string>
    <string name="accessibility_binding_label" msgid="4148120742096474641">"Qasshmëria"</string>
    <string name="wallpaper_binding_label" msgid="1240087844304687662">"Imazhi i sfondit"</string>
    <string name="chooser_wallpaper" msgid="7873476199295190279">"Ndrysho imazhin e sfondit"</string>
    <string name="notification_listener_binding_label" msgid="2014162835481906429">"Dëgjues njoftimesh"</string>
    <string name="vr_listener_binding_label" msgid="4316591939343607306">"Dëgjues VR"</string>
    <string name="condition_provider_service_binding_label" msgid="1321343352906524564">"Ofrues kushtesh"</string>
    <string name="notification_ranker_binding_label" msgid="774540592299064747">"Shërbimi i klasifikimit të njoftimeve"</string>
    <string name="vpn_title" msgid="19615213552042827">"VPN-ja u aktivizua"</string>
    <string name="vpn_title_long" msgid="6400714798049252294">"VPN-ja është aktivizuar nga <xliff:g id="APP">%s</xliff:g>"</string>
    <string name="vpn_text" msgid="1610714069627824309">"Trokit për të menaxhuar rrjetin."</string>
    <string name="vpn_text_long" msgid="4907843483284977618">"Lidhur me <xliff:g id="SESSION">%s</xliff:g>. Trokit për të menaxhuar rrjetin."</string>
    <string name="vpn_lockdown_connecting" msgid="6443438964440960745">"Po lidh VPN-në për aktivizim të përhershëm…"</string>
    <string name="vpn_lockdown_connected" msgid="8202679674819213931">"VPN e lidhur në mënyrë të përhershme"</string>
    <string name="vpn_lockdown_disconnected" msgid="735805531187559719">"Shkëputur nga VPN-ja gjithmonë e aktivizuar"</string>
    <string name="vpn_lockdown_error" msgid="3133844445659711681">"Nuk mund të lidhej me VPN-në gjithmonë të aktivizuar"</string>
    <string name="vpn_lockdown_config" msgid="8151951501116759194">"Ndrysho rrjetin ose cilësimet e VPN-së"</string>
    <string name="upload_file" msgid="2897957172366730416">"Zgjidh skedarin"</string>
    <string name="no_file_chosen" msgid="6363648562170759465">"Nuk u zgjodh asnjë skedar"</string>
    <string name="reset" msgid="2448168080964209908">"Rivendos"</string>
    <string name="submit" msgid="1602335572089911941">"Dërgo"</string>
    <string name="car_mode_disable_notification_title" msgid="5704265646471239078">"Aplikacioni i drejtimit të makinës është në ekzekutim"</string>
    <string name="car_mode_disable_notification_message" msgid="7647248420931129377">"Trokit për të dalë nga aplikacioni i drejtimit të makinës."</string>
    <string name="tethered_notification_title" msgid="3146694234398202601">"Lidhja e çiftimit ose ajo e qasjes në zona publike interneti është aktive"</string>
    <string name="tethered_notification_message" msgid="2113628520792055377">"Trokit për ta konfiguruar."</string>
    <string name="disable_tether_notification_title" msgid="7526977944111313195">"Lidhja e çiftimit është çaktivizuar"</string>
    <string name="disable_tether_notification_message" msgid="2913366428516852495">"Kontakto me administratorin për detaje"</string>
    <string name="back_button_label" msgid="2300470004503343439">"Prapa"</string>
    <string name="next_button_label" msgid="1080555104677992408">"Përpara"</string>
    <string name="skip_button_label" msgid="1275362299471631819">"Kapërce"</string>
    <string name="no_matches" msgid="8129421908915840737">"Asnjë përputhje"</string>
    <string name="find_on_page" msgid="1946799233822820384">"Gjej brenda faqes"</string>
    <plurals name="matches_found" formatted="false" msgid="1210884353962081884">
      <item quantity="other"><xliff:g id="INDEX">%d</xliff:g> nga gjithsej <xliff:g id="TOTAL">%d</xliff:g></item>
      <item quantity="one">1 përputhje</item>
    </plurals>
    <string name="action_mode_done" msgid="7217581640461922289">"U krye!"</string>
    <string name="progress_erasing" msgid="2569962663843586562">"Po fshin hapësirën ruajtëse të brendshme…"</string>
    <string name="share" msgid="1778686618230011964">"Shpërndaj"</string>
    <string name="find" msgid="4808270900322985960">"Gjej"</string>
    <string name="websearch" msgid="4337157977400211589">"Kërkim në internet"</string>
    <string name="find_next" msgid="5742124618942193978">"Gjej tjetrën"</string>
    <string name="find_previous" msgid="2196723669388360506">"Gjej të mëparshmin"</string>
    <string name="gpsNotifTicker" msgid="5622683912616496172">"Kërkesë për vendndodhje nga <xliff:g id="NAME">%s</xliff:g>"</string>
    <string name="gpsNotifTitle" msgid="5446858717157416839">"Kërkesë për vendndodhje"</string>
    <string name="gpsNotifMessage" msgid="1374718023224000702">"Kërkuar nga <xliff:g id="NAME">%1$s</xliff:g> (<xliff:g id="SERVICE">%2$s</xliff:g>)"</string>
    <string name="gpsVerifYes" msgid="2346566072867213563">"Po"</string>
    <string name="gpsVerifNo" msgid="1146564937346454865">"Jo"</string>
    <string name="sync_too_many_deletes" msgid="5296321850662746890">"Kufiri i fshirjes u tejkalua"</string>
    <string name="sync_too_many_deletes_desc" msgid="496551671008694245">"Ka <xliff:g id="NUMBER_OF_DELETED_ITEMS">%1$d</xliff:g> artikuj të fshirë për <xliff:g id="TYPE_OF_SYNC">%2$s</xliff:g> nga llogaria <xliff:g id="ACCOUNT_NAME">%3$s</xliff:g>. Çfarë dëshiron të bësh?"</string>
    <string name="sync_really_delete" msgid="2572600103122596243">"Fshiji artikujt"</string>
    <string name="sync_undo_deletes" msgid="2941317360600338602">"Zhbëj fshirjet"</string>
    <string name="sync_do_nothing" msgid="3743764740430821845">"Mos bëj asgjë për momentin"</string>
    <string name="choose_account_label" msgid="5655203089746423927">"Zgjidh një llogari"</string>
    <string name="add_account_label" msgid="2935267344849993553">"Shto një llogari"</string>
    <string name="add_account_button_label" msgid="3611982894853435874">"Shto llogari"</string>
    <string name="number_picker_increment_button" msgid="2412072272832284313">"Rrit"</string>
    <string name="number_picker_decrement_button" msgid="476050778386779067">"Pakëso"</string>
    <string name="number_picker_increment_scroll_mode" msgid="5259126567490114216">"Prek dhe mbaj të shtypur <xliff:g id="VALUE">%s</xliff:g>."</string>
    <string name="number_picker_increment_scroll_action" msgid="9101473045891835490">"Rrëshqit lart për të rritur dhe poshtë për të pakësuar."</string>
    <string name="time_picker_increment_minute_button" msgid="8865885114028614321">"Rrit vlerat për minutë"</string>
    <string name="time_picker_decrement_minute_button" msgid="6246834937080684791">"Pakëso vlerat për minutë"</string>
    <string name="time_picker_increment_hour_button" msgid="3652056055810223139">"Rrit vlerat për orë"</string>
    <string name="time_picker_decrement_hour_button" msgid="1377479863429214792">"Pakëso vlerat për orë"</string>
    <string name="time_picker_increment_set_pm_button" msgid="4147590696151230863">"Cakto vlerat PM"</string>
    <string name="time_picker_decrement_set_am_button" msgid="8302140353539486752">"Cakto vlerat AM"</string>
    <string name="date_picker_increment_month_button" msgid="5369998479067934110">"Rrit vlerën mujore"</string>
    <string name="date_picker_decrement_month_button" msgid="1832698995541726019">"Pakëso vlerën mujore"</string>
    <string name="date_picker_increment_day_button" msgid="7130465412308173903">"Rrit vlerën ditore"</string>
    <string name="date_picker_decrement_day_button" msgid="4131881521818750031">"Pakëso vlerën ditore"</string>
    <string name="date_picker_increment_year_button" msgid="6318697384310808899">"Rrit vlerën vjetore"</string>
    <string name="date_picker_decrement_year_button" msgid="4482021813491121717">"Pakëso vlerën vjetore"</string>
    <string name="date_picker_prev_month_button" msgid="2858244643992056505">"Muaji i mëparshëm"</string>
    <string name="date_picker_next_month_button" msgid="5559507736887605055">"Muaji i ardhshëm"</string>
    <string name="keyboardview_keycode_alt" msgid="4856868820040051939">"Alt"</string>
    <string name="keyboardview_keycode_cancel" msgid="1203984017245783244">"Anulo"</string>
    <string name="keyboardview_keycode_delete" msgid="3337914833206635744">"Fshi"</string>
    <string name="keyboardview_keycode_done" msgid="1992571118466679775">"U krye!"</string>
    <string name="keyboardview_keycode_mode_change" msgid="4547387741906537519">"Ndryshim modaliteti"</string>
    <string name="keyboardview_keycode_shift" msgid="2270748814315147690">"Shift"</string>
    <string name="keyboardview_keycode_enter" msgid="2985864015076059467">"Enter"</string>
    <string name="activitychooserview_choose_application" msgid="2125168057199941199">"Zgjidh një aplikacion"</string>
    <string name="activitychooserview_choose_application_error" msgid="8624618365481126668">"Nuk mundi ta hapte <xliff:g id="APPLICATION_NAME">%s</xliff:g>"</string>
    <string name="shareactionprovider_share_with" msgid="806688056141131819">"Shpërnda publikisht me"</string>
    <string name="shareactionprovider_share_with_application" msgid="5627411384638389738">"Shpërnda me <xliff:g id="APPLICATION_NAME">%s</xliff:g>"</string>
    <string name="content_description_sliding_handle" msgid="415975056159262248">"Dorezë me rrëshqitje. Preke dhe mbaje të shtypur."</string>
    <string name="description_target_unlock_tablet" msgid="3833195335629795055">"Rrëshqit për të shkyçur."</string>
    <string name="action_bar_home_description" msgid="5293600496601490216">"Orientohu për në shtëpi"</string>
    <string name="action_bar_up_description" msgid="2237496562952152589">"Ngjitu lart"</string>
    <string name="action_menu_overflow_description" msgid="2295659037509008453">"Opsione të tjera"</string>
    <string name="action_bar_home_description_format" msgid="7965984360903693903">"%1$s, %2$s"</string>
    <string name="action_bar_home_subtitle_description_format" msgid="6985546530471780727">"%1$s, %2$s, %3$s"</string>
    <string name="storage_internal" msgid="3570990907910199483">"Hapësira ruajtëse e brendshme e ndarë"</string>
    <string name="storage_sd_card" msgid="3282948861378286745">"Karta SD"</string>
    <string name="storage_sd_card_label" msgid="6347111320774379257">"Karta SD nga <xliff:g id="MANUFACTURER">%s</xliff:g>"</string>
    <string name="storage_usb_drive" msgid="6261899683292244209">"USB-ja"</string>
    <string name="storage_usb_drive_label" msgid="4501418548927759953">"USB-ja nga <xliff:g id="MANUFACTURER">%s</xliff:g>"</string>
    <string name="storage_usb" msgid="3017954059538517278">"Hapësira ruajtëse e USB-së"</string>
    <string name="extract_edit_menu_button" msgid="8940478730496610137">"Redakto"</string>
    <string name="data_usage_warning_title" msgid="6499834033204801605">"Paralajmërim për të dhënat"</string>
    <string name="data_usage_warning_body" msgid="7340198905103751676">"Ke përdorur <xliff:g id="APP">%s</xliff:g> nga të dhënat"</string>
    <string name="data_usage_mobile_limit_title" msgid="6561099244084267376">"U arrit kufiri i të dhënave"</string>
    <string name="data_usage_wifi_limit_title" msgid="5803363779034792676">"U arrit kufiri i të dhënave Wi-Fi"</string>
    <string name="data_usage_limit_body" msgid="2908179506560812973">"Të dhënat u ndërprenë për pjesën e mbetur të ciklit"</string>
    <string name="data_usage_mobile_limit_snoozed_title" msgid="3171402244827034372">"Mbi kufirin e të dhënave celulare"</string>
    <string name="data_usage_wifi_limit_snoozed_title" msgid="3547771791046344188">"Mbi kufirin e të dhënave të Wi-Fi"</string>
    <string name="data_usage_limit_snoozed_body" msgid="1671222777207603301">"Ke kaluar <xliff:g id="SIZE">%s</xliff:g> mbi kufirin tënd të caktuar"</string>
    <string name="data_usage_restricted_title" msgid="5965157361036321914">"Të dhënat e sfondit janë të kufizuara"</string>
    <string name="data_usage_restricted_body" msgid="469866376337242726">"Trokit për të hequr kufizimin."</string>
    <string name="data_usage_rapid_title" msgid="1809795402975261331">"Përdorim i lartë i të dhënave celulare"</string>
    <string name="data_usage_rapid_body" msgid="6897825788682442715">"Aplikacionet e tua kanë përdorur më shumë të dhëna se zakonisht"</string>
    <string name="data_usage_rapid_app_body" msgid="5396680996784142544">"<xliff:g id="APP">%s</xliff:g> ka përdorur më shumë të dhëna se zakonisht"</string>
    <string name="ssl_certificate" msgid="6510040486049237639">"Certifikatë sigurie"</string>
    <string name="ssl_certificate_is_valid" msgid="6825263250774569373">"Certifikata është e vlefshme."</string>
    <string name="issued_to" msgid="454239480274921032">"Lëshuar për:"</string>
    <string name="common_name" msgid="2233209299434172646">"Emri i zakonshëm:"</string>
    <string name="org_name" msgid="6973561190762085236">"Organizata:"</string>
    <string name="org_unit" msgid="7265981890422070383">"Njësia organizative:"</string>
    <string name="issued_by" msgid="2647584988057481566">"Lëshuar nga:"</string>
    <string name="validity_period" msgid="8818886137545983110">"Vlefshmëria:"</string>
    <string name="issued_on" msgid="5895017404361397232">"Lëshuar më:"</string>
    <string name="expires_on" msgid="3676242949915959821">"Skadon më:"</string>
    <string name="serial_number" msgid="758814067660862493">"Numri serik:"</string>
    <string name="fingerprints" msgid="4516019619850763049">"Shenjat e gishtave:"</string>
    <string name="sha256_fingerprint" msgid="4391271286477279263">"Shenja e gishtit SHA-256:"</string>
    <string name="sha1_fingerprint" msgid="7930330235269404581">"Shenja e gishtit SHA-1:"</string>
    <string name="activity_chooser_view_see_all" msgid="4292569383976636200">"Shikoji të gjitha"</string>
    <string name="activity_chooser_view_dialog_title_default" msgid="4710013864974040615">"Zgjidh aktivitetin"</string>
    <string name="share_action_provider_share_with" msgid="5247684435979149216">"Shpërnda publikisht me"</string>
    <string name="sending" msgid="3245653681008218030">"Po dërgon…"</string>
    <string name="launchBrowserDefault" msgid="2057951947297614725">"Të hapet shfletuesi?"</string>
    <string name="SetupCallDefault" msgid="5834948469253758575">"Dëshiron ta pranosh telefonatën?"</string>
    <string name="activity_resolver_use_always" msgid="8017770747801494933">"Gjithmonë"</string>
    <string name="activity_resolver_set_always" msgid="1422574191056490585">"Caktoje si gjithmonë të hapur"</string>
    <string name="activity_resolver_use_once" msgid="2404644797149173758">"Vetëm një herë"</string>
    <string name="activity_resolver_app_settings" msgid="8965806928986509855">"Cilësimet"</string>
    <string name="activity_resolver_work_profiles_support" msgid="185598180676883455">"%1$s nuk e mbështet profilin e punës"</string>
    <string name="default_audio_route_name" product="tablet" msgid="4617053898167127471">"Tablet"</string>
    <string name="default_audio_route_name" product="tv" msgid="9158088547603019321">"Televizori"</string>
    <string name="default_audio_route_name" product="default" msgid="4239291273420140123">"Telefon"</string>
    <string name="default_audio_route_name_dock_speakers" msgid="6240602982276591864">"Altoparlantët e stacionit"</string>
    <string name="default_audio_route_name_hdmi" msgid="1486254205617081251">"HDMI"</string>
    <string name="default_audio_route_name_headphones" msgid="8119971843803439110">"Kufjet"</string>
    <string name="default_audio_route_name_usb" msgid="1234984851352637769">"USB"</string>
    <string name="default_audio_route_category_name" msgid="3722811174003886946">"Sistemi"</string>
    <string name="bluetooth_a2dp_audio_route_name" msgid="8575624030406771015">"Audioja e \"bluetooth-it\""</string>
    <string name="wireless_display_route_description" msgid="9070346425023979651">"Ekran pa tel"</string>
    <string name="media_route_button_content_description" msgid="591703006349356016">"Transmeto"</string>
    <string name="media_route_chooser_title" msgid="1751618554539087622">"Lidhu me pajisjen"</string>
    <string name="media_route_chooser_title_for_remote_display" msgid="3395541745872017583">"Transmeto ekranin në pajisje"</string>
    <string name="media_route_chooser_searching" msgid="4776236202610828706">"Po kërkon për pajisje…"</string>
    <string name="media_route_chooser_extended_settings" msgid="87015534236701604">"Cilësimet"</string>
    <string name="media_route_controller_disconnect" msgid="8966120286374158649">"Shkëput"</string>
    <string name="media_route_status_scanning" msgid="7279908761758293783">"Po skanon..."</string>
    <string name="media_route_status_connecting" msgid="6422571716007825440">"Po lidhet..."</string>
    <string name="media_route_status_available" msgid="6983258067194649391">"Mundësohet"</string>
    <string name="media_route_status_not_available" msgid="6739899962681886401">"Nuk mundësohet"</string>
    <string name="media_route_status_in_use" msgid="4533786031090198063">"Në përdorim"</string>
    <string name="display_manager_built_in_display_name" msgid="2583134294292563941">"Ekran i integruar"</string>
    <string name="display_manager_hdmi_display_name" msgid="1555264559227470109">"Ekran HDMI"</string>
    <string name="display_manager_overlay_display_name" msgid="5142365982271620716">"Mbivendosja #<xliff:g id="ID">%1$d</xliff:g>"</string>
    <string name="display_manager_overlay_display_title" msgid="652124517672257172">"<xliff:g id="NAME">%1$s</xliff:g>: <xliff:g id="WIDTH">%2$d</xliff:g>x<xliff:g id="HEIGHT">%3$d</xliff:g>, <xliff:g id="DPI">%4$d</xliff:g> ppi"</string>
    <string name="display_manager_overlay_display_secure_suffix" msgid="6022119702628572080">", i sigurt"</string>
    <string name="kg_forgot_pattern_button_text" msgid="8852021467868220608">"Harrova motivin"</string>
    <string name="kg_wrong_pattern" msgid="1850806070801358830">"Motivi është i gabuar"</string>
    <string name="kg_wrong_password" msgid="2333281762128113157">"Fjalëkalim i gabuar"</string>
    <string name="kg_wrong_pin" msgid="1131306510833563801">"PIN-i është i gabuar"</string>
    <plurals name="kg_too_many_failed_attempts_countdown" formatted="false" msgid="8790651267324125694">
      <item quantity="other">Provo sërish për <xliff:g id="NUMBER">%d</xliff:g> sekonda.</item>
      <item quantity="one">Provo sërish për 1 sekondë.</item>
    </plurals>
    <string name="kg_pattern_instructions" msgid="398978611683075868">"Vizato motivin tënd"</string>
    <string name="kg_sim_pin_instructions" msgid="2319508550934557331">"Fut PIN-in e kartës SIM"</string>
    <string name="kg_pin_instructions" msgid="2377242233495111557">"Fut PIN-in"</string>
    <string name="kg_password_instructions" msgid="5753646556186936819">"Fut fjalëkalimin"</string>
    <string name="kg_puk_enter_puk_hint" msgid="453227143861735537">"Karta SIM tani është e çaktivizuar. Fut kodin PUK për të vazhduar. Kontakto operatorin për detaje."</string>
    <string name="kg_puk_enter_pin_hint" msgid="7871604527429602024">"Fut kodin e dëshiruar të PIN-it"</string>
    <string name="kg_enter_confirm_pin_hint" msgid="325676184762529976">"Konfirmo kodin e dëshiruar PIN"</string>
    <string name="kg_sim_unlock_progress_dialog_message" msgid="8950398016976865762">"Po shkyç kartën SIM…"</string>
    <string name="kg_password_wrong_pin_code" msgid="1139324887413846912">"Kodi PIN është i pasaktë."</string>
    <string name="kg_invalid_sim_pin_hint" msgid="8795159358110620001">"Shkruaj një PIN me 4 deri në 8 numra."</string>
    <string name="kg_invalid_sim_puk_hint" msgid="6025069204539532000">"Kodi PUK duhet të jetë me 8 numra."</string>
    <string name="kg_invalid_puk" msgid="3638289409676051243">"Fut kodin e saktë PUK. Provat e përsëritura do ta çaktivizojnë përgjithmonë kartën SIM."</string>
    <string name="kg_invalid_confirm_pin_hint" product="default" msgid="7003469261464593516">"Kodet PIN nuk përputhen"</string>
    <string name="kg_login_too_many_attempts" msgid="6486842094005698475">"Shumë tentativa për motivin"</string>
    <string name="kg_login_instructions" msgid="1100551261265506448">"Për të shkyçur, identifikohu me llogarinë tënde të Google."</string>
    <string name="kg_login_username_hint" msgid="5718534272070920364">"Emri i përdoruesit (mail-i)"</string>
    <string name="kg_login_password_hint" msgid="9057289103827298549">"Fjalëkalimi"</string>
    <string name="kg_login_submit_button" msgid="5355904582674054702">"Identifikohu"</string>
    <string name="kg_login_invalid_input" msgid="5754664119319872197">"Emër përdoruesi ose fjalëkalim i pavlefshëm."</string>
    <string name="kg_login_account_recovery_hint" msgid="5690709132841752974">"Harrove emrin e përdoruesit apo fjalëkalimin?\nVizito "<b>"google.com/accounts/recovery"</b>"."</string>
    <string name="kg_login_checking_password" msgid="1052685197710252395">"Po kontrollon llogarinë…"</string>
    <string name="kg_too_many_failed_pin_attempts_dialog_message" msgid="8276745642049502550">"E ke shkruar <xliff:g id="NUMBER_0">%1$d</xliff:g> herë gabimisht PIN-in tënd.\n\n Provo sërish për <xliff:g id="NUMBER_1">%2$d</xliff:g> sekonda."</string>
    <string name="kg_too_many_failed_password_attempts_dialog_message" msgid="7813713389422226531">"E ke shkruar <xliff:g id="NUMBER_0">%1$d</xliff:g> herë gabimisht fjalëkalimin.\n\nProvo sërish për <xliff:g id="NUMBER_1">%2$d</xliff:g> sekonda."</string>
    <string name="kg_too_many_failed_pattern_attempts_dialog_message" msgid="74089475965050805">"Ke tentuar <xliff:g id="NUMBER_0">%1$d</xliff:g> herë pa sukses për të vizatuar motivin tënd. \n\nProvo sërish për <xliff:g id="NUMBER_1">%2$d</xliff:g> sekonda."</string>
    <string name="kg_failed_attempts_almost_at_wipe" product="tablet" msgid="1575557200627128949">"Ke tentuar <xliff:g id="NUMBER_0">%1$d</xliff:g> herë pa sukses për ta shkyçur tabletin tënd. Pas <xliff:g id="NUMBER_1">%2$d</xliff:g> tentativave të tjera të pasuksesshme, tableti do të rivendoset në gjendje fabrike dhe të gjitha të dhënat e përdoruesit do të humbasin."</string>
    <string name="kg_failed_attempts_almost_at_wipe" product="tv" msgid="5621231220154419413">"Ke tentuar <xliff:g id="NUMBER_0">%1$d</xliff:g> herë pa sukses për ta shkyçur televizorin. Pas <xliff:g id="NUMBER_1">%2$d</xliff:g> tentativave të tjera të pasuksesshme, televizori do të rivendoset në gjendjen e fabrikës dhe të gjitha të dhënat e përdoruesit do të humben."</string>
    <string name="kg_failed_attempts_almost_at_wipe" product="default" msgid="4051015943038199910">"Ke tentuar <xliff:g id="NUMBER_0">%1$d</xliff:g> herë pa sukses për ta shkyçur telefonin tënd. Pas <xliff:g id="NUMBER_1">%2$d</xliff:g> tentativave të tjera të pasuksesshme, telefoni do të rivendoset në gjendje fabrike dhe të gjitha të dhënat e përdoruesit do të humbasin."</string>
    <string name="kg_failed_attempts_now_wiping" product="tablet" msgid="2072996269148483637">"Ke tentuar <xliff:g id="NUMBER">%d</xliff:g> herë pa sukses për ta shkyçur tabletin tënd. Tableti tani do të rivendoset në gjendje fabrike."</string>
    <string name="kg_failed_attempts_now_wiping" product="tv" msgid="4987878286750741463">"Ke tentuar <xliff:g id="NUMBER">%d</xliff:g> herë ta shkyçësh pa sukses televizorin tënd. Televizori do të rivendoset tani si në gjendjen e fabrikës."</string>
    <string name="kg_failed_attempts_now_wiping" product="default" msgid="4817627474419471518">"Ke tentuar <xliff:g id="NUMBER">%d</xliff:g> herë ta shkyçësh pa sukses telefonin tënd. Telefoni do të rivendoset tani si në gjendjen e fabrikës."</string>
    <string name="kg_failed_attempts_almost_at_login" product="tablet" msgid="3253575572118914370">"E ke vizatuar gabimisht motivin tënd të shkyçjes <xliff:g id="NUMBER_0">%1$d</xliff:g> herë. Pas <xliff:g id="NUMBER_1">%2$d</xliff:g> tentativave të tjera të pasuksesshme do të të kërkohet ta shkyçësh tabletin duke përdorur një llogari mail-i.\n\n Provo sërish për <xliff:g id="NUMBER_2">%3$d</xliff:g> sekonda."</string>
    <string name="kg_failed_attempts_almost_at_login" product="tv" msgid="4224651132862313471">"Ke vizatuar <xliff:g id="NUMBER_0">%1$d</xliff:g> herë pa sukses motivin tënd. Pas <xliff:g id="NUMBER_1">%2$d</xliff:g> tentativave të tjera të pasuksesshme, do të të duhet ta shkyçësh televizorin duke përdorur një llogari mail-i.\n\n Provo sërish për <xliff:g id="NUMBER_2">%3$d</xliff:g> sekonda."</string>
    <string name="kg_failed_attempts_almost_at_login" product="default" msgid="1437638152015574839">"Ke vizatuar <xliff:g id="NUMBER_0">%1$d</xliff:g> herë pa sukses motivin tënd. Pas <xliff:g id="NUMBER_1">%2$d</xliff:g> tentativave të tjera të pasuksesshme, do të të duhet ta shkyçësh telefonin duke përdorur një llogari mail-i.\n\n Provo sërish për <xliff:g id="NUMBER_2">%3$d</xliff:g> sekonda."</string>
    <string name="kg_text_message_separator" product="default" msgid="4160700433287233771">" - "</string>
    <string name="kg_reordering_delete_drop_target_text" msgid="7899202978204438708">"Hiq"</string>
    <string name="safe_media_volume_warning" product="default" msgid="2276318909314492312">"Të ngrihet volumi mbi nivelin e rekomanduar?\n\nDëgjimi me volum të lartë për periudha të gjata mund të dëmtojë dëgjimin."</string>
    <string name="accessibility_shortcut_warning_dialog_title" msgid="8404780875025725199">"Të përdoret shkurtorja e qasshmërisë?"</string>
    <string name="accessibility_shortcut_toogle_warning" msgid="7256507885737444807">"Kur shkurtorja është e aktivizuar, shtypja e të dy butonave për 3 sekonda do të nisë një funksion qasshmërie.\n\n Funksioni aktual i qasshmërisë:\n <xliff:g id="SERVICE_NAME">%1$s</xliff:g>\n\n Mund ta ndryshosh funksionin te Cilësimet &gt; Qasshmëria."</string>
    <string name="disable_accessibility_shortcut" msgid="627625354248453445">"Çaktivizo shkurtoren"</string>
    <string name="leave_accessibility_shortcut_on" msgid="7653111894438512680">"Përdor shkurtoren"</string>
    <string name="color_inversion_feature_name" msgid="4231186527799958644">"Kthimi i ngjyrës"</string>
    <string name="color_correction_feature_name" msgid="6779391426096954933">"Korrigjimi i ngjyrës"</string>
    <string name="accessibility_shortcut_enabling_service" msgid="7771852911861522636">"Shkurtorja e qasshmërisë e aktivizoi <xliff:g id="SERVICE_NAME">%1$s</xliff:g>"</string>
    <string name="accessibility_shortcut_disabling_service" msgid="2747243438223109821">"Shkurtorja e qasshmërisë e çaktivizoi <xliff:g id="SERVICE_NAME">%1$s</xliff:g>"</string>
    <string name="accessibility_shortcut_spoken_feedback" msgid="8376923232350078434">"Shtyp dhe mbaj shtypur të dy butonat e volumit për tre sekonda për të përdorur <xliff:g id="SERVICE_NAME">%1$s</xliff:g>"</string>
    <string name="accessibility_button_prompt_text" msgid="1176658502969738564">"Zgjidh një shërbim për ta përdorur kur troket butonin e qasshmërisë:"</string>
    <string name="accessibility_gesture_prompt_text" msgid="8259145549733019401">"Zgjidh një shërbim për ta përdorur me gjestin e qasshmërisë (rrëshqit shpejt lart nga fundi i ekranit me dy gishta):"</string>
    <string name="accessibility_gesture_3finger_prompt_text" msgid="1041435574275047665">"Zgjidh një shërbim për ta përdorur me gjestin e qasshmërisë (rrëshqit shpejt lart nga fundi i ekranit me tre gishta):"</string>
    <string name="accessibility_button_instructional_text" msgid="7003212763213614833">"Për të kaluar mes shërbimeve, prek dhe mbaj prekur butonin e qasshmërisë."</string>
    <string name="accessibility_gesture_instructional_text" msgid="5261788874937410950">"Për të kaluar mes pajisjeve, rrëshqit shpejt lart me dy gishta dhe mbaje prekur."</string>
    <string name="accessibility_gesture_3finger_instructional_text" msgid="4969448938984394550">"Për të kaluar mes pajisjeve, rrëshqit shpejt lart me tre gishta dhe mbaje prekur."</string>
    <string name="accessibility_magnification_chooser_text" msgid="1227146738764986237">"Zmadhimi"</string>
    <string name="user_switched" msgid="3768006783166984410">"Emri i përdoruesit aktual: <xliff:g id="NAME">%1$s</xliff:g>"</string>
    <string name="user_switching_message" msgid="2871009331809089783">"Po kalon në <xliff:g id="NAME">%1$s</xliff:g>…"</string>
    <string name="user_logging_out_message" msgid="8939524935808875155">"<xliff:g id="NAME">%1$s</xliff:g> po del…"</string>
    <string name="owner_name" msgid="2716755460376028154">"Zotëruesi"</string>
    <string name="error_message_title" msgid="4510373083082500195">"Gabim"</string>
    <string name="error_message_change_not_allowed" msgid="1238035947357923497">"Ky ndryshim nuk lejohet nga administratori"</string>
    <string name="app_not_found" msgid="3429141853498927379">"Nuk u gjet asnjë aplikacion për të menaxhuar këtë veprim"</string>
    <string name="revoke" msgid="5404479185228271586">"Anulo"</string>
    <string name="mediasize_iso_a0" msgid="1994474252931294172">"ISO A0"</string>
    <string name="mediasize_iso_a1" msgid="3333060421529791786">"ISO A1"</string>
    <string name="mediasize_iso_a2" msgid="3097535991925798280">"ISO A2"</string>
    <string name="mediasize_iso_a3" msgid="3023213259314236123">"ISO A3"</string>
    <string name="mediasize_iso_a4" msgid="231745325296873764">"ISO A4"</string>
    <string name="mediasize_iso_a5" msgid="3484327407340865411">"ISO A5"</string>
    <string name="mediasize_iso_a6" msgid="4861908487129577530">"ISO A6"</string>
    <string name="mediasize_iso_a7" msgid="5890208588072936130">"ISO A7"</string>
    <string name="mediasize_iso_a8" msgid="4319425041085816612">"ISO A8"</string>
    <string name="mediasize_iso_a9" msgid="4882220529506432008">"ISO A9"</string>
    <string name="mediasize_iso_a10" msgid="2382866026365359391">"ISO A10"</string>
    <string name="mediasize_iso_b0" msgid="3651827147402009675">"ISO B0"</string>
    <string name="mediasize_iso_b1" msgid="6072859628278739957">"ISO B1"</string>
    <string name="mediasize_iso_b2" msgid="1348731852150380378">"ISO B2"</string>
    <string name="mediasize_iso_b3" msgid="2612510181259261379">"ISO B3"</string>
    <string name="mediasize_iso_b4" msgid="695151378838115434">"ISO B4"</string>
    <string name="mediasize_iso_b5" msgid="4863754285582212487">"ISO B5"</string>
    <string name="mediasize_iso_b6" msgid="5305816292139647241">"ISO B6"</string>
    <string name="mediasize_iso_b7" msgid="531673542602786624">"ISO B7"</string>
    <string name="mediasize_iso_b8" msgid="9164474595708850034">"ISO B8"</string>
    <string name="mediasize_iso_b9" msgid="282102976764774160">"ISO B9"</string>
    <string name="mediasize_iso_b10" msgid="4517141714407898976">"ISO B10"</string>
    <string name="mediasize_iso_c0" msgid="3103521357901591100">"ISO C0"</string>
    <string name="mediasize_iso_c1" msgid="1231954105985048595">"ISO C1"</string>
    <string name="mediasize_iso_c2" msgid="927702816980087462">"ISO C2"</string>
    <string name="mediasize_iso_c3" msgid="835154173518304159">"ISO C3"</string>
    <string name="mediasize_iso_c4" msgid="5095951985108194011">"ISO C4"</string>
    <string name="mediasize_iso_c5" msgid="1985397450332305739">"ISO C5"</string>
    <string name="mediasize_iso_c6" msgid="8147421924174693013">"ISO C6"</string>
    <string name="mediasize_iso_c7" msgid="8993994925276122950">"ISO C7"</string>
    <string name="mediasize_iso_c8" msgid="6871178104139598957">"ISO C8"</string>
    <string name="mediasize_iso_c9" msgid="7983532635227561362">"ISO C9"</string>
    <string name="mediasize_iso_c10" msgid="5040764293406765584">"ISO C10"</string>
    <string name="mediasize_na_letter" msgid="2841414839888344296">"Letër"</string>
    <string name="mediasize_na_gvrnmt_letter" msgid="5295836838862962809">"Letër qeveritare"</string>
    <string name="mediasize_na_legal" msgid="8621364037680465666">"Ligjor"</string>
    <string name="mediasize_na_junior_legal" msgid="3309324162155085904">"Ligjor i ri"</string>
    <string name="mediasize_na_ledger" msgid="5567030340509075333">"Libër llogarish"</string>
    <string name="mediasize_na_tabloid" msgid="4571735038501661757">"Tabloid"</string>
    <string name="mediasize_na_index_3x5" msgid="5182901917818625126">"Kartë indeksi 3x5"</string>
    <string name="mediasize_na_index_4x6" msgid="7687620625422312396">"Karta e indeksit 4x6"</string>
    <string name="mediasize_na_index_5x8" msgid="8834215284646872800">"Kartë indeksi 5x8"</string>
    <string name="mediasize_na_monarch" msgid="213639906956550754">"\"Monarch\""</string>
    <string name="mediasize_na_quarto" msgid="835778493593023223">"\"Quatro\""</string>
    <string name="mediasize_na_foolscap" msgid="1573911237983677138">"Foolscap"</string>
    <string name="mediasize_chinese_roc_8k" msgid="3626855847189438896">"ROC 8K"</string>
    <string name="mediasize_chinese_roc_16k" msgid="9182191577022943355">"ROC 16K"</string>
    <string name="mediasize_chinese_prc_1" msgid="4793232644980170500">"PRC 1"</string>
    <string name="mediasize_chinese_prc_2" msgid="5404109730975720670">"PRC 2"</string>
    <string name="mediasize_chinese_prc_3" msgid="1335092253339363526">"PRC 3"</string>
    <string name="mediasize_chinese_prc_4" msgid="9167997800486569834">"PRC 4"</string>
    <string name="mediasize_chinese_prc_5" msgid="845875168823541497">"PRC 5"</string>
    <string name="mediasize_chinese_prc_6" msgid="3220325667692648789">"PRC 6"</string>
    <string name="mediasize_chinese_prc_7" msgid="1776792138507038527">"PRC 7"</string>
    <string name="mediasize_chinese_prc_8" msgid="1417176642687456692">"PRC 8"</string>
    <string name="mediasize_chinese_prc_9" msgid="4785983473123798365">"PRC 9"</string>
    <string name="mediasize_chinese_prc_10" msgid="7847982299391851899">"PRC 10"</string>
    <string name="mediasize_chinese_prc_16k" msgid="262793383539980677">"PRC 16K"</string>
    <string name="mediasize_chinese_om_pa_kai" msgid="5256815579447959814">"Pa Kai"</string>
    <string name="mediasize_chinese_om_dai_pa_kai" msgid="7336412963441354407">"Dai Pa Kai"</string>
    <string name="mediasize_chinese_om_jurro_ku_kai" msgid="6324465444100490742">"Jurro Ku Kai"</string>
    <string name="mediasize_japanese_jis_b10" msgid="1787262845627694376">"JIS B10"</string>
    <string name="mediasize_japanese_jis_b9" msgid="3336035783663287470">"JIS B9"</string>
    <string name="mediasize_japanese_jis_b8" msgid="6195398299104345731">"JIS B8"</string>
    <string name="mediasize_japanese_jis_b7" msgid="1674621886902828884">"JIS B7"</string>
    <string name="mediasize_japanese_jis_b6" msgid="4170576286062657435">"JIS B6"</string>
    <string name="mediasize_japanese_jis_b5" msgid="4899297958100032533">"JIS B5"</string>
    <string name="mediasize_japanese_jis_b4" msgid="4213158129126666847">"JIS B4"</string>
    <string name="mediasize_japanese_jis_b3" msgid="8513715307410310696">"JIS B3"</string>
    <string name="mediasize_japanese_jis_b2" msgid="4777690211897131190">"JIS B2"</string>
    <string name="mediasize_japanese_jis_b1" msgid="4608142385457034603">"JIS B1"</string>
    <string name="mediasize_japanese_jis_b0" msgid="7587108366572243991">"JIS B0"</string>
    <string name="mediasize_japanese_jis_exec" msgid="5244075432263649068">"JIS Exec"</string>
    <string name="mediasize_japanese_chou4" msgid="4941652015032631361">"Chou4"</string>
    <string name="mediasize_japanese_chou3" msgid="6387319169263957010">"Chou3"</string>
    <string name="mediasize_japanese_chou2" msgid="1299112025415343982">"Chou2"</string>
    <string name="mediasize_japanese_hagaki" msgid="8070115620644254565">"Hagaki"</string>
    <string name="mediasize_japanese_oufuku" msgid="6049065587307896564">"Oufuku"</string>
    <string name="mediasize_japanese_kahu" msgid="6872696027560065173">"Kahu"</string>
    <string name="mediasize_japanese_kaku2" msgid="2359077233775455405">"Kaku2"</string>
    <string name="mediasize_japanese_you4" msgid="2091777168747058008">"You4"</string>
    <string name="mediasize_unknown_portrait" msgid="3088043641616409762">"Vertikalisht i panjohur"</string>
    <string name="mediasize_unknown_landscape" msgid="4876995327029361552">"Orientim i panjohur horizontal"</string>
    <string name="write_fail_reason_cancelled" msgid="7091258378121627624">"Anuluar"</string>
    <string name="write_fail_reason_cannot_write" msgid="8132505417935337724">"Gabim në shkrimin e përmbajtjes"</string>
    <string name="reason_unknown" msgid="6048913880184628119">"e panjohur"</string>
    <string name="reason_service_unavailable" msgid="7824008732243903268">"Shërbimi i printimit nuk është aktivizuar"</string>
    <string name="print_service_installed_title" msgid="2246317169444081628">"Shërbimi <xliff:g id="NAME">%s</xliff:g> u instalua"</string>
    <string name="print_service_installed_message" msgid="5897362931070459152">"Prek për të aktivizuar"</string>
    <string name="restr_pin_enter_admin_pin" msgid="8641662909467236832">"Fut kodin PIN të administratorit"</string>
    <string name="restr_pin_enter_pin" msgid="3395953421368476103">"Fut PIN-in"</string>
    <string name="restr_pin_incorrect" msgid="8571512003955077924">"I pasaktë"</string>
    <string name="restr_pin_enter_old_pin" msgid="1462206225512910757">"PIN-i aktual"</string>
    <string name="restr_pin_enter_new_pin" msgid="5959606691619959184">"PIN-i i ri"</string>
    <string name="restr_pin_confirm_pin" msgid="8501523829633146239">"Kofirmo PIN-in e ri"</string>
    <string name="restr_pin_create_pin" msgid="8017600000263450337">"Krijo një PIN për modifikimin e kufizimeve"</string>
    <string name="restr_pin_error_doesnt_match" msgid="2224214190906994548">"PIN-et nuk përputhen. Provo sërish."</string>
    <string name="restr_pin_error_too_short" msgid="8173982756265777792">"PIN-i është shumë i shkurtër. Duhet të jetë të paktën 4 shifra."</string>
    <plurals name="restr_pin_countdown" formatted="false" msgid="9061246974881224688">
      <item quantity="other">Provo sërish brenda <xliff:g id="COUNT">%d</xliff:g> sekondave</item>
      <item quantity="one">Provo sërish brenda 1 sekonde</item>
    </plurals>
    <string name="restr_pin_try_later" msgid="973144472490532377">"Provo sërish më vonë"</string>
    <string name="immersive_cling_title" msgid="8394201622932303336">"Po shikon ekranin e plotë"</string>
    <string name="immersive_cling_description" msgid="3482371193207536040">"Për të dalë, rrëshqit nga lart poshtë."</string>
    <string name="immersive_cling_positive" msgid="5016839404568297683">"E kuptova"</string>
    <string name="done_label" msgid="2093726099505892398">"U krye!"</string>
    <string name="hour_picker_description" msgid="6698199186859736512">"Rrëshqitësi rrethor i orëve"</string>
    <string name="minute_picker_description" msgid="8606010966873791190">"Rrëshqitësi rrethor i minutave"</string>
    <string name="select_hours" msgid="6043079511766008245">"Përzgjidh orët"</string>
    <string name="select_minutes" msgid="3974345615920336087">"Përzgjidh minutat"</string>
    <string name="select_day" msgid="7774759604701773332">"Përzgjidh muajin dhe ditën"</string>
    <string name="select_year" msgid="7952052866994196170">"Përzgjidh vitin"</string>
    <string name="deleted_key" msgid="7659477886625566590">"<xliff:g id="KEY">%1$s</xliff:g> u fshi"</string>
    <string name="managed_profile_label_badge" msgid="2355652472854327647">"Puna <xliff:g id="LABEL">%1$s</xliff:g>"</string>
    <string name="managed_profile_label_badge_2" msgid="5048136430082124036">"<xliff:g id="LABEL">%1$s</xliff:g> i dytë i punës"</string>
    <string name="managed_profile_label_badge_3" msgid="2808305070321719040">"<xliff:g id="LABEL">%1$s</xliff:g> i tretë i punës"</string>
    <string name="lock_to_app_unlock_pin" msgid="2552556656504331634">"Zhgozhdimi kërkon PIN-in"</string>
    <string name="lock_to_app_unlock_pattern" msgid="4182192144797225137">"Kërko model shkyçjeje para heqjes së gozhdimit"</string>
    <string name="lock_to_app_unlock_password" msgid="6380979775916974414">"Kërko fjalëkalim para heqjes nga gozhdimi."</string>
    <string name="package_installed_device_owner" msgid="6875717669960212648">"Instaluar nga administratori"</string>
    <string name="package_updated_device_owner" msgid="1847154566357862089">"Përditësuar nga administratori"</string>
    <string name="package_deleted_device_owner" msgid="2307122077550236438">"Fshirë nga administratori"</string>
    <string name="confirm_battery_saver" msgid="639106420541753635">"Në rregull"</string>
    <string name="battery_saver_description_with_learn_more" msgid="2108984221113106294">"\"Kursyesi i baterisë\" çaktivizohet ose kufizon aktivitetin në sfond, disa efekte vizuale dhe funksione të tjera me nivel të lartë energjie për të rritur kohëzgjatjen e baterisë. "<annotation id="url">"Mëso më shumë"</annotation></string>
    <string name="battery_saver_description" msgid="6413346684861241431">"\"Kursyesi i baterisë\" çaktivizohet ose kufizon aktivitetin në sfond, disa efekte vizuale dhe funksione të tjera me nivel të lartë energjie për të rritur kohëzgjatjen e baterisë."</string>
    <string name="data_saver_description" msgid="6015391409098303235">"Për të ndihmuar në reduktimin e përdorimit të të dhënave, \"Kursyesi i të dhënave\" pengon që disa aplikacione të dërgojnë apo të marrin të dhëna në sfond. Një aplikacion që po përdor aktualisht mund të ketë qasje te të dhënat, por këtë mund ta bëjë më rrallë. Kjo mund të nënkuptojë, për shembull, se imazhet nuk shfaqen kur troket mbi to."</string>
    <string name="data_saver_enable_title" msgid="4674073932722787417">"Të aktivizohet \"Kursyesi i të dhënave\"?"</string>
    <string name="data_saver_enable_button" msgid="7147735965247211818">"Aktivizo"</string>
    <plurals name="zen_mode_duration_minutes_summary" formatted="false" msgid="4367877408072000848">
      <item quantity="other">Për %1$d minuta (deri në <xliff:g id="FORMATTEDTIME_1">%2$s</xliff:g>)</item>
      <item quantity="one">Për një minutë (deri në <xliff:g id="FORMATTEDTIME_0">%2$s</xliff:g>)</item>
    </plurals>
    <plurals name="zen_mode_duration_minutes_summary_short" formatted="false" msgid="6830154222366042597">
      <item quantity="other">Për %1$d minutë (deri në <xliff:g id="FORMATTEDTIME_1">%2$s</xliff:g>)</item>
      <item quantity="one">Për 1 minutë (deri në <xliff:g id="FORMATTEDTIME_0">%2$s</xliff:g>)</item>
    </plurals>
    <plurals name="zen_mode_duration_hours_summary" formatted="false" msgid="736789408293052283">
      <item quantity="other">Për %1$d orë (deri në <xliff:g id="FORMATTEDTIME_1">%2$s</xliff:g>)</item>
      <item quantity="one">Për 1 orë (deri në <xliff:g id="FORMATTEDTIME_0">%2$s</xliff:g>)</item>
    </plurals>
    <plurals name="zen_mode_duration_hours_summary_short" formatted="false" msgid="4787552595253082371">
      <item quantity="other">Për %1$d orë (deri në <xliff:g id="FORMATTEDTIME_1">%2$s</xliff:g>)</item>
      <item quantity="one">Për 1 orë (deri në <xliff:g id="FORMATTEDTIME_0">%2$s</xliff:g>)</item>
    </plurals>
    <plurals name="zen_mode_duration_minutes" formatted="false" msgid="5127407202506485571">
      <item quantity="other">Për %d minuta</item>
      <item quantity="one">Për një minutë</item>
    </plurals>
    <plurals name="zen_mode_duration_minutes_short" formatted="false" msgid="2199350154433426128">
      <item quantity="other">Për %d minuta</item>
      <item quantity="one">Për 1 minutë</item>
    </plurals>
    <plurals name="zen_mode_duration_hours" formatted="false" msgid="6571961796799076730">
      <item quantity="other">Për %d orë</item>
      <item quantity="one">Për 1 orë</item>
    </plurals>
    <plurals name="zen_mode_duration_hours_short" formatted="false" msgid="6748277774662434217">
      <item quantity="other">Për %d orë</item>
      <item quantity="one">Për 1 orë</item>
    </plurals>
    <string name="zen_mode_until" msgid="7336308492289875088">"Deri në <xliff:g id="FORMATTEDTIME">%1$s</xliff:g>"</string>
    <string name="zen_mode_alarm" msgid="9128205721301330797">"Deri në <xliff:g id="FORMATTEDTIME">%1$s</xliff:g> (alarmi tjetër)"</string>
    <string name="zen_mode_forever" msgid="931849471004038757">"Derisa ta çaktivizosh"</string>
    <string name="zen_mode_forever_dnd" msgid="3792132696572189081">"Deri sa të çaktivizosh gjendjen \"Mos shqetëso\""</string>
    <string name="zen_mode_rule_name_combination" msgid="191109939968076477">"<xliff:g id="FIRST">%1$s</xliff:g> / <xliff:g id="REST">%2$s</xliff:g>"</string>
    <string name="toolbar_collapse_description" msgid="2821479483960330739">"Shpalos"</string>
    <string name="zen_mode_feature_name" msgid="5254089399895895004">"Mos shqetëso"</string>
    <string name="zen_mode_downtime_feature_name" msgid="2626974636779860146">"periudha joaktive"</string>
    <string name="zen_mode_default_weeknights_name" msgid="3081318299464998143">"Netët e javës"</string>
    <string name="zen_mode_default_weekends_name" msgid="2786495801019345244">"Fundjava"</string>
    <string name="zen_mode_default_events_name" msgid="8158334939013085363">"Ngjarje"</string>
    <string name="zen_mode_default_every_night_name" msgid="3012363838882944175">"Në gjumë"</string>
    <string name="muted_by" msgid="5942954724562097128">"<xliff:g id="THIRD_PARTY">%1$s</xliff:g> po çaktivizon disa tinguj"</string>
    <string name="system_error_wipe_data" msgid="6608165524785354962">"Ka një problem të brendshëm me pajisjen tënde. Ajo mund të jetë e paqëndrueshme derisa të rivendosësh të dhënat në gjendje fabrike."</string>
    <string name="system_error_manufacturer" msgid="8086872414744210668">"Ka një problem të brendshëm me pajisjen tënde. Kontakto prodhuesin tënd për detaje."</string>
    <string name="stk_cc_ussd_to_dial" msgid="5214333646366591205">"Kërkesa USSD u ndryshua në telefonatë të rregullt"</string>
    <string name="stk_cc_ussd_to_ss" msgid="4884994189414782605">"Kërkesa USSD u ndryshua në kërkesë SS"</string>
    <string name="stk_cc_ussd_to_ussd" msgid="5728637484565449312">"U ndryshua në kërkesë të re USSD"</string>
    <string name="stk_cc_ussd_to_dial_video" msgid="4134455726513175559">"Kërkesa USSD u ndryshua në telefonatë me video"</string>
    <string name="stk_cc_ss_to_dial" msgid="1360775164651754978">"Kërkesa SS u ndryshua në telefonatë të rregullt"</string>
    <string name="stk_cc_ss_to_dial_video" msgid="6577956662913194947">"Kërkesa SS u ndryshua në telefonatë me video"</string>
    <string name="stk_cc_ss_to_ussd" msgid="5614626512855868785">"Kërkesa SS u ndryshua në kërkesë USSD"</string>
    <string name="stk_cc_ss_to_ss" msgid="7716729801537709054">"U ndryshua në kërkesë të re SS"</string>
    <string name="notification_work_profile_content_description" msgid="4600554564103770764">"Profili i punës"</string>
    <string name="notification_alerted_content_description" msgid="1296617716556420585">"Sinjalizuar"</string>
    <string name="expand_button_content_description_collapsed" msgid="3609784019345534652">"Zgjero"</string>
    <string name="expand_button_content_description_expanded" msgid="8520652707158554895">"Palos"</string>
    <string name="expand_action_accessibility" msgid="5307730695723718254">"aktivizo zgjerimin"</string>
    <string name="usb_midi_peripheral_name" msgid="7221113987741003817">"Porta periferike USB e Androidit"</string>
    <string name="usb_midi_peripheral_manufacturer_name" msgid="7176526170008970168">"Android"</string>
    <string name="usb_midi_peripheral_product_name" msgid="4971827859165280403">"Porta periferike USB"</string>
    <string name="floating_toolbar_open_overflow_description" msgid="4797287862999444631">"Opsione të tjera"</string>
    <string name="floating_toolbar_close_overflow_description" msgid="559796923090723804">"Mbylle tejkalimin"</string>
    <string name="maximize_button_text" msgid="7543285286182446254">"Maksimizo"</string>
    <string name="close_button_text" msgid="3937902162644062866">"Mbyll"</string>
    <string name="notification_messaging_title_template" msgid="3452480118762691020">"<xliff:g id="CONVERSATION_TITLE">%1$s</xliff:g>: <xliff:g id="SENDER_NAME">%2$s</xliff:g>"</string>
    <plurals name="selected_count" formatted="false" msgid="7187339492915744615">
      <item quantity="other"><xliff:g id="COUNT_1">%1$d</xliff:g> të zgjedhura</item>
      <item quantity="one"><xliff:g id="COUNT_0">%1$d</xliff:g> i zgjedhur</item>
    </plurals>
    <string name="default_notification_channel_label" msgid="5929663562028088222">"E pakategorizuara"</string>
    <string name="importance_from_user" msgid="7318955817386549931">"Ke caktuar rëndësinë e këtyre njoftimeve."</string>
    <string name="importance_from_person" msgid="9160133597262938296">"Është i rëndësishëm për shkak të personave të përfshirë."</string>
    <string name="user_creation_account_exists" msgid="1942606193570143289">"Të lejohet <xliff:g id="APP">%1$s</xliff:g> që të krijojë një përdorues të ri me <xliff:g id="ACCOUNT">%2$s</xliff:g> ?"</string>
    <string name="user_creation_adding" msgid="4482658054622099197">"Të lejohet <xliff:g id="APP">%1$s</xliff:g> që të krijojë një përdorues të ri me <xliff:g id="ACCOUNT">%2$s</xliff:g> (një përdorues me këtë llogari ekziston tashmë) ?"</string>
    <string name="language_selection_title" msgid="2680677278159281088">"Shto një gjuhë"</string>
    <string name="country_selection_title" msgid="2954859441620215513">"Preferenca e rajonit"</string>
    <string name="search_language_hint" msgid="7042102592055108574">"Shkruaj emrin e gjuhës"</string>
    <string name="language_picker_section_suggested" msgid="8414489646861640885">"Sugjeruar"</string>
    <string name="language_picker_section_all" msgid="3097279199511617537">"Të gjitha gjuhët"</string>
    <string name="region_picker_section_all" msgid="8966316787153001779">"Të gjitha rajonet"</string>
    <string name="locale_search_menu" msgid="2560710726687249178">"Kërko"</string>
    <string name="app_suspended_title" msgid="2075071241147969611">"Aplikacioni nuk ofrohet"</string>
    <string name="app_suspended_default_message" msgid="123166680425711887">"<xliff:g id="APP_NAME_0">%1$s</xliff:g> nuk ofrohet në këtë moment. Kjo menaxhohet nga <xliff:g id="APP_NAME_1">%2$s</xliff:g>."</string>
    <string name="app_suspended_more_details" msgid="1131804827776778187">"Mëso më shumë"</string>
    <string name="work_mode_off_title" msgid="1118691887588435530">"Të aktivizohet profili i punës?"</string>
    <string name="work_mode_off_message" msgid="5130856710614337649">"Aplikacionet e punës, njoftimet, të dhënat e tua dhe funksionet e tjera të profilit të punës do të aktivizohen"</string>
    <string name="work_mode_turn_on" msgid="2062544985670564875">"Aktivizo"</string>
    <string name="deprecated_target_sdk_message" msgid="1449696506742572767">"Ky aplikacion është ndërtuar për një version më të vjetër të Android dhe mund të mos funksionojë mirë. Provo të kontrollosh për përditësime ose kontakto me zhvilluesin."</string>
    <string name="deprecated_target_sdk_app_store" msgid="5032340500368495077">"Kliko për përditësim"</string>
    <string name="new_sms_notification_title" msgid="8442817549127555977">"Ke mesazhe të reja"</string>
    <string name="new_sms_notification_content" msgid="7002938807812083463">"Hap aplikacionin SMS për ta parë"</string>
    <string name="profile_encrypted_title" msgid="4260432497586829134">"Disa funksione mund të jenë të kufizuara"</string>
    <string name="profile_encrypted_detail" msgid="3700965619978314974">"Profili i punës është i kyçur"</string>
    <string name="profile_encrypted_message" msgid="6964994232310195874">"Trokit për ta shkyçur profilin e punës"</string>
    <string name="usb_mtp_launch_notification_title" msgid="8359219638312208932">"U lidh me <xliff:g id="PRODUCT_NAME">%1$s</xliff:g>"</string>
    <string name="usb_mtp_launch_notification_description" msgid="8541876176425411358">"Trokit për të parë skedarët"</string>
    <string name="app_info" msgid="6856026610594615344">"Informacioni mbi aplikacionin"</string>
    <string name="negative_duration" msgid="5688706061127375131">"−<xliff:g id="TIME">%1$s</xliff:g>"</string>
    <string name="demo_starting_message" msgid="5268556852031489931">"Po nis demonstrimin..."</string>
    <string name="demo_restarting_message" msgid="952118052531642451">"Po rivendos pajisjen…"</string>
    <string name="suspended_widget_accessibility" msgid="6712143096475264190">"<xliff:g id="LABEL">%1$s</xliff:g> u çaktivizua"</string>
    <string name="conference_call" msgid="3751093130790472426">"Telefonatë konferencë"</string>
    <string name="tooltip_popup_title" msgid="5253721848739260181">"Këshilla për veglën"</string>
    <string name="app_category_game" msgid="5431836943981492993">"Lojëra"</string>
    <string name="app_category_audio" msgid="1659853108734301647">"Muzikë dhe audio"</string>
    <string name="app_category_video" msgid="2728726078629384196">"Filma dhe video"</string>
    <string name="app_category_image" msgid="4867854544519846048">"Foto dhe imazhe"</string>
    <string name="app_category_social" msgid="5842783057834965912">"Rrjete sociale dhe komunikim"</string>
    <string name="app_category_news" msgid="7496506240743986873">"Lajme dhe revista"</string>
    <string name="app_category_maps" msgid="5878491404538024367">"Harta dhe navigim"</string>
    <string name="app_category_productivity" msgid="3742083261781538852">"Produktivitet"</string>
    <string name="device_storage_monitor_notification_channel" msgid="3295871267414816228">"Hapësira ruajtëse e pajisjes"</string>
    <string name="adb_debugging_notification_channel_tv" msgid="5537766997350092316">"Korrigjimi i USB-së"</string>
    <string name="time_picker_hour_label" msgid="2979075098868106450">"orë"</string>
    <string name="time_picker_minute_label" msgid="5168864173796598399">"minutë"</string>
    <string name="time_picker_header_text" msgid="143536825321922567">"Vendos orën"</string>
    <string name="time_picker_input_error" msgid="7574999942502513765">"Fut një kohë të vlefshme"</string>
    <string name="time_picker_prompt_label" msgid="7588093983899966783">"Shkruaj orën"</string>
    <string name="time_picker_text_input_mode_description" msgid="4148166758173708199">"Kalo te modaliteti i hyrjes së tekstit për hyrjen e kohës."</string>
    <string name="time_picker_radial_mode_description" msgid="4953403779779557198">"Kalo te modaliteti i orës për hyrjen e kohës."</string>
    <string name="autofill_picker_accessibility_title" msgid="8469043291648711535">"Opsionet e plotësimit automatik"</string>
    <string name="autofill_save_accessibility_title" msgid="7244365268417107822">"Ruaje për \"Plotësim automatik\""</string>
    <string name="autofill_error_cannot_autofill" msgid="7402758580060110371">"Përmbajtjet nuk mund të plotësohen automatikisht"</string>
    <string name="autofill_picker_no_suggestions" msgid="3908514303773350735">"Asnjë sugjerim për plotësim automatik"</string>
    <plurals name="autofill_picker_some_suggestions" formatted="false" msgid="5506565809835815274">
      <item quantity="other"><xliff:g id="COUNT">%1$s</xliff:g> sugjerime për plotësim automatik</item>
      <item quantity="one">Një sugjerim për plotësim automatik</item>
    </plurals>
    <string name="autofill_save_title" msgid="327541108460384555">"Të ruhet te "<b>"<xliff:g id="LABEL">%1$s</xliff:g>"</b>"?"</string>
    <string name="autofill_save_title_with_type" msgid="2339135393607143594">"Të ruhet <xliff:g id="TYPE">%1$s</xliff:g> te "<b>"<xliff:g id="LABEL">%2$s</xliff:g>"</b>"?"</string>
    <string name="autofill_save_title_with_2types" msgid="87616102361154432">"Të ruhet <xliff:g id="TYPE_0">%1$s</xliff:g> dhe <xliff:g id="TYPE_1">%2$s</xliff:g> te "<b>"<xliff:g id="LABEL">%3$s</xliff:g>"</b>"?"</string>
    <string name="autofill_save_title_with_3types" msgid="4108978552969604555">"Të ruhet <xliff:g id="TYPE_0">%1$s</xliff:g>, <xliff:g id="TYPE_1">%2$s</xliff:g> dhe <xliff:g id="TYPE_2">%3$s</xliff:g> te "<b>"<xliff:g id="LABEL">%4$s</xliff:g>"</b>"?"</string>
    <string name="autofill_update_title" msgid="5305781141104585279">"Të përditësohet në "<b>"<xliff:g id="LABEL">%1$s</xliff:g>"</b>"?"</string>
    <string name="autofill_update_title_with_type" msgid="4624181147422762233">"Të përditësohet <xliff:g id="TYPE">%1$s</xliff:g> në "<b>"<xliff:g id="LABEL">%2$s</xliff:g>"</b>"?"</string>
    <string name="autofill_update_title_with_2types" msgid="2300113827053626484">"Të përditësohet <xliff:g id="TYPE_0">%1$s</xliff:g> dhe <xliff:g id="TYPE_1">%2$s</xliff:g> në "<b>"<xliff:g id="LABEL">%3$s</xliff:g>"</b>"?"</string>
    <string name="autofill_update_title_with_3types" msgid="9089824354296211922">"Të përditësohen këta artikuj në "<b>"<xliff:g id="LABEL">%4$s</xliff:g>"</b>": <xliff:g id="TYPE_0">%1$s</xliff:g>, <xliff:g id="TYPE_1">%2$s</xliff:g> dhe <xliff:g id="TYPE_2">%3$s</xliff:g> ?"</string>
    <string name="autofill_save_yes" msgid="6398026094049005921">"Ruaj"</string>
    <string name="autofill_save_no" msgid="2625132258725581787">"Jo, faleminderit"</string>
    <string name="autofill_update_yes" msgid="310358413273276958">"Përditëso"</string>
    <string name="autofill_save_type_password" msgid="5288448918465971568">"fjalëkalimi"</string>
    <string name="autofill_save_type_address" msgid="4936707762193009542">"adresa"</string>
    <string name="autofill_save_type_credit_card" msgid="7127694776265563071">"karta e kreditit"</string>
    <string name="autofill_save_type_username" msgid="239040540379769562">"emri i përdoruesit"</string>
    <string name="autofill_save_type_email_address" msgid="5752949432129262174">"adresa e mail-it"</string>
    <string name="etws_primary_default_message_earthquake" msgid="5541962250262769193">"Qëndro i qetë dhe kërko strehim në afërsi."</string>
    <string name="etws_primary_default_message_tsunami" msgid="1887685943498368548">"Evakuohu menjëherë nga rajonet bregdetare dhe zonat pranë lumenjve drejt një vendi më të sigurt, si për shembull në një terren të ngritur."</string>
    <string name="etws_primary_default_message_earthquake_and_tsunami" msgid="998797956848445862">"Qëndro i qetë dhe kërko strehim në afërsi."</string>
    <string name="etws_primary_default_message_test" msgid="2709597093560037455">"Testim për mesazhet e urgjencës"</string>
    <string name="notification_reply_button_accessibility" msgid="3621714652387814344">"Përgjigju"</string>
    <string name="etws_primary_default_message_others" msgid="6293148756130398971"></string>
    <string name="mmcc_authentication_reject" msgid="5767701075994754356">"Karta SIM nuk lejohet për zërin"</string>
    <string name="mmcc_imsi_unknown_in_hlr" msgid="5316658473301462825">"Karta SIM nuk është e përgatitur për zërin"</string>
    <string name="mmcc_illegal_ms" msgid="807334478177362062">"Karta SIM nuk lejohet për zërin"</string>
    <string name="mmcc_illegal_me" msgid="1950705155760872972">"Telefoni nuk lejohet për zërin"</string>
    <string name="mmcc_authentication_reject_msim_template" msgid="1217031195834766479">"Karta SIM <xliff:g id="SIMNUMBER">%d</xliff:g> nuk lejohet"</string>
    <string name="mmcc_imsi_unknown_in_hlr_msim_template" msgid="5636464607596778986">"Karta SIM <xliff:g id="SIMNUMBER">%d</xliff:g> nuk është përgatitur"</string>
    <string name="mmcc_illegal_ms_msim_template" msgid="5994323296399913454">"Karta SIM <xliff:g id="SIMNUMBER">%d</xliff:g> nuk lejohet"</string>
    <string name="mmcc_illegal_me_msim_template" msgid="5550259730350571826">"Karta SIM <xliff:g id="SIMNUMBER">%d</xliff:g> nuk lejohet"</string>
    <string name="popup_window_default_title" msgid="4874318849712115433">"Dritare kërcyese"</string>
    <string name="slice_more_content" msgid="8504342889413274608">"+ <xliff:g id="NUMBER">%1$d</xliff:g>"</string>
    <string name="shortcut_restored_on_lower_version" msgid="4860853725206702336">"Versioni i aplikacionit u ul ose nuk është në përputhje me këtë shkurtore"</string>
    <string name="shortcut_restore_not_supported" msgid="5028808567940014190">"Nuk mund të restaurohej shkurtorja sepse aplikacioni nuk mbështet rezervimin dhe restaurimin"</string>
    <string name="shortcut_restore_signature_mismatch" msgid="2406209324521327518">"Nuk mund të restaurohej shkurtorja për shkak të mospërputhjes së nënshkrimit të aplikacionit"</string>
    <string name="shortcut_restore_unknown_issue" msgid="8703738064603262597">"Nuk mund të restaurohej shkurtorja"</string>
    <string name="shortcut_disabled_reason_unknown" msgid="5276016910284687075">"Shkurtorja është çaktivizuar"</string>
    <string name="harmful_app_warning_uninstall" msgid="4837672735619532931">"ÇINSTALO"</string>
    <string name="harmful_app_warning_open_anyway" msgid="596432803680914321">"HAPE GJITHSESI"</string>
    <string name="harmful_app_warning_title" msgid="8982527462829423432">"U gjet aplikacion i dëmshëm"</string>
    <string name="slices_permission_request" msgid="8484943441501672932">"<xliff:g id="APP_0">%1$s</xliff:g> dëshiron të shfaqë pjesë të <xliff:g id="APP_2">%2$s</xliff:g>"</string>
    <string name="screenshot_edit" msgid="7867478911006447565">"Modifiko"</string>
    <string name="volume_dialog_ringer_guidance_vibrate" msgid="8902050240801159042">"Do të lëshojë dridhje për telefonatat dhe njoftimet"</string>
    <string name="volume_dialog_ringer_guidance_silent" msgid="2128975224280276122">"Do të hiqet zëri për telefonatat dhe njoftimet"</string>
    <string name="notification_channel_system_changes" msgid="5072715579030948646">"Ndryshimet e sistemit"</string>
    <string name="notification_channel_do_not_disturb" msgid="6766940333105743037">"Mos shqetëso"</string>
    <string name="zen_upgrade_notification_visd_title" msgid="3288313883409759733">"E re: Modaliteti \"Mos shqetëso\" po fsheh njoftimet"</string>
    <string name="zen_upgrade_notification_visd_content" msgid="5533674060311631165">"Trokit për të mësuar më shumë dhe për të ndryshuar."</string>
    <string name="zen_upgrade_notification_title" msgid="3799603322910377294">"\"Mos shqetëso\" ka ndryshuar"</string>
    <string name="zen_upgrade_notification_content" msgid="1794994264692424562">"Trokit për të shënuar atë që është bllokuar"</string>
    <string name="notification_app_name_system" msgid="4205032194610042794">"Sistemi"</string>
    <string name="notification_app_name_settings" msgid="7751445616365753381">"Cilësimet"</string>
    <string name="notification_appops_camera_active" msgid="5050283058419699771">"Kamera"</string>
    <string name="notification_appops_microphone_active" msgid="4335305527588191730">"Mikrofoni"</string>
    <string name="notification_appops_overlay_active" msgid="633813008357934729">"po shfaqet mbi aplikacionet e tjera në ekranin tënd"</string>
    <string name="dynamic_mode_notification_channel_name" msgid="2348803891571320452">"Njoftimi i informacionit të \"Modalitetit rutinë\""</string>
    <string name="dynamic_mode_notification_title" msgid="508815255807182035">"Bateria mund të mbarojë përpara ngarkimit të zakonshëm"</string>
    <string name="dynamic_mode_notification_summary" msgid="2541166298550402690">"\"Kursyesi i baterisë\" u aktivizua për të zgjatur jetëgjatësinë e baterisë"</string>
    <string name="battery_saver_notification_channel_name" msgid="2083316159716201806">"Kursyesi i baterisë"</string>
    <string name="battery_saver_sticky_disabled_notification_title" msgid="6376147579378764641">"\"Kursyesi i baterisë\" nuk do të aktivizohet përsëri derisa bateria të jetë përsëri në nivel të ulët"</string>
    <string name="battery_saver_sticky_disabled_notification_summary" msgid="8090192609249817945">"Bateria është karikuar në një nivel të mjaftueshëm. \"Kursyesi i baterisë\" nuk do të aktivizohet përsëri deri sa bateria të jetë përsëri në nivel të ulët."</string>
    <string name="battery_saver_charged_notification_title" product="default" msgid="2960978289873161288">"Telefoni është karikuar në <xliff:g id="CHARGE_LEVEL">%1$s</xliff:g>"</string>
    <string name="battery_saver_charged_notification_title" product="tablet" msgid="7555713825806482451">"Tableti është karikuar në <xliff:g id="CHARGE_LEVEL">%1$s</xliff:g>"</string>
    <string name="battery_saver_charged_notification_title" product="device" msgid="5954873381559605660">"Pajisja është karikuar në <xliff:g id="CHARGE_LEVEL">%1$s</xliff:g>"</string>
    <string name="battery_saver_off_notification_summary" msgid="1374222493681267143">"\"Kursyesi i baterisë\" është joaktiv. Funksionet nuk janë më të kufizuara."</string>
    <string name="battery_saver_off_alternative_notification_summary" msgid="4340727818546508436">"\"Kursyesi i baterisë\" është çaktivizuar. Funksionet nuk janë më të kufizuara."</string>
    <string name="mime_type_folder" msgid="7111951698626315204">"Dosje"</string>
    <string name="mime_type_apk" msgid="5518003630972506900">"Aplikacion i Android"</string>
    <string name="mime_type_generic" msgid="6833871596845900027">"Skedar"</string>
    <string name="mime_type_generic_ext" msgid="8450275970061657174">"Skedar <xliff:g id="EXTENSION">%1$s</xliff:g>"</string>
    <string name="mime_type_audio" msgid="6289777657172050926">"Audio"</string>
    <string name="mime_type_audio_ext" msgid="3270880987725816210">"Audio <xliff:g id="EXTENSION">%1$s</xliff:g>"</string>
    <string name="mime_type_video" msgid="4093025777317307426">"Video"</string>
    <string name="mime_type_video_ext" msgid="5643771615714173159">"Video <xliff:g id="EXTENSION">%1$s</xliff:g>"</string>
    <string name="mime_type_image" msgid="3144284451605236371">"Imazh"</string>
    <string name="mime_type_image_ext" msgid="1514613218742736590">"Imazh <xliff:g id="EXTENSION">%1$s</xliff:g>"</string>
    <string name="mime_type_compressed" msgid="1645486037074943257">"Arkiv"</string>
    <string name="mime_type_compressed_ext" msgid="4232293058067801528">"Arkiv <xliff:g id="EXTENSION">%1$s</xliff:g>"</string>
    <string name="mime_type_document" msgid="1596838147256375966">"Dokument"</string>
    <string name="mime_type_document_ext" msgid="6327266601345501281">"Dokument <xliff:g id="EXTENSION">%1$s</xliff:g>"</string>
    <string name="mime_type_spreadsheet" msgid="2639138255207123557">"Fletëllogaritëse"</string>
    <string name="mime_type_spreadsheet_ext" msgid="5508653032786106725">"Fletëllogaritëse <xliff:g id="EXTENSION">%1$s</xliff:g>"</string>
    <string name="mime_type_presentation" msgid="6145604688774787357">"Prezantim"</string>
    <string name="mime_type_presentation_ext" msgid="2982650207774823437">"Prezantim <xliff:g id="EXTENSION">%1$s</xliff:g>"</string>
    <string name="car_loading_profile" msgid="3545132581795684027">"Po ngarkohet"</string>
    <plurals name="file_count" formatted="false" msgid="1628600959752419449">
      <item quantity="other"><xliff:g id="FILE_NAME_2">%s</xliff:g> + <xliff:g id="COUNT_3">%d</xliff:g> skedarë</item>
      <item quantity="one"><xliff:g id="FILE_NAME_0">%s</xliff:g> + <xliff:g id="COUNT_1">%d</xliff:g> skedar</item>
    </plurals>
    <string name="chooser_no_direct_share_targets" msgid="997970693708458895">"Ndarja e drejtpërdrejtë nuk ofrohet"</string>
    <string name="chooser_all_apps_button_label" msgid="3631524352936289457">"Lista e aplikacioneve"</string>
</resources><|MERGE_RESOLUTION|>--- conflicted
+++ resolved
@@ -552,23 +552,11 @@
   <string-array name="fingerprint_error_vendor">
   </string-array>
     <string name="fingerprint_icon_content_description" msgid="2340202869968465936">"Ikona e gjurmës së gishtit"</string>
-<<<<<<< HEAD
-    <!-- no translation found for permlab_manageFace (7262837876352591553) -->
-    <skip />
-    <string name="permdesc_manageFace" msgid="8919637120670185330">"Lejon aplikacionin të aktivizojë mënyra për shtim e fshirje të shablloneve të përdorura."</string>
-    <!-- no translation found for permlab_useFaceAuthentication (2565716575739037572) -->
-    <skip />
-    <!-- no translation found for permdesc_useFaceAuthentication (4712947955047607722) -->
-    <skip />
-    <!-- no translation found for face_recalibrate_notification_name (1913676850645544352) -->
-    <skip />
-=======
     <string name="permlab_manageFace" msgid="7262837876352591553">"menaxho harduerin për shkyçjen me fytyrën"</string>
     <string name="permdesc_manageFace" msgid="8919637120670185330">"Lejon aplikacionin të aktivizojë mënyra për shtim e fshirje të shablloneve të përdorura."</string>
     <string name="permlab_useFaceAuthentication" msgid="2565716575739037572">"përdor harduerin e shkyçjes me fytyrën"</string>
     <string name="permdesc_useFaceAuthentication" msgid="4712947955047607722">"Lejon aplikacionin të përdorë harduerin e shkyçjes me fytyrën për procesin e vërtetimit"</string>
     <string name="face_recalibrate_notification_name" msgid="1913676850645544352">"Shkyçja me fytyrë"</string>
->>>>>>> dbf9e87c
     <string name="face_recalibrate_notification_title" msgid="4087620069451499365">"Regjistro përsëri fytyrën tënde"</string>
     <string name="face_recalibrate_notification_content" msgid="5530308842361499835">"Për të përmirësuar njohjen, regjistro përsëri fytyrën tënde"</string>
     <string name="face_acquired_insufficient" msgid="2767330364802375742">"S\'mund të regjistroheshin të dhëna të sakta të fytyrës. Provo përsëri."</string>
@@ -581,11 +569,7 @@
     <string name="face_acquired_too_right" msgid="3667075962661863218">"Lëvize telefonin majtas."</string>
     <string name="face_acquired_too_left" msgid="3148242963894703424">"Lëvize telefonin djathtas"</string>
     <string name="face_acquired_poor_gaze" msgid="5606479370806754905">"Shiko më drejt në pajisjen tënde."</string>
-<<<<<<< HEAD
-    <string name="face_acquired_not_detected" msgid="4885504661626728809">"Fytyra jote nuk shfaqet. Shiko te telefoni."</string>
-=======
     <string name="face_acquired_not_detected" msgid="1879714205006680222">"Pozicionoje fytyrën tënde direkt përpara telefonit."</string>
->>>>>>> dbf9e87c
     <string name="face_acquired_too_much_motion" msgid="3149332171102108851">"Ka shumë lëvizje. Mbaje telefonin të palëvizur."</string>
     <string name="face_acquired_recalibrate" msgid="8077949502893707539">"Regjistroje përsëri fytyrën tënde."</string>
     <string name="face_acquired_too_different" msgid="7663983770123789694">"Fytyra nuk mund të njihet më. Provo përsëri."</string>
@@ -594,26 +578,6 @@
     <string name="face_acquired_tilt_too_extreme" msgid="4019954263012496468">"Ktheje kokën pak më pak."</string>
     <string name="face_acquired_roll_too_extreme" msgid="6312973147689664409">"Ktheje kokën pak më pak."</string>
     <string name="face_acquired_obscured" msgid="5357207702967893283">"Hiq gjithçka që fsheh fytyrën tënde."</string>
-<<<<<<< HEAD
-    <string name="face_acquired_sensor_dirty" msgid="2535761002815565222">"Pastro sensorin në anën e sipërme të ekranit."</string>
-  <string-array name="face_acquired_vendor">
-  </string-array>
-    <string name="face_error_hw_not_available" msgid="396883585636963908">"Fytyra s\'mund të verifikohet. Hardueri nuk ofrohet."</string>
-    <!-- no translation found for face_error_timeout (981512090365729465) -->
-    <skip />
-    <string name="face_error_no_space" msgid="2712120617457553825">"S\'mund të ruhen të dhëna të reja fytyre. Fshi një të vjetër në fillim."</string>
-    <string name="face_error_canceled" msgid="283945501061931023">"Veprimi me fytyrën u anulua."</string>
-    <!-- no translation found for face_error_user_canceled (5317030072349668946) -->
-    <skip />
-    <string name="face_error_lockout" msgid="3407426963155388504">"Shumë përpjekje. Provo sërish më vonë."</string>
-    <!-- no translation found for face_error_lockout_permanent (4723594314443097159) -->
-    <skip />
-    <string name="face_error_unable_to_process" msgid="4940944939691171539">"Fytyra nuk mund të verifikohet. Provo përsëri."</string>
-    <!-- no translation found for face_error_not_enrolled (4016937174832839540) -->
-    <skip />
-    <!-- no translation found for face_error_hw_not_present (8302690289757559738) -->
-    <skip />
-=======
     <string name="face_acquired_sensor_dirty" msgid="7905138627046865579">"Pastro kreun e ekranit, duke përfshirë shiritin e zi"</string>
   <string-array name="face_acquired_vendor">
   </string-array>
@@ -627,7 +591,6 @@
     <string name="face_error_unable_to_process" msgid="4940944939691171539">"Fytyra nuk mund të verifikohet. Provo përsëri."</string>
     <string name="face_error_not_enrolled" msgid="4016937174832839540">"Nuk e ke konfiguruar shkyçjen me fytyrë."</string>
     <string name="face_error_hw_not_present" msgid="8302690289757559738">"Shkyçja me fytyrë nuk mbështetet në këtë pajisje"</string>
->>>>>>> dbf9e87c
     <string name="face_name_template" msgid="7004562145809595384">"Fytyra <xliff:g id="FACEID">%d</xliff:g>"</string>
   <string-array name="face_error_vendor">
   </string-array>
