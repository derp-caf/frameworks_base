--- conflicted
+++ resolved
@@ -552,23 +552,11 @@
   <string-array name="fingerprint_error_vendor">
   </string-array>
     <string name="fingerprint_icon_content_description" msgid="2340202869968465936">"Ikon cap jari"</string>
-<<<<<<< HEAD
-    <!-- no translation found for permlab_manageFace (7262837876352591553) -->
-    <skip />
-    <string name="permdesc_manageFace" msgid="8919637120670185330">"Membenarkan apl menggunakan kaedah untuk menambahkan dan memadamkan templat wajah untuk digunakan."</string>
-    <!-- no translation found for permlab_useFaceAuthentication (2565716575739037572) -->
-    <skip />
-    <!-- no translation found for permdesc_useFaceAuthentication (4712947955047607722) -->
-    <skip />
-    <!-- no translation found for face_recalibrate_notification_name (1913676850645544352) -->
-    <skip />
-=======
     <string name="permlab_manageFace" msgid="7262837876352591553">"urus perkakasan wajah buka kunci"</string>
     <string name="permdesc_manageFace" msgid="8919637120670185330">"Membenarkan apl menggunakan kaedah untuk menambahkan dan memadamkan templat wajah untuk digunakan."</string>
     <string name="permlab_useFaceAuthentication" msgid="2565716575739037572">"gunakan perkakasan wajah buka kunci"</string>
     <string name="permdesc_useFaceAuthentication" msgid="4712947955047607722">"Membenarkan apl menggunakan perkakasan wajah buka kunci untuk pengesahan"</string>
     <string name="face_recalibrate_notification_name" msgid="1913676850645544352">"Wajah buka kunci"</string>
->>>>>>> dbf9e87c
     <string name="face_recalibrate_notification_title" msgid="4087620069451499365">"Daftarkan semula wajah anda"</string>
     <string name="face_recalibrate_notification_content" msgid="5530308842361499835">"Untuk meningkatkan pengecaman, sila daftarkan semula wajah anda"</string>
     <string name="face_acquired_insufficient" msgid="2767330364802375742">"Gagal menangkap data wajah dgn tepat. Cuba lagi."</string>
@@ -581,11 +569,7 @@
     <string name="face_acquired_too_right" msgid="3667075962661863218">"Alihkan telefon ke kiri."</string>
     <string name="face_acquired_too_left" msgid="3148242963894703424">"Alihkan telefon ke kanan."</string>
     <string name="face_acquired_poor_gaze" msgid="5606479370806754905">"Sila lihat terus pada peranti anda."</string>
-<<<<<<< HEAD
-    <string name="face_acquired_not_detected" msgid="4885504661626728809">"Gagal mengesan wajah anda. Lihat telefon."</string>
-=======
     <string name="face_acquired_not_detected" msgid="1879714205006680222">"Letakkan wajah anda betul-betul di depan telefon."</string>
->>>>>>> dbf9e87c
     <string name="face_acquired_too_much_motion" msgid="3149332171102108851">"Terlalu bnyk gerakan. Pegang telefon dgn stabil."</string>
     <string name="face_acquired_recalibrate" msgid="8077949502893707539">"Sila daftarkan semula wajah anda."</string>
     <string name="face_acquired_too_different" msgid="7663983770123789694">"Tidak lagi dapat mengecam wajah. Cuba lagi."</string>
@@ -594,26 +578,6 @@
     <string name="face_acquired_tilt_too_extreme" msgid="4019954263012496468">"Pusingkan kepala anda kurang sedikit."</string>
     <string name="face_acquired_roll_too_extreme" msgid="6312973147689664409">"Pusingkan kepala anda kurang sedikit."</string>
     <string name="face_acquired_obscured" msgid="5357207702967893283">"Alih keluar apa saja yang melindungi wajah anda."</string>
-<<<<<<< HEAD
-    <string name="face_acquired_sensor_dirty" msgid="2535761002815565222">"Bersihkan penderia di tepi bahagian atas skrin."</string>
-  <string-array name="face_acquired_vendor">
-  </string-array>
-    <string name="face_error_hw_not_available" msgid="396883585636963908">"Tdk dpt sahkan wajah. Perkakasan tidak tersedia."</string>
-    <!-- no translation found for face_error_timeout (981512090365729465) -->
-    <skip />
-    <string name="face_error_no_space" msgid="2712120617457553825">"Tdk dpt menyimpan data wajah baharu. Padamkan yg lama dahulu."</string>
-    <string name="face_error_canceled" msgid="283945501061931023">"Pengendalian wajah dibatalkan."</string>
-    <!-- no translation found for face_error_user_canceled (5317030072349668946) -->
-    <skip />
-    <string name="face_error_lockout" msgid="3407426963155388504">"Terlalu banyak percubaan. Cuba sebentar lagi."</string>
-    <!-- no translation found for face_error_lockout_permanent (4723594314443097159) -->
-    <skip />
-    <string name="face_error_unable_to_process" msgid="4940944939691171539">"Tidak dapat mengesahkan wajah. Cuba lagi."</string>
-    <!-- no translation found for face_error_not_enrolled (4016937174832839540) -->
-    <skip />
-    <!-- no translation found for face_error_hw_not_present (8302690289757559738) -->
-    <skip />
-=======
     <string name="face_acquired_sensor_dirty" msgid="7905138627046865579">"Bersihkan bahagian atas skrin anda, termasuk bar hitam"</string>
   <string-array name="face_acquired_vendor">
   </string-array>
@@ -627,7 +591,6 @@
     <string name="face_error_unable_to_process" msgid="4940944939691171539">"Tidak dapat mengesahkan wajah. Cuba lagi."</string>
     <string name="face_error_not_enrolled" msgid="4016937174832839540">"Anda belum menyediakan wajah buka kunci."</string>
     <string name="face_error_hw_not_present" msgid="8302690289757559738">"Wajah buka kunci tidak disokong pada peranti ini."</string>
->>>>>>> dbf9e87c
     <string name="face_name_template" msgid="7004562145809595384">"Wajah <xliff:g id="FACEID">%d</xliff:g>"</string>
   <string-array name="face_error_vendor">
   </string-array>
