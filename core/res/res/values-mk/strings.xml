<?xml version="1.0" encoding="UTF-8"?>
<!-- 
/* //device/apps/common/assets/res/any/strings.xml
**
** Copyright 2006, The Android Open Source Project
**
** Licensed under the Apache License, Version 2.0 (the "License");
** you may not use this file except in compliance with the License.
** You may obtain a copy of the License at
**
**     http://www.apache.org/licenses/LICENSE-2.0
**
** Unless required by applicable law or agreed to in writing, software
** distributed under the License is distributed on an "AS IS" BASIS,
** WITHOUT WARRANTIES OR CONDITIONS OF ANY KIND, either express or implied.
** See the License for the specific language governing permissions and
** limitations under the License.
*/
 -->

<resources xmlns:android="http://schemas.android.com/apk/res/android"
    xmlns:xliff="urn:oasis:names:tc:xliff:document:1.2">
    <string name="byteShort" msgid="8340973892742019101">"Б"</string>
    <string name="kilobyteShort" msgid="7542884022844556968">"КБ"</string>
    <string name="megabyteShort" msgid="6355851576770428922">"МБ"</string>
    <string name="gigabyteShort" msgid="3259882455212193214">"ГБ"</string>
    <string name="terabyteShort" msgid="231613018159186962">"ТБ"</string>
    <string name="petabyteShort" msgid="5637816680144990219">"ПБ"</string>
    <string name="fileSizeSuffix" msgid="8897567456150907538">"<xliff:g id="NUMBER">%1$s</xliff:g> <xliff:g id="UNIT">%2$s</xliff:g>"</string>
    <string name="untitled" msgid="4638956954852782576">"&lt;Без наслов&gt;"</string>
    <string name="emptyPhoneNumber" msgid="7694063042079676517">"(Нема телефонски број)"</string>
    <string name="unknownName" msgid="6867811765370350269">"Непознато"</string>
    <string name="defaultVoiceMailAlphaTag" msgid="2660020990097733077">"Говорна пошта"</string>
    <string name="defaultMsisdnAlphaTag" msgid="2850889754919584674">"MSISDN1"</string>
    <string name="mmiError" msgid="5154499457739052907">"Проблем со поврзување или неважечки MMI код."</string>
    <string name="mmiFdnError" msgid="5224398216385316471">"Операцијата е ограничена на бирање само фиксни броеви."</string>
    <string name="mmiErrorWhileRoaming" msgid="762488890299284230">"Не може да се сменат поставките за проследување повик од телефонот додека сте во роаминг."</string>
    <string name="serviceEnabled" msgid="8147278346414714315">"Услугата беше овозможена."</string>
    <string name="serviceEnabledFor" msgid="6856228140453471041">"Услугата беше овозможена за:"</string>
    <string name="serviceDisabled" msgid="1937553226592516411">"Услугата е оневозможена."</string>
    <string name="serviceRegistered" msgid="6275019082598102493">"Регистрацијата беше успешна."</string>
    <string name="serviceErased" msgid="1288584695297200972">"Бришењето беше успешно."</string>
    <string name="passwordIncorrect" msgid="7612208839450128715">"Погрешна лозинка."</string>
    <string name="mmiComplete" msgid="8232527495411698359">"MMI заврши."</string>
    <string name="badPin" msgid="9015277645546710014">"Стариот PIN што го напишавте не е точен."</string>
    <string name="badPuk" msgid="5487257647081132201">"ПУК-бројот што го напишавте не е точен."</string>
    <string name="mismatchPin" msgid="609379054496863419">"Впишаните PIN-броеви не се совпаѓаат."</string>
    <string name="invalidPin" msgid="3850018445187475377">"Внеси PIN од 4 до 8 броеви."</string>
    <string name="invalidPuk" msgid="8761456210898036513">"Внеси ПУК од 8 броеви или повеќе."</string>
    <string name="needPuk" msgid="919668385956251611">"Вашата SIM картичка е заклучена со ПУК код. Внесете го ПУК кодот за да се отклучи."</string>
    <string name="needPuk2" msgid="4526033371987193070">"Внесете го ПУК2 кодот за да се одблокира SIM картичката."</string>
    <string name="enablePin" msgid="209412020907207950">"Неуспешно, овозможи заклучување на SIM/RUIM."</string>
    <plurals name="pinpuk_attempts" formatted="false" msgid="1251012001539225582">
      <item quantity="one">Ви преостануваат уште <xliff:g id="NUMBER_1">%d</xliff:g> обид пред SIM-картичката да се заклучи.</item>
      <item quantity="other">Ви преостануваат уште <xliff:g id="NUMBER_1">%d</xliff:g> обиди пред SIM-картичката да се заклучи.</item>
    </plurals>
    <string name="imei" msgid="2625429890869005782">"IMEI"</string>
    <string name="meid" msgid="4841221237681254195">"MEID"</string>
    <string name="ClipMmi" msgid="6952821216480289285">"ID на дојдовен повикувач"</string>
    <string name="ClirMmi" msgid="7784673673446833091">"ID на појдовен повикувач"</string>
    <string name="ColpMmi" msgid="3065121483740183974">"ID на поврзана линија"</string>
    <string name="ColrMmi" msgid="4996540314421889589">"Забрана на ID на поврзана линија"</string>
    <string name="CfMmi" msgid="5123218989141573515">"Проследување повик"</string>
    <string name="CwMmi" msgid="9129678056795016867">"Повик на чекање"</string>
    <string name="BaMmi" msgid="455193067926770581">"Забрана за повик"</string>
    <string name="PwdMmi" msgid="7043715687905254199">"Промена на лозинка"</string>
    <string name="PinMmi" msgid="3113117780361190304">"Промена на PIN"</string>
    <string name="CnipMmi" msgid="3110534680557857162">"Се повикува прикажаниот број"</string>
    <string name="CnirMmi" msgid="3062102121430548731">"Повикувачкиот број е ограничен"</string>
    <string name="ThreeWCMmi" msgid="9051047170321190368">"Повикување на три начини"</string>
    <string name="RuacMmi" msgid="7827887459138308886">"Одбивање несакани вознемирувачки повици"</string>
    <string name="CndMmi" msgid="3116446237081575808">"Испорака на повикувачки број"</string>
    <string name="DndMmi" msgid="1265478932418334331">"Не вознемирувај"</string>
    <string name="CLIRDefaultOnNextCallOn" msgid="429415409145781923">"Стандардно, повикувачот со овој ID е ограничен. Следен повик: ограничен"</string>
    <string name="CLIRDefaultOnNextCallOff" msgid="3092918006077864624">"Стандардно, повикувачот со овој ID е ограничен. Следен повик: не е ограничен"</string>
    <string name="CLIRDefaultOffNextCallOn" msgid="6179425182856418465">"Стандардно, повикувачот со овој ID не е ограничен. Следен повик: ограничен"</string>
    <string name="CLIRDefaultOffNextCallOff" msgid="2567998633124408552">"Стандардно, повикувачот со овој ID не е ограничен. Следен повик: не е ограничен"</string>
    <string name="serviceNotProvisioned" msgid="8614830180508686666">"Услугата не е предвидена."</string>
    <string name="CLIRPermanent" msgid="3377371145926835671">"Не може да го промените поставувањето за ID на повикувач."</string>
    <string name="RestrictedOnDataTitle" msgid="5221736429761078014">"Нема услуга за мобилен интернет"</string>
    <string name="RestrictedOnEmergencyTitle" msgid="6855466023161191166">"Итните повици се недостапни"</string>
    <string name="RestrictedOnNormalTitle" msgid="3179574012752700984">"Нема услуга за говорни повици"</string>
    <string name="RestrictedOnAllVoiceTitle" msgid="8037246983606545202">"Нема говорна услуга или итни повици"</string>
    <string name="RestrictedStateContent" msgid="6538703255570997248">"Вашиот оператор ја исклучил привремено"</string>
    <string name="RestrictedStateContentMsimTemplate" msgid="673416791370248176">"Привремено исклучена од вашиот оператор за SIM <xliff:g id="SIMNUMBER">%d</xliff:g>"</string>
    <string name="NetworkPreferenceSwitchTitle" msgid="6982395015324165258">"Мобилната мрежа е недостапна"</string>
    <string name="NetworkPreferenceSwitchSummary" msgid="509327194863482733">"Сменете ја претпочитаната мрежа. Допрете за промена."</string>
    <string name="EmergencyCallWarningTitle" msgid="813380189532491336">"Итните повици се недостапни"</string>
    <string name="EmergencyCallWarningSummary" msgid="1899692069750260619">"Не може да остваруваат итни повици преку Wi-Fi"</string>
    <string name="notification_channel_network_alert" msgid="4427736684338074967">"Предупредувања"</string>
    <string name="notification_channel_call_forward" msgid="2419697808481833249">"Проследување повик"</string>
    <string name="notification_channel_emergency_callback" msgid="6686166232265733921">"Режим на итен повратен повик"</string>
    <string name="notification_channel_mobile_data_status" msgid="4575131690860945836">"Статус на мобилна мрежа"</string>
    <string name="notification_channel_sms" msgid="3441746047346135073">"SMS-пораки"</string>
    <string name="notification_channel_voice_mail" msgid="3954099424160511919">"Пораки од говорна пошта"</string>
    <string name="notification_channel_wfc" msgid="2130802501654254801">"Повикување преку Wi-Fi"</string>
    <string name="notification_channel_sim" msgid="4052095493875188564">"Статус на SIM-картичка"</string>
    <string name="notification_channel_sim_high_prio" msgid="1787666807724243207">"Статус на SIM-известувања со висок приоритет"</string>
    <string name="peerTtyModeFull" msgid="6165351790010341421">"Рамноправен уред го побара режимот на TTY „FULL“"</string>
    <string name="peerTtyModeHco" msgid="5728602160669216784">"Рамноправен уред го побара режимот на TTY „HCO“"</string>
    <string name="peerTtyModeVco" msgid="1742404978686538049">"Рамноправен уред го побара режимот на TTY „VCO“"</string>
    <string name="peerTtyModeOff" msgid="3280819717850602205">"Рамноправен уред го побара режимот на TTY „OFF“"</string>
    <string name="serviceClassVoice" msgid="1258393812335258019">"Глас"</string>
    <string name="serviceClassData" msgid="872456782077937893">"Податоци"</string>
    <string name="serviceClassFAX" msgid="5566624998840486475">"Факс"</string>
    <string name="serviceClassSMS" msgid="2015460373701527489">"SMS"</string>
    <string name="serviceClassDataAsync" msgid="4523454783498551468">"Несинхронизирани"</string>
    <string name="serviceClassDataSync" msgid="7530000519646054776">"Синхронизирани"</string>
    <string name="serviceClassPacket" msgid="6991006557993423453">"Пакет"</string>
    <string name="serviceClassPAD" msgid="3235259085648271037">"PAD"</string>
    <string name="roamingText0" msgid="7170335472198694945">"Показателот за роаминг е вклучен"</string>
    <string name="roamingText1" msgid="5314861519752538922">"Показателот за роаминг е исклучен"</string>
    <string name="roamingText2" msgid="8969929049081268115">"Показателот за роаминг трепка"</string>
    <string name="roamingText3" msgid="5148255027043943317">"Надвор од соседството"</string>
    <string name="roamingText4" msgid="8808456682550796530">"Надвор од зградата"</string>
    <string name="roamingText5" msgid="7604063252850354350">"Роаминг - претпочитан систем"</string>
    <string name="roamingText6" msgid="2059440825782871513">"Роаминг - достапен систем"</string>
    <string name="roamingText7" msgid="7112078724097233605">"Роаминг - сојузнички партнер"</string>
    <string name="roamingText8" msgid="5989569778604089291">"Роаминг - премиум партнер"</string>
    <string name="roamingText9" msgid="7969296811355152491">"Роаминг - целосна функционалност на услуга"</string>
    <string name="roamingText10" msgid="3992906999815316417">"Роаминг - делумна функционалност на услуга"</string>
    <string name="roamingText11" msgid="4154476854426920970">"Банерот со роаминг е вклучен"</string>
    <string name="roamingText12" msgid="1189071119992726320">"Банерот со роаминг е исклучен"</string>
    <string name="roamingTextSearching" msgid="8360141885972279963">"Пребарување за услуга"</string>
    <string name="wfcRegErrorTitle" msgid="3855061241207182194">"Не може да се постави функцијата „Повици преку Wi-Fi“"</string>
  <string-array name="wfcOperatorErrorAlertMessages">
    <item msgid="3910386316304772394">"За да воспоставувате повици и да испраќате пораки преку Wi-Fi, прво побарајте од операторот да ја постави услугава. Потоа, вклучете ја повторно „Повикување преку Wi-Fi“ во „Поставки“. (Код за грешка: <xliff:g id="CODE">%1$s</xliff:g>)"</item>
  </string-array>
  <string-array name="wfcOperatorErrorNotificationMessages">
    <item msgid="7372514042696663278">"Проблем при регистрирањето на функцијата „Повици преку Wi‑Fi“ со операторот: <xliff:g id="CODE">%1$s</xliff:g>"</item>
  </string-array>
    <!-- no translation found for wfcSpnFormat_spn (4998685024207291232) -->
    <skip />
    <string name="wfcSpnFormat_spn_wifi_calling" msgid="136001023263502280">"Повици преку Wi-Fi на <xliff:g id="SPN">%s</xliff:g>"</string>
    <string name="wfcSpnFormat_spn_wifi_calling_vo_hyphen" msgid="1730997175789582756">"Повикување преку Wi-Fi на <xliff:g id="SPN">%s</xliff:g>"</string>
    <string name="wfcSpnFormat_wlan_call" msgid="2533371081782489793">"Повик преку WLAN"</string>
    <string name="wfcSpnFormat_spn_wlan_call" msgid="2315240198303197168">"Повик преку WLAN на <xliff:g id="SPN">%s</xliff:g>"</string>
    <string name="wfcSpnFormat_spn_wifi" msgid="6546481665561961938">"Wi-Fi на <xliff:g id="SPN">%s</xliff:g>"</string>
    <string name="wfcSpnFormat_wifi_calling_bar_spn" msgid="1726178784338466265">"Повици преку Wi-Fi | <xliff:g id="SPN">%s</xliff:g>"</string>
    <string name="wfcSpnFormat_spn_vowifi" msgid="4444638298656953681">"Глас преку Wi-Fi на <xliff:g id="SPN">%s</xliff:g>"</string>
    <string name="wfcSpnFormat_wifi_calling" msgid="4990486735013125329">"Повикување преку Wi-Fi"</string>
    <string name="wfcSpnFormat_wifi" msgid="1892673884655959773">"Wi-Fi"</string>
    <string name="wfcSpnFormat_wifi_calling_wo_hyphen" msgid="1336669776254502831">"Повикување преку Wi-Fi"</string>
    <string name="wfcSpnFormat_vowifi" msgid="1765176406171272629">"Глас преку Wi-Fi"</string>
    <string name="wifi_calling_off_summary" msgid="8720659586041656098">"Исклучено"</string>
    <string name="wfc_mode_wifi_preferred_summary" msgid="7335489823608689868">"Повикувај преку Wi-Fi"</string>
    <string name="wfc_mode_cellular_preferred_summary" msgid="7081742743152286290">"Повикувај преку мобилна мрежа"</string>
    <string name="wfc_mode_wifi_only_summary" msgid="2379919155237869320">"Само Wi-Fi"</string>
    <string name="cfTemplateNotForwarded" msgid="1683685883841272560">"<xliff:g id="BEARER_SERVICE_CODE">{0}</xliff:g>: не е препратено"</string>
    <string name="cfTemplateForwarded" msgid="1302922117498590521">"<xliff:g id="BEARER_SERVICE_CODE">{0}</xliff:g>: <xliff:g id="DIALING_NUMBER">{1}</xliff:g>"</string>
    <string name="cfTemplateForwardedTime" msgid="9206251736527085256">"<xliff:g id="BEARER_SERVICE_CODE">{0}</xliff:g>: <xliff:g id="DIALING_NUMBER">{1}</xliff:g> по <xliff:g id="TIME_DELAY">{2}</xliff:g> секунди"</string>
    <string name="cfTemplateRegistered" msgid="5073237827620166285">"<xliff:g id="BEARER_SERVICE_CODE">{0}</xliff:g>: не е препратено"</string>
    <string name="cfTemplateRegisteredTime" msgid="6781621964320635172">"<xliff:g id="BEARER_SERVICE_CODE">{0}</xliff:g>: не е проследен"</string>
    <string name="fcComplete" msgid="3118848230966886575">"Кодот за карактеристиката заврши."</string>
    <string name="fcError" msgid="3327560126588500777">"Проблем со поврзувањето или неважечки код за карактеристиката."</string>
    <string name="httpErrorOk" msgid="1191919378083472204">"Во ред"</string>
    <string name="httpError" msgid="7956392511146698522">"Настана грешка на мрежа."</string>
    <string name="httpErrorLookup" msgid="4711687456111963163">"Не можеше да се најде URL."</string>
    <string name="httpErrorUnsupportedAuthScheme" msgid="6299980280442076799">"Шемата за автентикација на локацијата не е поддржана."</string>
    <string name="httpErrorAuth" msgid="1435065629438044534">"Не можеше да се автентицира."</string>
    <string name="httpErrorProxyAuth" msgid="1788207010559081331">"Автентикацијата преку прокси серверот беше неуспешна."</string>
    <string name="httpErrorConnect" msgid="8714273236364640549">"Не можеше да се поврзе со серверот."</string>
    <string name="httpErrorIO" msgid="2340558197489302188">"Не можеше да се комуницира со серверот. Обидете се повторно подоцна."</string>
    <string name="httpErrorTimeout" msgid="4743403703762883954">"Времето за поврзување до серверот истече."</string>
    <string name="httpErrorRedirectLoop" msgid="8679596090392779516">"Страницата содржи премногу пренасочувања од серверот."</string>
    <string name="httpErrorUnsupportedScheme" msgid="5015730812906192208">"Протоколот не е поддржан."</string>
    <string name="httpErrorFailedSslHandshake" msgid="96549606000658641">"Не можеше да се воспостави безбедна врска."</string>
    <string name="httpErrorBadUrl" msgid="3636929722728881972">"Страницата не можеше да се отвори, бидејќи URL е неважечки."</string>
    <string name="httpErrorFile" msgid="2170788515052558676">"Не можеше да се пристапи до датотеката."</string>
    <string name="httpErrorFileNotFound" msgid="6203856612042655084">"Не можеше да се најде бараната датотека."</string>
    <string name="httpErrorTooManyRequests" msgid="1235396927087188253">"Се обработуваат премногу барања. Обидете се повторно подоцна."</string>
    <string name="notification_title" msgid="8967710025036163822">"Грешка при пријавување за <xliff:g id="ACCOUNT">%1$s</xliff:g>"</string>
    <string name="contentServiceSync" msgid="8353523060269335667">"Синхронизирај"</string>
    <string name="contentServiceSyncNotificationTitle" msgid="7036196943673524858">"Не може да се синхронизира"</string>
    <string name="contentServiceTooManyDeletesNotificationDesc" msgid="4884451152168188763">"Се обидовте да избришете премногу <xliff:g id="CONTENT_TYPE">%s</xliff:g>."</string>
    <string name="low_memory" product="tablet" msgid="6494019234102154896">"Меморијата на таблетот е полна. Избришете некои датотеки за да ослободите простор."</string>
    <string name="low_memory" product="watch" msgid="4415914910770005166">"Складот за гледање е полн. Избришете некои датотеки за да ослободите простор."</string>
    <string name="low_memory" product="tv" msgid="516619861191025923">"Складот на телевизорот е полн. Избришете некои датотеки за да ослободите простор."</string>
    <string name="low_memory" product="default" msgid="3475999286680000541">"Меморијата на телефонот е полна. Избришете некои датотеки за да ослободите простор."</string>
    <plurals name="ssl_ca_cert_warning" formatted="false" msgid="5106721205300213569">
      <item quantity="one">Инсталирани се авторитети за сертификатот</item>
      <item quantity="other">Инсталирани се авторитети за сертификатот</item>
    </plurals>
    <string name="ssl_ca_cert_noti_by_unknown" msgid="4475437862189850602">"Од страна на непознато трето лице"</string>
    <string name="ssl_ca_cert_noti_by_administrator" msgid="3541729986326153557">"Од администраторот на вашиот работен профил"</string>
    <string name="ssl_ca_cert_noti_managed" msgid="4030263497686867141">"Од <xliff:g id="MANAGING_DOMAIN">%s</xliff:g>"</string>
    <string name="work_profile_deleted" msgid="5005572078641980632">"Работниот профил е избришан"</string>
    <string name="work_profile_deleted_details" msgid="6307630639269092360">"Апликацијата на администраторот за работниот профил или исчезна или е оштетена. Како резултат на тоа, вашиот работен профил и поврзаните податоци ќе се избришат. За помош, контактирајте со администраторот."</string>
    <string name="work_profile_deleted_description_dpm_wipe" msgid="8823792115612348820">"Вашиот работен профил веќе не е достапен на уредов"</string>
    <string name="work_profile_deleted_reason_maximum_password_failure" msgid="8986903510053359694">"Премногу обиди за внесување лозинка"</string>
    <string name="network_logging_notification_title" msgid="6399790108123704477">"Некој управува со уредот"</string>
    <string name="network_logging_notification_text" msgid="7930089249949354026">"Вашата организација управува со уредов и можно е да го следи сообраќајот на мрежата. Допрете за детали."</string>
    <string name="factory_reset_warning" msgid="5423253125642394387">"Уредот ќе се избрише"</string>
    <string name="factory_reset_message" msgid="9024647691106150160">"Апликацијата на администраторот не може да се користи. Уредот ќе се избрише сега.\n\nАко имате прашања, контактирајте со администраторот на организацијата."</string>
    <string name="printing_disabled_by" msgid="8936832919072486965">"Печатењето е оневозможено од <xliff:g id="OWNER_APP">%s</xliff:g>."</string>
    <string name="me" msgid="6545696007631404292">"Јас"</string>
    <string name="power_dialog" product="tablet" msgid="8545351420865202853">"Опции на таблет"</string>
    <string name="power_dialog" product="tv" msgid="6153888706430556356">"Опции на телевизорот"</string>
    <string name="power_dialog" product="default" msgid="1319919075463988638">"Опции на телефон"</string>
    <string name="silent_mode" msgid="7167703389802618663">"Тивок режим"</string>
    <string name="turn_on_radio" msgid="3912793092339962371">"Вклучи безжична мрежа"</string>
    <string name="turn_off_radio" msgid="8198784949987062346">"Исклучи безжична мрежа"</string>
    <string name="screen_lock" msgid="799094655496098153">"Заклучи екран"</string>
    <string name="power_off" msgid="4266614107412865048">"Исклучи"</string>
    <string name="silent_mode_silent" msgid="319298163018473078">"Исклучено ѕвонење"</string>
    <string name="silent_mode_vibrate" msgid="7072043388581551395">"Ѕвонење на вибрации"</string>
    <string name="silent_mode_ring" msgid="8592241816194074353">"Вклучено ѕвонење"</string>
    <string name="reboot_to_update_title" msgid="6212636802536823850">"Системско ажурирање на Android"</string>
    <string name="reboot_to_update_prepare" msgid="6305853831955310890">"Се подготвува ажурирањето…"</string>
    <string name="reboot_to_update_package" msgid="3871302324500927291">"Пакетот за ажурирање се обработува..."</string>
    <string name="reboot_to_update_reboot" msgid="6428441000951565185">"Се рестартира…"</string>
    <string name="reboot_to_reset_title" msgid="4142355915340627490">"Ресетирање фабрички податоци"</string>
    <string name="reboot_to_reset_message" msgid="2432077491101416345">"Се рестартира…"</string>
    <string name="shutdown_progress" msgid="2281079257329981203">"Се исклучува..."</string>
    <string name="shutdown_confirm" product="tablet" msgid="3385745179555731470">"Вашиот таблет ќе се исклучи."</string>
    <string name="shutdown_confirm" product="tv" msgid="476672373995075359">"Вашиот телевизор ќе се исклучи."</string>
    <string name="shutdown_confirm" product="watch" msgid="3490275567476369184">"Часовникот ќе се исклучи."</string>
    <string name="shutdown_confirm" product="default" msgid="649792175242821353">"Вашиот телефон ќе се исклучи."</string>
    <string name="shutdown_confirm_question" msgid="2906544768881136183">"Дали сакате да се исклучи?"</string>
    <string name="reboot_safemode_title" msgid="7054509914500140361">"Рестартирај во безбеден режим"</string>
    <string name="reboot_safemode_confirm" msgid="55293944502784668">"Дали сакате да се рестартира во безбеден режим? Ова ќе ги оневозможи сите апликации од трета страна што ги имате инсталирано. Тие ќе се обноват кога повторно ќе рестартирате."</string>
    <string name="recent_tasks_title" msgid="3691764623638127888">"Скорешни"</string>
    <string name="no_recent_tasks" msgid="8794906658732193473">"Нема неодамнешни апликации."</string>
    <string name="global_actions" product="tablet" msgid="408477140088053665">"Опции на таблет"</string>
    <string name="global_actions" product="tv" msgid="7240386462508182976">"Опции на телевизорот"</string>
    <string name="global_actions" product="default" msgid="2406416831541615258">"Опции на телефон"</string>
    <string name="global_action_lock" msgid="2844945191792119712">"Заклучи екран"</string>
    <string name="global_action_power_off" msgid="4471879440839879722">"Исклучи"</string>
    <string name="global_action_emergency" msgid="7112311161137421166">"Итен случај"</string>
    <string name="global_action_bug_report" msgid="7934010578922304799">"Извештај за грешка"</string>
    <string name="global_action_logout" msgid="935179188218826050">"Завршете ја сесијата"</string>
    <string name="global_action_screenshot" msgid="8329831278085426283">"Слика од екранот"</string>
    <string name="bugreport_title" msgid="5981047024855257269">"Извештај за грешка"</string>
    <string name="bugreport_message" msgid="398447048750350456">"Ова ќе собира информации за моменталната состојба на вашиот уред, за да ги испрати како порака по е-пошта. Тоа ќе одземе малку време почнувајќи од извештајот за грешки додека не се подготви за праќање; бидете трпеливи."</string>
    <string name="bugreport_option_interactive_title" msgid="8635056131768862479">"Интерактивен извештај"</string>
    <string name="bugreport_option_interactive_summary" msgid="229299488536107968">"Користете го ова во повеќето ситуации. Ви дозволува да го следите напредокот на извештајот, да внесете повеќе детали во врска со проблемот и да сликате слики од екранот. Може да испушти некои помалку користени делови за коишто е потребно долго време за да се пријават."</string>
    <string name="bugreport_option_full_title" msgid="6354382025840076439">"Целосен извештај"</string>
    <string name="bugreport_option_full_summary" msgid="7210859858969115745">"Користете ја опцијава за да имате минимално системско попречување кога уредот не  реагира или е премногу бавен или пак кога ви се потребни сите делови од извештајот. Не ви дозволува да внесете повеќе детали или да сликате дополнителни слики од екранот."</string>
    <plurals name="bugreport_countdown" formatted="false" msgid="6878900193900090368">
      <item quantity="one">Ќе се направи слика од екранот за извештајот за грешки за <xliff:g id="NUMBER_1">%d</xliff:g> секунда.</item>
      <item quantity="other">Ќе се направи слика од екранот за извештајот за грешки за <xliff:g id="NUMBER_1">%d</xliff:g> секунди.</item>
    </plurals>
    <string name="global_action_toggle_silent_mode" msgid="8219525344246810925">"Тивок режим"</string>
    <string name="global_action_silent_mode_on_status" msgid="3289841937003758806">"Звукот е исклучен"</string>
    <string name="global_action_silent_mode_off_status" msgid="1506046579177066419">"Звукот е вклучен"</string>
    <string name="global_actions_toggle_airplane_mode" msgid="5884330306926307456">"Режим на работа во авион"</string>
    <string name="global_actions_airplane_mode_on_status" msgid="2719557982608919750">"Режимот на работа во авион е вклучен"</string>
    <string name="global_actions_airplane_mode_off_status" msgid="5075070442854490296">"Режимот на работа во авион е исклучен"</string>
    <string name="global_action_settings" msgid="1756531602592545966">"Поставки"</string>
    <string name="global_action_assist" msgid="3892832961594295030">"Асистенција"</string>
    <string name="global_action_voice_assist" msgid="7751191495200504480">"Гласовна помош"</string>
    <string name="global_action_lockdown" msgid="1099326950891078929">"Заклучување"</string>
    <string name="status_bar_notification_info_overflow" msgid="5301981741705354993">"999+"</string>
    <string name="notification_hidden_text" msgid="6351207030447943784">"Ново известување"</string>
    <string name="notification_channel_virtual_keyboard" msgid="6969925135507955575">"Виртуелна тастатура"</string>
    <string name="notification_channel_physical_keyboard" msgid="7297661826966861459">"Физичка тастатура"</string>
    <string name="notification_channel_security" msgid="7345516133431326347">"Безбедност"</string>
    <string name="notification_channel_car_mode" msgid="3553380307619874564">"Режим на работа во автомобил"</string>
    <string name="notification_channel_account" msgid="7577959168463122027">"Статус на сметка"</string>
    <string name="notification_channel_developer" msgid="7579606426860206060">"Пораки за програмери"</string>
    <string name="notification_channel_developer_important" msgid="5251192042281632002">"Важни пораки за програмери"</string>
    <string name="notification_channel_updates" msgid="4794517569035110397">"Ажурирања"</string>
    <string name="notification_channel_network_status" msgid="5025648583129035447">"Статус на мрежа"</string>
    <string name="notification_channel_network_alerts" msgid="2895141221414156525">"Известувања на мрежа"</string>
    <string name="notification_channel_network_available" msgid="4531717914138179517">"Има достапна мрежа"</string>
    <string name="notification_channel_vpn" msgid="8330103431055860618">"VPN-статус"</string>
    <string name="notification_channel_device_admin" msgid="8353118887482520565">"Предупредувања од администраторот за интернет"</string>
    <string name="notification_channel_alerts" msgid="4496839309318519037">"Предупредувања"</string>
    <string name="notification_channel_retail_mode" msgid="6088920674914038779">"Демонстрација за малопродажба"</string>
    <string name="notification_channel_usb" msgid="9006850475328924681">"USB-врска"</string>
    <string name="notification_channel_heavy_weight_app" msgid="6218742927792852607">"Апликацијата работи"</string>
    <string name="notification_channel_foreground_service" msgid="3931987440602669158">"Апликации што ја трошат батеријата"</string>
    <string name="foreground_service_app_in_background" msgid="1060198778219731292">"<xliff:g id="APP_NAME">%1$s</xliff:g> користи батерија"</string>
    <string name="foreground_service_apps_in_background" msgid="7175032677643332242">"<xliff:g id="NUMBER">%1$d</xliff:g> апликации користат батерија"</string>
    <string name="foreground_service_tap_for_details" msgid="372046743534354644">"Допрете за детали за батеријата и потрошениот сообраќај"</string>
    <string name="foreground_service_multiple_separator" msgid="4021901567939866542">"<xliff:g id="LEFT_SIDE">%1$s</xliff:g>, <xliff:g id="RIGHT_SIDE">%2$s</xliff:g>"</string>
    <string name="safeMode" msgid="2788228061547930246">"Безбеден режим"</string>
    <string name="android_system_label" msgid="6577375335728551336">"Систем Android"</string>
    <string name="user_owner_label" msgid="8836124313744349203">"Префрли на личен профил"</string>
    <string name="managed_profile_label" msgid="8947929265267690522">"Префрли се на работен профил"</string>
    <string name="permgrouplab_contacts" msgid="3657758145679177612">"Контакти"</string>
    <string name="permgroupdesc_contacts" msgid="6951499528303668046">"пристапува до контактите"</string>
    <string name="permgrouprequest_contacts" msgid="6032805601881764300">"Дали да се дозволи &lt;b&gt;<xliff:g id="APP_NAME">%1$s</xliff:g>&lt;/b&gt; да пристапува до контактите?"</string>
    <string name="permgrouplab_location" msgid="7275582855722310164">"Локација"</string>
    <string name="permgroupdesc_location" msgid="1346617465127855033">"пристапува до локацијата на овој уред"</string>
    <string name="permgrouprequest_location" msgid="3788275734953323491">"Дали да се дозволи &lt;b&gt;<xliff:g id="APP_NAME">%1$s</xliff:g>&lt;/b&gt; да пристапува до локацијата на уредот?"</string>
    <string name="permgrouprequestdetail_location" msgid="1347189607421252902">"Апликацијата ќе има пристап до локацијата само додека ја користите"</string>
    <string name="permgroupbackgroundrequest_location" msgid="5039063878675613235">"Да се дозволи &lt;b&gt;<xliff:g id="APP_NAME">%1$s</xliff:g>&lt;/b&gt; да пристапува до локацијата на уредов &lt;b&gt;во секое време&lt;/b&gt;?"</string>
    <string name="permgroupbackgroundrequestdetail_location" msgid="4597006851453417387">"Апликацијата во моментов може да пристапува до локацијата само додека ја користите"</string>
    <string name="permgrouplab_calendar" msgid="5863508437783683902">"Календар"</string>
    <string name="permgroupdesc_calendar" msgid="3889615280211184106">"пристапува до календарот"</string>
    <string name="permgrouprequest_calendar" msgid="289900767793189421">"Дали да се дозволи &lt;b&gt;<xliff:g id="APP_NAME">%1$s</xliff:g>&lt;/b&gt; да пристапува до календарот?"</string>
    <string name="permgrouplab_sms" msgid="228308803364967808">"SMS"</string>
    <string name="permgroupdesc_sms" msgid="4656988620100940350">"испраќа и прикажува SMS-пораки"</string>
    <string name="permgrouprequest_sms" msgid="7168124215838204719">"Дали да се дозволи &lt;b&gt;<xliff:g id="APP_NAME">%1$s</xliff:g>&lt;/b&gt; да испраќа и прегледува SMS-пораки?"</string>
    <string name="permgrouplab_storage" msgid="1971118770546336966">"Капацитет"</string>
    <string name="permgroupdesc_storage" msgid="637758554581589203">"пристапува до фотографии, аудио-видео и датотеки на уредот"</string>
    <string name="permgrouprequest_storage" msgid="7885942926944299560">"Дали да се дозволи &lt;b&gt;<xliff:g id="APP_NAME">%1$s</xliff:g>&lt;/b&gt; да пристапува до фотографиите, аудио-визуелните содржини и датотеките на уредот?"</string>
    <string name="permgrouplab_microphone" msgid="171539900250043464">"Микрофон"</string>
    <string name="permgroupdesc_microphone" msgid="4988812113943554584">"снима аудио"</string>
    <string name="permgrouprequest_microphone" msgid="9167492350681916038">"Дали да се дозволи &lt;b&gt;<xliff:g id="APP_NAME">%1$s</xliff:g>&lt;/b&gt; да снима аудио?"</string>
    <string name="permgrouplab_activityRecognition" msgid="1565108047054378642">"Физичка активност"</string>
    <string name="permgroupdesc_activityRecognition" msgid="6949472038320473478">"пристапете до вашата физичка активност"</string>
    <string name="permgrouprequest_activityRecognition" msgid="7626438016904799383">"Дозволувате ли &lt;b&gt;<xliff:g id="APP_NAME">%1$s</xliff:g>&lt;/b&gt; да пристапува до вашата физичка активност?"</string>
    <string name="permgrouplab_camera" msgid="4820372495894586615">"Камера"</string>
    <string name="permgroupdesc_camera" msgid="3250611594678347720">"фотографира и снима видео"</string>
    <string name="permgrouprequest_camera" msgid="1299833592069671756">"Дали да се дозволи &lt;b&gt;<xliff:g id="APP_NAME">%1$s</xliff:g>&lt;/b&gt; да фотографира и да снима видео?"</string>
    <string name="permgrouplab_calllog" msgid="8798646184930388160">"Евиденција на повици"</string>
    <string name="permgroupdesc_calllog" msgid="3006237336748283775">"чита и пишува евиденција на повици во телефонот"</string>
    <string name="permgrouprequest_calllog" msgid="8487355309583773267">"Дали да се дозволи пристап на &lt;b&gt;<xliff:g id="APP_NAME">%1$s</xliff:g>&lt;/b&gt; до евиденцијата на повици?"</string>
    <string name="permgrouplab_phone" msgid="5229115638567440675">"Телефон"</string>
    <string name="permgroupdesc_phone" msgid="6234224354060641055">"упатува и управува со телефонски повици"</string>
    <string name="permgrouprequest_phone" msgid="9166979577750581037">"Дали да се дозволи &lt;b&gt;<xliff:g id="APP_NAME">%1$s</xliff:g>&lt;/b&gt; да повикува и да управува со телефонските повици?"</string>
    <string name="permgrouplab_sensors" msgid="4838614103153567532">"Телесни сензори"</string>
    <string name="permgroupdesc_sensors" msgid="7147968539346634043">"пристапува до податоците од сензорите за виталните знаци"</string>
    <string name="permgrouprequest_sensors" msgid="6349806962814556786">"Дали да се дозволи &lt;b&gt;<xliff:g id="APP_NAME">%1$s</xliff:g>&lt;/b&gt; да пристапува до податоците на сензорот за витални знаци?"</string>
    <string name="capability_title_canRetrieveWindowContent" msgid="3901717936930170320">"Преземе содржина на прозорец"</string>
    <string name="capability_desc_canRetrieveWindowContent" msgid="3772225008605310672">"Ја следи содржината на прозорецот со кој се комуницира."</string>
    <string name="capability_title_canRequestTouchExploration" msgid="3108723364676667320">"Вклучи „Истражувај со допир“"</string>
    <string name="capability_desc_canRequestTouchExploration" msgid="7543249041581408313">"Допрените ставки ќе се изговорат на глас и екранот може да се истражува со движења."</string>
    <string name="capability_title_canRequestFilterKeyEvents" msgid="2103440391902412174">"Го следи напишаниот текст"</string>
    <string name="capability_desc_canRequestFilterKeyEvents" msgid="7463135292204152818">"Опфаќа лични податоци како што се броеви на кредитни картички и лозинки."</string>
    <string name="capability_title_canControlMagnification" msgid="3593493281059424855">"Го контролира зголемувањето на екранот"</string>
    <string name="capability_desc_canControlMagnification" msgid="4791858203568383773">"Го контролира нивото на зумирање и позиционирање на екранот."</string>
    <string name="capability_title_canPerformGestures" msgid="7418984730362576862">"Користете движења"</string>
    <string name="capability_desc_canPerformGestures" msgid="8296373021636981249">"Може да допрете, повлечете, штипнете и да користите други движења."</string>
    <string name="capability_title_canCaptureFingerprintGestures" msgid="6309568287512278670">"Движења за отпечатоци"</string>
    <string name="capability_desc_canCaptureFingerprintGestures" msgid="4386487962402228670">"Може да сними движења што се направени на сензорот за отпечатоци на уредот."</string>
    <string name="permlab_statusBar" msgid="7417192629601890791">"оневозможи или измени статусна лента"</string>
    <string name="permdesc_statusBar" msgid="8434669549504290975">"Дозволува апликацијата да ја оневозможи статусната лента или да додава или отстранува системски икони."</string>
    <string name="permlab_statusBarService" msgid="4826835508226139688">"да стане статусна лента"</string>
    <string name="permdesc_statusBarService" msgid="716113660795976060">"Дозволува апликацијата да биде статусната лента."</string>
    <string name="permlab_expandStatusBar" msgid="1148198785937489264">"прошири/собери статусна лента"</string>
    <string name="permdesc_expandStatusBar" msgid="6917549437129401132">"Дозволува апликацијата да ја прошири или собере статусната лента."</string>
    <string name="permlab_install_shortcut" msgid="4279070216371564234">"инсталирај кратенки"</string>
    <string name="permdesc_install_shortcut" msgid="8341295916286736996">"Овозможува апликацијата да додава кратенки до почетниот екран без интервенција на корисникот."</string>
    <string name="permlab_uninstall_shortcut" msgid="4729634524044003699">"деинсталирај кратенки"</string>
    <string name="permdesc_uninstall_shortcut" msgid="6745743474265057975">"Овозможува апликацијата да отстранува кратенки до почетниот екран без интервенција на корисникот."</string>
    <string name="permlab_processOutgoingCalls" msgid="3906007831192990946">"пренасочи појдовни повици"</string>
    <string name="permdesc_processOutgoingCalls" msgid="5156385005547315876">"Дозволува апликацијата да го види бројот што се повикува за време на појдовен повик, со опција да го пренасочи повикот кон друг број или да го прекине повикот."</string>
    <string name="permlab_answerPhoneCalls" msgid="4077162841226223337">"одговара телефонски повици"</string>
    <string name="permdesc_answerPhoneCalls" msgid="2901889867993572266">"Дозволува апликацијата да одговара на дојдовен телефонски повик."</string>
    <string name="permlab_receiveSms" msgid="8673471768947895082">"прими текстуални пораки (SMS)"</string>
    <string name="permdesc_receiveSms" msgid="6424387754228766939">"Овозможува апликацијата да прима и да обработува SMS пораки. Тоа значи дека апликацијата може да следи или да брише пораки испратени до вашиот уред без да ви ги прикаже вам."</string>
    <string name="permlab_receiveMms" msgid="1821317344668257098">"прими текстуални пораки (MMS)"</string>
    <string name="permdesc_receiveMms" msgid="533019437263212260">"Овозможува апликацијата да прима и да обработува MMS пораки. Тоа значи дека апликацијата може да следи или да брише пораки испратени до вашиот уред без да ви ги прикаже вам."</string>
    <string name="permlab_readCellBroadcasts" msgid="1598328843619646166">"прочитај пораки за мобилно емитување"</string>
    <string name="permdesc_readCellBroadcasts" msgid="6361972776080458979">"Овозможува апликациите да ги читаат пораките за мобилно емитување што ги прима вашиот уред. Предупредувањата за мобилно емитување се доставуваат на некои локации, за да ве предупредат на итни ситуации. Злонамерните апликации може да пречат во ефикасноста или работењето на вашиот уред кога се прима емитување за итен случај."</string>
    <string name="permlab_subscribedFeedsRead" msgid="4756609637053353318">"читај претплатени навестувања на содржина"</string>
    <string name="permdesc_subscribedFeedsRead" msgid="5557058907906144505">"Дозволува апликацијата да добива детали за навестувања што се тековно синхронизирани."</string>
    <string name="permlab_sendSms" msgid="7544599214260982981">"испрати и прикажи SMS-пораки"</string>
    <string name="permdesc_sendSms" msgid="7094729298204937667">"Овозможува апликацијата да испраќа SMS пораки. Ова може да предизвика неочекувани трошоци. Злонамерните апликации може да ве чинат пари поради испраќање пораки без ваша потврда."</string>
    <string name="permlab_readSms" msgid="8745086572213270480">"прочитај ги своите текстуални пораки (SMS или MMS)"</string>
    <string name="permdesc_readSms" product="tablet" msgid="4741697454888074891">"Апликацијава може да ги чита сите SMS (текстуални) пораки складирани на таблетот."</string>
    <string name="permdesc_readSms" product="tv" msgid="5796670395641116592">"Апликацијава може да ги чита сите SMS (текстуални) пораки складирани на телевизорот."</string>
    <string name="permdesc_readSms" product="default" msgid="6826832415656437652">"Апликацијава може да ги чита сите SMS (текстуални) пораки складирани на телефонот."</string>
    <string name="permlab_receiveWapPush" msgid="5991398711936590410">"прими текстуални пораки (WAP)"</string>
    <string name="permdesc_receiveWapPush" msgid="748232190220583385">"Овозможува апликацијата да прима и да обработува WAP пораки. Оваа дозвола ја опфаќа способноста за следење или за бришење пораки испратени до вашиот уред без да ви ги прикаже вам."</string>
    <string name="permlab_getTasks" msgid="6466095396623933906">"обнови активни апликации"</string>
    <string name="permdesc_getTasks" msgid="7454215995847658102">"Овозможува апликацијата да поврати информации за тековно и до неодамна активни задачи. Ова може да овозможи апликацијата да открие информации за тоа кои апликации се користат на уредот."</string>
    <string name="permlab_manageProfileAndDeviceOwners" msgid="7918181259098220004">"управување со сопствениците на профилите и уредите"</string>
    <string name="permdesc_manageProfileAndDeviceOwners" msgid="106894851498657169">"Дозволува апликациите до постават сопственици на профили и сопственик на уредот."</string>
    <string name="permlab_reorderTasks" msgid="2018575526934422779">"преуреди активни апликации"</string>
    <string name="permdesc_reorderTasks" msgid="7734217754877439351">"Овозможува апликацијата да преместува задачи во преден план и во заднина. Апликацијата може да го прави тоа без вашиот придонес."</string>
    <string name="permlab_enableCarMode" msgid="5684504058192921098">"овозможи режим на автомобил"</string>
    <string name="permdesc_enableCarMode" msgid="4853187425751419467">"Дозволува апликацијата да го овозможи автомобилскиот режим."</string>
    <string name="permlab_killBackgroundProcesses" msgid="3914026687420177202">"затвори други апликации"</string>
    <string name="permdesc_killBackgroundProcesses" msgid="4593353235959733119">"Овозможува апликацијата да заврши заднински процеси на други апликации. Ова може да предизвика други апликации да престанат да работат."</string>
    <string name="permlab_systemAlertWindow" msgid="7238805243128138690">"Апликацијава може да се појави врз други апликации"</string>
    <string name="permdesc_systemAlertWindow" msgid="2393776099672266188">"Апликацијава може да се појави врз други апликации или делови од екранот. Тоа може да го попречи нормалното користење на апликацијата и да го смени начинот на кој се појавуваат другите апликации."</string>
    <string name="permlab_runInBackground" msgid="7365290743781858803">"извршување во заднина"</string>
    <string name="permdesc_runInBackground" msgid="7370142232209999824">"Апликацијава може да се извршува во заднина. Тоа може побрзо да ја троши батеријата."</string>
    <string name="permlab_useDataInBackground" msgid="8694951340794341809">"користење мобилен интернет во заднина"</string>
    <string name="permdesc_useDataInBackground" msgid="6049514223791806027">"Апликацијава може да користи мобилен интернет во заднина. Тоа може да го зголеми користењето мобилен интернет."</string>
    <string name="permlab_persistentActivity" msgid="8841113627955563938">"направи апликацијата постојано да биде активна"</string>
    <string name="permdesc_persistentActivity" product="tablet" msgid="8525189272329086137">"Овозможува апликацијата да прави трајни делови од себеси во меморијата. Ова може да ја ограничи расположливата меморија на други апликации што го забавува таблетот."</string>
    <string name="permdesc_persistentActivity" product="tv" msgid="5086862529499103587">"Дозволува апликацијата да направи нејзини делови да бидат постојани во меморијата. Ова може да ја ограничи меморијата достапна на другите апликации и да го забави телевизорот."</string>
    <string name="permdesc_persistentActivity" product="default" msgid="4384760047508278272">"Овозможува апликацијата да прави трајни делови од себеси во меморијата. Ова може да ја ограничи расположливата меморија на други апликации што го забавува телефонот."</string>
    <string name="permlab_foregroundService" msgid="3310786367649133115">"извршување услуга во преден план"</string>
    <string name="permdesc_foregroundService" msgid="6471634326171344622">"Дозволува апликацијата да ги користи услугите во преден план."</string>
    <string name="permlab_getPackageSize" msgid="7472921768357981986">"измери простор за складирање на апликацијата"</string>
    <string name="permdesc_getPackageSize" msgid="3921068154420738296">"Дозволува апликацијата да ги обнови кодот, податоците и величините на кеш."</string>
    <string name="permlab_writeSettings" msgid="2226195290955224730">"менува системски поставки"</string>
    <string name="permdesc_writeSettings" msgid="7775723441558907181">"Дозволува апликацијата да ги измени податоците за поставки на системот. Злонамерните апликации може да ја нарушат конфигурацијата на системот."</string>
    <string name="permlab_receiveBootCompleted" msgid="5312965565987800025">"изврши на стартување"</string>
    <string name="permdesc_receiveBootCompleted" product="tablet" msgid="7390304664116880704">"Дозволува апликацијата сама да стартува откако системот ќе се рестартира. Со тоа можно е телефонот подолго да стартува и да се дозволи апликацијата да го забави таблетот, така што постојано ќе биде активна."</string>
    <string name="permdesc_receiveBootCompleted" product="tv" msgid="4525890122209673621">"Дозволува апликацијата да се стартува самата себеси веднаш штом системот заврши со подигање. Ова може да направи стартувањето на телевизорот да трае подолго и да ѝ дозволи на апликацијата да го забави целиот таблет со нејзиното постојаното извршување."</string>
    <string name="permdesc_receiveBootCompleted" product="default" msgid="513950589102617504">"Дозволува апликацијата сама да се стартува откако системот ќе се рестартира. Со тоа можно е телефонот подолго да се стартува и да се дозволи апликацијата да го забави телефонот, така што постојано ќе биде активна."</string>
    <string name="permlab_broadcastSticky" msgid="7919126372606881614">"испрати „лепливо“ емитување"</string>
    <string name="permdesc_broadcastSticky" product="tablet" msgid="7749760494399915651">"Овозможува апликацијата да испраќа лепливи емитувања, кои остануваат по завршувањето на емитувањето. Прекумерна употреба може да предизвика таблетот да биде бавен или нестабилен со тоа што предизвикува да користи премногу меморија."</string>
    <string name="permdesc_broadcastSticky" product="tv" msgid="6839285697565389467">"Дозволува апликацијата да испраќа лепливи емитувања, кои остануваат по завршувањето на емитувањето. Прекумерното користење може да го направи телевизорот бавен или нестабилен предизвикувајќи го да користи премногу меморија."</string>
    <string name="permdesc_broadcastSticky" product="default" msgid="2825803764232445091">"Овозможува апликацијата да испраќа лепливи емитувања, кои остануваат по завршувањето на емитувањето. Прекумерна употреба може да предизвика телефонот да биде бавен или нестабилен со тоа што предизвикува да користи премногу меморија."</string>
    <string name="permlab_readContacts" msgid="8348481131899886131">"прочитај контакти"</string>
    <string name="permdesc_readContacts" product="tablet" msgid="5294866856941149639">"Овозможува апликацијата да чита податоци за контактите зачувани на вашиот таблет, вклучувајќи ја и фреквенцијата со која сте повикувале, сте праќале е-пошта или сте комуницирале на други начини со конкретни поединци. Оваа дозвола овозможува апликациите да ги зачуваат вашите податоци за контакт и злонамерните апликации може да споделат податоци за контакт без ваше знаење."</string>
    <string name="permdesc_readContacts" product="tv" msgid="1839238344654834087">"Дозволува апликацијата да чита податоци за вашите контакти кои се складирани во вашиот телевизор, вклучувајќи ја зачестеноста со која сте повикувале, сте испраќале е-пошта или сте комуницирале на друг начин со определени поединци. Оваа дозвола овозможува апликациите да ги зачувуваат вашите податоци на контактите, а злонамерните апликации можат да ги споделуваат податоците на контактите без ваше знаење."</string>
    <string name="permdesc_readContacts" product="default" msgid="8440654152457300662">"Овозможува апликацијата да чита податоци за контактите зачувани во вашиот телефон, вклучувајќи ја и фреквенцијата со која сте повикувале, сте праќале е-пошта или сте комуницирале на други начини со конкретни поединци. Оваа дозвола овозможува апликациите да ги зачуваат вашите податоци за контакт и злонамерните апликации може да споделат податоци за контакт без ваше знаење."</string>
    <string name="permlab_writeContacts" msgid="5107492086416793544">"измени ги своите контакти"</string>
    <string name="permdesc_writeContacts" product="tablet" msgid="897243932521953602">"Овозможува апликацијата да менува податоци за контактите зачувани во вашиот таблет, вклучувајќи ја и колку често сте повикувале, сте праќале е-пошта или сте комуницирале на други начини со конкретни контакти. Оваа дозвола овозможува апликациите да бришат податоци за контакти."</string>
    <string name="permdesc_writeContacts" product="tv" msgid="5438230957000018959">"Дозволува апликацијата да чита податоци за вашите контакти кои се складирани во вашиот телевизор, вклучувајќи ја зачестеноста со која сте повикувале, испраќале е-пошта или комуницирале на друг начин со определени поединци. Оваа дозвола овозможува апликациите да бришат податоци на контактите."</string>
    <string name="permdesc_writeContacts" product="default" msgid="589869224625163558">"Овозможува апликацијата да менува податоци за контактите зачувани во вашиот телефон, вклучувајќи и колку често сте повикувале, сте праќале е-пошта или сте комуницирале на други начини со конкретни контакти. Оваа дозвола овозможува апликациите да бришат податоци за контакти."</string>
    <string name="permlab_readCallLog" msgid="3478133184624102739">"прочитај дневник на повици"</string>
    <string name="permdesc_readCallLog" msgid="3204122446463552146">"Апликацијава може да ја чита историјата на повиците."</string>
    <string name="permlab_writeCallLog" msgid="8552045664743499354">"напиши дневник на повици"</string>
    <string name="permdesc_writeCallLog" product="tablet" msgid="6661806062274119245">"Овозможува апликацијата да го менува дневникот на повици на вашиот таблет, вклучувајќи податоци за дојдовни и појдовни повици. Злонамерните апликации може да го искористат ова да го избришат или да го менуваат вашиот дневник на повици."</string>
    <string name="permdesc_writeCallLog" product="tv" msgid="4225034892248398019">"Дозволува апликацијата да го менува дневникот на повици на вашиот телевизор, вклучувајќи и податоци за дојдовните или појдовните повици. Злонамерните апликации може да го искористат ова за да го избришат или да го менуваат вашиот дневник на повици."</string>
    <string name="permdesc_writeCallLog" product="default" msgid="683941736352787842">"Овозможува апликацијата да го менува дневникот на повици на вашиот телефон, вклучувајќи податоци за дојдовни и појдовни повици. Злонамерните апликации може да го искористат ова да го избришат или да го менуваат вашиот дневник на повици."</string>
    <string name="permlab_bodySensors" msgid="4683341291818520277">"пристап до телесните сензори (како мониторите за пулс)"</string>
    <string name="permdesc_bodySensors" product="default" msgid="4380015021754180431">"Дозволува апликацијата да пристапува до податоци од сензори кои ја следат вашата физичка состојба, како на пр. отчукувањата на срцето."</string>
    <string name="permlab_readCalendar" msgid="6716116972752441641">"Чита настани и детали од календарот"</string>
    <string name="permdesc_readCalendar" product="tablet" msgid="4993979255403945892">"Апликацијава може да ги чита сите настани во календарот складирани во вашиот таблет и да ги споделува или зачувува податоците од календарот."</string>
    <string name="permdesc_readCalendar" product="tv" msgid="8837931557573064315">"Апликацијава може да ги чита сите настани во календарот складирани во вашиот телевизор и да ги споделува или зачувува податоците од календарот."</string>
    <string name="permdesc_readCalendar" product="default" msgid="4373978642145196715">"Апликацијава може да ги чита сите настани во календарот складирани во вашиот телефон и да ги споделува или зачувува податоците од календарот."</string>
    <string name="permlab_writeCalendar" msgid="8438874755193825647">"додади или измени настани во календар и прати е-пошта на посетители без знаење на сопствениците"</string>
    <string name="permdesc_writeCalendar" product="tablet" msgid="1675270619903625982">"Апликацијава може да додава, отстранува или менува настани во календарот на таблетот. Таа може да испраќа пораки што ќе изгледаат како да се испратени од сопствениците на календарот или да менува настани без да ги извести нивните сопственици."</string>
    <string name="permdesc_writeCalendar" product="tv" msgid="9017809326268135866">"Апликацијава може да додава, отстранува или менува настани во календарот на телевизорот. Таа може да испраќа пораки што ќе изгледаат како да се испратени од сопствениците на календарот или да менува настани без да ги извести нивните сопственици."</string>
    <string name="permdesc_writeCalendar" product="default" msgid="7592791790516943173">"Апликацијава може да додава, отстранува или менува настани во календарот на телефонот. Таа може да испраќа пораки што ќе изгледаат како да се испратени од сопствениците на календарот или да менува настани без да ги извести нивните сопственици."</string>
    <string name="permlab_accessLocationExtraCommands" msgid="2836308076720553837">"пристапи кон наредби на давателот на дополнителна локација"</string>
    <string name="permdesc_accessLocationExtraCommands" msgid="6078307221056649927">"Овозможува апликацијата да пристапи кон дополнителни наредби на давател на локација. Ова може да овозможи апликацијата да го попечи функционирањето на GPS или други извори на локација."</string>
    <string name="permlab_accessFineLocation" msgid="6265109654698562427">"пристап до прецизната локација само во преден план"</string>
    <string name="permdesc_accessFineLocation" msgid="3520508381065331098">"Апликацијава може да ја добие вашата точна локација само кога е во преден план. Услугиве според локација мора да се вклучени и достапни на телефонот за да може да ги користи апликацијата. Ова може да го зголеми трошењето на батеријата."</string>
    <string name="permlab_accessCoarseLocation" msgid="3707180371693213469">"пристап до приближна локација (според мрежа) само во преден план"</string>
    <string name="permdesc_accessCoarseLocation" product="tablet" msgid="8594719010575779120">"Апликацијава може да ја добие вашата локација од мрежните извори како што се репетиторите за мобилни мрежи и Wi-Fi мрежите, но само кога апликацијата е во преде план. Овие услуги за локација мора да се вклучени и достапни на таблетот за да може да ги користи апликацијата."</string>
    <string name="permdesc_accessCoarseLocation" product="tv" msgid="3027871910200890806">"Апликацијава може да ја добие вашата локација од мрежните извори како што се репетиторите за мобилни мрежи и Wi-Fi мрежите, но само кога апликацијата е во преде план. Овие услуги за локација мора да се вклучени и достапни на телевизорот за да може да ги користи апликацијата."</string>
    <string name="permdesc_accessCoarseLocation" product="default" msgid="854896049371048754">"Апликацијава може да ја добие вашата локација од мрежните извори како што се репетиторите за мобилни мрежи и Wi-Fi мрежите, но само кога апликацијата е во преде план. Овие услуги за локација мора да се вклучени и достапни на телефонот за да може да ги користи апликацијата."</string>
    <string name="permlab_accessBackgroundLocation" msgid="3965397804300661062">"пристап до локацијата во заднина"</string>
    <string name="permdesc_accessBackgroundLocation" msgid="1096394429579210251">"Ако покрај дозволата за пристап до приближната или прецизната локација е доделена и оваа дозвола, тогаш апликацијата ќе може да пристапува до локацијата додека се извршува во заднина."</string>
    <string name="permlab_modifyAudioSettings" msgid="6095859937069146086">"менува аудио поставки"</string>
    <string name="permdesc_modifyAudioSettings" msgid="3522565366806248517">"Овозможува апликацијата да ги менува глобалните аудио поставки, како што се јачината на звукот и кој звучник се користи за излез."</string>
    <string name="permlab_recordAudio" msgid="3876049771427466323">"снимај аудио"</string>
    <string name="permdesc_recordAudio" msgid="4245930455135321433">"Апликацијава може да снима аудио со микрофонот во секое време."</string>
    <string name="permlab_sim_communication" msgid="2935852302216852065">"испраќање наредби до SIM-картичката"</string>
    <string name="permdesc_sim_communication" msgid="5725159654279639498">"Овозможува апликацијата да испраќа наредби до SIM картичката. Ова е многу опасно."</string>
    <string name="permlab_activityRecognition" msgid="3634590230567608356">"препознавајте ја физичката активност"</string>
    <string name="permdesc_activityRecognition" msgid="3143453925156552894">"Апликацијава може да ја препознава вашата физичка активност."</string>
    <string name="permlab_camera" msgid="3616391919559751192">"снимај слики и видеа"</string>
    <string name="permdesc_camera" msgid="5392231870049240670">"Апликацијава може да фотографира и да снима видеа со камерата во секое време."</string>
    <string name="permlab_vibrate" msgid="7696427026057705834">"контролирај вибрации"</string>
    <string name="permdesc_vibrate" msgid="6284989245902300945">"Дозволува апликацијата да ги контролира вибрациите."</string>
    <string name="permlab_callPhone" msgid="3925836347681847954">"директно избирај телефонски броеви"</string>
    <string name="permdesc_callPhone" msgid="3740797576113760827">"Овозможува апликацијата да повикува телефонски броеви без ваша интервенција. Ова може да предизвика неочекувани трошоци или повици. Имајте на ум дека ова не дозволува апликацијата да повикува броеви на служби за итна помош. Злонамерните апликации може да ве чинат пари поради повици без ваша потврда."</string>
    <string name="permlab_accessImsCallService" msgid="3574943847181793918">"пристапи до услугата за повици IMS"</string>
    <string name="permdesc_accessImsCallService" msgid="8992884015198298775">"Дозволува апликацијата да ја користи услугата IMS за повици без ваша интервенција."</string>
    <string name="permlab_readPhoneState" msgid="9178228524507610486">"прочитај ги статусот и идентитетот  на телефонот"</string>
    <string name="permdesc_readPhoneState" msgid="1639212771826125528">"Овозможува апликацијата да пристапи кон карактеристиките на телефонот на уредот. Оваа дозвола овозможува апликацијата да ги утврди телефонскиот број и ID на уредот, дали повикот е активен и далечинскиот број поврзан со повикот."</string>
    <string name="permlab_manageOwnCalls" msgid="1503034913274622244">"пренасочи повици преку системот"</string>
    <string name="permdesc_manageOwnCalls" msgid="6552974537554717418">"Дозволете ѝ на апликацијата да ги пренасочи повиците преку системот за да го подобри искуството при јавувањето."</string>
    <string name="permlab_callCompanionApp" msgid="3599252979411970473">"гледање и контролирање повици преку системот."</string>
    <string name="permdesc_callCompanionApp" msgid="4567344683275099090">"Дозволува апликацијата да гледа и контролира тековни повици на уредот. Ова вклучува информации како телефонски броеви за повици и состојбата на повиците."</string>
    <string name="permlab_acceptHandover" msgid="2661534649736022409">"продолжување повик од друга апликација"</string>
    <string name="permdesc_acceptHandovers" msgid="4570660484220539698">"Овозможува апликацијата да продолжи повик започнат на друга апликација."</string>
    <string name="permlab_readPhoneNumbers" msgid="6108163940932852440">"да чита телефонски броеви"</string>
    <string name="permdesc_readPhoneNumbers" msgid="8559488833662272354">"Ѝ дозволува на апликацијата да пристапи до телефонските броеви на уредот."</string>
    <string name="permlab_wakeLock" product="tablet" msgid="1531731435011495015">"спречи режим на штедење кај таблет"</string>
    <string name="permlab_wakeLock" product="tv" msgid="2601193288949154131">"спречи го телевизорот да премине во режим на мирување"</string>
    <string name="permlab_wakeLock" product="default" msgid="573480187941496130">"спречи телефон од режим на штедење"</string>
    <string name="permdesc_wakeLock" product="tablet" msgid="7311319824400447868">"Дозволува апликацијата да го спречи таблетот да не заспие."</string>
    <string name="permdesc_wakeLock" product="tv" msgid="3208534859208996974">"Дозволува апликацијата да го спречи телевизорот да оди во режим на мирување."</string>
    <string name="permdesc_wakeLock" product="default" msgid="8559100677372928754">"Дозволува апликацијата да го спречи телефонот да не заспие."</string>
    <string name="permlab_transmitIr" msgid="7545858504238530105">"пренеси инфрацрвен"</string>
    <string name="permdesc_transmitIr" product="tablet" msgid="5358308854306529170">"Овозможува апликацијата да го користи инфрацрвениот предавател на таблетот."</string>
    <string name="permdesc_transmitIr" product="tv" msgid="3926790828514867101">"Дозволува апликацијата да го користи инфрацрвениот предавател на телевизорот."</string>
    <string name="permdesc_transmitIr" product="default" msgid="7957763745020300725">"Овозможува апликацијата да го користи инфрацрвениот предавател на телефонот."</string>
    <string name="permlab_setWallpaper" msgid="6627192333373465143">"постави позадина"</string>
    <string name="permdesc_setWallpaper" msgid="7373447920977624745">"Дозволува апликацијата да го постави системскиот тапет."</string>
    <string name="permlab_setWallpaperHints" msgid="3278608165977736538">"приспособи ја големината на твојот тапет"</string>
    <string name="permdesc_setWallpaperHints" msgid="8235784384223730091">"Дозволува апликацијата да постави сугестии за големина на системски тапет."</string>
    <string name="permlab_setTimeZone" msgid="2945079801013077340">"постави временска зона"</string>
    <string name="permdesc_setTimeZone" product="tablet" msgid="1676983712315827645">"Дозволува апликацијата да ја промени часовната зона на таблетот."</string>
    <string name="permdesc_setTimeZone" product="tv" msgid="888864653946175955">"Дозволува апликацијата да ја промени временската зона на телевизорот."</string>
    <string name="permdesc_setTimeZone" product="default" msgid="4499943488436633398">"Дозволува апликацијата да ја промени часовната зона на телефонот."</string>
    <string name="permlab_getAccounts" msgid="1086795467760122114">"најди сметки на уредот"</string>
    <string name="permdesc_getAccounts" product="tablet" msgid="2741496534769660027">"Овозможува апликацијата да го добие списокот со сметки познати на таблетот. Ова може да опфати кои било сметки што ги создале апликациите што сте ги инсталирале."</string>
    <string name="permdesc_getAccounts" product="tv" msgid="4190633395633907543">"Дозволува апликацијата да ја добие листата со сметки која му е позната на телевизорот. Ова може да вклучува кои било сметки создадени од апликациите кои сте ги инсталирале."</string>
    <string name="permdesc_getAccounts" product="default" msgid="3448316822451807382">"Овозможува апликацијата да го добие списокот со сметки познати на телефонот. Ова може да опфати кои било сметки што ги создале апликациите што сте ги инсталирале."</string>
    <string name="permlab_accessNetworkState" msgid="4951027964348974773">"прикажи мрежни врски"</string>
    <string name="permdesc_accessNetworkState" msgid="8318964424675960975">"Овозможува апликацијата да ги види информациите за мрежните конекции, како на пр., кои мрежи постојат и се поврзани."</string>
    <string name="permlab_createNetworkSockets" msgid="7934516631384168107">"добивање целосен пристап до мрежата"</string>
    <string name="permdesc_createNetworkSockets" msgid="3403062187779724185">"Овозможува апликацијата да создаде мрежни приклучоци и да користи приспособени мрежни протоколи. Прелистувачот и другите апликации обезбедуваат средства за да се испратат податоци на интернет, па оваа дозвола не е потребна за да се испратат податоци на интернет."</string>
    <string name="permlab_changeNetworkState" msgid="958884291454327309">"промени мрежно поврзување"</string>
    <string name="permdesc_changeNetworkState" msgid="6789123912476416214">"Дозволува апликацијата да ја промени состојбата на мрежната поврзливост."</string>
    <string name="permlab_changeTetherState" msgid="5952584964373017960">"промени поврзано поврзување"</string>
    <string name="permdesc_changeTetherState" msgid="1524441344412319780">"Дозволува апликацијата да ја менува состојбата на обврзаната мрежна поврзливост."</string>
    <string name="permlab_accessWifiState" msgid="5202012949247040011">"прикажи Wi-Fi конекции"</string>
    <string name="permdesc_accessWifiState" msgid="5002798077387803726">"Овозможува апликацијата да ги види информациите за вмрежување на Wi-Fi, како на пр., дали Wi-Fi е овозможено и име на поврзани уреди со Wi-Fi."</string>
    <string name="permlab_changeWifiState" msgid="6550641188749128035">"поврзи се и исклучи се од Wi-Fi"</string>
    <string name="permdesc_changeWifiState" msgid="7137950297386127533">"Овозможува апликацијата да се вклучи на и да се исклучи од Wi-Fi точки за пристап и да направи промени на конфигурацијата на уредот за Wi-Fi мрежи."</string>
    <string name="permlab_changeWifiMulticastState" msgid="1368253871483254784">"овозможи прием на Wi-Fi Multicast"</string>
    <string name="permdesc_changeWifiMulticastState" product="tablet" msgid="7969774021256336548">"Овозможува апликацијата да добива пакети испратени до сите уреди на Wi-Fi мрежа со користење повеќекратни адреси, а не само вашиот таблет. Користи повеќе батерија отколку кога е во режим на еднократност."</string>
    <string name="permdesc_changeWifiMulticastState" product="tv" msgid="9031975661145014160">"Дозволува апликацијата да прима пакети испратени до сите уреди на Wi-Fi мрежата со помош на повеќекратни адреси, а не само вашиот телевизор. Тоа користи повеќе енергија отколку режимот кој не е повеќекратен."</string>
    <string name="permdesc_changeWifiMulticastState" product="default" msgid="6851949706025349926">"Овозможува апликацијата да добива пакети испратени до сите уреди на Wi-Fi мрежа со користење повеќекратни адреси, а не само вашиот телефон. Користи повеќе батерија отколку кога е во режим на еднократност."</string>
    <string name="permlab_bluetoothAdmin" msgid="6006967373935926659">"пристапува кон поставки на Bluetooth"</string>
    <string name="permdesc_bluetoothAdmin" product="tablet" msgid="6921177471748882137">"Дозволува апликацијата да го конфигурира таблетот со локалниот Bluetooth и да открива и да се спарува со уреди на далечина."</string>
    <string name="permdesc_bluetoothAdmin" product="tv" msgid="3373125682645601429">"Дозволете ѝ на апликацијата да го конфигурира локалниот Bluetooth телевизор и да открива и да се спарува со далечински уреди."</string>
    <string name="permdesc_bluetoothAdmin" product="default" msgid="8931682159331542137">"Дозволува апликацијата да го конфигурира телефонот со локалниот Bluetooth и да открива и да се спарува со уреди на далечина."</string>
    <string name="permlab_accessWimaxState" msgid="4195907010610205703">"поврзи се и исклучи се од WiMAX"</string>
    <string name="permdesc_accessWimaxState" msgid="6360102877261978887">"Овозможува апликацијата да утврди дали WiMAX е овозможен и информации за кои било поврзани WiMAX мрежи."</string>
    <string name="permlab_changeWimaxState" msgid="340465839241528618">"промена на состојбата на WiMAX"</string>
    <string name="permdesc_changeWimaxState" product="tablet" msgid="3156456504084201805">"Овозможува апликацијата да го вклучи таблетот на и да го исклучи таблетот од WiMAX мрежи."</string>
    <string name="permdesc_changeWimaxState" product="tv" msgid="6022307083934827718">"Дозволува апликацијата да го поврзе или да го исклучи телевизорот од WiMAX мрежи."</string>
    <string name="permdesc_changeWimaxState" product="default" msgid="697025043004923798">"Овозможува апликацијата да го вклучи телефонот на и да го исклучи телефонот од WiMAX мрежи."</string>
    <string name="permlab_bluetooth" msgid="6127769336339276828">"спари со уреди со Bluetooth"</string>
    <string name="permdesc_bluetooth" product="tablet" msgid="3480722181852438628">"Овозможува апликацијата да ја види конфигурацијата на Bluetooth на таблетот и да прави и да прифаќа врски со спарени уреди."</string>
    <string name="permdesc_bluetooth" product="tv" msgid="3974124940101104206">"Дозволете ѝ на апликацијата да ја прикаже конфигурацијата на Bluetooth на телевизорот и да воспоставува и прифаќа врски со спарените уреди."</string>
    <string name="permdesc_bluetooth" product="default" msgid="3207106324452312739">"Овозможува апликацијата да ја види конфигурацијата на Bluetooth на телефонот и да прави и да прифаќа врски со спарени уреди."</string>
    <string name="permlab_nfc" msgid="4423351274757876953">"контролирај комуникација на блиско поле"</string>
    <string name="permdesc_nfc" msgid="7120611819401789907">"Дозволува апликацијата да комуницира со ознаки, картички и читачи за Комуникација при непосредна близина (NFC)."</string>
    <string name="permlab_disableKeyguard" msgid="3598496301486439258">"оневозможи заклучување на екран"</string>
    <string name="permdesc_disableKeyguard" msgid="6034203065077122992">"Овозможува апликацијата да го оневозможи заклучувањето и каква било безбедност поврзана со лозинка. На пример, телефонот го оневозможува заклучувањето при прием на телефонски повик, а потоа повторно го овозможува заклучувањето кога повикот ќе заврши."</string>
    <string name="permlab_requestPasswordComplexity" msgid="202650535669249674">"побарува сложеност за заклучувањето на екранот"</string>
    <string name="permdesc_requestPasswordComplexity" msgid="4730994229754212347">"Дозволува апликацијата да го научи нивото на сложеност за заклучувањето на екранот (високо, средно, ниско или нема), коешто ги означува можниот опсег на должината и типот на заклучувањето на екранот. Апликацијата може да им дава предлози на корисниците да го ажурираат заклучувањето на екранот на одредено ниво, но корисниците можат да го игнорираат и да продолжат понатаму. Имајте предвид дека заклучувањето на екранот не се складира како обичен текст, па апликацијата не ја знае точната лозинка."</string>
    <string name="permlab_useBiometric" msgid="8837753668509919318">"користи биометриски хардвер"</string>
    <string name="permdesc_useBiometric" msgid="8389855232721612926">"Дозволува апликацијата да користи биометриски хардвер за проверка"</string>
    <string name="permlab_manageFingerprint" msgid="5640858826254575638">"управувај хардвер за отпечатоци"</string>
    <string name="permdesc_manageFingerprint" msgid="178208705828055464">"Дозволува апликацијата да повика начини за додавање и бришење шаблони на отпечатоци за користење."</string>
    <string name="permlab_useFingerprint" msgid="3150478619915124905">"користи хардвер за отпечатоци"</string>
    <string name="permdesc_useFingerprint" msgid="9165097460730684114">"Дозволува апликацијата да користи хардвер за отпечатоци за проверка"</string>
    <string name="permlab_audioWrite" msgid="2661772059799779292">"да ја менува вашата музичка збирка"</string>
    <string name="permdesc_audioWrite" msgid="8888544708166230494">"Дозволува апликацијата да ја менува вашата музичка збирка."</string>
    <string name="permlab_videoWrite" msgid="128769316366746446">"да ја менува вашата збирка на видеа"</string>
    <string name="permdesc_videoWrite" msgid="5448565757490640841">"Дозволува апликацијата да ја менува вашата збирка на видеа."</string>
    <string name="permlab_imagesWrite" msgid="3391306186247235510">"да ја менува вашата збирка на фотографии"</string>
    <string name="permdesc_imagesWrite" msgid="7073662756617474375">"Дозволува апликацијата да ја менува вашата збирка на фотографии."</string>
    <string name="permlab_mediaLocation" msgid="8675148183726247864">"да чита локации од вашата збирка на аудиовизуелни содржини"</string>
    <string name="permdesc_mediaLocation" msgid="2237023389178865130">"Дозволува апликацијата да чита локации од вашата збирка на аудиовизуелни содржини."</string>
    <string name="biometric_dialog_default_title" msgid="881952973720613213">"Потврдете дека сте вие"</string>
    <string name="biometric_error_hw_unavailable" msgid="645781226537551036">"Биометрискиот хардвер е недостапен"</string>
    <string name="biometric_error_user_canceled" msgid="2260175018114348727">"Проверката е откажана"</string>
    <string name="biometric_not_recognized" msgid="5770511773560736082">"Непознат"</string>
    <string name="biometric_error_canceled" msgid="349665227864885880">"Проверката е откажана"</string>
    <string name="biometric_error_device_not_secured" msgid="6583143098363528349">"Не е поставен PIN, шема или лозинка"</string>
    <string name="fingerprint_acquired_partial" msgid="735082772341716043">"Откриен е делумен отпечаток. Обидете се повторно."</string>
    <string name="fingerprint_acquired_insufficient" msgid="4596546021310923214">"Отпечатокот не можеше да се обработи. Обидете се повторно."</string>
    <string name="fingerprint_acquired_imager_dirty" msgid="1087209702421076105">"Сензорот за отпечатоци е валкан. Исчистете го и обидете се повторно."</string>
    <string name="fingerprint_acquired_too_fast" msgid="6470642383109155969">"Прстот се движеше пребрзо. Обидете се повторно."</string>
    <string name="fingerprint_acquired_too_slow" msgid="59250885689661653">"Прстот се движеше премногу бавно. Обидете се повторно."</string>
  <string-array name="fingerprint_acquired_vendor">
  </string-array>
    <string name="fingerprint_authenticated" msgid="5309333983002526448">"Отпечатокот е проверен"</string>
    <string name="face_authenticated_no_confirmation_required" msgid="4018680978348659031">"Лицето е проверено"</string>
    <string name="face_authenticated_confirmation_required" msgid="8778347003507633610">"Лицето е проверено, притиснете го копчето „Потврди“"</string>
    <string name="fingerprint_error_hw_not_available" msgid="7955921658939936596">"Хардвер за отпечаток од прст не е достапен."</string>
    <string name="fingerprint_error_no_space" msgid="1055819001126053318">"Отпечатокот не може да се складира. Отстранете го постоечкиот отпечаток."</string>
    <string name="fingerprint_error_timeout" msgid="3927186043737732875">"Се достигна времето на истекување на отпечатокот. Обидете се повторно."</string>
    <string name="fingerprint_error_canceled" msgid="4402024612660774395">"Операцијата со отпечаток од прст се откажа."</string>
    <string name="fingerprint_error_user_canceled" msgid="7999639584615291494">"Корисникот ја откажа потврдата со отпечаток."</string>
    <string name="fingerprint_error_lockout" msgid="5536934748136933450">"Премногу обиди. Обидете се повторно подоцна."</string>
    <string name="fingerprint_error_lockout_permanent" msgid="5033251797919508137">"Премногу обиди. Сензорот за отпечатоци е оневозможен."</string>
    <string name="fingerprint_error_unable_to_process" msgid="6107816084103552441">"Обидете се повторно."</string>
    <string name="fingerprint_error_no_fingerprints" msgid="7654382120628334248">"Не се запишани отпечатоци."</string>
    <string name="fingerprint_error_hw_not_present" msgid="409523969613176352">"Уредов нема сензор за отпечатоци."</string>
    <string name="fingerprint_name_template" msgid="5870957565512716938">"Прст <xliff:g id="FINGERID">%d</xliff:g>"</string>
  <string-array name="fingerprint_error_vendor">
  </string-array>
    <string name="fingerprint_icon_content_description" msgid="2340202869968465936">"Икона за отпечатоци"</string>
<<<<<<< HEAD
    <!-- no translation found for permlab_manageFace (7262837876352591553) -->
    <skip />
    <string name="permdesc_manageFace" msgid="8919637120670185330">"Дозволува апликац. да повика начини за додавање и бришење шаблони на лице за користење."</string>
    <!-- no translation found for permlab_useFaceAuthentication (2565716575739037572) -->
    <skip />
    <!-- no translation found for permdesc_useFaceAuthentication (4712947955047607722) -->
    <skip />
    <!-- no translation found for face_recalibrate_notification_name (1913676850645544352) -->
    <skip />
=======
    <string name="permlab_manageFace" msgid="7262837876352591553">"управува со хардвер за „Отклучување со лик“"</string>
    <string name="permdesc_manageFace" msgid="8919637120670185330">"Дозволува апликац. да повика начини за додавање и бришење шаблони на лице за користење."</string>
    <string name="permlab_useFaceAuthentication" msgid="2565716575739037572">"користи хардвер за „Отклучување со лик“"</string>
    <string name="permdesc_useFaceAuthentication" msgid="4712947955047607722">"Дозволува апликацијата да користи хардвер за „Отклучување со лик“ за проверка"</string>
    <string name="face_recalibrate_notification_name" msgid="1913676850645544352">"Отклучување со лик"</string>
>>>>>>> dbf9e87c
    <string name="face_recalibrate_notification_title" msgid="4087620069451499365">"Повторно регистрирајте го ликот"</string>
    <string name="face_recalibrate_notification_content" msgid="5530308842361499835">"За да се подобри препознавањето, повторно регистрирајте го ликот"</string>
    <string name="face_acquired_insufficient" msgid="2767330364802375742">"Не се сними прецизна слика. Обидете се повторно."</string>
    <string name="face_acquired_too_bright" msgid="5005650874582450967">"Премногу светла. Пробајте со послабо осветлување."</string>
    <string name="face_acquired_too_dark" msgid="1966194696381394616">"Премногу темна. Пробајте со посилно осветлување."</string>
    <string name="face_acquired_too_close" msgid="1401011882624272753">"Оддалечете го телефонот."</string>
    <string name="face_acquired_too_far" msgid="1210969240069012510">"Доближете го телефонот."</string>
    <string name="face_acquired_too_high" msgid="3362395713403348013">"Поткренете го телефонот."</string>
    <string name="face_acquired_too_low" msgid="488983581737550912">"Снижете го телефонот."</string>
    <string name="face_acquired_too_right" msgid="3667075962661863218">"Поместете го телефонот налево."</string>
    <string name="face_acquired_too_left" msgid="3148242963894703424">"Поместете го телефонот надесно."</string>
    <string name="face_acquired_poor_gaze" msgid="5606479370806754905">"Погледнете подиректно во уредот."</string>
<<<<<<< HEAD
    <string name="face_acquired_not_detected" msgid="4885504661626728809">"Не ви се гледа ликот. Гледајте во телефонот."</string>
=======
    <string name="face_acquired_not_detected" msgid="1879714205006680222">"Наместете го лицето директно пред телефонот."</string>
>>>>>>> dbf9e87c
    <string name="face_acquired_too_much_motion" msgid="3149332171102108851">"Премногу движење. Држете го телефонот стабилно."</string>
    <string name="face_acquired_recalibrate" msgid="8077949502893707539">"Повторно регистрирајте го лицето."</string>
    <string name="face_acquired_too_different" msgid="7663983770123789694">"Ликот не се препознава. Обидете се повторно."</string>
    <string name="face_acquired_too_similar" msgid="1508776858407646460">"Премногу слично, сменете ја позата."</string>
    <string name="face_acquired_pan_too_extreme" msgid="4581629343077288178">"Не вртете ја главата толку многу."</string>
    <string name="face_acquired_tilt_too_extreme" msgid="4019954263012496468">"Не вртете ја главата толку многу."</string>
    <string name="face_acquired_roll_too_extreme" msgid="6312973147689664409">"Не вртете ја главата толку многу."</string>
    <string name="face_acquired_obscured" msgid="5357207702967893283">"Отстранете ги работите што ви го покриваат лицето."</string>
<<<<<<< HEAD
    <string name="face_acquired_sensor_dirty" msgid="2535761002815565222">"Исчистете го сензорот на горниот врв од екранот."</string>
  <string-array name="face_acquired_vendor">
  </string-array>
    <string name="face_error_hw_not_available" msgid="396883585636963908">"Ликот не може да се потврди. Хардвер - недостапен."</string>
    <!-- no translation found for face_error_timeout (981512090365729465) -->
    <skip />
    <string name="face_error_no_space" msgid="2712120617457553825">"Не зачувува податоци за нов лик. Прво избришете стар."</string>
    <string name="face_error_canceled" msgid="283945501061931023">"Операцијата со лице се откажа."</string>
    <!-- no translation found for face_error_user_canceled (5317030072349668946) -->
    <skip />
    <string name="face_error_lockout" msgid="3407426963155388504">"Премногу обиди. Обидете се повторно подоцна."</string>
    <!-- no translation found for face_error_lockout_permanent (4723594314443097159) -->
    <skip />
    <string name="face_error_unable_to_process" msgid="4940944939691171539">"Ликот не може да се потврди. Обидете се повторно."</string>
    <!-- no translation found for face_error_not_enrolled (4016937174832839540) -->
    <skip />
    <!-- no translation found for face_error_hw_not_present (8302690289757559738) -->
    <skip />
=======
    <string name="face_acquired_sensor_dirty" msgid="7905138627046865579">"Исчистете го врвот на екранот, вклучувајќи ја црната лента"</string>
  <string-array name="face_acquired_vendor">
  </string-array>
    <string name="face_error_hw_not_available" msgid="396883585636963908">"Ликот не може да се потврди. Хардвер - недостапен."</string>
    <string name="face_error_timeout" msgid="981512090365729465">"Пробајте „Отклучување со лик“ повторно."</string>
    <string name="face_error_no_space" msgid="2712120617457553825">"Не се зачуваа податоците за нов лик. Избришете го стариот."</string>
    <string name="face_error_canceled" msgid="283945501061931023">"Операцијата со лице се откажа."</string>
    <string name="face_error_user_canceled" msgid="5317030072349668946">"„Отклучувањето со лик“ е откажано од корисникот."</string>
    <string name="face_error_lockout" msgid="3407426963155388504">"Премногу обиди. Обидете се повторно подоцна."</string>
    <string name="face_error_lockout_permanent" msgid="4723594314443097159">"Премногу обиди. „Отклучувањето со лик“ е оневозможено."</string>
    <string name="face_error_unable_to_process" msgid="4940944939691171539">"Ликот не може да се потврди. Обидете се повторно."</string>
    <string name="face_error_not_enrolled" msgid="4016937174832839540">"Не сте поставиле „Отклучување со лик“."</string>
    <string name="face_error_hw_not_present" msgid="8302690289757559738">"„Отклучувањето со лик“ не е поддржано на уредов."</string>
>>>>>>> dbf9e87c
    <string name="face_name_template" msgid="7004562145809595384">"Лице <xliff:g id="FACEID">%d</xliff:g>"</string>
  <string-array name="face_error_vendor">
  </string-array>
    <string name="face_icon_content_description" msgid="4024817159806482191">"Икона"</string>
    <string name="permlab_readSyncSettings" msgid="6201810008230503052">"чита поставки за синхронизација"</string>
    <string name="permdesc_readSyncSettings" msgid="2706745674569678644">"Овозможува апликацијата да ги чита поставките за синхронизирање на сметка. На пример, така може да се утврди дали апликацијата „Луѓе“ е синхронизирана со сметка."</string>
    <string name="permlab_writeSyncSettings" msgid="5408694875793945314">"вклучи и исклучи синхронизација"</string>
    <string name="permdesc_writeSyncSettings" msgid="8956262591306369868">"Овозможува апликацијата да ги менува поставките за синхронизирање на сметка. На пример, ова може да се употреби да овозможи синхронизација на апликацијата „Луѓе“ со сметка."</string>
    <string name="permlab_readSyncStats" msgid="7396577451360202448">"читај статистика за синхронизација"</string>
    <string name="permdesc_readSyncStats" msgid="1510143761757606156">"Овозможува апликацијата да ја чита статистиката за синхронизација на сметка, вклучувајќи ја и историјата на синхронизирани настани и колку податоци се синхронизирани."</string>
    <string name="permlab_sdcardRead" msgid="1438933556581438863">"ги чита содржините од заедничкото место за складирање"</string>
    <string name="permdesc_sdcardRead" msgid="1804941689051236391">"Дозволува апликацијата да ги чита содржините од заедничкото место за складирање."</string>
    <string name="permlab_sdcardWrite" msgid="9220937740184960897">"ги менува или брише содржините на заедничкото место за складирање"</string>
    <string name="permdesc_sdcardWrite" msgid="2834431057338203959">"Дозволува апликацијата да ги пишува содржините на заедничкото место за складирање."</string>
    <string name="permlab_use_sip" msgid="2052499390128979920">"остварува/прима повици преку SIP"</string>
    <string name="permdesc_use_sip" msgid="2297804849860225257">"Дозволува апликацијата да остварува и прима повици преку SIP."</string>
    <string name="permlab_register_sim_subscription" msgid="3166535485877549177">"регистрира нови телекомуникациски врски преку SIM"</string>
    <string name="permdesc_register_sim_subscription" msgid="2138909035926222911">"Дозволува апликацијата да регистрира нови телекомуникациски врски преку SIM."</string>
    <string name="permlab_register_call_provider" msgid="108102120289029841">"регистрира нови телекомуникациски врски"</string>
    <string name="permdesc_register_call_provider" msgid="7034310263521081388">"Дозволува апликацијата да регистрира нови телекомуникациски врски."</string>
    <string name="permlab_connection_manager" msgid="1116193254522105375">"управува со телекомуникациски врски"</string>
    <string name="permdesc_connection_manager" msgid="5925480810356483565">"Дозволува апликацијата да управува со телекомуникациски врски."</string>
    <string name="permlab_bind_incall_service" msgid="6773648341975287125">"комуницирај со екран на дојдовен повик"</string>
    <string name="permdesc_bind_incall_service" msgid="8343471381323215005">"Овозможува апликацијата да контролира кога и како корисникот го гледа екранот на дојдовен повик."</string>
    <string name="permlab_bind_connection_service" msgid="3557341439297014940">"комуницира со телефонски услуги"</string>
    <string name="permdesc_bind_connection_service" msgid="4008754499822478114">"Дозволува апликацијата да комуницира со телефонски услуги за да прави/прима повици."</string>
    <string name="permlab_control_incall_experience" msgid="9061024437607777619">"обезбеди искуство за корисникот при дојдовен повик"</string>
    <string name="permdesc_control_incall_experience" msgid="915159066039828124">"Овозможува апликацијата да обезбеди искуство за корисникот при дојдовен повик."</string>
    <string name="permlab_readNetworkUsageHistory" msgid="7862593283611493232">"читај употреба на мрежа во минатото"</string>
    <string name="permdesc_readNetworkUsageHistory" msgid="7689060749819126472">"Дозволува апликацијата да го чита историското користење на мрежата за одредени мрежи или апликации."</string>
    <string name="permlab_manageNetworkPolicy" msgid="2562053592339859990">"управувај со политика на мрежа"</string>
    <string name="permdesc_manageNetworkPolicy" msgid="7537586771559370668">"Дозволува апликацијата да управува со мрежните политики и да дефинира правила карактеристични за дадена апликација."</string>
    <string name="permlab_modifyNetworkAccounting" msgid="5088217309088729650">"измени пресметување употреба на мрежа"</string>
    <string name="permdesc_modifyNetworkAccounting" msgid="5443412866746198123">"Овозможува апликацијата да менува како се смета користењето на мрежата наспроти апликации. Не се користи со стандардни апликации."</string>
    <string name="permlab_accessNotifications" msgid="7673416487873432268">"пристапи кон известувања"</string>
    <string name="permdesc_accessNotifications" msgid="458457742683431387">"Овозможува апликацијата да враќа, проверува и брише известувања, вклучувајќи ги и оние објавени од други апликации."</string>
    <string name="permlab_bindNotificationListenerService" msgid="7057764742211656654">"поврзи се со услугата слушател на известувања"</string>
    <string name="permdesc_bindNotificationListenerService" msgid="985697918576902986">"Овозможува сопственикот да се поврзе со интерфејс од највисоко ниво на услугата слушател на известувања. Не треба да се користи за стандардни апликации."</string>
    <string name="permlab_bindConditionProviderService" msgid="1180107672332704641">"поврзување со услуга за давател на услов"</string>
    <string name="permdesc_bindConditionProviderService" msgid="1680513931165058425">"Дозволува сопственикот да се поврзе со интерфејс од највисоко ниво на давател на услуги за услов. Не треба да се користи за стандардни апликации."</string>
    <string name="permlab_bindDreamService" msgid="4153646965978563462">"поврзи се со услугата мечтаење"</string>
    <string name="permdesc_bindDreamService" msgid="7325825272223347863">"Дозволува сопственикот да се поврзе со интерфејс од највисоко ниво на услугата мечтаење. Не треба да се користи за стандардни апликации."</string>
    <string name="permlab_invokeCarrierSetup" msgid="3699600833975117478">"повикај конфигурација на апликацијата обезбедена од давателот"</string>
    <string name="permdesc_invokeCarrierSetup" msgid="4159549152529111920">"Овозможува сопственикот да ја повика конфигурацијата на апликацијата обезбедена од давателот. Не треба да се користи за стандардни апликации."</string>
    <string name="permlab_accessNetworkConditions" msgid="8206077447838909516">"слушај за набљудувања во врска со услови на мрежа"</string>
    <string name="permdesc_accessNetworkConditions" msgid="6899102075825272211">"Овозможува апликацијата да слуша за набљудувања во врска со условите на мрежата. Не треба да се користи за стандардни апликации."</string>
    <string name="permlab_setInputCalibration" msgid="4902620118878467615">"промени калибрирање на уред за внес"</string>
    <string name="permdesc_setInputCalibration" msgid="4527511047549456929">"Дозволува апликацијата да ги изменува калибрирачките параметри на екранот на допир. Не треба да се користи за стандардни апликации."</string>
    <string name="permlab_accessDrmCertificates" msgid="7436886640723203615">"пристап до DRM-сертификати"</string>
    <string name="permdesc_accessDrmCertificates" msgid="8073288354426159089">"Дозволува апликацијата да обезбедува и користи DRM-сертификати. Не треба да се користи за стандардни апликации."</string>
    <string name="permlab_handoverStatus" msgid="7820353257219300883">"добивање статус на пренос на Android Beam"</string>
    <string name="permdesc_handoverStatus" msgid="4788144087245714948">"Ѝ дозволува на оваа апликација да добива информации за моменталните трансфери на Android Beam"</string>
    <string name="permlab_removeDrmCertificates" msgid="7044888287209892751">"отстранување DRM-сетификати"</string>
    <string name="permdesc_removeDrmCertificates" msgid="7272999075113400993">"Дозволува апликација да отстранува DRM-сертификати. Не треба да се користи за стандардни апликации."</string>
    <string name="permlab_bindCarrierMessagingService" msgid="1490229371796969158">"сврзување со давателот на услугата за пораки"</string>
    <string name="permdesc_bindCarrierMessagingService" msgid="2762882888502113944">"Дозволува сопственикот да се сврзе со интерфејсот од највисоко ниво на давателот на услугата за пораки. Не треба да се користи за стандардни апликации."</string>
    <string name="permlab_bindCarrierServices" msgid="3233108656245526783">"поврзи се со услуги на операторот"</string>
    <string name="permdesc_bindCarrierServices" msgid="1391552602551084192">"Дозволува сопственикот да се поврзе со услуги на операторот. Не треба да се користи за стандардни апликации."</string>
    <string name="permlab_access_notification_policy" msgid="4247510821662059671">"пристапи до Не вознемирувај"</string>
    <string name="permdesc_access_notification_policy" msgid="3296832375218749580">"Дозволува апликацијата да чита и пишува конфигурација Не вознемирувај."</string>
    <string name="permlab_startViewPermissionUsage" msgid="5484728591597709944">"започнете со користење на дозволата за приказ"</string>
    <string name="permdesc_startViewPermissionUsage" msgid="4808345878203594428">"Дозволува сопственикот да почне со користење на дозволата за апликација. Не треба да се користи за стандардни апликации."</string>
    <string name="policylab_limitPassword" msgid="4497420728857585791">"Постави правила за лозинката"</string>
    <string name="policydesc_limitPassword" msgid="2502021457917874968">"Контролирај ги должината и знаците што се дозволени за лозинки и PIN-броеви за отклучување екран."</string>
    <string name="policylab_watchLogin" msgid="5091404125971980158">"Следи ги обидите за отклучување на екранот"</string>
    <string name="policydesc_watchLogin" product="tablet" msgid="3215729294215070072">"Посматрај го бројот на неточни лозинки што се напишани за да се отклучи екранот и заклучи го таблетот или избриши ги сите податоци од него ако бидат напишани премногу неточни лозинки."</string>
    <string name="policydesc_watchLogin" product="TV" msgid="2707817988309890256">"Набљудувај го бројот на погрешно внесени лозинки при отклучување на екранот и заклучи го телевизорот или избриши ги сите негови податоци доколку се внесени премногу погрешни лозинки."</string>
    <string name="policydesc_watchLogin" product="default" msgid="5712323091846761073">"Посматрај го бројот на неточни лозинки што се напишани за да се отклучи екранот и заклучи го телефонот или избриши ги сите податоци од него ако бидат напишани премногу неточни лозинки."</string>
    <string name="policydesc_watchLogin_secondaryUser" product="tablet" msgid="4280246270601044505">"Набљудувај го бројот на погрешно внесени лозинки при отклучување на екранот и заклучи го таблетот или избриши ги сите податоци од овој корисник доколку се внесени премногу погрешни лозинки."</string>
    <string name="policydesc_watchLogin_secondaryUser" product="TV" msgid="3484832653564483250">"Набљудувај го бројот на погрешно внесени лозинки при отклучување на екранот и заклучи го телевизорот или избриши ги сите податоци од овој корисник доколку се внесени премногу погрешни лозинки."</string>
    <string name="policydesc_watchLogin_secondaryUser" product="default" msgid="2185480427217127147">"Набљудувај го бројот на погрешно внесени лозинки при отклучување на екранот и заклучи го телефонот или избриши ги сите податоци од овој корисник доколку се внесени премногу погрешни лозинки."</string>
    <string name="policylab_resetPassword" msgid="4934707632423915395">"Промени го заклучувањето на екранот."</string>
    <string name="policydesc_resetPassword" msgid="1278323891710619128">"Промени го заклучувањето на екранот."</string>
    <string name="policylab_forceLock" msgid="2274085384704248431">"Заклучи го екранот"</string>
    <string name="policydesc_forceLock" msgid="1141797588403827138">"Контролирај како и кога се заклучува екранот."</string>
    <string name="policylab_wipeData" msgid="3910545446758639713">"Избриши ги сите податоци"</string>
    <string name="policydesc_wipeData" product="tablet" msgid="4306184096067756876">"Избриши ги податоците во таблетот без предупредување со вршење на фабричко ресетирање на податоци."</string>
    <string name="policydesc_wipeData" product="tv" msgid="5816221315214527028">"Избриши ги податоците на телевизорот без предупредување со изведување ресетирање на фабрички податоци."</string>
    <string name="policydesc_wipeData" product="default" msgid="5096895604574188391">"Избриши ги податоците во телефонот без предупредување со вршење на фабричко ресетирање на податоци."</string>
    <string name="policylab_wipeData_secondaryUser" msgid="8362863289455531813">"Избриши ги податоците на корисникот"</string>
    <string name="policydesc_wipeData_secondaryUser" product="tablet" msgid="6336255514635308054">"Избриши ги податоците на овој корисник на таблетот без предупредување."</string>
    <string name="policydesc_wipeData_secondaryUser" product="tv" msgid="2086473496848351810">"Избриши ги податоците на овој корисник на телевизорот без предупредување."</string>
    <string name="policydesc_wipeData_secondaryUser" product="default" msgid="6787904546711590238">"Избриши ги податоците на овој корисник на телефонот без предупредување."</string>
    <string name="policylab_setGlobalProxy" msgid="2784828293747791446">"Постави го глобалниот прокси на уредот"</string>
    <string name="policydesc_setGlobalProxy" msgid="8459859731153370499">"Поставете го глобалниот прокси на уредот да се користи додека политиката е овозможена. Само сопственикот на уредот може да го поставува глобалниот прокси."</string>
    <string name="policylab_expirePassword" msgid="5610055012328825874">"Рок на лозинка за закл. екран"</string>
    <string name="policydesc_expirePassword" msgid="5367525762204416046">"Измени колку често мора да се менува лозинката, PIN-бројот или шемата за заклучување екран."</string>
    <string name="policylab_encryptedStorage" msgid="8901326199909132915">"Постави шифрирање на меморија"</string>
    <string name="policydesc_encryptedStorage" msgid="2637732115325316992">"Барај зачуваните податоци за апликација да се шифрирани."</string>
    <string name="policylab_disableCamera" msgid="6395301023152297826">"Оневозможи фотоапарати"</string>
    <string name="policydesc_disableCamera" msgid="2306349042834754597">"Спречи употреба на сите камери на уредот."</string>
    <string name="policylab_disableKeyguardFeatures" msgid="8552277871075367771">"Онев. функции од заклуч. екран"</string>
    <string name="policydesc_disableKeyguardFeatures" msgid="2044755691354158439">"Спречете користење на некои функции од заклучување на екранот."</string>
  <string-array name="phoneTypes">
    <item msgid="8901098336658710359">"Дома"</item>
    <item msgid="869923650527136615">"Мобилен"</item>
    <item msgid="7897544654242874543">"Работа"</item>
    <item msgid="1103601433382158155">"Факс на работа"</item>
    <item msgid="1735177144948329370">"Факс дома"</item>
    <item msgid="603878674477207394">"Пејџер"</item>
    <item msgid="1650824275177931637">"Други"</item>
    <item msgid="9192514806975898961">"Приспособен"</item>
  </string-array>
  <string-array name="emailAddressTypes">
    <item msgid="8073994352956129127">"Дома"</item>
    <item msgid="7084237356602625604">"Работа"</item>
    <item msgid="1112044410659011023">"Други"</item>
    <item msgid="2374913952870110618">"Приспособени"</item>
  </string-array>
  <string-array name="postalAddressTypes">
    <item msgid="6880257626740047286">"Дома"</item>
    <item msgid="5629153956045109251">"Работа"</item>
    <item msgid="4966604264500343469">"Други"</item>
    <item msgid="4932682847595299369">"Приспособени"</item>
  </string-array>
  <string-array name="imAddressTypes">
    <item msgid="1738585194601476694">"Дома"</item>
    <item msgid="1359644565647383708">"Работа"</item>
    <item msgid="7868549401053615677">"Други"</item>
    <item msgid="3145118944639869809">"Приспособени"</item>
  </string-array>
  <string-array name="organizationTypes">
    <item msgid="7546335612189115615">"Работа"</item>
    <item msgid="4378074129049520373">"Други"</item>
    <item msgid="3455047468583965104">"Приспособени"</item>
  </string-array>
  <string-array name="imProtocols">
    <item msgid="8595261363518459565">"AIM"</item>
    <item msgid="7390473628275490700">"Windows Live"</item>
    <item msgid="7882877134931458217">"Yahoo"</item>
    <item msgid="5035376313200585242">"Skype"</item>
    <item msgid="7532363178459444943">"QQ"</item>
    <item msgid="3713441034299660749">"Google Talk"</item>
    <item msgid="2506857312718630823">"ICQ"</item>
    <item msgid="1648797903785279353">"Jabber"</item>
  </string-array>
    <string name="phoneTypeCustom" msgid="1644738059053355820">"Приспособени"</string>
    <string name="phoneTypeHome" msgid="2570923463033985887">"Домашен"</string>
    <string name="phoneTypeMobile" msgid="6501463557754751037">"Мобилен"</string>
    <string name="phoneTypeWork" msgid="8863939667059911633">"Работа"</string>
    <string name="phoneTypeFaxWork" msgid="3517792160008890912">"Факс на работа"</string>
    <string name="phoneTypeFaxHome" msgid="2067265972322971467">"Факс дома"</string>
    <string name="phoneTypePager" msgid="7582359955394921732">"Пејџер"</string>
    <string name="phoneTypeOther" msgid="1544425847868765990">"Други"</string>
    <string name="phoneTypeCallback" msgid="2712175203065678206">"Повратен повик"</string>
    <string name="phoneTypeCar" msgid="8738360689616716982">"Автомобил"</string>
    <string name="phoneTypeCompanyMain" msgid="540434356461478916">"Главен телефонски број на компанија"</string>
    <string name="phoneTypeIsdn" msgid="8022453193171370337">"ISDN"</string>
    <string name="phoneTypeMain" msgid="6766137010628326916">"Главен"</string>
    <string name="phoneTypeOtherFax" msgid="8587657145072446565">"Друг факс"</string>
    <string name="phoneTypeRadio" msgid="4093738079908667513">"Радио"</string>
    <string name="phoneTypeTelex" msgid="3367879952476250512">"Телекс"</string>
    <string name="phoneTypeTtyTdd" msgid="8606514378585000044">"TTY TDD уред"</string>
    <string name="phoneTypeWorkMobile" msgid="1311426989184065709">"Службен мобилен"</string>
    <string name="phoneTypeWorkPager" msgid="649938731231157056">"Службен пејџер"</string>
    <string name="phoneTypeAssistant" msgid="5596772636128562884">"Помошник"</string>
    <string name="phoneTypeMms" msgid="7254492275502768992">"MMS"</string>
    <string name="eventTypeCustom" msgid="7837586198458073404">"Приспособени"</string>
    <string name="eventTypeBirthday" msgid="2813379844211390740">"Роденден"</string>
    <string name="eventTypeAnniversary" msgid="3876779744518284000">"Годишнина"</string>
    <string name="eventTypeOther" msgid="7388178939010143077">"Други"</string>
    <string name="emailTypeCustom" msgid="8525960257804213846">"Приспособени"</string>
    <string name="emailTypeHome" msgid="449227236140433919">"Приватна е-пошта"</string>
    <string name="emailTypeWork" msgid="3548058059601149973">"Работа"</string>
    <string name="emailTypeOther" msgid="2923008695272639549">"Други"</string>
    <string name="emailTypeMobile" msgid="119919005321166205">"Мобилен"</string>
    <string name="postalTypeCustom" msgid="8903206903060479902">"Приспособени"</string>
    <string name="postalTypeHome" msgid="8165756977184483097">"Дома"</string>
    <string name="postalTypeWork" msgid="5268172772387694495">"Работа"</string>
    <string name="postalTypeOther" msgid="2726111966623584341">"Друго"</string>
    <string name="imTypeCustom" msgid="2074028755527826046">"Приспособени"</string>
    <string name="imTypeHome" msgid="6241181032954263892">"Дома"</string>
    <string name="imTypeWork" msgid="1371489290242433090">"Работа"</string>
    <string name="imTypeOther" msgid="5377007495735915478">"Друго"</string>
    <string name="imProtocolCustom" msgid="6919453836618749992">"Приспособени"</string>
    <string name="imProtocolAim" msgid="7050360612368383417">"AIM"</string>
    <string name="imProtocolMsn" msgid="144556545420769442">"Windows Live"</string>
    <string name="imProtocolYahoo" msgid="8271439408469021273">"Yahoo"</string>
    <string name="imProtocolSkype" msgid="9019296744622832951">"Skype"</string>
    <string name="imProtocolQq" msgid="8887484379494111884">"QQ"</string>
    <string name="imProtocolGoogleTalk" msgid="493902321140277304">"Hangouts"</string>
    <string name="imProtocolIcq" msgid="1574870433606517315">"ICQ"</string>
    <string name="imProtocolJabber" msgid="2279917630875771722">"Jabber"</string>
    <string name="imProtocolNetMeeting" msgid="8287625655986827971">"NetMeeting"</string>
    <string name="orgTypeWork" msgid="29268870505363872">"Работа"</string>
    <string name="orgTypeOther" msgid="3951781131570124082">"Друго"</string>
    <string name="orgTypeCustom" msgid="225523415372088322">"Приспособен"</string>
    <string name="relationTypeCustom" msgid="3542403679827297300">"Приспособена"</string>
    <string name="relationTypeAssistant" msgid="6274334825195379076">"Помошник"</string>
    <string name="relationTypeBrother" msgid="8757913506784067713">"Брат"</string>
    <string name="relationTypeChild" msgid="1890746277276881626">"Дете"</string>
    <string name="relationTypeDomesticPartner" msgid="6904807112121122133">"Домашен партнер"</string>
    <string name="relationTypeFather" msgid="5228034687082050725">"Татко"</string>
    <string name="relationTypeFriend" msgid="7313106762483391262">"Пријател"</string>
    <string name="relationTypeManager" msgid="6365677861610137895">"Директор"</string>
    <string name="relationTypeMother" msgid="4578571352962758304">"Мајка"</string>
    <string name="relationTypeParent" msgid="4755635567562925226">"Родител"</string>
    <string name="relationTypePartner" msgid="7266490285120262781">"Партнер"</string>
    <string name="relationTypeReferredBy" msgid="101573059844135524">"Наведен според"</string>
    <string name="relationTypeRelative" msgid="1799819930085610271">"Роднина"</string>
    <string name="relationTypeSister" msgid="1735983554479076481">"Сестра"</string>
    <string name="relationTypeSpouse" msgid="394136939428698117">"Брачен другар"</string>
    <string name="sipAddressTypeCustom" msgid="2473580593111590945">"Приспособени"</string>
    <string name="sipAddressTypeHome" msgid="6093598181069359295">"Дома"</string>
    <string name="sipAddressTypeWork" msgid="6920725730797099047">"Работа"</string>
    <string name="sipAddressTypeOther" msgid="4408436162950119849">"Друго"</string>
    <string name="quick_contacts_not_available" msgid="746098007828579688">"Не е пронајдена апликација за приказ на контактот."</string>
    <string name="keyguard_password_enter_pin_code" msgid="3037685796058495017">"Впишете PIN-код"</string>
    <string name="keyguard_password_enter_puk_code" msgid="4800725266925845333">"Внесете ПУК и нов PIN-код"</string>
    <string name="keyguard_password_enter_puk_prompt" msgid="1341112146710087048">"ПУК код"</string>
    <string name="keyguard_password_enter_pin_prompt" msgid="8027680321614196258">"Нов PIN-код"</string>
    <string name="keyguard_password_entry_touch_hint" msgid="2644215452200037944"><font size="17">"Допрете за да внесете лозинка"</font></string>
    <string name="keyguard_password_enter_password_code" msgid="1054721668279049780">"Впишете ја лозинката за да се отклучи"</string>
    <string name="keyguard_password_enter_pin_password_code" msgid="6391755146112503443">"Впишете PIN за да се отклучи"</string>
    <string name="keyguard_password_wrong_pin_code" msgid="2422225591006134936">"Погрешен PIN код."</string>
    <string name="keyguard_label_text" msgid="861796461028298424">"За да го отклучите, притиснете „Мени“ и потоа „0“."</string>
    <string name="emergency_call_dialog_number_for_display" msgid="696192103195090970">"Број за итни случаи"</string>
    <string name="lockscreen_carrier_default" msgid="6169005837238288522">"Нема услуга"</string>
    <string name="lockscreen_screen_locked" msgid="7288443074806832904">"Екранот е заклучен."</string>
    <string name="lockscreen_instructions_when_pattern_enabled" msgid="46154051614126049">"Притисни „Мени“ да се отклучи или да направи итен повик."</string>
    <string name="lockscreen_instructions_when_pattern_disabled" msgid="686260028797158364">"Притиснете „Мени“ за да се отклучи."</string>
    <string name="lockscreen_pattern_instructions" msgid="7478703254964810302">"Употребете ја шемата за да се отклучи"</string>
    <string name="lockscreen_emergency_call" msgid="5298642613417801888">"Итен случај"</string>
    <string name="lockscreen_return_to_call" msgid="5244259785500040021">"Врати се на повик"</string>
    <string name="lockscreen_pattern_correct" msgid="9039008650362261237">"Точно!"</string>
    <string name="lockscreen_pattern_wrong" msgid="4317955014948108794">"Обидете се повторно"</string>
    <string name="lockscreen_password_wrong" msgid="5737815393253165301">"Обидете се повторно"</string>
    <string name="lockscreen_storage_locked" msgid="9167551160010625200">"Отклучи за сите функции и податоци"</string>
    <string name="faceunlock_multiple_failures" msgid="754137583022792429">"Максималниот број обиди на отклучување со лице е надминат"</string>
    <string name="lockscreen_missing_sim_message_short" msgid="5099439277819215399">"Нема SIM картичка"</string>
    <string name="lockscreen_missing_sim_message" product="tablet" msgid="151659196095791474">"Во таблетот нема SIM картичка."</string>
    <string name="lockscreen_missing_sim_message" product="tv" msgid="1943633865476989599">"Нема SIM-картичка во телевизорот."</string>
    <string name="lockscreen_missing_sim_message" product="default" msgid="2186920585695169078">"Во телефонот нема SIM картичка."</string>
    <string name="lockscreen_missing_sim_instructions" msgid="5372787138023272615">"Вметнете SIM-картичка."</string>
    <string name="lockscreen_missing_sim_instructions_long" msgid="3526573099019319472">"Нема SIM-картичка или не може да се прочита. Вметнете SIM-картичка."</string>
    <string name="lockscreen_permanent_disabled_sim_message_short" msgid="5096149665138916184">"Неупотреблива SIM картичка."</string>
    <string name="lockscreen_permanent_disabled_sim_instructions" msgid="910904643433151371">"Вашата SIM-картичка е трајно оневозможена.\nКонтактирајте со давателот на услуги за безжична мрежа за друга SIM-картичка."</string>
    <string name="lockscreen_transport_prev_description" msgid="6300840251218161534">"Претходна песна"</string>
    <string name="lockscreen_transport_next_description" msgid="573285210424377338">"Следна песна"</string>
    <string name="lockscreen_transport_pause_description" msgid="3980308465056173363">"Пауза"</string>
    <string name="lockscreen_transport_play_description" msgid="1901258823643886401">"Пушти"</string>
    <string name="lockscreen_transport_stop_description" msgid="5907083260651210034">"Запри"</string>
    <string name="lockscreen_transport_rew_description" msgid="6944412838651990410">"Премотај назад"</string>
    <string name="lockscreen_transport_ffw_description" msgid="42987149870928985">"Брзо премотај напред"</string>
    <string name="emergency_calls_only" msgid="6733978304386365407">"Само повици за итни случаи"</string>
    <string name="lockscreen_network_locked_message" msgid="143389224986028501">"Мрежата е заклучена"</string>
    <string name="lockscreen_sim_puk_locked_message" msgid="7441797339976230">"SIM картичката е заклучена со ПУК код."</string>
    <string name="lockscreen_sim_puk_locked_instructions" msgid="8127916255245181063">"Погледнете го Упатството за корисници или контактирајте со Грижа за корисници."</string>
    <string name="lockscreen_sim_locked_message" msgid="8066660129206001039">"SIM картичката е заклучена."</string>
    <string name="lockscreen_sim_unlock_progress_dialog_message" msgid="595323214052881264">"SIM картичката се отклучува..."</string>
    <string name="lockscreen_too_many_failed_attempts_dialog_message" msgid="6481623830344107222">"Погрешно сте ја употребиле вашата шема за отклучување <xliff:g id="NUMBER_0">%1$d</xliff:g> пати. \n\nОбидете се повторно за <xliff:g id="NUMBER_1">%2$d</xliff:g> секунди."</string>
    <string name="lockscreen_too_many_failed_password_attempts_dialog_message" msgid="2725973286239344555">"Погрешно сте ја впишале вашата лозинка <xliff:g id="NUMBER_0">%1$d</xliff:g> пати. \n\nОбидете се повторно за <xliff:g id="NUMBER_1">%2$d</xliff:g> секунди."</string>
    <string name="lockscreen_too_many_failed_pin_attempts_dialog_message" msgid="6216672706545696955">"Погрешно сте го впишале вашиот PIN <xliff:g id="NUMBER_0">%1$d</xliff:g> пати. \n\nОбидете се повторно за <xliff:g id="NUMBER_1">%2$d</xliff:g> секунди."</string>
    <string name="lockscreen_failed_attempts_almost_glogin" product="tablet" msgid="9191611984625460820">"Погрешно ја употребивте шемата за отклучување <xliff:g id="NUMBER_0">%1$d</xliff:g> пати. По уште <xliff:g id="NUMBER_1">%2$d</xliff:g> неуспешни обиди, ќе побараме да го отклучите таблетот со пријавата за Google.\n\n Обидете се повторно за <xliff:g id="NUMBER_2">%3$d</xliff:g> секунди."</string>
    <string name="lockscreen_failed_attempts_almost_glogin" product="tv" msgid="5316664559603394684">"Неправилно ја исцртавте шемата за отклучување <xliff:g id="NUMBER_0">%1$d</xliff:g> пати. По уште <xliff:g id="NUMBER_1">%2$d</xliff:g> неуспешни обиди, ќе биде побарано да го отклучите вашиот телевизор со пријавување на Google.\n\n Обидете се повторно за <xliff:g id="NUMBER_2">%3$d</xliff:g> секунди."</string>
    <string name="lockscreen_failed_attempts_almost_glogin" product="default" msgid="2590227559763762751">"Погрешно ја употребивте шемата за отклучување <xliff:g id="NUMBER_0">%1$d</xliff:g> пати. По уште <xliff:g id="NUMBER_1">%2$d</xliff:g> неуспешни обиди, ќе побараме да го отклучите телефонот со пријавата за Google.\n\n Обидете се повторно за <xliff:g id="NUMBER_2">%3$d</xliff:g> секунди."</string>
    <string name="lockscreen_failed_attempts_almost_at_wipe" product="tablet" msgid="6128106399745755604">"Имавте <xliff:g id="NUMBER_0">%1$d</xliff:g> неуспешни обиди да го отклучите таблетот. Ви преостануваат уште <xliff:g id="NUMBER_1">%2$d</xliff:g> неуспешни обиди и таблетот ќе се ресетира на фабричките поставки и сите податоци на корисникот ќе се изгубат."</string>
    <string name="lockscreen_failed_attempts_almost_at_wipe" product="tv" msgid="950408382418270260">"Неправилно се обидовте да го отклучите вашиот телевизор <xliff:g id="NUMBER_0">%1$d</xliff:g> пати. По уште <xliff:g id="NUMBER_1">%2$d</xliff:g> неуспешни обиди, телевизорот ќе се ресетира на стандардните фабрички вредности и сите податоци на корисникот ќе бидат изгубени."</string>
    <string name="lockscreen_failed_attempts_almost_at_wipe" product="default" msgid="8603565142156826565">"Имавте <xliff:g id="NUMBER_0">%1$d</xliff:g> неуспешни обиди да го отклучите телефонот. Ви преостануваат уште <xliff:g id="NUMBER_1">%2$d</xliff:g> неуспешни обиди и телефонот ќе се ресетира на фабричките поставки и сите податоци на корисникот ќе се изгубат."</string>
    <string name="lockscreen_failed_attempts_now_wiping" product="tablet" msgid="280873516493934365">"Имавте <xliff:g id="NUMBER">%d</xliff:g> неуспешни обиди да го отклучите таблетот. Сега таблетот ќе се ресетира на фабричките поставки."</string>
    <string name="lockscreen_failed_attempts_now_wiping" product="tv" msgid="3195755534096192191">"Неправилно се обидовте да го отклучите вашиот телевизор <xliff:g id="NUMBER">%d</xliff:g> пати. Телевизорот сега ќе биде ресетиран на стандардните фабрички вредности."</string>
    <string name="lockscreen_failed_attempts_now_wiping" product="default" msgid="3025504721764922246">"Имавте <xliff:g id="NUMBER">%d</xliff:g> неуспешни обиди да го отклучите телефонот. Сега телефонот ќе се ресетира на фабричките поставки."</string>
    <string name="lockscreen_too_many_failed_attempts_countdown" msgid="6251480343394389665">"Обидете се повторно за <xliff:g id="NUMBER">%d</xliff:g> секунди."</string>
    <string name="lockscreen_forgot_pattern_button_text" msgid="2626999449610695930">"Ја заборавивте шемата?"</string>
    <string name="lockscreen_glogin_forgot_pattern" msgid="2588521501166032747">"Отклучи сметка"</string>
    <string name="lockscreen_glogin_too_many_attempts" msgid="2751368605287288808">"Премногу обиди со шема"</string>
    <string name="lockscreen_glogin_instructions" msgid="3931816256100707784">"За да го отклучите, најавете се со вашата сметка на Google."</string>
    <string name="lockscreen_glogin_username_hint" msgid="8846881424106484447">"Корисничко име (e-пошта)"</string>
    <string name="lockscreen_glogin_password_hint" msgid="5958028383954738528">"Лозинка"</string>
    <string name="lockscreen_glogin_submit_button" msgid="7130893694795786300">"Најави се"</string>
    <string name="lockscreen_glogin_invalid_input" msgid="1364051473347485908">"Неважечко корисничко име или лозинка."</string>
    <string name="lockscreen_glogin_account_recovery_hint" msgid="1696924763690379073">"Го заборави своето корисничко име или лозинката?\nПосети"<b>"google.com/accounts/recovery"</b>"."</string>
    <string name="lockscreen_glogin_checking_password" msgid="7114627351286933867">"Се проверува..."</string>
    <string name="lockscreen_unlock_label" msgid="737440483220667054">"Отклучи"</string>
    <string name="lockscreen_sound_on_label" msgid="9068877576513425970">"Звукот е вклучен"</string>
    <string name="lockscreen_sound_off_label" msgid="996822825154319026">"Звукот е исклучен"</string>
    <string name="lockscreen_access_pattern_start" msgid="3941045502933142847">"Шемата е започната"</string>
    <string name="lockscreen_access_pattern_cleared" msgid="5583479721001639579">"Шемата е исчистена"</string>
    <string name="lockscreen_access_pattern_cell_added" msgid="6756031208359292487">"Додадена е ќелија"</string>
    <string name="lockscreen_access_pattern_cell_added_verbose" msgid="7264580781744026939">"Додадена е ќелија <xliff:g id="CELL_INDEX">%1$s</xliff:g>"</string>
    <string name="lockscreen_access_pattern_detected" msgid="4988730895554057058">"Шемата е целосна"</string>
    <string name="lockscreen_access_pattern_area" msgid="400813207572953209">"Место за шема."</string>
    <string name="keyguard_accessibility_widget_changed" msgid="5678624624681400191">"%1$s. Виџет %2$d од %3$d."</string>
    <string name="keyguard_accessibility_add_widget" msgid="8273277058724924654">"Додај виџет."</string>
    <string name="keyguard_accessibility_widget_empty_slot" msgid="1281505703307930757">"Празно"</string>
    <string name="keyguard_accessibility_unlock_area_expanded" msgid="2278106022311170299">"Областа за отклучување е проширена."</string>
    <string name="keyguard_accessibility_unlock_area_collapsed" msgid="6366992066936076396">"Областа за отклучување е собрана."</string>
    <string name="keyguard_accessibility_widget" msgid="6527131039741808240">"Виџет <xliff:g id="WIDGET_INDEX">%1$s</xliff:g>."</string>
    <string name="keyguard_accessibility_user_selector" msgid="1226798370913698896">"Избирач на корисник"</string>
    <string name="keyguard_accessibility_status" msgid="8008264603935930611">"Статус"</string>
    <string name="keyguard_accessibility_camera" msgid="8904231194181114603">"Камера"</string>
    <string name="keygaurd_accessibility_media_controls" msgid="262209654292161806">"Контроли на медиуми"</string>
    <string name="keyguard_accessibility_widget_reorder_start" msgid="8736853615588828197">"Прередувањето виџети започна."</string>
    <string name="keyguard_accessibility_widget_reorder_end" msgid="7170190950870468320">"Прередувањето виџети заврши."</string>
    <string name="keyguard_accessibility_widget_deleted" msgid="4426204263929224434">"Виџетот <xliff:g id="WIDGET_INDEX">%1$s</xliff:g> е избришан."</string>
    <string name="keyguard_accessibility_expand_lock_area" msgid="519859720934178024">"Прошири отклучена област."</string>
    <string name="keyguard_accessibility_slide_unlock" msgid="2959928478764697254">"Отклучување со лизгање."</string>
    <string name="keyguard_accessibility_pattern_unlock" msgid="1490840706075246612">"Отклучување со шема."</string>
    <string name="keyguard_accessibility_face_unlock" msgid="4817282543351718535">"Отклучување со лик."</string>
    <string name="keyguard_accessibility_pin_unlock" msgid="2469687111784035046">"Отклучување со пин."</string>
    <string name="keyguard_accessibility_sim_pin_unlock" msgid="9149698847116962307">"Отклучување со PIN на SIM."</string>
    <string name="keyguard_accessibility_sim_puk_unlock" msgid="9106899279724723341">"Отклучување со PUK на SIM."</string>
    <string name="keyguard_accessibility_password_unlock" msgid="7675777623912155089">"Отклучување со лозинка."</string>
    <string name="keyguard_accessibility_pattern_area" msgid="7679891324509597904">"Област за шема."</string>
    <string name="keyguard_accessibility_slide_area" msgid="6736064494019979544">"Област за лизгање."</string>
    <string name="password_keyboard_label_symbol_key" msgid="992280756256536042">"?123"</string>
    <string name="password_keyboard_label_alpha_key" msgid="8001096175167485649">"АБВ"</string>
    <string name="password_keyboard_label_alt_key" msgid="1284820942620288678">"ALT"</string>
    <string name="granularity_label_character" msgid="7336470535385009523">"карактер"</string>
    <string name="granularity_label_word" msgid="7075570328374918660">"збор"</string>
    <string name="granularity_label_link" msgid="5815508880782488267">"врска"</string>
    <string name="granularity_label_line" msgid="5764267235026120888">"линија"</string>
    <string name="factorytest_failed" msgid="5410270329114212041">"Фабричкото тестирање не успеа"</string>
    <string name="factorytest_not_system" msgid="4435201656767276723">"Дејството на FACTORY_TEST е поддржано само за пакети инсталирани во /систем /апликација."</string>
    <string name="factorytest_no_action" msgid="872991874799998561">"Не е пронајден пакет што овозможува дејство на FACTORY_TEST."</string>
    <string name="factorytest_reboot" msgid="6320168203050791643">"Рестартирај"</string>
    <string name="js_dialog_title" msgid="1987483977834603872">"Страницата на „<xliff:g id="TITLE">%s</xliff:g>“ вели:"</string>
    <string name="js_dialog_title_default" msgid="6961903213729667573">"JavaScript"</string>
    <string name="js_dialog_before_unload_title" msgid="2619376555525116593">"Потврди движење"</string>
    <string name="js_dialog_before_unload_positive_button" msgid="3112752010600484130">"Напушти ја страницата"</string>
    <string name="js_dialog_before_unload_negative_button" msgid="5614861293026099715">"Остани на оваа страница"</string>
    <string name="js_dialog_before_unload" msgid="3468816357095378590">"<xliff:g id="MESSAGE">%s</xliff:g> \n \nДали сте сигурни дека сакате да ја напуштите оваа страница?"</string>
    <string name="save_password_label" msgid="6860261758665825069">"Потврди"</string>
    <string name="double_tap_toast" msgid="4595046515400268881">"Совет: допри двапати за да зумираш и да одзумираш."</string>
    <string name="autofill_this_form" msgid="4616758841157816676">"Автоматско пополнување"</string>
    <string name="setup_autofill" msgid="7103495070180590814">"Постави „Автоматско пополнување“"</string>
    <string name="autofill_window_title" msgid="4107745526909284887">"Автоматско пополнување со <xliff:g id="SERVICENAME">%1$s</xliff:g>"</string>
    <string name="autofill_address_name_separator" msgid="6350145154779706772">" "</string>
    <string name="autofill_address_summary_name_format" msgid="3268041054899214945">"$1$2$3"</string>
    <string name="autofill_address_summary_separator" msgid="7483307893170324129">", "</string>
    <string name="autofill_address_summary_format" msgid="4874459455786827344">"$1$2$3"</string>
    <string name="autofill_province" msgid="2231806553863422300">"Провинција"</string>
    <string name="autofill_postal_code" msgid="4696430407689377108">"Поштенски број"</string>
    <string name="autofill_state" msgid="6988894195520044613">"Држава"</string>
    <string name="autofill_zip_code" msgid="8697544592627322946">"Поштенски број"</string>
    <string name="autofill_county" msgid="237073771020362891">"Округ"</string>
    <string name="autofill_island" msgid="4020100875984667025">"Исланд"</string>
    <string name="autofill_district" msgid="8400735073392267672">"Област"</string>
    <string name="autofill_department" msgid="5343279462564453309">"Оддел"</string>
    <string name="autofill_prefecture" msgid="2028499485065800419">"Префектура"</string>
    <string name="autofill_parish" msgid="8202206105468820057">"Парохија"</string>
    <string name="autofill_area" msgid="3547409050889952423">"Област"</string>
    <string name="autofill_emirate" msgid="2893880978835698818">"Емират"</string>
    <string name="permlab_readHistoryBookmarks" msgid="3775265775405106983">"прочитај ги своите веб обележувачи и историја"</string>
    <string name="permdesc_readHistoryBookmarks" msgid="8462378226600439658">"Овозможува апликацијата да ја чита историјата на сите URL кои ги посетил прелистувачот и сите обележувачи на прелистувачот. Напомена: оваа дозвола не може да ја наметнат прелистувачи на трети лица или други апликации со способности за прелистување на интернет."</string>
    <string name="permlab_writeHistoryBookmarks" msgid="3714785165273314490">"напиши веб обележувачи и историја"</string>
    <string name="permdesc_writeHistoryBookmarks" product="tablet" msgid="6825527469145760922">"Овозможува апликацијата да ја менува историјата на прелистувачот или обележувачите зачувани во вашиот таблет. Ова може да овозможи апликацијата да избрише или да измени податоци за прелистувач. Напомена: оваа дозвола не може да ја наметнат прелистувачи на трети лица или други апликации со способности за прелистување на интернет."</string>
    <string name="permdesc_writeHistoryBookmarks" product="tv" msgid="7007393823197766548">"Дозволува апликацијата да ги менува историјата на прелистувачот или обележувачите складирани во вашиот телевизор. Ова може да ѝ дозволи на апликацијата да ги брише или менува податоците на прелистувачот. Забелешка: оваа дозвола не може да биде наметната од прелистувачи на трети лица или други апликации со можности за прелистување."</string>
    <string name="permdesc_writeHistoryBookmarks" product="default" msgid="8497389531014185509">"Овозможува апликацијата да ја менува историјата на прелистувачот или обележувачите зачувани во вашиот телефон. Ова може да овозможи апликацијата да избрише или да измени податоци за прелистувач. Напомена: оваа дозвола не може да ја наметнат прелистувачи на трети лица или други апликации со способности за прелистување на интернет."</string>
    <string name="permlab_setAlarm" msgid="1379294556362091814">"постави аларм"</string>
    <string name="permdesc_setAlarm" msgid="316392039157473848">"Дозволува апликацијата да постави аларм во инсталираната апликација со будилник. Некои апликации со будилници може да не ја применуваат оваа можност."</string>
    <string name="permlab_addVoicemail" msgid="5525660026090959044">"додај говорна пошта"</string>
    <string name="permdesc_addVoicemail" msgid="6604508651428252437">"Дозволува апликацијата да додава пораки во сандачето за гласовна пошта."</string>
    <string name="permlab_writeGeolocationPermissions" msgid="5962224158955273932">"измени дозволи за геолокација на прелистувач"</string>
    <string name="permdesc_writeGeolocationPermissions" msgid="1083743234522638747">"Дозволува апликацијата да ги измени дозволите за геолокација на прелистувачот. Злонамерните апликации може да го искористат тоа за да се дозволи испраќање информации за локација до случајни веб-локации."</string>
    <string name="save_password_message" msgid="767344687139195790">"Дали сакате прелистувачот да ја запамети оваа лозинка?"</string>
    <string name="save_password_notnow" msgid="6389675316706699758">"Не сега"</string>
    <string name="save_password_remember" msgid="6491879678996749466">"Запамети ја"</string>
    <string name="save_password_never" msgid="8274330296785855105">"Никогаш"</string>
    <string name="open_permission_deny" msgid="7374036708316629800">"Немате дозвола да ја отворите страницава."</string>
    <string name="text_copied" msgid="4985729524670131385">"Текстот е копиран на таблата со исечоци."</string>
    <string name="copied" msgid="8564151838171791598">"Копирано"</string>
    <string name="more_item_label" msgid="4650918923083320495">"Повеќе"</string>
    <string name="prepend_shortcut_label" msgid="2572214461676015642">"Мени+"</string>
    <string name="menu_meta_shortcut_label" msgid="4647153495550313570">"копче Meta+"</string>
    <string name="menu_ctrl_shortcut_label" msgid="3917070091228880941">"копче Ctrl+"</string>
    <string name="menu_alt_shortcut_label" msgid="6249849492641218944">"копче Alt+"</string>
    <string name="menu_shift_shortcut_label" msgid="6773890288720306380">"копче Shift+"</string>
    <string name="menu_sym_shortcut_label" msgid="4019695553731017933">"копче Sym+"</string>
    <string name="menu_function_shortcut_label" msgid="1984053777418162618">"копче Function+"</string>
    <string name="menu_space_shortcut_label" msgid="2410328639272162537">"празен простор"</string>
    <string name="menu_enter_shortcut_label" msgid="2743362785111309668">"внеси"</string>
    <string name="menu_delete_shortcut_label" msgid="3658178007202748164">"избриши"</string>
    <string name="search_go" msgid="8298016669822141719">"Пребарај"</string>
    <string name="search_hint" msgid="1733947260773056054">"Пребарување…"</string>
    <string name="searchview_description_search" msgid="6749826639098512120">"Пребарај"</string>
    <string name="searchview_description_query" msgid="5911778593125355124">"Пребарај барање"</string>
    <string name="searchview_description_clear" msgid="1330281990951833033">"Исчисти барање"</string>
    <string name="searchview_description_submit" msgid="2688450133297983542">"Поднеси барање"</string>
    <string name="searchview_description_voice" msgid="2453203695674994440">"Гласовно пребарување"</string>
    <string name="enable_explore_by_touch_warning_title" msgid="7460694070309730149">"Овозможи „Истражувај со допир“?"</string>
    <string name="enable_explore_by_touch_warning_message" product="tablet" msgid="8655887539089910577">"<xliff:g id="ACCESSIBILITY_SERVICE_NAME">%1$s</xliff:g> сака да овозможи „Истражувај со допир“. Кога е вклучено „Истражувај со допир“, може да се слушнат или да се видат описи на она што е под вашиот прст или да се прават движења за комуницирање со таблетот."</string>
    <string name="enable_explore_by_touch_warning_message" product="default" msgid="2708199672852373195">"<xliff:g id="ACCESSIBILITY_SERVICE_NAME">%1$s</xliff:g> сака да овозможи „Истражувај со допир“. Кога е вклучено „Истражувај со допир“, може да се слушнат или да се видат описи на она што е под вашиот прст или да се прават движења за комуницирање со телефонот."</string>
    <string name="oneMonthDurationPast" msgid="7396384508953779925">"Пред 1 месец"</string>
    <string name="beforeOneMonthDurationPast" msgid="909134546836499826">"Пред повеќе од 1 месец"</string>
    <plurals name="last_num_days" formatted="false" msgid="5104533550723932025">
      <item quantity="one">Последните <xliff:g id="COUNT_1">%d</xliff:g> ден</item>
      <item quantity="other">Последните <xliff:g id="COUNT_1">%d</xliff:g> дена</item>
    </plurals>
    <string name="last_month" msgid="3959346739979055432">"Минатиот месец"</string>
    <string name="older" msgid="5211975022815554840">"Постари"</string>
    <string name="preposition_for_date" msgid="9093949757757445117">"на <xliff:g id="DATE">%s</xliff:g>"</string>
    <string name="preposition_for_time" msgid="5506831244263083793">"во <xliff:g id="TIME">%s</xliff:g>"</string>
    <string name="preposition_for_year" msgid="5040395640711867177">"во <xliff:g id="YEAR">%s</xliff:g>"</string>
    <string name="day" msgid="8144195776058119424">"ден"</string>
    <string name="days" msgid="4774547661021344602">"денови"</string>
    <string name="hour" msgid="2126771916426189481">"час"</string>
    <string name="hours" msgid="894424005266852993">"часа"</string>
    <string name="minute" msgid="9148878657703769868">"мин"</string>
    <string name="minutes" msgid="5646001005827034509">"минути"</string>
    <string name="second" msgid="3184235808021478">"сек"</string>
    <string name="seconds" msgid="3161515347216589235">"секунди"</string>
    <string name="week" msgid="5617961537173061583">"седмица"</string>
    <string name="weeks" msgid="6509623834583944518">"седмици"</string>
    <string name="year" msgid="4001118221013892076">"година"</string>
    <string name="years" msgid="6881577717993213522">"години"</string>
    <string name="now_string_shortest" msgid="8912796667087856402">"сега"</string>
    <plurals name="duration_minutes_shortest" formatted="false" msgid="3957499975064245495">
      <item quantity="one"><xliff:g id="COUNT_1">%d</xliff:g>м.</item>
      <item quantity="other"><xliff:g id="COUNT_1">%d</xliff:g>м.</item>
    </plurals>
    <plurals name="duration_hours_shortest" formatted="false" msgid="3552182110578602356">
      <item quantity="one"><xliff:g id="COUNT_1">%d</xliff:g>ч.</item>
      <item quantity="other"><xliff:g id="COUNT_1">%d</xliff:g>ч.</item>
    </plurals>
    <plurals name="duration_days_shortest" formatted="false" msgid="5213655532597081640">
      <item quantity="one"><xliff:g id="COUNT_1">%d</xliff:g>д.</item>
      <item quantity="other"><xliff:g id="COUNT_1">%d</xliff:g>д.</item>
    </plurals>
    <plurals name="duration_years_shortest" formatted="false" msgid="7848711145196397042">
      <item quantity="one"><xliff:g id="COUNT_1">%d</xliff:g>г.</item>
      <item quantity="other"><xliff:g id="COUNT_1">%d</xliff:g>г.</item>
    </plurals>
    <plurals name="duration_minutes_shortest_future" formatted="false" msgid="3277614521231489951">
      <item quantity="one">за <xliff:g id="COUNT_1">%d</xliff:g>м.</item>
      <item quantity="other">за <xliff:g id="COUNT_1">%d</xliff:g>м.</item>
    </plurals>
    <plurals name="duration_hours_shortest_future" formatted="false" msgid="2152452368397489370">
      <item quantity="one">за <xliff:g id="COUNT_1">%d</xliff:g>ч.</item>
      <item quantity="other">за <xliff:g id="COUNT_1">%d</xliff:g>ч.</item>
    </plurals>
    <plurals name="duration_days_shortest_future" formatted="false" msgid="8088331502820295701">
      <item quantity="one">за <xliff:g id="COUNT_1">%d</xliff:g>д.</item>
      <item quantity="other">за <xliff:g id="COUNT_1">%d</xliff:g>д.</item>
    </plurals>
    <plurals name="duration_years_shortest_future" formatted="false" msgid="2317006667145250301">
      <item quantity="one">за <xliff:g id="COUNT_1">%d</xliff:g>г.</item>
      <item quantity="other">за <xliff:g id="COUNT_1">%d</xliff:g>г.</item>
    </plurals>
    <plurals name="duration_minutes_relative" formatted="false" msgid="3178131706192980192">
      <item quantity="one">пред <xliff:g id="COUNT_1">%d</xliff:g> минута</item>
      <item quantity="other">пред <xliff:g id="COUNT_1">%d</xliff:g> минути</item>
    </plurals>
    <plurals name="duration_hours_relative" formatted="false" msgid="676894109982008411">
      <item quantity="one">пред <xliff:g id="COUNT_1">%d</xliff:g> час</item>
      <item quantity="other">пред <xliff:g id="COUNT_1">%d</xliff:g> часа</item>
    </plurals>
    <plurals name="duration_days_relative" formatted="false" msgid="2203515825765397130">
      <item quantity="one">пред <xliff:g id="COUNT_1">%d</xliff:g> ден</item>
      <item quantity="other">пред <xliff:g id="COUNT_1">%d</xliff:g> дена</item>
    </plurals>
    <plurals name="duration_years_relative" formatted="false" msgid="4820062134188885734">
      <item quantity="one">пред <xliff:g id="COUNT_1">%d</xliff:g> година</item>
      <item quantity="other">пред <xliff:g id="COUNT_1">%d</xliff:g> години</item>
    </plurals>
    <plurals name="duration_minutes_relative_future" formatted="false" msgid="4655043589817680966">
      <item quantity="one">за <xliff:g id="COUNT_1">%d</xliff:g> минута</item>
      <item quantity="other">за <xliff:g id="COUNT_1">%d</xliff:g> минути</item>
    </plurals>
    <plurals name="duration_hours_relative_future" formatted="false" msgid="8084579714205223891">
      <item quantity="one">за <xliff:g id="COUNT_1">%d</xliff:g> час</item>
      <item quantity="other">за <xliff:g id="COUNT_1">%d</xliff:g> часа</item>
    </plurals>
    <plurals name="duration_days_relative_future" formatted="false" msgid="333215369363433992">
      <item quantity="one">за <xliff:g id="COUNT_1">%d</xliff:g> ден</item>
      <item quantity="other">за <xliff:g id="COUNT_1">%d</xliff:g> дена</item>
    </plurals>
    <plurals name="duration_years_relative_future" formatted="false" msgid="8644862986413104011">
      <item quantity="one">за <xliff:g id="COUNT_1">%d</xliff:g> година</item>
      <item quantity="other">за <xliff:g id="COUNT_1">%d</xliff:g> години</item>
    </plurals>
    <string name="VideoView_error_title" msgid="3534509135438353077">"Проблем со видео"</string>
    <string name="VideoView_error_text_invalid_progressive_playback" msgid="3186670335938670444">"Видеово не е важечко за постојан тек до уредов."</string>
    <string name="VideoView_error_text_unknown" msgid="3450439155187810085">"Ова видео не може да се пушти."</string>
    <string name="VideoView_error_button" msgid="2822238215100679592">"Во ред"</string>
    <string name="relative_time" msgid="1818557177829411417">"<xliff:g id="DATE">%1$s</xliff:g>, <xliff:g id="TIME">%2$s</xliff:g>"</string>
    <string name="noon" msgid="7245353528818587908">"пладне"</string>
    <string name="Noon" msgid="3342127745230013127">"Пладне"</string>
    <string name="midnight" msgid="7166259508850457595">"полноќ"</string>
    <string name="Midnight" msgid="5630806906897892201">"Полноќ"</string>
    <string name="elapsed_time_short_format_mm_ss" msgid="4431555943828711473">"<xliff:g id="MINUTES">%1$02d</xliff:g>:<xliff:g id="SECONDS">%2$02d</xliff:g>"</string>
    <string name="elapsed_time_short_format_h_mm_ss" msgid="1846071997616654124">"<xliff:g id="HOURS">%1$d</xliff:g>:<xliff:g id="MINUTES">%2$02d</xliff:g>:<xliff:g id="SECONDS">%3$02d</xliff:g>"</string>
    <string name="selectAll" msgid="6876518925844129331">"Избери ги сите"</string>
    <string name="cut" msgid="3092569408438626261">"Исечи"</string>
    <string name="copy" msgid="2681946229533511987">"Копирај"</string>
    <string name="failed_to_copy_to_clipboard" msgid="1833662432489814471">"Не успеа да се копира во таблата со исечоци"</string>
    <string name="paste" msgid="5629880836805036433">"Залепи"</string>
    <string name="paste_as_plain_text" msgid="5427792741908010675">"Залепи како обичен текст"</string>
    <string name="replace" msgid="5781686059063148930">"Замени..."</string>
    <string name="delete" msgid="6098684844021697789">"Избриши"</string>
    <string name="copyUrl" msgid="2538211579596067402">"Копирај URL"</string>
    <string name="selectTextMode" msgid="1018691815143165326">"Избери текст"</string>
    <string name="undo" msgid="7905788502491742328">"Врати"</string>
    <string name="redo" msgid="7759464876566803888">"Повтори"</string>
    <string name="autofill" msgid="3035779615680565188">"Автоматско пополнување"</string>
    <string name="textSelectionCABTitle" msgid="5236850394370820357">"Избор на текст"</string>
    <string name="addToDictionary" msgid="4352161534510057874">"Додај во речник"</string>
    <string name="deleteText" msgid="6979668428458199034">"Избриши"</string>
    <string name="inputMethod" msgid="1653630062304567879">"Метод на внес"</string>
    <string name="editTextMenuTitle" msgid="4909135564941815494">"Дејства со текст"</string>
    <string name="email" msgid="4560673117055050403">"Испрати е-пошта"</string>
    <string name="email_desc" msgid="3638665569546416795">"Испраќа е-порака на избраната адреса"</string>
    <string name="dial" msgid="1253998302767701559">"Повикај"</string>
    <string name="dial_desc" msgid="6573723404985517250">"Го повикува избраниот телефонски број"</string>
    <string name="map" msgid="5441053548030107189">"Отвори карта"</string>
    <string name="map_desc" msgid="1836995341943772348">"Лоцирај ја избраната адреса"</string>
    <string name="browse" msgid="1245903488306147205">"Отвори"</string>
    <string name="browse_desc" msgid="8220976549618935044">"Ја отвора избраната URL"</string>
    <string name="sms" msgid="4560537514610063430">"Испрати порака"</string>
    <string name="sms_desc" msgid="7526588350969638809">"Испраќа порака на избраниот телефонски број"</string>
    <string name="add_contact" msgid="7867066569670597203">"Додај"</string>
    <string name="add_contact_desc" msgid="4830217847004590345">"Додава во контакти"</string>
    <string name="view_calendar" msgid="979609872939597838">"Прикажи"</string>
    <string name="view_calendar_desc" msgid="5828320291870344584">"Го гледа избраното време во календарот"</string>
    <string name="add_calendar_event" msgid="1953664627192056206">"Закажи"</string>
    <string name="add_calendar_event_desc" msgid="4326891793260687388">"Закажува настан за избраното време"</string>
    <string name="view_flight" msgid="7691640491425680214">"Следи го"</string>
    <string name="view_flight_desc" msgid="3876322502674253506">"Следи избран лет"</string>
    <string name="translate" msgid="9218619809342576858">"Преведи"</string>
    <string name="translate_desc" msgid="4502367770068777202">"Преведете го избраниот текст"</string>
    <string name="define" msgid="7394820043869954211">"Дефинирај"</string>
    <string name="define_desc" msgid="7910883642444919726">"Дефинирајте го избраниот текст"</string>
    <string name="low_internal_storage_view_title" msgid="5576272496365684834">"Капацитетот е речиси полн"</string>
    <string name="low_internal_storage_view_text" msgid="6640505817617414371">"Некои системски функции може да не работат"</string>
    <string name="low_internal_storage_view_text_no_boot" msgid="6935190099204693424">"Нема доволно меморија во системот. Проверете дали има слободен простор од 250 МБ и рестартирајте."</string>
    <string name="app_running_notification_title" msgid="8718335121060787914">"<xliff:g id="APP_NAME">%1$s</xliff:g> работи"</string>
    <string name="app_running_notification_text" msgid="1197581823314971177">"Допрете за повеќе информации или за сопирање на апликацијата."</string>
    <string name="ok" msgid="5970060430562524910">"Во ред"</string>
    <string name="cancel" msgid="6442560571259935130">"Откажи"</string>
    <string name="yes" msgid="5362982303337969312">"Во ред"</string>
    <string name="no" msgid="5141531044935541497">"Откажи"</string>
    <string name="dialog_alert_title" msgid="2049658708609043103">"Внимание"</string>
    <string name="loading" msgid="7933681260296021180">"Се вчитува..."</string>
    <string name="capital_on" msgid="1544682755514494298">"ВКЛУЧЕНО"</string>
    <string name="capital_off" msgid="6815870386972805832">"ИСКЛУЧЕНО"</string>
    <string name="whichApplication" msgid="4533185947064773386">"Заврши дејство со"</string>
    <string name="whichApplicationNamed" msgid="8260158865936942783">"Остварете го дејството со %1$s"</string>
    <string name="whichApplicationLabel" msgid="7425855495383818784">"Заврши го дејството"</string>
    <string name="whichViewApplication" msgid="3272778576700572102">"Отвори со"</string>
    <string name="whichViewApplicationNamed" msgid="2286418824011249620">"Отвори со %1$s"</string>
    <string name="whichViewApplicationLabel" msgid="2666774233008808473">"Отвори"</string>
    <string name="whichOpenHostLinksWith" msgid="3788174881117226583">"Отворајте врски на <xliff:g id="HOST">%1$s</xliff:g> со"</string>
    <string name="whichOpenLinksWith" msgid="6392123355599572804">"Отворајте врски со"</string>
    <string name="whichOpenLinksWithApp" msgid="8225991685366651614">"Отворајте врски со <xliff:g id="APPLICATION">%1$s</xliff:g>"</string>
    <string name="whichOpenHostLinksWithApp" msgid="3464470639011045589">"Отворајте врски на <xliff:g id="HOST">%1$s</xliff:g> со <xliff:g id="APPLICATION">%2$s</xliff:g>"</string>
    <string name="whichGiveAccessToApplicationLabel" msgid="6142688895536868827">"Дозволи пристап"</string>
    <string name="whichEditApplication" msgid="144727838241402655">"Измени со"</string>
    <string name="whichEditApplicationNamed" msgid="1775815530156447790">"Измени со %1$s"</string>
    <string name="whichEditApplicationLabel" msgid="7183524181625290300">"Измени"</string>
    <string name="whichSendApplication" msgid="5803792421724377602">"Сподели"</string>
    <string name="whichSendApplicationNamed" msgid="2799370240005424391">"Сподели со %1$s"</string>
    <string name="whichSendApplicationLabel" msgid="4579076294675975354">"Сподели"</string>
    <string name="whichSendToApplication" msgid="8272422260066642057">"Испрати преку"</string>
    <string name="whichSendToApplicationNamed" msgid="7768387871529295325">"Испрати преку %1$s"</string>
    <string name="whichSendToApplicationLabel" msgid="8878962419005813500">"Испрати"</string>
    <string name="whichHomeApplication" msgid="4307587691506919691">"Изберете ја апликацијата Почетен"</string>
    <string name="whichHomeApplicationNamed" msgid="4493438593214760979">"Користете ја %1$s како Почетен"</string>
    <string name="whichHomeApplicationLabel" msgid="809529747002918649">"Сними слика"</string>
    <string name="whichImageCaptureApplication" msgid="3680261417470652882">"Сними слика со"</string>
    <string name="whichImageCaptureApplicationNamed" msgid="8619384150737825003">"Сними слика со %1$s"</string>
    <string name="whichImageCaptureApplicationLabel" msgid="6390303445371527066">"Сними слика"</string>
    <string name="alwaysUse" msgid="4583018368000610438">"Користи ја стандардно за ова дејство."</string>
    <string name="use_a_different_app" msgid="8134926230585710243">"Користи различна апликација"</string>
    <string name="clearDefaultHintMsg" msgid="3252584689512077257">"Избриши ги стандардните вредности во Системски поставки &gt; Апликации &gt; Преземено."</string>
    <string name="chooseActivity" msgid="7486876147751803333">"Избери дејство"</string>
    <string name="chooseUsbActivity" msgid="6894748416073583509">"Изберете апликација за USB-уредот"</string>
    <string name="noApplications" msgid="2991814273936504689">"Нема апликации што можат да го извршат ова дејство."</string>
    <string name="aerr_application" msgid="250320989337856518">"<xliff:g id="APPLICATION">%1$s</xliff:g> запре"</string>
    <string name="aerr_process" msgid="6201597323218674729">"<xliff:g id="PROCESS">%1$s</xliff:g> запре"</string>
    <string name="aerr_application_repeated" msgid="3146328699537439573">"<xliff:g id="APPLICATION">%1$s</xliff:g> постојано запира"</string>
    <string name="aerr_process_repeated" msgid="6235302956890402259">"<xliff:g id="PROCESS">%1$s</xliff:g> постојано запира"</string>
    <string name="aerr_restart" msgid="7581308074153624475">"Отвори ја апликацијата повторно"</string>
    <string name="aerr_report" msgid="5371800241488400617">"Испрати повратни информации"</string>
    <string name="aerr_close" msgid="2991640326563991340">"Затвори"</string>
    <string name="aerr_mute" msgid="1974781923723235953">"Исклучи го звукот додека уредот не се рестартира"</string>
    <string name="aerr_wait" msgid="3199956902437040261">"Почекај"</string>
    <string name="aerr_close_app" msgid="3269334853724920302">"Затвори ја апликацијата"</string>
    <string name="anr_title" msgid="4351948481459135709"></string>
    <string name="anr_activity_application" msgid="8493290105678066167">"<xliff:g id="APPLICATION">%2$s</xliff:g> не реагира"</string>
    <string name="anr_activity_process" msgid="1622382268908620314">"<xliff:g id="ACTIVITY">%1$s</xliff:g> не реагира"</string>
    <string name="anr_application_process" msgid="6417199034861140083">"<xliff:g id="APPLICATION">%1$s</xliff:g> не реагира"</string>
    <string name="anr_process" msgid="6156880875555921105">"Процесот <xliff:g id="PROCESS">%1$s</xliff:g> не реагира"</string>
    <string name="force_close" msgid="8346072094521265605">"Во ред"</string>
    <string name="report" msgid="4060218260984795706">"Пријави"</string>
    <string name="wait" msgid="7147118217226317732">"Почекај"</string>
    <string name="webpage_unresponsive" msgid="3272758351138122503">"Страницата не реагира.\n\nДали сакате да ја затворите?"</string>
    <string name="launch_warning_title" msgid="1547997780506713581">"Пренасочена апликација"</string>
    <string name="launch_warning_replace" msgid="6202498949970281412">"<xliff:g id="APP_NAME">%1$s</xliff:g> е сега активна."</string>
    <string name="launch_warning_original" msgid="188102023021668683">"Прво беше стартувана <xliff:g id="APP_NAME">%1$s</xliff:g>."</string>
    <string name="screen_compat_mode_scale" msgid="3202955667675944499">"Размер"</string>
    <string name="screen_compat_mode_show" msgid="4013878876486655892">"Покажи секогаш"</string>
    <string name="screen_compat_mode_hint" msgid="1064524084543304459">"Повторно овозможете го ова во Системски поставки &gt; Апликации &gt; Преземено."</string>
    <string name="unsupported_display_size_message" msgid="6545327290756295232">"<xliff:g id="APP_NAME">%1$s</xliff:g> не ја поддржува тековната поставка за големина на екранот и може да се однесува непредвидено."</string>
    <string name="unsupported_display_size_show" msgid="7969129195360353041">"Секогаш прикажувај"</string>
    <string name="unsupported_compile_sdk_message" msgid="4253168368781441759">"<xliff:g id="APP_NAME">%1$s</xliff:g> е создадена за некомпатибилна верзија на Android OS и може да се однесува непредвидливо. Можеби е достапна ажурирана верзија на апликацијата."</string>
    <string name="unsupported_compile_sdk_show" msgid="2681877855260970231">"Секогаш прикажувај"</string>
    <string name="unsupported_compile_sdk_check_update" msgid="3312723623323216101">"Провери за ажурирање"</string>
    <string name="smv_application" msgid="3307209192155442829">"Апликацијата <xliff:g id="APPLICATION">%1$s</xliff:g> (процес <xliff:g id="PROCESS">%2$s</xliff:g>) ја прекрши политиката StrictMode што си ја наметна врз себеси."</string>
    <string name="smv_process" msgid="5120397012047462446">"Процесот <xliff:g id="PROCESS">%1$s</xliff:g> ја прекрши својата самонаметната политика на строг режим."</string>
    <string name="android_upgrading_title" product="default" msgid="7513829952443484438">"Телефонот се ажурира…"</string>
    <string name="android_upgrading_title" product="tablet" msgid="4503169817302593560">"Таблетот се ажурира…"</string>
    <string name="android_upgrading_title" product="device" msgid="7009520271220804517">"Уредот се ажурира…"</string>
    <string name="android_start_title" product="default" msgid="4536778526365907780">"Телефонот стартува…"</string>
    <string name="android_start_title" product="automotive" msgid="8418054686415318207">"Android стартува…"</string>
    <string name="android_start_title" product="tablet" msgid="4929837533850340472">"Таблетот стартува…"</string>
    <string name="android_start_title" product="device" msgid="7467484093260449437">"Уредот стартува…"</string>
    <string name="android_upgrading_fstrim" msgid="8036718871534640010">"Оптимизирање на складирањето."</string>
    <string name="android_upgrading_notification_title" product="default" msgid="1511552415039349062">"Завршува системската надградба…"</string>
    <string name="app_upgrading_toast" msgid="3008139776215597053">"<xliff:g id="APPLICATION">%1$s</xliff:g> се надградува…"</string>
    <string name="android_upgrading_apk" msgid="7904042682111526169">"Се оптимизира апликација <xliff:g id="NUMBER_0">%1$d</xliff:g> од <xliff:g id="NUMBER_1">%2$d</xliff:g>."</string>
    <string name="android_preparing_apk" msgid="8162599310274079154">"Се подготвува <xliff:g id="APPNAME">%1$s</xliff:g>."</string>
    <string name="android_upgrading_starting_apps" msgid="451464516346926713">"Се стартуваат апликациите."</string>
    <string name="android_upgrading_complete" msgid="1405954754112999229">"Подигањето завршува."</string>
    <string name="heavy_weight_notification" msgid="9087063985776626166">"<xliff:g id="APP">%1$s</xliff:g> работи"</string>
    <string name="heavy_weight_notification_detail" msgid="2304833848484424985">"Допрете за да се вратите во играта"</string>
    <string name="heavy_weight_switcher_title" msgid="387882830435195342">"Избор на игра"</string>
    <string name="heavy_weight_switcher_text" msgid="4176781660362912010">"За подобра изведба, само една од игриве може да биде отворена."</string>
    <string name="old_app_action" msgid="3044685170829526403">"Врати се назад во <xliff:g id="OLD_APP">%1$s</xliff:g>"</string>
    <string name="new_app_action" msgid="6694851182870774403">"Отвори ја <xliff:g id="NEW_APP">%1$s</xliff:g>"</string>
    <string name="new_app_description" msgid="5894852887817332322">"<xliff:g id="OLD_APP">%1$s</xliff:g> ќе се затвори без да се зачува"</string>
    <string name="dump_heap_notification" msgid="2618183274836056542">"<xliff:g id="PROC">%1$s</xliff:g> го надмина ограничувањето на меморијата"</string>
    <string name="dump_heap_ready_notification" msgid="1162196579925048701">"Сликата од меморијата на <xliff:g id="PROC">%1$s</xliff:g> е спремна"</string>
    <string name="dump_heap_notification_detail" msgid="3993078784053054141">"Сликата од меморијата е собрана. Допрете за споделување."</string>
    <string name="dump_heap_title" msgid="5864292264307651673">"Сподели слика од меморија?"</string>
    <string name="dump_heap_text" msgid="8546022920319781701">"Процесот <xliff:g id="PROC">%1$s</xliff:g> го надмина ограничувањето за меморија од <xliff:g id="SIZE">%2$s</xliff:g>. Слика од меморијата ви е достапна за споделување со програмерот. Бидете внимателни: оваа слика од меморијата може да ги содржи сите лични информации до коишто апликацијата има пристап."</string>
    <string name="dump_heap_system_text" msgid="3236094872980706024">"Процесот <xliff:g id="PROC">%1$s</xliff:g> го надмина ограничувањето за меморија од <xliff:g id="SIZE">%2$s</xliff:g>. Слика од меморијата ви е достапна за споделување. Бидете внимателни: оваа слика од меморијата може да содржи чувствителни лични информации до коишто процесот има пристап, што може да вклучуваат работи што сте ги напишале."</string>
    <string name="dump_heap_ready_text" msgid="1778041771455343067">"Слика од меморијата на <xliff:g id="PROC">%1$s</xliff:g> ви е достапна за споделување. Бидете внимателни: оваа слика од меморијата можеби ги содржи сите чувствителни лични информации до коишто процесот има пристап, што може да вклучуваат работи што сте ги напишале."</string>
    <string name="sendText" msgid="5209874571959469142">"Избери дејство за текст"</string>
    <string name="volume_ringtone" msgid="6885421406845734650">"Јачина на звук на ѕвонче"</string>
    <string name="volume_music" msgid="5421651157138628171">"Јачина на аудио/видео звук"</string>
    <string name="volume_music_hint_playing_through_bluetooth" msgid="9165984379394601533">"Се репродуцира преку Bluetooth"</string>
    <string name="volume_music_hint_silent_ringtone_selected" msgid="8310739960973156272">"Поставено ѕвонење на тивко"</string>
    <string name="volume_call" msgid="3941680041282788711">"Јачина на звук на дојдовен повик"</string>
    <string name="volume_bluetooth_call" msgid="2002891926351151534">"Јачина на звук на дојдовен повик преку Bluetooth"</string>
    <string name="volume_alarm" msgid="1985191616042689100">"Јачина на звук на аларм"</string>
    <string name="volume_notification" msgid="2422265656744276715">"Јачина на звук на известување"</string>
    <string name="volume_unknown" msgid="1400219669770445902">"Јачина на звук"</string>
    <string name="volume_icon_description_bluetooth" msgid="6538894177255964340">"Јачина на звук на Bluetooth"</string>
    <string name="volume_icon_description_ringer" msgid="3326003847006162496">"Јачина на звук на мелодија"</string>
    <string name="volume_icon_description_incall" msgid="8890073218154543397">"Јачина на звук на повик"</string>
    <string name="volume_icon_description_media" msgid="4217311719665194215">"Јачина на аудио/видео звук"</string>
    <string name="volume_icon_description_notification" msgid="7044986546477282274">"Јачина на звук на известување"</string>
    <string name="ringtone_default" msgid="3789758980357696936">"Стандардна мелодија"</string>
    <string name="ringtone_default_with_actual" msgid="1767304850491060581">"Стандардна (<xliff:g id="ACTUAL_RINGTONE">%1$s</xliff:g>)"</string>
    <string name="ringtone_silent" msgid="7937634392408977062">"Ниедна"</string>
    <string name="ringtone_picker_title" msgid="3515143939175119094">"Мелодии"</string>
    <string name="ringtone_picker_title_alarm" msgid="6473325356070549702">"Звуци за аларм"</string>
    <string name="ringtone_picker_title_notification" msgid="4837740874822788802">"Звуци за известување"</string>
    <string name="ringtone_unknown" msgid="3914515995813061520">"Непозната"</string>
    <plurals name="wifi_available" formatted="false" msgid="7900333017752027322">
      <item quantity="one">Wi-Fi мрежи се достапни</item>
      <item quantity="other">Wi-Fi мрежи се достапни</item>
    </plurals>
    <plurals name="wifi_available_detailed" formatted="false" msgid="1140699367193975606">
      <item quantity="one">Отворени Wi-Fi мрежи се достапни</item>
      <item quantity="other">Отворени Wi-Fi мрежи се достапни</item>
    </plurals>
    <string name="wifi_available_title" msgid="3817100557900599505">"Поврзете се на отворена Wi‑Fi-мрежа"</string>
    <string name="wifi_available_carrier_network_title" msgid="4527932626916527897">"Поврзете се на Wi‑Fi-мрежа на оператор"</string>
    <string name="wifi_available_title_connecting" msgid="1139126673968899002">"Поврзување со Wi-Fi мрежа"</string>
    <string name="wifi_available_title_connected" msgid="7542672851522241548">"Се поврзавте на Wi‑Fi-мрежа"</string>
    <string name="wifi_available_title_failed_to_connect" msgid="6861772233582618132">"Не можеше да се поврзе на Wi‑Fi-мрежа"</string>
    <string name="wifi_available_content_failed_to_connect" msgid="3377406637062802645">"Допрете за да ги видите сите мрежи"</string>
    <string name="wifi_available_action_connect" msgid="2635699628459488788">"Поврзете се"</string>
    <string name="wifi_available_action_all_networks" msgid="4368435796357931006">"Сите мрежи"</string>
    <string name="wifi_suggestion_title" msgid="9099832833531486167">"Да се поврзе со Wi-Fi мрежи?"</string>
    <string name="wifi_suggestion_content" msgid="5883181205841582873">"Предложено од <xliff:g id="NAME">%s</xliff:g>"</string>
    <string name="wifi_suggestion_action_allow_app" msgid="3689946344485394085">"Да"</string>
    <string name="wifi_suggestion_action_disallow_app" msgid="7977918905605931385">"Не"</string>
    <string name="wifi_wakeup_onboarding_title" msgid="228772560195634292">"Wi‑Fi ќе се вклучи автоматски"</string>
    <string name="wifi_wakeup_onboarding_subtext" msgid="3989697580301186973">"Кога сте во близина на зачувана мрежа со висок квалитет"</string>
    <string name="wifi_wakeup_onboarding_action_disable" msgid="838648204200836028">"Не вклучувај повторно"</string>
    <string name="wifi_wakeup_enabled_title" msgid="6534603733173085309">"Wi‑Fi се вклучи автоматски"</string>
    <string name="wifi_wakeup_enabled_content" msgid="189330154407990583">"Близу сте до зачувана мрежа: <xliff:g id="NETWORK_SSID">%1$s</xliff:g>"</string>
    <string name="wifi_available_sign_in" msgid="9157196203958866662">"Најавете се на мрежа на Wi-Fi"</string>
    <string name="network_available_sign_in" msgid="1848877297365446605">"Најавете се на мрежа"</string>
    <!-- no translation found for network_available_sign_in_detailed (8000081941447976118) -->
    <skip />
    <string name="wifi_no_internet" msgid="5198100389964214865">"<xliff:g id="NETWORK_SSID">%1$s</xliff:g> нема интернет-пристап"</string>
    <string name="wifi_no_internet_detailed" msgid="8083079241212301741">"Допрете за опции"</string>
    <string name="captive_portal_logged_in_detailed" msgid="8489345381637456021">"Поврзано"</string>
    <string name="network_partial_connectivity" msgid="7774883385494762741">"<xliff:g id="NETWORK_SSID">%1$s</xliff:g> има ограничена поврзливост"</string>
    <string name="network_partial_connectivity_detailed" msgid="1959697814165325217">"Допрете за да се поврзете и покрај тоа"</string>
    <string name="wifi_softap_config_change" msgid="8475911871165857607">"Промени на поставките за точка на пристап"</string>
    <string name="wifi_softap_config_change_summary" msgid="7601233252456548891">"Појасот за точка на пристап е променет."</string>
    <string name="wifi_softap_config_change_detailed" msgid="8022936822860678033">"Уредов не ги поддржува вашите поставки за само 5 GHz. Наместо тоа, ќе го користи појасот од 5 GHz кога е достапен."</string>
    <string name="network_switch_metered" msgid="4671730921726992671">"Префрлено на <xliff:g id="NETWORK_TYPE">%1$s</xliff:g>"</string>
    <string name="network_switch_metered_detail" msgid="775163331794506615">"Уредот користи <xliff:g id="NEW_NETWORK">%1$s</xliff:g> кога <xliff:g id="PREVIOUS_NETWORK">%2$s</xliff:g> нема пристап до интернет. Може да се наплатат трошоци."</string>
    <string name="network_switch_metered_toast" msgid="5779283181685974304">"Префрлено од <xliff:g id="PREVIOUS_NETWORK">%1$s</xliff:g> на <xliff:g id="NEW_NETWORK">%2$s</xliff:g>"</string>
  <string-array name="network_switch_type_name">
    <item msgid="3979506840912951943">"мобилен интернет"</item>
    <item msgid="75483255295529161">"Wi-Fi"</item>
    <item msgid="6862614801537202646">"Bluetooth"</item>
    <item msgid="5447331121797802871">"Етернет"</item>
    <item msgid="8257233890381651999">"VPN"</item>
  </string-array>
    <string name="network_switch_type_name_unknown" msgid="4552612897806660656">"непознат тип мрежа"</string>
    <string name="wifi_watchdog_network_disabled" msgid="7904214231651546347">"Не можеше да се поврзе со Wi-Fi"</string>
    <!-- no translation found for wifi_watchdog_network_disabled_detailed (4917472096696322767) -->
    <skip />
    <string name="wifi_connect_alert_title" msgid="8455846016001810172">"Дозволете поврзување?"</string>
    <string name="wifi_connect_alert_message" msgid="6451273376815958922">"Апликацијата %1$s сака да се поврзе со Wifi-мрежата %2$s"</string>
    <string name="wifi_connect_default_application" msgid="7143109390475484319">"Апликација"</string>
    <string name="wifi_p2p_dialog_title" msgid="97611782659324517">"Wi-Fi Direct"</string>
    <string name="wifi_p2p_turnon_message" msgid="2909250942299627244">"Започни Wi-Fi Direct. Ова ќе го исклучи Wi-Fi клиентот/хточката на пристап."</string>
    <string name="wifi_p2p_failed_message" msgid="3763669677935623084">"Не можеше да се стартува Wi-Fi Direct."</string>
    <string name="wifi_p2p_enabled_notification_title" msgid="2068321881673734886">"Wi-Fi Direct е вклучена"</string>
    <string name="wifi_p2p_enabled_notification_message" msgid="8064677407830620023">"Допрете за поставки"</string>
    <string name="accept" msgid="1645267259272829559">"Прифати"</string>
    <string name="decline" msgid="2112225451706137894">"Одбиј"</string>
    <string name="wifi_p2p_invitation_sent_title" msgid="1318975185112070734">"Поканата е испратена"</string>
    <string name="wifi_p2p_invitation_to_connect_title" msgid="4958803948658533637">"Покана да се поврзе"</string>
    <string name="wifi_p2p_from_message" msgid="570389174731951769">"Од:"</string>
    <string name="wifi_p2p_to_message" msgid="248968974522044099">"До:"</string>
    <string name="wifi_p2p_enter_pin_message" msgid="5920929550367828970">"Внеси го бараниот PIN:"</string>
    <string name="wifi_p2p_show_pin_message" msgid="8530563323880921094">"PIN:"</string>
    <string name="wifi_p2p_frequency_conflict_message" product="tablet" msgid="8012981257742232475">"Таблетот привремено ќе се исклучи од Wi-Fi, додека да се приклучи на <xliff:g id="DEVICE_NAME">%1$s</xliff:g>"</string>
    <string name="wifi_p2p_frequency_conflict_message" product="tv" msgid="3087858235069421128">"Телевизорот привремено ќе се исклучи од Wi-Fi мрежата додека е поврзан на <xliff:g id="DEVICE_NAME">%1$s</xliff:g>"</string>
    <string name="wifi_p2p_frequency_conflict_message" product="default" msgid="7363907213787469151">"Телефонот привремено ќе се исклучи од Wi-Fi додека е приклучен на <xliff:g id="DEVICE_NAME">%1$s</xliff:g>"</string>
    <string name="select_character" msgid="3365550120617701745">"Вметни знак"</string>
    <string name="sms_control_title" msgid="7296612781128917719">"Испраќање SMS пораки"</string>
    <string name="sms_control_message" msgid="3867899169651496433">"&lt;b&gt;<xliff:g id="APP_NAME">%1$s</xliff:g>&lt;/b&gt; испраќа голем број SMS пораки. Дали сакате да дозволите оваа апликација да продолжи со испраќање пораки?"</string>
    <string name="sms_control_yes" msgid="3663725993855816807">"Дозволи"</string>
    <string name="sms_control_no" msgid="625438561395534982">"Одбиј"</string>
    <string name="sms_short_code_confirm_message" msgid="1645436466285310855">"&lt;b&gt;<xliff:g id="APP_NAME">%1$s</xliff:g>&lt;/b&gt; би сакала да испрати порака до &lt;b&gt;<xliff:g id="DEST_ADDRESS">%2$s</xliff:g>&lt;/b&gt;."</string>
    <string name="sms_short_code_details" msgid="5873295990846059400">"Ова "<b>"може да направи трошоци"</b>" на вашата сметка за мобилен телефон."</string>
    <string name="sms_premium_short_code_details" msgid="7869234868023975"><b>"Ова ќе направи трошоци на вашата сметка за мобилен телефон."</b></string>
    <string name="sms_short_code_confirm_allow" msgid="4458878637111023413">"Испрати"</string>
    <string name="sms_short_code_confirm_deny" msgid="2927389840209170706">"Откажи"</string>
    <string name="sms_short_code_remember_choice" msgid="5289538592272218136">"Запомни го мојот избор"</string>
    <string name="sms_short_code_remember_undo_instruction" msgid="4960944133052287484">"Може да го променш ова подоцна во Поставувања &gt; Апликации"</string>
    <string name="sms_short_code_confirm_always_allow" msgid="3241181154869493368">"Секогаш дозволувај"</string>
    <string name="sms_short_code_confirm_never_allow" msgid="446992765774269673">"Никогаш не дозволувај"</string>
    <string name="sim_removed_title" msgid="6227712319223226185">"SIM картичката е отстранета"</string>
    <string name="sim_removed_message" msgid="2333164559970958645">"Мобилната мрежа ќе биде недостапна додека се рестартира со вметната важечка SIM картичка."</string>
    <string name="sim_done_button" msgid="827949989369963775">"Готово"</string>
    <string name="sim_added_title" msgid="3719670512889674693">"Додадена е SIM картичка"</string>
    <string name="sim_added_message" msgid="6599945301141050216">"Рестартирај го својот уред за да пристапиш на мобилната мрежа."</string>
    <string name="sim_restart_button" msgid="4722407842815232347">"Рестартирај"</string>
    <string name="install_carrier_app_notification_title" msgid="9056007111024059888">"Активирајте мобилна услуга"</string>
    <string name="install_carrier_app_notification_text" msgid="3346681446158696001">"Преземете ја апликацијата на операторот за да ја активирате новата SIM-картичка"</string>
    <string name="install_carrier_app_notification_text_app_name" msgid="1196505084835248137">"Преземете ја апликацијата <xliff:g id="APP_NAME">%1$s</xliff:g> за да ја активирате новата SIM-картичка"</string>
    <string name="install_carrier_app_notification_button" msgid="3094206295081900849">"Преземете апликација"</string>
    <string name="carrier_app_notification_title" msgid="8921767385872554621">"Вметната е нова SIM-картичка"</string>
    <string name="carrier_app_notification_text" msgid="1132487343346050225">"Допрете за да поставите"</string>
    <string name="time_picker_dialog_title" msgid="8349362623068819295">"Постави време"</string>
    <string name="date_picker_dialog_title" msgid="5879450659453782278">"Постави датум"</string>
    <string name="date_time_set" msgid="5777075614321087758">"Постави"</string>
    <string name="date_time_done" msgid="2507683751759308828">"Готово"</string>
    <string name="perms_new_perm_prefix" msgid="8257740710754301407"><font size="12" fgcolor="#ff33b5e5">"НОВО: "</font></string>
    <string name="perms_description_app" msgid="5139836143293299417">"Обезбедено од <xliff:g id="APP_NAME">%1$s</xliff:g>."</string>
    <string name="no_permissions" msgid="7283357728219338112">"Не се потребни дозволи"</string>
    <string name="perm_costs_money" msgid="4902470324142151116">"ова може да ве чини пари"</string>
    <string name="dlg_ok" msgid="7376953167039865701">"Во ред"</string>
    <string name="usb_charging_notification_title" msgid="1595122345358177163">"Уредов се полни преку USB"</string>
    <string name="usb_supplying_notification_title" msgid="4631045789893086181">"Поврзаниот уред се полни преку USB"</string>
    <string name="usb_mtp_notification_title" msgid="4238227258391151029">"Вклучен е пренос на датотеки преку USB"</string>
    <string name="usb_ptp_notification_title" msgid="5425857879922006878">"Вклучен е PTP преку USB"</string>
    <string name="usb_tether_notification_title" msgid="3716143122035802501">"Вклучено е врзување преку USB"</string>
    <string name="usb_midi_notification_title" msgid="5356040379749154805">"Вклучен е MIDI преку USB"</string>
    <string name="usb_accessory_notification_title" msgid="1785694450621427730">"Поврзан е USB-додаток"</string>
    <string name="usb_notification_message" msgid="3370903770828407960">"Допрете за повеќе опции."</string>
    <string name="usb_power_notification_message" msgid="4647527153291917218">"Се полни поврзаниот уред. Допрете за повеќе опции."</string>
    <string name="usb_unsupported_audio_accessory_title" msgid="3529881374464628084">"Откриен е аналоген аудиододаток"</string>
    <string name="usb_unsupported_audio_accessory_message" msgid="6309553946441565215">"Приложениот уред не е компатибилен со телефонов. Допрете за да дознаете повеќе."</string>
    <string name="adb_active_notification_title" msgid="6729044778949189918">"Поврзано е отстранување грешки преку USB"</string>
    <string name="adb_active_notification_message" msgid="7463062450474107752">"Допрете за да го исклучите отстранувањето грешки преку USB"</string>
    <string name="adb_active_notification_message" product="tv" msgid="8470296818270110396">"Изберете за да се оневозможи отстранување грешки на USB."</string>
    <string name="test_harness_mode_notification_title" msgid="2216359742631914387">"Овозможен е режимот на рамка за тестирање"</string>
    <string name="test_harness_mode_notification_message" msgid="1343197173054407119">"Извршете фабричко ресетирање за да го оневозможите режимот на рамка за тестирање."</string>
    <string name="usb_contaminant_detected_title" msgid="7136400633704058349">"Течност или нечистотија во USB-портата"</string>
    <string name="usb_contaminant_detected_message" msgid="832337061059487250">"USB-портата е автоматски оневозможена. Допрете за да дознаете повеќе."</string>
    <string name="usb_contaminant_not_detected_title" msgid="7708281124088684821">"Во ред е да се користи USB-порта"</string>
    <string name="usb_contaminant_not_detected_message" msgid="2415791798244545292">"Телефонот веќе не открива течност или нечистотија."</string>
    <string name="taking_remote_bugreport_notification_title" msgid="6742483073875060934">"Се зема извештајот за грешки…"</string>
    <string name="share_remote_bugreport_notification_title" msgid="4987095013583691873">"Да се сподели извештајот за грешки?"</string>
    <string name="sharing_remote_bugreport_notification_title" msgid="7572089031496651372">"Се споделува извештај за грешки…"</string>
    <string name="share_remote_bugreport_notification_message_finished" msgid="6029609949340992866">"Вашиот IT-администратор побара извештај за грешки за да ви помогне при отстранувањето грешки на уредов. Апликациите и податоците може да бидат споделени."</string>
    <string name="share_remote_bugreport_action" msgid="6249476773913384948">"СПОДЕЛИ"</string>
    <string name="decline_remote_bugreport_action" msgid="6230987241608770062">"ОДБИЈ"</string>
    <string name="select_input_method" msgid="4653387336791222978">"Одбери метод на внес"</string>
    <string name="show_ime" msgid="2506087537466597099">"Прикажувај ја на екранот додека е активна физичката тастатура"</string>
    <string name="hardware" msgid="194658061510127999">"Прикажи виртуелна тастатура"</string>
    <string name="select_keyboard_layout_notification_title" msgid="597189518763083494">"Конфигурирајте физичка тастатура"</string>
    <string name="select_keyboard_layout_notification_message" msgid="8084622969903004900">"Допрете за избирање јазик и распоред"</string>
    <string name="fast_scroll_alphabet" msgid="5433275485499039199">" ABCDEFGHIJKLMNOPQRSTUVWXYZ"</string>
    <string name="fast_scroll_numeric_alphabet" msgid="4030170524595123610">" 0123456789ABCDEFGHIJKLMNOPQRSTUVWXYZ"</string>
    <string name="alert_windows_notification_channel_group_name" msgid="1463953341148606396">"Прикажувај врз други апликации"</string>
    <string name="alert_windows_notification_channel_name" msgid="3116610965549449803">"<xliff:g id="NAME">%s</xliff:g> се прикажува врз други апликации"</string>
    <string name="alert_windows_notification_title" msgid="3697657294867638947">"<xliff:g id="NAME">%s</xliff:g> се прикажува врз апликации"</string>
    <string name="alert_windows_notification_message" msgid="8917232109522912560">"Ако не сакате <xliff:g id="NAME">%s</xliff:g> да ја користи функцијава, допрете за да ги отворите поставките и исклучете ја."</string>
    <string name="alert_windows_notification_turn_off_action" msgid="2902891971380544651">"Исклучи"</string>
    <string name="ext_media_checking_notification_title" msgid="4411133692439308924">"Проверка на <xliff:g id="NAME">%s</xliff:g>…"</string>
    <string name="ext_media_checking_notification_message" msgid="410185170877285434">"Се прегледуваат тековните содржини"</string>
    <string name="ext_media_new_notification_title" msgid="1621805083736634077">"Нова <xliff:g id="NAME">%s</xliff:g>"</string>
    <string name="ext_media_new_notification_message" msgid="3673685270558405087">"Допрете за поставување"</string>
    <string name="ext_media_ready_notification_message" msgid="4083398150380114462">"За пренесување фотографии и медиуми"</string>
    <string name="ext_media_unmountable_notification_title" msgid="4179418065210797130">"Проблем со <xliff:g id="NAME">%s</xliff:g>"</string>
    <string name="ext_media_unmountable_notification_message" msgid="4193858924381066522">"Допрете за да го поправите ова"</string>
    <string name="ext_media_unmountable_notification_message" product="tv" msgid="3941179940297874950">"<xliff:g id="NAME">%s</xliff:g> е оштетена. Изберете за поправање."</string>
    <string name="ext_media_unsupported_notification_title" msgid="3797642322958803257">"Неподдржана <xliff:g id="NAME">%s</xliff:g>"</string>
    <string name="ext_media_unsupported_notification_message" msgid="6121601473787888589">"Уредот не ја поддржува оваа <xliff:g id="NAME">%s</xliff:g>. Допрете за поставување во поддржан формат."</string>
    <string name="ext_media_unsupported_notification_message" product="tv" msgid="3725436899820390906">"Уредов не ја поддржува оваа <xliff:g id="NAME">%s</xliff:g>. Изберете за поставување во поддржан формат."</string>
    <string name="ext_media_badremoval_notification_title" msgid="3206248947375505416">"<xliff:g id="NAME">%s</xliff:g> неочекувано е отстранета"</string>
    <string name="ext_media_badremoval_notification_message" msgid="8556885808951260574">"Исклучете  ја надворешната меморија пред да ја отстраните за да избегнете губење содржини"</string>
    <string name="ext_media_nomedia_notification_title" msgid="6593814191061956856">"<xliff:g id="NAME">%s</xliff:g> е отстранета"</string>
    <string name="ext_media_nomedia_notification_message" msgid="2110883356419799994">"Некои функции можеби нема да работат правилно. Вметнете нова надворешна меморија."</string>
    <string name="ext_media_unmounting_notification_title" msgid="5046532339291216076">"Се исклучува <xliff:g id="NAME">%s</xliff:g>"</string>
    <string name="ext_media_unmounting_notification_message" msgid="1003926904442321115">"Не отстранувајте"</string>
    <string name="ext_media_init_action" msgid="7952885510091978278">"Постави"</string>
    <string name="ext_media_unmount_action" msgid="1121883233103278199">"Извади"</string>
    <string name="ext_media_browse_action" msgid="8322172381028546087">"Истражувај"</string>
    <string name="ext_media_seamless_action" msgid="6575980560886881233">"Сменете го излезот"</string>
    <string name="ext_media_missing_title" msgid="620980315821543904">"<xliff:g id="NAME">%s</xliff:g> недостасува"</string>
    <string name="ext_media_missing_message" msgid="4012389235250987930">"Вметнете го уредот повторно"</string>
    <string name="ext_media_move_specific_title" msgid="1471100343872375842">"Се преместува <xliff:g id="NAME">%s</xliff:g>"</string>
    <string name="ext_media_move_title" msgid="1022809140035962662">"Се преместуваат податоци"</string>
    <string name="ext_media_move_success_title" msgid="7863652232242276066">"Преносот на содржини заврши"</string>
    <string name="ext_media_move_success_message" msgid="8939137931961728009">"Содржините се преместени во <xliff:g id="NAME">%s</xliff:g>"</string>
    <string name="ext_media_move_failure_title" msgid="1604422634177382092">"Не може да се преместат содржини"</string>
    <string name="ext_media_move_failure_message" msgid="7388950499623016135">"Повторен обид за преместување содржини"</string>
    <string name="ext_media_status_removed" msgid="6576172423185918739">"Отстрането"</string>
    <string name="ext_media_status_unmounted" msgid="2551560878416417752">"Исфрлено"</string>
    <string name="ext_media_status_checking" msgid="6193921557423194949">"Се проверува..."</string>
    <string name="ext_media_status_mounted" msgid="7253821726503179202">"Подготвено"</string>
    <string name="ext_media_status_mounted_ro" msgid="8020978752406021015">"Само за читање"</string>
    <string name="ext_media_status_bad_removal" msgid="8395398567890329422">"Отстранет небезбедно"</string>
    <string name="ext_media_status_unmountable" msgid="805594039236667894">"Оштетено"</string>
    <string name="ext_media_status_unsupported" msgid="4691436711745681828">"Неподдржано"</string>
    <string name="ext_media_status_ejecting" msgid="5463887263101234174">"Се исфрла…"</string>
    <string name="ext_media_status_formatting" msgid="1085079556538644861">"Се форматира..."</string>
    <string name="ext_media_status_missing" msgid="5638633895221670766">"Не е внесено"</string>
    <string name="activity_list_empty" msgid="1675388330786841066">"Не се пронајдени соодветни активности."</string>
    <string name="permlab_route_media_output" msgid="6243022988998972085">"насочување излез за медиуми"</string>
    <string name="permdesc_route_media_output" msgid="4932818749547244346">"Овозможува апликацијата да насочува излез за медиуми кон други надворешни уреди."</string>
    <string name="permlab_readInstallSessions" msgid="3713753067455750349">"читање сесии на инсталирање"</string>
    <string name="permdesc_readInstallSessions" msgid="2049771699626019849">"Дозволува апликација да чита сесии на инсталирање. Тоа овозможува апликацијата да гледа детали за активни инсталации на пакет."</string>
    <string name="permlab_requestInstallPackages" msgid="5782013576218172577">"барање пакети за инсталирање"</string>
    <string name="permdesc_requestInstallPackages" msgid="5740101072486783082">"Дозволува апликацијата да бара инсталација на пакети."</string>
    <string name="permlab_requestDeletePackages" msgid="1703686454657781242">"бара бришење пакети"</string>
    <string name="permdesc_requestDeletePackages" msgid="3406172963097595270">"Дозволува апликацијата да бара бришење на пакетите."</string>
    <string name="permlab_requestIgnoreBatteryOptimizations" msgid="8021256345643918264">"прашај дали да се игнорираат оптимизациите на батеријата"</string>
    <string name="permdesc_requestIgnoreBatteryOptimizations" msgid="8359147856007447638">"Овозможува апликацијата да побара дозвола за игнорирање на оптимизациите на батеријата за таа апликација."</string>
    <string name="tutorial_double_tap_to_zoom_message_short" msgid="1311810005957319690">"Допрете двапати за контрола на зумот"</string>
    <string name="gadget_host_error_inflating" msgid="4882004314906466162">"Не можеше да се додаде виџет."</string>
    <string name="ime_action_go" msgid="8320845651737369027">"Оди"</string>
    <string name="ime_action_search" msgid="658110271822807811">"Пребарај"</string>
    <string name="ime_action_send" msgid="2316166556349314424">"Испрати"</string>
    <string name="ime_action_next" msgid="3138843904009813834">"Следно"</string>
    <string name="ime_action_done" msgid="8971516117910934605">"Готово"</string>
    <string name="ime_action_previous" msgid="1443550039250105948">"Претходно"</string>
    <string name="ime_action_default" msgid="2840921885558045721">"Изврши"</string>
    <string name="dial_number_using" msgid="5789176425167573586">"Избери број\nкористејќи <xliff:g id="NUMBER">%s</xliff:g>"</string>
    <string name="create_contact_using" msgid="4947405226788104538">"Создај контакт\nкористејќи<xliff:g id="NUMBER">%s</xliff:g>"</string>
    <string name="grant_credentials_permission_message_header" msgid="2106103817937859662">"Следниве една или повеќе апликации бараат дозвола да пристапат до сметката сега и во иднина."</string>
    <string name="grant_credentials_permission_message_footer" msgid="3125211343379376561">"Дали сакате да го овозможите ова барање?"</string>
    <string name="grant_permissions_header_text" msgid="6874497408201826708">"Барање за пристап"</string>
    <string name="allow" msgid="7225948811296386551">"Дозволи"</string>
    <string name="deny" msgid="2081879885755434506">"Одбиј"</string>
    <string name="permission_request_notification_title" msgid="6486759795926237907">"Побарана е дозвола"</string>
    <string name="permission_request_notification_with_subtitle" msgid="8530393139639560189">"Побарана е дозвола\nза сметка <xliff:g id="ACCOUNT">%s</xliff:g>."</string>
    <string name="forward_intent_to_owner" msgid="1207197447013960896">"Ја користите апликацијата надвор од работниот профил"</string>
    <string name="forward_intent_to_work" msgid="621480743856004612">"Ја користите апликацијата во работниот профил"</string>
    <string name="input_method_binding_label" msgid="1283557179944992649">"Метод на внес"</string>
    <string name="sync_binding_label" msgid="3687969138375092423">"Синхронизирај"</string>
    <string name="accessibility_binding_label" msgid="4148120742096474641">"Пристапност"</string>
    <string name="wallpaper_binding_label" msgid="1240087844304687662">"Тапет"</string>
    <string name="chooser_wallpaper" msgid="7873476199295190279">"Промени тапет"</string>
    <string name="notification_listener_binding_label" msgid="2014162835481906429">"Слушател на известувања"</string>
    <string name="vr_listener_binding_label" msgid="4316591939343607306">"VR слушател"</string>
    <string name="condition_provider_service_binding_label" msgid="1321343352906524564">"Давател на услов"</string>
    <string name="notification_ranker_binding_label" msgid="774540592299064747">"Услуга за рангирање известувања"</string>
    <string name="vpn_title" msgid="19615213552042827">"Активирана VPN"</string>
    <string name="vpn_title_long" msgid="6400714798049252294">"VPN е активирана со <xliff:g id="APP">%s</xliff:g>"</string>
    <string name="vpn_text" msgid="1610714069627824309">"Допрете за да управувате со мрежата."</string>
    <string name="vpn_text_long" msgid="4907843483284977618">"Поврзани сте на <xliff:g id="SESSION">%s</xliff:g>. Допрете за да управувате со мрежата."</string>
    <string name="vpn_lockdown_connecting" msgid="6443438964440960745">"Поврзување со секогаш вклучена VPN..."</string>
    <string name="vpn_lockdown_connected" msgid="8202679674819213931">"Поврзани со секогаш вклучена VPN"</string>
    <string name="vpn_lockdown_disconnected" msgid="735805531187559719">"Исклучено од секогаш вклучената VPN"</string>
    <string name="vpn_lockdown_error" msgid="3133844445659711681">"Не можеше да се поврзе на секогаш вклучената VPN"</string>
    <string name="vpn_lockdown_config" msgid="8151951501116759194">"Променете ја мрежата или поставките за VPN"</string>
    <string name="upload_file" msgid="2897957172366730416">"Избери датотека"</string>
    <string name="no_file_chosen" msgid="6363648562170759465">"Не е избрана датотека"</string>
    <string name="reset" msgid="2448168080964209908">"Ресетирај"</string>
    <string name="submit" msgid="1602335572089911941">"Поднеси"</string>
    <string name="car_mode_disable_notification_title" msgid="5704265646471239078">"Апликацијата за возење работи"</string>
    <string name="car_mode_disable_notification_message" msgid="7647248420931129377">"Допрете за да излезете од апликацијата за возење."</string>
    <string name="tethered_notification_title" msgid="3146694234398202601">"Поврзувањето или точката на пристап се активни"</string>
    <string name="tethered_notification_message" msgid="2113628520792055377">"Допрете за поставување."</string>
    <string name="disable_tether_notification_title" msgid="7526977944111313195">"Врзувањето е оневозможено"</string>
    <string name="disable_tether_notification_message" msgid="2913366428516852495">"Контактирајте со администраторот за детали"</string>
    <string name="back_button_label" msgid="2300470004503343439">"Назад"</string>
    <string name="next_button_label" msgid="1080555104677992408">"Следно"</string>
    <string name="skip_button_label" msgid="1275362299471631819">"Прескокни"</string>
    <string name="no_matches" msgid="8129421908915840737">"Нема совпаѓања"</string>
    <string name="find_on_page" msgid="1946799233822820384">"Пронајди на страница"</string>
    <plurals name="matches_found" formatted="false" msgid="1210884353962081884">
      <item quantity="one"><xliff:g id="INDEX">%d</xliff:g> од <xliff:g id="TOTAL">%d</xliff:g></item>
      <item quantity="other"><xliff:g id="INDEX">%d</xliff:g> од <xliff:g id="TOTAL">%d</xliff:g></item>
    </plurals>
    <string name="action_mode_done" msgid="7217581640461922289">"Готово"</string>
    <string name="progress_erasing" msgid="2569962663843586562">"Бришење споделена меморија…"</string>
    <string name="share" msgid="1778686618230011964">"Сподели"</string>
    <string name="find" msgid="4808270900322985960">"Пронајди"</string>
    <string name="websearch" msgid="4337157977400211589">"Пребарај веб"</string>
    <string name="find_next" msgid="5742124618942193978">"Најди следно"</string>
    <string name="find_previous" msgid="2196723669388360506">"Најди претходно"</string>
    <string name="gpsNotifTicker" msgid="5622683912616496172">"Барање за локација од <xliff:g id="NAME">%s</xliff:g>"</string>
    <string name="gpsNotifTitle" msgid="5446858717157416839">"Барање за локација"</string>
    <string name="gpsNotifMessage" msgid="1374718023224000702">"Побарано од <xliff:g id="NAME">%1$s</xliff:g> (<xliff:g id="SERVICE">%2$s</xliff:g>)"</string>
    <string name="gpsVerifYes" msgid="2346566072867213563">"Да"</string>
    <string name="gpsVerifNo" msgid="1146564937346454865">"Не"</string>
    <string name="sync_too_many_deletes" msgid="5296321850662746890">"Границата на бришење е надмината"</string>
    <string name="sync_too_many_deletes_desc" msgid="496551671008694245">"Постојат <xliff:g id="NUMBER_OF_DELETED_ITEMS">%1$d</xliff:g> избришани ставки за <xliff:g id="TYPE_OF_SYNC">%2$s</xliff:g>, <xliff:g id="ACCOUNT_NAME">%3$s</xliff:g> сметка. Што сакате да направите?"</string>
    <string name="sync_really_delete" msgid="2572600103122596243">"Избриши ги ставките"</string>
    <string name="sync_undo_deletes" msgid="2941317360600338602">"Врати ги избришаните"</string>
    <string name="sync_do_nothing" msgid="3743764740430821845">"Не прави ништо засега"</string>
    <string name="choose_account_label" msgid="5655203089746423927">"Избери сметка"</string>
    <string name="add_account_label" msgid="2935267344849993553">"Додај сметка"</string>
    <string name="add_account_button_label" msgid="3611982894853435874">"Додај сметка"</string>
    <string name="number_picker_increment_button" msgid="2412072272832284313">"Зголеми"</string>
    <string name="number_picker_decrement_button" msgid="476050778386779067">"Намали"</string>
    <string name="number_picker_increment_scroll_mode" msgid="5259126567490114216">"<xliff:g id="VALUE">%s</xliff:g> допри и задржи."</string>
    <string name="number_picker_increment_scroll_action" msgid="9101473045891835490">"Лизгај нагоре за да се зголеми и надолу за да се намали."</string>
    <string name="time_picker_increment_minute_button" msgid="8865885114028614321">"Зголеми минута"</string>
    <string name="time_picker_decrement_minute_button" msgid="6246834937080684791">"Намали минута"</string>
    <string name="time_picker_increment_hour_button" msgid="3652056055810223139">"Зголеми час"</string>
    <string name="time_picker_decrement_hour_button" msgid="1377479863429214792">"Намали час"</string>
    <string name="time_picker_increment_set_pm_button" msgid="4147590696151230863">"Постави попладне"</string>
    <string name="time_picker_decrement_set_am_button" msgid="8302140353539486752">"Постави претпладне"</string>
    <string name="date_picker_increment_month_button" msgid="5369998479067934110">"Зголеми месец"</string>
    <string name="date_picker_decrement_month_button" msgid="1832698995541726019">"Намали месец"</string>
    <string name="date_picker_increment_day_button" msgid="7130465412308173903">"Зголеми ден"</string>
    <string name="date_picker_decrement_day_button" msgid="4131881521818750031">"Намали ден"</string>
    <string name="date_picker_increment_year_button" msgid="6318697384310808899">"Зголеми година"</string>
    <string name="date_picker_decrement_year_button" msgid="4482021813491121717">"Намали година"</string>
    <string name="date_picker_prev_month_button" msgid="2858244643992056505">"Претходниот месец"</string>
    <string name="date_picker_next_month_button" msgid="5559507736887605055">"Следниот месец"</string>
    <string name="keyboardview_keycode_alt" msgid="4856868820040051939">"Копче „Alt“"</string>
    <string name="keyboardview_keycode_cancel" msgid="1203984017245783244">"Копче „Откажи“"</string>
    <string name="keyboardview_keycode_delete" msgid="3337914833206635744">"Копче „Избриши“"</string>
    <string name="keyboardview_keycode_done" msgid="1992571118466679775">"Копче „Готово“"</string>
    <string name="keyboardview_keycode_mode_change" msgid="4547387741906537519">"Копче „Промени режим“"</string>
    <string name="keyboardview_keycode_shift" msgid="2270748814315147690">"Копче „Shift“"</string>
    <string name="keyboardview_keycode_enter" msgid="2985864015076059467">"Копче „Внеси“"</string>
    <string name="activitychooserview_choose_application" msgid="2125168057199941199">"Избери апликација"</string>
    <string name="activitychooserview_choose_application_error" msgid="8624618365481126668">"Не може да се стартува <xliff:g id="APPLICATION_NAME">%s</xliff:g>"</string>
    <string name="shareactionprovider_share_with" msgid="806688056141131819">"Сподели со"</string>
    <string name="shareactionprovider_share_with_application" msgid="5627411384638389738">"Сподели со <xliff:g id="APPLICATION_NAME">%s</xliff:g>"</string>
    <string name="content_description_sliding_handle" msgid="415975056159262248">"Рачка на лизгање. Допрете и задржете."</string>
    <string name="description_target_unlock_tablet" msgid="3833195335629795055">"Помини со прст за да отклучиш."</string>
    <string name="action_bar_home_description" msgid="5293600496601490216">"Движи се кон дома"</string>
    <string name="action_bar_up_description" msgid="2237496562952152589">"Движи се нагоре"</string>
    <string name="action_menu_overflow_description" msgid="2295659037509008453">"Повеќе опции"</string>
    <!-- String.format failed for translation -->
    <!-- no translation found for action_bar_home_description_format (7965984360903693903) -->
    <skip />
    <string name="action_bar_home_subtitle_description_format" msgid="6985546530471780727">"%1$s, %2$s, %3$s"</string>
    <string name="storage_internal" msgid="3570990907910199483">"Внатрешно заедничко место за складирање"</string>
    <string name="storage_sd_card" msgid="3282948861378286745">"СД картичка"</string>
    <string name="storage_sd_card_label" msgid="6347111320774379257">"<xliff:g id="MANUFACTURER">%s</xliff:g> СД-картичка"</string>
    <string name="storage_usb_drive" msgid="6261899683292244209">"USB-меморија"</string>
    <string name="storage_usb_drive_label" msgid="4501418548927759953">"<xliff:g id="MANUFACTURER">%s</xliff:g> USB-меморија"</string>
    <string name="storage_usb" msgid="3017954059538517278">"USB меморија"</string>
    <string name="extract_edit_menu_button" msgid="8940478730496610137">"Измени"</string>
    <string name="data_usage_warning_title" msgid="6499834033204801605">"Предупредување за интернет"</string>
    <string name="data_usage_warning_body" msgid="7340198905103751676">"Потрошивте <xliff:g id="APP">%s</xliff:g> интернет"</string>
    <string name="data_usage_mobile_limit_title" msgid="6561099244084267376">"Достигнат лимит за моб. интернет"</string>
    <string name="data_usage_wifi_limit_title" msgid="5803363779034792676">"Постигна лимит за Wi-Fi податоци"</string>
    <string name="data_usage_limit_body" msgid="2908179506560812973">"Интернетот е паузиран за остатокот од циклусот"</string>
    <string name="data_usage_mobile_limit_snoozed_title" msgid="3171402244827034372">"Надминат мобилен интернет"</string>
    <string name="data_usage_wifi_limit_snoozed_title" msgid="3547771791046344188">"Надминат интернет преку Wi-Fi"</string>
    <string name="data_usage_limit_snoozed_body" msgid="1671222777207603301">"Потрошивте <xliff:g id="SIZE">%s</xliff:g> над поставеното ограничување"</string>
    <string name="data_usage_restricted_title" msgid="5965157361036321914">"Подат. од заднина се ограничени"</string>
    <string name="data_usage_restricted_body" msgid="469866376337242726">"Допрете за да се отст. огранич."</string>
    <string name="data_usage_rapid_title" msgid="1809795402975261331">"Големо трошење мобилен интернет"</string>
    <string name="data_usage_rapid_body" msgid="6897825788682442715">"Апликациите потрошија повеќе интернет од вообичаено"</string>
    <string name="data_usage_rapid_app_body" msgid="5396680996784142544">"<xliff:g id="APP">%s</xliff:g> потроши повеќе интернет од вообичаено"</string>
    <string name="ssl_certificate" msgid="6510040486049237639">"Сертификат за безбедност"</string>
    <string name="ssl_certificate_is_valid" msgid="6825263250774569373">"Овој сертификат е важечки."</string>
    <string name="issued_to" msgid="454239480274921032">"Издадено на:"</string>
    <string name="common_name" msgid="2233209299434172646">"Вообичаено име:"</string>
    <string name="org_name" msgid="6973561190762085236">"Организација:"</string>
    <string name="org_unit" msgid="7265981890422070383">"Организациска единица:"</string>
    <string name="issued_by" msgid="2647584988057481566">"Издаден од:"</string>
    <string name="validity_period" msgid="8818886137545983110">"Важи до:"</string>
    <string name="issued_on" msgid="5895017404361397232">"Издаден на:"</string>
    <string name="expires_on" msgid="3676242949915959821">"Истекува на:"</string>
    <string name="serial_number" msgid="758814067660862493">"Сериски број:"</string>
    <string name="fingerprints" msgid="4516019619850763049">"Отпечатоци од прсти:"</string>
    <string name="sha256_fingerprint" msgid="4391271286477279263">"SHA-256 отпечаток:"</string>
    <string name="sha1_fingerprint" msgid="7930330235269404581">"SHA-1 отпечаток:"</string>
    <string name="activity_chooser_view_see_all" msgid="4292569383976636200">"Види ги сите"</string>
    <string name="activity_chooser_view_dialog_title_default" msgid="4710013864974040615">"Избери активност"</string>
    <string name="share_action_provider_share_with" msgid="5247684435979149216">"Сподели со"</string>
    <string name="sending" msgid="3245653681008218030">"Се праќа..."</string>
    <string name="launchBrowserDefault" msgid="2057951947297614725">"Стартувај прелистувач?"</string>
    <string name="SetupCallDefault" msgid="5834948469253758575">"Прифати повик?"</string>
    <string name="activity_resolver_use_always" msgid="8017770747801494933">"Секогаш"</string>
    <string name="activity_resolver_set_always" msgid="1422574191056490585">"Поставете на секогаш отворај"</string>
    <string name="activity_resolver_use_once" msgid="2404644797149173758">"Само еднаш"</string>
    <string name="activity_resolver_app_settings" msgid="8965806928986509855">"Поставки"</string>
    <string name="activity_resolver_work_profiles_support" msgid="185598180676883455">"%1$s не поддржува работен профил"</string>
    <string name="default_audio_route_name" product="tablet" msgid="4617053898167127471">"Таблет"</string>
    <string name="default_audio_route_name" product="tv" msgid="9158088547603019321">"Телевизор"</string>
    <string name="default_audio_route_name" product="default" msgid="4239291273420140123">"Телефон"</string>
    <string name="default_audio_route_name_dock_speakers" msgid="6240602982276591864">"Приклучи звучници"</string>
    <string name="default_audio_route_name_hdmi" msgid="1486254205617081251">"HDMI"</string>
    <string name="default_audio_route_name_headphones" msgid="8119971843803439110">"Слушалки"</string>
    <string name="default_audio_route_name_usb" msgid="1234984851352637769">"USB"</string>
    <string name="default_audio_route_category_name" msgid="3722811174003886946">"Систем"</string>
    <string name="bluetooth_a2dp_audio_route_name" msgid="8575624030406771015">"Аудио на Bluetooth"</string>
    <string name="wireless_display_route_description" msgid="9070346425023979651">"Безжичен приказ"</string>
    <string name="media_route_button_content_description" msgid="591703006349356016">"Емитувај"</string>
    <string name="media_route_chooser_title" msgid="1751618554539087622">"Поврзи се со уред"</string>
    <string name="media_route_chooser_title_for_remote_display" msgid="3395541745872017583">"Префрли екран на уред"</string>
    <string name="media_route_chooser_searching" msgid="4776236202610828706">"Се бараат уреди..."</string>
    <string name="media_route_chooser_extended_settings" msgid="87015534236701604">"Поставки"</string>
    <string name="media_route_controller_disconnect" msgid="8966120286374158649">"Исклучи"</string>
    <string name="media_route_status_scanning" msgid="7279908761758293783">"Скенирање..."</string>
    <string name="media_route_status_connecting" msgid="6422571716007825440">"Се поврзува..."</string>
    <string name="media_route_status_available" msgid="6983258067194649391">"Достапна"</string>
    <string name="media_route_status_not_available" msgid="6739899962681886401">"Не се достапни"</string>
    <string name="media_route_status_in_use" msgid="4533786031090198063">"Во употреба"</string>
    <string name="display_manager_built_in_display_name" msgid="2583134294292563941">"Вграден екран"</string>
    <string name="display_manager_hdmi_display_name" msgid="1555264559227470109">"Екран со ХДМИ"</string>
    <string name="display_manager_overlay_display_name" msgid="5142365982271620716">"Прекривка #<xliff:g id="ID">%1$d</xliff:g>"</string>
    <string name="display_manager_overlay_display_title" msgid="652124517672257172">"<xliff:g id="NAME">%1$s</xliff:g> : <xliff:g id="WIDTH">%2$d</xliff:g>х<xliff:g id="HEIGHT">%3$d</xliff:g>, <xliff:g id="DPI">%4$d</xliff:g> dpi"</string>
    <string name="display_manager_overlay_display_secure_suffix" msgid="6022119702628572080">", безбедно"</string>
    <string name="kg_forgot_pattern_button_text" msgid="8852021467868220608">"Заборавив шема"</string>
    <string name="kg_wrong_pattern" msgid="1850806070801358830">"Погрешна шема"</string>
    <string name="kg_wrong_password" msgid="2333281762128113157">"Погрешна лозинка"</string>
    <string name="kg_wrong_pin" msgid="1131306510833563801">"Погрешен PIN"</string>
    <plurals name="kg_too_many_failed_attempts_countdown" formatted="false" msgid="8790651267324125694">
      <item quantity="one">Обидете се повторно за <xliff:g id="NUMBER">%d</xliff:g> секунда.</item>
      <item quantity="other">Обидете се повторно за <xliff:g id="NUMBER">%d</xliff:g> секунди.</item>
    </plurals>
    <string name="kg_pattern_instructions" msgid="398978611683075868">"Употреби ја својата шема"</string>
    <string name="kg_sim_pin_instructions" msgid="2319508550934557331">"Внеси PIN на SIM картичка"</string>
    <string name="kg_pin_instructions" msgid="2377242233495111557">"Внеси PIN"</string>
    <string name="kg_password_instructions" msgid="5753646556186936819">"Внеси лозинка"</string>
    <string name="kg_puk_enter_puk_hint" msgid="453227143861735537">"SIM картичката е сега оневозможена. Внесете ПУК код за да продолжите. Контактирајте го операторот за детали."</string>
    <string name="kg_puk_enter_pin_hint" msgid="7871604527429602024">"Внеси посакуван PIN код"</string>
    <string name="kg_enter_confirm_pin_hint" msgid="325676184762529976">"Потврди го саканиот PIN код"</string>
    <string name="kg_sim_unlock_progress_dialog_message" msgid="8950398016976865762">"SIM картичката се отклучува..."</string>
    <string name="kg_password_wrong_pin_code" msgid="1139324887413846912">"Погрешен PIN код."</string>
    <string name="kg_invalid_sim_pin_hint" msgid="8795159358110620001">"Внесете PIN кој содржи 4-8 броеви."</string>
    <string name="kg_invalid_sim_puk_hint" msgid="6025069204539532000">"ПУК кодот треба да има 8 броеви."</string>
    <string name="kg_invalid_puk" msgid="3638289409676051243">"Повторно внесете го точниот ПУК код. Повторните обиди трајно ќе ја оневозможат SIM картичката."</string>
    <string name="kg_invalid_confirm_pin_hint" product="default" msgid="7003469261464593516">"PIN кодовите не се совпаѓаат"</string>
    <string name="kg_login_too_many_attempts" msgid="6486842094005698475">"Премногу обиди со шема"</string>
    <string name="kg_login_instructions" msgid="1100551261265506448">"За да го отклучите, најавете се со вашата сметка на Google."</string>
    <string name="kg_login_username_hint" msgid="5718534272070920364">"Корисничко име (е-пошта)"</string>
    <string name="kg_login_password_hint" msgid="9057289103827298549">"Лозинка"</string>
    <string name="kg_login_submit_button" msgid="5355904582674054702">"Најави се"</string>
    <string name="kg_login_invalid_input" msgid="5754664119319872197">"Неважечко корисничко име или лозинка."</string>
    <string name="kg_login_account_recovery_hint" msgid="5690709132841752974">"Го заборави своето корисничко име или лозинката?\nПосети"<b>"google.com/accounts/recovery"</b>"."</string>
    <string name="kg_login_checking_password" msgid="1052685197710252395">"Сметката се проверува..."</string>
    <string name="kg_too_many_failed_pin_attempts_dialog_message" msgid="8276745642049502550">"Погрешно сте го впишале вашиот PIN <xliff:g id="NUMBER_0">%1$d</xliff:g> пати. \n\nОбидете се повторно за <xliff:g id="NUMBER_1">%2$d</xliff:g> секунди."</string>
    <string name="kg_too_many_failed_password_attempts_dialog_message" msgid="7813713389422226531">"Погрешно сте ја впишале вашата лозинка <xliff:g id="NUMBER_0">%1$d</xliff:g> пати. \n\nОбидете се повторно за <xliff:g id="NUMBER_1">%2$d</xliff:g> секунди."</string>
    <string name="kg_too_many_failed_pattern_attempts_dialog_message" msgid="74089475965050805">"Погрешно сте ја употребиле вашата шема за отклучување <xliff:g id="NUMBER_0">%1$d</xliff:g> пати. \n\nОбидете се повторно за <xliff:g id="NUMBER_1">%2$d</xliff:g> секунди."</string>
    <string name="kg_failed_attempts_almost_at_wipe" product="tablet" msgid="1575557200627128949">"Погрешно сте се обиделе да го отклучите телефонот <xliff:g id="NUMBER_0">%1$d</xliff:g> пати. По <xliff:g id="NUMBER_1">%2$d</xliff:g> неуспешни обиди, телефонот ќе се ресетира на фабрички стандардни вредности и сите податоци за корисникот ќе се изгубат."</string>
    <string name="kg_failed_attempts_almost_at_wipe" product="tv" msgid="5621231220154419413">"Неправилно се обидовте да го отклучите вашиот телевизор <xliff:g id="NUMBER_0">%1$d</xliff:g> пати. По уште <xliff:g id="NUMBER_1">%2$d</xliff:g> неуспешни обиди, телевизорот ќе се ресетира на стандардните фабрички вредности и сите податоци на корисникот ќе бидат изгубени."</string>
    <string name="kg_failed_attempts_almost_at_wipe" product="default" msgid="4051015943038199910">"Погрешно сте се обиделе да го отклучите телефонот <xliff:g id="NUMBER_0">%1$d</xliff:g> пати. По <xliff:g id="NUMBER_1">%2$d</xliff:g> неуспешни обиди, телефонот ќе се ресетира на фабрички стандардни вредности и сите податоци за корисникот ќе се изгубат."</string>
    <string name="kg_failed_attempts_now_wiping" product="tablet" msgid="2072996269148483637">"Погрешно сте се обиделе да го отклучите таблетот <xliff:g id="NUMBER">%d</xliff:g> пати. Таблетот ќе се ресетира на фабрички стандардни вредности."</string>
    <string name="kg_failed_attempts_now_wiping" product="tv" msgid="4987878286750741463">"Неправилно се обидовте да го отклучите вашиот телевизор <xliff:g id="NUMBER">%d</xliff:g> пати. Телевизорот сега ќе биде ресетиран на стандардните фабрички вредности."</string>
    <string name="kg_failed_attempts_now_wiping" product="default" msgid="4817627474419471518">"Погрешно сте се обиделе да го отклучите телефонот <xliff:g id="NUMBER">%d</xliff:g> пати. Телефонот ќе се ресетира на фабрички стандардни вредности."</string>
    <string name="kg_failed_attempts_almost_at_login" product="tablet" msgid="3253575572118914370">"Погрешно сте ја употребиле вашата шема на отклучување <xliff:g id="NUMBER_0">%1$d</xliff:g> пати. По <xliff:g id="NUMBER_1">%2$d</xliff:g> неуспешни обиди, ќе побараат од вас да го отклучите таблетот со користење сметка на е-пошта.\n\n Обидете се повторно за <xliff:g id="NUMBER_2">%3$d</xliff:g> секунди."</string>
    <string name="kg_failed_attempts_almost_at_login" product="tv" msgid="4224651132862313471">"Неправилно ја исцртавте шемата за отклучување <xliff:g id="NUMBER_0">%1$d</xliff:g> пати. По уште <xliff:g id="NUMBER_1">%2$d</xliff:g> неуспешни обиди, ќе биде побарано да го отклучите вашиот телевизор со помош на вашата сметка за е-пошта.\n\n Обидете се повторно за <xliff:g id="NUMBER_2">%3$d</xliff:g> секунди."</string>
    <string name="kg_failed_attempts_almost_at_login" product="default" msgid="1437638152015574839">"Погрешно сте ја употребиле вашата шема на отклучување <xliff:g id="NUMBER_0">%1$d</xliff:g> пати. По <xliff:g id="NUMBER_1">%2$d</xliff:g> неуспешни обиди, ќе побараат од вас да го отклучите телефонот со користење сметка на е-пошта.\n\n Обидете се повторно за <xliff:g id="NUMBER_2">%3$d</xliff:g> секунди."</string>
    <string name="kg_text_message_separator" product="default" msgid="4160700433287233771">" — "</string>
    <string name="kg_reordering_delete_drop_target_text" msgid="7899202978204438708">"Отстрани"</string>
    <string name="safe_media_volume_warning" product="default" msgid="2276318909314492312">"Да го зголемиме звукот над препорачаното ниво?\n\nСлушањето звуци со голема јачина подолги периоди може да ви го оштети сетилото за слух."</string>
    <string name="accessibility_shortcut_warning_dialog_title" msgid="8404780875025725199">"Да се користи кратенка за „Пристапност“?"</string>
    <string name="accessibility_shortcut_toogle_warning" msgid="7256507885737444807">"Кога е вклучена кратенката, ако ги притиснете двете копчиња за јачина на звук во времетраење од 3 секунди, ќе се стартува функција на пристапност.\n\n Тековна функција на пристапност:\n <xliff:g id="SERVICE_NAME">%1$s</xliff:g>\n\n Функцијата може да ја промените во „Поставки“ &gt; „Пристапност“."</string>
    <string name="disable_accessibility_shortcut" msgid="627625354248453445">"Исклучи ја кратенката"</string>
    <string name="leave_accessibility_shortcut_on" msgid="7653111894438512680">"Користи кратенка"</string>
    <string name="color_inversion_feature_name" msgid="4231186527799958644">"Инверзија на бои"</string>
    <string name="color_correction_feature_name" msgid="6779391426096954933">"Корекција на бои"</string>
    <string name="accessibility_shortcut_enabling_service" msgid="7771852911861522636">"Кратенката за пристапност ја вклучи <xliff:g id="SERVICE_NAME">%1$s</xliff:g>"</string>
    <string name="accessibility_shortcut_disabling_service" msgid="2747243438223109821">"Кратенката за пристапност ја исклучи <xliff:g id="SERVICE_NAME">%1$s</xliff:g>"</string>
    <string name="accessibility_shortcut_spoken_feedback" msgid="8376923232350078434">"Притиснете ги и задржете ги двете копчиња за јачина на звукот во траење од три секунди за да користите <xliff:g id="SERVICE_NAME">%1$s</xliff:g>"</string>
    <string name="accessibility_button_prompt_text" msgid="1176658502969738564">"Изберете ја услугата што ќе ја користите кога ќе го допрете копчето за пристапност:"</string>
    <string name="accessibility_gesture_prompt_text" msgid="8259145549733019401">"Изберете ја услугата што ќе ја користите со движењето за пристапност (повлекување нагоре од дното на екранот со два прста):"</string>
    <string name="accessibility_gesture_3finger_prompt_text" msgid="1041435574275047665">"Изберете ја услугата што ќе ја користите со движењето за пристапност (повлекување нагоре од дното на екранот со три прста):"</string>
    <string name="accessibility_button_instructional_text" msgid="7003212763213614833">"За да се префрлате помеѓу услуги, допрете и задржете го копчето за пристапност."</string>
    <string name="accessibility_gesture_instructional_text" msgid="5261788874937410950">"За да се префрлате помеѓу услуги, лизгајте нагоре со два прста и задржете."</string>
    <string name="accessibility_gesture_3finger_instructional_text" msgid="4969448938984394550">"За да се префрлате помеѓу услуги, лизгајте нагоре со три прста и задржете."</string>
    <string name="accessibility_magnification_chooser_text" msgid="1227146738764986237">"Зголемување"</string>
    <string name="user_switched" msgid="3768006783166984410">"Тековен корисник <xliff:g id="NAME">%1$s</xliff:g>."</string>
    <string name="user_switching_message" msgid="2871009331809089783">"Се префрла на <xliff:g id="NAME">%1$s</xliff:g>…"</string>
    <string name="user_logging_out_message" msgid="8939524935808875155">"<xliff:g id="NAME">%1$s</xliff:g> се одјавува…"</string>
    <string name="owner_name" msgid="2716755460376028154">"Сопственик"</string>
    <string name="error_message_title" msgid="4510373083082500195">"Грешка"</string>
    <string name="error_message_change_not_allowed" msgid="1238035947357923497">"Администраторот не ја дозволува промената"</string>
    <string name="app_not_found" msgid="3429141853498927379">"Не се пронајдени апликации да се изврши ова дејство"</string>
    <string name="revoke" msgid="5404479185228271586">"Отповикај"</string>
    <string name="mediasize_iso_a0" msgid="1994474252931294172">"ISO A0"</string>
    <string name="mediasize_iso_a1" msgid="3333060421529791786">"ISO А1"</string>
    <string name="mediasize_iso_a2" msgid="3097535991925798280">"ISO А2"</string>
    <string name="mediasize_iso_a3" msgid="3023213259314236123">"ISO А3"</string>
    <string name="mediasize_iso_a4" msgid="231745325296873764">"ISO А4"</string>
    <string name="mediasize_iso_a5" msgid="3484327407340865411">"ISO А5"</string>
    <string name="mediasize_iso_a6" msgid="4861908487129577530">"ISO А6"</string>
    <string name="mediasize_iso_a7" msgid="5890208588072936130">"ISO А7"</string>
    <string name="mediasize_iso_a8" msgid="4319425041085816612">"ISO А8"</string>
    <string name="mediasize_iso_a9" msgid="4882220529506432008">"ISO А9"</string>
    <string name="mediasize_iso_a10" msgid="2382866026365359391">"ISO A10"</string>
    <string name="mediasize_iso_b0" msgid="3651827147402009675">"ISO B0"</string>
    <string name="mediasize_iso_b1" msgid="6072859628278739957">"ISO B1"</string>
    <string name="mediasize_iso_b2" msgid="1348731852150380378">"ISO B2"</string>
    <string name="mediasize_iso_b3" msgid="2612510181259261379">"ISO B3"</string>
    <string name="mediasize_iso_b4" msgid="695151378838115434">"ISO B4"</string>
    <string name="mediasize_iso_b5" msgid="4863754285582212487">"ISO B5"</string>
    <string name="mediasize_iso_b6" msgid="5305816292139647241">"ISO B6"</string>
    <string name="mediasize_iso_b7" msgid="531673542602786624">"ISO B7"</string>
    <string name="mediasize_iso_b8" msgid="9164474595708850034">"ISO B8"</string>
    <string name="mediasize_iso_b9" msgid="282102976764774160">"ISO B9"</string>
    <string name="mediasize_iso_b10" msgid="4517141714407898976">"ISO B10"</string>
    <string name="mediasize_iso_c0" msgid="3103521357901591100">"ISO C0"</string>
    <string name="mediasize_iso_c1" msgid="1231954105985048595">"ISO C1"</string>
    <string name="mediasize_iso_c2" msgid="927702816980087462">"ISO C2"</string>
    <string name="mediasize_iso_c3" msgid="835154173518304159">"ISO C3"</string>
    <string name="mediasize_iso_c4" msgid="5095951985108194011">"ISO C4"</string>
    <string name="mediasize_iso_c5" msgid="1985397450332305739">"ISO C5"</string>
    <string name="mediasize_iso_c6" msgid="8147421924174693013">"ISO С6"</string>
    <string name="mediasize_iso_c7" msgid="8993994925276122950">"ISO C7"</string>
    <string name="mediasize_iso_c8" msgid="6871178104139598957">"ISO C8"</string>
    <string name="mediasize_iso_c9" msgid="7983532635227561362">"ISO C9"</string>
    <string name="mediasize_iso_c10" msgid="5040764293406765584">"ISO C10"</string>
    <string name="mediasize_na_letter" msgid="2841414839888344296">"Писмо"</string>
    <string name="mediasize_na_gvrnmt_letter" msgid="5295836838862962809">"Владино писмо"</string>
    <string name="mediasize_na_legal" msgid="8621364037680465666">"Правни"</string>
    <string name="mediasize_na_junior_legal" msgid="3309324162155085904">"Junior Legal"</string>
    <string name="mediasize_na_ledger" msgid="5567030340509075333">"Главна книга"</string>
    <string name="mediasize_na_tabloid" msgid="4571735038501661757">"Таблоид"</string>
    <string name="mediasize_na_index_3x5" msgid="5182901917818625126">"Индекс на картичка 3x5"</string>
    <string name="mediasize_na_index_4x6" msgid="7687620625422312396">"Индекс на картичка 4x6"</string>
    <string name="mediasize_na_index_5x8" msgid="8834215284646872800">"Индекс на картичка 5x8"</string>
    <string name="mediasize_na_monarch" msgid="213639906956550754">"Монарх"</string>
    <string name="mediasize_na_quarto" msgid="835778493593023223">"Кварто"</string>
    <string name="mediasize_na_foolscap" msgid="1573911237983677138">"Foolscap"</string>
    <string name="mediasize_chinese_roc_8k" msgid="3626855847189438896">"ROC 8K"</string>
    <string name="mediasize_chinese_roc_16k" msgid="9182191577022943355">"ROC 16K"</string>
    <string name="mediasize_chinese_prc_1" msgid="4793232644980170500">"PRC 1"</string>
    <string name="mediasize_chinese_prc_2" msgid="5404109730975720670">"PRC 2"</string>
    <string name="mediasize_chinese_prc_3" msgid="1335092253339363526">"PRC 3"</string>
    <string name="mediasize_chinese_prc_4" msgid="9167997800486569834">"PRC 4"</string>
    <string name="mediasize_chinese_prc_5" msgid="845875168823541497">"PRC 5"</string>
    <string name="mediasize_chinese_prc_6" msgid="3220325667692648789">"PRC 6"</string>
    <string name="mediasize_chinese_prc_7" msgid="1776792138507038527">"PRC 7"</string>
    <string name="mediasize_chinese_prc_8" msgid="1417176642687456692">"PRC 8"</string>
    <string name="mediasize_chinese_prc_9" msgid="4785983473123798365">"PRC 9"</string>
    <string name="mediasize_chinese_prc_10" msgid="7847982299391851899">"PRC 10"</string>
    <string name="mediasize_chinese_prc_16k" msgid="262793383539980677">"PRC 16K"</string>
    <string name="mediasize_chinese_om_pa_kai" msgid="5256815579447959814">"Pa Kai"</string>
    <string name="mediasize_chinese_om_dai_pa_kai" msgid="7336412963441354407">"Dai Pa Kai"</string>
    <string name="mediasize_chinese_om_jurro_ku_kai" msgid="6324465444100490742">"Jurro Ku Kai"</string>
    <string name="mediasize_japanese_jis_b10" msgid="1787262845627694376">"JIS B10"</string>
    <string name="mediasize_japanese_jis_b9" msgid="3336035783663287470">"JIS B9"</string>
    <string name="mediasize_japanese_jis_b8" msgid="6195398299104345731">"JIS B8"</string>
    <string name="mediasize_japanese_jis_b7" msgid="1674621886902828884">"JIS B7"</string>
    <string name="mediasize_japanese_jis_b6" msgid="4170576286062657435">"JIS B6"</string>
    <string name="mediasize_japanese_jis_b5" msgid="4899297958100032533">"JIS B5"</string>
    <string name="mediasize_japanese_jis_b4" msgid="4213158129126666847">"JIS B4"</string>
    <string name="mediasize_japanese_jis_b3" msgid="8513715307410310696">"JIS B3"</string>
    <string name="mediasize_japanese_jis_b2" msgid="4777690211897131190">"JIS B2"</string>
    <string name="mediasize_japanese_jis_b1" msgid="4608142385457034603">"JIS B1"</string>
    <string name="mediasize_japanese_jis_b0" msgid="7587108366572243991">"JIS B0"</string>
    <string name="mediasize_japanese_jis_exec" msgid="5244075432263649068">"JIS Exec"</string>
    <string name="mediasize_japanese_chou4" msgid="4941652015032631361">"Chou4"</string>
    <string name="mediasize_japanese_chou3" msgid="6387319169263957010">"Chou3"</string>
    <string name="mediasize_japanese_chou2" msgid="1299112025415343982">"Chou2"</string>
    <string name="mediasize_japanese_hagaki" msgid="8070115620644254565">"Hagaki"</string>
    <string name="mediasize_japanese_oufuku" msgid="6049065587307896564">"Oufuku"</string>
    <string name="mediasize_japanese_kahu" msgid="6872696027560065173">"Kahu"</string>
    <string name="mediasize_japanese_kaku2" msgid="2359077233775455405">"Kaku2"</string>
    <string name="mediasize_japanese_you4" msgid="2091777168747058008">"You4"</string>
    <string name="mediasize_unknown_portrait" msgid="3088043641616409762">"Непознат портрет"</string>
    <string name="mediasize_unknown_landscape" msgid="4876995327029361552">"Непознат пејзаж"</string>
    <string name="write_fail_reason_cancelled" msgid="7091258378121627624">"Откажано"</string>
    <string name="write_fail_reason_cannot_write" msgid="8132505417935337724">"Грешка при пишување на содржината"</string>
    <string name="reason_unknown" msgid="6048913880184628119">"непознато"</string>
    <string name="reason_service_unavailable" msgid="7824008732243903268">"Услугата печатење не е овозможена"</string>
    <string name="print_service_installed_title" msgid="2246317169444081628">"Услугате <xliff:g id="NAME">%s</xliff:g> е инсталирана"</string>
    <string name="print_service_installed_message" msgid="5897362931070459152">"Допри да се овозможи"</string>
    <string name="restr_pin_enter_admin_pin" msgid="8641662909467236832">"Внесете PIN на админстратор"</string>
    <string name="restr_pin_enter_pin" msgid="3395953421368476103">"Внеси PIN"</string>
    <string name="restr_pin_incorrect" msgid="8571512003955077924">"Неточно"</string>
    <string name="restr_pin_enter_old_pin" msgid="1462206225512910757">"Тековен PIN"</string>
    <string name="restr_pin_enter_new_pin" msgid="5959606691619959184">"Нов PIN"</string>
    <string name="restr_pin_confirm_pin" msgid="8501523829633146239">"Потврди го новиот PIN"</string>
    <string name="restr_pin_create_pin" msgid="8017600000263450337">"Создади PIN за измена на ограничувањата"</string>
    <string name="restr_pin_error_doesnt_match" msgid="2224214190906994548">"PIN кодовите не се совпаѓаат. Обиди се повторно."</string>
    <string name="restr_pin_error_too_short" msgid="8173982756265777792">"PIN кодот е премногу краток. Мора да има најмалку 4 цифри."</string>
    <plurals name="restr_pin_countdown" formatted="false" msgid="9061246974881224688">
      <item quantity="one">Обидете се повторно по <xliff:g id="COUNT">%d</xliff:g> секунда</item>
      <item quantity="other">Обидете се повторно по <xliff:g id="COUNT">%d</xliff:g> секунди</item>
    </plurals>
    <string name="restr_pin_try_later" msgid="973144472490532377">"Обиди се повторно подоцна"</string>
    <string name="immersive_cling_title" msgid="8394201622932303336">"Се прикажува на цел екран"</string>
    <string name="immersive_cling_description" msgid="3482371193207536040">"За да излезете, повлечете одозгора надолу."</string>
    <string name="immersive_cling_positive" msgid="5016839404568297683">"Разбрав"</string>
    <string name="done_label" msgid="2093726099505892398">"Готово"</string>
    <string name="hour_picker_description" msgid="6698199186859736512">"Приказ на часови во кружно движење"</string>
    <string name="minute_picker_description" msgid="8606010966873791190">"Приказ на минути во кружно движење"</string>
    <string name="select_hours" msgid="6043079511766008245">"Избери часови"</string>
    <string name="select_minutes" msgid="3974345615920336087">"Избери минути"</string>
    <string name="select_day" msgid="7774759604701773332">"Избери месец и ден"</string>
    <string name="select_year" msgid="7952052866994196170">"Избери година"</string>
    <string name="deleted_key" msgid="7659477886625566590">"Избришано <xliff:g id="KEY">%1$s</xliff:g>"</string>
    <string name="managed_profile_label_badge" msgid="2355652472854327647">"Работа <xliff:g id="LABEL">%1$s</xliff:g>"</string>
    <string name="managed_profile_label_badge_2" msgid="5048136430082124036">"Втора деловна <xliff:g id="LABEL">%1$s</xliff:g>"</string>
    <string name="managed_profile_label_badge_3" msgid="2808305070321719040">"Трета деловна <xliff:g id="LABEL">%1$s</xliff:g>"</string>
    <string name="lock_to_app_unlock_pin" msgid="2552556656504331634">"Побарај PIN пред откачување"</string>
    <string name="lock_to_app_unlock_pattern" msgid="4182192144797225137">"Побарај шема за откл. пред откачување"</string>
    <string name="lock_to_app_unlock_password" msgid="6380979775916974414">"Прашај за лозинка пред откачување"</string>
    <string name="package_installed_device_owner" msgid="6875717669960212648">"Инсталирано од администраторот"</string>
    <string name="package_updated_device_owner" msgid="1847154566357862089">"Ажурирано од администраторот"</string>
    <string name="package_deleted_device_owner" msgid="2307122077550236438">"Избришано од администраторот"</string>
    <string name="confirm_battery_saver" msgid="639106420541753635">"Во ред"</string>
    <string name="battery_saver_description_with_learn_more" msgid="2108984221113106294">"Штедачот на батерија ги исклучува или ограничува активноста во заднина, некои визуелни ефекти и други функции со голема потрошувачка на енергија за да се продолжи траењето на батеријата. "<annotation id="url">"Дознајте повеќе"</annotation></string>
    <string name="battery_saver_description" msgid="6413346684861241431">"Штедачот на батерија ги исклучува или ограничува активноста во заднина, некои визуелни ефекти и други функции со голема потрошувачка на енергија за да се продолжи траењето на батеријата."</string>
    <string name="data_saver_description" msgid="6015391409098303235">"За да се намали користењето интернет, „Штедачот на интернет“ спречува дел од апликациите да испраќаат или да примаат податоци во заднина. Апликацијата што ја користите во моментов можеби ќе пристапува до интернет, но тоа ќе го прави поретко. Ова значи, на пример, дека сликите нема да се прикажат додека не ги допрете."</string>
    <string name="data_saver_enable_title" msgid="4674073932722787417">"Вклучете Штедач на интернет?"</string>
    <string name="data_saver_enable_button" msgid="7147735965247211818">"Вклучи"</string>
    <plurals name="zen_mode_duration_minutes_summary" formatted="false" msgid="4367877408072000848">
      <item quantity="one">За %1$d минута (до <xliff:g id="FORMATTEDTIME_1">%2$s</xliff:g>)</item>
      <item quantity="other">За %1$d минути (до <xliff:g id="FORMATTEDTIME_1">%2$s</xliff:g>)</item>
    </plurals>
    <plurals name="zen_mode_duration_minutes_summary_short" formatted="false" msgid="6830154222366042597">
      <item quantity="one">За %1$d мин. (до <xliff:g id="FORMATTEDTIME_1">%2$s</xliff:g>)</item>
      <item quantity="other">За %1$d мин. (до <xliff:g id="FORMATTEDTIME_1">%2$s</xliff:g>)</item>
    </plurals>
    <plurals name="zen_mode_duration_hours_summary" formatted="false" msgid="736789408293052283">
      <item quantity="one">%1$d час (до <xliff:g id="FORMATTEDTIME_1">%2$s</xliff:g>)</item>
      <item quantity="other">%1$d часа (до <xliff:g id="FORMATTEDTIME_1">%2$s</xliff:g>)</item>
    </plurals>
    <plurals name="zen_mode_duration_hours_summary_short" formatted="false" msgid="4787552595253082371">
      <item quantity="one">За %1$d ч. (до <xliff:g id="FORMATTEDTIME_1">%2$s</xliff:g>)</item>
      <item quantity="other">За %1$d ч. (до <xliff:g id="FORMATTEDTIME_1">%2$s</xliff:g>)</item>
    </plurals>
    <plurals name="zen_mode_duration_minutes" formatted="false" msgid="5127407202506485571">
      <item quantity="one">За %d минута</item>
      <item quantity="other">За %d минути</item>
    </plurals>
    <plurals name="zen_mode_duration_minutes_short" formatted="false" msgid="2199350154433426128">
      <item quantity="one">За %d мин.</item>
      <item quantity="other">За %d мин.</item>
    </plurals>
    <plurals name="zen_mode_duration_hours" formatted="false" msgid="6571961796799076730">
      <item quantity="one">%d час</item>
      <item quantity="other">%d часа</item>
    </plurals>
    <plurals name="zen_mode_duration_hours_short" formatted="false" msgid="6748277774662434217">
      <item quantity="one">За %d ч.</item>
      <item quantity="other">За %d ч.</item>
    </plurals>
    <string name="zen_mode_until" msgid="7336308492289875088">"До <xliff:g id="FORMATTEDTIME">%1$s</xliff:g>"</string>
    <string name="zen_mode_alarm" msgid="9128205721301330797">"До <xliff:g id="FORMATTEDTIME">%1$s</xliff:g> (следниот аларм)"</string>
    <string name="zen_mode_forever" msgid="931849471004038757">"Додека не го исклучите"</string>
    <string name="zen_mode_forever_dnd" msgid="3792132696572189081">"Додека не го исклучите Не вознемирувај"</string>
    <string name="zen_mode_rule_name_combination" msgid="191109939968076477">"<xliff:g id="FIRST">%1$s</xliff:g> / <xliff:g id="REST">%2$s</xliff:g>"</string>
    <string name="toolbar_collapse_description" msgid="2821479483960330739">"Собери"</string>
    <string name="zen_mode_feature_name" msgid="5254089399895895004">"Не вознемирувај"</string>
    <string name="zen_mode_downtime_feature_name" msgid="2626974636779860146">"Пауза"</string>
    <string name="zen_mode_default_weeknights_name" msgid="3081318299464998143">"Вечер од седмицата"</string>
    <string name="zen_mode_default_weekends_name" msgid="2786495801019345244">"Викенд"</string>
    <string name="zen_mode_default_events_name" msgid="8158334939013085363">"Настан"</string>
    <string name="zen_mode_default_every_night_name" msgid="3012363838882944175">"Спиење"</string>
    <string name="muted_by" msgid="5942954724562097128">"<xliff:g id="THIRD_PARTY">%1$s</xliff:g> исклучи некои звуци"</string>
    <string name="system_error_wipe_data" msgid="6608165524785354962">"Настана внатрешен проблем со уредот и може да биде нестабилен сè додека не ресетирате на фабричките податоци."</string>
    <string name="system_error_manufacturer" msgid="8086872414744210668">"Настана внатрешен проблем со уредот. Контактирајте го производителот за детали."</string>
    <string name="stk_cc_ussd_to_dial" msgid="5214333646366591205">"Барањето USSD е изменето во обичен повик"</string>
    <string name="stk_cc_ussd_to_ss" msgid="4884994189414782605">"Барањето USSD е изменето во барање SS"</string>
    <string name="stk_cc_ussd_to_ussd" msgid="5728637484565449312">"Променето на ново барање USSD"</string>
    <string name="stk_cc_ussd_to_dial_video" msgid="4134455726513175559">"Барањето USSD е изменето во видео повик"</string>
    <string name="stk_cc_ss_to_dial" msgid="1360775164651754978">"Барањето SS е изменето во обичен повик"</string>
    <string name="stk_cc_ss_to_dial_video" msgid="6577956662913194947">"Барањето SS е изменето во видео повик"</string>
    <string name="stk_cc_ss_to_ussd" msgid="5614626512855868785">"Барањето SS е изменето во барање USSD"</string>
    <string name="stk_cc_ss_to_ss" msgid="7716729801537709054">"Променето на ново барање SS"</string>
    <string name="notification_work_profile_content_description" msgid="4600554564103770764">"Работен профил"</string>
    <string name="notification_alerted_content_description" msgid="1296617716556420585">"Предупредено"</string>
    <string name="expand_button_content_description_collapsed" msgid="3609784019345534652">"Прошири"</string>
    <string name="expand_button_content_description_expanded" msgid="8520652707158554895">"Собери"</string>
    <string name="expand_action_accessibility" msgid="5307730695723718254">"вклучи/исклучи проширување"</string>
    <string name="usb_midi_peripheral_name" msgid="7221113987741003817">"Надворешна порта на USB за Android"</string>
    <string name="usb_midi_peripheral_manufacturer_name" msgid="7176526170008970168">"Android"</string>
    <string name="usb_midi_peripheral_product_name" msgid="4971827859165280403">"Надворешна порта на USB"</string>
    <string name="floating_toolbar_open_overflow_description" msgid="4797287862999444631">"Повеќе опции"</string>
    <string name="floating_toolbar_close_overflow_description" msgid="559796923090723804">"Затвори прелевање"</string>
    <string name="maximize_button_text" msgid="7543285286182446254">"Зголеми"</string>
    <string name="close_button_text" msgid="3937902162644062866">"Затвори"</string>
    <string name="notification_messaging_title_template" msgid="3452480118762691020">"<xliff:g id="CONVERSATION_TITLE">%1$s</xliff:g>: <xliff:g id="SENDER_NAME">%2$s</xliff:g>"</string>
    <plurals name="selected_count" formatted="false" msgid="7187339492915744615">
      <item quantity="one"><xliff:g id="COUNT_1">%1$d</xliff:g> е избрана</item>
      <item quantity="other"><xliff:g id="COUNT_1">%1$d</xliff:g> се избрани</item>
    </plurals>
    <string name="default_notification_channel_label" msgid="5929663562028088222">"Некатегоризирано"</string>
    <string name="importance_from_user" msgid="7318955817386549931">"Ја поставивте важноста на известувањава."</string>
    <string name="importance_from_person" msgid="9160133597262938296">"Ова е важно заради луѓето кои се вклучени."</string>
    <string name="user_creation_account_exists" msgid="1942606193570143289">"Дозволувате ли <xliff:g id="APP">%1$s</xliff:g> да создаде нов корисник со <xliff:g id="ACCOUNT">%2$s</xliff:g>?"</string>
    <string name="user_creation_adding" msgid="4482658054622099197">"Дозволувате ли <xliff:g id="APP">%1$s</xliff:g> да создаде нов корисник со <xliff:g id="ACCOUNT">%2$s</xliff:g> (веќе постои корисник со оваа сметка)?"</string>
    <string name="language_selection_title" msgid="2680677278159281088">"Додај јазик"</string>
    <string name="country_selection_title" msgid="2954859441620215513">"Претпочитувања за регион"</string>
    <string name="search_language_hint" msgid="7042102592055108574">"Внеси име на јазик"</string>
    <string name="language_picker_section_suggested" msgid="8414489646861640885">"Предложени"</string>
    <string name="language_picker_section_all" msgid="3097279199511617537">"Сите јазици"</string>
    <string name="region_picker_section_all" msgid="8966316787153001779">"Сите региони"</string>
    <string name="locale_search_menu" msgid="2560710726687249178">"Пребарај"</string>
    <string name="app_suspended_title" msgid="2075071241147969611">"Апликацијата не е достапна"</string>
    <string name="app_suspended_default_message" msgid="123166680425711887">"Апликацијата <xliff:g id="APP_NAME_0">%1$s</xliff:g> не е достапна во моментов. Со ова управува <xliff:g id="APP_NAME_1">%2$s</xliff:g>."</string>
    <string name="app_suspended_more_details" msgid="1131804827776778187">"Дознај повеќе"</string>
    <string name="work_mode_off_title" msgid="1118691887588435530">"Да се вклучи работниот профил?"</string>
    <string name="work_mode_off_message" msgid="5130856710614337649">"Вашите работни апликации, известувања, податоци и други функции на работниот профил ќе бидат вклучени"</string>
    <string name="work_mode_turn_on" msgid="2062544985670564875">"Вклучи"</string>
    <string name="deprecated_target_sdk_message" msgid="1449696506742572767">"Апликацијава е создадена за постара верзија на Android и може да не функционира правилно. Проверете за ажурирања или контактирајте со програмерот."</string>
    <string name="deprecated_target_sdk_app_store" msgid="5032340500368495077">"Проверка за ажурирање"</string>
    <string name="new_sms_notification_title" msgid="8442817549127555977">"Имате нови пораки"</string>
    <string name="new_sms_notification_content" msgid="7002938807812083463">"Отворете ја апликацијата за SMS за приказ"</string>
    <string name="profile_encrypted_title" msgid="4260432497586829134">"Некои функции се ограничени"</string>
    <string name="profile_encrypted_detail" msgid="3700965619978314974">"Работниот профил е заклучен"</string>
    <string name="profile_encrypted_message" msgid="6964994232310195874">"Допрете за да го отклучите"</string>
    <string name="usb_mtp_launch_notification_title" msgid="8359219638312208932">"Поврзан на <xliff:g id="PRODUCT_NAME">%1$s</xliff:g>"</string>
    <string name="usb_mtp_launch_notification_description" msgid="8541876176425411358">"Допрете за да ги погледнете датотеките"</string>
    <string name="app_info" msgid="6856026610594615344">"Информации за апликација"</string>
    <string name="negative_duration" msgid="5688706061127375131">"−<xliff:g id="TIME">%1$s</xliff:g>"</string>
    <string name="demo_starting_message" msgid="5268556852031489931">"Се вклучува демонстрацијата…"</string>
    <string name="demo_restarting_message" msgid="952118052531642451">"Се ресетира уредот…"</string>
    <string name="suspended_widget_accessibility" msgid="6712143096475264190">"Оневозможен <xliff:g id="LABEL">%1$s</xliff:g>"</string>
    <string name="conference_call" msgid="3751093130790472426">"Конференциски повик"</string>
    <string name="tooltip_popup_title" msgid="5253721848739260181">"Совет за алатка"</string>
    <string name="app_category_game" msgid="5431836943981492993">"Игри"</string>
    <string name="app_category_audio" msgid="1659853108734301647">"Музика и аудио"</string>
    <string name="app_category_video" msgid="2728726078629384196">"Филмови и видеа"</string>
    <string name="app_category_image" msgid="4867854544519846048">"Фотографии и слики"</string>
    <string name="app_category_social" msgid="5842783057834965912">"Социјални мрежи и комуникација"</string>
    <string name="app_category_news" msgid="7496506240743986873">"Вести и списанија"</string>
    <string name="app_category_maps" msgid="5878491404538024367">"Карти и навигација"</string>
    <string name="app_category_productivity" msgid="3742083261781538852">"Продуктивност"</string>
    <string name="device_storage_monitor_notification_channel" msgid="3295871267414816228">"Простор на уредот"</string>
    <string name="adb_debugging_notification_channel_tv" msgid="5537766997350092316">"Отстранување грешки на USB"</string>
    <string name="time_picker_hour_label" msgid="2979075098868106450">"час"</string>
    <string name="time_picker_minute_label" msgid="5168864173796598399">"минута"</string>
    <string name="time_picker_header_text" msgid="143536825321922567">"Постави време"</string>
    <string name="time_picker_input_error" msgid="7574999942502513765">"Внесете важечко време"</string>
    <string name="time_picker_prompt_label" msgid="7588093983899966783">"Внесете време"</string>
    <string name="time_picker_text_input_mode_description" msgid="4148166758173708199">"Префрлете се на режимот за внесување текст за да внесете време."</string>
    <string name="time_picker_radial_mode_description" msgid="4953403779779557198">"Префрлете се на режимот за часовник за да внесете време."</string>
    <string name="autofill_picker_accessibility_title" msgid="8469043291648711535">"Опции за автоматско пополнување"</string>
    <string name="autofill_save_accessibility_title" msgid="7244365268417107822">"Зачувајте за автоматско пополнување"</string>
    <string name="autofill_error_cannot_autofill" msgid="7402758580060110371">"Содржините не може автоматски да се пополнат"</string>
    <string name="autofill_picker_no_suggestions" msgid="3908514303773350735">"Нема предлози за автоматско пополнување"</string>
    <plurals name="autofill_picker_some_suggestions" formatted="false" msgid="5506565809835815274">
      <item quantity="one"><xliff:g id="COUNT">%1$s</xliff:g> предлог за автоматско пополнување</item>
      <item quantity="other"><xliff:g id="COUNT">%1$s</xliff:g> предлози за автоматско пополнување</item>
    </plurals>
    <string name="autofill_save_title" msgid="327541108460384555">"Да се зачува во "<b>"<xliff:g id="LABEL">%1$s</xliff:g>"</b>"?"</string>
    <string name="autofill_save_title_with_type" msgid="2339135393607143594">"Да се зачува <xliff:g id="TYPE">%1$s</xliff:g> во "<b>"<xliff:g id="LABEL">%2$s</xliff:g>"</b>"?"</string>
    <string name="autofill_save_title_with_2types" msgid="87616102361154432">"Да се зачуваат <xliff:g id="TYPE_0">%1$s</xliff:g> и <xliff:g id="TYPE_1">%2$s</xliff:g> во "<b>"<xliff:g id="LABEL">%3$s</xliff:g>"</b>"?"</string>
    <string name="autofill_save_title_with_3types" msgid="4108978552969604555">"Да се зачуваат <xliff:g id="TYPE_0">%1$s</xliff:g>, <xliff:g id="TYPE_1">%2$s</xliff:g> и <xliff:g id="TYPE_2">%3$s</xliff:g> во "<b>"<xliff:g id="LABEL">%4$s</xliff:g>"</b>"?"</string>
    <string name="autofill_update_title" msgid="5305781141104585279">"Да се ажурира во "<b>"<xliff:g id="LABEL">%1$s</xliff:g>"</b>"?"</string>
    <string name="autofill_update_title_with_type" msgid="4624181147422762233">"Да се ажурира <xliff:g id="TYPE">%1$s</xliff:g> во "<b>"<xliff:g id="LABEL">%2$s</xliff:g>"</b>"?"</string>
    <string name="autofill_update_title_with_2types" msgid="2300113827053626484">"Да се ажурираат <xliff:g id="TYPE_0">%1$s</xliff:g> и <xliff:g id="TYPE_1">%2$s</xliff:g> во "<b>"<xliff:g id="LABEL">%3$s</xliff:g>"</b>"?"</string>
    <string name="autofill_update_title_with_3types" msgid="9089824354296211922">"Да се ажурираат овие ставки во "<b>"<xliff:g id="LABEL">%4$s</xliff:g>"</b>": <xliff:g id="TYPE_0">%1$s</xliff:g>, <xliff:g id="TYPE_1">%2$s</xliff:g> и <xliff:g id="TYPE_2">%3$s</xliff:g>?"</string>
    <string name="autofill_save_yes" msgid="6398026094049005921">"Зачувај"</string>
    <string name="autofill_save_no" msgid="2625132258725581787">"Не, фала"</string>
    <string name="autofill_update_yes" msgid="310358413273276958">"Ажурирај"</string>
    <string name="autofill_save_type_password" msgid="5288448918465971568">"лозинка"</string>
    <string name="autofill_save_type_address" msgid="4936707762193009542">"адреса"</string>
    <string name="autofill_save_type_credit_card" msgid="7127694776265563071">"кредитна картичка"</string>
    <string name="autofill_save_type_username" msgid="239040540379769562">"корисничко име"</string>
    <string name="autofill_save_type_email_address" msgid="5752949432129262174">"адреса на е-пошта"</string>
    <string name="etws_primary_default_message_earthquake" msgid="5541962250262769193">"Бидете смирени и побарајте засолниште во близина."</string>
    <string name="etws_primary_default_message_tsunami" msgid="1887685943498368548">"Итна евакуација од крајбрежните региони и областите покрај реки на побезбедно место, како на пр., терени на повисока надморска височина."</string>
    <string name="etws_primary_default_message_earthquake_and_tsunami" msgid="998797956848445862">"Бидете смирени и побарајте засолниште во близина."</string>
    <string name="etws_primary_default_message_test" msgid="2709597093560037455">"Тестирање пораки за итни случаи"</string>
    <string name="notification_reply_button_accessibility" msgid="3621714652387814344">"Одговори"</string>
    <string name="etws_primary_default_message_others" msgid="6293148756130398971"></string>
    <string name="mmcc_authentication_reject" msgid="5767701075994754356">"Не е дозволена SIM-картичка за глас"</string>
    <string name="mmcc_imsi_unknown_in_hlr" msgid="5316658473301462825">"Не е обезбедена SIM-картичка за глас"</string>
    <string name="mmcc_illegal_ms" msgid="807334478177362062">"Не е дозволена SIM-картичка за глас"</string>
    <string name="mmcc_illegal_me" msgid="1950705155760872972">"Не е дозволен телефон за глас"</string>
    <string name="mmcc_authentication_reject_msim_template" msgid="1217031195834766479">"SIM <xliff:g id="SIMNUMBER">%d</xliff:g> не е дозволена"</string>
    <string name="mmcc_imsi_unknown_in_hlr_msim_template" msgid="5636464607596778986">"SIM <xliff:g id="SIMNUMBER">%d</xliff:g> не е подготвена"</string>
    <string name="mmcc_illegal_ms_msim_template" msgid="5994323296399913454">"SIM <xliff:g id="SIMNUMBER">%d</xliff:g> не е дозволена"</string>
    <string name="mmcc_illegal_me_msim_template" msgid="5550259730350571826">"SIM <xliff:g id="SIMNUMBER">%d</xliff:g> не е дозволена"</string>
    <string name="popup_window_default_title" msgid="4874318849712115433">"Појавен прозорец"</string>
    <string name="slice_more_content" msgid="8504342889413274608">"+ <xliff:g id="NUMBER">%1$d</xliff:g>"</string>
    <string name="shortcut_restored_on_lower_version" msgid="4860853725206702336">"Верзијата на апликацијата е постара или не е компатибилна со кратенкава"</string>
    <string name="shortcut_restore_not_supported" msgid="5028808567940014190">"Не можеше да се врати кратенката бидејќи апликацијата не поддржува бекап и враќање"</string>
    <string name="shortcut_restore_signature_mismatch" msgid="2406209324521327518">"Не можеше да се врати кратенката бидејќи потписот на апликацијата не се совпаѓа"</string>
    <string name="shortcut_restore_unknown_issue" msgid="8703738064603262597">"Не можеше да се врати кратенката"</string>
    <string name="shortcut_disabled_reason_unknown" msgid="5276016910284687075">"Кратенката е оневозможена"</string>
    <string name="harmful_app_warning_uninstall" msgid="4837672735619532931">"ДЕИНСТАЛИРАЈ"</string>
    <string name="harmful_app_warning_open_anyway" msgid="596432803680914321">"СЕПАК ОТВОРИ"</string>
    <string name="harmful_app_warning_title" msgid="8982527462829423432">"Откриена е штетна апликација"</string>
    <string name="slices_permission_request" msgid="8484943441501672932">"<xliff:g id="APP_0">%1$s</xliff:g> сака да прикажува делови од <xliff:g id="APP_2">%2$s</xliff:g>"</string>
    <string name="screenshot_edit" msgid="7867478911006447565">"Измени"</string>
    <string name="volume_dialog_ringer_guidance_vibrate" msgid="8902050240801159042">"Повиците и известувањата ќе вибрираат"</string>
    <string name="volume_dialog_ringer_guidance_silent" msgid="2128975224280276122">"Повиците и известувањата нема да имаат звук"</string>
    <string name="notification_channel_system_changes" msgid="5072715579030948646">"Системски промени"</string>
    <string name="notification_channel_do_not_disturb" msgid="6766940333105743037">"Не вознемирувај"</string>
    <string name="zen_upgrade_notification_visd_title" msgid="3288313883409759733">"Ново: режимот „Не вознемирувај“ ги крие известувањата"</string>
    <string name="zen_upgrade_notification_visd_content" msgid="5533674060311631165">"Допрете за да дознаете повеќе и да ги промените поставките."</string>
    <string name="zen_upgrade_notification_title" msgid="3799603322910377294">"Поставките за „Не вознемирувај“ се изменија"</string>
    <string name="zen_upgrade_notification_content" msgid="1794994264692424562">"Допрете за да проверите што е блокирано."</string>
    <string name="notification_app_name_system" msgid="4205032194610042794">"Систем"</string>
    <string name="notification_app_name_settings" msgid="7751445616365753381">"Поставки"</string>
    <string name="notification_appops_camera_active" msgid="5050283058419699771">"Камера"</string>
    <string name="notification_appops_microphone_active" msgid="4335305527588191730">"Микрофон"</string>
    <string name="notification_appops_overlay_active" msgid="633813008357934729">"се прикажува преку други апликации на вашиот екран"</string>
    <string name="dynamic_mode_notification_channel_name" msgid="2348803891571320452">"Известување за информации за режимот за рутини"</string>
    <string name="dynamic_mode_notification_title" msgid="508815255807182035">"Батеријата може да се потроши пред вообичаеното време за полнење"</string>
    <string name="dynamic_mode_notification_summary" msgid="2541166298550402690">"Активиран е „Штедачот на батерија“ за да се продолжи траењето на батеријата"</string>
    <string name="battery_saver_notification_channel_name" msgid="2083316159716201806">"Штедач на батерија"</string>
    <string name="battery_saver_sticky_disabled_notification_title" msgid="6376147579378764641">"Штедачот на батерија нема да се реактивира додека батеријата не се потроши до одредено ниво повторно"</string>
    <string name="battery_saver_sticky_disabled_notification_summary" msgid="8090192609249817945">"Батеријата е доволно полна. Штедачот на батерија нема да се реактивира додека батеријата не се потроши до одредено ниво повторно."</string>
    <string name="battery_saver_charged_notification_title" product="default" msgid="2960978289873161288">"Телефонот е наполнет <xliff:g id="CHARGE_LEVEL">%1$s</xliff:g>"</string>
    <string name="battery_saver_charged_notification_title" product="tablet" msgid="7555713825806482451">"Таблетот е наполнет <xliff:g id="CHARGE_LEVEL">%1$s</xliff:g>"</string>
    <string name="battery_saver_charged_notification_title" product="device" msgid="5954873381559605660">"Уредот е наполнет <xliff:g id="CHARGE_LEVEL">%1$s</xliff:g>"</string>
    <string name="battery_saver_off_notification_summary" msgid="1374222493681267143">"Штедачот на батерија е исклучен. Функциите веќе не се ограничени."</string>
    <string name="battery_saver_off_alternative_notification_summary" msgid="4340727818546508436">"Штедачот на батерија е исклучен. Функциите веќе не се ограничени."</string>
    <string name="mime_type_folder" msgid="7111951698626315204">"Папка"</string>
    <string name="mime_type_apk" msgid="5518003630972506900">"Апликација за Android"</string>
    <string name="mime_type_generic" msgid="6833871596845900027">"Датотека"</string>
    <string name="mime_type_generic_ext" msgid="8450275970061657174">"<xliff:g id="EXTENSION">%1$s</xliff:g>-датотека"</string>
    <string name="mime_type_audio" msgid="6289777657172050926">"Аудио"</string>
    <string name="mime_type_audio_ext" msgid="3270880987725816210">"<xliff:g id="EXTENSION">%1$s</xliff:g>-аудио"</string>
    <string name="mime_type_video" msgid="4093025777317307426">"Видео"</string>
    <string name="mime_type_video_ext" msgid="5643771615714173159">"<xliff:g id="EXTENSION">%1$s</xliff:g>-видео"</string>
    <string name="mime_type_image" msgid="3144284451605236371">"Слика"</string>
    <string name="mime_type_image_ext" msgid="1514613218742736590">"<xliff:g id="EXTENSION">%1$s</xliff:g>-слика"</string>
    <string name="mime_type_compressed" msgid="1645486037074943257">"Архива"</string>
    <string name="mime_type_compressed_ext" msgid="4232293058067801528">"<xliff:g id="EXTENSION">%1$s</xliff:g>-архива"</string>
    <string name="mime_type_document" msgid="1596838147256375966">"Документ"</string>
    <string name="mime_type_document_ext" msgid="6327266601345501281">"<xliff:g id="EXTENSION">%1$s</xliff:g>-документ"</string>
    <string name="mime_type_spreadsheet" msgid="2639138255207123557">"Табела"</string>
    <string name="mime_type_spreadsheet_ext" msgid="5508653032786106725">"<xliff:g id="EXTENSION">%1$s</xliff:g>-табела"</string>
    <string name="mime_type_presentation" msgid="6145604688774787357">"Презентација"</string>
    <string name="mime_type_presentation_ext" msgid="2982650207774823437">"<xliff:g id="EXTENSION">%1$s</xliff:g>-презентација"</string>
    <string name="car_loading_profile" msgid="3545132581795684027">"Се вчитува"</string>
    <plurals name="file_count" formatted="false" msgid="1628600959752419449">
      <item quantity="one"><xliff:g id="FILE_NAME_2">%s</xliff:g> + <xliff:g id="COUNT_3">%d</xliff:g> датотека</item>
      <item quantity="other"><xliff:g id="FILE_NAME_2">%s</xliff:g> + <xliff:g id="COUNT_3">%d</xliff:g> датотеки</item>
    </plurals>
    <string name="chooser_no_direct_share_targets" msgid="997970693708458895">"Не е достапно директно споделување"</string>
    <string name="chooser_all_apps_button_label" msgid="3631524352936289457">"Список со апликации"</string>
</resources><|MERGE_RESOLUTION|>--- conflicted
+++ resolved
@@ -552,23 +552,11 @@
   <string-array name="fingerprint_error_vendor">
   </string-array>
     <string name="fingerprint_icon_content_description" msgid="2340202869968465936">"Икона за отпечатоци"</string>
-<<<<<<< HEAD
-    <!-- no translation found for permlab_manageFace (7262837876352591553) -->
-    <skip />
-    <string name="permdesc_manageFace" msgid="8919637120670185330">"Дозволува апликац. да повика начини за додавање и бришење шаблони на лице за користење."</string>
-    <!-- no translation found for permlab_useFaceAuthentication (2565716575739037572) -->
-    <skip />
-    <!-- no translation found for permdesc_useFaceAuthentication (4712947955047607722) -->
-    <skip />
-    <!-- no translation found for face_recalibrate_notification_name (1913676850645544352) -->
-    <skip />
-=======
     <string name="permlab_manageFace" msgid="7262837876352591553">"управува со хардвер за „Отклучување со лик“"</string>
     <string name="permdesc_manageFace" msgid="8919637120670185330">"Дозволува апликац. да повика начини за додавање и бришење шаблони на лице за користење."</string>
     <string name="permlab_useFaceAuthentication" msgid="2565716575739037572">"користи хардвер за „Отклучување со лик“"</string>
     <string name="permdesc_useFaceAuthentication" msgid="4712947955047607722">"Дозволува апликацијата да користи хардвер за „Отклучување со лик“ за проверка"</string>
     <string name="face_recalibrate_notification_name" msgid="1913676850645544352">"Отклучување со лик"</string>
->>>>>>> dbf9e87c
     <string name="face_recalibrate_notification_title" msgid="4087620069451499365">"Повторно регистрирајте го ликот"</string>
     <string name="face_recalibrate_notification_content" msgid="5530308842361499835">"За да се подобри препознавањето, повторно регистрирајте го ликот"</string>
     <string name="face_acquired_insufficient" msgid="2767330364802375742">"Не се сними прецизна слика. Обидете се повторно."</string>
@@ -581,11 +569,7 @@
     <string name="face_acquired_too_right" msgid="3667075962661863218">"Поместете го телефонот налево."</string>
     <string name="face_acquired_too_left" msgid="3148242963894703424">"Поместете го телефонот надесно."</string>
     <string name="face_acquired_poor_gaze" msgid="5606479370806754905">"Погледнете подиректно во уредот."</string>
-<<<<<<< HEAD
-    <string name="face_acquired_not_detected" msgid="4885504661626728809">"Не ви се гледа ликот. Гледајте во телефонот."</string>
-=======
     <string name="face_acquired_not_detected" msgid="1879714205006680222">"Наместете го лицето директно пред телефонот."</string>
->>>>>>> dbf9e87c
     <string name="face_acquired_too_much_motion" msgid="3149332171102108851">"Премногу движење. Држете го телефонот стабилно."</string>
     <string name="face_acquired_recalibrate" msgid="8077949502893707539">"Повторно регистрирајте го лицето."</string>
     <string name="face_acquired_too_different" msgid="7663983770123789694">"Ликот не се препознава. Обидете се повторно."</string>
@@ -594,26 +578,6 @@
     <string name="face_acquired_tilt_too_extreme" msgid="4019954263012496468">"Не вртете ја главата толку многу."</string>
     <string name="face_acquired_roll_too_extreme" msgid="6312973147689664409">"Не вртете ја главата толку многу."</string>
     <string name="face_acquired_obscured" msgid="5357207702967893283">"Отстранете ги работите што ви го покриваат лицето."</string>
-<<<<<<< HEAD
-    <string name="face_acquired_sensor_dirty" msgid="2535761002815565222">"Исчистете го сензорот на горниот врв од екранот."</string>
-  <string-array name="face_acquired_vendor">
-  </string-array>
-    <string name="face_error_hw_not_available" msgid="396883585636963908">"Ликот не може да се потврди. Хардвер - недостапен."</string>
-    <!-- no translation found for face_error_timeout (981512090365729465) -->
-    <skip />
-    <string name="face_error_no_space" msgid="2712120617457553825">"Не зачувува податоци за нов лик. Прво избришете стар."</string>
-    <string name="face_error_canceled" msgid="283945501061931023">"Операцијата со лице се откажа."</string>
-    <!-- no translation found for face_error_user_canceled (5317030072349668946) -->
-    <skip />
-    <string name="face_error_lockout" msgid="3407426963155388504">"Премногу обиди. Обидете се повторно подоцна."</string>
-    <!-- no translation found for face_error_lockout_permanent (4723594314443097159) -->
-    <skip />
-    <string name="face_error_unable_to_process" msgid="4940944939691171539">"Ликот не може да се потврди. Обидете се повторно."</string>
-    <!-- no translation found for face_error_not_enrolled (4016937174832839540) -->
-    <skip />
-    <!-- no translation found for face_error_hw_not_present (8302690289757559738) -->
-    <skip />
-=======
     <string name="face_acquired_sensor_dirty" msgid="7905138627046865579">"Исчистете го врвот на екранот, вклучувајќи ја црната лента"</string>
   <string-array name="face_acquired_vendor">
   </string-array>
@@ -627,7 +591,6 @@
     <string name="face_error_unable_to_process" msgid="4940944939691171539">"Ликот не може да се потврди. Обидете се повторно."</string>
     <string name="face_error_not_enrolled" msgid="4016937174832839540">"Не сте поставиле „Отклучување со лик“."</string>
     <string name="face_error_hw_not_present" msgid="8302690289757559738">"„Отклучувањето со лик“ не е поддржано на уредов."</string>
->>>>>>> dbf9e87c
     <string name="face_name_template" msgid="7004562145809595384">"Лице <xliff:g id="FACEID">%d</xliff:g>"</string>
   <string-array name="face_error_vendor">
   </string-array>
