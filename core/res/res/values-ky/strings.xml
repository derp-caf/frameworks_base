--- conflicted
+++ resolved
@@ -552,23 +552,11 @@
   <string-array name="fingerprint_error_vendor">
   </string-array>
     <string name="fingerprint_icon_content_description" msgid="2340202869968465936">"Манжа изинин сүрөтчөсү"</string>
-<<<<<<< HEAD
-    <!-- no translation found for permlab_manageFace (7262837876352591553) -->
-    <skip />
-    <string name="permdesc_manageFace" msgid="8919637120670185330">"Колдонмого пайдалануу үчүн жүздүн үлгүлөрүн кошуу жана жок кылуу мүмкүндүгүн берет."</string>
-    <!-- no translation found for permlab_useFaceAuthentication (2565716575739037572) -->
-    <skip />
-    <!-- no translation found for permdesc_useFaceAuthentication (4712947955047607722) -->
-    <skip />
-    <!-- no translation found for face_recalibrate_notification_name (1913676850645544352) -->
-    <skip />
-=======
     <string name="permlab_manageFace" msgid="7262837876352591553">"жүзүнөн таануу функциясынын аппараттык камсыздоосун башкаруу"</string>
     <string name="permdesc_manageFace" msgid="8919637120670185330">"Колдонмого пайдалануу үчүн жүздүн үлгүлөрүн кошуу жана жок кылуу мүмкүндүгүн берет."</string>
     <string name="permlab_useFaceAuthentication" msgid="2565716575739037572">"аппараттык камсыздоо үчүн жүзүнөн таанууну колдонуу"</string>
     <string name="permdesc_useFaceAuthentication" msgid="4712947955047607722">"Колдонмо аныктыкты текшерүүдө Жүзүнөн таануу функциясынын аппараттык камсыздоосун колдонот"</string>
     <string name="face_recalibrate_notification_name" msgid="1913676850645544352">"Жүзүнөн таануу"</string>
->>>>>>> dbf9e87c
     <string name="face_recalibrate_notification_title" msgid="4087620069451499365">"Жүзүңүздү кайра таанытыңыз."</string>
     <string name="face_recalibrate_notification_content" msgid="5530308842361499835">"Мыкты таануу үчүн, жүзүңүздү кайра таанытыңыз"</string>
     <string name="face_acquired_insufficient" msgid="2767330364802375742">"Жүзүңүз жакшы тартылган жок. Кайра аракет кылыңыз."</string>
@@ -581,11 +569,7 @@
     <string name="face_acquired_too_right" msgid="3667075962661863218">"Телефонду солго жылдырыңыз."</string>
     <string name="face_acquired_too_left" msgid="3148242963894703424">"Телефонду оңго жылдырыңыз."</string>
     <string name="face_acquired_poor_gaze" msgid="5606479370806754905">"Түзмөгүңүзгө түз караңыз."</string>
-<<<<<<< HEAD
-    <string name="face_acquired_not_detected" msgid="4885504661626728809">"Жүзүңүз көрүнбөй жатат. Телефонду караңыз."</string>
-=======
     <string name="face_acquired_not_detected" msgid="1879714205006680222">"Телефонду жүзүңүздүн маңдайында кармаңыз."</string>
->>>>>>> dbf9e87c
     <string name="face_acquired_too_much_motion" msgid="3149332171102108851">"Кыймылдап жибердиңиз. Телефонду түз кармаңыз."</string>
     <string name="face_acquired_recalibrate" msgid="8077949502893707539">"Жүзүңүздү кайра таанытыңыз."</string>
     <string name="face_acquired_too_different" msgid="7663983770123789694">"Жүз таанылган жок. Кайра аракет кылыңыз."</string>
@@ -594,26 +578,6 @@
     <string name="face_acquired_tilt_too_extreme" msgid="4019954263012496468">"Башыңызды бир аз гана эңкейтиңиз."</string>
     <string name="face_acquired_roll_too_extreme" msgid="6312973147689664409">"Башыңызды бир аз гана эңкейтиңиз."</string>
     <string name="face_acquired_obscured" msgid="5357207702967893283">"Жүзүңүздү жашырып турган нерселерди алып салыңыз."</string>
-<<<<<<< HEAD
-    <string name="face_acquired_sensor_dirty" msgid="2535761002815565222">"Экрандын жогору жагындагы сенсорду тазалаңыз."</string>
-  <string-array name="face_acquired_vendor">
-  </string-array>
-    <string name="face_error_hw_not_available" msgid="396883585636963908">"Жүз ырасталбай жатат. Аппараттык камсыздоо жеткиликсиз."</string>
-    <!-- no translation found for face_error_timeout (981512090365729465) -->
-    <skip />
-    <string name="face_error_no_space" msgid="2712120617457553825">"Жаңы жүздү сактоо мүмкүн эмес. Адегенде эскисин өчүрүңүз."</string>
-    <string name="face_error_canceled" msgid="283945501061931023">"Жүздүн аныктыгын текшерүү жокко чыгарылды."</string>
-    <!-- no translation found for face_error_user_canceled (5317030072349668946) -->
-    <skip />
-    <string name="face_error_lockout" msgid="3407426963155388504">"Өтө көп жолу аракет жасадыңыз. Кийинчерээк кайра аракет кылыңыз."</string>
-    <!-- no translation found for face_error_lockout_permanent (4723594314443097159) -->
-    <skip />
-    <string name="face_error_unable_to_process" msgid="4940944939691171539">"Жүз ырасталбай жатат. Кайра аракет кылыңыз."</string>
-    <!-- no translation found for face_error_not_enrolled (4016937174832839540) -->
-    <skip />
-    <!-- no translation found for face_error_hw_not_present (8302690289757559738) -->
-    <skip />
-=======
     <string name="face_acquired_sensor_dirty" msgid="7905138627046865579">"Экраныңыздын жогору жагын, анын ичинде тилкени да тазалаңыз"</string>
   <string-array name="face_acquired_vendor">
   </string-array>
@@ -627,7 +591,6 @@
     <string name="face_error_unable_to_process" msgid="4940944939691171539">"Жүз ырасталбай жатат. Кайра аракет кылыңыз."</string>
     <string name="face_error_not_enrolled" msgid="4016937174832839540">"Жүзүнөн таануу функциясын жөндөй элексиз."</string>
     <string name="face_error_hw_not_present" msgid="8302690289757559738">"Жүзүнөн таануу функциясы бул түзмөктө иштебейт."</string>
->>>>>>> dbf9e87c
     <string name="face_name_template" msgid="7004562145809595384">"Жүз <xliff:g id="FACEID">%d</xliff:g>"</string>
   <string-array name="face_error_vendor">
   </string-array>
