<?xml version="1.0" encoding="UTF-8"?>
<!-- 
/* //device/apps/common/assets/res/any/strings.xml
**
** Copyright 2006, The Android Open Source Project
**
** Licensed under the Apache License, Version 2.0 (the "License");
** you may not use this file except in compliance with the License.
** You may obtain a copy of the License at
**
**     http://www.apache.org/licenses/LICENSE-2.0
**
** Unless required by applicable law or agreed to in writing, software
** distributed under the License is distributed on an "AS IS" BASIS,
** WITHOUT WARRANTIES OR CONDITIONS OF ANY KIND, either express or implied.
** See the License for the specific language governing permissions and
** limitations under the License.
*/
 -->

<resources xmlns:android="http://schemas.android.com/apk/res/android"
    xmlns:xliff="urn:oasis:names:tc:xliff:document:1.2">
    <string name="byteShort" msgid="8340973892742019101">"B"</string>
    <string name="kilobyteShort" msgid="7542884022844556968">"KB"</string>
    <string name="megabyteShort" msgid="6355851576770428922">"MB"</string>
    <string name="gigabyteShort" msgid="3259882455212193214">"GB"</string>
    <string name="terabyteShort" msgid="231613018159186962">"TB"</string>
    <string name="petabyteShort" msgid="5637816680144990219">"PB"</string>
    <string name="fileSizeSuffix" msgid="8897567456150907538">"<xliff:g id="NUMBER">%1$s</xliff:g><xliff:g id="UNIT">%2$s</xliff:g>"</string>
    <string name="untitled" msgid="4638956954852782576">"&lt;제목 없음&gt;"</string>
    <string name="emptyPhoneNumber" msgid="7694063042079676517">"(전화번호 없음)"</string>
    <string name="unknownName" msgid="6867811765370350269">"알 수 없음"</string>
    <string name="defaultVoiceMailAlphaTag" msgid="2660020990097733077">"음성사서함"</string>
    <string name="defaultMsisdnAlphaTag" msgid="2850889754919584674">"MSISDN1"</string>
    <string name="mmiError" msgid="5154499457739052907">"연결에 문제가 있거나 MMI 코드가 잘못되었습니다."</string>
    <string name="mmiFdnError" msgid="5224398216385316471">"발신 허용 번호에서만 수행할 수 있는 작업입니다."</string>
    <string name="mmiErrorWhileRoaming" msgid="762488890299284230">"로밍 중에는 착신 전환 설정을 변경할 수 없습니다."</string>
    <string name="serviceEnabled" msgid="8147278346414714315">"서비스를 사용하도록 설정했습니다."</string>
    <string name="serviceEnabledFor" msgid="6856228140453471041">"사용 설정된 서비스 목록:"</string>
    <string name="serviceDisabled" msgid="1937553226592516411">"서비스가 사용 중지되었습니다."</string>
    <string name="serviceRegistered" msgid="6275019082598102493">"등록이 완료되었습니다."</string>
    <string name="serviceErased" msgid="1288584695297200972">"삭제했습니다."</string>
    <string name="passwordIncorrect" msgid="7612208839450128715">"비밀번호가 잘못되었습니다."</string>
    <string name="mmiComplete" msgid="8232527495411698359">"MMI 완료"</string>
    <string name="badPin" msgid="9015277645546710014">"입력한 이전 PIN이 올바르지 않습니다."</string>
    <string name="badPuk" msgid="5487257647081132201">"입력한 PUK가 올바르지 않습니다."</string>
    <string name="mismatchPin" msgid="609379054496863419">"입력한 PIN이 일치하지 않습니다."</string>
    <string name="invalidPin" msgid="3850018445187475377">"4~ 8자리 숫자로 된 PIN을 입력하세요."</string>
    <string name="invalidPuk" msgid="8761456210898036513">"8자리 이상의 숫자 PUK를 입력합니다."</string>
    <string name="needPuk" msgid="919668385956251611">"SIM 카드의 PUK가 잠겨 있습니다. 잠금해제하려면 PUK 코드를 입력하세요."</string>
    <string name="needPuk2" msgid="4526033371987193070">"SIM 카드 잠금을 해제하려면 PUK2를 입력하세요."</string>
    <string name="enablePin" msgid="209412020907207950">"실패했습니다. SIM/RUIM 잠금을 사용 설정하세요."</string>
    <plurals name="pinpuk_attempts" formatted="false" msgid="1251012001539225582">
      <item quantity="other"><xliff:g id="NUMBER_1">%d</xliff:g>번 더 실패하면 SIM이 잠깁니다.</item>
      <item quantity="one"><xliff:g id="NUMBER_0">%d</xliff:g>번 더 실패하면 SIM이 잠깁니다.</item>
    </plurals>
    <string name="imei" msgid="2625429890869005782">"IMEI"</string>
    <string name="meid" msgid="4841221237681254195">"MEID"</string>
    <string name="ClipMmi" msgid="6952821216480289285">"발신자 번호"</string>
    <string name="ClirMmi" msgid="7784673673446833091">"내 발신 번호"</string>
    <string name="ColpMmi" msgid="3065121483740183974">"환승편 ID"</string>
    <string name="ColrMmi" msgid="4996540314421889589">"환승편 ID 제한"</string>
    <string name="CfMmi" msgid="5123218989141573515">"착신전환"</string>
    <string name="CwMmi" msgid="9129678056795016867">"통화중 대기"</string>
    <string name="BaMmi" msgid="455193067926770581">"착발신 제한"</string>
    <string name="PwdMmi" msgid="7043715687905254199">"비밀번호 변경"</string>
    <string name="PinMmi" msgid="3113117780361190304">"PIN 변경"</string>
    <string name="CnipMmi" msgid="3110534680557857162">"통화 번호 존재"</string>
    <string name="CnirMmi" msgid="3062102121430548731">"제한된 통화 번호"</string>
    <string name="ThreeWCMmi" msgid="9051047170321190368">"3자 통화"</string>
    <string name="RuacMmi" msgid="7827887459138308886">"원하지 않는 통화 수신 거부"</string>
    <string name="CndMmi" msgid="3116446237081575808">"통화 번호 전달"</string>
    <string name="DndMmi" msgid="1265478932418334331">"방해 금지 모드"</string>
    <string name="CLIRDefaultOnNextCallOn" msgid="429415409145781923">"발신자 번호가 기본적으로 제한됨으로 설정됩니다. 다음 통화: 제한됨"</string>
    <string name="CLIRDefaultOnNextCallOff" msgid="3092918006077864624">"발신자 번호가 기본적으로 제한됨으로 설정됩니다. 다음 통화: 제한되지 않음"</string>
    <string name="CLIRDefaultOffNextCallOn" msgid="6179425182856418465">"발신자 번호가 기본적으로 제한되지 않음으로 설정됩니다. 다음 통화: 제한됨"</string>
    <string name="CLIRDefaultOffNextCallOff" msgid="2567998633124408552">"발신자 번호가 기본적으로 제한되지 않음으로 설정됩니다. 다음 통화: 제한되지 않음"</string>
    <string name="serviceNotProvisioned" msgid="8614830180508686666">"서비스가 준비되지 않았습니다."</string>
    <string name="CLIRPermanent" msgid="3377371145926835671">"발신자 번호 설정을 변경할 수 없습니다."</string>
    <string name="RestrictedOnDataTitle" msgid="5221736429761078014">"모바일 데이터 서비스가 차단됨"</string>
    <string name="RestrictedOnEmergencyTitle" msgid="6855466023161191166">"긴급 전화를 사용할 수 없음"</string>
    <string name="RestrictedOnNormalTitle" msgid="3179574012752700984">"음성 서비스를 이용할 수 없음"</string>
    <string name="RestrictedOnAllVoiceTitle" msgid="8037246983606545202">"음성 서비스 및 긴급 전화가 차단됨"</string>
    <string name="RestrictedStateContent" msgid="6538703255570997248">"이동통신사에서 서비스를 일시적으로 사용 중지했습니다."</string>
    <string name="RestrictedStateContentMsimTemplate" msgid="673416791370248176">"이동통신사에서 SIM <xliff:g id="SIMNUMBER">%d</xliff:g>의 서비스를 일시적으로 사용 중지했습니다."</string>
    <string name="NetworkPreferenceSwitchTitle" msgid="6982395015324165258">"모바일 네트워크에 연결할 수 없습니다."</string>
    <string name="NetworkPreferenceSwitchSummary" msgid="509327194863482733">"기본 네트워크를 변경해 보세요. 탭하여 변경할 수 있습니다."</string>
    <string name="EmergencyCallWarningTitle" msgid="813380189532491336">"긴급 전화를 사용할 수 없습니다."</string>
    <string name="EmergencyCallWarningSummary" msgid="1899692069750260619">"Wi‑Fi로는 긴급 전화를 걸 수 없습니다."</string>
    <string name="notification_channel_network_alert" msgid="4427736684338074967">"알림"</string>
    <string name="notification_channel_call_forward" msgid="2419697808481833249">"착신전환"</string>
    <string name="notification_channel_emergency_callback" msgid="6686166232265733921">"긴급 콜백 모드"</string>
    <string name="notification_channel_mobile_data_status" msgid="4575131690860945836">"모바일 데이터 상태"</string>
    <string name="notification_channel_sms" msgid="3441746047346135073">"SMS 메시지"</string>
    <string name="notification_channel_voice_mail" msgid="3954099424160511919">"음성사서함 메시지"</string>
    <string name="notification_channel_wfc" msgid="2130802501654254801">"Wi-Fi 통화"</string>
    <string name="notification_channel_sim" msgid="4052095493875188564">"SIM 상태"</string>
    <string name="peerTtyModeFull" msgid="6165351790010341421">"피어가 TTY 모드 FULL을 요청했습니다."</string>
    <string name="peerTtyModeHco" msgid="5728602160669216784">"피어가 TTY 모드 HCO를 요청했습니다."</string>
    <string name="peerTtyModeVco" msgid="1742404978686538049">"피어가 TTY 모드 VCO를 요청했습니다."</string>
    <string name="peerTtyModeOff" msgid="3280819717850602205">"피어가 TTY 모드 OFF를 요청했습니다."</string>
    <string name="serviceClassVoice" msgid="1258393812335258019">"음성"</string>
    <string name="serviceClassData" msgid="872456782077937893">"데이터"</string>
    <string name="serviceClassFAX" msgid="5566624998840486475">"팩스"</string>
    <string name="serviceClassSMS" msgid="2015460373701527489">"SMS"</string>
    <string name="serviceClassDataAsync" msgid="4523454783498551468">"비동기식"</string>
    <string name="serviceClassDataSync" msgid="7530000519646054776">"동기식"</string>
    <string name="serviceClassPacket" msgid="6991006557993423453">"패킷"</string>
    <string name="serviceClassPAD" msgid="3235259085648271037">"PAD"</string>
    <string name="roamingText0" msgid="7170335472198694945">"로밍 표시기 사용"</string>
    <string name="roamingText1" msgid="5314861519752538922">"로밍 표시기 사용 안함"</string>
    <string name="roamingText2" msgid="8969929049081268115">"로밍 표시기 깜박임"</string>
    <string name="roamingText3" msgid="5148255027043943317">"인근 지역 외부"</string>
    <string name="roamingText4" msgid="8808456682550796530">"건물 밖"</string>
    <string name="roamingText5" msgid="7604063252850354350">"로밍 - 기본 시스템"</string>
    <string name="roamingText6" msgid="2059440825782871513">"로밍 - 사용 가능한 시스템"</string>
    <string name="roamingText7" msgid="7112078724097233605">"로밍 - 제휴 파트너"</string>
    <string name="roamingText8" msgid="5989569778604089291">"로밍 - 프리미엄 파트너"</string>
    <string name="roamingText9" msgid="7969296811355152491">"로밍 - 전체 서비스 기능"</string>
    <string name="roamingText10" msgid="3992906999815316417">"로밍 - 부분 서비스 기능"</string>
    <string name="roamingText11" msgid="4154476854426920970">"로밍 배너 사용"</string>
    <string name="roamingText12" msgid="1189071119992726320">"로밍 배너 사용 안함"</string>
    <string name="roamingTextSearching" msgid="8360141885972279963">"서비스 검색 중"</string>
    <string name="wfcRegErrorTitle" msgid="3855061241207182194">"Wi‑Fi 통화를 설정할 수 없음"</string>
  <string-array name="wfcOperatorErrorAlertMessages">
    <item msgid="3910386316304772394">"Wi-Fi를 사용하여 전화를 걸고 메시지를 보내려면 먼저 이동통신사에 문의하여 서비스를 설정해야 합니다. 그런 다음 설정에서 Wi-Fi 통화를 사용 설정하시기 바랍니다. (오류 코드: <xliff:g id="CODE">%1$s</xliff:g>)"</item>
  </string-array>
  <string-array name="wfcOperatorErrorNotificationMessages">
    <item msgid="7372514042696663278">"이동통신사를 통해 Wi‑Fi 통화를 등록하는 중에 문제가 발생했습니다. 오류 코드: <xliff:g id="CODE">%1$s</xliff:g>"</item>
  </string-array>
    <!-- no translation found for wfcSpnFormat_spn (4998685024207291232) -->
    <skip />
    <string name="wfcSpnFormat_spn_wifi_calling" msgid="136001023263502280">"<xliff:g id="SPN">%s</xliff:g> Wi-Fi 통화"</string>
    <string name="wfcSpnFormat_wlan_call" msgid="2533371081782489793">"WLAN 통화"</string>
    <string name="wfcSpnFormat_spn_wlan_call" msgid="2315240198303197168">"<xliff:g id="SPN">%s</xliff:g> WLAN 통화"</string>
    <string name="wfcSpnFormat_spn_wifi" msgid="6546481665561961938">"<xliff:g id="SPN">%s</xliff:g> Wi-Fi"</string>
    <string name="wfcSpnFormat_wifi_calling_bar_spn" msgid="1726178784338466265">"Wi-Fi 통화 | <xliff:g id="SPN">%s</xliff:g>"</string>
    <string name="wfcSpnFormat_spn_vowifi" msgid="4444638298656953681">"<xliff:g id="SPN">%s</xliff:g> VoWifi"</string>
    <string name="wfcSpnFormat_wifi_calling" msgid="4990486735013125329">"Wi-Fi 통화"</string>
    <string name="wfcSpnFormat_wifi" msgid="1892673884655959773">"Wi-Fi"</string>
    <string name="wfcSpnFormat_wifi_calling_wo_hyphen" msgid="1336669776254502831">"Wi-Fi 통화"</string>
    <string name="wfcSpnFormat_vowifi" msgid="1765176406171272629">"VoWifi"</string>
    <string name="wifi_calling_off_summary" msgid="8720659586041656098">"꺼짐"</string>
    <string name="wfc_mode_wifi_preferred_summary" msgid="1994113411286935263">"Wi-Fi를 기본으로 설정"</string>
    <string name="wfc_mode_cellular_preferred_summary" msgid="1988279625335345908">"모바일에 최적화됨"</string>
    <string name="wfc_mode_wifi_only_summary" msgid="2379919155237869320">"Wi-Fi에서만"</string>
    <string name="cfTemplateNotForwarded" msgid="1683685883841272560">"<xliff:g id="BEARER_SERVICE_CODE">{0}</xliff:g>: 착신전환 안됨"</string>
    <string name="cfTemplateForwarded" msgid="1302922117498590521">"<xliff:g id="BEARER_SERVICE_CODE">{0}</xliff:g>: <xliff:g id="DIALING_NUMBER">{1}</xliff:g>"</string>
    <string name="cfTemplateForwardedTime" msgid="9206251736527085256">"<xliff:g id="BEARER_SERVICE_CODE">{0}</xliff:g>: <xliff:g id="DIALING_NUMBER">{1}</xliff:g><xliff:g id="TIME_DELAY">{2}</xliff:g>초 후"</string>
    <string name="cfTemplateRegistered" msgid="5073237827620166285">"<xliff:g id="BEARER_SERVICE_CODE">{0}</xliff:g>: 착신전환 안됨"</string>
    <string name="cfTemplateRegisteredTime" msgid="6781621964320635172">"<xliff:g id="BEARER_SERVICE_CODE">{0}</xliff:g>: 착신전환 안됨"</string>
    <string name="fcComplete" msgid="3118848230966886575">"기능 코드가 완료되었습니다."</string>
    <string name="fcError" msgid="3327560126588500777">"연결에 문제가 있거나 기능 코드가 잘못되었습니다."</string>
    <string name="httpErrorOk" msgid="1191919378083472204">"확인"</string>
    <string name="httpError" msgid="7956392511146698522">"네트워크 오류가 발생했습니다."</string>
    <string name="httpErrorLookup" msgid="4711687456111963163">"URL을 찾을 수 없습니다."</string>
    <string name="httpErrorUnsupportedAuthScheme" msgid="6299980280442076799">"사이트 인증 스키마가 지원되지 않습니다."</string>
    <string name="httpErrorAuth" msgid="1435065629438044534">"인증할 수 없습니다."</string>
    <string name="httpErrorProxyAuth" msgid="1788207010559081331">"프록시 서버를 통한 인증에 실패했습니다."</string>
    <string name="httpErrorConnect" msgid="8714273236364640549">"서버에 연결하지 못했습니다."</string>
    <string name="httpErrorIO" msgid="2340558197489302188">"서버와 통신할 수 없습니다. 다시 시도해 주세요."</string>
    <string name="httpErrorTimeout" msgid="4743403703762883954">"서버 연결 제한시간이 초과되었습니다."</string>
    <string name="httpErrorRedirectLoop" msgid="8679596090392779516">"페이지에 서버 리디렉션이 너무 많이 포함되어 있습니다."</string>
    <string name="httpErrorUnsupportedScheme" msgid="5015730812906192208">"지원되지 않는 프로토콜입니다."</string>
    <string name="httpErrorFailedSslHandshake" msgid="96549606000658641">"보안 연결을 설정할 수 없습니다."</string>
    <string name="httpErrorBadUrl" msgid="3636929722728881972">"URL이 올바르지 않아 페이지를 열 수 없습니다."</string>
    <string name="httpErrorFile" msgid="2170788515052558676">"파일에 액세스할 수 없습니다."</string>
    <string name="httpErrorFileNotFound" msgid="6203856612042655084">"요청한 파일을 찾을 수 없습니다."</string>
    <string name="httpErrorTooManyRequests" msgid="1235396927087188253">"처리 중인 요청이 너무 많습니다. 잠시 후에 다시 시도해 주세요."</string>
    <string name="notification_title" msgid="8967710025036163822">"<xliff:g id="ACCOUNT">%1$s</xliff:g>에 로그인 오류 발생"</string>
    <string name="contentServiceSync" msgid="8353523060269335667">"동기화"</string>
    <string name="contentServiceSyncNotificationTitle" msgid="7036196943673524858">"동기화할 수 없음"</string>
    <string name="contentServiceTooManyDeletesNotificationDesc" msgid="4884451152168188763">"<xliff:g id="CONTENT_TYPE">%s</xliff:g> 콘텐츠를 너무 많이 삭제하려고 했습니다."</string>
    <string name="low_memory" product="tablet" msgid="6494019234102154896">"태블릿 저장공간이 꽉 찼습니다. 일부 파일을 삭제하여 저장 여유 공간을 늘리세요."</string>
    <string name="low_memory" product="watch" msgid="4415914910770005166">"시계 저장공간이 가득 찼습니다. 일부 파일을 삭제하여 저장 여유 공간을 늘리세요."</string>
    <string name="low_memory" product="tv" msgid="516619861191025923">"TV 저장공간이 꽉 찼습니다. 일부 파일을 삭제하여 저장 여유 공간을 확보하세요."</string>
    <string name="low_memory" product="default" msgid="3475999286680000541">"휴대전화 저장공간이 꽉 찼습니다. 일부 파일을 삭제하여 저장공간을 늘리세요."</string>
    <plurals name="ssl_ca_cert_warning" formatted="false" msgid="5106721205300213569">
      <item quantity="other">인증기관 설치됨</item>
      <item quantity="one">인증기관 설치됨</item>
    </plurals>
    <string name="ssl_ca_cert_noti_by_unknown" msgid="4475437862189850602">"알 수 없는 제3자의 모니터링"</string>
    <string name="ssl_ca_cert_noti_by_administrator" msgid="3541729986326153557">"직장 프로필 관리자가 수행함"</string>
    <string name="ssl_ca_cert_noti_managed" msgid="4030263497686867141">"<xliff:g id="MANAGING_DOMAIN">%s</xliff:g>에서 모니터링"</string>
    <string name="work_profile_deleted" msgid="5005572078641980632">"직장 프로필 삭제됨"</string>
    <string name="work_profile_deleted_details" msgid="6307630639269092360">"직장 프로필 관리 앱이 없거나 손상되어 직장 프로필 및 관련 데이터가 삭제되었습니다. 도움이 필요한 경우 관리자에게 문의하세요."</string>
    <string name="work_profile_deleted_description_dpm_wipe" msgid="8823792115612348820">"직장 프로필을 이 기기에서 더 이상 사용할 수 없습니다."</string>
    <string name="work_profile_deleted_reason_maximum_password_failure" msgid="8986903510053359694">"비밀번호 입력을 너무 많이 시도함"</string>
    <string name="network_logging_notification_title" msgid="6399790108123704477">"관리되는 기기"</string>
    <string name="network_logging_notification_text" msgid="7930089249949354026">"조직에서 이 기기를 관리하며 네트워크 트래픽을 모니터링할 수도 있습니다. 자세한 내용을 보려면 탭하세요."</string>
    <string name="factory_reset_warning" msgid="5423253125642394387">"기기가 삭제됩니다."</string>
    <string name="factory_reset_message" msgid="9024647691106150160">"관리자 앱을 사용할 수 없습니다. 곧 기기가 삭제됩니다.\n\n궁금한 점이 있으면 조직의 관리자에게 문의하세요."</string>
    <string name="printing_disabled_by" msgid="8936832919072486965">"<xliff:g id="OWNER_APP">%s</xliff:g>에 의해 사용 중지되었습니다."</string>
    <string name="me" msgid="6545696007631404292">"나"</string>
    <string name="power_dialog" product="tablet" msgid="8545351420865202853">"태블릿 옵션"</string>
    <string name="power_dialog" product="tv" msgid="6153888706430556356">"TV 옵션"</string>
    <string name="power_dialog" product="default" msgid="1319919075463988638">"휴대전화 옵션"</string>
    <string name="silent_mode" msgid="7167703389802618663">"무음 모드"</string>
    <string name="turn_on_radio" msgid="3912793092339962371">"무선 사용"</string>
    <string name="turn_off_radio" msgid="8198784949987062346">"무선 끄기"</string>
    <string name="screen_lock" msgid="799094655496098153">"화면 잠금"</string>
    <string name="power_off" msgid="4266614107412865048">"종료"</string>
    <string name="silent_mode_silent" msgid="319298163018473078">"벨소리가 무음입니다."</string>
    <string name="silent_mode_vibrate" msgid="7072043388581551395">"벨소리가 진동입니다."</string>
    <string name="silent_mode_ring" msgid="8592241816194074353">"벨소리가 켜져 있습니다."</string>
    <string name="reboot_to_update_title" msgid="6212636802536823850">"Android 시스템 업데이트"</string>
    <string name="reboot_to_update_prepare" msgid="6305853831955310890">"업데이트 준비 중…"</string>
    <string name="reboot_to_update_package" msgid="3871302324500927291">"업데이트 패키지 처리 중…"</string>
    <string name="reboot_to_update_reboot" msgid="6428441000951565185">"다시 시작하는 중..."</string>
    <string name="reboot_to_reset_title" msgid="4142355915340627490">"초기화"</string>
    <string name="reboot_to_reset_message" msgid="2432077491101416345">"다시 시작하는 중..."</string>
    <string name="shutdown_progress" msgid="2281079257329981203">"종료 중..."</string>
    <string name="shutdown_confirm" product="tablet" msgid="3385745179555731470">"태블릿이 종료됩니다."</string>
    <string name="shutdown_confirm" product="tv" msgid="476672373995075359">"TV가 종료됩니다."</string>
    <string name="shutdown_confirm" product="watch" msgid="3490275567476369184">"시계가 종료됩니다."</string>
    <string name="shutdown_confirm" product="default" msgid="649792175242821353">"휴대전화가 종료됩니다."</string>
    <string name="shutdown_confirm_question" msgid="2906544768881136183">"종료하시겠습니까?"</string>
    <string name="reboot_safemode_title" msgid="7054509914500140361">"안전 모드로 다시 부팅"</string>
    <string name="reboot_safemode_confirm" msgid="55293944502784668">"안전 모드로 다시 부팅하시겠습니까? 그러면 설치한 모든 제3자 애플리케이션을 사용할 수 없게 됩니다. 다시 부팅을 반복하면 애플리케이션이 복원됩니다."</string>
    <string name="recent_tasks_title" msgid="3691764623638127888">"최근 사용한 앱"</string>
    <string name="no_recent_tasks" msgid="8794906658732193473">"최근에 사용한 앱이 없습니다."</string>
    <string name="global_actions" product="tablet" msgid="408477140088053665">"태블릿 옵션"</string>
    <string name="global_actions" product="tv" msgid="7240386462508182976">"TV 옵션"</string>
    <string name="global_actions" product="default" msgid="2406416831541615258">"휴대전화 옵션"</string>
    <string name="global_action_lock" msgid="2844945191792119712">"화면 잠금"</string>
    <string name="global_action_power_off" msgid="4471879440839879722">"종료"</string>
    <string name="global_action_emergency" msgid="7112311161137421166">"긴급 전화"</string>
    <string name="global_action_bug_report" msgid="7934010578922304799">"버그 신고"</string>
    <string name="global_action_logout" msgid="935179188218826050">"세션 끝내기"</string>
    <string name="global_action_screenshot" msgid="8329831278085426283">"스크린샷"</string>
    <string name="bugreport_title" msgid="2667494803742548533">"버그 신고"</string>
    <string name="bugreport_message" msgid="398447048750350456">"현재 기기 상태에 대한 정보를 수집하여 이메일 메시지로 전송합니다. 버그 신고를 시작하여 전송할 준비가 되려면 약간 시간이 걸립니다."</string>
    <string name="bugreport_option_interactive_title" msgid="8635056131768862479">"대화형 보고서"</string>
    <string name="bugreport_option_interactive_summary" msgid="229299488536107968">"대부분의 경우 이 옵션을 사용합니다. 신고 진행 상황을 추적하고 문제에 대한 세부정보를 입력하고 스크린샷을 찍을 수 있습니다. 신고하기에 시간이 너무 오래 걸리고 사용 빈도가 낮은 일부 섹션을 생략할 수 있습니다."</string>
    <string name="bugreport_option_full_title" msgid="6354382025840076439">"전체 보고서"</string>
    <string name="bugreport_option_full_summary" msgid="7210859858969115745">"기기가 응답하지 않거나 너무 느리거나 모든 보고서 섹션이 필요한 경우 이 옵션을 사용하여 시스템 방해를 최소화합니다. 세부정보를 추가하거나 스크린샷을 추가로 찍을 수 없습니다."</string>
    <plurals name="bugreport_countdown" formatted="false" msgid="6878900193900090368">
      <item quantity="other">버그 신고 스크린샷을 <xliff:g id="NUMBER_1">%d</xliff:g>초 후에 찍습니다.</item>
      <item quantity="one">버그 신고 스크린샷을 <xliff:g id="NUMBER_0">%d</xliff:g>초 후에 찍습니다.</item>
    </plurals>
    <string name="global_action_toggle_silent_mode" msgid="8219525344246810925">"무음 모드"</string>
    <string name="global_action_silent_mode_on_status" msgid="3289841937003758806">"소리 꺼짐"</string>
    <string name="global_action_silent_mode_off_status" msgid="1506046579177066419">"소리 켜짐"</string>
    <string name="global_actions_toggle_airplane_mode" msgid="5884330306926307456">"비행기 모드"</string>
    <string name="global_actions_airplane_mode_on_status" msgid="2719557982608919750">"비행기 모드 사용중"</string>
    <string name="global_actions_airplane_mode_off_status" msgid="5075070442854490296">"비행기 모드 사용중이 아님"</string>
    <string name="global_action_settings" msgid="1756531602592545966">"설정"</string>
    <string name="global_action_assist" msgid="3892832961594295030">"지원"</string>
    <string name="global_action_voice_assist" msgid="7751191495200504480">"음성 지원"</string>
    <string name="global_action_lockdown" msgid="1099326950891078929">"잠금"</string>
    <string name="status_bar_notification_info_overflow" msgid="5301981741705354993">"999+"</string>
    <string name="notification_hidden_text" msgid="6351207030447943784">"새 알림"</string>
    <string name="notification_channel_virtual_keyboard" msgid="6969925135507955575">"가상 키보드"</string>
    <string name="notification_channel_physical_keyboard" msgid="7297661826966861459">"물리적 키보드"</string>
    <string name="notification_channel_security" msgid="7345516133431326347">"보안"</string>
    <string name="notification_channel_car_mode" msgid="3553380307619874564">"운전모드"</string>
    <string name="notification_channel_account" msgid="7577959168463122027">"계정 상태"</string>
    <string name="notification_channel_developer" msgid="7579606426860206060">"개발자 메시지"</string>
    <string name="notification_channel_updates" msgid="4794517569035110397">"업데이트"</string>
    <string name="notification_channel_network_status" msgid="5025648583129035447">"네트워크 상태"</string>
    <string name="notification_channel_network_alerts" msgid="2895141221414156525">"네트워크 알림"</string>
    <string name="notification_channel_network_available" msgid="4531717914138179517">"네트워크 사용 가능"</string>
    <string name="notification_channel_vpn" msgid="8330103431055860618">"VPN 상태"</string>
    <string name="notification_channel_device_admin" msgid="1568154104368069249">"기기 관리"</string>
    <string name="notification_channel_alerts" msgid="4496839309318519037">"알림"</string>
    <string name="notification_channel_retail_mode" msgid="6088920674914038779">"소매 데모"</string>
    <string name="notification_channel_usb" msgid="9006850475328924681">"USB 연결"</string>
    <string name="notification_channel_heavy_weight_app" msgid="6218742927792852607">"실행 중인 앱"</string>
    <string name="notification_channel_foreground_service" msgid="3931987440602669158">"배터리를 소모하는 앱"</string>
    <string name="foreground_service_app_in_background" msgid="1060198778219731292">"<xliff:g id="APP_NAME">%1$s</xliff:g>에서 배터리 사용 중"</string>
    <string name="foreground_service_apps_in_background" msgid="7175032677643332242">"앱 <xliff:g id="NUMBER">%1$d</xliff:g>개에서 배터리 사용 중"</string>
    <string name="foreground_service_tap_for_details" msgid="372046743534354644">"탭하여 배터리 및 데이터 사용량 확인"</string>
    <string name="foreground_service_multiple_separator" msgid="4021901567939866542">"<xliff:g id="LEFT_SIDE">%1$s</xliff:g>, <xliff:g id="RIGHT_SIDE">%2$s</xliff:g>"</string>
    <string name="safeMode" msgid="2788228061547930246">"안전 모드"</string>
    <string name="android_system_label" msgid="6577375335728551336">"Android 시스템"</string>
    <string name="user_owner_label" msgid="8836124313744349203">"개인 프로필로 전환"</string>
    <string name="managed_profile_label" msgid="8947929265267690522">"직장 프로필로 전환"</string>
    <string name="permgrouplab_contacts" msgid="3657758145679177612">"주소록"</string>
    <string name="permgroupdesc_contacts" msgid="6951499528303668046">"주소록에 액세스"</string>
    <string name="permgrouprequest_contacts" msgid="6032805601881764300">"&lt;b&gt;<xliff:g id="APP_NAME">%1$s</xliff:g>&lt;/b&gt;에서 내 연락처에 액세스하도록 허용하시겠습니까?"</string>
    <string name="permgrouplab_location" msgid="7275582855722310164">"위치"</string>
    <string name="permgroupdesc_location" msgid="1346617465127855033">"이 기기의 위치정보에 액세스"</string>
    <string name="permgrouprequest_location" msgid="3788275734953323491">"&lt;b&gt;<xliff:g id="APP_NAME">%1$s</xliff:g>&lt;/b&gt;에서 내 기기 위치에 액세스하도록 허용하시겠습니까?"</string>
    <string name="permgrouprequestdetail_location" msgid="1113400215566814664">"앱을 사용할 때만 앱에서 위치에 액세스합니다."</string>
    <string name="permgroupbackgroundrequest_location" msgid="8461841153030844390">"&lt;b&gt;<xliff:g id="APP_NAME">%1$s</xliff:g>&lt;/b&gt;에서 내 기기 위치에 액세스하도록 허용하시겠습니까?"</string>
    <string name="permgroupbackgroundrequestdetail_location" msgid="1715668276378108654">"앱을 사용하지 않을 때에도 앱에서 항상 위치에 액세스합니다."</string>
    <string name="permgrouplab_calendar" msgid="5863508437783683902">"캘린더"</string>
    <string name="permgroupdesc_calendar" msgid="3889615280211184106">"캘린더에 액세스"</string>
    <string name="permgrouprequest_calendar" msgid="289900767793189421">"&lt;b&gt;<xliff:g id="APP_NAME">%1$s</xliff:g>&lt;/b&gt;에서 내 캘린더에 액세스하도록 허용하시겠습니까?"</string>
    <string name="permgrouplab_sms" msgid="228308803364967808">"SMS"</string>
    <string name="permgroupdesc_sms" msgid="4656988620100940350">"SMS 메시지 전송 및 보기"</string>
    <string name="permgrouprequest_sms" msgid="7168124215838204719">"&lt;b&gt;<xliff:g id="APP_NAME">%1$s</xliff:g>&lt;/b&gt;에서 SMS 메시지를 전송하고 보도록 허용하시겠습니까?"</string>
    <string name="permgrouplab_storage" msgid="1971118770546336966">"저장용량"</string>
    <string name="permgroupdesc_storage" msgid="637758554581589203">"기기 사진, 미디어, 파일 액세스"</string>
    <string name="permgrouprequest_storage" msgid="7885942926944299560">"&lt;b&gt;<xliff:g id="APP_NAME">%1$s</xliff:g>&lt;/b&gt;에서 기기의 사진, 미디어, 파일에 액세스하도록 허용하시겠습니까?"</string>
    <string name="permgrouplab_microphone" msgid="171539900250043464">"마이크"</string>
    <string name="permgroupdesc_microphone" msgid="4988812113943554584">"오디오 녹음"</string>
    <string name="permgrouprequest_microphone" msgid="9167492350681916038">"&lt;b&gt;<xliff:g id="APP_NAME">%1$s</xliff:g>&lt;/b&gt;에서 오디오를 녹음하도록 허용하시겠습니까?"</string>
    <string name="permgrouplab_activityRecognition" msgid="2838596644535616493">"활동 감지"</string>
    <string name="permgroupdesc_activityRecognition" msgid="7672248027571522602">"활동 확인"</string>
    <string name="permgrouprequest_activityRecognition" msgid="8121253142311250055">"&lt;b&gt;<xliff:g id="APP_NAME">%1$s</xliff:g>&lt;/b&gt;에서 내 신체 활동을 확인하도록 허용하시겠습니까?"</string>
    <string name="permgrouplab_camera" msgid="4820372495894586615">"카메라"</string>
    <string name="permgroupdesc_camera" msgid="3250611594678347720">"사진 및 동영상 촬영"</string>
    <string name="permgrouprequest_camera" msgid="1299833592069671756">"&lt;b&gt;<xliff:g id="APP_NAME">%1$s</xliff:g>&lt;/b&gt;에서 사진을 촬영하고 동영상을 녹화하도록 허용하시겠습니까?"</string>
    <string name="permgrouplab_calllog" msgid="8798646184930388160">"통화 기록"</string>
    <string name="permgroupdesc_calllog" msgid="3006237336748283775">"통화 기록 읽고 쓰기"</string>
    <string name="permgrouprequest_calllog" msgid="8487355309583773267">"&lt;b&gt;<xliff:g id="APP_NAME">%1$s</xliff:g>&lt;/b&gt;이(가) 통화 기록에 액세스하도록 허용하시겠습니까?"</string>
    <string name="permgrouplab_phone" msgid="5229115638567440675">"전화"</string>
    <string name="permgroupdesc_phone" msgid="6234224354060641055">"전화 걸기 및 관리"</string>
    <string name="permgrouprequest_phone" msgid="9166979577750581037">"&lt;b&gt;<xliff:g id="APP_NAME">%1$s</xliff:g>&lt;/b&gt;에서 전화를 걸고 관리하도록 허용하시겠습니까?"</string>
<<<<<<< HEAD
    <!-- no translation found for permgrouplab_sensors (4838614103153567532) -->
    <skip />
=======
    <string name="permgrouplab_sensors" msgid="4838614103153567532">"신체 센서"</string>
>>>>>>> 825827da
    <string name="permgroupdesc_sensors" msgid="7147968539346634043">"생체 신호에 관한 센서 데이터에 액세스"</string>
    <string name="permgrouprequest_sensors" msgid="6349806962814556786">"&lt;b&gt;<xliff:g id="APP_NAME">%1$s</xliff:g>&lt;/b&gt;에서 생체 신호에 관한 센서 데이터에 액세스하도록 허용하시겠습니까?"</string>
    <string name="permgrouplab_aural" msgid="965607064083134896">"음악"</string>
    <string name="permgroupdesc_aural" msgid="4870189506255958055">"음악에 액세스"</string>
    <string name="permgrouprequest_aural" msgid="6787926123071735620">"&lt;b&gt;<xliff:g id="APP_NAME">%1$s</xliff:g>&lt;/b&gt;에서 내 음악에 액세스하도록 허용하시겠습니까?"</string>
<<<<<<< HEAD
    <!-- no translation found for permgrouplab_visual (6477382108771145134) -->
    <skip />
    <string name="permgroupdesc_visual" msgid="3415827902566663546">"사진 및 동영상에 액세스"</string>
    <!-- no translation found for permgrouprequest_visual (3043752127595243314) -->
    <skip />
=======
    <string name="permgrouplab_visual" msgid="6477382108771145134">"사진 및 동영상"</string>
    <string name="permgroupdesc_visual" msgid="3415827902566663546">"사진 및 동영상에 액세스"</string>
    <string name="permgrouprequest_visual" msgid="3043752127595243314">"&lt;b&gt;<xliff:g id="APP_NAME">%1$s</xliff:g>&lt;/b&gt;에서 태그가 지정된 위치를 포함한 내 사진과 동영상에 액세스하도록 허용하시겠습니까?"</string>
>>>>>>> 825827da
    <string name="capability_title_canRetrieveWindowContent" msgid="3901717936930170320">"창 콘텐츠 가져오기"</string>
    <string name="capability_desc_canRetrieveWindowContent" msgid="3772225008605310672">"상호작용 중인 창의 콘텐츠를 검사합니다."</string>
    <string name="capability_title_canRequestTouchExploration" msgid="3108723364676667320">"터치하여 탐색 사용"</string>
    <string name="capability_desc_canRequestTouchExploration" msgid="7543249041581408313">"항목을 탭하면 소리 내어 알려주며 동작을 사용하여 화면을 탐색할 수 있습니다."</string>
    <string name="capability_title_canRequestFilterKeyEvents" msgid="2103440391902412174">"입력하는 텍스트 살펴보기"</string>
    <string name="capability_desc_canRequestFilterKeyEvents" msgid="7463135292204152818">"신용카드 번호와 비밀번호 등의 개인 데이터를 포함합니다."</string>
    <string name="capability_title_canControlMagnification" msgid="3593493281059424855">"디스플레이 배율 제어"</string>
    <string name="capability_desc_canControlMagnification" msgid="4791858203568383773">"디스플레이의 확대/축소 수준 및 위치를 제어합니다."</string>
    <string name="capability_title_canPerformGestures" msgid="7418984730362576862">"동작 실행"</string>
    <string name="capability_desc_canPerformGestures" msgid="8296373021636981249">"탭, 스와이프, 확대/축소 및 기타 동작을 실행할 수 있습니다."</string>
    <string name="capability_title_canCaptureFingerprintGestures" msgid="6309568287512278670">"지문 동작"</string>
    <string name="capability_desc_canCaptureFingerprintGestures" msgid="4386487962402228670">"기기 지문 센서에서 동작을 캡처합니다."</string>
    <string name="permlab_statusBar" msgid="7417192629601890791">"상태 표시줄 사용 중지 또는 수정"</string>
    <string name="permdesc_statusBar" msgid="8434669549504290975">"앱이 상태 표시줄을 사용중지하거나 시스템 아이콘을 추가 및 제거할 수 있도록 허용합니다."</string>
    <string name="permlab_statusBarService" msgid="4826835508226139688">"상태 표시줄에 위치"</string>
    <string name="permdesc_statusBarService" msgid="716113660795976060">"앱이 상태 표시줄이 되도록 허용합니다."</string>
    <string name="permlab_expandStatusBar" msgid="1148198785937489264">"상태 표시줄 확장/축소"</string>
    <string name="permdesc_expandStatusBar" msgid="6917549437129401132">"앱이 상태 표시줄을 확장하거나 축소할 수 있도록 허용합니다."</string>
    <string name="permlab_install_shortcut" msgid="4279070216371564234">"바로가기 설치"</string>
    <string name="permdesc_install_shortcut" msgid="8341295916286736996">"애플리케이션이 사용자의 작업 없이 홈 화면 바로가기를 추가할 수 있도록 허용합니다."</string>
    <string name="permlab_uninstall_shortcut" msgid="4729634524044003699">"바로가기 제거"</string>
    <string name="permdesc_uninstall_shortcut" msgid="6745743474265057975">"애플리케이션이 사용자의 작업 없이 홈 화면 바로가기를 삭제할 수 있도록 허용합니다."</string>
    <string name="permlab_processOutgoingCalls" msgid="3906007831192990946">"발신전화 경로 전환"</string>
    <string name="permdesc_processOutgoingCalls" msgid="5156385005547315876">"다른 번호로 다시 걸거나 중단시키는 옵션을 사용하여 발신한 번호를 볼 수 있게 허용합니다."</string>
    <string name="permlab_answerPhoneCalls" msgid="4077162841226223337">"전화 받기"</string>
    <string name="permdesc_answerPhoneCalls" msgid="2901889867993572266">"앱에서 수신 전화를 받도록 허용합니다."</string>
    <string name="permlab_receiveSms" msgid="8673471768947895082">"문자 메시지 받기(SMS)"</string>
    <string name="permdesc_receiveSms" msgid="6424387754228766939">"앱이 SMS 메시지를 수신하고 처리할 수 있도록 허용합니다. 앱이 사용자에게 표시하지 않고 기기로 전송된 메시지를 확인 또는 삭제할 수도 있습니다."</string>
    <string name="permlab_receiveMms" msgid="1821317344668257098">"문자 메시지 받기(MMS)"</string>
    <string name="permdesc_receiveMms" msgid="533019437263212260">"앱이 MMS 메시지를 수신하고 처리할 수 있도록 허용합니다. 앱이 사용자에게 표시하지 않고 기기로 전송된 메시지를 확인 또는 삭제할 수도 있습니다."</string>
    <string name="permlab_readCellBroadcasts" msgid="1598328843619646166">"셀 브로드캐스트 메시지 읽기"</string>
    <string name="permdesc_readCellBroadcasts" msgid="6361972776080458979">"앱이 기기가 수신한 셀 브로드캐스트 메시지를 읽을 수 있도록 합니다. 비상 상황임을 알리기 위해 일부 지역에서 셀 브로드캐스트 경고가 전달됩니다. 비상 셀 브로드캐스트를 수신할 때 악성 앱이 기기의 성능이나 작동을 방해할 수 있습니다."</string>
    <string name="permlab_subscribedFeedsRead" msgid="4756609637053353318">"가입된 피드 읽기"</string>
    <string name="permdesc_subscribedFeedsRead" msgid="5557058907906144505">"앱이 현재 동기화된 피드에 대한 세부정보를 가져올 수 있도록 허용합니다."</string>
    <string name="permlab_sendSms" msgid="7544599214260982981">"SMS 메시지 전송 및 보기"</string>
    <string name="permdesc_sendSms" msgid="7094729298204937667">"앱이 SMS 메시지를 보낼 수 있도록 허용합니다. 이 경우 예상치 못한 통화 요금이 부과될 수 있습니다. 이 경우 악성 앱이 사용자의 확인 없이 메시지를 전송해 요금이 부과될 수 있습니다."</string>
    <string name="permlab_readSms" msgid="8745086572213270480">"내 문자 메시지 읽기(SMS 또는 MMS)"</string>
    <string name="permdesc_readSms" product="tablet" msgid="4741697454888074891">"앱이 태블릿에 저장된 모든 내용의 SMS 메시지를 읽을 수 있도록 허용합니다."</string>
    <string name="permdesc_readSms" product="tv" msgid="5796670395641116592">"앱이 TV에 저장된 모든 내용의 SMS 메시지를 읽을 수 있도록 허용합니다."</string>
    <string name="permdesc_readSms" product="default" msgid="6826832415656437652">"앱이 휴대전화에 저장된 모든 내용의 SMS 메시지를 읽을 수 있도록 허용합니다."</string>
    <string name="permlab_receiveWapPush" msgid="5991398711936590410">"문자 메시지 받기(WAP)"</string>
    <string name="permdesc_receiveWapPush" msgid="748232190220583385">"앱이 WAP 메시지를 수신하고 처리할 수 있도록 허용합니다. 이는 앱이 사용자에게 표시하지 않고 기기로 전송된 메시지를 모니터링 또는 삭제할 수도 있다는 것을 의미합니다."</string>
    <string name="permlab_getTasks" msgid="6466095396623933906">"실행 중인 앱 검색"</string>
    <string name="permdesc_getTasks" msgid="7454215995847658102">"앱이 현재 실행 중이거나 최근에 실행된 작업에 대한 정보를 검색할 수 있도록 허용합니다. 이 경우 앱이 기기에서 사용되는 다른 앱에 대한 정보를 검색할 수 있습니다."</string>
    <string name="permlab_manageProfileAndDeviceOwners" msgid="7918181259098220004">"프로필 및 기기 소유자 관리"</string>
    <string name="permdesc_manageProfileAndDeviceOwners" msgid="106894851498657169">"앱이 프로필 소유자와 기기 소유자를 설정하도록 허용합니다."</string>
    <string name="permlab_reorderTasks" msgid="2018575526934422779">"실행 중인 앱 순서 재지정"</string>
    <string name="permdesc_reorderTasks" msgid="7734217754877439351">"앱이 사용자의 입력 없이 작업을 포그라운드나 백그라운드로 이동할 수 있도록 허용합니다."</string>
    <string name="permlab_enableCarMode" msgid="5684504058192921098">"운전모드 사용"</string>
    <string name="permdesc_enableCarMode" msgid="4853187425751419467">"앱이 운전모드를 사용할 수 있도록 허용합니다."</string>
    <string name="permlab_killBackgroundProcesses" msgid="3914026687420177202">"다른 앱 종료"</string>
    <string name="permdesc_killBackgroundProcesses" msgid="4593353235959733119">"앱이 다른 앱의 백그라운드 프로세스를 종료할 수 있도록 허용합니다. 이 경우 다른 앱이 실행 중지될 수 있습니다."</string>
    <string name="permlab_systemAlertWindow" msgid="7238805243128138690">"이 앱은 다른 앱 위에 표시될 수 있음"</string>
    <string name="permdesc_systemAlertWindow" msgid="2393776099672266188">"이 앱은 다른 앱이나 화면의 다른 부분 위에 표시될 수 있습니다. 이로 인해 일반적인 앱 사용이 방해받을 수 있으며 다른 앱이 표시되는 방식이 변경될 수 있습니다."</string>
    <string name="permlab_runInBackground" msgid="7365290743781858803">"백그라운드에서 실행"</string>
    <string name="permdesc_runInBackground" msgid="7370142232209999824">"이 앱은 백그라운드에서 실행될 수 있으며 이로 인해 배터리가 더 빨리 소모될 수도 있습니다."</string>
    <string name="permlab_useDataInBackground" msgid="8694951340794341809">"백그라운드에서 데이터 사용"</string>
    <string name="permdesc_useDataInBackground" msgid="6049514223791806027">"이 앱은 백그라운드에서 데이터를 사용할 수 있으며 이로 인해 데이터 사용량이 증가할 수도 있습니다."</string>
    <string name="permlab_persistentActivity" msgid="8841113627955563938">"앱이 항상 실행되도록 설정"</string>
    <string name="permdesc_persistentActivity" product="tablet" msgid="8525189272329086137">"앱이 그 일부분을 영구적인 메모리로 만들 수 있도록 허용합니다. 이렇게 하면 다른 앱이 사용할 수 있는 메모리를 제한하여 태블릿의 속도를 저하시킬 수 있습니다."</string>
    <string name="permdesc_persistentActivity" product="tv" msgid="5086862529499103587">"앱이 메모리를 지속적으로 사용할 수 있도록 허용합니다. 이는 TV의 속도를 늦춰 다른 앱에서 사용할 수 있는 메모리를 제한할 수 있습니다."</string>
    <string name="permdesc_persistentActivity" product="default" msgid="4384760047508278272">"앱이 그 일부분을 영구적인 메모리로 만들 수 있도록 허용합니다. 이렇게 하면 다른 앱이 사용할 수 있는 메모리를 제한하여 휴대전화의 속도를 저하시킬 수 있습니다."</string>
    <string name="permlab_foregroundService" msgid="3310786367649133115">"포그라운드 서비스 실행"</string>
    <string name="permdesc_foregroundService" msgid="6471634326171344622">"앱에서 포그라운드 서비스를 사용하도록 허용합니다."</string>
    <string name="permlab_getPackageSize" msgid="7472921768357981986">"앱 저장공간 계산"</string>
    <string name="permdesc_getPackageSize" msgid="3921068154420738296">"앱이 해당 코드, 데이터 및 캐시 크기를 검색할 수 있도록 허용합니다."</string>
    <string name="permlab_writeSettings" msgid="2226195290955224730">"시스템 설정 수정"</string>
    <string name="permdesc_writeSettings" msgid="7775723441558907181">"앱이 시스템의 설정 데이터를 수정할 수 있도록 허용합니다. 이 경우 악성 앱이 시스템 구성을 손상시킬 수 있습니다."</string>
    <string name="permlab_receiveBootCompleted" msgid="5312965565987800025">"시작할 때 실행"</string>
    <string name="permdesc_receiveBootCompleted" product="tablet" msgid="7390304664116880704">"앱이 시스템 부팅이 끝난 후 바로 시작할 수 있도록 허용합니다. 이 경우 태블릿이 시작하는 데 시간이 오래 걸리고 앱이 항상 실행되어 전체 태블릿 속도가 느려질 수 있습니다."</string>
    <string name="permdesc_receiveBootCompleted" product="tv" msgid="4525890122209673621">"시스템 부팅이 완료되자마자 앱이 스스로 시작될 수 있도록 허용합니다. 이 경우 앱이 항상 실행되어 TV의 시작 속도가 지연되고 태블릿의 전반적인 성능이 저하될 수 있습니다."</string>
    <string name="permdesc_receiveBootCompleted" product="default" msgid="513950589102617504">"앱이 시스템 부팅이 끝난 후 바로 시작할 수 있도록 허용합니다. 이 경우 휴대전화가 시작하는 데 시간이 오래 걸리고 앱이 항상 실행되어 전체 휴대전화 속도가 느려질 수 있습니다."</string>
    <string name="permlab_broadcastSticky" msgid="7919126372606881614">"스티키 브로드캐스트 보내기"</string>
    <string name="permdesc_broadcastSticky" product="tablet" msgid="7749760494399915651">"앱이 브로드캐스트가 끝난 후에 남은 브로드캐스트를 보낼 수 있도록 허용합니다. 앱을 지나치게 사용하면 태블릿에서 메모리를 너무 많이 사용하도록 하여 속도를 저하시키거나 불안정하게 만들 수 있습니다."</string>
    <string name="permdesc_broadcastSticky" product="tv" msgid="6839285697565389467">"앱이 브로드캐스트가 끝난 후에도 흥미로운 브로드캐스트를 보낼 수 있도록 허용합니다. 이 기능을 과도하게 사용하면 메모리 사용량이 많아져 TV 속도가 저하되거나 성능이 불안정해질 수 있습니다."</string>
    <string name="permdesc_broadcastSticky" product="default" msgid="2825803764232445091">"앱이 브로드캐스트가 끝난 후에 남은 브로드캐스트를 보낼 수 있도록 허용합니다. 앱을 지나치게 사용하면 휴대전화에서 메모리를 너무 많이 사용하도록 하여 속도를 저하시키거나 불안정하게 만들 수 있습니다."</string>
    <string name="permlab_readContacts" msgid="8348481131899886131">"연락처 읽기"</string>
    <string name="permdesc_readContacts" product="tablet" msgid="5294866856941149639">"특정인과 전화, 이메일 또는 기타 수단으로 연락한 빈도를 포함하여 사용자 태블릿에 저장된 연락처에 대한 데이터를 앱이 읽도록 허용합니다. 이 권한을 사용하면 앱이 연락처 데이터를 저장할 수 있으며, 악성 앱이 사용자 모르게 연락처 데이터를 공유할 수도 있습니다."</string>
    <string name="permdesc_readContacts" product="tv" msgid="1839238344654834087">"앱이 특정 연락처와 통화를 하거나 이메일을 주고받거나 다른 방법으로 연락한 횟수를 포함하여 TV에 저장된 연락처 관련 데이터를 읽을 수 있도록 허용합니다. 이 경우 앱이 연락처 데이터를 저장할 수 있으며 악성 앱이 사용자 몰래 연락처 데이터에 공유할 수도 있습니다."</string>
    <string name="permdesc_readContacts" product="default" msgid="8440654152457300662">"특정인과 전화, 이메일 또는 기타 수단으로 연락한 빈도를 포함하여 사용자 휴대전화에 저장된 연락처에 대한 데이터를 앱이 읽도록 허용합니다. 이 권한을 사용하면 앱이 연락처 데이터를 저장할 수 있으며, 악성 앱이 사용자 모르게 연락처 데이터를 공유할 수도 있습니다."</string>
    <string name="permlab_writeContacts" msgid="5107492086416793544">"연락처 수정"</string>
    <string name="permdesc_writeContacts" product="tablet" msgid="897243932521953602">"특정인과 전화, 이메일 또는 기타 수단으로 연락한 빈도를 포함하여 사용자 태블릿에 저장된 연락처에 대한 데이터를 앱이 수정할 수 있도록 허용합니다. 이 권한을 사용하면 앱이 연락처 데이터를 삭제할 수 있습니다."</string>
    <string name="permdesc_writeContacts" product="tv" msgid="5438230957000018959">"앱이 특정 연락처와 통화를 하거나 이메일을 주고받거나 다른 수단으로 연락한 횟수를 포함하여 TV에 저장된 연락처 관련 데이터를 수정할 수 있도록 허용합니다. 이 경우 앱이 연락처 데이터를 삭제할 수 있습니다."</string>
    <string name="permdesc_writeContacts" product="default" msgid="589869224625163558">"특정인과 전화, 이메일 또는 기타 수단으로 연락한 빈도를 포함하여 사용자 휴대전화에 저장된 연락처에 대한 데이터를 앱이 수정할 수 있도록 허용합니다. 이 권한을 사용하면 앱이 연락처 데이터를 삭제할 수 있습니다."</string>
    <string name="permlab_readCallLog" msgid="3478133184624102739">"통화 기록 읽기"</string>
    <string name="permdesc_readCallLog" msgid="3204122446463552146">"이 앱은 통화 기록을 읽을 수 있습니다."</string>
    <string name="permlab_writeCallLog" msgid="8552045664743499354">"통화 기록 쓰기"</string>
    <string name="permdesc_writeCallLog" product="tablet" msgid="6661806062274119245">"앱에서 수신 및 발신 통화 데이터를 포함하여 태블릿의 통화 기록을 수정할 수 있도록 허용합니다. 이 경우 악성 앱이 통화 기록을 지우거나 수정할 수 있습니다."</string>
    <string name="permdesc_writeCallLog" product="tv" msgid="4225034892248398019">"앱에서 수신 및 발신 통화 데이터를 포함하여 TV의 통화 기록을 수정할 수 있도록 허용합니다. 이 경우 악성 앱이 통화 기록을 삭제하거나 수정할 수도 있습니다."</string>
    <string name="permdesc_writeCallLog" product="default" msgid="683941736352787842">"앱에서 수신 및 발신 통화 데이터를 포함하여 휴대전화의 통화 기록을 수정할 수 있도록 허용합니다. 이 경우 악성 앱이 통화 기록을 지우거나 수정할 수 있습니다."</string>
    <string name="permlab_bodySensors" msgid="4683341291818520277">"인체 감지 센서(예: 심박수 모니터)에 액세스"</string>
    <string name="permdesc_bodySensors" product="default" msgid="4380015021754180431">"앱이 심박수와 같은 신체 상태를 확인하는 센서의 데이터에 접근하도록 허용합니다."</string>
    <string name="permlab_readCalendar" msgid="6716116972752441641">"캘린더 일정 및 세부정보 읽기"</string>
    <string name="permdesc_readCalendar" product="tablet" msgid="4993979255403945892">"이 앱은 태블릿에 저장된 모든 캘린더 일정을 읽고 캘린더 데이터를 공유하거나 저장할 수 있습니다."</string>
    <string name="permdesc_readCalendar" product="tv" msgid="8837931557573064315">"이 앱은 TV에 저장된 모든 캘린더 일정을 읽고 캘린더 데이터를 공유하거나 저장할 수 있습니다."</string>
    <string name="permdesc_readCalendar" product="default" msgid="4373978642145196715">"이 앱은 휴대전화에 저장된 모든 캘린더 일정을 읽고 캘린더 데이터를 공유하거나 저장할 수 있습니다."</string>
    <string name="permlab_writeCalendar" msgid="8438874755193825647">"소유자에게 알리지 않고 캘린더 일정을 추가 또는 수정하고 참석자에게 이메일 전송"</string>
    <string name="permdesc_writeCalendar" product="tablet" msgid="1675270619903625982">"앱이 일정을 추가, 삭제, 변경할 수 있도록 허용합니다. 앱이 메시지를 전송하거나 사용자에게 별도 표시 없이 일정을 수정할 수도 있습니다."</string>
    <string name="permdesc_writeCalendar" product="tv" msgid="9017809326268135866">"앱이 일정을 추가, 삭제, 변경할 수 있도록 허용합니다. 앱이 메시지를 전송하거나 사용자에게 별도 표시 없이 일정을 수정할 수도 있습니다."</string>
    <string name="permdesc_writeCalendar" product="default" msgid="7592791790516943173">"앱이 일정을 추가, 삭제, 변경할 수 있도록 허용합니다. 앱이 메시지를 전송하거나 사용자에게 별도 표시 없이 일정을 수정할 수도 있습니다."</string>
    <string name="permlab_accessLocationExtraCommands" msgid="2836308076720553837">"추가 위치 제공업체 명령에 접근"</string>
    <string name="permdesc_accessLocationExtraCommands" msgid="6078307221056649927">"앱이 추가 위치 정보 제공 기능의 명령에 접근하도록 허용합니다. 이 경우 앱이 GPS 또는 기타 위치 소스의 작동을 방해할 수 있습니다."</string>
    <string name="permlab_accessFineLocation" msgid="6265109654698562427">"포그라운드에서만 정확한 위치에 액세스"</string>
    <string name="permdesc_accessFineLocation" msgid="3520508381065331098">"이 앱은 포그라운드에 있을 때만 나의 정확한 위치를 알 수 있습니다. 앱에서 위치 서비스를 사용하려면 휴대전화에서 위치 서비스가 사용 설정되어 있으며 사용할 수 있어야 합니다. 배터리 사용량이 늘어날 수 있습니다."</string>
    <string name="permlab_accessCoarseLocation" msgid="3707180371693213469">"포그라운드에서만 대략적인 위치(네트워크 기반)에 액세스"</string>
    <string name="permdesc_accessCoarseLocation" product="tablet" msgid="8594719010575779120">"앱이 포그라운드에 있을 때만 휴대전화 기지국과 Wi-Fi 네트워크 등의 네트워크 소스를 바탕으로 사용자의 위치를 파악할 수 있습니다. 앱에서 위치 서비스를 사용하려면 태블릿에서 위치 서비스가 켜져 있으며 사용 가능해야 합니다."</string>
    <string name="permdesc_accessCoarseLocation" product="tv" msgid="3027871910200890806">"앱이 포그라운드에 있을 때만 휴대전화 기지국과 Wi-Fi 네트워크 등의 네트워크 소스를 바탕으로 사용자의 위치를 파악할 수 있습니다. 앱에서 위치 서비스를 사용하려면 TV에서 위치 서비스가 켜져 있으며 사용 가능해야 합니다."</string>
    <string name="permdesc_accessCoarseLocation" product="default" msgid="854896049371048754">"앱이 포그라운드에 있을 때만 휴대전화 기지국과 Wi-Fi 네트워크 등의 네트워크 소스를 바탕으로 사용자의 위치를 파악할 수 있습니다. 앱에서 위치 서비스를 사용하려면 휴대전화에서 위치 서비스가 켜져 있으며 사용 가능해야 합니다."</string>
    <string name="permlab_accessBackgroundLocation" msgid="3965397804300661062">"백그라운드에서 위치 정보 액세스"</string>
    <string name="permdesc_accessBackgroundLocation" msgid="1096394429579210251">"이 권한이 대략적인 위치 정보 또는 정확한 위치 정보 액세스 권한에 추가적으로 부여되면 앱이 백그라운드에서 실행되는 동안 위치에 액세스할 수 있습니다."</string>
    <string name="permlab_modifyAudioSettings" msgid="6095859937069146086">"오디오 설정 변경"</string>
    <string name="permdesc_modifyAudioSettings" msgid="3522565366806248517">"앱이 음량이나 출력을 위해 사용하는 스피커 등 전체 오디오 설정을 변경할 수 있도록 허용합니다."</string>
    <string name="permlab_recordAudio" msgid="3876049771427466323">"오디오 녹음"</string>
    <string name="permdesc_recordAudio" msgid="4245930455135321433">"이 앱은 언제든지 마이크를 사용하여 오디오를 녹음할 수 있습니다."</string>
    <string name="permlab_sim_communication" msgid="2935852302216852065">"SIM 카드로 명령 전송"</string>
    <string name="permdesc_sim_communication" msgid="5725159654279639498">"앱이 SIM에 명령어를 전송할 수 있도록 허용합니다. 이 기능은 매우 신중히 허용해야 합니다."</string>
    <string name="permlab_activityRecognition" msgid="3634590230567608356">"신체 활동 확인"</string>
    <string name="permdesc_activityRecognition" msgid="3143453925156552894">"이 앱에서 내 신체 활동을 확인할 수 있습니다."</string>
    <string name="permlab_camera" msgid="3616391919559751192">"사진과 동영상 찍기"</string>
    <string name="permdesc_camera" msgid="5392231870049240670">"이 앱은 언제든지 카메라를 사용하여 사진을 촬영하고 동영상을 녹화할 수 있습니다."</string>
    <string name="permlab_vibrate" msgid="7696427026057705834">"진동 제어"</string>
    <string name="permdesc_vibrate" msgid="6284989245902300945">"앱이 진동을 제어할 수 있도록 허용합니다."</string>
    <string name="permlab_callPhone" msgid="3925836347681847954">"전화번호 자동 연결"</string>
    <string name="permdesc_callPhone" msgid="3740797576113760827">"앱이 사용자의 조작 없이 전화번호로 전화를 걸 수 있도록 허용합니다. 이 경우 예상치 못한 통화 요금이 부과될 수 있습니다. 앱이 비상 전화를 걸도록 하는 권한은 주어지지 않습니다. 악성 앱이 사용자의 확인 없이 전화를 걸어 요금이 부과될 수 있습니다."</string>
    <string name="permlab_accessImsCallService" msgid="3574943847181793918">"IMS 통화 서비스에 접근"</string>
    <string name="permdesc_accessImsCallService" msgid="8992884015198298775">"앱이 IMS 서비스를 사용하여 자동으로 전화를 걸 수 있도록 허용합니다."</string>
    <string name="permlab_readPhoneState" msgid="9178228524507610486">"휴대전화 상태 및 ID 읽기"</string>
    <string name="permdesc_readPhoneState" msgid="1639212771826125528">"앱이 기기의 휴대전화 기능에 접근할 수 있도록 허용합니다. 이 권한을 사용하면 앱이 전화번호 및 기기의 ID, 활성 통화인지 여부, 통화가 연결된 원격 번호 등을 확인할 수 있습니다."</string>
    <string name="permlab_manageOwnCalls" msgid="1503034913274622244">"시스템을 통해 통화 연결"</string>
    <string name="permdesc_manageOwnCalls" msgid="6552974537554717418">"통화 환경을 개선하기 위해 앱이 시스템을 통해 통화를 연결하도록 허용합니다."</string>
    <string name="permlab_callCompanionApp" msgid="3599252979411970473">"시스템을 통해 통화 확인 및 제어"</string>
    <string name="permdesc_callCompanionApp" msgid="4567344683275099090">"앱이 기기에서 진행 중인 통화를 확인 및 제어하도록 허용합니다. 여기에는 통화에 사용된 전화번호 및 통화 상태 등의 정보가 포함됩니다."</string>
    <string name="permlab_acceptHandover" msgid="2661534649736022409">"다른 앱에서 전화 받기"</string>
    <string name="permdesc_acceptHandovers" msgid="4570660484220539698">"다른 앱에서 수신한 전화를 계속하려면 앱을 허용합니다."</string>
    <string name="permlab_readPhoneNumbers" msgid="6108163940932852440">"전화번호 읽기"</string>
    <string name="permdesc_readPhoneNumbers" msgid="8559488833662272354">"앱에서 기기의 전화번호에 액세스하도록 허용합니다."</string>
    <string name="permlab_wakeLock" product="tablet" msgid="1531731435011495015">"태블릿이 절전 모드로 전환되지 않도록 설정"</string>
    <string name="permlab_wakeLock" product="tv" msgid="2601193288949154131">"TV의 절전 모드 전환 방지"</string>
    <string name="permlab_wakeLock" product="default" msgid="573480187941496130">"휴대전화가 절전 모드로 전환되지 않도록 설정"</string>
    <string name="permdesc_wakeLock" product="tablet" msgid="7311319824400447868">"앱이 태블릿의 절전 모드 전환을 막도록 허용합니다."</string>
    <string name="permdesc_wakeLock" product="tv" msgid="3208534859208996974">"앱이 TV가 절전 모드로 전환되는 것을 방지할 수 있도록 허용합니다."</string>
    <string name="permdesc_wakeLock" product="default" msgid="8559100677372928754">"앱이 휴대전화의 절전 모드 전환을 막도록 허용합니다."</string>
    <string name="permlab_transmitIr" msgid="7545858504238530105">"적외선 전송"</string>
    <string name="permdesc_transmitIr" product="tablet" msgid="5358308854306529170">"앱에서 태블릿의 적외선 송신기를 사용하도록 허용합니다."</string>
    <string name="permdesc_transmitIr" product="tv" msgid="3926790828514867101">"앱이 TV의 적외선 송신기를 사용할 수 있도록 허용합니다."</string>
    <string name="permdesc_transmitIr" product="default" msgid="7957763745020300725">"앱에서 휴대전화의 적외선 송신기를 사용하도록 허용합니다."</string>
    <string name="permlab_setWallpaper" msgid="6627192333373465143">"배경화면 설정"</string>
    <string name="permdesc_setWallpaper" msgid="7373447920977624745">"앱이 시스템 배경화면을 설정할 수 있도록 허용합니다."</string>
    <string name="permlab_setWallpaperHints" msgid="3278608165977736538">"배경화면 크기 조정"</string>
    <string name="permdesc_setWallpaperHints" msgid="8235784384223730091">"앱이 시스템 배경화면 크기 힌트를 설정할 수 있도록 허용합니다."</string>
    <string name="permlab_setTimeZone" msgid="2945079801013077340">"표준시간대 설정"</string>
    <string name="permdesc_setTimeZone" product="tablet" msgid="1676983712315827645">"앱이 태블릿의 표준시간대를 변경할 수 있도록 허용합니다."</string>
    <string name="permdesc_setTimeZone" product="tv" msgid="888864653946175955">"앱이 TV의 시간대를 변경할 수 있도록 허용합니다."</string>
    <string name="permdesc_setTimeZone" product="default" msgid="4499943488436633398">"앱이 휴대전화의 표준시간대를 변경할 수 있도록 허용합니다."</string>
    <string name="permlab_getAccounts" msgid="1086795467760122114">"기기에서 계정 검색"</string>
    <string name="permdesc_getAccounts" product="tablet" msgid="2741496534769660027">"앱이 태블릿이 알고 있는 계정 목록을 가져올 수 있도록 허용합니다. 이 경우 설치한 애플리케이션에 의해 만들어진 모든 계정을 포함할 수 있습니다."</string>
    <string name="permdesc_getAccounts" product="tv" msgid="4190633395633907543">"앱이 TV에 알려진 계정 목록을 가져올 수 있도록 허용합니다. 여기에는 이미 설치된 애플리케이션에 의해 생성된 모든 계정이 포함될 수 있습니다."</string>
    <string name="permdesc_getAccounts" product="default" msgid="3448316822451807382">"앱이 휴대전화가 알고 있는 계정 목록을 가져올 수 있도록 허용합니다. 이 경우 설치한 애플리케이션에 의해 만들어진 모든 계정을 포함할 수 있습니다."</string>
    <string name="permlab_accessNetworkState" msgid="4951027964348974773">"네트워크 연결 보기"</string>
    <string name="permdesc_accessNetworkState" msgid="8318964424675960975">"앱이 어떤 네트워크가 존재하며 연결되었는지 등의 네트워크 연결에 대한 정보를 볼 수 있도록 허용합니다."</string>
    <string name="permlab_createNetworkSockets" msgid="7934516631384168107">"완전한 네트워크 접근"</string>
    <string name="permdesc_createNetworkSockets" msgid="3403062187779724185">"앱이 네트워크 소켓을 만들고 맞춤 네트워크 프로토콜을 사용할 수 있도록 허용합니다. 브라우저 및 기타 앱이 데이터를 인터넷에 전송하는 수단을 제공하므로, 이 권한이 데이터를 인터넷에 전송하는 데 필요하지 않습니다."</string>
    <string name="permlab_changeNetworkState" msgid="958884291454327309">"네트워크 연결 변경"</string>
    <string name="permdesc_changeNetworkState" msgid="6789123912476416214">"앱이 네트워크 연결 상태를 변경할 수 있도록 허용합니다."</string>
    <string name="permlab_changeTetherState" msgid="5952584964373017960">"연결 변경"</string>
    <string name="permdesc_changeTetherState" msgid="1524441344412319780">"앱이 테더링된 네트워크 연결 상태를 변경할 수 있도록 허용합니다."</string>
    <string name="permlab_accessWifiState" msgid="5202012949247040011">"Wi-Fi 연결 보기"</string>
    <string name="permdesc_accessWifiState" msgid="5002798077387803726">"앱이 Wi-Fi를 사용하도록 설정했는지 여부나 연결된 Wi-Fi 기기의 이름 등의 Wi-Fi 네트워킹에 대한 정보를 볼 수 있도록 허용합니다."</string>
    <string name="permlab_changeWifiState" msgid="6550641188749128035">"Wi-Fi 연결 및 연결 해제"</string>
    <string name="permdesc_changeWifiState" msgid="7137950297386127533">"앱이 Wi-Fi 액세스 포인트에 연결하거나 연결을 끊고, Wi-Fi 네트워크의 기기 설정을 변경할 수 있도록 허용합니다."</string>
    <string name="permlab_changeWifiMulticastState" msgid="1368253871483254784">"Wi-Fi 멀티캐스트 수신 허용"</string>
    <string name="permdesc_changeWifiMulticastState" product="tablet" msgid="7969774021256336548">"앱이 사용자의 태블릿뿐 아니라 멀티캐스트 주소를 사용하여 Wi-Fi 네트워크에서 모든 기기로 전송된 패킷을 받도록 허용합니다. 이 경우 비멀티캐스트 모드보다 전력을 더 많이 소비합니다."</string>
    <string name="permdesc_changeWifiMulticastState" product="tv" msgid="9031975661145014160">"앱이 멀티캐스트 주소를 사용하여 TV뿐 아니라 Wi-Fi 네트워크에 있는 모든 기기로 전송된 패킷을 수신할 수 있도록 허용합니다. 멀티캐스트 모드를 사용하지 않을 때보다 전략 소비량이 많아집니다."</string>
    <string name="permdesc_changeWifiMulticastState" product="default" msgid="6851949706025349926">"앱이 사용자의 휴대전화뿐 아니라 멀티캐스트 주소를 사용하여 Wi-Fi 네트워크에서 모든 기기로 전송된 패킷을 받을 수 있도록 허용합니다. 이 경우 비멀티캐스트 모드보다 전력을 더 많이 소비합니다."</string>
    <string name="permlab_bluetoothAdmin" msgid="6006967373935926659">"블루투스 설정에 접근"</string>
    <string name="permdesc_bluetoothAdmin" product="tablet" msgid="6921177471748882137">"앱이 로컬 블루투스 태블릿을 설정한 다음 원격 기기를 검색하여 페어링할 수 있도록 허용합니다."</string>
    <string name="permdesc_bluetoothAdmin" product="tv" msgid="3373125682645601429">"앱이 로컬 블루투스 TV를 설정하고 원격 기기를 검색하여 페어링할 수 있도록 허용합니다."</string>
    <string name="permdesc_bluetoothAdmin" product="default" msgid="8931682159331542137">"앱이 로컬 블루투스 휴대전화를 설정한 다음 원격 기기를 검색하여 페어링할 수 있도록 허용합니다."</string>
    <string name="permlab_accessWimaxState" msgid="4195907010610205703">"WiMAX 연결 및 연결 해제"</string>
    <string name="permdesc_accessWimaxState" msgid="6360102877261978887">"앱이 WiMAX를 사용하도록 설정했는지 여부와 연결된 WiMAX 네트워크에 대한 정보를 결정할 수 있도록 허용합니다."</string>
    <string name="permlab_changeWimaxState" msgid="340465839241528618">"WiMAX 상태 변경"</string>
    <string name="permdesc_changeWimaxState" product="tablet" msgid="3156456504084201805">"앱이 태블릿을 WiMAX 네트워크에 연결하거나 연결을 끊을 수 있도록 허용합니다."</string>
    <string name="permdesc_changeWimaxState" product="tv" msgid="6022307083934827718">"앱이 WiMAX 네트워크에서 TV에 연결되거나 TV와의 연결을 해제할 수 있도록 허용합니다."</string>
    <string name="permdesc_changeWimaxState" product="default" msgid="697025043004923798">"앱이 휴대전화를 WiMAX 네트워크에 연결하거나 연결을 끊을 수 있도록 허용합니다."</string>
    <string name="permlab_bluetooth" msgid="6127769336339276828">"블루투스 기기와 페어링"</string>
    <string name="permdesc_bluetooth" product="tablet" msgid="3480722181852438628">"앱이 태블릿의 블루투스 설정을 확인하고 페어링된 기기에 연결하며 연결을 수락할 수 있도록 허용합니다."</string>
    <string name="permdesc_bluetooth" product="tv" msgid="3974124940101104206">"앱이 TV에서 블루투스 설정을 확인하고 페어링된 기기의 연결을 수락할 수 있도록 허용합니다."</string>
    <string name="permdesc_bluetooth" product="default" msgid="3207106324452312739">"앱에서 휴대전화의 블루투스 설정을 확인하고 등록된 디바이스에 연결하며 연결을 수락할 수 있습니다."</string>
    <string name="permlab_nfc" msgid="4423351274757876953">"NFC(Near Field Communication) 제어"</string>
    <string name="permdesc_nfc" msgid="7120611819401789907">"앱이 NFC(근거리 무선 통신) 태그, 카드 및 리더와 통신할 수 있도록 허용합니다."</string>
    <string name="permlab_disableKeyguard" msgid="3598496301486439258">"화면 잠금 사용 중지"</string>
    <string name="permdesc_disableKeyguard" msgid="6034203065077122992">"앱이 키 잠금 및 관련 비밀번호 보안을 사용중지할 수 있도록 허용합니다. 예를 들어, 휴대전화가 수신전화를 받을 때 키 잠금을 사용중지했다가 통화가 끝나면 키 잠금을 다시 사용할 수 있습니다."</string>
    <string name="permlab_requestScreenLockComplexity" msgid="7028982116060987169">"화면 잠금 복잡도 요청"</string>
    <string name="permdesc_requestScreenLockComplexity" msgid="2806396846128185677">"앱이 화면 잠금 길이와 유형의 가능한 범위를 나타내는 잠금 화면 복잡도 수준(높음, 보통, 낮음 또는 없음)을 파악하도록 허용합니다. 앱이 사용자에게 화면 잠금을 특정 수준으로 업데이트할 것을 제안할 수도 있지만, 사용자는 자유롭게 이를 무시하고 다른 곳으로 이동할 수 있습니다. 화면 잠금은 일반 텍스트로 저장되지 않으므로 앱에서 정확한 비밀번호를 알 수 없습니다."</string>
    <string name="permlab_useBiometric" msgid="8837753668509919318">"생체 인식 하드웨어 사용"</string>
    <string name="permdesc_useBiometric" msgid="8389855232721612926">"앱에서 생체 인식 하드웨어를 인증에 사용하도록 허용합니다."</string>
    <string name="permlab_manageFingerprint" msgid="5640858826254575638">"지문 하드웨어 관리"</string>
    <string name="permdesc_manageFingerprint" msgid="178208705828055464">"사용할 지문 템플릿의 추가 및 삭제 메소드를 앱에서 실행하도록 허용합니다."</string>
    <string name="permlab_useFingerprint" msgid="3150478619915124905">"지문 하드웨어 사용"</string>
    <string name="permdesc_useFingerprint" msgid="9165097460730684114">"앱에서 지문 하드웨어를 인증에 사용하도록 허용합니다."</string>
    <string name="permlab_audioRead" msgid="6617225220728465565">"음악 컬렉션 읽기"</string>
    <string name="permdesc_audioRead" msgid="5034032570243484805">"앱에서 음악 컬렉션을 읽도록 허용합니다."</string>
    <string name="permlab_audioWrite" msgid="2661772059799779292">"음악 컬렉션 수정"</string>
    <string name="permdesc_audioWrite" msgid="8888544708166230494">"앱에서 음악 컬렉션을 수정하도록 허용합니다."</string>
    <string name="permlab_videoRead" msgid="9182618678674737229">"동영상 컬렉션 읽기"</string>
    <string name="permdesc_videoRead" msgid="7045676429859396194">"앱에서 동영상 컬렉션을 읽도록 허용합니다."</string>
    <string name="permlab_videoWrite" msgid="128769316366746446">"동영상 컬렉션 수정"</string>
    <string name="permdesc_videoWrite" msgid="5448565757490640841">"앱에서 동영상 컬렉션을 수정하도록 허용합니다."</string>
    <string name="permlab_imagesRead" msgid="3015078545742665304">"사진 컬렉션 읽기"</string>
    <string name="permdesc_imagesRead" msgid="3144263806038695580">"앱에서 사진 컬렉션을 읽도록 허용합니다."</string>
    <string name="permlab_imagesWrite" msgid="3391306186247235510">"사진 컬렉션 수정"</string>
    <string name="permdesc_imagesWrite" msgid="7073662756617474375">"앱에서 사진 컬렉션을 수정하도록 허용합니다."</string>
    <string name="permlab_mediaLocation" msgid="8675148183726247864">"미디어 컬렉션에서 위치 읽기"</string>
    <string name="permdesc_mediaLocation" msgid="2237023389178865130">"앱에서 미디어 컬렉션의 위치를 읽도록 허용합니다."</string>
    <string name="biometric_dialog_default_title" msgid="4229778503907743328">"<xliff:g id="APP">%s</xliff:g> 애플리케이션에서 인증을 요청합니다"</string>
    <string name="biometric_error_hw_unavailable" msgid="645781226537551036">"생체 인식 하드웨어를 사용할 수 없음"</string>
    <string name="biometric_error_user_canceled" msgid="2260175018114348727">"인증이 취소되었습니다."</string>
    <string name="biometric_not_recognized" msgid="5770511773560736082">"인식할 수 없음"</string>
    <string name="biometric_error_canceled" msgid="349665227864885880">"인증이 취소되었습니다."</string>
    <string name="biometric_error_device_not_secured" msgid="6583143098363528349">"PIN, 패턴, 비밀번호가 설정되지 않음"</string>
    <string name="fingerprint_acquired_partial" msgid="735082772341716043">"지문이 일부만 인식되었습니다. 다시 시도해 주세요."</string>
    <string name="fingerprint_acquired_insufficient" msgid="4596546021310923214">"지문을 인식할 수 없습니다. 다시 시도해 주세요."</string>
    <string name="fingerprint_acquired_imager_dirty" msgid="1087209702421076105">"지문 센서를 깨끗이 닦고 다시 시도하세요."</string>
    <string name="fingerprint_acquired_too_fast" msgid="6470642383109155969">"손가락을 너무 빨리 움직였습니다. 다시 시도해 주세요."</string>
    <string name="fingerprint_acquired_too_slow" msgid="59250885689661653">"손가락을 너무 느리게 움직였습니다. 다시 시도해 주세요."</string>
  <string-array name="fingerprint_acquired_vendor">
  </string-array>
    <string name="fingerprint_authenticated" msgid="5309333983002526448">"지문이 인증됨"</string>
    <string name="face_authenticated_no_confirmation_required" msgid="4018680978348659031">"얼굴이 인증되었습니다"</string>
    <string name="face_authenticated_confirmation_required" msgid="8778347003507633610">"얼굴이 인증되었습니다. 확인을 누르세요"</string>
    <string name="fingerprint_error_hw_not_available" msgid="7955921658939936596">"지문 인식 하드웨어를 사용할 수 없습니다."</string>
    <string name="fingerprint_error_no_space" msgid="1055819001126053318">"지문을 저장할 수 없습니다. 기존 지문을 삭제하세요."</string>
    <string name="fingerprint_error_timeout" msgid="3927186043737732875">"지문 인식 시간이 초과되었습니다. 다시 시도하세요."</string>
    <string name="fingerprint_error_canceled" msgid="4402024612660774395">"지문 인식 작업이 취소되었습니다."</string>
    <string name="fingerprint_error_user_canceled" msgid="7999639584615291494">"사용자가 지문 인식 작업을 취소했습니다."</string>
    <string name="fingerprint_error_lockout" msgid="5536934748136933450">"시도 횟수가 너무 많습니다. 나중에 다시 시도하세요."</string>
    <string name="fingerprint_error_lockout_permanent" msgid="5033251797919508137">"시도 횟수가 너무 많습니다. 지문 센서가 사용 중지되었습니다."</string>
    <string name="fingerprint_error_unable_to_process" msgid="6107816084103552441">"다시 시도해 보세요."</string>
    <string name="fingerprint_error_no_fingerprints" msgid="7654382120628334248">"등록된 지문이 없습니다."</string>
    <string name="fingerprint_error_hw_not_present" msgid="409523969613176352">"기기에 지문 센서가 없습니다."</string>
    <string name="fingerprint_name_template" msgid="5870957565512716938">"손가락 <xliff:g id="FINGERID">%d</xliff:g>"</string>
  <string-array name="fingerprint_error_vendor">
  </string-array>
    <string name="fingerprint_icon_content_description" msgid="2340202869968465936">"지문 아이콘"</string>
    <string name="permlab_manageFace" msgid="2137540986007309781">"얼굴 인증 하드웨어 관리"</string>
    <string name="permdesc_manageFace" msgid="8919637120670185330">"사용할 얼굴 템플릿의 추가 및 삭제 메서드를 앱에서 호출하도록 허용합니다."</string>
    <string name="permlab_useFaceAuthentication" msgid="8996134460546804535">"얼굴 인증 하드웨어 사용"</string>
    <string name="permdesc_useFaceAuthentication" msgid="5011118722951833089">"앱에서 얼굴 인증 하드웨어를 인증에 사용하도록 허용합니다."</string>
    <string name="face_acquired_insufficient" msgid="5901287247766106330">"얼굴을 인식할 수 없습니다. 다시 시도해 주세요."</string>
    <string name="face_acquired_too_bright" msgid="610606792381297174">"얼굴이 너무 밝습니다. 조명을 더 어둡게 해 보세요."</string>
    <string name="face_acquired_too_dark" msgid="7229162716976778371">"얼굴이 너무 어둡습니다. 조명을 더 밝게 해 보세요."</string>
    <string name="face_acquired_too_close" msgid="1980310037427755293">"센서를 얼굴에서 더 멀리 떨어뜨려 주세요."</string>
    <string name="face_acquired_too_far" msgid="4494571381828850007">"센서를 얼굴에 더 가까이 대 주세요."</string>
    <string name="face_acquired_too_high" msgid="228411096134808372">"센서를 위쪽으로 옮겨 주세요."</string>
    <string name="face_acquired_too_low" msgid="4539774649296349109">"센서를 아래쪽으로 옮겨 주세요."</string>
    <string name="face_acquired_too_right" msgid="1650292067226118760">"센서를 오른쪽으로 옮겨 주세요."</string>
    <string name="face_acquired_too_left" msgid="2712489669456176505">"센서를 왼쪽으로 옮겨 주세요."</string>
    <string name="face_acquired_poor_gaze" msgid="8344973502980415859">"센서를 바라보세요."</string>
    <string name="face_acquired_not_detected" msgid="5707782294589511391">"얼굴을 감지할 수 없습니다."</string>
    <string name="face_acquired_too_much_motion" msgid="470381210701463822">"너무 많이 움직였습니다."</string>
    <string name="face_acquired_recalibrate" msgid="8077949502893707539">"얼굴을 다시 등록해 주세요."</string>
    <string name="face_acquired_too_different" msgid="5553210341111255124">"다른 얼굴이 감지되었습니다."</string>
    <string name="face_acquired_too_similar" msgid="1508776858407646460">"너무 비슷합니다. 다른 포즈를 취해 보세요."</string>
    <string name="face_acquired_pan_too_extreme" msgid="8203001424525231680">"카메라를 더 똑바로 바라보세요."</string>
    <string name="face_acquired_tilt_too_extreme" msgid="7641326344460439970">"카메라를 더 똑바로 바라보세요."</string>
    <string name="face_acquired_roll_too_extreme" msgid="1444829237745898619">"고개를 똑바로 세워 주세요."</string>
    <string name="face_acquired_obscured" msgid="3055077697850272097">"얼굴이 보이게 해 주세요."</string>
  <string-array name="face_acquired_vendor">
  </string-array>
    <string name="face_error_hw_not_available" msgid="6255891785768984615">"얼굴 인식 하드웨어를 사용할 수 없습니다."</string>
    <string name="face_error_timeout" msgid="4014326147867150054">"얼굴 인식 시간이 초과되었습니다. 다시 시도하세요."</string>
    <string name="face_error_no_space" msgid="8224993703466381314">"얼굴을 저장할 수 없습니다."</string>
    <string name="face_error_canceled" msgid="283945501061931023">"얼굴 인식 작업이 취소되었습니다."</string>
    <string name="face_error_user_canceled" msgid="8943921120862164539">"사용자가 얼굴 인증을 취소했습니다."</string>
    <string name="face_error_lockout" msgid="3407426963155388504">"시도 횟수가 너무 많습니다. 나중에 다시 시도하세요."</string>
    <string name="face_error_lockout_permanent" msgid="8198354656746088890">"시도 횟수가 너무 많아 얼굴 인증이 사용 중지되었습니다."</string>
    <string name="face_error_unable_to_process" msgid="238761109287767270">"다시 시도해 보세요."</string>
    <string name="face_error_not_enrolled" msgid="9166792142679691323">"등록된 얼굴이 없습니다."</string>
    <string name="face_error_hw_not_present" msgid="916085883581450331">"이 기기에는 얼굴 인증 센서가 없습니다."</string>
    <string name="face_name_template" msgid="7004562145809595384">"얼굴 <xliff:g id="FACEID">%d</xliff:g>"</string>
  <string-array name="face_error_vendor">
  </string-array>
    <string name="face_icon_content_description" msgid="4024817159806482191">"얼굴 아이콘"</string>
    <string name="permlab_readSyncSettings" msgid="6201810008230503052">"동기화 설정 읽기"</string>
    <string name="permdesc_readSyncSettings" msgid="2706745674569678644">"앱이 계정의 동기화 설정을 읽을 수 있도록 허용합니다. 예를 들어, 계정에서 주소록 앱을 동기화할지 여부를 확인할 수 있습니다."</string>
    <string name="permlab_writeSyncSettings" msgid="5408694875793945314">"동기화 사용 및 사용 중지 전환"</string>
    <string name="permdesc_writeSyncSettings" msgid="8956262591306369868">"앱이 계정의 동기화 설정을 수정할 수 있도록 허용합니다. 예를 들어, 계정에서 주소록 앱을 동기화할 목적으로 앱이 사용될 수 있습니다."</string>
    <string name="permlab_readSyncStats" msgid="7396577451360202448">"동기화 통계 읽기"</string>
    <string name="permdesc_readSyncStats" msgid="1510143761757606156">"앱이 동기화된 일정의 기록이나 동기화된 데이터의 양 등을 포함하여 계정의 동기화 통계를 읽을 수 있도록 허용합니다."</string>
    <string name="permlab_sdcardRead" msgid="1438933556581438863">"공유 저장공간의 콘텐츠 읽기"</string>
    <string name="permdesc_sdcardRead" msgid="1804941689051236391">"앱이 공유 저장공간의 콘텐츠를 읽도록 허용합니다."</string>
    <string name="permlab_sdcardWrite" msgid="9220937740184960897">"공유 저장공간의 콘텐츠 수정 또는 삭제"</string>
    <string name="permdesc_sdcardWrite" msgid="2834431057338203959">"앱이 공유 저장공간의 콘텐츠에 쓰도록 허용합니다."</string>
    <string name="permlab_use_sip" msgid="2052499390128979920">"SIP 통화 발신/수신"</string>
    <string name="permdesc_use_sip" msgid="2297804849860225257">"앱에서 SIP 통화를 발신 및 수신하도록 허용"</string>
    <string name="permlab_register_sim_subscription" msgid="3166535485877549177">"새로운 통신 SIM 연결 등록"</string>
    <string name="permdesc_register_sim_subscription" msgid="2138909035926222911">"앱이 새 통신 SIM 연결을 등록할 수 있게 허용합니다."</string>
    <string name="permlab_register_call_provider" msgid="108102120289029841">"새로운 통신 연결 등록"</string>
    <string name="permdesc_register_call_provider" msgid="7034310263521081388">"앱이 새 통신 연결을 등록할 수 있게 허용합니다."</string>
    <string name="permlab_connection_manager" msgid="1116193254522105375">"통신 연결 관리"</string>
    <string name="permdesc_connection_manager" msgid="5925480810356483565">"앱이 통신 연결을 관리할 수 있게 허용합니다."</string>
    <string name="permlab_bind_incall_service" msgid="6773648341975287125">"통화 화면과 상호작용"</string>
    <string name="permdesc_bind_incall_service" msgid="8343471381323215005">"앱에서 사용자가 통화 화면을 보는 시기와 방법을 제어하도록 허용합니다."</string>
    <string name="permlab_bind_connection_service" msgid="3557341439297014940">"전화 서비스와 상호 작용"</string>
    <string name="permdesc_bind_connection_service" msgid="4008754499822478114">"앱에서 전화 서비스와 상호 작용하여 전화를 받거나 걸 수 있습니다."</string>
    <string name="permlab_control_incall_experience" msgid="9061024437607777619">"통화 사용자 경험 제공"</string>
    <string name="permdesc_control_incall_experience" msgid="915159066039828124">"앱에서 통화 사용자 경험을 제공하도록 허용합니다."</string>
    <string name="permlab_readNetworkUsageHistory" msgid="7862593283611493232">"이전 네트워크 사용량 읽기"</string>
    <string name="permdesc_readNetworkUsageHistory" msgid="7689060749819126472">"앱이 특정 네트워크 및 앱에 대한 이전 네트워크 사용량을 읽을 수 있도록 허용합니다."</string>
    <string name="permlab_manageNetworkPolicy" msgid="2562053592339859990">"네트워크 정책 관리"</string>
    <string name="permdesc_manageNetworkPolicy" msgid="7537586771559370668">"앱이 네트워크 정책을 관리하고 앱별 규칙을 정의할 수 있도록 허용합니다."</string>
    <string name="permlab_modifyNetworkAccounting" msgid="5088217309088729650">"네트워크 사용량 계산 수정"</string>
    <string name="permdesc_modifyNetworkAccounting" msgid="5443412866746198123">"애플리케이션이 애플리케이션의 네트워크 사용량을 계산하는 방식을 수정할 수 있도록 허용합니다. 일반 애플리케이션에서는 사용하지 않습니다."</string>
    <string name="permlab_accessNotifications" msgid="7673416487873432268">"알림 접근"</string>
    <string name="permdesc_accessNotifications" msgid="458457742683431387">"앱이 다른 앱에서 게시한 알림을 비롯하여 알림을 검색하고 살펴보며 삭제할 수 있도록 허용합니다."</string>
    <string name="permlab_bindNotificationListenerService" msgid="7057764742211656654">"알림 수신기 서비스 사용"</string>
    <string name="permdesc_bindNotificationListenerService" msgid="985697918576902986">"권한을 가진 프로그램이 알림 수신기 서비스에 대한 최상위 인터페이스를 사용하도록 허용합니다. 일반 앱에는 필요하지 않습니다."</string>
    <string name="permlab_bindConditionProviderService" msgid="1180107672332704641">"조건 제공자 서비스 사용"</string>
    <string name="permdesc_bindConditionProviderService" msgid="1680513931165058425">"권한을 가진 프로그램이 조건 제공자 서비스의 최상위 인터페이스를 사용하도록 합니다. 일반 앱에는 필요하지 않습니다."</string>
    <string name="permlab_bindDreamService" msgid="4153646965978563462">"드림 서비스에 연결"</string>
    <string name="permdesc_bindDreamService" msgid="7325825272223347863">"권한을 가진 프로그램이 드림 서비스에 대한 최상위 인터페이스를 사용하도록 허용합니다. 일반 앱에는 필요하지 않습니다."</string>
    <string name="permlab_invokeCarrierSetup" msgid="3699600833975117478">"이동통신사에서 제공한 구성 앱 호출"</string>
    <string name="permdesc_invokeCarrierSetup" msgid="4159549152529111920">"권한을 가진 프로그램이 이동통신사에서 제공한 구성 앱을 호출하도록 합니다. 일반 앱에는 필요하지 않습니다."</string>
    <string name="permlab_accessNetworkConditions" msgid="8206077447838909516">"네트워크 상태에 대한 관측 보고 수신"</string>
    <string name="permdesc_accessNetworkConditions" msgid="6899102075825272211">"애플리케이션이 네트워크 상태에 대한 관측 보고를 수신하도록 허용합니다. 일반 앱에는 필요하지 않습니다."</string>
    <string name="permlab_setInputCalibration" msgid="4902620118878467615">"입력 기기 보정 변경"</string>
    <string name="permdesc_setInputCalibration" msgid="4527511047549456929">"앱이 터치 스크린의 보정 매개변수를 수정할 수 있도록 허용합니다. 일반 앱에는 필요하지 않습니다."</string>
    <string name="permlab_accessDrmCertificates" msgid="7436886640723203615">"DRM 인증서에 접근"</string>
    <string name="permdesc_accessDrmCertificates" msgid="8073288354426159089">"애플리케이션이 DRM 인증서를 프로비저닝하고 사용하도록 허용합니다. 일반 앱에서는 필요하지 않습니다."</string>
    <string name="permlab_handoverStatus" msgid="7820353257219300883">"Android Beam 전송 상태 수신"</string>
    <string name="permdesc_handoverStatus" msgid="4788144087245714948">"이 애플리케이션이 현재 Android Beam 전송 관련 정보를 수신하도록 허용합니다."</string>
    <string name="permlab_removeDrmCertificates" msgid="7044888287209892751">"DRM 인증서 삭제"</string>
    <string name="permdesc_removeDrmCertificates" msgid="7272999075113400993">"애플리케이션이 DRM 인증서를 삭제하도록 허용합니다. 일반 앱에서는 필요하지 않습니다."</string>
    <string name="permlab_bindCarrierMessagingService" msgid="1490229371796969158">"이동통신사 메시지 서비스에 고정"</string>
    <string name="permdesc_bindCarrierMessagingService" msgid="2762882888502113944">"보유자가 이동통신사 메시지 서비스의 최상위 인터페이스에 고정할 수 있습니다. 일반 앱에는 필요하지 않습니다."</string>
    <string name="permlab_bindCarrierServices" msgid="3233108656245526783">"이동통신사 서비스 사용"</string>
    <string name="permdesc_bindCarrierServices" msgid="1391552602551084192">"권한을 가진 애플리케이션에서 이동통신사 서비스를 사용하도록 허용합니다. 일반 앱에는 필요하지 않습니다."</string>
    <string name="permlab_access_notification_policy" msgid="4247510821662059671">"방해 금지 모드에 접근"</string>
    <string name="permdesc_access_notification_policy" msgid="3296832375218749580">"앱에서 방해 금지 모드 설정을 읽고 작성하도록 허용합니다."</string>
    <string name="policylab_limitPassword" msgid="4497420728857585791">"비밀번호 규칙 설정"</string>
    <string name="policydesc_limitPassword" msgid="2502021457917874968">"화면 잠금 비밀번호와 PIN에 허용되는 길이와 문자 수를 제어합니다."</string>
    <string name="policylab_watchLogin" msgid="5091404125971980158">"화면 잠금 해제 시도 모니터링"</string>
    <string name="policydesc_watchLogin" product="tablet" msgid="3215729294215070072">"화면 잠금해제 시 비밀번호를 잘못 입력한 횟수를 모니터링하고, 잘못된 비밀번호 입력 횟수가 너무 많은 경우 태블릿을 잠그거나 태블릿에 있는 데이터를 모두 지웁니다."</string>
    <string name="policydesc_watchLogin" product="TV" msgid="2707817988309890256">"화면을 잠금 해제할 때 잘못된 비밀번호를 입력한 횟수를 모니터링하고 잘못된 비밀번호 입력 횟수가 너무 많을 때 TV를 잠그거나 TV의 데이터를 모두 삭제합니다."</string>
    <string name="policydesc_watchLogin" product="default" msgid="5712323091846761073">"화면 잠금해제 시 비밀번호를 잘못 입력한 횟수를 모니터링하고, 잘못된 비밀번호 입력 횟수가 너무 많은 경우 휴대전화를 잠그거나 휴대전화에 있는 데이터를 모두 지웁니다."</string>
    <string name="policydesc_watchLogin_secondaryUser" product="tablet" msgid="4280246270601044505">"화면 잠금 해제 시 비밀번호를 잘못 입력한 횟수를 모니터링하고 잘못된 비밀번호 입력 횟수가 너무 많은 경우 태블릿을 잠그거나 이 사용자의 데이터를 모두 삭제합니다."</string>
    <string name="policydesc_watchLogin_secondaryUser" product="TV" msgid="3484832653564483250">"화면 잠금 해제 시 비밀번호를 잘못 입력한 횟수를 모니터링하고 잘못된 비밀번호 입력 횟수가 너무 많은 경우 TV를 잠그거나 이 사용자의 데이터를 모두 삭제합니다."</string>
    <string name="policydesc_watchLogin_secondaryUser" product="default" msgid="2185480427217127147">"화면 잠금 해제 시 비밀번호를 잘못 입력한 횟수를 모니터링하고 잘못된 비밀번호 입력 횟수가 너무 많은 경우 휴대전화를 잠그거나 이 사용자의 데이터를 모두 삭제합니다."</string>
    <string name="policylab_resetPassword" msgid="4934707632423915395">"화면 잠금 변경"</string>
    <string name="policydesc_resetPassword" msgid="1278323891710619128">"화면 잠금을 변경합니다."</string>
    <string name="policylab_forceLock" msgid="2274085384704248431">"화면 잠금"</string>
    <string name="policydesc_forceLock" msgid="1141797588403827138">"화면을 잠그는 방법과 시기를 제어합니다."</string>
    <string name="policylab_wipeData" msgid="3910545446758639713">"모든 데이터 삭제"</string>
    <string name="policydesc_wipeData" product="tablet" msgid="4306184096067756876">"초기화를 수행하여 경고 없이 태블릿 데이터를 지웁니다."</string>
    <string name="policydesc_wipeData" product="tv" msgid="5816221315214527028">"초기화를 수행해서 TV의 데이터를 경고 없이 삭제합니다."</string>
    <string name="policydesc_wipeData" product="default" msgid="5096895604574188391">"초기화를 수행하여 경고 없이 휴대전화 데이터를 지웁니다."</string>
    <string name="policylab_wipeData_secondaryUser" msgid="8362863289455531813">"사용자 데이터 삭제"</string>
    <string name="policydesc_wipeData_secondaryUser" product="tablet" msgid="6336255514635308054">"이 태블릿에서 사용자의 데이터를 경고 없이 삭제합니다."</string>
    <string name="policydesc_wipeData_secondaryUser" product="tv" msgid="2086473496848351810">"이 TV에서 사용자의 데이터를 경고 없이 삭제합니다."</string>
    <string name="policydesc_wipeData_secondaryUser" product="default" msgid="6787904546711590238">"이 휴대전화에서 사용자의 데이터를 경고 없이 삭제합니다."</string>
    <string name="policylab_setGlobalProxy" msgid="2784828293747791446">"기기 전체 프록시 설정"</string>
    <string name="policydesc_setGlobalProxy" msgid="8459859731153370499">"정책이 사용 설정되어 있는 동안 사용될 기기 전체 프록시를 설정합니다. 기기 소유자만 전체 프록시를 설정할 수 있습니다."</string>
    <string name="policylab_expirePassword" msgid="5610055012328825874">"화면 잠금 비밀번호 만료 설정"</string>
    <string name="policydesc_expirePassword" msgid="5367525762204416046">"화면 잠금 비밀번호, PIN 또는 패턴의 변경 빈도를 변경합니다."</string>
    <string name="policylab_encryptedStorage" msgid="8901326199909132915">"저장소 암호화 설정"</string>
    <string name="policydesc_encryptedStorage" msgid="2637732115325316992">"저장한 애플리케이션 데이터를 암호화해야 합니다."</string>
    <string name="policylab_disableCamera" msgid="6395301023152297826">"카메라 사용 안함"</string>
    <string name="policydesc_disableCamera" msgid="2306349042834754597">"모든 기기 카메라의 사용 차단"</string>
    <string name="policylab_disableKeyguardFeatures" msgid="8552277871075367771">"일부 화면 잠금 기능 사용 중지"</string>
    <string name="policydesc_disableKeyguardFeatures" msgid="2044755691354158439">"일부 화면 잠금 기능의 사용을 차단합니다."</string>
  <string-array name="phoneTypes">
    <item msgid="8901098336658710359">"집"</item>
    <item msgid="869923650527136615">"모바일"</item>
    <item msgid="7897544654242874543">"회사"</item>
    <item msgid="1103601433382158155">"회사 팩스"</item>
    <item msgid="1735177144948329370">"집 팩스"</item>
    <item msgid="603878674477207394">"호출기"</item>
    <item msgid="1650824275177931637">"기타"</item>
    <item msgid="9192514806975898961">"맞춤설정"</item>
  </string-array>
  <string-array name="emailAddressTypes">
    <item msgid="8073994352956129127">"집"</item>
    <item msgid="7084237356602625604">"회사"</item>
    <item msgid="1112044410659011023">"기타"</item>
    <item msgid="2374913952870110618">"맞춤설정"</item>
  </string-array>
  <string-array name="postalAddressTypes">
    <item msgid="6880257626740047286">"집"</item>
    <item msgid="5629153956045109251">"회사"</item>
    <item msgid="4966604264500343469">"기타"</item>
    <item msgid="4932682847595299369">"맞춤설정"</item>
  </string-array>
  <string-array name="imAddressTypes">
    <item msgid="1738585194601476694">"집"</item>
    <item msgid="1359644565647383708">"회사"</item>
    <item msgid="7868549401053615677">"기타"</item>
    <item msgid="3145118944639869809">"맞춤설정"</item>
  </string-array>
  <string-array name="organizationTypes">
    <item msgid="7546335612189115615">"회사"</item>
    <item msgid="4378074129049520373">"기타"</item>
    <item msgid="3455047468583965104">"맞춤설정"</item>
  </string-array>
  <string-array name="imProtocols">
    <item msgid="8595261363518459565">"AIM"</item>
    <item msgid="7390473628275490700">"Windows Live"</item>
    <item msgid="7882877134931458217">"Yahoo"</item>
    <item msgid="5035376313200585242">"Skype"</item>
    <item msgid="7532363178459444943">"QQ"</item>
    <item msgid="3713441034299660749">"Google 토크"</item>
    <item msgid="2506857312718630823">"ICQ"</item>
    <item msgid="1648797903785279353">"Jabber"</item>
  </string-array>
    <string name="phoneTypeCustom" msgid="1644738059053355820">"맞춤설정"</string>
    <string name="phoneTypeHome" msgid="2570923463033985887">"집"</string>
    <string name="phoneTypeMobile" msgid="6501463557754751037">"휴대전화"</string>
    <string name="phoneTypeWork" msgid="8863939667059911633">"직장"</string>
    <string name="phoneTypeFaxWork" msgid="3517792160008890912">"직장 팩스"</string>
    <string name="phoneTypeFaxHome" msgid="2067265972322971467">"집 팩스"</string>
    <string name="phoneTypePager" msgid="7582359955394921732">"호출기"</string>
    <string name="phoneTypeOther" msgid="1544425847868765990">"기타"</string>
    <string name="phoneTypeCallback" msgid="2712175203065678206">"콜백"</string>
    <string name="phoneTypeCar" msgid="8738360689616716982">"카폰"</string>
    <string name="phoneTypeCompanyMain" msgid="540434356461478916">"회사 기본전화"</string>
    <string name="phoneTypeIsdn" msgid="8022453193171370337">"ISDN"</string>
    <string name="phoneTypeMain" msgid="6766137010628326916">"기본"</string>
    <string name="phoneTypeOtherFax" msgid="8587657145072446565">"기타 팩스"</string>
    <string name="phoneTypeRadio" msgid="4093738079908667513">"무선통신"</string>
    <string name="phoneTypeTelex" msgid="3367879952476250512">"텔렉스"</string>
    <string name="phoneTypeTtyTdd" msgid="8606514378585000044">"TTY TDD"</string>
    <string name="phoneTypeWorkMobile" msgid="1311426989184065709">"직장 휴대전화"</string>
    <string name="phoneTypeWorkPager" msgid="649938731231157056">"직장 호출기"</string>
    <string name="phoneTypeAssistant" msgid="5596772636128562884">"비서"</string>
    <string name="phoneTypeMms" msgid="7254492275502768992">"MMS"</string>
    <string name="eventTypeCustom" msgid="7837586198458073404">"맞춤설정"</string>
    <string name="eventTypeBirthday" msgid="2813379844211390740">"생일"</string>
    <string name="eventTypeAnniversary" msgid="3876779744518284000">"기념일"</string>
    <string name="eventTypeOther" msgid="7388178939010143077">"기타"</string>
    <string name="emailTypeCustom" msgid="8525960257804213846">"맞춤설정"</string>
    <string name="emailTypeHome" msgid="449227236140433919">"집"</string>
    <string name="emailTypeWork" msgid="3548058059601149973">"직장"</string>
    <string name="emailTypeOther" msgid="2923008695272639549">"기타"</string>
    <string name="emailTypeMobile" msgid="119919005321166205">"모바일"</string>
    <string name="postalTypeCustom" msgid="8903206903060479902">"맞춤설정"</string>
    <string name="postalTypeHome" msgid="8165756977184483097">"집"</string>
    <string name="postalTypeWork" msgid="5268172772387694495">"직장"</string>
    <string name="postalTypeOther" msgid="2726111966623584341">"기타"</string>
    <string name="imTypeCustom" msgid="2074028755527826046">"맞춤설정"</string>
    <string name="imTypeHome" msgid="6241181032954263892">"집"</string>
    <string name="imTypeWork" msgid="1371489290242433090">"직장"</string>
    <string name="imTypeOther" msgid="5377007495735915478">"기타"</string>
    <string name="imProtocolCustom" msgid="6919453836618749992">"맞춤설정"</string>
    <string name="imProtocolAim" msgid="7050360612368383417">"AIM"</string>
    <string name="imProtocolMsn" msgid="144556545420769442">"Windows Live"</string>
    <string name="imProtocolYahoo" msgid="8271439408469021273">"Yahoo"</string>
    <string name="imProtocolSkype" msgid="9019296744622832951">"Skype"</string>
    <string name="imProtocolQq" msgid="8887484379494111884">"QQ"</string>
    <string name="imProtocolGoogleTalk" msgid="493902321140277304">"행아웃"</string>
    <string name="imProtocolIcq" msgid="1574870433606517315">"ICQ"</string>
    <string name="imProtocolJabber" msgid="2279917630875771722">"Jabber"</string>
    <string name="imProtocolNetMeeting" msgid="8287625655986827971">"NetMeeting"</string>
    <string name="orgTypeWork" msgid="29268870505363872">"직장"</string>
    <string name="orgTypeOther" msgid="3951781131570124082">"기타"</string>
    <string name="orgTypeCustom" msgid="225523415372088322">"맞춤설정"</string>
    <string name="relationTypeCustom" msgid="3542403679827297300">"맞춤설정"</string>
    <string name="relationTypeAssistant" msgid="6274334825195379076">"비서"</string>
    <string name="relationTypeBrother" msgid="8757913506784067713">"남자 형제"</string>
    <string name="relationTypeChild" msgid="1890746277276881626">"자녀"</string>
    <string name="relationTypeDomesticPartner" msgid="6904807112121122133">"동거인"</string>
    <string name="relationTypeFather" msgid="5228034687082050725">"아버지"</string>
    <string name="relationTypeFriend" msgid="7313106762483391262">"친구"</string>
    <string name="relationTypeManager" msgid="6365677861610137895">"상사"</string>
    <string name="relationTypeMother" msgid="4578571352962758304">"어머니"</string>
    <string name="relationTypeParent" msgid="4755635567562925226">"부모"</string>
    <string name="relationTypePartner" msgid="7266490285120262781">"파트너"</string>
    <string name="relationTypeReferredBy" msgid="101573059844135524">"추천인"</string>
    <string name="relationTypeRelative" msgid="1799819930085610271">"친척"</string>
    <string name="relationTypeSister" msgid="1735983554479076481">"여자 형제"</string>
    <string name="relationTypeSpouse" msgid="394136939428698117">"배우자"</string>
    <string name="sipAddressTypeCustom" msgid="2473580593111590945">"맞춤설정"</string>
    <string name="sipAddressTypeHome" msgid="6093598181069359295">"집"</string>
    <string name="sipAddressTypeWork" msgid="6920725730797099047">"직장"</string>
    <string name="sipAddressTypeOther" msgid="4408436162950119849">"기타"</string>
    <string name="quick_contacts_not_available" msgid="746098007828579688">"이 주소록을 표시할 수 있는 애플리케이션이 없습니다."</string>
    <string name="keyguard_password_enter_pin_code" msgid="3037685796058495017">"PIN 코드 입력"</string>
    <string name="keyguard_password_enter_puk_code" msgid="4800725266925845333">"PUK 및 새 PIN 코드 입력"</string>
    <string name="keyguard_password_enter_puk_prompt" msgid="1341112146710087048">"PUK 코드"</string>
    <string name="keyguard_password_enter_pin_prompt" msgid="8027680321614196258">"새 PIN 코드"</string>
    <string name="keyguard_password_entry_touch_hint" msgid="2644215452200037944"><font size="17">"탭하여 비밀번호 입력"</font></string>
    <string name="keyguard_password_enter_password_code" msgid="1054721668279049780">"잠금 해제하려면 비밀번호 입력"</string>
    <string name="keyguard_password_enter_pin_password_code" msgid="6391755146112503443">"잠금을 해제하려면 PIN 입력"</string>
    <string name="keyguard_password_wrong_pin_code" msgid="2422225591006134936">"PIN 코드가 잘못되었습니다."</string>
    <string name="keyguard_label_text" msgid="861796461028298424">"잠금해제하려면 메뉴를 누른 다음 0을 누릅니다."</string>
    <string name="emergency_call_dialog_number_for_display" msgid="696192103195090970">"비상 전화번호"</string>
    <string name="lockscreen_carrier_default" msgid="6169005837238288522">"서비스 불가"</string>
    <string name="lockscreen_screen_locked" msgid="7288443074806832904">"화면 잠김"</string>
    <string name="lockscreen_instructions_when_pattern_enabled" msgid="46154051614126049">"비상 전화를 걸거나 잠금해제하려면 메뉴를 누르세요."</string>
    <string name="lockscreen_instructions_when_pattern_disabled" msgid="686260028797158364">"잠금해제하려면 메뉴를 누르세요."</string>
    <string name="lockscreen_pattern_instructions" msgid="7478703254964810302">"잠금해제를 위해 패턴 그리기"</string>
    <string name="lockscreen_emergency_call" msgid="5298642613417801888">"긴급 전화"</string>
    <string name="lockscreen_return_to_call" msgid="5244259785500040021">"통화로 돌아가기"</string>
    <string name="lockscreen_pattern_correct" msgid="9039008650362261237">"맞습니다."</string>
    <string name="lockscreen_pattern_wrong" msgid="4317955014948108794">"다시 시도"</string>
    <string name="lockscreen_password_wrong" msgid="5737815393253165301">"다시 시도"</string>
    <string name="lockscreen_storage_locked" msgid="9167551160010625200">"모든 기능 및 데이터 잠금 해제"</string>
    <string name="faceunlock_multiple_failures" msgid="754137583022792429">"얼굴 인식 잠금해제 최대 시도 횟수를 초과했습니다."</string>
    <string name="lockscreen_missing_sim_message_short" msgid="5099439277819215399">"SIM 카드가 없습니다."</string>
    <string name="lockscreen_missing_sim_message" product="tablet" msgid="151659196095791474">"태블릿에 SIM 카드가 없습니다."</string>
    <string name="lockscreen_missing_sim_message" product="tv" msgid="1943633865476989599">"TV에 SIM 카드가 없습니다."</string>
    <string name="lockscreen_missing_sim_message" product="default" msgid="2186920585695169078">"휴대전화에 SIM 카드가 없습니다."</string>
    <string name="lockscreen_missing_sim_instructions" msgid="5372787138023272615">"SIM 카드를 삽입하세요."</string>
    <string name="lockscreen_missing_sim_instructions_long" msgid="3526573099019319472">"SIM 카드가 없거나 읽을 수 없습니다. SIM 카드를 삽입하세요."</string>
    <string name="lockscreen_permanent_disabled_sim_message_short" msgid="5096149665138916184">"사용할 수 없는 SIM 카드입니다."</string>
    <string name="lockscreen_permanent_disabled_sim_instructions" msgid="910904643433151371">"SIM 카드 사용이 영구적으로 사용중지되었습니다.\n다른 SIM 카드를 사용하려면 무선 서비스 제공업체에 문의하시기 바랍니다."</string>
    <string name="lockscreen_transport_prev_description" msgid="6300840251218161534">"이전 트랙"</string>
    <string name="lockscreen_transport_next_description" msgid="573285210424377338">"다음 트랙"</string>
    <string name="lockscreen_transport_pause_description" msgid="3980308465056173363">"일시중지"</string>
    <string name="lockscreen_transport_play_description" msgid="1901258823643886401">"재생"</string>
    <string name="lockscreen_transport_stop_description" msgid="5907083260651210034">"중지"</string>
    <string name="lockscreen_transport_rew_description" msgid="6944412838651990410">"되감기"</string>
    <string name="lockscreen_transport_ffw_description" msgid="42987149870928985">"빨리 감기"</string>
    <string name="emergency_calls_only" msgid="6733978304386365407">"긴급 통화만 허용"</string>
    <string name="lockscreen_network_locked_message" msgid="143389224986028501">"네트워크 잠김"</string>
    <string name="lockscreen_sim_puk_locked_message" msgid="7441797339976230">"SIM 카드가 PUK 잠김 상태입니다."</string>
    <string name="lockscreen_sim_puk_locked_instructions" msgid="8127916255245181063">"사용자 가이드를 참조하거나 고객지원팀에 문의하세요."</string>
    <string name="lockscreen_sim_locked_message" msgid="8066660129206001039">"SIM 카드가 잠겨 있습니다."</string>
    <string name="lockscreen_sim_unlock_progress_dialog_message" msgid="595323214052881264">"SIM 카드 잠금해제 중..."</string>
    <string name="lockscreen_too_many_failed_attempts_dialog_message" msgid="6481623830344107222">"잠금해제 패턴을 <xliff:g id="NUMBER_0">%1$d</xliff:g>회 잘못 그렸습니다. \n\n<xliff:g id="NUMBER_1">%2$d</xliff:g>초 후에 다시 시도하세요."</string>
    <string name="lockscreen_too_many_failed_password_attempts_dialog_message" msgid="2725973286239344555">"비밀번호를 <xliff:g id="NUMBER_0">%1$d</xliff:g>회 잘못 입력했습니다. \n\n<xliff:g id="NUMBER_1">%2$d</xliff:g>초 후에 다시 시도하세요."</string>
    <string name="lockscreen_too_many_failed_pin_attempts_dialog_message" msgid="6216672706545696955">"PIN을 <xliff:g id="NUMBER_0">%1$d</xliff:g>회 잘못 입력했습니다. \n\n<xliff:g id="NUMBER_1">%2$d</xliff:g>초 후에 다시 시도하세요."</string>
    <string name="lockscreen_failed_attempts_almost_glogin" product="tablet" msgid="9191611984625460820">"잠금해제 패턴을 <xliff:g id="NUMBER_0">%1$d</xliff:g>회 잘못 그렸습니다. <xliff:g id="NUMBER_1">%2$d</xliff:g>회 더 실패하면 Google 로그인을 통해 태블릿을 잠금해제해야 합니다.\n\n <xliff:g id="NUMBER_2">%3$d</xliff:g>초 후에 다시 시도하세요."</string>
    <string name="lockscreen_failed_attempts_almost_glogin" product="tv" msgid="5316664559603394684">"잠금해제 패턴을 <xliff:g id="NUMBER_0">%1$d</xliff:g>회 잘못 입력했습니다. <xliff:g id="NUMBER_1">%2$d</xliff:g>회 더 잘못 입력하면 Google 로그인을 통해 TV를 잠금 해제해야 합니다.\n\n <xliff:g id="NUMBER_2">%3$d</xliff:g>초 후에 다시 시도하세요."</string>
    <string name="lockscreen_failed_attempts_almost_glogin" product="default" msgid="2590227559763762751">"잠금해제 패턴을 <xliff:g id="NUMBER_0">%1$d</xliff:g>회 잘못 그렸습니다. <xliff:g id="NUMBER_1">%2$d</xliff:g>회 더 실패하면 Google 로그인을 통해 휴대전화를 잠금해제해야 합니다.\n\n <xliff:g id="NUMBER_2">%3$d</xliff:g>초 후에 다시 시도하세요."</string>
    <string name="lockscreen_failed_attempts_almost_at_wipe" product="tablet" msgid="6128106399745755604">"태블릿을 잠금 해제하려는 시도가 <xliff:g id="NUMBER_0">%1$d</xliff:g>번 잘못되었습니다. <xliff:g id="NUMBER_1">%2$d</xliff:g>번 더 실패하면 태블릿이 초기화되고 사용자 데이터가 모두 손실됩니다."</string>
    <string name="lockscreen_failed_attempts_almost_at_wipe" product="tv" msgid="950408382418270260">"TV 잠금 해제 시도를 <xliff:g id="NUMBER_0">%1$d</xliff:g>회 실패했습니다. <xliff:g id="NUMBER_1">%2$d</xliff:g>회 더 실패하면 TV가 초기화되고 모든 사용자 데이터가 삭제됩니다."</string>
    <string name="lockscreen_failed_attempts_almost_at_wipe" product="default" msgid="8603565142156826565">"휴대전화를 잠금 해제하려는 시도가 <xliff:g id="NUMBER_0">%1$d</xliff:g>번 잘못되었습니다. <xliff:g id="NUMBER_1">%2$d</xliff:g>번 더 실패하면 휴대전화가 초기화되고 사용자 데이터가 모두 손실됩니다."</string>
    <string name="lockscreen_failed_attempts_now_wiping" product="tablet" msgid="280873516493934365">"태블릿을 잠금 해제하려는 시도가 <xliff:g id="NUMBER">%d</xliff:g>번 잘못되었습니다. 태블릿이 초기화됩니다."</string>
    <string name="lockscreen_failed_attempts_now_wiping" product="tv" msgid="3195755534096192191">"TV 잠금 해제 시도를 <xliff:g id="NUMBER">%d</xliff:g>회 실패했으므로 지금 TV가 초기화됩니다."</string>
    <string name="lockscreen_failed_attempts_now_wiping" product="default" msgid="3025504721764922246">"휴대전화를 잠금 해제하려는 시도가 <xliff:g id="NUMBER">%d</xliff:g>번 잘못되었습니다. 휴대전화가 초기화됩니다."</string>
    <string name="lockscreen_too_many_failed_attempts_countdown" msgid="6251480343394389665">"<xliff:g id="NUMBER">%d</xliff:g>초 후에 다시 시도하세요."</string>
    <string name="lockscreen_forgot_pattern_button_text" msgid="2626999449610695930">"패턴을 잊으셨나요?"</string>
    <string name="lockscreen_glogin_forgot_pattern" msgid="2588521501166032747">"계정 잠금 해제"</string>
    <string name="lockscreen_glogin_too_many_attempts" msgid="2751368605287288808">"패턴을 너무 많이 시도했습니다."</string>
    <string name="lockscreen_glogin_instructions" msgid="3931816256100707784">"잠금해제하려면 Google 계정으로 로그인하세요."</string>
    <string name="lockscreen_glogin_username_hint" msgid="8846881424106484447">"사용자 이름(이메일)"</string>
    <string name="lockscreen_glogin_password_hint" msgid="5958028383954738528">"비밀번호"</string>
    <string name="lockscreen_glogin_submit_button" msgid="7130893694795786300">"로그인"</string>
    <string name="lockscreen_glogin_invalid_input" msgid="1364051473347485908">"사용자 이름 또는 비밀번호가 잘못되었습니다."</string>
    <string name="lockscreen_glogin_account_recovery_hint" msgid="1696924763690379073">"사용자 이름이나 비밀번호를 잊어버렸습니까?\n"<b>"google.com/accounts/recovery"</b>"를 방문하세요."</string>
    <string name="lockscreen_glogin_checking_password" msgid="7114627351286933867">"확인 중…"</string>
    <string name="lockscreen_unlock_label" msgid="737440483220667054">"잠금해제"</string>
    <string name="lockscreen_sound_on_label" msgid="9068877576513425970">"사운드 켜기"</string>
    <string name="lockscreen_sound_off_label" msgid="996822825154319026">"사운드 끄기"</string>
    <string name="lockscreen_access_pattern_start" msgid="3941045502933142847">"패턴 시작"</string>
    <string name="lockscreen_access_pattern_cleared" msgid="5583479721001639579">"패턴 삭제"</string>
    <string name="lockscreen_access_pattern_cell_added" msgid="6756031208359292487">"셀 추가됨"</string>
    <string name="lockscreen_access_pattern_cell_added_verbose" msgid="7264580781744026939">"셀 <xliff:g id="CELL_INDEX">%1$s</xliff:g> 추가됨"</string>
    <string name="lockscreen_access_pattern_detected" msgid="4988730895554057058">"패턴 완료"</string>
    <string name="lockscreen_access_pattern_area" msgid="400813207572953209">"패턴을 그리는 부분입니다."</string>
    <string name="keyguard_accessibility_widget_changed" msgid="5678624624681400191">"%1$s. %3$d의 위젯 %2$d."</string>
    <string name="keyguard_accessibility_add_widget" msgid="8273277058724924654">"위젯 추가"</string>
    <string name="keyguard_accessibility_widget_empty_slot" msgid="1281505703307930757">"비어 있음"</string>
    <string name="keyguard_accessibility_unlock_area_expanded" msgid="2278106022311170299">"잠금 해제 영역 확장됨"</string>
    <string name="keyguard_accessibility_unlock_area_collapsed" msgid="6366992066936076396">"잠금 해제 영역 축소됨"</string>
    <string name="keyguard_accessibility_widget" msgid="6527131039741808240">"<xliff:g id="WIDGET_INDEX">%1$s</xliff:g> 위젯"</string>
    <string name="keyguard_accessibility_user_selector" msgid="1226798370913698896">"사용자 선택기"</string>
    <string name="keyguard_accessibility_status" msgid="8008264603935930611">"상태"</string>
    <string name="keyguard_accessibility_camera" msgid="8904231194181114603">"카메라"</string>
    <string name="keygaurd_accessibility_media_controls" msgid="262209654292161806">"미디어 조정"</string>
    <string name="keyguard_accessibility_widget_reorder_start" msgid="8736853615588828197">"위젯 재정렬 시작됨"</string>
    <string name="keyguard_accessibility_widget_reorder_end" msgid="7170190950870468320">"위젯 재정렬 완료됨"</string>
    <string name="keyguard_accessibility_widget_deleted" msgid="4426204263929224434">"<xliff:g id="WIDGET_INDEX">%1$s</xliff:g> 위젯이 삭제됨"</string>
    <string name="keyguard_accessibility_expand_lock_area" msgid="519859720934178024">"잠금 해제 영역 확장"</string>
    <string name="keyguard_accessibility_slide_unlock" msgid="2959928478764697254">"슬라이드하여 잠금해제합니다."</string>
    <string name="keyguard_accessibility_pattern_unlock" msgid="1490840706075246612">"패턴을 사용하여 잠금해제합니다."</string>
    <string name="keyguard_accessibility_face_unlock" msgid="4817282543351718535">"얼굴 인식을 사용하여 잠금해제합니다."</string>
    <string name="keyguard_accessibility_pin_unlock" msgid="2469687111784035046">"핀을 사용하여 잠금해제합니다."</string>
    <string name="keyguard_accessibility_sim_pin_unlock" msgid="9149698847116962307">"SIM PIN 잠금 해제"</string>
    <string name="keyguard_accessibility_sim_puk_unlock" msgid="9106899279724723341">"SIM PUK 잠금 해제"</string>
    <string name="keyguard_accessibility_password_unlock" msgid="7675777623912155089">"비밀번호를 사용하여 잠금해제합니다."</string>
    <string name="keyguard_accessibility_pattern_area" msgid="7679891324509597904">"패턴을 그리는 부분입니다."</string>
    <string name="keyguard_accessibility_slide_area" msgid="6736064494019979544">"슬라이드하는 부분입니다."</string>
    <string name="password_keyboard_label_symbol_key" msgid="992280756256536042">"?123"</string>
    <string name="password_keyboard_label_alpha_key" msgid="8001096175167485649">"ABC"</string>
    <string name="password_keyboard_label_alt_key" msgid="1284820942620288678">"ALT"</string>
    <string name="granularity_label_character" msgid="7336470535385009523">"문자"</string>
    <string name="granularity_label_word" msgid="7075570328374918660">"단어"</string>
    <string name="granularity_label_link" msgid="5815508880782488267">"링크"</string>
    <string name="granularity_label_line" msgid="5764267235026120888">"행"</string>
    <string name="factorytest_failed" msgid="5410270329114212041">"출고 테스트 불합격"</string>
    <string name="factorytest_not_system" msgid="4435201656767276723">"FACTORY_TEST 작업은 /system/app 디렉토리에 설치된 패키지에 대해서만 지원됩니다."</string>
    <string name="factorytest_no_action" msgid="872991874799998561">"FACTORY_TEST 작업을 제공하는 패키지가 없습니다."</string>
    <string name="factorytest_reboot" msgid="6320168203050791643">"다시 부팅"</string>
    <string name="js_dialog_title" msgid="1987483977834603872">"\'<xliff:g id="TITLE">%s</xliff:g>\' 페이지 내용:"</string>
    <string name="js_dialog_title_default" msgid="6961903213729667573">"자바스크립트"</string>
    <string name="js_dialog_before_unload_title" msgid="2619376555525116593">"탐색 확인"</string>
    <string name="js_dialog_before_unload_positive_button" msgid="3112752010600484130">"이 페이지 닫기"</string>
    <string name="js_dialog_before_unload_negative_button" msgid="5614861293026099715">"이 페이지에 머무르기"</string>
    <string name="js_dialog_before_unload" msgid="3468816357095378590">"<xliff:g id="MESSAGE">%s</xliff:g>\n\n다른 페이지로 이동하시겠습니까?"</string>
    <string name="save_password_label" msgid="6860261758665825069">"확인"</string>
    <string name="double_tap_toast" msgid="4595046515400268881">"도움말: 확대/축소하려면 두 번 탭합니다."</string>
    <string name="autofill_this_form" msgid="4616758841157816676">"자동완성"</string>
    <string name="setup_autofill" msgid="7103495070180590814">"자동완성 설정..."</string>
    <string name="autofill_window_title" msgid="4107745526909284887">"<xliff:g id="SERVICENAME">%1$s</xliff:g> 자동 완성"</string>
    <string name="autofill_address_name_separator" msgid="6350145154779706772">" "</string>
    <string name="autofill_address_summary_name_format" msgid="3268041054899214945">"$3$2$1"</string>
    <string name="autofill_address_summary_separator" msgid="7483307893170324129">", "</string>
    <string name="autofill_address_summary_format" msgid="4874459455786827344">"$1$2$3"</string>
    <string name="autofill_province" msgid="2231806553863422300">"도"</string>
    <string name="autofill_postal_code" msgid="4696430407689377108">"우편번호"</string>
    <string name="autofill_state" msgid="6988894195520044613">"시/도"</string>
    <string name="autofill_zip_code" msgid="8697544592627322946">"우편번호"</string>
    <string name="autofill_county" msgid="237073771020362891">"구/군"</string>
    <string name="autofill_island" msgid="4020100875984667025">"섬"</string>
    <string name="autofill_district" msgid="8400735073392267672">"구"</string>
    <string name="autofill_department" msgid="5343279462564453309">"지역"</string>
    <string name="autofill_prefecture" msgid="2028499485065800419">"현"</string>
    <string name="autofill_parish" msgid="8202206105468820057">"군"</string>
    <string name="autofill_area" msgid="3547409050889952423">"주소"</string>
    <string name="autofill_emirate" msgid="2893880978835698818">"에미리트"</string>
    <string name="permlab_readHistoryBookmarks" msgid="3775265775405106983">"웹 북마크 및 기록 읽기"</string>
    <string name="permdesc_readHistoryBookmarks" msgid="8462378226600439658">"앱이 브라우저가 방문한 모든 URL의 기록과 모든 브라우저 북마크를 읽을 수 있도록 허용합니다. 참고: 이 권한은 타사 브라우저 또는 브라우저 기능을 가진 기타 애플리케이션에 적용되지 않습니다."</string>
    <string name="permlab_writeHistoryBookmarks" msgid="3714785165273314490">"웹 북마크 및 기록 쓰기"</string>
    <string name="permdesc_writeHistoryBookmarks" product="tablet" msgid="6825527469145760922">"앱이 태블릿에 저장된 브라우저 기록 또는 북마크를 수정할 수 있도록 허용합니다. 이 경우 앱이 브라우저 데이터를 삭제 또는 수정할 수 있습니다. 참고: 이 권한은 타사 브라우저 또는 브라우저 기능을 가진 기타 애플리케이션에 적용되지 않습니다."</string>
    <string name="permdesc_writeHistoryBookmarks" product="tv" msgid="7007393823197766548">"앱이 TV에 저장된 브라우저 기록 또는 북마크를 수정할 수 있도록 허용합니다. 이 경우 앱이 브라우저 데이터를 삭제하거나 수정할 수 있습니다. 참조: 웹 브라우징 기능이 지원되는 타사 브라우저 및 다른 애플리케이션이 이 작업을 수행할 수도 있습니다."</string>
    <string name="permdesc_writeHistoryBookmarks" product="default" msgid="8497389531014185509">"앱이 휴대전화에 저장된 브라우저 기록 또는 북마크를 수정할 수 있도록 허용합니다. 이 경우 앱이 브라우저 데이터를 삭제 또는 수정할 수 있습니다. 참고: 이 권한은 타사 브라우저 또는 브라우저 기능을 가진 기타 애플리케이션에 적용되지 않습니다."</string>
    <string name="permlab_setAlarm" msgid="1379294556362091814">"알람 설정"</string>
    <string name="permdesc_setAlarm" msgid="316392039157473848">"앱이 설치된 알람 시계 앱에서 알람을 설정할 수 있도록 허용합니다. 일부 알람 시계 앱에는 이 기능이 구현되지 않을 수 있습니다."</string>
    <string name="permlab_addVoicemail" msgid="5525660026090959044">"음성사서함 추가"</string>
    <string name="permdesc_addVoicemail" msgid="6604508651428252437">"앱이 음성사서함에 메시지를 추가할 수 있도록 허용합니다."</string>
    <string name="permlab_writeGeolocationPermissions" msgid="5962224158955273932">"브라우저 위치 정보 권한 수정"</string>
    <string name="permdesc_writeGeolocationPermissions" msgid="1083743234522638747">"앱이 브라우저의 위치 정보 권한을 수정할 수 있도록 허용합니다. 이 경우 악성 앱이 이 기능을 이용하여 임의의 웹사이트에 위치 정보를 보낼 수 있습니다."</string>
    <string name="save_password_message" msgid="767344687139195790">"브라우저에 이 비밀번호를 저장하시겠습니까?"</string>
    <string name="save_password_notnow" msgid="6389675316706699758">"나중에"</string>
    <string name="save_password_remember" msgid="6491879678996749466">"저장"</string>
    <string name="save_password_never" msgid="8274330296785855105">"안함"</string>
    <string name="open_permission_deny" msgid="7374036708316629800">"페이지를 열 수 있는 권한이 없습니다."</string>
    <string name="text_copied" msgid="4985729524670131385">"텍스트가 클립보드에 복사되었습니다."</string>
    <string name="copied" msgid="8564151838171791598">"복사 완료"</string>
    <string name="more_item_label" msgid="4650918923083320495">"더보기"</string>
    <string name="prepend_shortcut_label" msgid="2572214461676015642">"Menu+"</string>
    <string name="menu_meta_shortcut_label" msgid="4647153495550313570">"Meta+"</string>
    <string name="menu_ctrl_shortcut_label" msgid="3917070091228880941">"Ctrl+"</string>
    <string name="menu_alt_shortcut_label" msgid="6249849492641218944">"Alt+"</string>
    <string name="menu_shift_shortcut_label" msgid="6773890288720306380">"Shift+"</string>
    <string name="menu_sym_shortcut_label" msgid="4019695553731017933">"Sym+"</string>
    <string name="menu_function_shortcut_label" msgid="1984053777418162618">"Function+"</string>
    <string name="menu_space_shortcut_label" msgid="2410328639272162537">"스페이스바"</string>
    <string name="menu_enter_shortcut_label" msgid="2743362785111309668">"입력"</string>
    <string name="menu_delete_shortcut_label" msgid="3658178007202748164">"삭제"</string>
    <string name="search_go" msgid="8298016669822141719">"검색"</string>
    <string name="search_hint" msgid="1733947260773056054">"검색..."</string>
    <string name="searchview_description_search" msgid="6749826639098512120">"검색"</string>
    <string name="searchview_description_query" msgid="5911778593125355124">"검색어"</string>
    <string name="searchview_description_clear" msgid="1330281990951833033">"검색어 삭제"</string>
    <string name="searchview_description_submit" msgid="2688450133297983542">"검색어 보내기"</string>
    <string name="searchview_description_voice" msgid="2453203695674994440">"음성 검색"</string>
    <string name="enable_explore_by_touch_warning_title" msgid="7460694070309730149">"\'터치하여 탐색\'을 사용하시겠습니까?"</string>
    <string name="enable_explore_by_touch_warning_message" product="tablet" msgid="8655887539089910577">"<xliff:g id="ACCESSIBILITY_SERVICE_NAME">%1$s</xliff:g>을(를) 사용하려면 \'터치하여 탐색\' 기능을 사용하도록 설정해야 합니다. \'터치하여 탐색\'을 사용하도록 설정하면, 화면을 터치하여 손가락 아래에 표시된 항목에 대한 설명을 듣고 보거나 태블릿으로 상호작용하기 위한 동작을 수행할 수 있습니다."</string>
    <string name="enable_explore_by_touch_warning_message" product="default" msgid="2708199672852373195">"<xliff:g id="ACCESSIBILITY_SERVICE_NAME">%1$s</xliff:g>을(를) 사용하려면 \'터치하여 탐색\' 기능을 사용하도록 설정해야 합니다. \'터치하여 탐색\'을 사용하도록 설정하면, 화면을 터치하여 손가락 아래에 표시된 항목에 대한 설명을 듣고 보거나 휴대전화로 상호작용하기 위한 동작을 수행할 수 있습니다."</string>
    <string name="oneMonthDurationPast" msgid="7396384508953779925">"한 달 전"</string>
    <string name="beforeOneMonthDurationPast" msgid="909134546836499826">"한 달 전"</string>
    <plurals name="last_num_days" formatted="false" msgid="5104533550723932025">
      <item quantity="other">지난 <xliff:g id="COUNT_1">%d</xliff:g>일</item>
      <item quantity="one">지난 <xliff:g id="COUNT_0">%d</xliff:g>일</item>
    </plurals>
    <string name="last_month" msgid="3959346739979055432">"지난달"</string>
    <string name="older" msgid="5211975022815554840">"이전"</string>
    <string name="preposition_for_date" msgid="9093949757757445117">"<xliff:g id="DATE">%s</xliff:g>"</string>
    <string name="preposition_for_time" msgid="5506831244263083793">"<xliff:g id="TIME">%s</xliff:g>"</string>
    <string name="preposition_for_year" msgid="5040395640711867177">"<xliff:g id="YEAR">%s</xliff:g>년"</string>
    <string name="day" msgid="8144195776058119424">"일"</string>
    <string name="days" msgid="4774547661021344602">"일"</string>
    <string name="hour" msgid="2126771916426189481">"시간"</string>
    <string name="hours" msgid="894424005266852993">"시간"</string>
    <string name="minute" msgid="9148878657703769868">"분"</string>
    <string name="minutes" msgid="5646001005827034509">"분"</string>
    <string name="second" msgid="3184235808021478">"초"</string>
    <string name="seconds" msgid="3161515347216589235">"초"</string>
    <string name="week" msgid="5617961537173061583">"주"</string>
    <string name="weeks" msgid="6509623834583944518">"주"</string>
    <string name="year" msgid="4001118221013892076">"년"</string>
    <string name="years" msgid="6881577717993213522">"년"</string>
    <string name="now_string_shortest" msgid="8912796667087856402">"지금"</string>
    <plurals name="duration_minutes_shortest" formatted="false" msgid="3957499975064245495">
      <item quantity="other"><xliff:g id="COUNT_1">%d</xliff:g>분</item>
      <item quantity="one"><xliff:g id="COUNT_0">%d</xliff:g>분</item>
    </plurals>
    <plurals name="duration_hours_shortest" formatted="false" msgid="3552182110578602356">
      <item quantity="other"><xliff:g id="COUNT_1">%d</xliff:g>시간</item>
      <item quantity="one"><xliff:g id="COUNT_0">%d</xliff:g>시간</item>
    </plurals>
    <plurals name="duration_days_shortest" formatted="false" msgid="5213655532597081640">
      <item quantity="other"><xliff:g id="COUNT_1">%d</xliff:g>일</item>
      <item quantity="one"><xliff:g id="COUNT_0">%d</xliff:g>일</item>
    </plurals>
    <plurals name="duration_years_shortest" formatted="false" msgid="7848711145196397042">
      <item quantity="other"><xliff:g id="COUNT_1">%d</xliff:g>년</item>
      <item quantity="one"><xliff:g id="COUNT_0">%d</xliff:g>년</item>
    </plurals>
    <plurals name="duration_minutes_shortest_future" formatted="false" msgid="3277614521231489951">
      <item quantity="other"><xliff:g id="COUNT_1">%d</xliff:g>분 후</item>
      <item quantity="one"><xliff:g id="COUNT_0">%d</xliff:g>분 후</item>
    </plurals>
    <plurals name="duration_hours_shortest_future" formatted="false" msgid="2152452368397489370">
      <item quantity="other"><xliff:g id="COUNT_1">%d</xliff:g>시간 후</item>
      <item quantity="one"><xliff:g id="COUNT_0">%d</xliff:g>시간 후</item>
    </plurals>
    <plurals name="duration_days_shortest_future" formatted="false" msgid="8088331502820295701">
      <item quantity="other"><xliff:g id="COUNT_1">%d</xliff:g>일 후</item>
      <item quantity="one"><xliff:g id="COUNT_0">%d</xliff:g>일 후</item>
    </plurals>
    <plurals name="duration_years_shortest_future" formatted="false" msgid="2317006667145250301">
      <item quantity="other"><xliff:g id="COUNT_1">%d</xliff:g>년 후</item>
      <item quantity="one"><xliff:g id="COUNT_0">%d</xliff:g>년 후</item>
    </plurals>
    <plurals name="duration_minutes_relative" formatted="false" msgid="3178131706192980192">
      <item quantity="other"><xliff:g id="COUNT_1">%d</xliff:g>분 전</item>
      <item quantity="one"><xliff:g id="COUNT_0">%d</xliff:g>분 전</item>
    </plurals>
    <plurals name="duration_hours_relative" formatted="false" msgid="676894109982008411">
      <item quantity="other"><xliff:g id="COUNT_1">%d</xliff:g>시간 전</item>
      <item quantity="one"><xliff:g id="COUNT_0">%d</xliff:g>시간 전</item>
    </plurals>
    <plurals name="duration_days_relative" formatted="false" msgid="2203515825765397130">
      <item quantity="other"><xliff:g id="COUNT_1">%d</xliff:g>일 전</item>
      <item quantity="one"><xliff:g id="COUNT_0">%d</xliff:g>일 전</item>
    </plurals>
    <plurals name="duration_years_relative" formatted="false" msgid="4820062134188885734">
      <item quantity="other"><xliff:g id="COUNT_1">%d</xliff:g>년 전</item>
      <item quantity="one"><xliff:g id="COUNT_0">%d</xliff:g>년 전</item>
    </plurals>
    <plurals name="duration_minutes_relative_future" formatted="false" msgid="4655043589817680966">
      <item quantity="other"><xliff:g id="COUNT_1">%d</xliff:g>분 후</item>
      <item quantity="one"><xliff:g id="COUNT_0">%d</xliff:g>분 후</item>
    </plurals>
    <plurals name="duration_hours_relative_future" formatted="false" msgid="8084579714205223891">
      <item quantity="other"><xliff:g id="COUNT_1">%d</xliff:g>시간 후</item>
      <item quantity="one"><xliff:g id="COUNT_0">%d</xliff:g>시간 후</item>
    </plurals>
    <plurals name="duration_days_relative_future" formatted="false" msgid="333215369363433992">
      <item quantity="other"><xliff:g id="COUNT_1">%d</xliff:g>일 후</item>
      <item quantity="one"><xliff:g id="COUNT_0">%d</xliff:g>일 후</item>
    </plurals>
    <plurals name="duration_years_relative_future" formatted="false" msgid="8644862986413104011">
      <item quantity="other"><xliff:g id="COUNT_1">%d</xliff:g>년 후</item>
      <item quantity="one"><xliff:g id="COUNT_0">%d</xliff:g>년 후</item>
    </plurals>
    <string name="VideoView_error_title" msgid="3534509135438353077">"영상 문제"</string>
    <string name="VideoView_error_text_invalid_progressive_playback" msgid="3186670335938670444">"이 기기로 스트리밍하기에 적합하지 않은 동영상입니다."</string>
    <string name="VideoView_error_text_unknown" msgid="3450439155187810085">"동영상을 재생할 수 없습니다."</string>
    <string name="VideoView_error_button" msgid="2822238215100679592">"확인"</string>
    <string name="relative_time" msgid="1818557177829411417">"<xliff:g id="DATE">%1$s</xliff:g>, <xliff:g id="TIME">%2$s</xliff:g>"</string>
    <string name="noon" msgid="7245353528818587908">"정오"</string>
    <string name="Noon" msgid="3342127745230013127">"정오"</string>
    <string name="midnight" msgid="7166259508850457595">"자정"</string>
    <string name="Midnight" msgid="5630806906897892201">"자정"</string>
    <string name="elapsed_time_short_format_mm_ss" msgid="4431555943828711473">"<xliff:g id="MINUTES">%1$02d</xliff:g>:<xliff:g id="SECONDS">%2$02d</xliff:g>"</string>
    <string name="elapsed_time_short_format_h_mm_ss" msgid="1846071997616654124">"<xliff:g id="HOURS">%1$d</xliff:g>:<xliff:g id="MINUTES">%2$02d</xliff:g>:<xliff:g id="SECONDS">%3$02d</xliff:g>"</string>
    <string name="selectAll" msgid="6876518925844129331">"모두 선택"</string>
    <string name="cut" msgid="3092569408438626261">"잘라내기"</string>
    <string name="copy" msgid="2681946229533511987">"복사"</string>
    <string name="failed_to_copy_to_clipboard" msgid="1833662432489814471">"클립보드에 복사하지 못했습니다."</string>
    <string name="paste" msgid="5629880836805036433">"붙여넣기"</string>
    <string name="paste_as_plain_text" msgid="5427792741908010675">"일반 텍스트로 붙여넣기"</string>
    <string name="replace" msgid="5781686059063148930">"바꾸기..."</string>
    <string name="delete" msgid="6098684844021697789">"삭제"</string>
    <string name="copyUrl" msgid="2538211579596067402">"URL 복사"</string>
    <string name="selectTextMode" msgid="1018691815143165326">"텍스트 선택"</string>
    <string name="undo" msgid="7905788502491742328">"실행취소"</string>
    <string name="redo" msgid="7759464876566803888">"다시 실행"</string>
    <string name="autofill" msgid="3035779615680565188">"자동완성"</string>
    <string name="textSelectionCABTitle" msgid="5236850394370820357">"텍스트 선택"</string>
    <string name="addToDictionary" msgid="4352161534510057874">"사전에 추가"</string>
    <string name="deleteText" msgid="6979668428458199034">"삭제"</string>
    <string name="inputMethod" msgid="1653630062304567879">"입력 방법"</string>
    <string name="editTextMenuTitle" msgid="4909135564941815494">"텍스트 작업"</string>
    <string name="email" msgid="4560673117055050403">"이메일"</string>
    <string name="email_desc" msgid="3638665569546416795">"선택한 주소로 이메일 보내기"</string>
    <string name="dial" msgid="1253998302767701559">"전화"</string>
    <string name="dial_desc" msgid="6573723404985517250">"선택한 전화번호로 전화 걸기"</string>
    <string name="map" msgid="5441053548030107189">"지도"</string>
    <string name="map_desc" msgid="1836995341943772348">"선택한 주소 위치 확인"</string>
    <string name="browse" msgid="1245903488306147205">"열기"</string>
    <string name="browse_desc" msgid="8220976549618935044">"선택한 URL 열기"</string>
    <string name="sms" msgid="4560537514610063430">"메시지"</string>
    <string name="sms_desc" msgid="7526588350969638809">"선택한 전화번호로 메시지 전송"</string>
    <string name="add_contact" msgid="7867066569670597203">"추가"</string>
    <string name="add_contact_desc" msgid="4830217847004590345">"연락처에 추가"</string>
    <string name="view_calendar" msgid="979609872939597838">"보기"</string>
    <string name="view_calendar_desc" msgid="5828320291870344584">"선택한 시간 캘린더에서 보기"</string>
    <string name="add_calendar_event" msgid="1953664627192056206">"일정 만들기"</string>
    <string name="add_calendar_event_desc" msgid="4326891793260687388">"선택한 시간으로 일정 만들기"</string>
    <string name="view_flight" msgid="7691640491425680214">"추적"</string>
    <string name="view_flight_desc" msgid="3876322502674253506">"선택한 항공편 추적"</string>
    <string name="translate" msgid="9218619809342576858">"번역"</string>
    <string name="translate_desc" msgid="4502367770068777202">"선택한 텍스트 번역"</string>
    <string name="define" msgid="7394820043869954211">"정의"</string>
    <string name="define_desc" msgid="7910883642444919726">"선택한 텍스트 정의"</string>
    <string name="low_internal_storage_view_title" msgid="5576272496365684834">"저장 공간이 부족함"</string>
    <string name="low_internal_storage_view_text" msgid="6640505817617414371">"일부 시스템 기능이 작동하지 않을 수 있습니다."</string>
    <string name="low_internal_storage_view_text_no_boot" msgid="6935190099204693424">"시스템의 저장 공간이 부족합니다. 250MB의 여유 공간이 확보한 후 다시 시작하세요."</string>
    <string name="app_running_notification_title" msgid="8718335121060787914">"<xliff:g id="APP_NAME">%1$s</xliff:g>이(가) 실행 중입니다."</string>
    <string name="app_running_notification_text" msgid="1197581823314971177">"자세한 내용을 보거나 앱을 중지하려면 탭하세요."</string>
    <string name="ok" msgid="5970060430562524910">"확인"</string>
    <string name="cancel" msgid="6442560571259935130">"취소"</string>
    <string name="yes" msgid="5362982303337969312">"확인"</string>
    <string name="no" msgid="5141531044935541497">"취소"</string>
    <string name="dialog_alert_title" msgid="2049658708609043103">"주의"</string>
    <string name="loading" msgid="7933681260296021180">"로드 중.."</string>
    <string name="capital_on" msgid="1544682755514494298">"ON"</string>
    <string name="capital_off" msgid="6815870386972805832">"OFF"</string>
    <string name="whichApplication" msgid="4533185947064773386">"작업을 수행할 때 사용하는 애플리케이션"</string>
    <string name="whichApplicationNamed" msgid="8260158865936942783">"%1$s을(를) 사용하여 작업 완료"</string>
    <string name="whichApplicationLabel" msgid="7425855495383818784">"작업 완료"</string>
    <string name="whichViewApplication" msgid="3272778576700572102">"연결 프로그램"</string>
    <string name="whichViewApplicationNamed" msgid="2286418824011249620">"%1$s(으)로 열기"</string>
    <string name="whichViewApplicationLabel" msgid="2666774233008808473">"열기"</string>
    <string name="whichGiveAccessToApplication" msgid="8279395245414707442">"다음으로 <xliff:g id="HOST">%1$s</xliff:g> 링크를 열려면 액세스 권한 부여"</string>
    <string name="whichGiveAccessToApplicationNamed" msgid="7992388824107710849">"<xliff:g id="APPLICATION">%2$s</xliff:g>(으)로 <xliff:g id="HOST">%1$s</xliff:g> 링크를 열려면 액세스 권한 부여"</string>
    <string name="whichGiveAccessToApplicationLabel" msgid="6142688895536868827">"권한 부여"</string>
    <string name="whichEditApplication" msgid="144727838241402655">"편집 프로그램:"</string>
    <string name="whichEditApplicationNamed" msgid="1775815530156447790">"%1$s(으)로 수정"</string>
    <string name="whichEditApplicationLabel" msgid="7183524181625290300">"수정"</string>
    <string name="whichSendApplication" msgid="5803792421724377602">"공유"</string>
    <string name="whichSendApplicationNamed" msgid="2799370240005424391">"%1$s와(과) 공유"</string>
    <string name="whichSendApplicationLabel" msgid="4579076294675975354">"공유"</string>
    <string name="whichSendToApplication" msgid="8272422260066642057">"전송 시 사용할 앱"</string>
    <string name="whichSendToApplicationNamed" msgid="7768387871529295325">"전송 시 사용할 앱: %1$s"</string>
    <string name="whichSendToApplicationLabel" msgid="8878962419005813500">"전송"</string>
    <string name="whichHomeApplication" msgid="4307587691506919691">"홈 앱 선택"</string>
    <string name="whichHomeApplicationNamed" msgid="4493438593214760979">"%1$s을(를) 홈 앱으로 사용"</string>
    <string name="whichHomeApplicationLabel" msgid="809529747002918649">"이미지 캡처"</string>
    <string name="whichImageCaptureApplication" msgid="3680261417470652882">"이미지 캡처에 사용할 앱:"</string>
    <string name="whichImageCaptureApplicationNamed" msgid="8619384150737825003">"이미지 캡처에 %1$s 사용"</string>
    <string name="whichImageCaptureApplicationLabel" msgid="6390303445371527066">"이미지 캡처"</string>
    <string name="alwaysUse" msgid="4583018368000610438">"이 작업에 대해 기본값으로 사용"</string>
    <string name="use_a_different_app" msgid="8134926230585710243">"다른 앱 사용"</string>
    <string name="clearDefaultHintMsg" msgid="3252584689512077257">"시스템 설정 &gt; 앱 &gt; 다운로드로 이동하여 기본 설정을 지웁니다."</string>
    <string name="chooseActivity" msgid="7486876147751803333">"작업 선택"</string>
    <string name="chooseUsbActivity" msgid="6894748416073583509">"USB 기기에 대한 앱 선택"</string>
    <string name="noApplications" msgid="2991814273936504689">"작업을 수행할 수 있는 앱이 없습니다."</string>
    <string name="aerr_application" msgid="250320989337856518">"<xliff:g id="APPLICATION">%1$s</xliff:g>이(가) 중지됨"</string>
    <string name="aerr_process" msgid="6201597323218674729">"<xliff:g id="PROCESS">%1$s</xliff:g>이(가) 중지됨"</string>
    <string name="aerr_application_repeated" msgid="3146328699537439573">"<xliff:g id="APPLICATION">%1$s</xliff:g>이(가) 계속 중단됨"</string>
    <string name="aerr_process_repeated" msgid="6235302956890402259">"<xliff:g id="PROCESS">%1$s</xliff:g>이(가) 계속 중단됨"</string>
    <string name="aerr_restart" msgid="7581308074153624475">"앱 다시 열기"</string>
    <string name="aerr_report" msgid="5371800241488400617">"의견 보내기"</string>
    <string name="aerr_close" msgid="2991640326563991340">"닫기"</string>
    <string name="aerr_mute" msgid="1974781923723235953">"기기가 다시 시작될 때까지 알림 끄기"</string>
    <string name="aerr_wait" msgid="3199956902437040261">"대기"</string>
    <string name="aerr_close_app" msgid="3269334853724920302">"앱 닫기"</string>
    <string name="anr_title" msgid="4351948481459135709"></string>
    <string name="anr_activity_application" msgid="8493290105678066167">"<xliff:g id="APPLICATION">%2$s</xliff:g>이(가) 응답하지 않음"</string>
    <string name="anr_activity_process" msgid="1622382268908620314">"<xliff:g id="ACTIVITY">%1$s</xliff:g>이(가) 응답하지 않음"</string>
    <string name="anr_application_process" msgid="6417199034861140083">"<xliff:g id="APPLICATION">%1$s</xliff:g>이(가) 응답하지 않음"</string>
    <string name="anr_process" msgid="6156880875555921105">"<xliff:g id="PROCESS">%1$s</xliff:g> 프로세스가 응답하지 않음"</string>
    <string name="force_close" msgid="8346072094521265605">"확인"</string>
    <string name="report" msgid="4060218260984795706">"신고"</string>
    <string name="wait" msgid="7147118217226317732">"대기"</string>
    <string name="webpage_unresponsive" msgid="3272758351138122503">"페이지가 응답하지 않습니다.\n\n페이지를 닫으시겠습니까?"</string>
    <string name="launch_warning_title" msgid="1547997780506713581">"앱 리디렉션됨"</string>
    <string name="launch_warning_replace" msgid="6202498949970281412">"<xliff:g id="APP_NAME">%1$s</xliff:g>이(가) 실행 중입니다."</string>
    <string name="launch_warning_original" msgid="188102023021668683">"원래 <xliff:g id="APP_NAME">%1$s</xliff:g>을(를) 실행했습니다."</string>
    <string name="screen_compat_mode_scale" msgid="3202955667675944499">"배율"</string>
    <string name="screen_compat_mode_show" msgid="4013878876486655892">"항상 표시"</string>
    <string name="screen_compat_mode_hint" msgid="1064524084543304459">"시스템 설정 &gt; 앱 &gt; 다운로드로 이동하여 이 모드를 다시 사용하도록 설정합니다."</string>
    <string name="unsupported_display_size_message" msgid="6545327290756295232">"<xliff:g id="APP_NAME">%1$s</xliff:g> 앱은 현재 디스플레이 크기 설정을 지원하지 않으며 예기치 않게 동작할 수 있습니다."</string>
    <string name="unsupported_display_size_show" msgid="7969129195360353041">"항상 표시"</string>
    <string name="unsupported_compile_sdk_message" msgid="4253168368781441759">"<xliff:g id="APP_NAME">%1$s</xliff:g>은(는) 호환되지 않는 Android OS 버전에 최적화되어 있으며, 정상적으로 작동하지 않을 수 있습니다. 업데이트된 버전의 앱을 사용할 수도 있습니다."</string>
    <string name="unsupported_compile_sdk_show" msgid="2681877855260970231">"항상 표시"</string>
    <string name="unsupported_compile_sdk_check_update" msgid="3312723623323216101">"업데이트 확인"</string>
    <string name="smv_application" msgid="3307209192155442829">"앱 <xliff:g id="APPLICATION">%1$s</xliff:g>(프로세스 <xliff:g id="PROCESS">%2$s</xliff:g>)이(가) 자체 시행 StrictMode 정책을 위반했습니다."</string>
    <string name="smv_process" msgid="5120397012047462446">"프로세스(<xliff:g id="PROCESS">%1$s</xliff:g>)가 자체 시행 StrictMode 정책을 위반했습니다."</string>
    <string name="android_upgrading_title" product="default" msgid="7513829952443484438">"휴대전화를 업데이트하는 중…"</string>
    <string name="android_upgrading_title" product="tablet" msgid="4503169817302593560">"태블릿을 업데이트하는 중…"</string>
    <string name="android_upgrading_title" product="device" msgid="7009520271220804517">"기기를 업데이트하는 중…"</string>
    <string name="android_start_title" product="default" msgid="4536778526365907780">"휴대전화를 시작하는 중…"</string>
    <string name="android_start_title" product="automotive" msgid="8418054686415318207">"Android가 시작되는 중…"</string>
    <string name="android_start_title" product="tablet" msgid="4929837533850340472">"태블릿을 시작하는 중…"</string>
    <string name="android_start_title" product="device" msgid="7467484093260449437">"기기를 시작하는 중…"</string>
    <string name="android_upgrading_fstrim" msgid="8036718871534640010">"저장소 최적화 중"</string>
    <string name="android_upgrading_notification_title" product="default" msgid="1511552415039349062">"시스템 업데이트를 완료하는 중…"</string>
    <string name="app_upgrading_toast" msgid="3008139776215597053">"<xliff:g id="APPLICATION">%1$s</xliff:g> 업그레이드 중…"</string>
    <string name="android_upgrading_apk" msgid="7904042682111526169">"앱 <xliff:g id="NUMBER_1">%2$d</xliff:g>개 중 <xliff:g id="NUMBER_0">%1$d</xliff:g>개 최적화 중"</string>
    <string name="android_preparing_apk" msgid="8162599310274079154">"<xliff:g id="APPNAME">%1$s</xliff:g> 준비 중..."</string>
    <string name="android_upgrading_starting_apps" msgid="451464516346926713">"앱을 시작하는 중입니다."</string>
    <string name="android_upgrading_complete" msgid="1405954754112999229">"부팅 완료"</string>
    <string name="heavy_weight_notification" msgid="9087063985776626166">"<xliff:g id="APP">%1$s</xliff:g> 실행 중"</string>
    <string name="heavy_weight_notification_detail" msgid="2304833848484424985">"게임으로 돌아가려면 탭하세요."</string>
    <string name="heavy_weight_switcher_title" msgid="387882830435195342">"게임 선택"</string>
    <string name="heavy_weight_switcher_text" msgid="4176781660362912010">"성능 최적화를 위해 한 번에 하나의 게임만 열 수 있습니다."</string>
    <string name="old_app_action" msgid="3044685170829526403">"<xliff:g id="OLD_APP">%1$s</xliff:g>(으)로 돌아가기"</string>
    <string name="new_app_action" msgid="6694851182870774403">"<xliff:g id="NEW_APP">%1$s</xliff:g> 열기"</string>
    <string name="new_app_description" msgid="5894852887817332322">"<xliff:g id="OLD_APP">%1$s</xliff:g>이(가) 저장되지 않고 종료됩니다."</string>
    <string name="dump_heap_notification" msgid="2618183274836056542">"<xliff:g id="PROC">%1$s</xliff:g>에서 메모리 제한을 초과했습니다."</string>
    <string name="dump_heap_notification_detail" msgid="3993078784053054141">"힙 덤프가 수집되었습니다. 공유하려면 탭하세요."</string>
    <string name="dump_heap_title" msgid="5864292264307651673">"힙 덤프를 공유할까요?"</string>
    <string name="dump_heap_text" msgid="4809417337240334941">"프로세스 <xliff:g id="PROC">%1$s</xliff:g>에서 프로세스 메모리 한도(<xliff:g id="SIZE">%2$s</xliff:g>)를 초과했습니다. 힙 덤프를 개발자와 공유할 수 있습니다. 주의: 애플리케이션이 액세스할 수 있는 개인 정보가 이 힙 덤프에 포함되어 있을 수 있습니다."</string>
    <string name="sendText" msgid="5209874571959469142">"텍스트에 대한 작업 선택"</string>
    <string name="volume_ringtone" msgid="6885421406845734650">"벨소리 볼륨"</string>
    <string name="volume_music" msgid="5421651157138628171">"미디어 볼륨"</string>
    <string name="volume_music_hint_playing_through_bluetooth" msgid="9165984379394601533">"블루투스를 통해 재생"</string>
    <string name="volume_music_hint_silent_ringtone_selected" msgid="8310739960973156272">"고주파 벨소리 설정"</string>
    <string name="volume_call" msgid="3941680041282788711">"통화 볼륨"</string>
    <string name="volume_bluetooth_call" msgid="2002891926351151534">"블루투스 통화 볼륨"</string>
    <string name="volume_alarm" msgid="1985191616042689100">"알람 볼륨"</string>
    <string name="volume_notification" msgid="2422265656744276715">"알림 볼륨"</string>
    <string name="volume_unknown" msgid="1400219669770445902">"볼륨"</string>
    <string name="volume_icon_description_bluetooth" msgid="6538894177255964340">"블루투스 볼륨"</string>
    <string name="volume_icon_description_ringer" msgid="3326003847006162496">"벨소리 볼륨"</string>
    <string name="volume_icon_description_incall" msgid="8890073218154543397">"통화 볼륨"</string>
    <string name="volume_icon_description_media" msgid="4217311719665194215">"미디어 볼륨"</string>
    <string name="volume_icon_description_notification" msgid="7044986546477282274">"알림 볼륨"</string>
    <string name="ringtone_default" msgid="3789758980357696936">"기본 벨소리"</string>
    <string name="ringtone_default_with_actual" msgid="1767304850491060581">"기본값(<xliff:g id="ACTUAL_RINGTONE">%1$s</xliff:g>)"</string>
    <string name="ringtone_silent" msgid="7937634392408977062">"없음"</string>
    <string name="ringtone_picker_title" msgid="3515143939175119094">"벨소리"</string>
    <string name="ringtone_picker_title_alarm" msgid="6473325356070549702">"알람 소리"</string>
    <string name="ringtone_picker_title_notification" msgid="4837740874822788802">"알림 사운드"</string>
    <string name="ringtone_unknown" msgid="3914515995813061520">"알 수 없음"</string>
    <plurals name="wifi_available" formatted="false" msgid="7900333017752027322">
      <item quantity="other">Wi-Fi 네트워크 사용 가능</item>
      <item quantity="one">Wi-Fi 네트워크 사용 가능</item>
    </plurals>
    <plurals name="wifi_available_detailed" formatted="false" msgid="1140699367193975606">
      <item quantity="other">개방형 Wi-Fi 네트워크 사용 가능</item>
      <item quantity="one">개방형 Wi-Fi 네트워크 사용 가능</item>
    </plurals>
    <string name="wifi_available_title" msgid="3817100557900599505">"공개 Wi‑Fi 네트워크에 연결"</string>
    <string name="wifi_available_carrier_network_title" msgid="4527932626916527897">"이동통신사 Wi‑Fi 네트워크에 연결"</string>
    <string name="wifi_available_title_connecting" msgid="1139126673968899002">"Wi-Fi 네트워크에 연결 중"</string>
    <string name="wifi_available_title_connected" msgid="7542672851522241548">"Wi‑Fi 네트워크에 연결됨"</string>
    <string name="wifi_available_title_failed_to_connect" msgid="6861772233582618132">"Wi‑Fi 네트워크에 연결할 수 없음"</string>
    <string name="wifi_available_content_failed_to_connect" msgid="3377406637062802645">"모든 네트워크를 보려면 탭하세요."</string>
    <string name="wifi_available_action_connect" msgid="2635699628459488788">"연결"</string>
    <string name="wifi_available_action_all_networks" msgid="4368435796357931006">"모든 네트워크"</string>
    <string name="wifi_suggestion_title" msgid="8951405130379148709">"<xliff:g id="NAME">%s</xliff:g>에서 제안한 Wi‑Fi 네트워크를 사용할 수 있습니다"</string>
    <string name="wifi_suggestion_content" msgid="2658317015552324848">"<xliff:g id="NAME">%s</xliff:g>이(가) 제안한 네트워크에 연결하시겠습니까?"</string>
    <string name="wifi_suggestion_action_allow_app" msgid="3689946344485394085">"예"</string>
    <string name="wifi_suggestion_action_disallow_app" msgid="7977918905605931385">"아니요"</string>
    <string name="wifi_wakeup_onboarding_title" msgid="228772560195634292">"Wi‑Fi가 자동으로 사용 설정됨"</string>
    <string name="wifi_wakeup_onboarding_subtext" msgid="3989697580301186973">"저장된 고품질 네트워크가 가까이 있는 경우"</string>
    <string name="wifi_wakeup_onboarding_action_disable" msgid="838648204200836028">"다시 사용 설정하지 않음"</string>
    <string name="wifi_wakeup_enabled_title" msgid="6534603733173085309">"Wi‑Fi가 자동으로 사용 설정됨"</string>
    <string name="wifi_wakeup_enabled_content" msgid="189330154407990583">"주변에 저장된 네트워크(<xliff:g id="NETWORK_SSID">%1$s</xliff:g>)가 있습니다"</string>
    <string name="wifi_available_sign_in" msgid="9157196203958866662">"Wi-Fi 네트워크에 로그인"</string>
    <string name="network_available_sign_in" msgid="1848877297365446605">"네트워크에 로그인"</string>
    <!-- no translation found for network_available_sign_in_detailed (8000081941447976118) -->
    <skip />
    <string name="wifi_no_internet" msgid="8938267198124654938">"Wi-Fi가 인터넷에 연결되어 있지 않습니다"</string>
    <string name="wifi_no_internet_detailed" msgid="8083079241212301741">"탭하여 옵션 보기"</string>
    <string name="captive_portal_logged_in_detailed" msgid="8489345381637456021">"연결되었습니다."</string>
    <string name="wifi_softap_config_change" msgid="8475911871165857607">"핫스팟 설정 변경"</string>
    <string name="wifi_softap_config_change_summary" msgid="7601233252456548891">"핫스팟 대역이 변경되었습니다."</string>
    <string name="wifi_softap_config_change_detailed" msgid="8022936822860678033">"이 기기에서는 5GHz 전용 환경설정이 지원되지 않습니다. 대신 가능할 때만 기기에서 5GHz 대역이 사용됩니다."</string>
    <string name="network_switch_metered" msgid="4671730921726992671">"<xliff:g id="NETWORK_TYPE">%1$s</xliff:g>(으)로 전환"</string>
    <string name="network_switch_metered_detail" msgid="775163331794506615">"<xliff:g id="PREVIOUS_NETWORK">%2$s</xliff:g>(으)로 인터넷에 연결할 수 없는 경우 기기에서 <xliff:g id="NEW_NETWORK">%1$s</xliff:g>이(가) 사용됩니다. 요금이 부과될 수 있습니다."</string>
    <string name="network_switch_metered_toast" msgid="5779283181685974304">"<xliff:g id="PREVIOUS_NETWORK">%1$s</xliff:g>에서 <xliff:g id="NEW_NETWORK">%2$s</xliff:g>(으)로 전환"</string>
  <string-array name="network_switch_type_name">
    <item msgid="3979506840912951943">"모바일 데이터"</item>
    <item msgid="75483255295529161">"Wi-Fi"</item>
    <item msgid="6862614801537202646">"블루투스"</item>
    <item msgid="5447331121797802871">"이더넷"</item>
    <item msgid="8257233890381651999">"VPN"</item>
  </string-array>
    <string name="network_switch_type_name_unknown" msgid="4552612897806660656">"알 수 없는 네트워크 유형"</string>
    <string name="wifi_watchdog_network_disabled" msgid="7904214231651546347">"Wi-Fi에 연결할 수 없습니다"</string>
    <string name="wifi_watchdog_network_disabled_detailed" msgid="4917472096696322767">" 인터넷 연결 상태가 좋지 않습니다."</string>
    <string name="wifi_connect_alert_title" msgid="8455846016001810172">"연결을 허용하시겠습니까?"</string>
    <string name="wifi_connect_alert_message" msgid="6451273376815958922">"%1$s 애플리케이션에서 %2$s Wi-Fi 네트워크에 연결하려고 합니다."</string>
    <string name="wifi_connect_default_application" msgid="7143109390475484319">"앱"</string>
    <string name="wifi_p2p_dialog_title" msgid="97611782659324517">"Wi-Fi Direct"</string>
    <string name="wifi_p2p_turnon_message" msgid="2909250942299627244">"Wi-Fi Direct 작업을 시작합니다. 이 작업을 하면 Wi-Fi 클라이언트/핫스팟 작업이 중지됩니다."</string>
    <string name="wifi_p2p_failed_message" msgid="3763669677935623084">"Wi-Fi Direct를 시작하지 못했습니다."</string>
    <string name="wifi_p2p_enabled_notification_title" msgid="2068321881673734886">"Wi-Fi Direct 켜짐"</string>
    <string name="wifi_p2p_enabled_notification_message" msgid="8064677407830620023">"탭하여 설정 보기"</string>
    <string name="accept" msgid="1645267259272829559">"동의"</string>
    <string name="decline" msgid="2112225451706137894">"거부"</string>
    <string name="wifi_p2p_invitation_sent_title" msgid="1318975185112070734">"초대장을 보냈습니다."</string>
    <string name="wifi_p2p_invitation_to_connect_title" msgid="4958803948658533637">"연결하도록 초대"</string>
    <string name="wifi_p2p_from_message" msgid="570389174731951769">"보낸사람:"</string>
    <string name="wifi_p2p_to_message" msgid="248968974522044099">"수신:"</string>
    <string name="wifi_p2p_enter_pin_message" msgid="5920929550367828970">"필수 PIN 입력:"</string>
    <string name="wifi_p2p_show_pin_message" msgid="8530563323880921094">"PIN:"</string>
    <string name="wifi_p2p_frequency_conflict_message" product="tablet" msgid="8012981257742232475">"<xliff:g id="DEVICE_NAME">%1$s</xliff:g>에 연결되어 있는 동안 일시적으로 태블릿의 Wi-Fi 연결이 해제됩니다."</string>
    <string name="wifi_p2p_frequency_conflict_message" product="tv" msgid="3087858235069421128">"TV가 <xliff:g id="DEVICE_NAME">%1$s</xliff:g>에 연결되어 있는 동안 일시적으로 Wi-Fi 연결이 해제됩니다."</string>
    <string name="wifi_p2p_frequency_conflict_message" product="default" msgid="7363907213787469151">"<xliff:g id="DEVICE_NAME">%1$s</xliff:g>에 연결되어 있는 동안 일시적으로 휴대전화의 Wi-Fi 연결이 해제됩니다."</string>
    <string name="select_character" msgid="3365550120617701745">"문자 삽입"</string>
    <string name="sms_control_title" msgid="7296612781128917719">"SMS 메시지를 보내는 중"</string>
    <string name="sms_control_message" msgid="3867899169651496433">"&lt;b&gt;<xliff:g id="APP_NAME">%1$s</xliff:g>&lt;/b&gt;이(가) SMS 메시지를 대량으로 보내고 있습니다. 해당 앱이 메시지를 계속 보내도록 하시겠습니까?"</string>
    <string name="sms_control_yes" msgid="3663725993855816807">"허용"</string>
    <string name="sms_control_no" msgid="625438561395534982">"거부"</string>
    <string name="sms_short_code_confirm_message" msgid="1645436466285310855">"&lt;b&gt;<xliff:g id="APP_NAME">%1$s</xliff:g>&lt;/b&gt; &lt;b&gt;<xliff:g id="DEST_ADDRESS">%2$s</xliff:g>&lt;/b&gt;(으)로 메시지를 보내시겠습니까?"</string>
    <string name="sms_short_code_details" msgid="5873295990846059400">"모바일 계정에 "<b>"요금이 부과될 수 있습니다"</b>"."</string>
    <string name="sms_premium_short_code_details" msgid="7869234868023975"><b>"모바일 계정에 요금이 부과됩니다."</b></string>
    <string name="sms_short_code_confirm_allow" msgid="4458878637111023413">"전송"</string>
    <string name="sms_short_code_confirm_deny" msgid="2927389840209170706">"취소"</string>
    <string name="sms_short_code_remember_choice" msgid="5289538592272218136">"내 선택사항 기억"</string>
    <string name="sms_short_code_remember_undo_instruction" msgid="4960944133052287484">"나중에 설정 &gt; 애플리케이션에서 변경할 수 있습니다."</string>
    <string name="sms_short_code_confirm_always_allow" msgid="3241181154869493368">"항상 허용"</string>
    <string name="sms_short_code_confirm_never_allow" msgid="446992765774269673">"허용 안함"</string>
    <string name="sim_removed_title" msgid="6227712319223226185">"SIM 카드 제거됨"</string>
    <string name="sim_removed_message" msgid="2333164559970958645">"유효한 SIM 카드를 삽입하여 다시 시작할 때까지 모바일 네트워크를 사용할 수 없습니다."</string>
    <string name="sim_done_button" msgid="827949989369963775">"완료"</string>
    <string name="sim_added_title" msgid="3719670512889674693">"SIM 카드 추가됨"</string>
    <string name="sim_added_message" msgid="6599945301141050216">"모바일 네트워크에 액세스하려면 기기를 다시 시작하세요."</string>
    <string name="sim_restart_button" msgid="4722407842815232347">"다시 시작"</string>
    <string name="install_carrier_app_notification_title" msgid="9056007111024059888">"모바일 서비스 활성화"</string>
    <string name="install_carrier_app_notification_text" msgid="3346681446158696001">"이동통신사 앱을 다운로드하여 새로운 SIM 활성화"</string>
    <string name="install_carrier_app_notification_text_app_name" msgid="1196505084835248137">"<xliff:g id="APP_NAME">%1$s</xliff:g> 앱을 다운로드하여 새로운 앱을 활성화하세요."</string>
    <string name="install_carrier_app_notification_button" msgid="3094206295081900849">"앱 다운로드"</string>
    <string name="carrier_app_notification_title" msgid="8921767385872554621">"새 SIM이 삽입됨"</string>
    <string name="carrier_app_notification_text" msgid="1132487343346050225">"탭하여 설정"</string>
    <string name="time_picker_dialog_title" msgid="8349362623068819295">"시간 설정"</string>
    <string name="date_picker_dialog_title" msgid="5879450659453782278">"날짜 설정"</string>
    <string name="date_time_set" msgid="5777075614321087758">"설정"</string>
    <string name="date_time_done" msgid="2507683751759308828">"완료"</string>
    <string name="perms_new_perm_prefix" msgid="8257740710754301407"><font size="12" fgcolor="#ff33b5e5">"신규: "</font></string>
    <string name="perms_description_app" msgid="5139836143293299417">"<xliff:g id="APP_NAME">%1$s</xliff:g> 제공"</string>
    <string name="no_permissions" msgid="7283357728219338112">"권한 필요 없음"</string>
    <string name="perm_costs_money" msgid="4902470324142151116">"비용이 부과될 수 있습니다."</string>
    <string name="dlg_ok" msgid="7376953167039865701">"확인"</string>
    <string name="usb_charging_notification_title" msgid="1595122345358177163">"이 기기를 USB로 충전"</string>
    <string name="usb_supplying_notification_title" msgid="4631045789893086181">"USB를 통해 연결된 기기 충전"</string>
    <string name="usb_mtp_notification_title" msgid="4238227258391151029">"USB 파일 전송 사용 설정됨"</string>
    <string name="usb_ptp_notification_title" msgid="5425857879922006878">"USB를 통해 PTP 사용 설정됨"</string>
    <string name="usb_tether_notification_title" msgid="3716143122035802501">"USB 테더링 사용 설정됨"</string>
    <string name="usb_midi_notification_title" msgid="5356040379749154805">"USB를 통해 MIDI 사용 설정됨"</string>
    <string name="usb_accessory_notification_title" msgid="1785694450621427730">"USB 액세서리 연결됨"</string>
    <string name="usb_notification_message" msgid="3370903770828407960">"옵션을 더 보려면 탭하세요."</string>
    <string name="usb_power_notification_message" msgid="4647527153291917218">"연결된 기기를 충전합니다. 옵션을 더 보려면 탭하세요."</string>
    <string name="usb_unsupported_audio_accessory_title" msgid="3529881374464628084">"아날로그 오디오 액세서리가 감지됨"</string>
    <string name="usb_unsupported_audio_accessory_message" msgid="6309553946441565215">"연결된 기기가 이 휴대전화와 호환되지 않습니다. 자세히 알아보려면 탭하세요."</string>
    <string name="adb_active_notification_title" msgid="6729044778949189918">"USB 디버깅 연결됨"</string>
    <string name="adb_active_notification_message" msgid="7463062450474107752">"USB 디버깅을 사용 중지하려면 탭하세요."</string>
    <string name="adb_active_notification_message" product="tv" msgid="8470296818270110396">"USB 디버깅을 사용하지 않으려면 선택합니다."</string>
    <string name="usb_contaminant_detected_title" msgid="7136400633704058349">"USB 포트에서 액체 또는 이물질 감지됨"</string>
    <string name="usb_contaminant_detected_message" msgid="832337061059487250">"USB 포트가 자동으로 사용 중지되었습니다. 자세한 내용을 보려면 탭하세요."</string>
    <string name="usb_contaminant_not_detected_title" msgid="4202417484434906086">"USB 포트를 사용해도 좋음"</string>
    <string name="usb_contaminant_not_detected_message" msgid="2415791798244545292">"휴대전화에서 액체나 이물질이 더 이상 감지되지 않습니다."</string>
    <string name="taking_remote_bugreport_notification_title" msgid="6742483073875060934">"버그 보고서 가져오는 중..."</string>
    <string name="share_remote_bugreport_notification_title" msgid="4987095013583691873">"버그 보고서를 공유하시겠습니까?"</string>
    <string name="sharing_remote_bugreport_notification_title" msgid="7572089031496651372">"버그 신고서 공유 중..."</string>
    <string name="share_remote_bugreport_notification_message_finished" msgid="6029609949340992866">"관리자가 이 기기의 문제해결을 위해 버그 신고를 요청했습니다. 앱과 데이터가 공유될 수 있습니다."</string>
    <string name="share_remote_bugreport_action" msgid="6249476773913384948">"공유"</string>
    <string name="decline_remote_bugreport_action" msgid="6230987241608770062">"거부"</string>
    <string name="select_input_method" msgid="4653387336791222978">"입력 방법 선택"</string>
    <string name="show_ime" msgid="2506087537466597099">"물리적 키보드가 활성 상태인 경우 화면에 켜 둠"</string>
    <string name="hardware" msgid="194658061510127999">"가상 키보드 표시"</string>
    <string name="select_keyboard_layout_notification_title" msgid="597189518763083494">"물리적 키보드 설정"</string>
    <string name="select_keyboard_layout_notification_message" msgid="8084622969903004900">"탭하여 언어와 레이아웃을 선택하세요."</string>
    <string name="fast_scroll_alphabet" msgid="5433275485499039199">" ABCDEFGHIJKLMNOPQRSTUVWXYZ"</string>
    <string name="fast_scroll_numeric_alphabet" msgid="4030170524595123610">" 0123456789ABCDEFGHIJKLMNOPQRSTUVWXYZ"</string>
    <string name="alert_windows_notification_channel_group_name" msgid="1463953341148606396">"다른 앱 위에 표시"</string>
    <string name="alert_windows_notification_channel_name" msgid="3116610965549449803">"<xliff:g id="NAME">%s</xliff:g>이(가) 다른 앱 위에 표시됨"</string>
    <string name="alert_windows_notification_title" msgid="3697657294867638947">"<xliff:g id="NAME">%s</xliff:g>이(가) 다른 앱 위에 표시됨"</string>
    <string name="alert_windows_notification_message" msgid="8917232109522912560">"<xliff:g id="NAME">%s</xliff:g>에서 이 기능이 사용되는 것을 원하지 않는 경우 탭하여 설정을 열고 기능을 사용 중지하세요."</string>
    <string name="alert_windows_notification_turn_off_action" msgid="2902891971380544651">"사용 중지"</string>
    <string name="ext_media_checking_notification_title" msgid="4411133692439308924">"<xliff:g id="NAME">%s</xliff:g> 확인 중…"</string>
    <string name="ext_media_checking_notification_message" msgid="410185170877285434">"현재 콘텐츠 검토 중"</string>
    <string name="ext_media_new_notification_title" msgid="1621805083736634077">"새로운 <xliff:g id="NAME">%s</xliff:g>"</string>
    <string name="ext_media_new_notification_message" msgid="3673685270558405087">"설정하려면 탭하세요."</string>
    <string name="ext_media_ready_notification_message" msgid="4083398150380114462">"사진 및 미디어를 전송하는 데 사용합니다."</string>
    <string name="ext_media_unmountable_notification_title" msgid="4179418065210797130">"<xliff:g id="NAME">%s</xliff:g>에 문제 발생"</string>
    <string name="ext_media_unmountable_notification_message" msgid="4193858924381066522">"문제를 해결하려면 탭하세요."</string>
    <string name="ext_media_unmountable_notification_message" product="tv" msgid="3941179940297874950">"<xliff:g id="NAME">%s</xliff:g>이(가) 손상되었습니다. 선택하여 문제를 해결하세요."</string>
    <string name="ext_media_unsupported_notification_title" msgid="3797642322958803257">"지원되지 않는 <xliff:g id="NAME">%s</xliff:g>입니다."</string>
    <string name="ext_media_unsupported_notification_message" msgid="6121601473787888589">"이 기기는 <xliff:g id="NAME">%s</xliff:g>을(를) 지원하지 않습니다. 지원하는 형식으로 설정하려면 탭하세요."</string>
    <string name="ext_media_unsupported_notification_message" product="tv" msgid="3725436899820390906">"이 기기는 이 <xliff:g id="NAME">%s</xliff:g>을(를) 지원하지 않습니다. 선택하여 지원되는 형식으로 설정하세요."</string>
    <string name="ext_media_badremoval_notification_title" msgid="3206248947375505416">"<xliff:g id="NAME">%s</xliff:g>이(가) 예기치 않게 삭제됨"</string>
    <string name="ext_media_badremoval_notification_message" msgid="8556885808951260574">"콘텐츠 손실을 피하려면 미디어를 제거하기 전에 마운트 해제하세요."</string>
    <string name="ext_media_nomedia_notification_title" msgid="6593814191061956856">"<xliff:g id="NAME">%s</xliff:g> 제거됨"</string>
    <string name="ext_media_nomedia_notification_message" msgid="2110883356419799994">"일부 기능이 제대로 작동하지 않을 수 있습니다. 새로운 저장소를 삽입하세요."</string>
    <string name="ext_media_unmounting_notification_title" msgid="5046532339291216076">"<xliff:g id="NAME">%s</xliff:g> 마운트 해제 중"</string>
    <string name="ext_media_unmounting_notification_message" msgid="1003926904442321115">"외부 미디어를 제거하지 마세요."</string>
    <string name="ext_media_init_action" msgid="7952885510091978278">"설정"</string>
    <string name="ext_media_unmount_action" msgid="1121883233103278199">"마운트 해제"</string>
    <string name="ext_media_browse_action" msgid="8322172381028546087">"둘러보기"</string>
    <!-- no translation found for ext_media_seamless_action (6575980560886881233) -->
    <skip />
    <string name="ext_media_missing_title" msgid="620980315821543904">"<xliff:g id="NAME">%s</xliff:g> 없음"</string>
    <string name="ext_media_missing_message" msgid="4012389235250987930">"기기를 다시 삽입하세요."</string>
    <string name="ext_media_move_specific_title" msgid="1471100343872375842">"<xliff:g id="NAME">%s</xliff:g> 이동 중"</string>
    <string name="ext_media_move_title" msgid="1022809140035962662">"데이터 이동 중"</string>
    <string name="ext_media_move_success_title" msgid="7863652232242276066">"콘텐츠 전송이 완료됨"</string>
    <string name="ext_media_move_success_message" msgid="8939137931961728009">"콘텐츠를 <xliff:g id="NAME">%s</xliff:g>(으)로 이동함"</string>
    <string name="ext_media_move_failure_title" msgid="1604422634177382092">"콘텐츠를 이동할 수 없음"</string>
    <string name="ext_media_move_failure_message" msgid="7388950499623016135">"콘텐츠를 다시 이동해 보세요"</string>
    <string name="ext_media_status_removed" msgid="6576172423185918739">"제거됨"</string>
    <string name="ext_media_status_unmounted" msgid="2551560878416417752">"꺼냄"</string>
    <string name="ext_media_status_checking" msgid="6193921557423194949">"확인 중…"</string>
    <string name="ext_media_status_mounted" msgid="7253821726503179202">"준비됨"</string>
    <string name="ext_media_status_mounted_ro" msgid="8020978752406021015">"읽기 전용"</string>
    <string name="ext_media_status_bad_removal" msgid="8395398567890329422">"안전하지 않게 제거됨"</string>
    <string name="ext_media_status_unmountable" msgid="805594039236667894">"손상됨"</string>
    <string name="ext_media_status_unsupported" msgid="4691436711745681828">"지원되지 않음"</string>
    <string name="ext_media_status_ejecting" msgid="5463887263101234174">"꺼내는 중…"</string>
    <string name="ext_media_status_formatting" msgid="1085079556538644861">"포맷하는 중…"</string>
    <string name="ext_media_status_missing" msgid="5638633895221670766">"삽입하지 않음"</string>
    <string name="activity_list_empty" msgid="1675388330786841066">"일치하는 활동이 없습니다."</string>
    <string name="permlab_route_media_output" msgid="6243022988998972085">"미디어 출력 연결"</string>
    <string name="permdesc_route_media_output" msgid="4932818749547244346">"앱이 미디어 출력을 기타 외부 기기에 연결할 수 있도록 허용합니다."</string>
    <string name="permlab_readInstallSessions" msgid="3713753067455750349">"설치 세션 읽기"</string>
    <string name="permdesc_readInstallSessions" msgid="2049771699626019849">"애플리케이션의 설치 세션 읽기를 허용하면, 활성 패키지 설치에 대한 세부 정보를 볼 수 있습니다."</string>
    <string name="permlab_requestInstallPackages" msgid="5782013576218172577">"패키지 설치 요청"</string>
    <string name="permdesc_requestInstallPackages" msgid="5740101072486783082">"애플리케이션이 패키지 설치를 요청하도록 허용합니다."</string>
    <string name="permlab_requestDeletePackages" msgid="1703686454657781242">"패키지 삭제 요청"</string>
    <string name="permdesc_requestDeletePackages" msgid="3406172963097595270">"애플리케이션이 패키지 삭제를 요청하도록 허용합니다."</string>
    <string name="permlab_requestIgnoreBatteryOptimizations" msgid="8021256345643918264">"배터리 최적화를 무시하도록 요청"</string>
    <string name="permdesc_requestIgnoreBatteryOptimizations" msgid="8359147856007447638">"앱에서 배터리 최적화를 무시할 수 있는 권한을 요청할 수 있도록 허용합니다."</string>
    <string name="tutorial_double_tap_to_zoom_message_short" msgid="1311810005957319690">"확대/축소하려면 두 번 탭하세요."</string>
    <string name="gadget_host_error_inflating" msgid="4882004314906466162">"위젯을 추가할 수 없습니다."</string>
    <string name="ime_action_go" msgid="8320845651737369027">"이동"</string>
    <string name="ime_action_search" msgid="658110271822807811">"검색"</string>
    <string name="ime_action_send" msgid="2316166556349314424">"전송"</string>
    <string name="ime_action_next" msgid="3138843904009813834">"다음"</string>
    <string name="ime_action_done" msgid="8971516117910934605">"완료"</string>
    <string name="ime_action_previous" msgid="1443550039250105948">"이전"</string>
    <string name="ime_action_default" msgid="2840921885558045721">"실행"</string>
    <string name="dial_number_using" msgid="5789176425167573586">"전화하기 \n<xliff:g id="NUMBER">%s</xliff:g>에 연결"</string>
    <string name="create_contact_using" msgid="4947405226788104538">"전화번호부에\n<xliff:g id="NUMBER">%s</xliff:g> 추가"</string>
    <string name="grant_credentials_permission_message_header" msgid="2106103817937859662">"다음 앱에서 앞으로 계정에 액세스할 수 있도록 권한을 요청합니다."</string>
    <string name="grant_credentials_permission_message_footer" msgid="3125211343379376561">"요청을 허용하시겠습니까?"</string>
    <string name="grant_permissions_header_text" msgid="6874497408201826708">"액세스 요청"</string>
    <string name="allow" msgid="7225948811296386551">"허용"</string>
    <string name="deny" msgid="2081879885755434506">"거부"</string>
    <string name="permission_request_notification_title" msgid="6486759795926237907">"권한 요청됨"</string>
    <string name="permission_request_notification_with_subtitle" msgid="8530393139639560189">"<xliff:g id="ACCOUNT">%s</xliff:g> 계정에 대해\n권한 요청"</string>
    <string name="forward_intent_to_owner" msgid="1207197447013960896">"직장 프로필 외부에서 이 앱을 사용 중입니다."</string>
    <string name="forward_intent_to_work" msgid="621480743856004612">"직장 프로필에서 이 앱을 사용 중입니다."</string>
    <string name="input_method_binding_label" msgid="1283557179944992649">"입력 방법"</string>
    <string name="sync_binding_label" msgid="3687969138375092423">"동기화"</string>
    <string name="accessibility_binding_label" msgid="4148120742096474641">"접근성"</string>
    <string name="wallpaper_binding_label" msgid="1240087844304687662">"배경화면"</string>
    <string name="chooser_wallpaper" msgid="7873476199295190279">"배경화면 변경"</string>
    <string name="notification_listener_binding_label" msgid="2014162835481906429">"알림 수신기"</string>
    <string name="vr_listener_binding_label" msgid="4316591939343607306">"VR 리스너"</string>
    <string name="condition_provider_service_binding_label" msgid="1321343352906524564">"조건 제공자"</string>
    <string name="notification_ranker_binding_label" msgid="774540592299064747">"알림 순위 지정 서비스"</string>
    <string name="vpn_title" msgid="19615213552042827">"VPN이 활성화됨"</string>
    <string name="vpn_title_long" msgid="6400714798049252294">"VPN이 <xliff:g id="APP">%s</xliff:g>에 의해 활성화됨"</string>
    <string name="vpn_text" msgid="1610714069627824309">"네트워크를 관리하려면 누르세요."</string>
    <string name="vpn_text_long" msgid="4907843483284977618">"<xliff:g id="SESSION">%s</xliff:g>에 연결되어 있습니다. 네트워크를 관리하려면 누르세요."</string>
    <string name="vpn_lockdown_connecting" msgid="6443438964440960745">"연결 유지 VPN에 연결하는 중…"</string>
    <string name="vpn_lockdown_connected" msgid="8202679674819213931">"연결 유지 VPN에 연결됨"</string>
    <string name="vpn_lockdown_disconnected" msgid="735805531187559719">"연결 유지 VPN 연결이 해제됨"</string>
    <string name="vpn_lockdown_error" msgid="3133844445659711681">"연결 유지 VPN에 연결할 수 없음"</string>
    <string name="vpn_lockdown_config" msgid="8151951501116759194">"네트워크 또는 VPN 설정 변경"</string>
    <string name="upload_file" msgid="2897957172366730416">"파일 선택"</string>
    <string name="no_file_chosen" msgid="6363648562170759465">"파일을 선택하지 않았습니다."</string>
    <string name="reset" msgid="2448168080964209908">"초기화"</string>
    <string name="submit" msgid="1602335572089911941">"제출"</string>
    <string name="car_mode_disable_notification_title" msgid="5704265646471239078">"운전 앱 실행 중"</string>
    <string name="car_mode_disable_notification_message" msgid="7647248420931129377">"운전 앱을 종료하려면 탭하세요."</string>
    <string name="tethered_notification_title" msgid="3146694234398202601">"테더링 또는 핫스팟 사용"</string>
    <string name="tethered_notification_message" msgid="2113628520792055377">"설정하려면 탭하세요."</string>
    <string name="disable_tether_notification_title" msgid="7526977944111313195">"테더링이 사용 중지됨"</string>
    <string name="disable_tether_notification_message" msgid="2913366428516852495">"자세한 정보는 관리자에게 문의하세요."</string>
    <string name="back_button_label" msgid="2300470004503343439">"뒤로"</string>
    <string name="next_button_label" msgid="1080555104677992408">"다음"</string>
    <string name="skip_button_label" msgid="1275362299471631819">"건너뛰기"</string>
    <string name="no_matches" msgid="8129421908915840737">"검색결과 없음"</string>
    <string name="find_on_page" msgid="1946799233822820384">"페이지에서 찾기"</string>
    <plurals name="matches_found" formatted="false" msgid="1210884353962081884">
      <item quantity="other">검색결과 <xliff:g id="INDEX">%d</xliff:g>/<xliff:g id="TOTAL">%d</xliff:g></item>
      <item quantity="one">검색결과 1개</item>
    </plurals>
    <string name="action_mode_done" msgid="7217581640461922289">"완료"</string>
    <string name="progress_erasing" msgid="2569962663843586562">"공유 저장공간 지우는 중…"</string>
    <string name="share" msgid="1778686618230011964">"공유"</string>
    <string name="find" msgid="4808270900322985960">"찾기"</string>
    <string name="websearch" msgid="4337157977400211589">"웹 검색"</string>
    <string name="find_next" msgid="5742124618942193978">"다음 항목 찾기"</string>
    <string name="find_previous" msgid="2196723669388360506">"이전 항목 찾기"</string>
    <string name="gpsNotifTicker" msgid="5622683912616496172">"<xliff:g id="NAME">%s</xliff:g>의 위치 요청"</string>
    <string name="gpsNotifTitle" msgid="5446858717157416839">"위치 요청"</string>
    <string name="gpsNotifMessage" msgid="1374718023224000702">"요청한 사람: <xliff:g id="NAME">%1$s</xliff:g>(<xliff:g id="SERVICE">%2$s</xliff:g>)"</string>
    <string name="gpsVerifYes" msgid="2346566072867213563">"예"</string>
    <string name="gpsVerifNo" msgid="1146564937346454865">"아니요"</string>
    <string name="sync_too_many_deletes" msgid="5296321850662746890">"삭제 한도를 초과했습니다."</string>
    <string name="sync_too_many_deletes_desc" msgid="496551671008694245">"<xliff:g id="TYPE_OF_SYNC">%2$s</xliff:g>, <xliff:g id="ACCOUNT_NAME">%3$s</xliff:g> 계정에 대해 <xliff:g id="NUMBER_OF_DELETED_ITEMS">%1$d</xliff:g>개의 삭제된 항목이 있습니다. 어떻게 하시겠습니까?"</string>
    <string name="sync_really_delete" msgid="2572600103122596243">"항목 삭제"</string>
    <string name="sync_undo_deletes" msgid="2941317360600338602">"삭제 실행취소"</string>
    <string name="sync_do_nothing" msgid="3743764740430821845">"나중에 작업"</string>
    <string name="choose_account_label" msgid="5655203089746423927">"계정 선택"</string>
    <string name="add_account_label" msgid="2935267344849993553">"계정 추가"</string>
    <string name="add_account_button_label" msgid="3611982894853435874">"계정 추가"</string>
    <string name="number_picker_increment_button" msgid="2412072272832284313">"늘리기"</string>
    <string name="number_picker_decrement_button" msgid="476050778386779067">"줄이기"</string>
    <string name="number_picker_increment_scroll_mode" msgid="5259126567490114216">"<xliff:g id="VALUE">%s</xliff:g> 길게 터치하세요."</string>
    <string name="number_picker_increment_scroll_action" msgid="9101473045891835490">"늘리려면 위로 슬라이드하고 줄이려면 아래로 슬라이드합니다."</string>
    <string name="time_picker_increment_minute_button" msgid="8865885114028614321">"\'분\'을 늘립니다."</string>
    <string name="time_picker_decrement_minute_button" msgid="6246834937080684791">"\'분\'을 줄입니다."</string>
    <string name="time_picker_increment_hour_button" msgid="3652056055810223139">"\'시간\'을 늘립니다."</string>
    <string name="time_picker_decrement_hour_button" msgid="1377479863429214792">"\'시간\'을 줄입니다."</string>
    <string name="time_picker_increment_set_pm_button" msgid="4147590696151230863">"PM 설정"</string>
    <string name="time_picker_decrement_set_am_button" msgid="8302140353539486752">"AM 설정"</string>
    <string name="date_picker_increment_month_button" msgid="5369998479067934110">"\'월\'을 늘립니다."</string>
    <string name="date_picker_decrement_month_button" msgid="1832698995541726019">"\'월\'을 줄입니다."</string>
    <string name="date_picker_increment_day_button" msgid="7130465412308173903">"\'일\'을 늘립니다."</string>
    <string name="date_picker_decrement_day_button" msgid="4131881521818750031">"\'일\'을 줄입니다."</string>
    <string name="date_picker_increment_year_button" msgid="6318697384310808899">"\'연도\'를 늘립니다."</string>
    <string name="date_picker_decrement_year_button" msgid="4482021813491121717">"\'연도\'를 줄입니다."</string>
    <string name="date_picker_prev_month_button" msgid="2858244643992056505">"지난달"</string>
    <string name="date_picker_next_month_button" msgid="5559507736887605055">"다음 달"</string>
    <string name="keyboardview_keycode_alt" msgid="4856868820040051939">"Alt 키"</string>
    <string name="keyboardview_keycode_cancel" msgid="1203984017245783244">"취소"</string>
    <string name="keyboardview_keycode_delete" msgid="3337914833206635744">"Delete 키"</string>
    <string name="keyboardview_keycode_done" msgid="1992571118466679775">"완료"</string>
    <string name="keyboardview_keycode_mode_change" msgid="4547387741906537519">"모드 변경"</string>
    <string name="keyboardview_keycode_shift" msgid="2270748814315147690">"Shift 키"</string>
    <string name="keyboardview_keycode_enter" msgid="2985864015076059467">"Enter 키"</string>
    <string name="activitychooserview_choose_application" msgid="2125168057199941199">"앱 선택"</string>
    <string name="activitychooserview_choose_application_error" msgid="8624618365481126668">"<xliff:g id="APPLICATION_NAME">%s</xliff:g>을(를) 실행할 수 없습니다."</string>
    <string name="shareactionprovider_share_with" msgid="806688056141131819">"공유 대상:"</string>
    <string name="shareactionprovider_share_with_application" msgid="5627411384638389738">"<xliff:g id="APPLICATION_NAME">%s</xliff:g>와(과) 공유"</string>
    <string name="content_description_sliding_handle" msgid="415975056159262248">"슬라이딩 핸들을 길게 터치하세요."</string>
    <string name="description_target_unlock_tablet" msgid="3833195335629795055">"스와이프하여 잠급니다."</string>
    <string name="action_bar_home_description" msgid="5293600496601490216">"홈 탐색"</string>
    <string name="action_bar_up_description" msgid="2237496562952152589">"위로 탐색"</string>
    <string name="action_menu_overflow_description" msgid="2295659037509008453">"옵션 더보기"</string>
    <string name="action_bar_home_description_format" msgid="7965984360903693903">"%1$s, %2$s"</string>
    <string name="action_bar_home_subtitle_description_format" msgid="6985546530471780727">"%1$s, %2$s, %3$s"</string>
    <string name="storage_internal" msgid="3570990907910199483">"내부 공유 저장용량"</string>
    <string name="storage_sd_card" msgid="3282948861378286745">"SD 카드"</string>
    <string name="storage_sd_card_label" msgid="6347111320774379257">"<xliff:g id="MANUFACTURER">%s</xliff:g> SD 카드"</string>
    <string name="storage_usb_drive" msgid="6261899683292244209">"USB 드라이브"</string>
    <string name="storage_usb_drive_label" msgid="4501418548927759953">"<xliff:g id="MANUFACTURER">%s</xliff:g> USB 드라이브"</string>
    <string name="storage_usb" msgid="3017954059538517278">"USB 저장소"</string>
    <string name="extract_edit_menu_button" msgid="8940478730496610137">"수정"</string>
    <string name="data_usage_warning_title" msgid="6499834033204801605">"데이터 경고"</string>
    <string name="data_usage_warning_body" msgid="7340198905103751676">"데이터 <xliff:g id="APP">%s</xliff:g>을(를) 사용했습니다."</string>
    <string name="data_usage_mobile_limit_title" msgid="6561099244084267376">"모바일 데이터 제한 도달"</string>
    <string name="data_usage_wifi_limit_title" msgid="5803363779034792676">"Wi-Fi 데이터 한도에 도달함"</string>
    <string name="data_usage_limit_body" msgid="2908179506560812973">"남은 주기 동안 데이터가 일시중지되었습니다."</string>
    <string name="data_usage_mobile_limit_snoozed_title" msgid="3171402244827034372">"모바일 데이터 한도 초과"</string>
    <string name="data_usage_wifi_limit_snoozed_title" msgid="3547771791046344188">"Wi-Fi 데이터 한도 초과"</string>
    <string name="data_usage_limit_snoozed_body" msgid="1671222777207603301">"설정된 한도를 <xliff:g id="SIZE">%s</xliff:g> 초과했습니다."</string>
    <string name="data_usage_restricted_title" msgid="5965157361036321914">"백그라운드 데이터 사용이 제한됨"</string>
    <string name="data_usage_restricted_body" msgid="469866376337242726">"제한을 삭제하려면 탭하세요."</string>
    <string name="data_usage_rapid_title" msgid="1809795402975261331">"모바일 데이터 사용량 많음"</string>
    <string name="data_usage_rapid_body" msgid="6897825788682442715">"앱에서 평소보다 데이터를 많이 사용했습니다."</string>
    <string name="data_usage_rapid_app_body" msgid="5396680996784142544">"<xliff:g id="APP">%s</xliff:g>에서 평소보다 데이터를 많이 사용했습니다."</string>
    <string name="ssl_certificate" msgid="6510040486049237639">"보안 인증서"</string>
    <string name="ssl_certificate_is_valid" msgid="6825263250774569373">"유효한 인증서입니다."</string>
    <string name="issued_to" msgid="454239480274921032">"발급 대상:"</string>
    <string name="common_name" msgid="2233209299434172646">"일반 이름:"</string>
    <string name="org_name" msgid="6973561190762085236">"조직:"</string>
    <string name="org_unit" msgid="7265981890422070383">"조직 구성 단위:"</string>
    <string name="issued_by" msgid="2647584988057481566">"발급 기관:"</string>
    <string name="validity_period" msgid="8818886137545983110">"유효성:"</string>
    <string name="issued_on" msgid="5895017404361397232">"발급 날짜:"</string>
    <string name="expires_on" msgid="3676242949915959821">"만료 날짜:"</string>
    <string name="serial_number" msgid="758814067660862493">"일련번호:"</string>
    <string name="fingerprints" msgid="4516019619850763049">"지문:"</string>
    <string name="sha256_fingerprint" msgid="4391271286477279263">"SHA-256 지문:"</string>
    <string name="sha1_fingerprint" msgid="7930330235269404581">"SHA-1 지문:"</string>
    <string name="activity_chooser_view_see_all" msgid="4292569383976636200">"전체 보기"</string>
    <string name="activity_chooser_view_dialog_title_default" msgid="4710013864974040615">"작업 선택"</string>
    <string name="share_action_provider_share_with" msgid="5247684435979149216">"공유 대상"</string>
    <string name="sending" msgid="3245653681008218030">"전송 중..."</string>
    <string name="launchBrowserDefault" msgid="2057951947297614725">"브라우저를 실행하시겠습니까?"</string>
    <string name="SetupCallDefault" msgid="5834948469253758575">"통화를 수락하시겠습니까?"</string>
    <string name="activity_resolver_use_always" msgid="8017770747801494933">"항상"</string>
    <string name="activity_resolver_use_once" msgid="2404644797149173758">"한 번만"</string>
    <string name="activity_resolver_app_settings" msgid="8965806928986509855">"설정"</string>
    <string name="activity_resolver_work_profiles_support" msgid="185598180676883455">"%1$s에서 직장 프로필을 지원하지 않습니다."</string>
    <string name="default_audio_route_name" product="tablet" msgid="4617053898167127471">"태블릿"</string>
    <string name="default_audio_route_name" product="tv" msgid="9158088547603019321">"TV"</string>
    <string name="default_audio_route_name" product="default" msgid="4239291273420140123">"휴대전화"</string>
    <string name="default_audio_route_name_dock_speakers" msgid="6240602982276591864">"도크 스피커"</string>
    <string name="default_audio_route_name_hdmi" msgid="1486254205617081251">"HDMI"</string>
    <string name="default_audio_route_name_headphones" msgid="8119971843803439110">"헤드폰"</string>
    <string name="default_audio_route_name_usb" msgid="1234984851352637769">"USB"</string>
    <string name="default_audio_route_category_name" msgid="3722811174003886946">"시스템"</string>
    <string name="bluetooth_a2dp_audio_route_name" msgid="8575624030406771015">"블루투스 오디오"</string>
    <string name="wireless_display_route_description" msgid="9070346425023979651">"무선 디스플레이"</string>
    <string name="media_route_button_content_description" msgid="591703006349356016">"전송"</string>
    <string name="media_route_chooser_title" msgid="1751618554539087622">"기기에 연결"</string>
    <string name="media_route_chooser_title_for_remote_display" msgid="3395541745872017583">"기기로 화면 전송"</string>
    <string name="media_route_chooser_searching" msgid="4776236202610828706">"기기 검색 중…"</string>
    <string name="media_route_chooser_extended_settings" msgid="87015534236701604">"설정"</string>
    <string name="media_route_controller_disconnect" msgid="8966120286374158649">"연결 해제"</string>
    <string name="media_route_status_scanning" msgid="7279908761758293783">"검색 중..."</string>
    <string name="media_route_status_connecting" msgid="6422571716007825440">"연결 중..."</string>
    <string name="media_route_status_available" msgid="6983258067194649391">"사용 가능"</string>
    <string name="media_route_status_not_available" msgid="6739899962681886401">"사용할 수 없음"</string>
    <string name="media_route_status_in_use" msgid="4533786031090198063">"사용 중"</string>
    <string name="display_manager_built_in_display_name" msgid="2583134294292563941">"기본으로 제공되는 화면"</string>
    <string name="display_manager_hdmi_display_name" msgid="1555264559227470109">"HDMI 화면"</string>
    <string name="display_manager_overlay_display_name" msgid="5142365982271620716">"<xliff:g id="ID">%1$d</xliff:g>번째 오버레이"</string>
    <string name="display_manager_overlay_display_title" msgid="652124517672257172">"<xliff:g id="NAME">%1$s</xliff:g>: <xliff:g id="WIDTH">%2$d</xliff:g>x<xliff:g id="HEIGHT">%3$d</xliff:g>, <xliff:g id="DPI">%4$d</xliff:g> dpi"</string>
    <string name="display_manager_overlay_display_secure_suffix" msgid="6022119702628572080">", 보안"</string>
    <string name="activity_starter_block_bg_activity_starts_permissive" msgid="5692097903712956720">"<xliff:g id="PACKAGENAME">%1$s</xliff:g>의 백그라운드 활동 시작은 향후 Q 빌드에서 차단됩니다. go/q-bg-block을 참조하세요."</string>
    <string name="activity_starter_block_bg_activity_starts_enforcing" msgid="8299522481076404353">"<xliff:g id="PACKAGENAME">%1$s</xliff:g>의 백그라운드 활동 시작이 차단되었습니다. go/q-bg-block을 참조하세요."</string>
    <string name="kg_forgot_pattern_button_text" msgid="8852021467868220608">"패턴을 잊음"</string>
    <string name="kg_wrong_pattern" msgid="1850806070801358830">"잘못된 패턴"</string>
    <string name="kg_wrong_password" msgid="2333281762128113157">"잘못된 비밀번호"</string>
    <string name="kg_wrong_pin" msgid="1131306510833563801">"잘못된 PIN"</string>
    <plurals name="kg_too_many_failed_attempts_countdown" formatted="false" msgid="8790651267324125694">
      <item quantity="other"><xliff:g id="NUMBER">%d</xliff:g>초 후에 다시 시도하세요.</item>
      <item quantity="one">1초 후에 다시 시도하세요.</item>
    </plurals>
    <string name="kg_pattern_instructions" msgid="398978611683075868">"패턴 그리기"</string>
    <string name="kg_sim_pin_instructions" msgid="2319508550934557331">"SIM PIN 입력"</string>
    <string name="kg_pin_instructions" msgid="2377242233495111557">"PIN 입력"</string>
    <string name="kg_password_instructions" msgid="5753646556186936819">"비밀번호 입력"</string>
    <string name="kg_puk_enter_puk_hint" msgid="453227143861735537">"이제 SIM을 사용할 수 없습니다. 계속하려면 PUK 코드를 입력합니다. 자세한 내용은 이동통신사에 문의하세요."</string>
    <string name="kg_puk_enter_pin_hint" msgid="7871604527429602024">"원하는 PIN 코드 입력"</string>
    <string name="kg_enter_confirm_pin_hint" msgid="325676184762529976">"원하는 PIN 코드 확인"</string>
    <string name="kg_sim_unlock_progress_dialog_message" msgid="8950398016976865762">"SIM 카드 잠금해제 중..."</string>
    <string name="kg_password_wrong_pin_code" msgid="1139324887413846912">"PIN 코드가 잘못되었습니다."</string>
    <string name="kg_invalid_sim_pin_hint" msgid="8795159358110620001">"4~8자리 숫자로 된 PIN을 입력하세요."</string>
    <string name="kg_invalid_sim_puk_hint" msgid="6025069204539532000">"PUK 코드는 8자리 숫자여야 합니다."</string>
    <string name="kg_invalid_puk" msgid="3638289409676051243">"올바른 PUK 코드를 다시 입력하세요. 입력을 반복해서 시도하면 SIM을 영구적으로 사용할 수 없게 됩니다."</string>
    <string name="kg_invalid_confirm_pin_hint" product="default" msgid="7003469261464593516">"PIN 코드가 일치하지 않음"</string>
    <string name="kg_login_too_many_attempts" msgid="6486842094005698475">"패턴 시도 횟수가 너무 많음"</string>
    <string name="kg_login_instructions" msgid="1100551261265506448">"잠금해제하려면 Google 계정으로 로그인하세요."</string>
    <string name="kg_login_username_hint" msgid="5718534272070920364">"사용자 이름(이메일)"</string>
    <string name="kg_login_password_hint" msgid="9057289103827298549">"비밀번호"</string>
    <string name="kg_login_submit_button" msgid="5355904582674054702">"로그인"</string>
    <string name="kg_login_invalid_input" msgid="5754664119319872197">"사용자 이름 또는 비밀번호가 잘못되었습니다."</string>
    <string name="kg_login_account_recovery_hint" msgid="5690709132841752974">"사용자 이름이나 비밀번호를 잊어버렸습니까?\n"<b>"google.com/accounts/recovery"</b>" 페이지를 방문하세요."</string>
    <string name="kg_login_checking_password" msgid="1052685197710252395">"계정 확인 중…"</string>
    <string name="kg_too_many_failed_pin_attempts_dialog_message" msgid="8276745642049502550">"PIN을 <xliff:g id="NUMBER_0">%1$d</xliff:g>회 잘못 입력했습니다. \n\n<xliff:g id="NUMBER_1">%2$d</xliff:g>초 후에 다시 시도해 주세요."</string>
    <string name="kg_too_many_failed_password_attempts_dialog_message" msgid="7813713389422226531">"비밀번호를 <xliff:g id="NUMBER_0">%1$d</xliff:g>회 잘못 입력했습니다. \n\n<xliff:g id="NUMBER_1">%2$d</xliff:g>초 후에 다시 시도해 주세요."</string>
    <string name="kg_too_many_failed_pattern_attempts_dialog_message" msgid="74089475965050805">"잠금해제 패턴을 <xliff:g id="NUMBER_0">%1$d</xliff:g>회 잘못 그렸습니다. \n\n<xliff:g id="NUMBER_1">%2$d</xliff:g>초 후에 다시 시도해 주세요."</string>
    <string name="kg_failed_attempts_almost_at_wipe" product="tablet" msgid="1575557200627128949">"태블릿을 잠금해제하려는 시도가 <xliff:g id="NUMBER_0">%1$d</xliff:g>회 잘못되었습니다. <xliff:g id="NUMBER_1">%2$d</xliff:g>회 더 실패하면 태블릿이 초기화되고 사용자 데이터가 모두 사라집니다."</string>
    <string name="kg_failed_attempts_almost_at_wipe" product="tv" msgid="5621231220154419413">"TV 잠금 해제 시도를 <xliff:g id="NUMBER_0">%1$d</xliff:g>회 실패했습니다. <xliff:g id="NUMBER_1">%2$d</xliff:g>회 더 실패하면 TV가 초기화되고 모든 사용자 데이터가 삭제됩니다."</string>
    <string name="kg_failed_attempts_almost_at_wipe" product="default" msgid="4051015943038199910">"휴대전화를 잠금해제하려는 시도가 <xliff:g id="NUMBER_0">%1$d</xliff:g>회 잘못되었습니다. <xliff:g id="NUMBER_1">%2$d</xliff:g>회 더 실패하면 휴대전화가 초기화되고 사용자 데이터가 모두 사라집니다."</string>
    <string name="kg_failed_attempts_now_wiping" product="tablet" msgid="2072996269148483637">"태블릿을 잠금해제하려는 시도가 <xliff:g id="NUMBER">%d</xliff:g>회 잘못되었습니다. 태블릿이 초기화됩니다."</string>
    <string name="kg_failed_attempts_now_wiping" product="tv" msgid="4987878286750741463">"TV 잠금 해제 시도를 <xliff:g id="NUMBER">%d</xliff:g>회 실패했으므로 지금 TV가 초기화됩니다."</string>
    <string name="kg_failed_attempts_now_wiping" product="default" msgid="4817627474419471518">"휴대전화를 잠금해제하려는 시도가 <xliff:g id="NUMBER">%d</xliff:g>회 잘못되었습니다. 휴대전화가 초기화됩니다."</string>
    <string name="kg_failed_attempts_almost_at_login" product="tablet" msgid="3253575572118914370">"잠금해제 패턴을 <xliff:g id="NUMBER_0">%1$d</xliff:g>회 잘못 그렸습니다. <xliff:g id="NUMBER_1">%2$d</xliff:g>회 더 실패하면 이메일 계정을 사용하여 태블릿을 잠금해제해야 합니다.\n\n <xliff:g id="NUMBER_2">%3$d</xliff:g>초 후에 다시 시도해 주세요."</string>
    <string name="kg_failed_attempts_almost_at_login" product="tv" msgid="4224651132862313471">"잠금해제 패턴을 <xliff:g id="NUMBER_0">%1$d</xliff:g>회 잘못 입력했습니다. 앞으로 <xliff:g id="NUMBER_1">%2$d</xliff:g>회 더 잘못 입력하면 이메일 계정을 사용해서 TV의 잠금을 해제해야 합니다.\n\n <xliff:g id="NUMBER_2">%3$d</xliff:g>초 후에 다시 시도하세요."</string>
    <string name="kg_failed_attempts_almost_at_login" product="default" msgid="1437638152015574839">"잠금해제 패턴을 <xliff:g id="NUMBER_0">%1$d</xliff:g>회 잘못 그렸습니다. <xliff:g id="NUMBER_1">%2$d</xliff:g>회 더 실패하면 이메일 계정을 사용하여 휴대전화를 잠금해제해야 합니다.\n\n <xliff:g id="NUMBER_2">%3$d</xliff:g>초 후에 다시 시도해 주세요."</string>
    <string name="kg_text_message_separator" product="default" msgid="4160700433287233771">" — "</string>
    <string name="kg_reordering_delete_drop_target_text" msgid="7899202978204438708">"삭제"</string>
    <string name="safe_media_volume_warning" product="default" msgid="2276318909314492312">"권장 수준 이상으로 볼륨을 높이시겠습니까?\n\n높은 볼륨으로 장시간 청취하면 청력에 손상이 올 수 있습니다."</string>
    <string name="accessibility_shortcut_warning_dialog_title" msgid="8404780875025725199">"접근성 단축키를 사용하시겠습니까?"</string>
    <string name="accessibility_shortcut_toogle_warning" msgid="7256507885737444807">"단축키가 사용 설정된 경우 두 개의 볼륨 버튼을 3초간 누르면 접근성 기능이 시작됩니다.\n\n 현재 접근성 기능:\n <xliff:g id="SERVICE_NAME">%1$s</xliff:g>\n\n \'설정 &gt; 접근성\'에서 기능을 변경할 수 있습니다."</string>
    <string name="disable_accessibility_shortcut" msgid="627625354248453445">"단축키 사용 중지"</string>
    <string name="leave_accessibility_shortcut_on" msgid="7653111894438512680">"단축키 사용"</string>
    <string name="color_inversion_feature_name" msgid="4231186527799958644">"색상 반전"</string>
    <string name="color_correction_feature_name" msgid="6779391426096954933">"색상 보정"</string>
    <string name="accessibility_shortcut_enabling_service" msgid="7771852911861522636">"접근성 단축키로 인해 <xliff:g id="SERVICE_NAME">%1$s</xliff:g>이(가) 사용 설정되었습니다."</string>
    <string name="accessibility_shortcut_disabling_service" msgid="2747243438223109821">"접근성 단축키로 인해 <xliff:g id="SERVICE_NAME">%1$s</xliff:g>이(가) 사용 중지되었습니다."</string>
    <string name="accessibility_shortcut_spoken_feedback" msgid="8376923232350078434">"<xliff:g id="SERVICE_NAME">%1$s</xliff:g> 서비스를 사용하려면 두 볼륨 키를 3초 동안 길게 누르세요"</string>
    <string name="accessibility_button_prompt_text" msgid="4234556536456854251">"접근성 버튼을 탭할 때 사용할 기능을 선택하세요."</string>
    <string name="accessibility_button_instructional_text" msgid="6942300463612999993">"기능을 변경하려면 접근성 버튼을 길게 터치하세요."</string>
    <string name="accessibility_magnification_chooser_text" msgid="1227146738764986237">"확대"</string>
    <string name="user_switched" msgid="3768006783166984410">"현재 사용자는 <xliff:g id="NAME">%1$s</xliff:g>님입니다."</string>
    <string name="user_switching_message" msgid="2871009331809089783">"<xliff:g id="NAME">%1$s</xliff:g>(으)로 전환하는 중…"</string>
    <string name="user_logging_out_message" msgid="8939524935808875155">"<xliff:g id="NAME">%1$s</xliff:g>님을 로그아웃하는 중…"</string>
    <string name="owner_name" msgid="2716755460376028154">"소유자"</string>
    <string name="error_message_title" msgid="4510373083082500195">"오류"</string>
    <string name="error_message_change_not_allowed" msgid="1238035947357923497">"관리자가 이 변경을 허용하지 않습니다."</string>
    <string name="app_not_found" msgid="3429141853498927379">"이 작업을 처리하는 애플리케이션을 찾을 수 없습니다."</string>
    <string name="revoke" msgid="5404479185228271586">"취소"</string>
    <string name="mediasize_iso_a0" msgid="1994474252931294172">"ISO A0"</string>
    <string name="mediasize_iso_a1" msgid="3333060421529791786">"ISO A1"</string>
    <string name="mediasize_iso_a2" msgid="3097535991925798280">"ISO A2"</string>
    <string name="mediasize_iso_a3" msgid="3023213259314236123">"ISO A3"</string>
    <string name="mediasize_iso_a4" msgid="231745325296873764">"ISO A4"</string>
    <string name="mediasize_iso_a5" msgid="3484327407340865411">"ISO A5"</string>
    <string name="mediasize_iso_a6" msgid="4861908487129577530">"ISO A6"</string>
    <string name="mediasize_iso_a7" msgid="5890208588072936130">"ISO A7"</string>
    <string name="mediasize_iso_a8" msgid="4319425041085816612">"ISO A8"</string>
    <string name="mediasize_iso_a9" msgid="4882220529506432008">"ISO A9"</string>
    <string name="mediasize_iso_a10" msgid="2382866026365359391">"ISO A10"</string>
    <string name="mediasize_iso_b0" msgid="3651827147402009675">"ISO B0"</string>
    <string name="mediasize_iso_b1" msgid="6072859628278739957">"ISO B1"</string>
    <string name="mediasize_iso_b2" msgid="1348731852150380378">"ISO B2"</string>
    <string name="mediasize_iso_b3" msgid="2612510181259261379">"ISO B3"</string>
    <string name="mediasize_iso_b4" msgid="695151378838115434">"ISO B4"</string>
    <string name="mediasize_iso_b5" msgid="4863754285582212487">"ISO B5"</string>
    <string name="mediasize_iso_b6" msgid="5305816292139647241">"ISO B6"</string>
    <string name="mediasize_iso_b7" msgid="531673542602786624">"ISO B7"</string>
    <string name="mediasize_iso_b8" msgid="9164474595708850034">"ISO B8"</string>
    <string name="mediasize_iso_b9" msgid="282102976764774160">"ISO B9"</string>
    <string name="mediasize_iso_b10" msgid="4517141714407898976">"ISO B10"</string>
    <string name="mediasize_iso_c0" msgid="3103521357901591100">"ISO C0"</string>
    <string name="mediasize_iso_c1" msgid="1231954105985048595">"ISO C1"</string>
    <string name="mediasize_iso_c2" msgid="927702816980087462">"ISO C2"</string>
    <string name="mediasize_iso_c3" msgid="835154173518304159">"ISO C3"</string>
    <string name="mediasize_iso_c4" msgid="5095951985108194011">"ISO C4"</string>
    <string name="mediasize_iso_c5" msgid="1985397450332305739">"ISO C5"</string>
    <string name="mediasize_iso_c6" msgid="8147421924174693013">"ISO C6"</string>
    <string name="mediasize_iso_c7" msgid="8993994925276122950">"ISO C7"</string>
    <string name="mediasize_iso_c8" msgid="6871178104139598957">"ISO C8"</string>
    <string name="mediasize_iso_c9" msgid="7983532635227561362">"ISO C9"</string>
    <string name="mediasize_iso_c10" msgid="5040764293406765584">"ISO C10"</string>
    <string name="mediasize_na_letter" msgid="2841414839888344296">"레터"</string>
    <string name="mediasize_na_gvrnmt_letter" msgid="5295836838862962809">"거번먼트 레터"</string>
    <string name="mediasize_na_legal" msgid="8621364037680465666">"리걸"</string>
    <string name="mediasize_na_junior_legal" msgid="3309324162155085904">"주니어 리걸"</string>
    <string name="mediasize_na_ledger" msgid="5567030340509075333">"레저"</string>
    <string name="mediasize_na_tabloid" msgid="4571735038501661757">"타블로이드"</string>
    <string name="mediasize_na_index_3x5" msgid="5182901917818625126">"색인 카드 3x5"</string>
    <string name="mediasize_na_index_4x6" msgid="7687620625422312396">"색인 카드 4x6"</string>
    <string name="mediasize_na_index_5x8" msgid="8834215284646872800">"색인 카드 5x8"</string>
    <string name="mediasize_na_monarch" msgid="213639906956550754">"모나크"</string>
    <string name="mediasize_na_quarto" msgid="835778493593023223">"쿼토"</string>
    <string name="mediasize_na_foolscap" msgid="1573911237983677138">"풀스캡"</string>
    <string name="mediasize_chinese_roc_8k" msgid="3626855847189438896">"ROC 8K"</string>
    <string name="mediasize_chinese_roc_16k" msgid="9182191577022943355">"ROC 16K"</string>
    <string name="mediasize_chinese_prc_1" msgid="4793232644980170500">"PRC 1"</string>
    <string name="mediasize_chinese_prc_2" msgid="5404109730975720670">"PRC 2"</string>
    <string name="mediasize_chinese_prc_3" msgid="1335092253339363526">"PRC 3"</string>
    <string name="mediasize_chinese_prc_4" msgid="9167997800486569834">"PRC 4"</string>
    <string name="mediasize_chinese_prc_5" msgid="845875168823541497">"PRC 5"</string>
    <string name="mediasize_chinese_prc_6" msgid="3220325667692648789">"PRC 6"</string>
    <string name="mediasize_chinese_prc_7" msgid="1776792138507038527">"PRC 7"</string>
    <string name="mediasize_chinese_prc_8" msgid="1417176642687456692">"PRC 8"</string>
    <string name="mediasize_chinese_prc_9" msgid="4785983473123798365">"PRC 9"</string>
    <string name="mediasize_chinese_prc_10" msgid="7847982299391851899">"PRC 10"</string>
    <string name="mediasize_chinese_prc_16k" msgid="262793383539980677">"PRC 16K"</string>
    <string name="mediasize_chinese_om_pa_kai" msgid="5256815579447959814">"Pa Kai"</string>
    <string name="mediasize_chinese_om_dai_pa_kai" msgid="7336412963441354407">"Dai Pa Kai"</string>
    <string name="mediasize_chinese_om_jurro_ku_kai" msgid="6324465444100490742">"Jurro Ku Kai"</string>
    <string name="mediasize_japanese_jis_b10" msgid="1787262845627694376">"JIS B10"</string>
    <string name="mediasize_japanese_jis_b9" msgid="3336035783663287470">"JIS B9"</string>
    <string name="mediasize_japanese_jis_b8" msgid="6195398299104345731">"JIS B8"</string>
    <string name="mediasize_japanese_jis_b7" msgid="1674621886902828884">"JIS B7"</string>
    <string name="mediasize_japanese_jis_b6" msgid="4170576286062657435">"JIS B6"</string>
    <string name="mediasize_japanese_jis_b5" msgid="4899297958100032533">"JIS B5"</string>
    <string name="mediasize_japanese_jis_b4" msgid="4213158129126666847">"JIS B4"</string>
    <string name="mediasize_japanese_jis_b3" msgid="8513715307410310696">"JIS B3"</string>
    <string name="mediasize_japanese_jis_b2" msgid="4777690211897131190">"JIS B2"</string>
    <string name="mediasize_japanese_jis_b1" msgid="4608142385457034603">"JIS B1"</string>
    <string name="mediasize_japanese_jis_b0" msgid="7587108366572243991">"JIS B0"</string>
    <string name="mediasize_japanese_jis_exec" msgid="5244075432263649068">"JIS Exec"</string>
    <string name="mediasize_japanese_chou4" msgid="4941652015032631361">"Chou4"</string>
    <string name="mediasize_japanese_chou3" msgid="6387319169263957010">"Chou3"</string>
    <string name="mediasize_japanese_chou2" msgid="1299112025415343982">"Chou2"</string>
    <string name="mediasize_japanese_hagaki" msgid="8070115620644254565">"Hagaki"</string>
    <string name="mediasize_japanese_oufuku" msgid="6049065587307896564">"Oufuku"</string>
    <string name="mediasize_japanese_kahu" msgid="6872696027560065173">"Kahu"</string>
    <string name="mediasize_japanese_kaku2" msgid="2359077233775455405">"Kaku2"</string>
    <string name="mediasize_japanese_you4" msgid="2091777168747058008">"You4"</string>
    <string name="mediasize_unknown_portrait" msgid="3088043641616409762">"지정되지 않은 세로 방향"</string>
    <string name="mediasize_unknown_landscape" msgid="4876995327029361552">"지정되지 않은 가로 방향"</string>
    <string name="write_fail_reason_cancelled" msgid="7091258378121627624">"취소됨"</string>
    <string name="write_fail_reason_cannot_write" msgid="8132505417935337724">"콘텐츠 작성 중 오류"</string>
    <string name="reason_unknown" msgid="6048913880184628119">"알 수 없음"</string>
    <string name="reason_service_unavailable" msgid="7824008732243903268">"인쇄 서비스 사용하지 않음"</string>
    <string name="print_service_installed_title" msgid="2246317169444081628">"<xliff:g id="NAME">%s</xliff:g> 서비스 설치됨"</string>
    <string name="print_service_installed_message" msgid="5897362931070459152">"사용하려면 탭하세요."</string>
    <string name="restr_pin_enter_admin_pin" msgid="8641662909467236832">"관리자 PIN 입력"</string>
    <string name="restr_pin_enter_pin" msgid="3395953421368476103">"PIN 입력"</string>
    <string name="restr_pin_incorrect" msgid="8571512003955077924">"올바르지 않은 값이 입력됨"</string>
    <string name="restr_pin_enter_old_pin" msgid="1462206225512910757">"현재 PIN"</string>
    <string name="restr_pin_enter_new_pin" msgid="5959606691619959184">"새 PIN"</string>
    <string name="restr_pin_confirm_pin" msgid="8501523829633146239">"새 PIN 확인"</string>
    <string name="restr_pin_create_pin" msgid="8017600000263450337">"제한사항 수정을 위한 PIN 생성"</string>
    <string name="restr_pin_error_doesnt_match" msgid="2224214190906994548">"PIN이 일치하지 않습니다. 다시 시도하세요."</string>
    <string name="restr_pin_error_too_short" msgid="8173982756265777792">"PIN이 너무 짧습니다. 최소 4자 이상이어야 합니다."</string>
    <plurals name="restr_pin_countdown" formatted="false" msgid="9061246974881224688">
      <item quantity="other"><xliff:g id="COUNT">%d</xliff:g>초 후에 다시 시도하세요.</item>
      <item quantity="one">1초 후에 다시 시도하세요.</item>
    </plurals>
    <string name="restr_pin_try_later" msgid="973144472490532377">"나중에 다시 시도"</string>
    <string name="immersive_cling_title" msgid="8394201622932303336">"전체 화면 모드"</string>
    <string name="immersive_cling_description" msgid="3482371193207536040">"종료하려면 위에서 아래로 스와이프합니다."</string>
    <string name="immersive_cling_positive" msgid="5016839404568297683">"확인"</string>
    <string name="done_label" msgid="2093726099505892398">"완료"</string>
    <string name="hour_picker_description" msgid="6698199186859736512">"시간 원형 슬라이더"</string>
    <string name="minute_picker_description" msgid="8606010966873791190">"분 원형 슬라이더"</string>
    <string name="select_hours" msgid="6043079511766008245">"시간 선택"</string>
    <string name="select_minutes" msgid="3974345615920336087">"분 선택"</string>
    <string name="select_day" msgid="7774759604701773332">"월/일 선택"</string>
    <string name="select_year" msgid="7952052866994196170">"연도 선택"</string>
    <string name="deleted_key" msgid="7659477886625566590">"<xliff:g id="KEY">%1$s</xliff:g> 삭제됨"</string>
    <string name="managed_profile_label_badge" msgid="2355652472854327647">"업무용 <xliff:g id="LABEL">%1$s</xliff:g>"</string>
    <string name="managed_profile_label_badge_2" msgid="5048136430082124036">"두 번째 업무용 <xliff:g id="LABEL">%1$s</xliff:g>"</string>
    <string name="managed_profile_label_badge_3" msgid="2808305070321719040">"세 번째 업무용<xliff:g id="LABEL">%1$s</xliff:g>"</string>
    <string name="lock_to_app_unlock_pin" msgid="2552556656504331634">"고정 해제 이전에 PIN 요청"</string>
    <string name="lock_to_app_unlock_pattern" msgid="4182192144797225137">"고정 해제 이전에 잠금해제 패턴 요청"</string>
    <string name="lock_to_app_unlock_password" msgid="6380979775916974414">"고정 해제 이전에 비밀번호 요청"</string>
    <string name="package_installed_device_owner" msgid="6875717669960212648">"관리자에 의해 설치되었습니다."</string>
    <string name="package_updated_device_owner" msgid="1847154566357862089">"관리자에 의해 업데이트되었습니다."</string>
    <string name="package_deleted_device_owner" msgid="2307122077550236438">"관리자에 의해 삭제되었습니다."</string>
    <string name="battery_saver_description_with_learn_more" msgid="6323937147992667707">"절전 모드를 사용하면 배터리 수명을 늘리기 위해 기기의 일부 기능이 사용 중지되며 앱이 제한됩니다. "<annotation id="url">"자세히 알아보기"</annotation></string>
    <string name="battery_saver_description" msgid="769989536172631582">"절전 모드를 사용하면 배터리 수명을 늘리기 위해 기기의 일부 기능이 사용 중지되며 앱이 제한됩니다."</string>
    <string name="data_saver_description" msgid="6015391409098303235">"데이터 사용량을 줄이기 위해 데이터 절약 모드는 일부 앱이 백그라운드에서 데이터를 전송하거나 수신하지 못하도록 합니다. 현재 사용 중인 앱에서 데이터에 액세스할 수 있지만 빈도가 줄어듭니다. 예를 들면, 이미지를 탭하기 전에는 이미지가 표시되지 않습니다."</string>
    <string name="data_saver_enable_title" msgid="4674073932722787417">"데이터 절약 모드를 사용할까요?"</string>
    <string name="data_saver_enable_button" msgid="7147735965247211818">"사용 설정"</string>
    <plurals name="zen_mode_duration_minutes_summary" formatted="false" msgid="4367877408072000848">
      <item quantity="other">%1$d분 동안(<xliff:g id="FORMATTEDTIME_1">%2$s</xliff:g>까지)</item>
      <item quantity="one">1분 동안(<xliff:g id="FORMATTEDTIME_0">%2$s</xliff:g>까지)</item>
    </plurals>
    <plurals name="zen_mode_duration_minutes_summary_short" formatted="false" msgid="6830154222366042597">
      <item quantity="other">%1$d분 동안(<xliff:g id="FORMATTEDTIME_1">%2$s</xliff:g>까지)</item>
      <item quantity="one">1분 동안(<xliff:g id="FORMATTEDTIME_0">%2$s</xliff:g>까지)</item>
    </plurals>
    <plurals name="zen_mode_duration_hours_summary" formatted="false" msgid="736789408293052283">
      <item quantity="other">%1$d시간(<xliff:g id="FORMATTEDTIME_1">%2$s</xliff:g>)</item>
      <item quantity="one">1시간(<xliff:g id="FORMATTEDTIME_0">%2$s</xliff:g>까지)</item>
    </plurals>
    <plurals name="zen_mode_duration_hours_summary_short" formatted="false" msgid="4787552595253082371">
      <item quantity="other">%1$d시간 동안(<xliff:g id="FORMATTEDTIME_1">%2$s</xliff:g>까지)</item>
      <item quantity="one">1시간 동안(<xliff:g id="FORMATTEDTIME_0">%2$s</xliff:g>까지)</item>
    </plurals>
    <plurals name="zen_mode_duration_minutes" formatted="false" msgid="5127407202506485571">
      <item quantity="other">%d분 동안</item>
      <item quantity="one">1분 동안</item>
    </plurals>
    <plurals name="zen_mode_duration_minutes_short" formatted="false" msgid="2199350154433426128">
      <item quantity="other">%d분 동안</item>
      <item quantity="one">1분 동안</item>
    </plurals>
    <plurals name="zen_mode_duration_hours" formatted="false" msgid="6571961796799076730">
      <item quantity="other">%d시간</item>
      <item quantity="one">1시간</item>
    </plurals>
    <plurals name="zen_mode_duration_hours_short" formatted="false" msgid="6748277774662434217">
      <item quantity="other">%d시간 동안</item>
      <item quantity="one">1시간 동안</item>
    </plurals>
    <string name="zen_mode_until" msgid="7336308492289875088">"<xliff:g id="FORMATTEDTIME">%1$s</xliff:g>까지"</string>
    <string name="zen_mode_alarm" msgid="9128205721301330797">"<xliff:g id="FORMATTEDTIME">%1$s</xliff:g>(다음 알람)까지"</string>
    <string name="zen_mode_forever" msgid="931849471004038757">"사용 중지할 때까지"</string>
    <string name="zen_mode_forever_dnd" msgid="3792132696572189081">"방해 금지 모드를 사용 중지할 때까지"</string>
    <string name="zen_mode_rule_name_combination" msgid="191109939968076477">"<xliff:g id="FIRST">%1$s</xliff:g> / <xliff:g id="REST">%2$s</xliff:g>"</string>
    <string name="toolbar_collapse_description" msgid="2821479483960330739">"접기"</string>
    <string name="zen_mode_feature_name" msgid="5254089399895895004">"방해 금지 모드"</string>
    <string name="zen_mode_downtime_feature_name" msgid="2626974636779860146">"다운타임"</string>
    <string name="zen_mode_default_weeknights_name" msgid="3081318299464998143">"평일 밤"</string>
    <string name="zen_mode_default_weekends_name" msgid="2786495801019345244">"주말"</string>
    <string name="zen_mode_default_events_name" msgid="8158334939013085363">"일정"</string>
    <string name="zen_mode_default_every_night_name" msgid="3012363838882944175">"수면 중"</string>
    <string name="muted_by" msgid="5942954724562097128">"<xliff:g id="THIRD_PARTY">%1$s</xliff:g>(이)가 일부 소리를 음소거함"</string>
    <string name="system_error_wipe_data" msgid="6608165524785354962">"사용 중인 기기 내부에 문제가 발생했습니다. 초기화할 때까지 불안정할 수 있습니다."</string>
    <string name="system_error_manufacturer" msgid="8086872414744210668">"사용 중인 기기 내부에 문제가 발생했습니다. 자세한 내용은 제조업체에 문의하세요."</string>
    <string name="stk_cc_ussd_to_dial" msgid="5214333646366591205">"USSD 요청이 일반 통화로 변경됨"</string>
    <string name="stk_cc_ussd_to_ss" msgid="4884994189414782605">"USSD 요청이 SS 요청으로 변경됨"</string>
    <string name="stk_cc_ussd_to_ussd" msgid="5728637484565449312">"새 USSD 요청으로 변경됨"</string>
    <string name="stk_cc_ussd_to_dial_video" msgid="4134455726513175559">"USSD 요청이 화상 통화로 변경됨"</string>
    <string name="stk_cc_ss_to_dial" msgid="1360775164651754978">"SS 요청이 일반 통화로 변경됨"</string>
    <string name="stk_cc_ss_to_dial_video" msgid="6577956662913194947">"SS 요청이 화상 통화로 변경됨"</string>
    <string name="stk_cc_ss_to_ussd" msgid="5614626512855868785">"SS 요청이 USSD 요청으로 변경됨"</string>
    <string name="stk_cc_ss_to_ss" msgid="7716729801537709054">"새 SS 요청으로 변경됨"</string>
    <string name="notification_work_profile_content_description" msgid="4600554564103770764">"직장 프로필"</string>
    <string name="notification_alerted_content_description" msgid="1296617716556420585">"알림 전송됨"</string>
    <string name="expand_button_content_description_collapsed" msgid="3609784019345534652">"펼치기"</string>
    <string name="expand_button_content_description_expanded" msgid="8520652707158554895">"접기"</string>
    <string name="expand_action_accessibility" msgid="5307730695723718254">"확장 전환"</string>
    <string name="usb_midi_peripheral_name" msgid="7221113987741003817">"Android USB 주변기기 포트"</string>
    <string name="usb_midi_peripheral_manufacturer_name" msgid="7176526170008970168">"Android"</string>
    <string name="usb_midi_peripheral_product_name" msgid="4971827859165280403">"USB 주변기기 포트"</string>
    <string name="floating_toolbar_open_overflow_description" msgid="4797287862999444631">"옵션 더보기"</string>
    <string name="floating_toolbar_close_overflow_description" msgid="559796923090723804">"오버플로우 닫기"</string>
    <string name="maximize_button_text" msgid="7543285286182446254">"최대화"</string>
    <string name="close_button_text" msgid="3937902162644062866">"닫기"</string>
    <string name="notification_messaging_title_template" msgid="3452480118762691020">"<xliff:g id="CONVERSATION_TITLE">%1$s</xliff:g>: <xliff:g id="SENDER_NAME">%2$s</xliff:g>"</string>
    <plurals name="selected_count" formatted="false" msgid="7187339492915744615">
      <item quantity="other"><xliff:g id="COUNT_1">%1$d</xliff:g>개 선택됨</item>
      <item quantity="one"><xliff:g id="COUNT_0">%1$d</xliff:g>개 선택됨</item>
    </plurals>
    <string name="default_notification_channel_label" msgid="5929663562028088222">"지정된 카테고리 없음"</string>
    <string name="importance_from_user" msgid="7318955817386549931">"이러한 알림의 중요도를 설정했습니다."</string>
    <string name="importance_from_person" msgid="9160133597262938296">"관련된 사용자가 있으므로 중요합니다."</string>
    <string name="user_creation_account_exists" msgid="1942606193570143289">"<xliff:g id="APP">%1$s</xliff:g>이(가) <xliff:g id="ACCOUNT">%2$s</xliff:g>(으)로 신규 사용자를 만들도록 허용하시겠습니까?"</string>
    <string name="user_creation_adding" msgid="4482658054622099197">"<xliff:g id="APP">%1$s</xliff:g>이(가) <xliff:g id="ACCOUNT">%2$s</xliff:g>(이 계정의 사용자가 이미 있음)(으)로 신규 사용자를 만들도록 허용하시겠습니까?"</string>
    <string name="language_selection_title" msgid="2680677278159281088">"언어 추가"</string>
    <string name="country_selection_title" msgid="2954859441620215513">"지역 환경설정"</string>
    <string name="search_language_hint" msgid="7042102592055108574">"언어 이름 입력"</string>
    <string name="language_picker_section_suggested" msgid="8414489646861640885">"추천"</string>
    <string name="language_picker_section_all" msgid="3097279199511617537">"모든 언어"</string>
    <string name="region_picker_section_all" msgid="8966316787153001779">"모든 지역"</string>
    <string name="locale_search_menu" msgid="2560710726687249178">"검색"</string>
    <string name="app_suspended_title" msgid="2075071241147969611">"앱을 사용할 수 없음"</string>
    <string name="app_suspended_default_message" msgid="123166680425711887">"<xliff:g id="APP_NAME_0">%1$s</xliff:g>은(는) 현재 사용할 수 없습니다. <xliff:g id="APP_NAME_1">%2$s</xliff:g>에서 관리하는 앱입니다."</string>
    <string name="app_suspended_more_details" msgid="1131804827776778187">"자세히 알아보기"</string>
    <string name="work_mode_off_title" msgid="1118691887588435530">"직장 프로필을 사용 설정하시겠어요?"</string>
    <string name="work_mode_off_message" msgid="5130856710614337649">"업무용 앱, 알림, 데이터 및 기타 직장 프로필 기능이 사용 설정됩니다."</string>
    <string name="work_mode_turn_on" msgid="2062544985670564875">"사용 설정"</string>
    <string name="deprecated_target_sdk_message" msgid="1449696506742572767">"이 앱은 Android 이전 버전에 맞게 개발되었기 때문에 제대로 작동하지 않을 수 있습니다. 업데이트를 확인하거나 개발자에게 문의하세요."</string>
    <string name="deprecated_target_sdk_app_store" msgid="5032340500368495077">"업데이트 확인"</string>
    <string name="new_sms_notification_title" msgid="8442817549127555977">"새 메시지 있음"</string>
    <string name="new_sms_notification_content" msgid="7002938807812083463">"SMS 앱을 열고 확인"</string>
    <string name="user_encrypted_title" msgid="9054897468831672082">"일부 기능이 제한될 수 있습니다."</string>
    <string name="user_encrypted_message" msgid="4923292604515744267">"잠금 해제하려면 탭하세요."</string>
    <string name="user_encrypted_detail" msgid="5708447464349420392">"사용자 데이터 잠김"</string>
    <string name="profile_encrypted_detail" msgid="3700965619978314974">"직장 프로필 잠김"</string>
    <string name="profile_encrypted_message" msgid="6964994232310195874">"탭하여 직장 프로필 잠금 해제"</string>
    <string name="usb_mtp_launch_notification_title" msgid="8359219638312208932">"<xliff:g id="PRODUCT_NAME">%1$s</xliff:g>에 연결됨"</string>
    <string name="usb_mtp_launch_notification_description" msgid="8541876176425411358">"파일을 확인하려면 탭하세요."</string>
    <string name="pin_target" msgid="3052256031352291362">"고정"</string>
    <string name="unpin_target" msgid="3556545602439143442">"고정 해제"</string>
    <string name="app_info" msgid="6856026610594615344">"앱 정보"</string>
    <string name="negative_duration" msgid="5688706061127375131">"−<xliff:g id="TIME">%1$s</xliff:g>"</string>
    <string name="demo_starting_message" msgid="5268556852031489931">"데모 시작 중..."</string>
    <string name="demo_restarting_message" msgid="952118052531642451">"기기 초기화 중..."</string>
    <string name="suspended_widget_accessibility" msgid="6712143096475264190">"<xliff:g id="LABEL">%1$s</xliff:g> 사용 중지됨"</string>
    <string name="conference_call" msgid="3751093130790472426">"다자간 통화"</string>
    <string name="tooltip_popup_title" msgid="5253721848739260181">"도움말"</string>
    <string name="app_category_game" msgid="5431836943981492993">"게임"</string>
    <string name="app_category_audio" msgid="1659853108734301647">"음악/오디오"</string>
    <string name="app_category_video" msgid="2728726078629384196">"영화/동영상"</string>
    <string name="app_category_image" msgid="4867854544519846048">"사진/이미지"</string>
    <string name="app_category_social" msgid="5842783057834965912">"소셜/커뮤니케이션"</string>
    <string name="app_category_news" msgid="7496506240743986873">"뉴스/잡지"</string>
    <string name="app_category_maps" msgid="5878491404538024367">"지도/내비게이션"</string>
    <string name="app_category_productivity" msgid="3742083261781538852">"생산성"</string>
    <string name="device_storage_monitor_notification_channel" msgid="3295871267414816228">"기기 저장용량"</string>
    <string name="adb_debugging_notification_channel_tv" msgid="5537766997350092316">"USB 디버깅"</string>
    <string name="time_picker_hour_label" msgid="2979075098868106450">"시간"</string>
    <string name="time_picker_minute_label" msgid="5168864173796598399">"분"</string>
    <string name="time_picker_header_text" msgid="143536825321922567">"시간 설정"</string>
    <string name="time_picker_input_error" msgid="7574999942502513765">"올바른 시간을 입력하세요."</string>
    <string name="time_picker_prompt_label" msgid="7588093983899966783">"시간 입력"</string>
    <string name="time_picker_text_input_mode_description" msgid="4148166758173708199">"시간 입력을 위해 텍스트 입력 모드로 전환합니다."</string>
    <string name="time_picker_radial_mode_description" msgid="4953403779779557198">"시간 입력을 위해 시계 모드로 전환합니다."</string>
    <string name="autofill_picker_accessibility_title" msgid="8469043291648711535">"자동완성 옵션"</string>
    <string name="autofill_save_accessibility_title" msgid="7244365268417107822">"자동완성에 저장"</string>
    <string name="autofill_error_cannot_autofill" msgid="7402758580060110371">"콘텐츠를 자동완성할 수 없습니다."</string>
    <string name="autofill_picker_no_suggestions" msgid="3908514303773350735">"자동완성 추천 없음"</string>
    <plurals name="autofill_picker_some_suggestions" formatted="false" msgid="5506565809835815274">
      <item quantity="other">자동완성 추천 <xliff:g id="COUNT">%1$s</xliff:g>개</item>
      <item quantity="one">자동완성 추천 1개</item>
    </plurals>
    <string name="autofill_save_title" msgid="327541108460384555"><b>"<xliff:g id="LABEL">%1$s</xliff:g>"</b>"에 저장하시겠습니까?"</string>
    <string name="autofill_save_title_with_type" msgid="2339135393607143594">"<xliff:g id="TYPE">%1$s</xliff:g>을(를) "<b>"<xliff:g id="LABEL">%2$s</xliff:g>"</b>"에 저장하시겠습니까?"</string>
    <string name="autofill_save_title_with_2types" msgid="87616102361154432">"<xliff:g id="TYPE_0">%1$s</xliff:g> 및 <xliff:g id="TYPE_1">%2$s</xliff:g>을(를) "<b>"<xliff:g id="LABEL">%3$s</xliff:g>"</b>"에 저장하시겠습니까?"</string>
    <string name="autofill_save_title_with_3types" msgid="4108978552969604555">"<xliff:g id="TYPE_0">%1$s</xliff:g>, <xliff:g id="TYPE_1">%2$s</xliff:g> 및 <xliff:g id="TYPE_2">%3$s</xliff:g>을(를) "<b>"<xliff:g id="LABEL">%4$s</xliff:g>"</b>"에 저장하시겠습니까?"</string>
    <string name="autofill_update_title" msgid="5305781141104585279"><b>"<xliff:g id="LABEL">%1$s</xliff:g>"</b>"에서 업데이트하시겠습니까?"</string>
    <string name="autofill_update_title_with_type" msgid="4624181147422762233"><b>"<xliff:g id="LABEL">%2$s</xliff:g>"</b>"에서 <xliff:g id="TYPE">%1$s</xliff:g>을(를) 업데이트하시겠습니까?"</string>
    <string name="autofill_update_title_with_2types" msgid="2300113827053626484"><b>"<xliff:g id="LABEL">%3$s</xliff:g>"</b>"에서 <xliff:g id="TYPE_0">%1$s</xliff:g> 및 <xliff:g id="TYPE_1">%2$s</xliff:g>을(를) 업데이트하시겠습니까?"</string>
    <string name="autofill_update_title_with_3types" msgid="9089824354296211922"><b>"<xliff:g id="LABEL">%4$s</xliff:g>"</b>"에서 <xliff:g id="TYPE_0">%1$s</xliff:g>, <xliff:g id="TYPE_1">%2$s</xliff:g> 및 <xliff:g id="TYPE_2">%3$s</xliff:g> 업데이트"</string>
    <string name="autofill_save_yes" msgid="6398026094049005921">"저장"</string>
    <string name="autofill_save_no" msgid="2625132258725581787">"사용 안함"</string>
    <string name="autofill_update_yes" msgid="310358413273276958">"업데이트"</string>
    <string name="autofill_save_type_password" msgid="5288448918465971568">"비밀번호"</string>
    <string name="autofill_save_type_address" msgid="4936707762193009542">"주소"</string>
    <string name="autofill_save_type_credit_card" msgid="7127694776265563071">"신용카드"</string>
    <string name="autofill_save_type_username" msgid="239040540379769562">"사용자 이름"</string>
    <string name="autofill_save_type_email_address" msgid="5752949432129262174">"이메일 주소"</string>
    <string name="etws_primary_default_message_earthquake" msgid="5541962250262769193">"침착하게 가까운 대피소를 찾으세요."</string>
    <string name="etws_primary_default_message_tsunami" msgid="1887685943498368548">"즉시 해안 지대나 강가에서 떨어져 고지대 등 안전한 장소로 대피하세요."</string>
    <string name="etws_primary_default_message_earthquake_and_tsunami" msgid="998797956848445862">"침착하게 가까운 대피소를 찾으세요."</string>
    <string name="etws_primary_default_message_test" msgid="2709597093560037455">"긴급 메시지 테스트"</string>
    <string name="notification_reply_button_accessibility" msgid="3621714652387814344">"답장"</string>
    <string name="etws_primary_default_message_others" msgid="6293148756130398971"></string>
    <string name="mmcc_authentication_reject" msgid="5767701075994754356">"SIM에서 음성이 허용되지 않음"</string>
    <string name="mmcc_imsi_unknown_in_hlr" msgid="5316658473301462825">"SIM이 음성으로 프로비저닝되지 않음"</string>
    <string name="mmcc_illegal_ms" msgid="807334478177362062">"SIM에서 음성이 허용되지 않음"</string>
    <string name="mmcc_illegal_me" msgid="1950705155760872972">"휴대전화에서 음성이 허용되지 않음"</string>
    <string name="mmcc_authentication_reject_msim_template" msgid="1217031195834766479">"SIM <xliff:g id="SIMNUMBER">%d</xliff:g>이(가) 허용되지 않음"</string>
    <string name="mmcc_imsi_unknown_in_hlr_msim_template" msgid="5636464607596778986">"SIM <xliff:g id="SIMNUMBER">%d</xliff:g>이(가) 프로비저닝되지 않음"</string>
    <string name="mmcc_illegal_ms_msim_template" msgid="5994323296399913454">"SIM <xliff:g id="SIMNUMBER">%d</xliff:g>이(가) 허용되지 않음"</string>
    <string name="mmcc_illegal_me_msim_template" msgid="5550259730350571826">"SIM <xliff:g id="SIMNUMBER">%d</xliff:g>이(가) 허용되지 않음"</string>
    <string name="popup_window_default_title" msgid="4874318849712115433">"팝업 창"</string>
    <string name="slice_more_content" msgid="8504342889413274608">"<xliff:g id="NUMBER">%1$d</xliff:g>개 더보기"</string>
    <string name="shortcut_restored_on_lower_version" msgid="4860853725206702336">"앱 버전이 다운그레이드되었거나 이 단축키와 호환되지 않습니다."</string>
    <string name="shortcut_restore_not_supported" msgid="5028808567940014190">"앱이 백업 및 복원을 지원하지 않으므로 바로가기를 복원할 수 없습니다"</string>
    <string name="shortcut_restore_signature_mismatch" msgid="2406209324521327518">"앱 서명이 일치하지 않아 바로가기를 복원할 수 없습니다"</string>
    <string name="shortcut_restore_unknown_issue" msgid="8703738064603262597">"바로가기를 복원할 수 없습니다"</string>
    <string name="shortcut_disabled_reason_unknown" msgid="5276016910284687075">"바로가기가 사용 중지됨"</string>
    <string name="harmful_app_warning_uninstall" msgid="4837672735619532931">"제거"</string>
    <string name="harmful_app_warning_open_anyway" msgid="596432803680914321">"열기"</string>
    <string name="harmful_app_warning_title" msgid="8982527462829423432">"유해한 앱 감지됨"</string>
    <string name="slices_permission_request" msgid="8484943441501672932">"<xliff:g id="APP_0">%1$s</xliff:g>에서 <xliff:g id="APP_2">%2$s</xliff:g>의 슬라이스를 표시하려고 합니다"</string>
    <string name="screenshot_edit" msgid="7867478911006447565">"수정"</string>
    <string name="volume_dialog_ringer_guidance_vibrate" msgid="8902050240801159042">"전화 및 알림이 오면 진동이 사용됩니다."</string>
    <string name="volume_dialog_ringer_guidance_silent" msgid="2128975224280276122">"전화 및 알림 소리가 음소거됩니다."</string>
    <string name="notification_channel_system_changes" msgid="5072715579030948646">"시스템 변경사항"</string>
    <string name="notification_channel_do_not_disturb" msgid="6766940333105743037">"방해 금지 모드"</string>
    <string name="zen_upgrade_notification_visd_title" msgid="3288313883409759733">"새로운 기능: 방해 금지 모드로 알림 숨기기"</string>
    <string name="zen_upgrade_notification_visd_content" msgid="5533674060311631165">"자세히 알아보고 변경하려면 탭하세요."</string>
    <string name="zen_upgrade_notification_title" msgid="3799603322910377294">"방해 금지 모드 변경"</string>
    <string name="zen_upgrade_notification_content" msgid="1794994264692424562">"차단된 항목을 확인하려면 탭하세요."</string>
    <string name="notification_app_name_system" msgid="4205032194610042794">"시스템"</string>
    <string name="notification_app_name_settings" msgid="7751445616365753381">"설정"</string>
    <string name="notification_appops_camera_active" msgid="5050283058419699771">"카메라"</string>
    <string name="notification_appops_microphone_active" msgid="4335305527588191730">"마이크"</string>
    <string name="notification_appops_overlay_active" msgid="633813008357934729">"화면에서 다른 앱 위에 표시"</string>
    <string name="dynamic_mode_notification_channel_name" msgid="2348803891571320452">"루틴 모드 정보 알림"</string>
    <string name="dynamic_mode_notification_title" msgid="508815255807182035">"평소에 충전하는 시간 전에 배터리가 소진될 수 있습니다."</string>
    <string name="dynamic_mode_notification_summary" msgid="2541166298550402690">"배터리 수명을 연장하기 위해 배터리 세이버가 활성화되었습니다."</string>
    <string name="mime_type_folder" msgid="7111951698626315204">"폴더"</string>
    <string name="mime_type_apk" msgid="5518003630972506900">"Android 애플리케이션"</string>
    <string name="mime_type_generic" msgid="6833871596845900027">"파일"</string>
    <string name="mime_type_generic_ext" msgid="8450275970061657174">"<xliff:g id="EXTENSION">%1$s</xliff:g> 파일"</string>
    <string name="mime_type_audio" msgid="6289777657172050926">"오디오"</string>
    <string name="mime_type_audio_ext" msgid="3270880987725816210">"<xliff:g id="EXTENSION">%1$s</xliff:g> 오디오"</string>
    <string name="mime_type_video" msgid="4093025777317307426">"동영상"</string>
    <string name="mime_type_video_ext" msgid="5643771615714173159">"<xliff:g id="EXTENSION">%1$s</xliff:g> 동영상"</string>
    <string name="mime_type_image" msgid="3144284451605236371">"이미지"</string>
    <string name="mime_type_image_ext" msgid="1514613218742736590">"<xliff:g id="EXTENSION">%1$s</xliff:g> 이미지"</string>
    <string name="mime_type_compressed" msgid="1645486037074943257">"보관 파일"</string>
    <string name="mime_type_compressed_ext" msgid="4232293058067801528">"<xliff:g id="EXTENSION">%1$s</xliff:g> 보관 파일"</string>
    <string name="mime_type_document" msgid="1596838147256375966">"문서"</string>
    <string name="mime_type_document_ext" msgid="6327266601345501281">"<xliff:g id="EXTENSION">%1$s</xliff:g> 문서"</string>
    <string name="mime_type_spreadsheet" msgid="2639138255207123557">"스프레드시트"</string>
    <string name="mime_type_spreadsheet_ext" msgid="5508653032786106725">"<xliff:g id="EXTENSION">%1$s</xliff:g> 스프레드시트"</string>
    <string name="mime_type_presentation" msgid="6145604688774787357">"프레젠테이션"</string>
    <string name="mime_type_presentation_ext" msgid="2982650207774823437">"<xliff:g id="EXTENSION">%1$s</xliff:g> 프레젠테이션"</string>
    <string name="car_loading_profile" msgid="3545132581795684027">"로드 중"</string>
    <plurals name="file_count" formatted="false" msgid="1628600959752419449">
      <item quantity="other"><xliff:g id="FILE_NAME_2">%s</xliff:g> 및 파일 <xliff:g id="COUNT_3">%d</xliff:g>개</item>
      <item quantity="one"><xliff:g id="FILE_NAME_0">%s</xliff:g> 및 파일 <xliff:g id="COUNT_1">%d</xliff:g>개</item>
    </plurals>
<<<<<<< HEAD
=======
    <!-- no translation found for chooser_no_direct_share_targets (997970693708458895) -->
    <skip />
>>>>>>> 825827da
</resources><|MERGE_RESOLUTION|>--- conflicted
+++ resolved
@@ -308,28 +308,15 @@
     <string name="permgrouplab_phone" msgid="5229115638567440675">"전화"</string>
     <string name="permgroupdesc_phone" msgid="6234224354060641055">"전화 걸기 및 관리"</string>
     <string name="permgrouprequest_phone" msgid="9166979577750581037">"&lt;b&gt;<xliff:g id="APP_NAME">%1$s</xliff:g>&lt;/b&gt;에서 전화를 걸고 관리하도록 허용하시겠습니까?"</string>
-<<<<<<< HEAD
-    <!-- no translation found for permgrouplab_sensors (4838614103153567532) -->
-    <skip />
-=======
     <string name="permgrouplab_sensors" msgid="4838614103153567532">"신체 센서"</string>
->>>>>>> 825827da
     <string name="permgroupdesc_sensors" msgid="7147968539346634043">"생체 신호에 관한 센서 데이터에 액세스"</string>
     <string name="permgrouprequest_sensors" msgid="6349806962814556786">"&lt;b&gt;<xliff:g id="APP_NAME">%1$s</xliff:g>&lt;/b&gt;에서 생체 신호에 관한 센서 데이터에 액세스하도록 허용하시겠습니까?"</string>
     <string name="permgrouplab_aural" msgid="965607064083134896">"음악"</string>
     <string name="permgroupdesc_aural" msgid="4870189506255958055">"음악에 액세스"</string>
     <string name="permgrouprequest_aural" msgid="6787926123071735620">"&lt;b&gt;<xliff:g id="APP_NAME">%1$s</xliff:g>&lt;/b&gt;에서 내 음악에 액세스하도록 허용하시겠습니까?"</string>
-<<<<<<< HEAD
-    <!-- no translation found for permgrouplab_visual (6477382108771145134) -->
-    <skip />
-    <string name="permgroupdesc_visual" msgid="3415827902566663546">"사진 및 동영상에 액세스"</string>
-    <!-- no translation found for permgrouprequest_visual (3043752127595243314) -->
-    <skip />
-=======
     <string name="permgrouplab_visual" msgid="6477382108771145134">"사진 및 동영상"</string>
     <string name="permgroupdesc_visual" msgid="3415827902566663546">"사진 및 동영상에 액세스"</string>
     <string name="permgrouprequest_visual" msgid="3043752127595243314">"&lt;b&gt;<xliff:g id="APP_NAME">%1$s</xliff:g>&lt;/b&gt;에서 태그가 지정된 위치를 포함한 내 사진과 동영상에 액세스하도록 허용하시겠습니까?"</string>
->>>>>>> 825827da
     <string name="capability_title_canRetrieveWindowContent" msgid="3901717936930170320">"창 콘텐츠 가져오기"</string>
     <string name="capability_desc_canRetrieveWindowContent" msgid="3772225008605310672">"상호작용 중인 창의 콘텐츠를 검사합니다."</string>
     <string name="capability_title_canRequestTouchExploration" msgid="3108723364676667320">"터치하여 탐색 사용"</string>
@@ -2034,9 +2021,6 @@
       <item quantity="other"><xliff:g id="FILE_NAME_2">%s</xliff:g> 및 파일 <xliff:g id="COUNT_3">%d</xliff:g>개</item>
       <item quantity="one"><xliff:g id="FILE_NAME_0">%s</xliff:g> 및 파일 <xliff:g id="COUNT_1">%d</xliff:g>개</item>
     </plurals>
-<<<<<<< HEAD
-=======
     <!-- no translation found for chooser_no_direct_share_targets (997970693708458895) -->
     <skip />
->>>>>>> 825827da
 </resources>