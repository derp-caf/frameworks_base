--- conflicted
+++ resolved
@@ -308,28 +308,15 @@
     <string name="permgrouplab_phone" msgid="5229115638567440675">"Teléfono"</string>
     <string name="permgroupdesc_phone" msgid="6234224354060641055">"facer e xestionar chamadas telefónicas"</string>
     <string name="permgrouprequest_phone" msgid="9166979577750581037">"Queres permitir que a aplicación &lt;b&gt;<xliff:g id="APP_NAME">%1$s</xliff:g>&lt;/b&gt; realice e xestione chamadas telefónicas?"</string>
-<<<<<<< HEAD
-    <!-- no translation found for permgrouplab_sensors (4838614103153567532) -->
-    <skip />
-=======
     <string name="permgrouplab_sensors" msgid="4838614103153567532">"Sensores corporais"</string>
->>>>>>> 825827da
     <string name="permgroupdesc_sensors" msgid="7147968539346634043">"acceder aos datos dos sensores sobre as túas constantes vitais"</string>
     <string name="permgrouprequest_sensors" msgid="6349806962814556786">"Queres permitir que a aplicación &lt;b&gt;<xliff:g id="APP_NAME">%1$s</xliff:g>&lt;/b&gt; acceda aos datos dos sensores sobre as túas constantes vitais?"</string>
     <string name="permgrouplab_aural" msgid="965607064083134896">"Música"</string>
     <string name="permgroupdesc_aural" msgid="4870189506255958055">"acceder á música"</string>
     <string name="permgrouprequest_aural" msgid="6787926123071735620">"Queres permitir que a aplicación &lt;b&gt;<xliff:g id="APP_NAME">%1$s</xliff:g>&lt;/b&gt; acceda á túa música?"</string>
-<<<<<<< HEAD
-    <!-- no translation found for permgrouplab_visual (6477382108771145134) -->
-    <skip />
-    <string name="permgroupdesc_visual" msgid="3415827902566663546">"acceder ás fotos e aos vídeos"</string>
-    <!-- no translation found for permgrouprequest_visual (3043752127595243314) -->
-    <skip />
-=======
     <string name="permgrouplab_visual" msgid="6477382108771145134">"Fotos e vídeos"</string>
     <string name="permgroupdesc_visual" msgid="3415827902566663546">"acceder ás fotos e aos vídeos"</string>
     <string name="permgrouprequest_visual" msgid="3043752127595243314">"Queres permitir que &lt;b&gt;<xliff:g id="APP_NAME">%1$s</xliff:g>&lt;/b&gt; acceda ás túas fotos e vídeos, incluídas as localizacións etiquetadas?"</string>
->>>>>>> 825827da
     <string name="capability_title_canRetrieveWindowContent" msgid="3901717936930170320">"Recuperar contido da ventá"</string>
     <string name="capability_desc_canRetrieveWindowContent" msgid="3772225008605310672">"Inspecciona o contido dunha ventá coa que estás interactuando."</string>
     <string name="capability_title_canRequestTouchExploration" msgid="3108723364676667320">"Activar a exploración táctil"</string>
@@ -2034,9 +2021,6 @@
       <item quantity="other"><xliff:g id="FILE_NAME_2">%s</xliff:g> + <xliff:g id="COUNT_3">%d</xliff:g> ficheiros</item>
       <item quantity="one"><xliff:g id="FILE_NAME_0">%s</xliff:g> + <xliff:g id="COUNT_1">%d</xliff:g> ficheiro</item>
     </plurals>
-<<<<<<< HEAD
-=======
     <!-- no translation found for chooser_no_direct_share_targets (997970693708458895) -->
     <skip />
->>>>>>> 825827da
 </resources>