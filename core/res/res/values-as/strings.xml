<?xml version="1.0" encoding="UTF-8"?>
<!-- 
/* //device/apps/common/assets/res/any/strings.xml
**
** Copyright 2006, The Android Open Source Project
**
** Licensed under the Apache License, Version 2.0 (the "License");
** you may not use this file except in compliance with the License.
** You may obtain a copy of the License at
**
**     http://www.apache.org/licenses/LICENSE-2.0
**
** Unless required by applicable law or agreed to in writing, software
** distributed under the License is distributed on an "AS IS" BASIS,
** WITHOUT WARRANTIES OR CONDITIONS OF ANY KIND, either express or implied.
** See the License for the specific language governing permissions and
** limitations under the License.
*/
 -->

<resources xmlns:android="http://schemas.android.com/apk/res/android"
    xmlns:xliff="urn:oasis:names:tc:xliff:document:1.2">
    <string name="byteShort" msgid="8340973892742019101">"বা."</string>
    <string name="kilobyteShort" msgid="7542884022844556968">"কে. বি."</string>
    <string name="megabyteShort" msgid="6355851576770428922">"এম. বি."</string>
    <string name="gigabyteShort" msgid="3259882455212193214">"জি. বি."</string>
    <string name="terabyteShort" msgid="231613018159186962">"টি. বি."</string>
    <string name="petabyteShort" msgid="5637816680144990219">"পি. বি."</string>
    <string name="fileSizeSuffix" msgid="8897567456150907538">"<xliff:g id="NUMBER">%1$s</xliff:g> <xliff:g id="UNIT">%2$s</xliff:g>"</string>
    <string name="untitled" msgid="4638956954852782576">"&lt;শিৰোনামবিহীন&gt;"</string>
    <string name="emptyPhoneNumber" msgid="7694063042079676517">"(কোনো ফ\'ন নম্বৰ নাই)"</string>
    <string name="unknownName" msgid="6867811765370350269">"অজ্ঞাত"</string>
    <string name="defaultVoiceMailAlphaTag" msgid="2660020990097733077">"ভইচমেইল"</string>
    <string name="defaultMsisdnAlphaTag" msgid="2850889754919584674">"MSISDN1"</string>
    <string name="mmiError" msgid="5154499457739052907">"সংযোগৰ সমস্যা বা MMI ক\'ড মান্য নহয়।"</string>
    <string name="mmiFdnError" msgid="5224398216385316471">"কেৱল ফিক্সড ডায়েলিং নম্বৰৰ বাবে কার্য সীমাবদ্ধ কৰা হৈছে।"</string>
    <string name="mmiErrorWhileRoaming" msgid="762488890299284230">"আপুনি ৰ\'মিঙত থকাৰ সময়ত কল ফৰৱাৰ্ডিঙৰ ছেটিংসমূহ সলনি কৰিব নোৱাৰি।"</string>
    <string name="serviceEnabled" msgid="8147278346414714315">"সেৱা সক্ষম কৰা হ’ল।"</string>
    <string name="serviceEnabledFor" msgid="6856228140453471041">"সেৱা সক্ষম কৰা হ’ল:"</string>
    <string name="serviceDisabled" msgid="1937553226592516411">"সেৱা অক্ষম কৰা হ’ল।"</string>
    <string name="serviceRegistered" msgid="6275019082598102493">"পঞ্জীকৰণ সফল হ’ল।"</string>
    <string name="serviceErased" msgid="1288584695297200972">"সফলভাৱে মচা হ\'ল৷"</string>
    <string name="passwordIncorrect" msgid="7612208839450128715">"ভুল পাছৱৰ্ড৷"</string>
    <string name="mmiComplete" msgid="8232527495411698359">"MMI সম্পূৰ্ণ হ’ল।"</string>
    <string name="badPin" msgid="9015277645546710014">"আপুনি লিখা পুৰণি পিনটো শুদ্ধ নহয়।"</string>
    <string name="badPuk" msgid="5487257647081132201">"আপুনি লিখা PUKটো শুদ্ধ নহয়।"</string>
    <string name="mismatchPin" msgid="609379054496863419">"আপুনি লিখা পিনবিলাক মিলা নাই।"</string>
    <string name="invalidPin" msgid="3850018445187475377">"৪টাৰ পৰা ৮টা সংখ্যাযুক্ত এটা পিন লিখক।"</string>
    <string name="invalidPuk" msgid="8761456210898036513">"৮টা সংখ্যা বা তাতকৈ বেছি সংখ্যাৰ এটা PUK লিখক।"</string>
    <string name="needPuk" msgid="919668385956251611">"আপোনাৰ ছিমটো PUK ক\'ডেৰে লক কৰা আছে। PUK ক\'ড লিখি ইয়াক আনলক কৰক।"</string>
    <string name="needPuk2" msgid="4526033371987193070">"ছিম কার্ড আনলক কৰিবলৈ PUK2 দিয়ক৷"</string>
    <string name="enablePin" msgid="209412020907207950">"অসফল, ছিম/RUIM লক সক্ষম কৰক।"</string>
    <plurals name="pinpuk_attempts" formatted="false" msgid="1251012001539225582">
      <item quantity="one">ছিম লক হোৱাৰ পূৰ্বে আপোনাৰ <xliff:g id="NUMBER_1">%d</xliff:g>টা প্ৰয়াস বাকী আছে।</item>
      <item quantity="other">ছিম লক হোৱাৰ পূৰ্বে আপোনাৰ <xliff:g id="NUMBER_1">%d</xliff:g>টা প্ৰয়াস বাকী আছে।</item>
    </plurals>
    <string name="imei" msgid="2625429890869005782">"IMEI"</string>
    <string name="meid" msgid="4841221237681254195">"MEID"</string>
    <string name="ClipMmi" msgid="6952821216480289285">"অন্তৰ্গামী কলাৰ আইডি"</string>
    <string name="ClirMmi" msgid="7784673673446833091">"বহিৰ্গামী কলাৰ আইডি"</string>
    <string name="ColpMmi" msgid="3065121483740183974">"সংযোজিত লাইন আইডি"</string>
    <string name="ColrMmi" msgid="4996540314421889589">"সংযোজিত লাইন আইডিৰ সীমাবদ্ধতা"</string>
    <string name="CfMmi" msgid="5123218989141573515">"কল ফৰৱাৰ্ডিং"</string>
    <string name="CwMmi" msgid="9129678056795016867">"কল অপেক্ষাৰত"</string>
    <string name="BaMmi" msgid="455193067926770581">"কল অৱৰোধ কৰা সুবিধা"</string>
    <string name="PwdMmi" msgid="7043715687905254199">"পাছৱর্ড সলনি কৰা"</string>
    <string name="PinMmi" msgid="3113117780361190304">"পিন সলনি কৰা"</string>
    <string name="CnipMmi" msgid="3110534680557857162">"বর্তমান কল কৰা নম্বৰ"</string>
    <string name="CnirMmi" msgid="3062102121430548731">"বর্তমান কল কৰা নম্বৰ সীমিত কৰা হ’ল"</string>
    <string name="ThreeWCMmi" msgid="9051047170321190368">"ত্ৰিপক্ষীয় কলিং"</string>
    <string name="RuacMmi" msgid="7827887459138308886">"আমনিদায়ক কল প্ৰত্যাখ্যান"</string>
    <string name="CndMmi" msgid="3116446237081575808">"কল কৰা নম্বৰত ডেলিভাৰী"</string>
    <string name="DndMmi" msgid="1265478932418334331">"অসুবিধা নিদিব"</string>
    <string name="CLIRDefaultOnNextCallOn" msgid="429415409145781923">"কলাৰ আইডি সীমিত কৰিবলৈ পূর্বনির্ধাৰণ কৰা হৈছে। পৰৱৰ্তী কল: সীমিত কৰা হৈছে"</string>
    <string name="CLIRDefaultOnNextCallOff" msgid="3092918006077864624">"কলাৰ আইডি সীমিত কৰিবলৈ পূর্বনির্ধাৰণ কৰা হৈছে। পৰৱৰ্তী কল: সীমিত কৰা হৈছে"</string>
    <string name="CLIRDefaultOffNextCallOn" msgid="6179425182856418465">"কলাৰ আইডি সীমিত নকৰিবলৈ পূর্বনির্ধাৰণ কৰা হৈছে। পৰৱৰ্তী কল: সীমিত কৰা হোৱা নাই"</string>
    <string name="CLIRDefaultOffNextCallOff" msgid="2567998633124408552">"কলাৰ আইডি সীমিত নকৰিবলৈ পূর্বনির্ধাৰণ কৰা হৈছে। পৰৱৰ্তী কল: সীমিত কৰা হোৱা নাই"</string>
    <string name="serviceNotProvisioned" msgid="8614830180508686666">"সুবিধা যোগান ধৰা হোৱা নাই।"</string>
    <string name="CLIRPermanent" msgid="3377371145926835671">"আপুনি কলাৰ আইডি ছেটিং সলনি কৰিব নোৱাৰে।"</string>
    <string name="RestrictedOnDataTitle" msgid="5221736429761078014">"কোনো ম’বাইল ডেটা সেৱা নাই"</string>
    <string name="RestrictedOnEmergencyTitle" msgid="6855466023161191166">"জৰুৰীকালীন কল কৰাৰ সুবিধা উপলব্ধ নহয়"</string>
    <string name="RestrictedOnNormalTitle" msgid="3179574012752700984">"কোনো ভইচ সেৱা নাই"</string>
    <string name="RestrictedOnAllVoiceTitle" msgid="8037246983606545202">"ধ্বনি সেৱা বা জৰুৰীকালীন কলৰ সেৱা উপলব্ধ নহয়"</string>
    <string name="RestrictedStateContent" msgid="6538703255570997248">"আপোনাৰ বাহকে সাময়িকভাৱে অফ কৰি থৈছে"</string>
    <string name="RestrictedStateContentMsimTemplate" msgid="673416791370248176">"আপোনাৰ বাহকে <xliff:g id="SIMNUMBER">%d</xliff:g> ছিমৰ বাবে সাময়িকভাৱে অফ কৰিছে"</string>
    <string name="NetworkPreferenceSwitchTitle" msgid="6982395015324165258">"ম’বাইল নেটৱৰ্কৰ লগত সংযোগ কৰিব পৰা নাই"</string>
    <string name="NetworkPreferenceSwitchSummary" msgid="509327194863482733">"পচন্দৰ নেটৱৰ্ক সলনি কৰি চেষ্টা কৰি চাওক। সলনি কৰিবলৈ টিপক।"</string>
    <string name="EmergencyCallWarningTitle" msgid="813380189532491336">"জৰুৰীকালীন কল কৰাৰ সুবিধা উপলব্ধ নহয়"</string>
    <string name="EmergencyCallWarningSummary" msgid="1899692069750260619">"ৱাই-ফাইৰ জৰিয়তে জৰুৰীকালীন কল কৰিব নোৱাৰি"</string>
    <string name="notification_channel_network_alert" msgid="4427736684338074967">"সতৰ্কবাণীসমূহ"</string>
    <string name="notification_channel_call_forward" msgid="2419697808481833249">"কল ফৰৱাৰ্ডিং"</string>
    <string name="notification_channel_emergency_callback" msgid="6686166232265733921">"জৰুৰীকালীন ক\'লবেক ম\'ড"</string>
    <string name="notification_channel_mobile_data_status" msgid="4575131690860945836">"ম’বাইল ডেটাৰ স্থিতি"</string>
    <string name="notification_channel_sms" msgid="3441746047346135073">"এছএমএছ বার্তাবোৰ"</string>
    <string name="notification_channel_voice_mail" msgid="3954099424160511919">"ভইচমেইলৰ বাৰ্তাসমূহ"</string>
    <string name="notification_channel_wfc" msgid="2130802501654254801">"ৱাই-ফাই কলিং"</string>
    <string name="notification_channel_sim" msgid="4052095493875188564">"ছিমৰ স্থিতি"</string>
    <string name="notification_channel_sim_high_prio" msgid="1787666807724243207">"উচ্চ অগ্ৰাধিকাৰযুক্ত ছিমৰ স্থিতি"</string>
    <string name="peerTtyModeFull" msgid="6165351790010341421">"নেটৱৰ্ক পীয়েৰে TTY ম\'ড FULLলৈ সলনি কৰিবলৈ অনুৰোধ কৰিছে"</string>
    <string name="peerTtyModeHco" msgid="5728602160669216784">"নেটৱৰ্ক পীয়েৰে TTY ম\'ড HCOলৈ সলনি কৰিবলৈ অনুৰোধ কৰিছে"</string>
    <string name="peerTtyModeVco" msgid="1742404978686538049">"নেটৱৰ্ক পীয়েৰে TTY ম\'ড VCO লৈ সলনি কৰিবলৈ অনুৰোধ কৰিছে"</string>
    <string name="peerTtyModeOff" msgid="3280819717850602205">"নেটৱৰ্ক পীয়েৰে TTY ম\'ড OFFলৈ সলনি কৰিবলৈ অনুৰোধ কৰিছে"</string>
    <string name="serviceClassVoice" msgid="1258393812335258019">"কণ্ঠস্বৰ"</string>
    <string name="serviceClassData" msgid="872456782077937893">"ডেটা"</string>
    <string name="serviceClassFAX" msgid="5566624998840486475">"ফেক্স"</string>
    <string name="serviceClassSMS" msgid="2015460373701527489">"এছএমএছ"</string>
    <string name="serviceClassDataAsync" msgid="4523454783498551468">"এছিংক"</string>
    <string name="serviceClassDataSync" msgid="7530000519646054776">"ছিংক"</string>
    <string name="serviceClassPacket" msgid="6991006557993423453">"পেকেট"</string>
    <string name="serviceClassPAD" msgid="3235259085648271037">"পেড"</string>
    <string name="roamingText0" msgid="7170335472198694945">"ৰ\'মিঙৰ সূচক অন হৈ আছে"</string>
    <string name="roamingText1" msgid="5314861519752538922">"ৰ\'মিঙৰ সূচক অফ আছে"</string>
    <string name="roamingText2" msgid="8969929049081268115">"ৰ\'মিঙৰ সূচক জিলিকি আছে"</string>
    <string name="roamingText3" msgid="5148255027043943317">"চুবুৰিৰ বাহিৰত"</string>
    <string name="roamingText4" msgid="8808456682550796530">"বিল্ডিঙৰ বাহিৰত"</string>
    <string name="roamingText5" msgid="7604063252850354350">"ৰ\'মিং - পচন্দৰ ছিষ্টেম"</string>
    <string name="roamingText6" msgid="2059440825782871513">"ৰ\'মিং- উপলব্ধ ছিষ্টেম"</string>
    <string name="roamingText7" msgid="7112078724097233605">"ৰ\'মিং - মিত্ৰ-গোষ্ঠীৰ অংশীদাৰ"</string>
    <string name="roamingText8" msgid="5989569778604089291">"ৰ\'মিং- প্ৰিমিয়াম অংশীদাৰ"</string>
    <string name="roamingText9" msgid="7969296811355152491">"ৰ\'মিং - সেৱা সম্পূর্ণভাৱে কৰ্মক্ষম"</string>
    <string name="roamingText10" msgid="3992906999815316417">"ৰ\'মিং - সেৱা আংশীকভাৱে কৰ্মক্ষম"</string>
    <string name="roamingText11" msgid="4154476854426920970">"ৰ\'মিঙৰ বেনাৰ অন অৱস্থাত আছে"</string>
    <string name="roamingText12" msgid="1189071119992726320">"ৰ\'মিঙৰ বেনাৰ অফ অৱস্থাত আছে"</string>
    <string name="roamingTextSearching" msgid="8360141885972279963">"সেৱাৰ বাবে অনুসন্ধান কৰি থকা হৈছে"</string>
    <string name="wfcRegErrorTitle" msgid="3855061241207182194">"ৱাই-ফাই কলিং ছেট আপ কৰিব পৰা নগ\'ল"</string>
  <string-array name="wfcOperatorErrorAlertMessages">
    <item msgid="3910386316304772394">"ৱাই-ফাইৰ জৰিয়তে কল কৰিবলৈ আৰু বাৰ্তা পঠাবলৈ, প্ৰথমে আপোনাৰ বাহকক আপোনাৰ ডিভাইচটো ছেট আপ কৰিব দিবলৈ কওক। তাৰ পিচত, ছেটিংসমূহলৈ গৈ আকৌ ৱাই-ফাই কলিং অন কৰক। (ত্ৰুটি ক\'ড: <xliff:g id="CODE">%1$s</xliff:g>)"</item>
  </string-array>
  <string-array name="wfcOperatorErrorNotificationMessages">
    <item msgid="7372514042696663278">"আপোনাৰ বাহকৰ ওচৰত ৱাই-ফাই কলিং সুবিধা পঞ্জীয়ন কৰাত সমস্যাৰ উদ্ভৱ হৈছে: <xliff:g id="CODE">%1$s</xliff:g>"</item>
  </string-array>
    <!-- no translation found for wfcSpnFormat_spn (4998685024207291232) -->
    <skip />
    <string name="wfcSpnFormat_spn_wifi_calling" msgid="136001023263502280">"<xliff:g id="SPN">%s</xliff:g> ৱাই- ফাই কলিং"</string>
    <string name="wfcSpnFormat_spn_wifi_calling_vo_hyphen" msgid="1730997175789582756">"<xliff:g id="SPN">%s</xliff:g> ৱাই-ফাই কলিং"</string>
    <string name="wfcSpnFormat_wlan_call" msgid="2533371081782489793">"WLAN কল"</string>
    <string name="wfcSpnFormat_spn_wlan_call" msgid="2315240198303197168">"<xliff:g id="SPN">%s</xliff:g> WLAN কল"</string>
    <string name="wfcSpnFormat_spn_wifi" msgid="6546481665561961938">"<xliff:g id="SPN">%s</xliff:g> ৱাই-ফাই"</string>
    <string name="wfcSpnFormat_wifi_calling_bar_spn" msgid="1726178784338466265">"ৱাই- ফাই কলিং | <xliff:g id="SPN">%s</xliff:g>"</string>
    <string name="wfcSpnFormat_spn_vowifi" msgid="4444638298656953681">"<xliff:g id="SPN">%s</xliff:g> VoWifi"</string>
    <string name="wfcSpnFormat_wifi_calling" msgid="4990486735013125329">"ৱাই-ফাই কলিং"</string>
    <string name="wfcSpnFormat_wifi" msgid="1892673884655959773">"ৱাই-ফাই"</string>
    <string name="wfcSpnFormat_wifi_calling_wo_hyphen" msgid="1336669776254502831">"ৱাই-ফাই কলিং"</string>
    <string name="wfcSpnFormat_vowifi" msgid="1765176406171272629">"VoWifi"</string>
    <string name="wifi_calling_off_summary" msgid="8720659586041656098">"অফ হৈ আছে"</string>
    <string name="wfc_mode_wifi_preferred_summary" msgid="7335489823608689868">"ৱাই-ফাইৰ জৰিয়তে কল কৰক"</string>
    <string name="wfc_mode_cellular_preferred_summary" msgid="7081742743152286290">"ম’বাইল নেটৱৰ্কৰ জৰিয়তে কল কৰক"</string>
    <string name="wfc_mode_wifi_only_summary" msgid="2379919155237869320">"কোৱল ৱাই-ফাই"</string>
    <string name="cfTemplateNotForwarded" msgid="1683685883841272560">"<xliff:g id="BEARER_SERVICE_CODE">{0}</xliff:g>: ফৰৱাৰ্ড কৰা নহ\'ল"</string>
    <string name="cfTemplateForwarded" msgid="1302922117498590521">"<xliff:g id="BEARER_SERVICE_CODE">{0}</xliff:g>: <xliff:g id="DIALING_NUMBER">{1}</xliff:g>"</string>
    <string name="cfTemplateForwardedTime" msgid="9206251736527085256">"<xliff:g id="BEARER_SERVICE_CODE">{0}</xliff:g>: <xliff:g id="DIALING_NUMBER">{1}</xliff:g> <xliff:g id="TIME_DELAY">{2}</xliff:g> ছেকেণ্ডৰ পাছত"</string>
    <string name="cfTemplateRegistered" msgid="5073237827620166285">"<xliff:g id="BEARER_SERVICE_CODE">{0}</xliff:g>: ফৰৱাৰ্ড কৰা নহ\'ল"</string>
    <string name="cfTemplateRegisteredTime" msgid="6781621964320635172">"<xliff:g id="BEARER_SERVICE_CODE">{0}</xliff:g>: ফৰৱাৰ্ড কৰা নহ\'ল"</string>
    <string name="fcComplete" msgid="3118848230966886575">"সুবিধাৰ ক\'ড সম্পূর্ণ হ’ল।"</string>
    <string name="fcError" msgid="3327560126588500777">"সংযোগত সমস্যা হৈছে বা সুবিধাৰ ক\'ড অমান্য।"</string>
    <string name="httpErrorOk" msgid="1191919378083472204">"ঠিক আছে"</string>
    <string name="httpError" msgid="7956392511146698522">"ইণ্টাৰনেট সম্পর্কীয় আসোঁৱাহ হ\'ল৷"</string>
    <string name="httpErrorLookup" msgid="4711687456111963163">"URL বিচাৰি পোৱা নগ\'ল।"</string>
    <string name="httpErrorUnsupportedAuthScheme" msgid="6299980280442076799">"ছাইট সত্যাপন আঁচনিটো সমৰ্থিত নহয়৷"</string>
    <string name="httpErrorAuth" msgid="1435065629438044534">"বিশ্বাসযোগ্যতাৰ প্ৰমাণ কৰিব পৰা নগ\'ল।"</string>
    <string name="httpErrorProxyAuth" msgid="1788207010559081331">"প্ৰ\'ক্সী ছার্ভাৰৰ জৰিয়তে বিশ্বাসযোগ্যতা প্ৰমাণ কৰিব পৰা নগ\'ল।"</string>
    <string name="httpErrorConnect" msgid="8714273236364640549">"ছার্ভাৰত সংযোগ কৰিব পৰা নগ\'ল।"</string>
    <string name="httpErrorIO" msgid="2340558197489302188">"ছার্ভাৰৰ সৈতে যোগাযোগ কৰিব পৰা নগ\'ল। আকৌ চেষ্টা কৰক।"</string>
    <string name="httpErrorTimeout" msgid="4743403703762883954">"ছার্ভাৰৰ লগত সংযোগৰ চেষ্টাৰ সময়সীমা উকলিল৷"</string>
    <string name="httpErrorRedirectLoop" msgid="8679596090392779516">"এই পৃষ্টাটোত অত্যধিক ছাৰ্ভাৰ ৰিডাইৰেক্ট আছে।"</string>
    <string name="httpErrorUnsupportedScheme" msgid="5015730812906192208">"ছাৰ্ভাৰৰ প্ৰ\'ট\'কল সমৰ্থিত নহয়৷"</string>
    <string name="httpErrorFailedSslHandshake" msgid="96549606000658641">"এটা সুৰক্ষিত সংযোগ স্থাপন কৰিব পৰা নগ\'ল।"</string>
    <string name="httpErrorBadUrl" msgid="3636929722728881972">"অমান্য URLৰ বাবে পৃষ্ঠাটো খুলিব পৰা নগ\'ল।"</string>
    <string name="httpErrorFile" msgid="2170788515052558676">"ফাইলত খুলিব পৰা নগ\'ল।"</string>
    <string name="httpErrorFileNotFound" msgid="6203856612042655084">"অনুৰোধ কৰা ফাইলটো বিচাৰি পোৱা নগ\'ল।"</string>
    <string name="httpErrorTooManyRequests" msgid="1235396927087188253">"বহুত বেছি অনুৰোধৰ প্ৰক্ৰিয়া চলি আছে৷ অনুগ্ৰহ কৰি পিছত আকৌ চেষ্টা কৰক৷"</string>
    <string name="notification_title" msgid="8967710025036163822">"<xliff:g id="ACCOUNT">%1$s</xliff:g>ত ছাইন ইন কৰাত আসোঁৱাহ"</string>
    <string name="contentServiceSync" msgid="8353523060269335667">"ছিংক ত্ৰুটি"</string>
    <string name="contentServiceSyncNotificationTitle" msgid="7036196943673524858">"ছিংক কৰিব নোৱাৰি"</string>
    <string name="contentServiceTooManyDeletesNotificationDesc" msgid="4884451152168188763">"একেলগে বহুত <xliff:g id="CONTENT_TYPE">%s</xliff:g> মচিবলৈ চেষ্টা কৰা হৈছে"</string>
    <string name="low_memory" product="tablet" msgid="6494019234102154896">"টেবলেটৰ সঞ্চয়াগাৰত খালী ঠাই নাই। ঠাই খালী কৰিবলৈ কিছুমান ফাইল মচক।"</string>
    <string name="low_memory" product="watch" msgid="4415914910770005166">"ঘড়ীৰ সঞ্চয়াগাৰ ভৰি পৰিছে। খালী স্থান উলিয়াবলৈ কিছুমান ফাইল মচক।"</string>
    <string name="low_memory" product="tv" msgid="516619861191025923">"টিভিৰ সঞ্চয়াগাৰ ভৰি পৰিছে। খালী ঠাই উলিয়াবলৈ কিছুমান ফাইল মচক।"</string>
    <string name="low_memory" product="default" msgid="3475999286680000541">"ফ\'নৰ সঞ্চয়াগাৰত খালী ঠাই নাই। ঠাই খালী কৰিবলৈ কিছুমান ফাইল মচক।"</string>
    <plurals name="ssl_ca_cert_warning" formatted="false" msgid="5106721205300213569">
      <item quantity="one">প্ৰমাণপত্ৰ প্ৰদানকাৰী কৰ্তৃপক্ষ ইনষ্টল কৰা হ’ল</item>
      <item quantity="other">প্ৰমাণপত্ৰ প্ৰদানকাৰী কৰ্তৃপক্ষ ইনষ্টল কৰা হ’ল</item>
    </plurals>
    <string name="ssl_ca_cert_noti_by_unknown" msgid="4475437862189850602">"এটা অজ্ঞাত তৃতীয় পক্ষৰদ্বাৰা"</string>
    <string name="ssl_ca_cert_noti_by_administrator" msgid="3541729986326153557">"আপোনাৰ কৰ্মস্থানৰ প্ৰ\'ফাইলৰ প্ৰশাসকে পৰ্যবেক্ষণ কৰি আছে"</string>
    <string name="ssl_ca_cert_noti_managed" msgid="4030263497686867141">"<xliff:g id="MANAGING_DOMAIN">%s</xliff:g>ৰ দ্বাৰা"</string>
    <string name="work_profile_deleted" msgid="5005572078641980632">"কৰ্মস্থানৰ প্ৰ\'ফাইল মচা হ’ল"</string>
    <string name="work_profile_deleted_details" msgid="6307630639269092360">"কৰ্মস্থানৰ প্ৰ\'ফাইলৰ প্ৰশাসক এপ্ নাই বা ব্যৱহাৰযোগ্য হৈ থকা নাই। যাৰ ফলত আপোনাৰ কৰ্মস্থানৰ প্ৰ\'ফাইল আৰু ইয়াৰ লগত জড়িত অন্য ডেটাসমূহ মচা হৈছে। সহায়ৰ বাবে আপোনাৰ প্ৰশাসকৰ সৈতে সম্পর্ক কৰক।"</string>
    <string name="work_profile_deleted_description_dpm_wipe" msgid="8823792115612348820">"আপোনাৰ কৰ্মস্থানৰ প্ৰ\'ফাইল এই ডিভাইচটোত আৰু উপলব্ধ নহয়"</string>
    <string name="work_profile_deleted_reason_maximum_password_failure" msgid="8986903510053359694">"বহুতবাৰ ভুলকৈ পাছৱৰ্ড দিয়া হৈছে"</string>
    <string name="network_logging_notification_title" msgid="6399790108123704477">"পৰিচালিত ডিভাইচ"</string>
    <string name="network_logging_notification_text" msgid="7930089249949354026">"আপোনাৰ প্ৰতিষ্ঠানটোৱে এই ডিভাইচটো পৰিচালনা কৰে আৰু ই নেটৱৰ্কৰ ট্ৰেফিক পৰ্যবেক্ষণ কৰিব পাৰে। সবিশেষ জানিবলৈ টিপক।"</string>
    <string name="factory_reset_warning" msgid="5423253125642394387">"আপোনাৰ ডিভাইচৰ ডেটা মচা হ\'ব"</string>
    <string name="factory_reset_message" msgid="9024647691106150160">"এই প্ৰশাসক এপটো ব্যৱহাৰ কৰিব নোৱাৰি। এতিয়া আপোনাৰ ডিভাইচটোৰ ডেটা মচা হ\'ব।\n\nআপোনাৰ কিবা প্ৰশ্ন থাকিলে আপোনাৰ প্ৰতিষ্ঠানৰ প্ৰশাসকৰ সৈতে যোগাযোগ কৰক।"</string>
    <string name="printing_disabled_by" msgid="8936832919072486965">"প্ৰিণ্ট কৰা কাৰ্য <xliff:g id="OWNER_APP">%s</xliff:g>এ অক্ষম কৰি ৰাখিছে।"</string>
    <string name="me" msgid="6545696007631404292">"মই"</string>
    <string name="power_dialog" product="tablet" msgid="8545351420865202853">"টে\'বলেটৰ বিকল্পসমূহ"</string>
    <string name="power_dialog" product="tv" msgid="6153888706430556356">"টিভিৰ বিকল্পসমূহ"</string>
    <string name="power_dialog" product="default" msgid="1319919075463988638">"ফ\'নৰ বিকল্পসমূহ"</string>
    <string name="silent_mode" msgid="7167703389802618663">"নিঃশব্দ ম\'ড"</string>
    <string name="turn_on_radio" msgid="3912793092339962371">"ৱায়াৰলেছ অন কৰক"</string>
    <string name="turn_off_radio" msgid="8198784949987062346">"ৱায়াৰলেছ অফ কৰক"</string>
    <string name="screen_lock" msgid="799094655496098153">"স্ক্ৰীণ লক"</string>
    <string name="power_off" msgid="4266614107412865048">"পাৱাৰ অফ"</string>
    <string name="silent_mode_silent" msgid="319298163018473078">"ৰিংগাৰ অফ আছে"</string>
    <string name="silent_mode_vibrate" msgid="7072043388581551395">"ৰিংগাৰ কম্পন অৱস্থাত আছে"</string>
    <string name="silent_mode_ring" msgid="8592241816194074353">"ৰিংগাৰ অন আছে"</string>
    <string name="reboot_to_update_title" msgid="6212636802536823850">"Android ছিষ্টেমৰ আপডে’ট"</string>
    <string name="reboot_to_update_prepare" msgid="6305853831955310890">"আপডে’ট সাজু কৰি থকা হৈছে…"</string>
    <string name="reboot_to_update_package" msgid="3871302324500927291">"পেকেজ আপডে’ট কৰা প্ৰক্ৰিয়া চলি আছে…"</string>
    <string name="reboot_to_update_reboot" msgid="6428441000951565185">"ৰিষ্টাৰ্ট কৰা হৈছে…"</string>
    <string name="reboot_to_reset_title" msgid="4142355915340627490">"ফেক্টৰী ডেটা ৰিছেট কৰক"</string>
    <string name="reboot_to_reset_message" msgid="2432077491101416345">"ৰিষ্টার্ট হৈ আছে…"</string>
    <string name="shutdown_progress" msgid="2281079257329981203">"বন্ধ কৰি থকা হৈছে…"</string>
    <string name="shutdown_confirm" product="tablet" msgid="3385745179555731470">"আপোনাৰ টে\'বলেটটো বন্ধ হ\'ব।"</string>
    <string name="shutdown_confirm" product="tv" msgid="476672373995075359">"আপোনাৰ টিভি বন্ধ কৰা হ\'ব৷"</string>
    <string name="shutdown_confirm" product="watch" msgid="3490275567476369184">"আপোনাৰ ঘড়ী বন্ধ কৰা হ\'ব।"</string>
    <string name="shutdown_confirm" product="default" msgid="649792175242821353">"আপোনাৰ ফ\'নটো বন্ধ হ\'ব।"</string>
    <string name="shutdown_confirm_question" msgid="2906544768881136183">"আপুনি ফ\'নটোৰ পাৱাৰ অফ কৰিব বিচাৰেনে?"</string>
    <string name="reboot_safemode_title" msgid="7054509914500140361">"সুৰক্ষিত ম\'ডলৈ ৰিবুট কৰক"</string>
    <string name="reboot_safemode_confirm" msgid="55293944502784668">"আপুনি সুৰক্ষিত ম\'ডলৈ ৰিবুট কৰিব বিচাৰেনে? এই কার্যই আপুনি ইনষ্টল কৰা তৃতীয় পক্ষৰ সকলো এপ্লিকেশ্বন অক্ষম কৰিব। আপুনি পুনৰ ৰিবুট কৰিলে সেইবোৰ পুনঃস্থাপন কৰা হ\'ব।"</string>
    <string name="recent_tasks_title" msgid="3691764623638127888">"শেহতীয়া"</string>
    <string name="no_recent_tasks" msgid="8794906658732193473">"কোনো শেহতীয়া এপ্ নাই।"</string>
    <string name="global_actions" product="tablet" msgid="408477140088053665">"টে\'বলেটৰ বিকল্পসমূহ"</string>
    <string name="global_actions" product="tv" msgid="7240386462508182976">"টিভিৰ বিকল্পসমূহ"</string>
    <string name="global_actions" product="default" msgid="2406416831541615258">"ফ\'নৰ বিকল্পসমূহ"</string>
    <string name="global_action_lock" msgid="2844945191792119712">"স্ক্ৰীণ ল\'ক"</string>
    <string name="global_action_power_off" msgid="4471879440839879722">"পাৱাৰ অফ"</string>
    <string name="global_action_emergency" msgid="7112311161137421166">"জৰুৰীকালীন কল"</string>
    <string name="global_action_bug_report" msgid="7934010578922304799">"বাগ সম্পর্কীয় অভিযোগ"</string>
    <string name="global_action_logout" msgid="935179188218826050">"ছেশ্বন সমাপ্ত কৰক"</string>
    <string name="global_action_screenshot" msgid="8329831278085426283">"স্ক্ৰীণশ্বট"</string>
    <string name="bugreport_title" msgid="5981047024855257269">"বাগ সম্পর্কীয় অভিযোগ"</string>
    <string name="bugreport_message" msgid="398447048750350456">"এই কার্যই ইমেইল বাৰ্তা হিচাপে পঠিয়াবলৈ আপোনাৰ ডিভাইচৰ বৰ্তমান অৱস্থাৰ বিষয়ে তথ্য সংগ্ৰহ কৰিব৷ ইয়াক বাগ সম্পর্কীয় অভিযোগ পঠিওৱা কাৰ্য আৰম্ভ কৰোঁতে অলপ সময় লাগিব; অনুগ্ৰহ কৰি ধৈৰ্য ধৰক।"</string>
    <string name="bugreport_option_interactive_title" msgid="8635056131768862479">"ইণ্টাৰেক্টিভ অভিযোগ"</string>
    <string name="bugreport_option_interactive_summary" msgid="229299488536107968">"বেছিভাগ পৰিস্থিতিত এয়া ব্যৱহাৰ কৰক। ই আপোনাক অভিযোগৰ অগ্ৰগতি ট্ৰেক কৰিবলৈ, সমস্যাটোৰ সম্পর্কে অধিক বিৱৰণ দিবলৈ আৰু স্ক্ৰীণশ্বট ল\'বলৈ অনুমতি দিয়ে। ই কম ব্যৱহাৰ হোৱা সেই শাখাসমূহক অন্তৰ্ভুক্ত নকৰিব পাৰে যিবোৰক অভিযোগ কৰিবলৈ দীৰ্ঘ সময়ৰ প্ৰয়োজন হয়।"</string>
    <string name="bugreport_option_full_title" msgid="6354382025840076439">"সম্পূৰ্ণ অভিযোগ"</string>
    <string name="bugreport_option_full_summary" msgid="7210859858969115745">"যেতিয়া আপোনাৰ ডিভাইচটোৱে সঁহাৰি নিদিয়া হয় বা ই অতি লেহেমীয়া হৈ পৰে বা যেতিয়া আপোনাক সকলো অভিযোগৰ শাখাৰ প্ৰয়োজন হয় তেতিয়া ছিষ্টেমত কম হস্তক্ষেপৰ বাবে এই বিকল্প ব্যৱহাৰ কৰক। আপোনাক অধিক বিৱৰণ দিবলৈ বা অতিৰিক্ত স্ক্ৰীণশ্বট ল’বলৈ নিদিয়ে।"</string>
    <plurals name="bugreport_countdown" formatted="false" msgid="6878900193900090368">
      <item quantity="one">ত্ৰুটি সম্পর্কীয় অভিযোগৰ বাবে <xliff:g id="NUMBER_1">%d</xliff:g>ছেকেণ্ডৰ ভিতৰত স্ক্ৰীণশ্বট লোৱা হ\'ব।</item>
      <item quantity="other">ত্ৰুটি সম্পর্কীয় অভিযোগৰ বাবে <xliff:g id="NUMBER_1">%d</xliff:g>ছেকেণ্ডৰ ভিতৰত স্ক্ৰীণশ্বট লোৱা হ\'ব।</item>
    </plurals>
    <string name="global_action_toggle_silent_mode" msgid="8219525344246810925">"নিঃশব্দ ম\'ড"</string>
    <string name="global_action_silent_mode_on_status" msgid="3289841937003758806">"ধ্বনি অফ আছে"</string>
    <string name="global_action_silent_mode_off_status" msgid="1506046579177066419">"ধ্বনি অন আছে"</string>
    <string name="global_actions_toggle_airplane_mode" msgid="5884330306926307456">"এয়াৰপ্লেইন ম\'ড"</string>
    <string name="global_actions_airplane_mode_on_status" msgid="2719557982608919750">"এয়াৰপ্লেইন ম\'ড অন কৰা আছে"</string>
    <string name="global_actions_airplane_mode_off_status" msgid="5075070442854490296">"এয়াৰপ্লেইন ম\'ড অফ কৰা আছে"</string>
    <string name="global_action_settings" msgid="1756531602592545966">"ছেটিংসমূহ"</string>
    <string name="global_action_assist" msgid="3892832961594295030">"সহায়"</string>
    <string name="global_action_voice_assist" msgid="7751191495200504480">"কণ্ঠধ্বনিৰে সহায়"</string>
    <string name="global_action_lockdown" msgid="1099326950891078929">"লকডাউন"</string>
    <string name="status_bar_notification_info_overflow" msgid="5301981741705354993">"৯৯৯+"</string>
    <string name="notification_hidden_text" msgid="6351207030447943784">"নতুন জাননী"</string>
    <string name="notification_channel_virtual_keyboard" msgid="6969925135507955575">"ভাৰ্শ্বুৱল কীব\'ৰ্ড"</string>
    <string name="notification_channel_physical_keyboard" msgid="7297661826966861459">"কায়িক কীব’ৰ্ড"</string>
    <string name="notification_channel_security" msgid="7345516133431326347">"সুৰক্ষা"</string>
    <string name="notification_channel_car_mode" msgid="3553380307619874564">"গাড়ী ম\'ড"</string>
    <string name="notification_channel_account" msgid="7577959168463122027">"একাউণ্টৰ স্থিতি"</string>
    <string name="notification_channel_developer" msgid="7579606426860206060">"বিকাশকৰ্তাৰ বাৰ্তাসমূহ"</string>
    <string name="notification_channel_developer_important" msgid="5251192042281632002">"বিকাশকৰ্তাৰ জৰুৰী বাৰ্তা"</string>
    <string name="notification_channel_updates" msgid="4794517569035110397">"আপডেটবোৰ"</string>
    <string name="notification_channel_network_status" msgid="5025648583129035447">"নেটৱৰ্কৰ স্থিতি"</string>
    <string name="notification_channel_network_alerts" msgid="2895141221414156525">"নেটৱৰ্ক সম্পৰ্কীয় সতৰ্কবাণী"</string>
    <string name="notification_channel_network_available" msgid="4531717914138179517">"নেটৱৰ্ক উপলব্ধ"</string>
    <string name="notification_channel_vpn" msgid="8330103431055860618">"ভিপিএনৰ স্থিতি"</string>
    <string name="notification_channel_device_admin" msgid="8353118887482520565">"আপোনাৰ আইটি প্ৰশাসকৰ পৰা অহা সতৰ্কবাণী"</string>
    <string name="notification_channel_alerts" msgid="4496839309318519037">"সতৰ্কবাণীসমূহ"</string>
    <string name="notification_channel_retail_mode" msgid="6088920674914038779">"খুচুৰা ডেম\'"</string>
    <string name="notification_channel_usb" msgid="9006850475328924681">"ইউএছবি সংযোগ"</string>
    <string name="notification_channel_heavy_weight_app" msgid="6218742927792852607">"এপ্ চলি আছে"</string>
    <string name="notification_channel_foreground_service" msgid="3931987440602669158">"বেটাৰি খৰচ কৰা এপসমূহ"</string>
    <string name="foreground_service_app_in_background" msgid="1060198778219731292">"<xliff:g id="APP_NAME">%1$s</xliff:g>এ বেটাৰি ব্যৱহাৰ কৰি আছে"</string>
    <string name="foreground_service_apps_in_background" msgid="7175032677643332242">"<xliff:g id="NUMBER">%1$d</xliff:g>টা এপে বেটাৰি ব্যৱহাৰ কৰি আছে"</string>
    <string name="foreground_service_tap_for_details" msgid="372046743534354644">"বেটাৰি আৰু ডেটাৰ ব্যৱহাৰৰ বিষয়ে বিশদভাৱে জানিবলৈ টিপক"</string>
    <string name="foreground_service_multiple_separator" msgid="4021901567939866542">"<xliff:g id="LEFT_SIDE">%1$s</xliff:g>, <xliff:g id="RIGHT_SIDE">%2$s</xliff:g>"</string>
    <string name="safeMode" msgid="2788228061547930246">"সুৰক্ষিত ম\'ড"</string>
    <string name="android_system_label" msgid="6577375335728551336">"Android ছিষ্টেম"</string>
    <string name="user_owner_label" msgid="8836124313744349203">"ব্যক্তিগত প্ৰ\'ফাইললৈ সলনি কৰক"</string>
    <string name="managed_profile_label" msgid="8947929265267690522">"কৰ্মস্থানৰ প্ৰ’ফাইললৈ সলনি কৰক"</string>
    <string name="permgrouplab_contacts" msgid="3657758145679177612">"সম্পর্কসূচী"</string>
    <string name="permgroupdesc_contacts" msgid="6951499528303668046">"আপোনাৰ সম্পৰ্কসূচী চাব পাৰে"</string>
    <string name="permgrouprequest_contacts" msgid="6032805601881764300">"&lt;b&gt;<xliff:g id="APP_NAME">%1$s</xliff:g>&lt;/b&gt;ক আপোনাৰ সম্পৰ্কসূচী চাবলৈ অনুমতি দিবনে?"</string>
    <string name="permgrouplab_location" msgid="7275582855722310164">"অৱস্থান"</string>
    <string name="permgroupdesc_location" msgid="1346617465127855033">"এই ডিভাইচৰ অৱস্থান ব্যৱহাৰ কৰিব পাৰে"</string>
    <string name="permgrouprequest_location" msgid="3788275734953323491">"&lt;b&gt;<xliff:g id="APP_NAME">%1$s</xliff:g>&lt;/b&gt;ক এই ডিভাইচটোৰ অৱস্থান জানিবলৈ অনুমতি দিবনে?"</string>
    <string name="permgrouprequestdetail_location" msgid="1347189607421252902">"আপুনি এই এপ্ ব্যৱহাৰ কৰি থকাৰ সময়তহে ই আপোনাৰ অৱস্থান এক্সেছ কৰিব পাৰে"</string>
    <string name="permgroupbackgroundrequest_location" msgid="5039063878675613235">"&lt;b&gt;<xliff:g id="APP_NAME">%1$s</xliff:g>&lt;/b&amp;gtক এই ডিভাইচটোৰ অৱস্থান &lt;b&gt;সকলো সময়তে&lt;/b&gt; এক্সেছ কৰিবলৈ দিবনে?"</string>
    <string name="permgroupbackgroundrequestdetail_location" msgid="4597006851453417387">"আপুনি কোনো এপ্ ব্যৱহাৰ কৰি থকাৰ সময়তহে সেই এপ্‌টোৱে অৱস্থান এক্সেছ কৰিব পাৰিব"</string>
    <string name="permgrouplab_calendar" msgid="5863508437783683902">"কেলেণ্ডাৰ"</string>
    <string name="permgroupdesc_calendar" msgid="3889615280211184106">"আপোনাৰ কেলেণ্ডাৰ ব্যৱহাৰ কৰিব পাৰে"</string>
    <string name="permgrouprequest_calendar" msgid="289900767793189421">"&lt;b&gt;<xliff:g id="APP_NAME">%1$s</xliff:g>&lt;/b&gt;ক আপোনাৰ কেলেণ্ডাৰ চাবলৈ অনুমতি দিবনে?"</string>
    <string name="permgrouplab_sms" msgid="228308803364967808">"এছএমএছ"</string>
    <string name="permgroupdesc_sms" msgid="4656988620100940350">"এছএমএছ বার্তা পঠিয়াব আৰু চাব পাৰে"</string>
    <string name="permgrouprequest_sms" msgid="7168124215838204719">"&lt;b&gt;<xliff:g id="APP_NAME">%1$s</xliff:g>&lt;/b&gt;ক এছএমএছ বাৰ্তা পঠিয়াবলৈ আৰু চাবলৈ অনুমতি দিবনে?"</string>
    <string name="permgrouplab_storage" msgid="1971118770546336966">"সঞ্চয়াগাৰ"</string>
    <string name="permgroupdesc_storage" msgid="637758554581589203">"আপোনাৰ ডিভাইচৰ ফট\', মিডিয়া আৰু ফাইলসমূহ ব্যৱহাৰ কৰিব পাৰে"</string>
    <string name="permgrouprequest_storage" msgid="7885942926944299560">"&lt;b&gt;<xliff:g id="APP_NAME">%1$s</xliff:g>&lt;/b&gt;ক আপোনাৰ ডিভাইচত থকা ফট\', মিডিয়া আৰু ফাইল চাবলৈ অনুমতি দিবনে?"</string>
    <string name="permgrouplab_microphone" msgid="171539900250043464">"মাইক্ৰ\'ফ\'ন"</string>
    <string name="permgroupdesc_microphone" msgid="4988812113943554584">"অডিঅ\' ৰেকর্ড কৰিব পাৰে"</string>
    <string name="permgrouprequest_microphone" msgid="9167492350681916038">"&lt;b&gt;<xliff:g id="APP_NAME">%1$s</xliff:g>&lt;/b&gt;ক অডিঅ\' ৰেকৰ্ড কৰিবলৈ অনুমতি দিবনে?"</string>
    <string name="permgrouplab_activityRecognition" msgid="1565108047054378642">"শাৰীৰিক কাৰ্যকলাপ"</string>
    <string name="permgroupdesc_activityRecognition" msgid="6949472038320473478">"শাৰীৰিক কাৰ্যকলাপ এক্সেছ কৰা"</string>
    <string name="permgrouprequest_activityRecognition" msgid="7626438016904799383">"আপোনাৰ শাৰীৰিক কাৰ্যকলাপ &lt;b&gt;<xliff:g id="APP_NAME">%1$s</xliff:g>&lt;/b&gt;ক এক্সেছ কৰাৰ অনুমতি দিবনে?"</string>
    <string name="permgrouplab_camera" msgid="4820372495894586615">"কেমেৰা"</string>
    <string name="permgroupdesc_camera" msgid="3250611594678347720">"ফট\' তুলিব আৰু ভিডিঅ\' ৰেকৰ্ড কৰিব পাৰে"</string>
    <string name="permgrouprequest_camera" msgid="1299833592069671756">"&lt;b&gt;<xliff:g id="APP_NAME">%1$s</xliff:g>&lt;/b&gt;ক ছবি তুলিবলৈ আৰু ভিডিঅ\' ৰেকৰ্ড কৰিবলৈ অনুমতি দিবনে?"</string>
    <string name="permgrouplab_calllog" msgid="8798646184930388160">"কল লগসমূহ"</string>
    <string name="permgroupdesc_calllog" msgid="3006237336748283775">"ফ\'নৰ কল লগ পঢ়ক আৰু লিখক"</string>
    <string name="permgrouprequest_calllog" msgid="8487355309583773267">"&lt;b&gt;<xliff:g id="APP_NAME">%1$s</xliff:g>&lt;/b&gt;ক আপোনাৰ ফ\'ন কল লগ চাবলৈ অনুমতি দিবনে?"</string>
    <string name="permgrouplab_phone" msgid="5229115638567440675">"ফ’ন"</string>
    <string name="permgroupdesc_phone" msgid="6234224354060641055">"ফ\'ন কল কৰিব আৰু পৰিচলনা কৰিব পাৰে"</string>
    <string name="permgrouprequest_phone" msgid="9166979577750581037">"&lt;b&gt;<xliff:g id="APP_NAME">%1$s</xliff:g>&lt;/b&gt;ক ফ\'ন কল কৰিবলৈ আৰু পৰিচালনা কৰিবলৈ অনুমতি দিবনে?"</string>
    <string name="permgrouplab_sensors" msgid="4838614103153567532">"শৰীৰৰ ছেন্সৰ"</string>
    <string name="permgroupdesc_sensors" msgid="7147968539346634043">"আপোনাৰ দেহৰ গুৰুত্বপূৰ্ণ অংগসমূহৰ অৱস্থাৰ বিষয়ে ছেন্সৰৰ ডেটা লাভ কৰিব পাৰে"</string>
    <string name="permgrouprequest_sensors" msgid="6349806962814556786">"&lt;b&gt;<xliff:g id="APP_NAME">%1$s</xliff:g>&lt;/b&gt;ক আপোনাৰ দেহৰ গুৰুত্বপূৰ্ণ অংগসমূহৰ অৱস্থাৰ বিষয়ে ছেন্সৰৰ ডেটা লাভ কৰিবলৈ অনুমতি দিবনে?"</string>
    <string name="capability_title_canRetrieveWindowContent" msgid="3901717936930170320">"ৱিণ্ড’ সমল বিচাৰি উলিওৱাৰ"</string>
    <string name="capability_desc_canRetrieveWindowContent" msgid="3772225008605310672">"আপুনি চাই থকা ৱিণ্ড’খনৰ সমল পৰীক্ষা কৰাৰ।"</string>
    <string name="capability_title_canRequestTouchExploration" msgid="3108723364676667320">"স্পৰ্শৰ দ্বাৰা অন্বেষণ কৰাৰ সুবিধা অন কৰাৰ"</string>
    <string name="capability_desc_canRequestTouchExploration" msgid="7543249041581408313">"আঙুলিৰে টিপা বস্তুসমূহ ডাঙৰকৈ কৈ শুনোৱা হ’ব আৰু আঙুলিৰ স্পৰ্শেৰে নিৰ্দেশ দি স্ক্ৰীণ অন্বেষণ কৰিব পাৰিব।"</string>
    <string name="capability_title_canRequestFilterKeyEvents" msgid="2103440391902412174">"আপুনি লিখা পাঠ নিৰীক্ষণ কৰাৰ"</string>
    <string name="capability_desc_canRequestFilterKeyEvents" msgid="7463135292204152818">"ক্ৰেডিট কাৰ্ডৰ নম্বৰ আৰু পাছৱৰ্ডৰ দৰে ব্যক্তিগত ডেটা ইয়াত অন্তৰ্ভুক্ত।"</string>
    <string name="capability_title_canControlMagnification" msgid="3593493281059424855">"ডিছপ্লে’ৰ বিবৰ্ধন নিয়ন্ত্ৰণ কৰাৰ"</string>
    <string name="capability_desc_canControlMagnification" msgid="4791858203568383773">"ডিছপ্লে’ৰ জুমৰ স্তৰ আৰু অৱস্থান নিয়ন্ত্ৰণ কৰাৰ।"</string>
    <string name="capability_title_canPerformGestures" msgid="7418984730362576862">"আঙুলিৰ স্পৰ্শেৰে নিৰ্দেশ কৰা কার্যসমূহ কৰক"</string>
    <string name="capability_desc_canPerformGestures" msgid="8296373021636981249">"টেপ কৰা, ছোৱাইপ কৰা, পিঞ্চ কৰা আৰু আঙুলিৰ স্পৰ্শেৰে নিৰ্দেশ কৰা অন্যান্য কাৰ্যসমূহ কৰিব পাৰে।"</string>
    <string name="capability_title_canCaptureFingerprintGestures" msgid="6309568287512278670">"ফিংগাৰপ্ৰিণ্ট নিৰ্দেশ"</string>
    <string name="capability_desc_canCaptureFingerprintGestures" msgid="4386487962402228670">"ডিভাইচটোৰ ফিংগাৰপ্ৰিণ্ট ছেন্সৰত দিয়া নিৰ্দেশ বুজিব পাৰে।"</string>
    <string name="permlab_statusBar" msgid="7417192629601890791">"স্থিতি দণ্ড অক্ষম কৰক বা সলনি কৰক"</string>
    <string name="permdesc_statusBar" msgid="8434669549504290975">"স্থিতি দণ্ড অক্ষম কৰিবলৈ বা ছিষ্টেম আইকন আঁতৰাবলৈ এপটোক অনুমতি দিয়ে।"</string>
    <string name="permlab_statusBarService" msgid="4826835508226139688">"স্থিতি দণ্ড হ\'ব পাৰে"</string>
    <string name="permdesc_statusBarService" msgid="716113660795976060">"নিজকে স্থিতি দণ্ডৰূপে দেখুওৱাবলৈ এপটোক অনুমতি দিয়ে।"</string>
    <string name="permlab_expandStatusBar" msgid="1148198785937489264">"স্থিতি দণ্ড সম্প্ৰসাৰিত বা সংকোচিত কৰক"</string>
    <string name="permdesc_expandStatusBar" msgid="6917549437129401132">"স্থিতি দণ্ড বিস্তাৰিত বা সংকুচিত কৰিবলৈ এপটোক অনুমতি দিয়ে।"</string>
    <string name="permlab_install_shortcut" msgid="4279070216371564234">"শ্বৰ্টকাট ইনষ্টল কৰিব পাৰে"</string>
    <string name="permdesc_install_shortcut" msgid="8341295916286736996">"এটা এপ্লিকেশ্বনক ব্যৱহাৰকাৰীৰ হস্তক্ষেপৰ অবিহনে গৃহ স্ক্ৰীণ শ্বৰ্টকাট যোগ কৰিবলৈ অনুমতি দিয়ে।"</string>
    <string name="permlab_uninstall_shortcut" msgid="4729634524044003699">"শ্বৰ্টকাট আনইনষ্টল কৰিব পাৰে"</string>
    <string name="permdesc_uninstall_shortcut" msgid="6745743474265057975">"ব্যৱহাৰকাৰীৰ হস্তক্ষেপৰ অবিহনে গৃহ স্ক্ৰীণৰ শ্বৰ্টকাটসমূহ আঁতৰাবলৈ এপ্লিকেশ্বনক অনুমতি দিয়ে।"</string>
    <string name="permlab_processOutgoingCalls" msgid="3906007831192990946">"বহিৰ্গামী কলসমূহ অন্য ক\'ৰবালৈ পঠিয়াওক"</string>
    <string name="permdesc_processOutgoingCalls" msgid="5156385005547315876">"এটা বৰ্হিগামী কল কৰি থকাৰ সময়ত ডায়েল কৰা নম্বৰ চাবলৈ আৰু লগতে এটা পৃথক নম্বৰলৈ কল সংযোগ কৰিবলৈ বা সকলোকে একেলগে বন্ধ কৰিবলৈ এপক অনুমতি দিয়ে।"</string>
    <string name="permlab_answerPhoneCalls" msgid="4077162841226223337">"ফ\'ন কলৰ উত্তৰ দিব পাৰে"</string>
    <string name="permdesc_answerPhoneCalls" msgid="2901889867993572266">"এপটোক অন্তৰ্গামী ফ\'ন কলৰ উত্তৰ দিবলৈ অনুমতি দিয়ে।"</string>
    <string name="permlab_receiveSms" msgid="8673471768947895082">"পাঠ বার্তা (এছএমএছ) বোৰ লাভ কৰক"</string>
    <string name="permdesc_receiveSms" msgid="6424387754228766939">"এপটোক এছএমএছ বাৰ্তাবোৰ পাবলৈ আৰু প্ৰক্ৰিয়া সম্পন্ন কৰিবলৈ অনুমতি দিয়ে৷ ইয়াৰ অৰ্থ এইটোৱেই যে এপটোৱে আপোনাক বাৰ্তাবোৰ নেদেখুৱাকৈয়ে আপোনাৰ ডিভাইচলৈ পঠিওৱা বাৰ্তাবোৰ নিৰীক্ষণ কৰিব বা মচিব পাৰে৷"</string>
    <string name="permlab_receiveMms" msgid="1821317344668257098">"পাঠ বার্তা (এমএমএছ) বোৰ লাভ কৰক"</string>
    <string name="permdesc_receiveMms" msgid="533019437263212260">"এমএমএছ বার্তাবোৰ লাভ আৰু ইয়াৰ প্ৰক্ৰিয়া সম্পন্ন কৰিবলৈ এপক অনুমতি দিয়ে। ইয়াৰ অৰ্থ হৈছে এই এপে আপোনাৰ ডিভাইচলৈ প্ৰেৰণ কৰা বার্তাসমূহ আপোনাক নেদেখুৱাকৈয়ে পৰ্যবেক্ষণ আৰু মচিব পাৰে।"</string>
    <string name="permlab_readCellBroadcasts" msgid="1598328843619646166">"চেল সম্প্ৰচাৰৰ বার্তাবোৰ পঢ়ক"</string>
    <string name="permdesc_readCellBroadcasts" msgid="6361972776080458979">"আপোনাৰ ডিভাইচে লাভ কৰা চেল সম্প্ৰচাৰৰ বার্তাবোৰ পঢ়িবলৈ এপক অনুমতি দিয়ে। আপোনাক জৰুৰীকালীন পৰিস্থিতিবোৰত সর্তক কৰিবলৈ চেল সম্প্ৰচাৰৰ বার্তাবোৰ প্ৰেৰণ কৰা হয়। জৰুৰীকালীন চেল সম্প্ৰচাৰ লাভ কৰাৰ সময়ত আপোনাৰ ডিভাইচৰ কাৰ্যদক্ষতা বা কাৰ্যপ্ৰণালীত ক্ষতিকাৰক এপবোৰে হস্তক্ষেপ কৰিব পাৰে।"</string>
    <string name="permlab_subscribedFeedsRead" msgid="4756609637053353318">"আপুনি সদস্যভুক্ত হোৱা ফীডসমূহ পঢ়ক"</string>
    <string name="permdesc_subscribedFeedsRead" msgid="5557058907906144505">"বৰ্তমান ছিংক কৰা ফীডৰ সবিশেষ লাভ কৰিবলৈ এপটোক অনুমতি দিয়ে।"</string>
    <string name="permlab_sendSms" msgid="7544599214260982981">"এছএমএছ ৰ বার্তাবোৰ প্ৰেৰণ কৰিব আৰু চাব পাৰে"</string>
    <string name="permdesc_sendSms" msgid="7094729298204937667">"এপটোক এছএমএছ বাৰ্তা পঠিয়াবলৈ অনুমতি দিয়ে৷ ইয়াৰ ফলত অপ্ৰত্যাশিত মাচুল ভৰিবলগা হ\'ব পাৰে৷ ক্ষতিকাৰক এপসমূহে আপোনাৰ অনুমতি নোলোৱাকৈয়ে বাৰ্তা পঠিয়াই আপোনাৰ পৰা মাচুল কাটিব পাৰে৷"</string>
    <string name="permlab_readSms" msgid="8745086572213270480">"আপোনাৰ পাঠ বার্তাবোৰ পঢ়ক (এছএমএছ বা এমএমএছ)"</string>
    <string name="permdesc_readSms" product="tablet" msgid="4741697454888074891">"এই এপটোৱে আপোনাৰ টেবলেটটোত সংৰক্ষিত সকলো এছএমএছ (পাঠ) বাৰ্তা পঢ়িব পাৰে।"</string>
    <string name="permdesc_readSms" product="tv" msgid="5796670395641116592">"এই এপটোৱে আপোনাৰ টিভিটোত সংৰক্ষিত সকলো এছএমএছ (পাঠ) বাৰ্তা পঢ়িব পাৰে।"</string>
    <string name="permdesc_readSms" product="default" msgid="6826832415656437652">"এই এপটোৱে আপোনাৰ ফ\'নত সংৰক্ষিত সকলো এছএমএছ (পাঠ) বাৰ্তা পঢ়িব পাৰে।"</string>
    <string name="permlab_receiveWapPush" msgid="5991398711936590410">"পাঠ বার্তা (WAP) বোৰ লাভ কৰক"</string>
    <string name="permdesc_receiveWapPush" msgid="748232190220583385">"এপটোক WAP বাৰ্তাবোৰ পাবলৈ আৰু প্ৰক্ৰিয়া সম্পন্ন কৰিবলৈ অনুমতি দিয়ে৷ এই অনুমতিত আপোনালৈ পঠিওৱা বাৰ্তাবোৰ আপোনাক নেদেখুৱাকৈয়ে নিৰীক্ষণ বা মচাৰ সক্ষমতা অন্তৰ্ভুক্ত থাকে৷"</string>
    <string name="permlab_getTasks" msgid="6466095396623933906">"চলি থকা এপসমূহ বিচাৰি উলিয়াওক"</string>
    <string name="permdesc_getTasks" msgid="7454215995847658102">"এপটোক বৰ্তমানে আৰু শেহতীয়াভাৱে চলি থকা কাৰ্যসমূহৰ বিষয়ে তথ্য পুনৰুদ্ধাৰ কৰিবলৈ অনুমতি দিয়ে৷ এইটোৱে এপটোক ডিভাইচটোত কোনবোৰ এপ্লিকেশ্বন ব্যৱহাৰ হৈ আছে তাৰ বিষয়ে তথ্য বিচাৰি উলিয়াবলৈ অনুমতি দিব পাৰে৷"</string>
    <string name="permlab_manageProfileAndDeviceOwners" msgid="7918181259098220004">"প্ৰ\'ফাইল আৰু ডিভাইচৰ গৰাকীসকলক পৰিচালনা কৰিব পাৰে"</string>
    <string name="permdesc_manageProfileAndDeviceOwners" msgid="106894851498657169">"প্ৰ\'ফাইলৰ গৰাকী আৰু ডিভাইচৰ গৰাকী ছেট কৰিবলৈ এপটোক অনুমতি দিয়ে।"</string>
    <string name="permlab_reorderTasks" msgid="2018575526934422779">"চলি থকা এপসমূহক পুনৰাই ক্ৰমবদ্ধ কৰক"</string>
    <string name="permdesc_reorderTasks" msgid="7734217754877439351">"গতিবিধিক অগ্ৰভাগ আৰু নেপথ্যলৈ নিবলৈ এপক অনুমতি দিয়ে। এপে এই কার্য আপোনাৰ ইনপুট অবিহনেই কৰিব পাৰে।"</string>
    <string name="permlab_enableCarMode" msgid="5684504058192921098">"গাড়ীৰ ম\'ড সক্ষম কৰক"</string>
    <string name="permdesc_enableCarMode" msgid="4853187425751419467">"গাড়ী ম\'ড সক্ষম কৰিবলৈ এপটোক অনুমতি দিয়ে৷"</string>
    <string name="permlab_killBackgroundProcesses" msgid="3914026687420177202">"অন্য এপবোৰ বন্ধ কৰক"</string>
    <string name="permdesc_killBackgroundProcesses" msgid="4593353235959733119">"এপটোক অন্য এপসমূহৰ নেপথ্যৰ প্ৰক্ৰিয়াসমূহ শেষ কৰিবলৈ অনুমতি দিয়ে৷ এই কার্যৰ বাবে অন্য এপসমূহ চলাটো বন্ধ হ\'ব পাৰে৷"</string>
    <string name="permlab_systemAlertWindow" msgid="7238805243128138690">"এই এপটো অইন এপৰ ওপৰত প্ৰদৰ্শিত হ\'ব পাৰে"</string>
    <string name="permdesc_systemAlertWindow" msgid="2393776099672266188">"এই এপটো অইন এপৰ ওপৰত বা স্ক্ৰীণৰ অইন অংশত প্ৰদৰ্শিত হ\'ব পাৰে। এই কাৰ্যই এপসমূহৰ স্বাভাৱিক কাৰ্যকলাপত ব্যাঘাত জন্মাব পাৰে আৰু অইন এপসমূহক স্ক্ৰীণত কেনেকৈ দেখা পোৱা যায় সেইটো সলনি কৰিব পাৰে।"</string>
    <string name="permlab_runInBackground" msgid="7365290743781858803">"নেপথ্যত চলিব পাৰে"</string>
    <string name="permdesc_runInBackground" msgid="7370142232209999824">"এই এপটো নেপথ্যত চলিব পাৰে। ইয়াৰ ফলত বেটাৰি সোনকালে শেষ হ\'ব পাৰে।"</string>
    <string name="permlab_useDataInBackground" msgid="8694951340794341809">"নেপথ্যত ডেটা ব্যৱহাৰ কৰিব পাৰে"</string>
    <string name="permdesc_useDataInBackground" msgid="6049514223791806027">"এই এপটোৱে নেপথ্যত ডেটা ব্যৱহাৰ কৰিব পাৰে। ইয়াৰ ফলত ডেটা বেছি খৰছ হ\'ব পাৰে।"</string>
    <string name="permlab_persistentActivity" msgid="8841113627955563938">"এপক সদায়ে চলি থকা কৰক"</string>
    <string name="permdesc_persistentActivity" product="tablet" msgid="8525189272329086137">"মেম\'ৰিত নিজৰ বাবে প্ৰয়োজনীয় ঠাই পৃথক কৰিবলৈ এপক অনুমতি দিয়ে। এই কার্যই টেবলেটৰ কার্যক লেহেমীয়া কৰি অন্য এপবোৰৰ বাবে উপলব্ধ মেম\'ৰিক সীমাবদ্ধ কৰে।"</string>
    <string name="permdesc_persistentActivity" product="tv" msgid="5086862529499103587">"মেম\'ৰিত নিজৰ বাবে প্ৰয়োজনীয় ঠাই পৃথক কৰিবলৈ এপটোক অনুমতি দিয়ে। এই কার্যই অন্য এপবোৰৰ বাবে উপলব্ধ মেম\'ৰিক সীমাবদ্ধ কৰে যাৰ বাবে টিভিটো লেহেমীয়া হয়।"</string>
    <string name="permdesc_persistentActivity" product="default" msgid="4384760047508278272">"মেম\'ৰিত নিজৰ বাবে প্ৰয়োজনীয় ঠাই পৃথক কৰিবলৈ এপক অনুমতি দিয়ে। এই কার্যই ফ\'নৰ কার্যক লেহেমীয়া কৰি অন্য এপবোৰৰ বাবে উপলব্ধ মেম\'ৰিক সীমাবদ্ধ কৰে।"</string>
    <string name="permlab_foregroundService" msgid="3310786367649133115">"অগ্ৰভূমিৰ সেৱা চলাব পাৰে"</string>
    <string name="permdesc_foregroundService" msgid="6471634326171344622">"এপটোক অগ্ৰভূমি সেৱাসমূহ ব্যৱহাৰ কৰিবলৈ অনুমতি দিয়ে।"</string>
    <string name="permlab_getPackageSize" msgid="7472921768357981986">"এপৰ সঞ্চয়াগাৰৰ খালী ঠাই হিচাপ কৰক"</string>
    <string name="permdesc_getPackageSize" msgid="3921068154420738296">"এপটোক ইয়াৰ ক\'ড, ডেটা আৰু কেশ্বৰ আকাৰ বিচাৰি উলিয়াবলৈ অনুমতি দিয়ে"</string>
    <string name="permlab_writeSettings" msgid="2226195290955224730">"ছিষ্টেম ছেটিংসমূহ সংশোধন কৰক"</string>
    <string name="permdesc_writeSettings" msgid="7775723441558907181">"এপটোক ছিষ্টেমৰ ছেটিংসমূহৰ ডেটা সংশোধন কৰিবলৈ অনুমতি দিয়ে৷ ক্ষতিকাৰক এপসমূহে আপোনাৰ ছিষ্টেম কনফিগাৰেশ্বনক ক্ষতিগ্ৰস্ত কৰিব পাৰে৷"</string>
    <string name="permlab_receiveBootCompleted" msgid="5312965565987800025">"আৰম্ভ হোৱাৰ সময়ত চলাওক"</string>
    <string name="permdesc_receiveBootCompleted" product="tablet" msgid="7390304664116880704">"ছিষ্টেমে বুট কৰা কাৰ্য সমাপ্ত কৰাৰ লগে লগে এপটোক নিজে নিজে আৰম্ভ হ\'বলৈ অনুমতি দিয়ে। ইয়াৰ ফলত ফ\'নটো ষ্টাৰ্ট হওতে বেছি সময়ৰ প্ৰয়োজন হ\'ব পাৰে, আৰু এপটো সদায় চলি থকাৰ কাৰণে ফ\'নটো সামগ্ৰিকভাৱে লেহেমীয়া হ\'ব পাৰে।"</string>
    <string name="permdesc_receiveBootCompleted" product="tv" msgid="4525890122209673621">"ছিষ্টেমে বুটিং সমাপ্ত কৰাৰ লগে লগে এপটোক নিজে নিজে আৰম্ভ হ\'বলৈ অনুমতি দিয়ে। এই কাৰ্যটোৰ বাবে টিভিটো আৰম্ভ হ\'বলৈ দীৰ্ঘ সময়ৰ প্ৰয়োজন হ\'ব পাৰে আৰু সদায়ে ই চলি থকাৰ বাবে টে\'বলেটটো সামগ্ৰিকভাৱে লেহেমীয়া হৈ পৰিব পাৰে।"</string>
    <string name="permdesc_receiveBootCompleted" product="default" msgid="513950589102617504">"ছিষ্টেমে বুট কৰা কাৰ্য সমাপ্ত কৰাৰ লগে লগে এপটোক নিজে নিজে আৰম্ভ হ\'বলৈ অনুমতি দিয়ে। ইয়াৰ ফলত ফ\'নটো ষ্টাৰ্ট হওতে বেছি সময়ৰ প্ৰয়োজন হ\'ব পাৰে, আৰু এপটো সদায় চলি থকাৰ কাৰণে ফ\'নটো সামগ্ৰিকভাৱে লেহেমীয়া হ\'ব পাৰে।"</string>
    <string name="permlab_broadcastSticky" msgid="7919126372606881614">"ষ্টিকী ব্ৰ\'ডকাষ্ট পঠিয়াওক"</string>
    <string name="permdesc_broadcastSticky" product="tablet" msgid="7749760494399915651">"সম্প্ৰচাৰৰ শেষত বাকী ৰোৱা ষ্টিকী ব্ৰ\'ডকাষ্টবোৰ প্ৰেৰণ কৰিবলৈ এপক অনুমতি দিয়ে। ইয়াক অত্য়ধিক ব্যৱহাৰ কৰাৰ ফলত মেম\'ৰি অধিক খৰচ হোৱাৰ বাবে টেবলেট লেহেমীয়া বা অস্থিৰ হৈ পৰে।"</string>
    <string name="permdesc_broadcastSticky" product="tv" msgid="6839285697565389467">"এপটোক ষ্টিকী ব্ৰ\'ডকাষ্ট প্ৰেৰণ কৰিবলৈ এপক অনুমতি দিয়ে, যিবোৰ সম্প্ৰচাৰ শেষ হোৱাৰ পিছতো ৰৈ যায়। ইয়াক অত্য়ধিক ব্যৱহাৰ কৰিলে মেম\'ৰি অধিক খৰচ হোৱাৰ বাবে টিভিটো লেহেমীয়া বা অস্থিৰ হৈ পৰিব পাৰে।"</string>
    <string name="permdesc_broadcastSticky" product="default" msgid="2825803764232445091">"সম্প্ৰচাৰৰ শেষত বাকী ৰোৱা ষ্টিকী ব্ৰ\'ডকাষ্টবোৰ প্ৰেৰণ কৰিবলৈ এপক অনুমতি দিয়ে। ইয়াক অত্য়ধিক ব্যৱহাৰ কৰাৰ ফলত মেম\'ৰি অধিক খৰচ হোৱাৰ বাবে ফ\'নটো লেহেমীয়া বা অস্থিৰ হৈ পৰে।"</string>
    <string name="permlab_readContacts" msgid="8348481131899886131">"নিজৰ সম্পর্ক সূচী পঢ়ক"</string>
    <string name="permdesc_readContacts" product="tablet" msgid="5294866856941149639">"আপুনি কোনো ব্যক্তি বিশেষৰ সৈতে টেবলেট, ইমেইল বা অন্য মাধ্যমেৰে কিমান সঘনাই যোগাযোগ কৰিছে সেই তথ্য়সহ ফ\'নৰ সম্পর্কসূচীত সঞ্চয় কৰা ডেটা পঢ়িবলৈ এপক অনুমতি দিয়ে৷ এই কার্যই এপক আপোনাৰ সম্পর্কৰ ডেটা ছেভ কৰিবলৈ অনুমতি দিয়ে আৰু ক্ষতিকাৰক এপবোৰে সম্পর্কসূচীৰ ডেটা আপোনাৰ অজ্ঞাতেই শ্বেয়াৰ কৰিব পাৰে৷"</string>
    <string name="permdesc_readContacts" product="tv" msgid="1839238344654834087">"এপটোক আপোনাৰ টিভিত জমা থকা সম্পৰ্কসমূৰ বিষয়ে থকা ডেটা পঢ়িবলৈ অনুমতি দিয়াৰ লগতে আপুনি কোনো বিশেষ ব্যক্তিৰ সৈতে কিমান সঘনাই কল, ইমেইল বা অন্য মাধ্যমেৰে যোগাযোগ কৰিছে তাকো জানিবলৈ সুযোগ দিয়ে। এই বিশেষ অনুমতিটোৰ বাবে এপটোৱে আপোনাৰ সম্পর্ক ডেটা ছেভ কৰিব পাৰে, আৰু ক্ষতিকাৰক এপবোৰে সম্পর্কসূচীৰ ডেটা আপুনি নজনাকৈ শ্বেয়াৰ কৰিব পাৰে৷"</string>
    <string name="permdesc_readContacts" product="default" msgid="8440654152457300662">"আপুনি কোনো বিশেষ ব্যক্তিৰ সৈতে কিমান সঘনাই ফ\'ন, ইমেইল বা অন্য মাধ্যমেৰে যোগাযোগ কৰে সেই সম্পর্কে ফ\'নৰ সম্পর্ক সূচীত সঞ্চয় কৰা ডেটা পঢ়িবলৈ এপক অনুমতি দিয়ে। এই অনুমতিএ এপক আপোনাৰ সম্পর্কৰ ডেটা ছেভ কৰিবলৈ দিয়ে আৰু ক্ষতিকাৰক এপবোৰে সম্পর্কৰ ডেটা আপোনাৰ অজ্ঞাতেই শ্বেয়াৰ কৰিব পাৰে।"</string>
    <string name="permlab_writeContacts" msgid="5107492086416793544">"আপোনাৰ সম্পর্ক সূচী সংশোধন কৰক"</string>
    <string name="permdesc_writeContacts" product="tablet" msgid="897243932521953602">"আপুনি ব্য়ক্তি বিশেষক কিমান সঘনাই কল কৰিছে, ইমেইল কৰিছে বা অন্য উপায়েৰে যোগাযোগ কৰিছে তাক অন্তৰ্ভুক্ত কৰি এপটোক আপোনাৰ টেবলেটত সঞ্চয় কৰি ৰখা সম্পৰ্ক সূচীৰ ডেটা সংশোধন কৰিবলৈ অনুমতি দিয়ে৷ এই অনুমতি দিলে এপসমূহে সম্পৰ্কসূচীৰ ডেটা মচিব পাৰে।"</string>
    <string name="permdesc_writeContacts" product="tv" msgid="5438230957000018959">"আপুনি যিসকল লোকক কল কৰিছে, ইমেইল কৰিছে বা সম্পৰ্কসূচীৰ বিশেষ লোকসকলৰ লগত অন্য উপায়েৰে যোগাযোগ কৰিছে তাক অন্তৰ্ভুক্ত কৰি এপটোক আপোনাৰ টিভিত সঞ্চয় কৰি ৰখা ডেটা সংশোধন কৰিবলৈ অনুমতি দিয়ে। এই অনুমতিয়ে এপসমূহক সম্পৰ্কসূচীৰ ডেটা মচি পেলাবলৈ অনুমতি দিয়ে৷"</string>
    <string name="permdesc_writeContacts" product="default" msgid="589869224625163558">"আপুনি কোনো বিশেষ ব্যক্তিৰ সৈতে কিমান সঘনাই ফ\'ন, ইমেইল বা অন্য মাধ্যমেৰে যোগাযোগ কৰে সেই সম্পর্কে ফ\'নৰ সম্পর্ক সূচীত সঞ্চয় কৰা ডেটা পঢ়িবলৈ এপক অনুমতি দিয়ে। এই কার্যই এপক সম্পর্কৰ ডেটা মচিবলৈ অনুমতি দিয়ে।"</string>
    <string name="permlab_readCallLog" msgid="3478133184624102739">"কল লগ পঢ়ক"</string>
    <string name="permdesc_readCallLog" msgid="3204122446463552146">"এই এপে আপোনাৰ কলৰ ইতিহাস পঢ়িব পাৰে।"</string>
    <string name="permlab_writeCallLog" msgid="8552045664743499354">"কল লগ লিখক"</string>
    <string name="permdesc_writeCallLog" product="tablet" msgid="6661806062274119245">"অন্তৰ্গামী আৰু বহিৰ্গামী কলৰ ডেটাকে ধৰি আপোনাৰ টেবলেটৰ কল লগ সংশোধন কৰিবলৈ এপক অনুমতি দিয়ে। ক্ষতিকাৰক এপবোৰে আপোনাৰ কল লগ মচিবলৈ বা সংশোধন কৰিবলৈ ইয়াক ব্যৱহাৰ কৰিব পাৰে।"</string>
    <string name="permdesc_writeCallLog" product="tv" msgid="4225034892248398019">"অন্তৰ্গামী আৰু বহিৰ্গামী কলৰ ডেটাকে ধৰি আপোনাৰ টিভিৰ কল লগ সংশোধন কৰিবলৈ এপটোক অনুমতি দিয়ক। ক্ষতিকাৰক এপ্বোৰে আপোনাৰ কল লগ মচিবলৈ বা সংশোধন কৰিবলৈ এয়া ব্যৱহাৰ কৰিব পাৰে।"</string>
    <string name="permdesc_writeCallLog" product="default" msgid="683941736352787842">"অন্তৰ্গামী আৰু বহিৰ্গামী কলৰ ডেটাকে ধৰি আপোনাৰ ফ\'নৰ কল লগ সংশোধন কৰিবলৈ এপক অনুমতি দিয়ে। ক্ষতিকাৰক এপবোৰে আপোনাৰ কল লগ মচিবলৈ বা সংশোধন কৰিবলৈ ইয়াক ব্যৱহাৰ কৰিব পাৰে।"</string>
    <string name="permlab_bodySensors" msgid="4683341291818520277">"শৰীৰৰ ছেন্সৰসমূহ (যেনে হৃদপিণ্ডৰ গতিৰ হাৰ নিৰীক্ষক) ব্যৱহাৰ কৰিব পাৰে"</string>
    <string name="permdesc_bodySensors" product="default" msgid="4380015021754180431">"আপোনাৰ হৃদস্পন্দনৰ দৰে শাৰীৰিক অৱস্থাক নিৰীক্ষণ কৰা ছেন্সৰৰ পৰা ডেটা লাভ কৰিবলৈ এপক অনুমতি দিয়ে।"</string>
    <string name="permlab_readCalendar" msgid="6716116972752441641">"কেলেণ্ডাৰৰ কাৰ্যক্ৰম আৰু সবিশেষ পঢ়িব পাৰে"</string>
    <string name="permdesc_readCalendar" product="tablet" msgid="4993979255403945892">"এই এপটোৱে আপোনাৰ টেবলেটটোত সংৰক্ষিত সকলো কেলেণ্ডাৰ কাৰ্যক্ৰম পঢ়িব পাৰে আৰু আপোনাৰ কেলেণ্ডাৰৰ ডেটা শ্বেয়াৰ বা ছেভ কৰিব পাৰে।"</string>
    <string name="permdesc_readCalendar" product="tv" msgid="8837931557573064315">"এই এপটোৱে আপোনাৰ টিভিটোত সংৰক্ষিত সকলো কেলেণ্ডাৰৰ কাৰ্যক্ৰম পঢ়িব পাৰে আৰু আপোনাৰ কেলেণ্ডাৰৰ ডেটা শ্বেয়াৰ বা ছেভ কৰিব পাৰে।"</string>
    <string name="permdesc_readCalendar" product="default" msgid="4373978642145196715">"এই এপটোৱে আপোনাৰ ফ\'নটোত সংৰক্ষিত সকলো কেলেণ্ডাৰ কাৰ্যক্ৰম পঢ়িব পাৰে আৰু আপোনাৰ কেলেণ্ডাৰৰ ডেটা শ্বেয়াৰ বা ছেভ কৰিব পাৰে।"</string>
    <string name="permlab_writeCalendar" msgid="8438874755193825647">"গৰাকীয়ে নজনাকৈয়ে কেলেণ্ডাৰৰ কাৰ্যক্ৰম সংশোধন কৰি অতিথিসকললৈ ইমেইল প্ৰেৰণ কৰক"</string>
    <string name="permdesc_writeCalendar" product="tablet" msgid="1675270619903625982">"এই এপটোৱে আপোনাৰ টেবলেটত কেলেণ্ডাৰ কাৰ্যক্ৰম যোগ কৰিব, আঁতৰাব বা সলনি কৰিব পাৰে। ই এনে বাৰ্তা পঠিয়াব পাৰে যিবোৰ কেলেণ্ডাৰৰ গৰাকীৰ পৰা অহা যেন লাগিব বা ই গৰাকীক নজনোৱাকৈ কাৰ্যক্ৰম সলনি কৰিব পাৰে৷"</string>
    <string name="permdesc_writeCalendar" product="tv" msgid="9017809326268135866">"এই এপটোৱে আপোনাৰ টিভিত কেলেণ্ডাৰ কাৰ্যক্ৰম যোগ কৰিব, আঁতৰাব বা সলনি কৰিব পাৰে। এই এপে এনে বাৰ্তা পঠিয়াব পাৰে যিবোৰ কেলেণ্ডাৰৰ গৰাকীৰ পৰা অহা যেন লাগিব বা ই গৰাকীক নজনোৱাকৈ কাৰ্যক্ৰম সলনি কৰিব পাৰে৷"</string>
    <string name="permdesc_writeCalendar" product="default" msgid="7592791790516943173">"এই এপে আপোনাৰ ফ\'নৰ কেলেণ্ডাৰত কার্যক্ৰম যোগ দিব, আঁতৰাব বা সলনি কৰিব পাৰে। ই এনে বাৰ্তা পঠিয়াব পাৰে যিবোৰ কেলেণ্ডাৰৰ গৰাকীৰ পৰা অহা যেন লাগে বা ই গৰাকীক নজনোৱাকৈ কাৰ্যক্ৰম সলনি কৰিব পাৰে৷"</string>
    <string name="permlab_accessLocationExtraCommands" msgid="2836308076720553837">"অতিৰিক্ত অৱস্থান দেখুওৱা নির্দেশত প্ৰৱেশ কৰক"</string>
    <string name="permdesc_accessLocationExtraCommands" msgid="6078307221056649927">"অৱস্থানৰ অতিৰিক্ত নির্দেশনাসমূহত প্ৰৱেশ কৰিবলৈ এপক অনুমতি দিয়ে। ইয়ে এপটোক জিপিএছ বা অন্য অৱস্থান উৎসসমূহৰ কাৰ্যকলাপত হস্তক্ষেপ কৰাৰ সুযোগ দিব পাৰে।"</string>
    <string name="permlab_accessFineLocation" msgid="6265109654698562427">"কেৱল অগ্ৰভূমিত অৱস্থানৰ সঠিক তথ্য় পাওক"</string>
    <string name="permdesc_accessFineLocation" msgid="3520508381065331098">"এই এপটোৱে যেতিয়া ই নেপথ্যত চলি থাকে তেতিয়া আপোনাৰ সঠিক অৱস্থান নিৰ্ণয় কৰিব পাৰে। এপটোৱে ব্যৱহাৰ কৰিব পৰাকৈ এই অৱস্থান সেৱাসমূহ অন হৈ থাকিবই লাগিব আৰু আপোনাৰ ফ\'নত উপলব্ধ হ\'ব লাগিব। ইয়াৰ ফলত বেটাৰিৰ খৰচ বাঢ়িব পাৰে।"</string>
    <string name="permlab_accessCoarseLocation" msgid="3707180371693213469">"কেৱল অগ্ৰভূমিত থকা অৱস্থাতহে আনুমানিক অৱস্থানৰ (নেটৱৰ্কৰ ওপৰত ভিত্তি কৰি) এক্সেছ"</string>
    <string name="permdesc_accessCoarseLocation" product="tablet" msgid="8594719010575779120">"এই এপটোৱে অগ্ৰভূমিত থকা অৱস্থাতহে চেল টাৱাৰ আৰু ৱাই-ফাই নেটৱৰ্ক আদিৰ দৰে নেটৱৰ্ক উৎসৰ ওপৰত ভিত্তি কৰি আপোনাৰ অৱস্থান জানিব পাৰে। এপটোৱে এই অৱস্থান সেৱাসমূহ ব্যৱহাৰ কৰিবলৈ হ\'লে সেইবোৰ অন হৈ থকাৰ লগতে আপোনাৰ টেবলেটত থাকিবই লাগিব।"</string>
    <string name="permdesc_accessCoarseLocation" product="tv" msgid="3027871910200890806">"এই এপটোৱে অগ্ৰভূমিত থকা অৱস্থাতহে চেল টাৱাৰ আৰু ৱাই-ফাই নেটৱৰ্ক আদিৰ দৰে নেটৱৰ্ক উৎসৰ ওপৰত ভিত্তি কৰি আপোনাৰ অৱস্থান জানিব পাৰে। এপটোৱে এই অৱস্থান সেৱাসমূহ ব্যৱহাৰ কৰিবলৈ হ\'লে সেইবোৰ অন হৈ থকাৰ লগতে আপোনাৰ টিভিত থাকিবই লাগিব।"</string>
    <string name="permdesc_accessCoarseLocation" product="default" msgid="854896049371048754">"এই এপটোৱে অগ্ৰভূমিত থকা অৱস্থাতহে চেল টাৱাৰ আৰু ৱাই-ফাই নেটৱৰ্ক আদিৰ দৰে নেটৱৰ্ক উৎসৰ ওপৰত ভিত্তি কৰি আপোনাৰ অৱস্থান জানিব পাৰে। এপটোৱে এই অৱস্থান সেৱাসমূহ ব্যৱহাৰ কৰিবলৈ হ\'লে সেইবোৰ অন হৈ থকাৰ লগতে আপোনাৰ ফ\'নত থাকিবই লাগিব।"</string>
    <string name="permlab_accessBackgroundLocation" msgid="3965397804300661062">"নেপথ্যত চলি থকা সময়ত অৱস্থানৰ এক্সেছ"</string>
    <string name="permdesc_accessBackgroundLocation" msgid="1096394429579210251">"ইয়াৰ উপৰিও যদি ইয়াক আনুমানিক বা সঠিক অৱস্থানৰ এক্সেছ দিয়া হয়, তেন্তে উক্ত এপে নেপথ্যত চলি থকাৰ সময়ত অৱস্থানৰ এক্সেছ লাভ কৰিব পাৰে।"</string>
    <string name="permlab_modifyAudioSettings" msgid="6095859937069146086">"আপোনাৰ অডিঅ\' ছেটিংসমূহ সলনি কৰক"</string>
    <string name="permdesc_modifyAudioSettings" msgid="3522565366806248517">"এপটোক ভলিউমৰ দৰে গ্ল\'বেল অডিঅ\' ছেটিংসমূহ যাৰ স্পীকাৰক আউটপুটৰ বাবে ব্যৱহাৰ হয় তাক সলনি কৰিবলৈ অনুমতি দিয়ে৷"</string>
    <string name="permlab_recordAudio" msgid="3876049771427466323">"অডিঅ\' ৰেকর্ড কৰক"</string>
    <string name="permdesc_recordAudio" msgid="4245930455135321433">"এই এপটোৱে যিকোনো সময়তে মাইক্ৰ\'ফ\'ন ব্যৱহাৰ কৰি অডিঅ\' ৰেকৰ্ড কৰিব পাৰে।"</string>
    <string name="permlab_sim_communication" msgid="2935852302216852065">"ছিমলৈ নিৰ্দেশ পঠিয়াব পাৰে"</string>
    <string name="permdesc_sim_communication" msgid="5725159654279639498">"ছিমলৈ নিৰ্দেশসমূহ প্ৰেৰণ কৰিবলৈ এপক অনুমতি দিয়ে। ই অতি ক্ষতিকাৰক।"</string>
    <string name="permlab_activityRecognition" msgid="3634590230567608356">"শাৰীৰিক কাৰ্যকলাপ চিনাক্ত কৰক"</string>
    <string name="permdesc_activityRecognition" msgid="3143453925156552894">"এই এপটোৱে আপোনাৰ শাৰীৰিক কাৰ্যকলাপ চিনাক্ত কৰিব পাৰে।"</string>
    <string name="permlab_camera" msgid="3616391919559751192">"ফট\' তোলা আৰু ভিডিঅ\' ৰেকৰ্ড কৰা"</string>
    <string name="permdesc_camera" msgid="5392231870049240670">"এই এপে যিকোনো সময়তে কেমেৰা ব্যৱহাৰ কৰি ফট\' তুলিব আৰু ভিডিঅ\' ৰেকর্ড কৰিব পাৰে।"</string>
    <string name="permlab_vibrate" msgid="7696427026057705834">"কম্পন নিয়ন্ত্ৰণ কৰক"</string>
    <string name="permdesc_vibrate" msgid="6284989245902300945">"ভাইব্ৰেটৰ নিয়ন্ত্ৰণ কৰিবলৈ এপটোক অনুমতি দিয়ে।"</string>
    <string name="permlab_callPhone" msgid="3925836347681847954">"পোনপটীয়াকৈ ফ\'ন নম্বৰলৈ কল কৰক"</string>
    <string name="permdesc_callPhone" msgid="3740797576113760827">"আপোনাৰ কোনো ব্যাঘাত নোহোৱাকৈ ফ\'ন নম্বৰবোৰত কল কৰিবলৈ এপক অনুমতি দিয়ে৷ ইয়াৰ ফলত অপ্ৰত্যাশিত মাচুল ভৰিবলগা বা কলবোৰ কৰা হ\'ব পাৰে৷ মনত ৰাখিব যে ই এপটোক জৰুৰীকালীন নম্বৰবোৰত কল কৰিবলৈ অনুমতি নিদিয়ে৷ ক্ষতিকাৰক এপসমূহে আপোনাৰ অনুমতি নোলোৱাকৈয়ে কল কৰি আপোনাক টকা খৰছ কৰাব পাৰে৷"</string>
    <string name="permlab_accessImsCallService" msgid="3574943847181793918">"আইএমএছ কল সেৱা ব্যৱহাৰ কৰিব পাৰে"</string>
    <string name="permdesc_accessImsCallService" msgid="8992884015198298775">"আপোনাৰ হস্তক্ষেপৰ অবিহনে আইএমএছ সেৱা ব্যৱহাৰ কৰি কল কৰিবলৈ এপক অনুমতি দিয়ে।"</string>
    <string name="permlab_readPhoneState" msgid="9178228524507610486">"ফ\'নৰ স্থিতি আৰু পৰিচয় পঢ়ক"</string>
    <string name="permdesc_readPhoneState" msgid="1639212771826125528">"ডিভাইচত থকা ফ\'নৰ সুবিধাসমূহ ব্য়ৱহাৰ কৰিবলৈ এপটোক অনুমতি দিয়ে৷ এই অনুমতিয়ে কোনো কল সক্ৰিয় হৈ থাককেই বা নাথাকক আৰু দূৰবৰ্তী নম্বৰটো কলৰ দ্বাৰা সংযোজিত হওকেই বা নহওক এপটোক ফ\'ন নম্বৰ আৰু ডিভাইচৰ পৰিচয় নিৰ্ধাৰণ কৰিবলৈ অনুমতি দিয়ে৷"</string>
    <string name="permlab_manageOwnCalls" msgid="1503034913274622244">"ছিষ্টেমৰ জৰিয়তে কল কৰিব পাৰে"</string>
    <string name="permdesc_manageOwnCalls" msgid="6552974537554717418">"কল কৰাৰ অভিজ্ঞতাক উন্নত কৰিবলৈ এপটোক ছিষ্টেমৰ জৰিয়তে কলসমূহ কৰিবলৈ দিয়ে।"</string>
    <string name="permlab_callCompanionApp" msgid="3599252979411970473">"ছিষ্টেমৰ জৰিয়তে কলবোৰ চোৱা আৰু নিয়ন্ত্ৰণ কৰা।"</string>
    <string name="permdesc_callCompanionApp" msgid="4567344683275099090">"এপটোক ডিভাইচত চলি থকা কল চাবলৈ আৰু নিয়ন্ত্ৰণ কৰিবলৈ অনুমতি দিয়ে। কলৰ সংখ্যা আৰু কলবোৰৰ স্থিতি ইয়াত অন্তৰ্ভুক্ত হয়।"</string>
    <string name="permlab_acceptHandover" msgid="2661534649736022409">"অইন এটা এপত আৰম্ভ হোৱা কল এটা অব্যাহত ৰাখিব পাৰে"</string>
    <string name="permdesc_acceptHandovers" msgid="4570660484220539698">"এপটোক এনে কল কৰিবলৈ দিয়ে যিটোৰ আৰম্ভণি অইন এটা এপত হৈছিল।"</string>
    <string name="permlab_readPhoneNumbers" msgid="6108163940932852440">"ফ\'ন নম্বৰসমূহ পঢ়ে"</string>
    <string name="permdesc_readPhoneNumbers" msgid="8559488833662272354">"এপটোক ডিভাইচটোৰ ফ\'ন নম্বৰসমূহ চাবলৈ অনুমতি দিয়ে।"</string>
    <string name="permlab_wakeLock" product="tablet" msgid="1531731435011495015">"টে\'বলেট সুপ্ত অৱস্থালৈ যোৱাত বাধা দিয়ক"</string>
    <string name="permlab_wakeLock" product="tv" msgid="2601193288949154131">"টিভি সুপ্ত অৱস্থালৈ যোৱাত বাধা দিয়ে"</string>
    <string name="permlab_wakeLock" product="default" msgid="573480187941496130">"ফ\'ন সুপ্ত অৱস্থালৈ যোৱাত বাধা দিয়ক"</string>
    <string name="permdesc_wakeLock" product="tablet" msgid="7311319824400447868">"টে\'বলেট সুপ্ত অৱস্থালৈ যোৱাৰ পৰা প্ৰতিৰোধ কৰিবলৈ এপটোক অনুমতি দিয়ে।"</string>
    <string name="permdesc_wakeLock" product="tv" msgid="3208534859208996974">"টিভিটোক সুপ্ত অৱস্থালৈ যোৱাৰ পৰা প্ৰতিৰোধ কৰিবলৈ এপটোক অনুমতি দিয়ে।"</string>
    <string name="permdesc_wakeLock" product="default" msgid="8559100677372928754">"ফ\'ন সুপ্ত অৱস্থালৈ যোৱাৰ পৰা প্ৰতিৰোধ কৰিবলৈ এপটোক অনুমতি দিয়ে।"</string>
    <string name="permlab_transmitIr" msgid="7545858504238530105">"ইনফ্ৰাৰেড ট্ৰান্সমিট কৰিব পাৰে"</string>
    <string name="permdesc_transmitIr" product="tablet" msgid="5358308854306529170">"টে\'বলেটৰ ইনফ্ৰাৰেড ট্ৰান্সমিটাৰ ব্যৱহাৰ কৰিবলৈ এপক অনুমতি দিয়ে।"</string>
    <string name="permdesc_transmitIr" product="tv" msgid="3926790828514867101">"টিভিৰ ইনফ্ৰাৰেড ট্ৰান্সমিটাৰ ব্যৱহাৰ কৰিবলৈ এপটোক অনুমতি দিয়ে।"</string>
    <string name="permdesc_transmitIr" product="default" msgid="7957763745020300725">"ফ\'নৰ ইনফ্ৰাৰেড ট্ৰান্সমিটাৰ ব্যৱহাৰ কৰিবলৈ এপক অনুমতি দিয়ে।"</string>
    <string name="permlab_setWallpaper" msgid="6627192333373465143">"ৱালপেপাৰ ছেট কৰক"</string>
    <string name="permdesc_setWallpaper" msgid="7373447920977624745">"ছিষ্টেমৰ ৱালপেপাৰ ছেট কৰিবলৈ এপটোক অনুমতি দিয়ে।"</string>
    <string name="permlab_setWallpaperHints" msgid="3278608165977736538">"আপোনাৰ ৱালপেপাৰৰ আকাৰ মিলাওক"</string>
    <string name="permdesc_setWallpaperHints" msgid="8235784384223730091">"ছিষ্টেমৰ ৱালপেপাৰৰ আকাৰ হিণ্ট ছেট কৰিবলৈ এপটোক অনুমতি দিয়ে।"</string>
    <string name="permlab_setTimeZone" msgid="2945079801013077340">"সময় মণ্ডল ছেট কৰক"</string>
    <string name="permdesc_setTimeZone" product="tablet" msgid="1676983712315827645">"টে\'বলেটৰ সময় মণ্ডল সলনি কৰিবলৈ এপটোক অনুমতি দিয়ে।"</string>
    <string name="permdesc_setTimeZone" product="tv" msgid="888864653946175955">"টিভিৰ সময় মণ্ডল সলনি কৰিবলৈ এপটোক অনুমতি দিয়ে।"</string>
    <string name="permdesc_setTimeZone" product="default" msgid="4499943488436633398">"ফ\'নৰ সময় মণ্ডল সলনি কৰিবলৈ এপটোক অনুমতি দিয়ে।"</string>
    <string name="permlab_getAccounts" msgid="1086795467760122114">"ডিভাইচত একাউণ্টবোৰ বিচাৰক"</string>
    <string name="permdesc_getAccounts" product="tablet" msgid="2741496534769660027">"এপটোক টেবলেটটোৰ জ্ঞাত একাউণ্টসমূহৰ সূচীখন পাবলৈ অনুমতি দিয়ে৷ এইটোৱে আপুনি ইনষ্টল কৰি ৰখা এপ্লিকেশ্বনসমূহে সৃষ্টি কৰা যিকোনো একাউণ্টক অন্তৰ্ভুক্ত কৰিব পাৰে৷"</string>
    <string name="permdesc_getAccounts" product="tv" msgid="4190633395633907543">"এপটোক টিভিটোৱে জনা একাউণ্টসমূহৰ সূচীখন পাবলৈ অনুমতি দিয়ে। এইটোৱে আপুনি ইনষ্টল কৰি ৰখা এপ্লিকেশ্বনসমূহৰ দ্বাৰা সৃষ্ট যিকোনো একাউণ্টক অন্তৰ্ভুক্ত কৰিব পাৰে৷"</string>
    <string name="permdesc_getAccounts" product="default" msgid="3448316822451807382">"এপটোক ফ\'নটোৰ জ্ঞাত একাউণ্টসমূহৰ সূচীখন পাবলৈ অনুমতি দিয়ে৷ এইটোৱে আপুনি ইনষ্টল কৰি ৰখা এপ্লিকেশ্বনসমূহে সৃষ্টি কৰা যিকোনো একাউণ্টক অন্তৰ্ভুক্ত কৰিব পাৰে৷"</string>
    <string name="permlab_accessNetworkState" msgid="4951027964348974773">"নেটৱৰ্কৰ সংযোগবোৰ চাওক"</string>
    <string name="permdesc_accessNetworkState" msgid="8318964424675960975">"মজুত থকা আৰু সংযোগ হৈ থকা নেটৱৰ্ক সংযোগসমূহৰ বিষয়ে তথ্য চাবলৈ এপটোক অনুমতি দিয়ে৷"</string>
    <string name="permlab_createNetworkSockets" msgid="7934516631384168107">"সম্পূর্ণ নেটৱর্কৰ সুবিধা লাভ কৰিব পাৰে"</string>
    <string name="permdesc_createNetworkSockets" msgid="3403062187779724185">"এপটোক নেটৱৰ্ক ছ\'কেটবোৰ সৃষ্টি কৰিবলৈ আৰু কাষ্টম নেটৱৰ্ক প্ৰ\'ট\'কল ব্যৱহাৰ কৰিবলৈ অনুমতি দিয়ে৷ ব্ৰাউজাৰ আৰু অন্য এপ্লিকেশ্বনসমূহে ইণ্টাৰনেটলৈ ডেটা পঠিওৱা মাধ্য়ম প্ৰদান কৰে, গতিকে ইণ্টাৰনেটলৈ ডেটা পঠিয়াবলৈ এই অনুমতিৰ প্ৰয়োজন নাই৷"</string>
    <string name="permlab_changeNetworkState" msgid="958884291454327309">"নেটৱৰ্কৰ সংযোগ সলনি কৰক"</string>
    <string name="permdesc_changeNetworkState" msgid="6789123912476416214">"নেটৱৰ্ক সংযোগৰ অৱস্থাটো সলনি কৰিবলৈ এপটোক অনুমতি দিয়ে।"</string>
    <string name="permlab_changeTetherState" msgid="5952584964373017960">"টেডাৰিং সংযোগ সলনি কৰক"</string>
    <string name="permdesc_changeTetherState" msgid="1524441344412319780">"টেডাৰ হৈ থকা ইণ্টাৰনেট সংযোগৰ অৱস্থা সলনি কৰিবলৈ এপটোক অনুমতি দিয়ে৷"</string>
    <string name="permlab_accessWifiState" msgid="5202012949247040011">"ৱাই-ফাইৰ সংযোগবোৰ চাওক"</string>
    <string name="permdesc_accessWifiState" msgid="5002798077387803726">"ৱাই-ফাই সক্ষম কৰা হ’ল নে নাই আৰু সংযোগ হৈ থকা ৱাই-ফাই ডিভাইচসমূহৰ নামবোৰৰ দৰে ৱাই-ফাইৰ ইণ্টাৰনেট সম্পর্কীয় তথ্য চাবলৈ এপক অনুমতি দিয়ে।"</string>
    <string name="permlab_changeWifiState" msgid="6550641188749128035">"ৱাই-ফাই সংযোগ কৰক আৰু ইয়াৰ সংযোগ বিচ্ছিন্ন কৰক"</string>
    <string name="permdesc_changeWifiState" msgid="7137950297386127533">"এপটোক ৱাই-ফাই এক্সেছ পইণ্টলৈ সংযোগ কৰিবলৈ আৰু তাৰ সংযোগ বিচ্ছিন্ন কৰিবলৈ আৰু ৱাই-ফাই নেটৱৰ্কসমূহৰ বাবে ডিভাইচ কনফিগাৰেশ্বনত সাল-সলনি কৰিবলৈ অনুমতি দিয়ে৷"</string>
    <string name="permlab_changeWifiMulticastState" msgid="1368253871483254784">"ৱাই-ফাই মাল্টিকাষ্ট প্ৰচাৰৰ অনুমতি দিয়ক"</string>
    <string name="permdesc_changeWifiMulticastState" product="tablet" msgid="7969774021256336548">"আপোনাৰ টেবলেটৰ লগতে মাল্টিকাষ্ট ঠিকনাবোৰ ও ব্যৱহাৰ কৰি এপক ৱাই-ফাই নেটৱর্কত থকা সকলো ডিভাইচলৈ পঠোৱা পেকেট প্ৰাপ্ত কৰিবলৈ অনুমতি দিয়ে। এই কার্যই ন\'ন মাল্টিকাষ্ট ম\'ডতকৈ বেটাৰিৰ অধিক চ্চাৰ্জ ব্যৱহাৰ কৰে।"</string>
    <string name="permdesc_changeWifiMulticastState" product="tv" msgid="9031975661145014160">"কেৱল আপোনাৰ টিভিটোৱেই নহয়, মাল্টিকাষ্ট ঠিকনা ব্যৱহাৰ কৰি এটা ৱাই-ফাই নেটৱর্কত থকা সকলো ডিভাইচলৈ পঠোৱা পেকেট লাভ কৰিবলৈ এপটোক অনুমতি দিয়ে। এই কার্যই ন\'ন মাল্টিকাষ্ট ম\'ডতকৈ অধিক বেটাৰি ব্যৱহাৰ কৰে।"</string>
    <string name="permdesc_changeWifiMulticastState" product="default" msgid="6851949706025349926">"আপোনাৰ ফ\'নৰ লগতে মাল্টিকাষ্ট ঠিকনাবোৰ ও ব্যৱহাৰ কৰি এপক ৱাই-ফাই নেটৱর্কত থকা সকলো ডিভাইচলৈ পঠোৱা পেকেট প্ৰাপ্ত কৰিবলৈ অনুমতি দিয়ে। এই কার্যই ন\'ন মাল্টিকাষ্ট ম\'ডতকৈ বেটাৰিৰ অধিক চ্চাৰ্জ ব্যৱহাৰ কৰে।"</string>
    <string name="permlab_bluetoothAdmin" msgid="6006967373935926659">"ব্লুটুথ ছেটিংসমূহ ব্যৱহাৰ কৰক"</string>
    <string name="permdesc_bluetoothAdmin" product="tablet" msgid="6921177471748882137">"স্থানীয় ব্লুটুথ টে\'বলেট কনফিগাৰ কৰিবলৈ আৰু দূৰৱৰ্তী ডিভাইচসমূহৰ সৈতে যোৰা লগাবলৈ আৰু বিচাৰি উলিয়াবলৈ এপটোক অনুমতি দিয়ে।"</string>
    <string name="permdesc_bluetoothAdmin" product="tv" msgid="3373125682645601429">"স্থানীয় ব্লুটুথ টিভি কনফিগাৰ কৰিবলৈ আৰু দূৰৱৰ্তী ডিভাইচসমূহৰ সৈতে যোৰাবদ্ধ কৰিবলৈ আৰু বিচাৰি উলিয়াবলৈ এপক অনুমতি দিয়ে।"</string>
    <string name="permdesc_bluetoothAdmin" product="default" msgid="8931682159331542137">"স্থানীয় ব্লুটুথ ফ\'ন কনফিগাৰ কৰিবলৈ আৰু দূৰৱৰ্তী ডিভাইচসমূহৰ সৈতে যোৰা লগাবলৈ আৰু বিচাৰি উলিয়াবলৈ এপটোক অনুমতি দিয়ে।"</string>
    <string name="permlab_accessWimaxState" msgid="4195907010610205703">"WiMAXৰ লগত সংযোগ কৰক আৰু ইয়াৰ পৰা সংযোগ বিচ্ছিন্ন কৰক"</string>
    <string name="permdesc_accessWimaxState" msgid="6360102877261978887">"WiMAX সক্ষম হৈ আছেনে নাই আৰু সংযোজিত যিকোনো WiMAX নেটৱৰ্কৰ বিষয়ে তথ্য নিৰ্ধাৰণ কৰিবলৈ এপটোক অনুমতি দিয়ে৷"</string>
    <string name="permlab_changeWimaxState" msgid="340465839241528618">"WiMAXৰ স্থিতি সলনি কৰক"</string>
    <string name="permdesc_changeWimaxState" product="tablet" msgid="3156456504084201805">"এপটোক টেবলেটলৈ সংযোগ কৰিবলৈ আৰু WiMAX নেটৱৰ্কসমূহৰ পৰা টেবলেটৰ সংযোগ বিচ্ছিন্ন কৰিবলৈ অনুমতি দিয়ে৷"</string>
    <string name="permdesc_changeWimaxState" product="tv" msgid="6022307083934827718">"এপটোক টিভিৰ লগত সংযোগ কৰিবলৈ আৰু WiMAX নেটৱৰ্কসমূহৰ পৰা টিভিৰ সংযোগ বিচ্ছিন্ন কৰিবলৈ অনুমতি দিয়ে৷"</string>
    <string name="permdesc_changeWimaxState" product="default" msgid="697025043004923798">"এপটোক ফ\'নলৈ সংযোগ কৰিবলৈ আৰু WiMAX নেটৱৰ্কসমূহৰ পৰা ফ\'নৰ সংযোগ বিচ্ছিন্ন কৰিবলৈ অনুমতি দিয়ে৷"</string>
    <string name="permlab_bluetooth" msgid="6127769336339276828">"ব্লুটুথ ডিভাইচবোৰৰ সৈতে যোৰা লগাওক"</string>
    <string name="permdesc_bluetooth" product="tablet" msgid="3480722181852438628">"টেবলেটত ব্লুটুথৰ কনফিগাৰেশ্বন চাবলৈ আৰু যোৰা লগোৱা ডিভাইচসমূহৰ জৰিয়তে সংযোগ কৰিবলৈ আৰু সংযোগৰ অনুৰোধ স্বীকাৰ কৰিবলৈ এপটোক অনুমতি দিয়ে৷"</string>
    <string name="permdesc_bluetooth" product="tv" msgid="3974124940101104206">"টিভিটোত ব্লুটুথৰ কনফিগাৰেশ্বন চাবলৈ আৰু যোৰ পাতি থোৱা ডিভাইচসমূহৰ সৈতে সংযোগ কৰিবলৈ আৰু গ্ৰহণ কৰিবলৈ এপটোক অনুমতি দিয়ে।"</string>
    <string name="permdesc_bluetooth" product="default" msgid="3207106324452312739">"ফ\'নটোত ব্লুটুথৰ কনফিগাৰেশ্বন চাবলৈ আৰু যোৰা লগোৱা ডিভাইচসমূহৰ জৰিয়তে সংযোগ কৰিবলৈ আৰু সংযোগৰ অনুৰোধ স্বীকাৰ কৰিবলৈ এপটোক অনুমতি দিয়ে৷"</string>
    <string name="permlab_nfc" msgid="4423351274757876953">"নিয়েৰ ফিল্ড কমিউনিকেশ্বন নিয়ন্ত্ৰণ কৰক"</string>
    <string name="permdesc_nfc" msgid="7120611819401789907">"এপটোক নিয়েৰ ফিল্ড কমিউনিকেশ্বন (NFC) টেগ, কাৰ্ড আৰু ৰিডাৰসমূহৰ সৈতে যোগাযোগ কৰিবলৈ অনুমতি দিয়ে।"</string>
    <string name="permlab_disableKeyguard" msgid="3598496301486439258">"আপোনাৰ স্ক্ৰীণ ল\'ক অক্ষম কৰক"</string>
    <string name="permdesc_disableKeyguard" msgid="6034203065077122992">"এপটোক কী ল\'ক আৰু জড়িত হোৱা যিকোনো পাছৱৰ্ডৰ সুৰক্ষা অক্ষম কৰিব দিয়ে৷ উদাহৰণস্বৰূপে, কোনো অন্তৰ্গামী ফ\'ন কল উঠোৱাৰ সময়ত ফ\'নটোৱে কী-লকটো অক্ষম কৰে, তাৰ পিছত কল শেষ হ\'লেই কী লকটো পুনৰ সক্ষম কৰে৷"</string>
    <string name="permlab_requestPasswordComplexity" msgid="202650535669249674">"স্ক্ৰীণ লকৰ জটিলতাৰ অনুৰোধ"</string>
    <string name="permdesc_requestPasswordComplexity" msgid="4730994229754212347">"এপটোক স্ক্ৰীণ লকৰ জটিলতাৰ স্তৰ (উচ্চ, মধ্যম, নিম্ন বা একেবাৰে নাই) শিকিবলৈ অনুমতি দিয়ে ই স্ক্ৰীণ লকৰ সম্ভাব্য দৈৰ্ঘ্য বা স্ক্ৰীণ লকৰ প্ৰকাৰ দৰ্শায়। লগতে এপটোৱে ব্যৱহাৰকাৰীক স্ক্ৰীণ লকটো এটা নিৰ্দিষ্ট স্তৰলৈ আপডে’ট কৰিবলৈ পৰামৰ্শ দিব পাৰে যিটো ব্যৱহাৰকাৰীয়ে অৱজ্ঞা কৰি পৰৱর্তী পৃষ্ঠালৈ যাব পাৰে। মনত ৰাখিব যে স্ক্ৰীণ লকটো সাধাৰণ পাঠ হিচাপে সঞ্চয় কৰা নহয় সেয়ে এপ্‌টোৱে সঠিক পাছৱৰ্ডটো জানিব নোৱাৰে।"</string>
    <string name="permlab_useBiometric" msgid="8837753668509919318">"বায়োমেট্ৰিক হাৰ্ডৱেৰ ব্য়ৱহাৰ কৰক"</string>
    <string name="permdesc_useBiometric" msgid="8389855232721612926">"বিশ্বাসযোগ্য়তা প্ৰমাণীকৰণৰ বাবে এপক বায়োমেট্ৰিক হাৰ্ডৱেৰ ব্য়ৱহাৰ কৰিবলৈ অনুমতি দিয়ে"</string>
    <string name="permlab_manageFingerprint" msgid="5640858826254575638">"ফিংগাৰপ্ৰিণ্ট হাৰ্ডৱেৰ পৰিচালনা কৰিব পাৰে"</string>
    <string name="permdesc_manageFingerprint" msgid="178208705828055464">"ফিংগাৰপ্ৰিণ্ট টেম্প্লেটসমূহ যোগ কৰা বা মচাৰ পদ্ধতিসমূহ কামত লগাবলৈ নিৰ্দেশ দিবলৈ এপটোক অনুমতি দিয়ে।"</string>
    <string name="permlab_useFingerprint" msgid="3150478619915124905">"ফিংগাৰপ্ৰিণ্ট হাৰ্ডৱেৰ ব্যৱহাৰ কৰিব পাৰে"</string>
    <string name="permdesc_useFingerprint" msgid="9165097460730684114">"প্ৰমাণীকৰণৰ বাবে ফিংগাৰপ্ৰিণ্ট হাৰ্ডৱেৰ ব্য়ৱহাৰ কৰিবলৈ এপটোক অনুমতি দিয়ে"</string>
    <string name="permlab_audioWrite" msgid="2661772059799779292">"আপোনাৰ সংগীত সংগ্ৰহ সালসলনি কৰিবলৈ"</string>
    <string name="permdesc_audioWrite" msgid="8888544708166230494">"এপক আপোনাৰ সংগীত সংগ্ৰহ সালসলনি কৰিবলৈ দিয়ে।"</string>
    <string name="permlab_videoWrite" msgid="128769316366746446">"আপোনাৰ ভিডিঅ’ সংগ্ৰহ সালসলনি কৰিবলৈ"</string>
    <string name="permdesc_videoWrite" msgid="5448565757490640841">"এপক আপোনাৰ ভিডিঅ’ সংগ্ৰহ সালসলনি কৰিবলৈ দিয়ে।"</string>
    <string name="permlab_imagesWrite" msgid="3391306186247235510">"আপোনাৰ ফট’ সংগ্ৰহ সালসলনি কৰিবলৈ"</string>
    <string name="permdesc_imagesWrite" msgid="7073662756617474375">"এপক আপোনাৰ ফট’ সংগ্ৰহ সালসলনি কৰিবলৈ দিয়ে।"</string>
    <string name="permlab_mediaLocation" msgid="8675148183726247864">"আপোনাৰ মিডিয়া সংগ্ৰহৰ অৱস্থান পঢ়িবলৈ"</string>
    <string name="permdesc_mediaLocation" msgid="2237023389178865130">"এপক আপোনাৰ মিডিয়া সংগ্ৰহৰ অৱস্থান পঢ়িবলৈ দিয়ে।"</string>
    <string name="biometric_dialog_default_title" msgid="881952973720613213">"এইজন আপুনিয়েই বুলি সত্যাপন কৰক"</string>
    <string name="biometric_error_hw_unavailable" msgid="645781226537551036">"বায়োমেট্ৰিক হাৰ্ডৱেৰ উপলব্ধ নহয়"</string>
    <string name="biometric_error_user_canceled" msgid="2260175018114348727">"বিশ্বাসযোগ্যতাৰ প্ৰমাণীকৰণ বাতিল কৰা হৈছে"</string>
    <string name="biometric_not_recognized" msgid="5770511773560736082">"চিনাক্ত কৰিব পৰা নাই"</string>
    <string name="biometric_error_canceled" msgid="349665227864885880">"বিশ্বাসযোগ্যতাৰ প্ৰমাণীকৰণ বাতিল কৰা হৈছে"</string>
    <string name="biometric_error_device_not_secured" msgid="6583143098363528349">"কোনো পিন, আৰ্হি বা পাছৱৰ্ড ছেট কৰা নাই"</string>
    <string name="fingerprint_acquired_partial" msgid="735082772341716043">"ফিংগাৰপ্ৰিণ্ট আংশিকভাৱে চিনাক্ত কৰা হৈছে। অনুগ্ৰহ কৰি আকৌ চেষ্টা কৰক৷"</string>
    <string name="fingerprint_acquired_insufficient" msgid="4596546021310923214">"ফিগাৰপ্ৰিণ্টৰ প্ৰক্ৰিয়া সম্পাদন কৰিবপৰা নগ\'ল। অনুগ্ৰহ কৰি আকৌ চেষ্টা কৰক৷"</string>
    <string name="fingerprint_acquired_imager_dirty" msgid="1087209702421076105">"ফিংগাৰপ্ৰিণ্ট ছেন্সৰটো লেতেৰা হৈ আছে। অনুগ্ৰহ কৰি পৰিষ্কাৰ কৰি আকৌ চেষ্টা কৰক।"</string>
    <string name="fingerprint_acquired_too_fast" msgid="6470642383109155969">"আঙুলিৰ গতি অতি ক্ষিপ্ৰ আছিল। অনুগ্ৰহ কৰি আকৌ চেষ্টা কৰক৷"</string>
    <string name="fingerprint_acquired_too_slow" msgid="59250885689661653">"আঙুলিৰ গতি অতি মন্থৰ আছিল। অনুগ্ৰহ কৰি আকৌ চেষ্টা কৰক৷"</string>
  <string-array name="fingerprint_acquired_vendor">
  </string-array>
    <string name="fingerprint_authenticated" msgid="5309333983002526448">"ফিংগাৰপ্ৰিণ্টৰ সত্যাপন কৰা হ’ল"</string>
    <string name="face_authenticated_no_confirmation_required" msgid="4018680978348659031">"মুখমণ্ডলৰ বিশ্বাসযোগ্যতা প্ৰমাণীকৰণ কৰা হ’ল"</string>
    <string name="face_authenticated_confirmation_required" msgid="8778347003507633610">"মুখমণ্ডলৰ বিশ্বাসযোগ্যতা প্ৰমাণীকৰণ কৰা হ’ল, অনুগ্ৰহ কৰি ‘নিশ্চিত কৰক’ বুটামটো টিপক"</string>
    <string name="fingerprint_error_hw_not_available" msgid="7955921658939936596">"ফিংগাৰপ্ৰিণ্ট হাৰ্ডৱেৰ নাই।"</string>
    <string name="fingerprint_error_no_space" msgid="1055819001126053318">"ফিংগাৰপ্ৰিণ্ট সঞ্চয় কৰিব পৰা নগ\'ল। পূর্বে সঞ্চিত ফিংগাৰপ্ৰিণ্ট এটা আঁতৰাওক।"</string>
    <string name="fingerprint_error_timeout" msgid="3927186043737732875">"ফিংগাৰপ্ৰিণ্ট গ্ৰহণৰ সময়সীমা উকলি গৈছে। আকৌ চেষ্টা কৰক।"</string>
    <string name="fingerprint_error_canceled" msgid="4402024612660774395">"ফিংগাৰপ্ৰিণ্ট কাৰ্য বাতিল কৰা হ’ল।"</string>
    <string name="fingerprint_error_user_canceled" msgid="7999639584615291494">"ব্যৱহাৰকাৰীয়ে ফিংগাৰপ্ৰিণ্ট ক্ৰিয়া বাতিল কৰিছে।"</string>
    <string name="fingerprint_error_lockout" msgid="5536934748136933450">"অত্যধিক ভুল প্ৰয়াস। কিছুসময়ৰ পাছত আকৌ চেষ্টা কৰক।"</string>
    <string name="fingerprint_error_lockout_permanent" msgid="5033251797919508137">"অত্যধিক প্ৰয়াস। ফিংগাৰপ্ৰিণ্ট ছেন্সৰ অক্ষম কৰা হ’ল।"</string>
    <string name="fingerprint_error_unable_to_process" msgid="6107816084103552441">"আকৌ চেষ্টা কৰক।"</string>
    <string name="fingerprint_error_no_fingerprints" msgid="7654382120628334248">"কোনো ফিংগাৰপ্ৰিণ্ট যোগ কৰা নহ\'ল।"</string>
    <string name="fingerprint_error_hw_not_present" msgid="409523969613176352">"এই ডিভাইচটোত ফিংগাৰপ্ৰিণ্ট ছেন্সৰ নাই।"</string>
    <string name="fingerprint_name_template" msgid="5870957565512716938">"<xliff:g id="FINGERID">%d</xliff:g> আঙুলি"</string>
  <string-array name="fingerprint_error_vendor">
  </string-array>
    <string name="fingerprint_icon_content_description" msgid="2340202869968465936">"ফিংগাৰপ্ৰিণ্ট আইকন"</string>
<<<<<<< HEAD
    <!-- no translation found for permlab_manageFace (7262837876352591553) -->
    <skip />
    <string name="permdesc_manageFace" msgid="8919637120670185330">"মুখমণ্ডলৰ টেম্প্লেট যোগ কৰাৰ বা মচাৰ পদ্ধতি কামত লগাবলৈ আহ্বান কৰিবলৈ এপটোক অনুমতি দিয়ে।"</string>
    <!-- no translation found for permlab_useFaceAuthentication (2565716575739037572) -->
    <skip />
    <!-- no translation found for permdesc_useFaceAuthentication (4712947955047607722) -->
    <skip />
    <!-- no translation found for face_recalibrate_notification_name (1913676850645544352) -->
    <skip />
=======
    <string name="permlab_manageFace" msgid="7262837876352591553">"মুখাৱয়বৰদ্বাৰা আনলক হার্ডৱেৰ পৰিচালনা কৰক"</string>
    <string name="permdesc_manageFace" msgid="8919637120670185330">"মুখমণ্ডলৰ টেম্প্লেট যোগ কৰাৰ বা মচাৰ পদ্ধতি কামত লগাবলৈ আহ্বান কৰিবলৈ এপটোক অনুমতি দিয়ে।"</string>
    <string name="permlab_useFaceAuthentication" msgid="2565716575739037572">"মুখাৱয়বৰদ্বাৰা আনলক হার্ডৱেৰ ব্যৱহাৰ কৰক"</string>
    <string name="permdesc_useFaceAuthentication" msgid="4712947955047607722">"বিশ্বাসযোগ্যতা প্ৰমাণীকৰণৰ বাবে এপ্‌ক মুখাৱয়বৰদ্বাৰা আনলক কৰা হাৰ্ডৱেৰ ব্যৱহাৰ কৰিবলৈ দিয়ে"</string>
    <string name="face_recalibrate_notification_name" msgid="1913676850645544352">"মুখাৱয়বৰদ্বাৰা আনলক কৰা সুবিধা"</string>
>>>>>>> dbf9e87c
    <string name="face_recalibrate_notification_title" msgid="4087620069451499365">"আপোনাৰ মুখমণ্ডল পুনৰ পঞ্জীয়ণ কৰক"</string>
    <string name="face_recalibrate_notification_content" msgid="5530308842361499835">"চিনাক্তকৰণৰ সুবিধাটো উন্নত কৰিবলৈ, অনুগ্ৰহ কৰি আপোনাৰ মুখমণ্ডল পুনৰ পঞ্জীয়ন কৰক"</string>
    <string name="face_acquired_insufficient" msgid="2767330364802375742">"সঠিক মুখমণ্ডলৰ ডেটা কেপচাৰ নহ’ল। আকৌ চেষ্টা কৰক।"</string>
    <string name="face_acquired_too_bright" msgid="5005650874582450967">"অতি উজ্জ্বল। ইয়াতকৈ কম পোহৰৰ উৎস ব্যৱহাৰ কৰক।"</string>
    <string name="face_acquired_too_dark" msgid="1966194696381394616">"অতি আন্ধাৰ। উজ্জ্বল লাইট ব্যৱহাৰ কৰক।"</string>
    <string name="face_acquired_too_close" msgid="1401011882624272753">"ফ’নটো আৰু আঁতৰলৈ নিয়ক।"</string>
    <string name="face_acquired_too_far" msgid="1210969240069012510">"ফ’নটো ওচৰলৈ আনক।"</string>
    <string name="face_acquired_too_high" msgid="3362395713403348013">"ফ’নটো ওপৰলৈ নিয়ক।"</string>
    <string name="face_acquired_too_low" msgid="488983581737550912">"ফ’নটো তললৈ নিয়ক"</string>
    <string name="face_acquired_too_right" msgid="3667075962661863218">"ফ’নটো বাওঁফালে নিয়ক।"</string>
    <string name="face_acquired_too_left" msgid="3148242963894703424">"ফ’নটো সোঁফালে নিয়ক।"</string>
    <string name="face_acquired_poor_gaze" msgid="5606479370806754905">"আপোনাৰ ডিভাইচটোলৈ অধিক পোনে পোনে চাওক।"</string>
<<<<<<< HEAD
    <string name="face_acquired_not_detected" msgid="4885504661626728809">"আপোনাৰ মুখমণ্ডল দেখা নাই। ফ’নটোলৈ চাওক।"</string>
=======
    <string name="face_acquired_not_detected" msgid="1879714205006680222">"আপোনাৰ মুখখন পোনপটীয়াকৈ ফ’নটোৰ সন্মুখত ৰাখক।"</string>
>>>>>>> dbf9e87c
    <string name="face_acquired_too_much_motion" msgid="3149332171102108851">"বেছি লৰচৰ কৰি আছে। ফ’নটো স্থিৰকৈ ধৰক।"</string>
    <string name="face_acquired_recalibrate" msgid="8077949502893707539">"আপোনাৰ মুখমণ্ডল পুনৰ পঞ্জীয়ন কৰক।"</string>
    <string name="face_acquired_too_different" msgid="7663983770123789694">"মুখমণ্ডল আৰু চিনাক্ত কৰিব নোৱাৰি। আকৌ চেষ্টা কৰক।"</string>
    <string name="face_acquired_too_similar" msgid="1508776858407646460">"একে ধৰণৰ হৈছে, অনুগ্ৰহ কৰি আপোনাৰ প’জটো সলনি কৰক।"</string>
    <string name="face_acquired_pan_too_extreme" msgid="4581629343077288178">"আপোনাৰ মূৰটো সামান্য কমকৈ ঘূৰাওক।"</string>
    <string name="face_acquired_tilt_too_extreme" msgid="4019954263012496468">"আপোনাৰ মূৰটো সামান্য কমকৈ ঘূৰাওক।"</string>
    <string name="face_acquired_roll_too_extreme" msgid="6312973147689664409">"আপোনাৰ মূৰটো সামান্য কমকৈ ঘূৰাওক।"</string>
    <string name="face_acquired_obscured" msgid="5357207702967893283">"আপোনাৰ মুখখন ঢাকি ৰখা বস্তুবোৰ আঁতৰাওক।"</string>
<<<<<<< HEAD
    <string name="face_acquired_sensor_dirty" msgid="2535761002815565222">"স্ক্ৰীণৰ একেবাৰে ওপৰৰ কাষত থকা ছেন্সৰটো চাফা কৰক।"</string>
  <string-array name="face_acquired_vendor">
  </string-array>
    <string name="face_error_hw_not_available" msgid="396883585636963908">"মুখমণ্ডল সত্যাপন কৰিব পৰা নগ’ল। হাৰ্ডৱেৰ নাই।"</string>
    <!-- no translation found for face_error_timeout (981512090365729465) -->
    <skip />
    <string name="face_error_no_space" msgid="2712120617457553825">"নতুন মুখমণ্ডলৰ ডেটা জমা কৰিব পৰা নাই। প্ৰথমে পুৰণি এখন মচক।"</string>
    <string name="face_error_canceled" msgid="283945501061931023">"মুখমণ্ডলৰ প্ৰক্ৰিয়া বাতিল কৰা হ’ল।"</string>
    <!-- no translation found for face_error_user_canceled (5317030072349668946) -->
    <skip />
    <string name="face_error_lockout" msgid="3407426963155388504">"অত্যধিক ভুল প্ৰয়াস। কিছুসময়ৰ পাছত আকৌ চেষ্টা কৰক।"</string>
    <!-- no translation found for face_error_lockout_permanent (4723594314443097159) -->
    <skip />
    <string name="face_error_unable_to_process" msgid="4940944939691171539">"মুখমণ্ডল সত্যাপন কৰিব পৰা নগ’ল। আকৌ চেষ্টা কৰক।"</string>
    <!-- no translation found for face_error_not_enrolled (4016937174832839540) -->
    <skip />
    <!-- no translation found for face_error_hw_not_present (8302690289757559738) -->
    <skip />
=======
    <string name="face_acquired_sensor_dirty" msgid="7905138627046865579">"ক’লা বাৰডালকে ধৰি আপোনাৰ স্ক্রীণৰ ওপৰৰ অংশ চাফা কৰক"</string>
  <string-array name="face_acquired_vendor">
  </string-array>
    <string name="face_error_hw_not_available" msgid="396883585636963908">"মুখমণ্ডল সত্যাপন কৰিব পৰা নগ’ল। হাৰ্ডৱেৰ নাই।"</string>
    <string name="face_error_timeout" msgid="981512090365729465">"পুনৰ মুখাৱয়বৰদ্বাৰা আনলক কৰি চাওক।"</string>
    <string name="face_error_no_space" msgid="2712120617457553825">"নতুন মুখমণ্ডলৰ ডেটা জমা কৰিব পৰা নাই। প্ৰথমে পুৰণি এখন মচক।"</string>
    <string name="face_error_canceled" msgid="283945501061931023">"মুখমণ্ডলৰ প্ৰক্ৰিয়া বাতিল কৰা হ’ল।"</string>
    <string name="face_error_user_canceled" msgid="5317030072349668946">"ব্যৱহাৰকাৰীয়ে মুখাৱয়বৰদ্বাৰা আনলক কৰাটো বাতিল কৰিছে।"</string>
    <string name="face_error_lockout" msgid="3407426963155388504">"অত্যধিক ভুল প্ৰয়াস। কিছুসময়ৰ পাছত আকৌ চেষ্টা কৰক।"</string>
    <string name="face_error_lockout_permanent" msgid="4723594314443097159">"অতি বেছি প্ৰয়াস। মুখাৱয়বৰদ্বাৰা আনলক কৰাটো অক্ষম কৰা হৈছে।"</string>
    <string name="face_error_unable_to_process" msgid="4940944939691171539">"মুখমণ্ডল সত্যাপন কৰিব পৰা নগ’ল। আকৌ চেষ্টা কৰক।"</string>
    <string name="face_error_not_enrolled" msgid="4016937174832839540">"আপুনি মুখাৱয়বৰদ্বাৰা আনলক কৰাটো ছেট আপ কৰা নাই।"</string>
    <string name="face_error_hw_not_present" msgid="8302690289757559738">"এই ডিভাইচটোত মুখাৱয়বৰদ্বাৰা আনলক কৰা সুবিধাটো নচলে।"</string>
>>>>>>> dbf9e87c
    <string name="face_name_template" msgid="7004562145809595384">"মুখমণ্ডল <xliff:g id="FACEID">%d</xliff:g>"</string>
  <string-array name="face_error_vendor">
  </string-array>
    <string name="face_icon_content_description" msgid="4024817159806482191">"মুখমণ্ডলৰ আইকন"</string>
    <string name="permlab_readSyncSettings" msgid="6201810008230503052">"ছিংকৰ ছেটিংসমূহ পঢ়ক"</string>
    <string name="permdesc_readSyncSettings" msgid="2706745674569678644">"একাউণ্টৰ ছিংক ছেটিংবোৰ পঢ়িবলৈ এপক অনুমতি দিয়ে। যেনে, People এপ কোনো একাউণ্টত ছিংক কৰা হৈছে নে নাই সেয়া নির্ধাৰণ কৰিব পাৰে।"</string>
    <string name="permlab_writeSyncSettings" msgid="5408694875793945314">"ছিংকক অন আৰু অফ ট\'গল কৰক"</string>
    <string name="permdesc_writeSyncSettings" msgid="8956262591306369868">"এপটোক কোনো একাউণ্টৰ ছিংক সম্পৰ্কীয় ছেটিংসমূহ সংশোধন কৰিবলৈ অনুমতি দিয়ে৷ উদাহৰণস্বৰূপে, এই কাৰ্যক কোনো একাউণ্টৰ জৰিয়তে People এপটোৰ ছিংক সক্ষম কৰিবলৈ ব্যৱহাৰ কৰিব পাৰি৷"</string>
    <string name="permlab_readSyncStats" msgid="7396577451360202448">"ছিংকৰ পৰিসংখ্যা পঢ়ক"</string>
    <string name="permdesc_readSyncStats" msgid="1510143761757606156">"ছিংকৰ কাৰ্যক্ৰমসমূহৰ ইতিহাস আৰু ছিংক কৰা ডেটাৰ পৰিমাণসহ কোনো একাউণ্টৰ ছিংকৰ তথ্য পঢ়িবলৈ এপক অনুমতি দিয়ে।"</string>
    <string name="permlab_sdcardRead" msgid="1438933556581438863">"আপোনাৰ শ্বেয়াৰ কৰি ৰখা সঞ্চয়াগাৰৰ সমল পঢ়িব পাৰে"</string>
    <string name="permdesc_sdcardRead" msgid="1804941689051236391">"আপোনাৰ শ্বেয়াৰ কৰি ৰখা সঞ্চয়াগাৰৰ সমল পঢ়িবলৈ এপটোক অনুমতি দিয়ে।"</string>
    <string name="permlab_sdcardWrite" msgid="9220937740184960897">"আপোনাৰ শ্বেয়াৰ কৰি ৰখা সঞ্চয়াগাৰৰ সমল সংশোধন কৰিব বা মচিব পাৰে"</string>
    <string name="permdesc_sdcardWrite" msgid="2834431057338203959">"আপোনাৰ শ্বেয়াৰ কৰি ৰখা সঞ্চয়াগাৰৰ সমল লিখিবলৈ এপটোক অনুমতি দিয়ে।"</string>
    <string name="permlab_use_sip" msgid="2052499390128979920">"SIP কল কৰা/পোৱা"</string>
    <string name="permdesc_use_sip" msgid="2297804849860225257">"এপটোক SIP কলসমূহ কৰিবলৈ আৰু পাবলৈ অনুমতি দিয়ে।"</string>
    <string name="permlab_register_sim_subscription" msgid="3166535485877549177">"নতুন টেলিকম ছিম সংযোগসমূহ পঞ্জীয়ন কৰা"</string>
    <string name="permdesc_register_sim_subscription" msgid="2138909035926222911">"এপটোক নতুন টেলিকম সংযোগ পঞ্জীয়ন কৰিবলৈ অনুমতি দিয়ে।"</string>
    <string name="permlab_register_call_provider" msgid="108102120289029841">"নতুন টেলিকম সংযোগসমূহ পঞ্জীয়ন কৰা"</string>
    <string name="permdesc_register_call_provider" msgid="7034310263521081388">"এপটোক নতুন টেলিকম সংযোগ পঞ্জীয়ন কৰিবলৈ অনুমতি দিয়ে।"</string>
    <string name="permlab_connection_manager" msgid="1116193254522105375">"টেলিকম সংযোগ পৰিচালনা কৰা"</string>
    <string name="permdesc_connection_manager" msgid="5925480810356483565">"এপটোক টেলিকম সংযোগ পৰিচালনা কৰিবলৈ অনুমতি দিয়ে।"</string>
    <string name="permlab_bind_incall_service" msgid="6773648341975287125">"ইন-কল স্ক্ৰীণৰ সৈতে সংযোগ স্থাপন"</string>
    <string name="permdesc_bind_incall_service" msgid="8343471381323215005">"ব্যৱহাৰকাৰীয়ে কেতিয়া আৰু কেনেদৰে ইন-কল-স্ক্ৰীণ চাব, তাক নিয়ন্ত্ৰণ কৰিবলৈ এপক অনুমতি দিয়ে।"</string>
    <string name="permlab_bind_connection_service" msgid="3557341439297014940">"টেলিফ\'নী সেৱাসমূহৰ সৈতে সংযোগ স্থাপন"</string>
    <string name="permdesc_bind_connection_service" msgid="4008754499822478114">"কল কৰিবলৈ/লাভ কৰিবলৈ টেলিফ\'নী সেৱাসমূহৰ সৈতে এপক সংযোগ স্থাপনৰ বাবে অনুমতি দিয়ে।"</string>
    <string name="permlab_control_incall_experience" msgid="9061024437607777619">"ইন-কল ব্যৱহাৰকাৰীৰ অভিজ্ঞতা প্ৰদান কৰা"</string>
    <string name="permdesc_control_incall_experience" msgid="915159066039828124">"এপটোক ইন-কল ব্যৱহাৰকাৰীৰ অভিজ্ঞতা প্ৰদান কৰিবলৈ অনুমতি দিয়ে।"</string>
    <string name="permlab_readNetworkUsageHistory" msgid="7862593283611493232">"নেটৱর্কৰ পূৰ্বতে হোৱা ব্যৱহাৰৰ বিষয়ে পঢ়ক"</string>
    <string name="permdesc_readNetworkUsageHistory" msgid="7689060749819126472">"এপটোক বিশেষ নেটৱৰ্কবিলাকৰ আৰু এপ্‌সমূহৰ নেটৱৰ্ক ব্যৱহাৰৰ ইতিহাস পঢ়িবলৈ অনুমতি দিয়ে।"</string>
    <string name="permlab_manageNetworkPolicy" msgid="2562053592339859990">"নেটৱর্কৰ নীতি পৰিচালনা কৰক"</string>
    <string name="permdesc_manageNetworkPolicy" msgid="7537586771559370668">"এপটোক নেটৱৰ্ক সংযোগৰ নীতিসমূহ পৰিচালনা কৰিবলৈ আৰু এপ্-বিশেষ নিয়ম সংজ্ঞাবদ্ধ কৰিবলৈ অনুমতি দিয়ে।"</string>
    <string name="permlab_modifyNetworkAccounting" msgid="5088217309088729650">"নেটৱর্ক ব্যৱহাৰৰ হিচাপ সলনি কৰক"</string>
    <string name="permdesc_modifyNetworkAccounting" msgid="5443412866746198123">"এপ অনুসুৰি নেটৱর্কৰ ব্যৱহাৰৰ হিচাপ সংশোধন কৰিবলৈ এপক অনুমতি দিয়ে। এয়া সাধাৰণ এপবোৰৰ ব্যৱহাৰৰ বাবে নহয়।"</string>
    <string name="permlab_accessNotifications" msgid="7673416487873432268">"প্ৰৱেশ জাননীসমূহ"</string>
    <string name="permdesc_accessNotifications" msgid="458457742683431387">"অন্য এপসমূহৰদ্বাৰা প\'ষ্ট কৰা জাননীসমূহকে ধৰি জাননী বিচাৰি উলিয়াবলৈ, পৰীক্ষা কৰিবলৈ আৰু মচিবলৈ অনুমতি দিয়ে।"</string>
    <string name="permlab_bindNotificationListenerService" msgid="7057764742211656654">"এটা জাননী শুনা সেৱাৰ লগত সংযুক্ত হ\'ব পাৰে"</string>
    <string name="permdesc_bindNotificationListenerService" msgid="985697918576902986">"এটা জাননী শ্ৰৱণ সেৱা প্ৰদানকাৰীৰ শীৰ্ষ স্তৰৰ ইণ্টাৰফেইচৰ লগত সংযুক্ত হ\'বলৈ ধাৰকক অনুমতি দিয়ে। সাধাৰণ এপসমূহৰ বাবে সাধাৰণতে প্ৰয়োজন নহয়।"</string>
    <string name="permlab_bindConditionProviderService" msgid="1180107672332704641">"এটা অৱস্থা প্ৰদানকাৰী সেৱাৰ লগত সংযুক্ত হ\'ব পাৰে"</string>
    <string name="permdesc_bindConditionProviderService" msgid="1680513931165058425">"অৱস্থা প্ৰদানকাৰী সেৱাৰ শীৰ্ষ স্তৰৰ ইণ্টাৰফেচইলৈ সংযুক্ত হ\'বলৈ বাহকক অনুমতি দিয়ে। সাধাৰণ এপসমূহৰ বাবে সাধাৰণতে প্ৰয়োজন নহয়।"</string>
    <string name="permlab_bindDreamService" msgid="4153646965978563462">"এটা ড্ৰিম সেৱাৰ লগত সংযুক্ত হ\'ব পাৰে"</string>
    <string name="permdesc_bindDreamService" msgid="7325825272223347863">"এটা ড্ৰিম সেৱাৰ শীৰ্ষ স্তৰৰ ইণ্টাৰফেইচলৈ সংযুক্ত হ\'বলৈ ধাৰকক অনুমতি দিয়ে। সাধাৰণ এপসমূহৰ বাবে সাধাৰণতে প্ৰয়োজন নহয়।"</string>
    <string name="permlab_invokeCarrierSetup" msgid="3699600833975117478">"বাহকৰদ্বাৰা প্ৰদান কৰা কনফিগাৰেশ্বন এপক কামত লগাব পাৰে"</string>
    <string name="permdesc_invokeCarrierSetup" msgid="4159549152529111920">"বাহকে যোগান ধৰা কনফিগাৰেশ্বন এপ্ ব্যৱহাৰ কৰিবলৈ ধাৰকক অনুমতি দিয়ে। সাধাৰণ এপসমূহৰ বাবে সাধাৰণতে প্ৰয়োজন নহয়।"</string>
    <string name="permlab_accessNetworkConditions" msgid="8206077447838909516">"নেটৱৰ্ক অৱস্থাসমূহৰ ওপৰত নিৰীক্ষণৰ বাবে শুনিব পাৰে"</string>
    <string name="permdesc_accessNetworkConditions" msgid="6899102075825272211">"এটা এপ্লিকেশ্বনক নেটৱৰ্ক অৱস্থাসমূহত নিৰীক্ষণৰ বাবে শুনিবলৈ অনুমতি দিয়ে। সাধাৰণ এপসমূহৰ বাবে সাধাৰণতে প্ৰয়োজন নহয়।"</string>
    <string name="permlab_setInputCalibration" msgid="4902620118878467615">"ইনপুট ডিভাইচ কেলিব্ৰেশ্বন সলনি কৰিব পাৰে"</string>
    <string name="permdesc_setInputCalibration" msgid="4527511047549456929">"টাচ্চ স্ক্ৰীণৰ কেলিব্ৰেশ্বন পেৰামিটাৰ সংশোধন কৰিবলৈ এপক অনুমতি দিয়ে। সাধাৰণ এপসমূহৰ বাবে সাধাৰণতে প্ৰয়োজন নহয়।"</string>
    <string name="permlab_accessDrmCertificates" msgid="7436886640723203615">"DRM প্ৰমাণপত্ৰসমূহলৈ প্ৰৱেশ"</string>
    <string name="permdesc_accessDrmCertificates" msgid="8073288354426159089">"এটা এপ্লিকেশ্বনক DRM প্ৰমাণপত্ৰ গোটাবলৈ আৰু ব্যৱহাৰ কৰিবলৈ অনুমতি দিয়ে। সাধাৰণ এপসমূহৰ বাবে সাধাৰণতে প্ৰয়োজন নহয়।"</string>
    <string name="permlab_handoverStatus" msgid="7820353257219300883">"Android বীম স্থানান্তৰণৰ স্থিতি লাভ কৰিব পাৰে"</string>
    <string name="permdesc_handoverStatus" msgid="4788144087245714948">"বৰ্তমানৰ Android Beam স্থানান্তৰণসমূহৰ বিষয়ে তথ্য পাবলৈ এই এপ্লিকেশ্বনক অনুমতি দিয়ে"</string>
    <string name="permlab_removeDrmCertificates" msgid="7044888287209892751">"DRM প্ৰমাণপত্ৰসমূহ আঁতৰোৱা"</string>
    <string name="permdesc_removeDrmCertificates" msgid="7272999075113400993">"এটা এপ্লিকেশ্বনক DRM প্ৰমাণপত্ৰ আঁতৰাবলৈ অনুমতি দিয়ে। সাধাৰণ এপসমূহৰ বাবে কেতিয়াও প্ৰয়োজন নহয়।"</string>
    <string name="permlab_bindCarrierMessagingService" msgid="1490229371796969158">"বাহকৰ মেছেজিং সেৱাৰ লগত সংযোগ কৰে"</string>
    <string name="permdesc_bindCarrierMessagingService" msgid="2762882888502113944">"বাহক মেছেজিং সেৱাৰ উচ্চ স্তৰৰ ইণ্টাৰফেইচত সংযোগ কৰিবলৈ ধাৰকক অনুমতি দিয়ে। এয়া সাধাৰণ এপবোৰৰ বাবে কেতিয়াও প্ৰয়োজন নহয়।"</string>
    <string name="permlab_bindCarrierServices" msgid="3233108656245526783">"বাহক সেৱাসমূহৰ সৈতে সংযুক্ত হ\'ব পাৰে"</string>
    <string name="permdesc_bindCarrierServices" msgid="1391552602551084192">"বাহক সেৱাৰ সৈতে সংযুক্ত হ\'বলৈ ধাৰকক অনুমতি দিয়ে। সাধাৰণ এপসমূহৰ বাবে সাধাৰণতে প্ৰয়োজন হ\'ব নালাগে।"</string>
    <string name="permlab_access_notification_policy" msgid="4247510821662059671">"অসুবিধা নিদিব চাব পাৰে"</string>
    <string name="permdesc_access_notification_policy" msgid="3296832375218749580">"অসুবিধা নিদিবৰ কনফিগাৰেশ্বনক পঢ়িবলৈ আৰু সালসলনি কৰিবলৈ এপটোক অনুমতি দিয়ে।"</string>
    <string name="permlab_startViewPermissionUsage" msgid="5484728591597709944">"চোৱাৰ অনুমতিৰ ব্যৱহাৰ আৰম্ভ কৰক"</string>
    <string name="permdesc_startViewPermissionUsage" msgid="4808345878203594428">"ধাৰকক কোনো এপৰ বাবে অনুমতিৰ ব্যৱহাৰ আৰম্ভ কৰিবলৈ দিয়ে। সাধাৰণ এপ্‌সমূহৰ বাবে কেতিয়াও প্ৰয়োজন হ’ব নালাগে।"</string>
    <string name="policylab_limitPassword" msgid="4497420728857585791">"পাছৱর্ডৰ নিয়ম ছেট কৰক"</string>
    <string name="policydesc_limitPassword" msgid="2502021457917874968">"স্ক্ৰীণ লক পাছৱৰ্ড আৰু পিনৰ দৈর্ঘ্য আৰু কি কি আখৰ ব্যৱহাৰ কৰিব পাৰে তাক নিয়ন্ত্ৰণ কৰক।"</string>
    <string name="policylab_watchLogin" msgid="5091404125971980158">"স্ক্ৰীণ আনলক কৰা প্ৰয়াসবোৰ পৰ্যবেক্ষণ কৰিব পাৰে"</string>
    <string name="policydesc_watchLogin" product="tablet" msgid="3215729294215070072">"স্ক্ৰীণ আনলক কৰোতে লিখা অশুদ্ধ পাছৱৰ্ডৰ হিচাপ ৰাখক, আৰু যদিহে অত্যধিকবাৰ অশুদ্ধ পাছৱৰ্ড লিখা হয় তেন্তে টে\'বলেটটো লক কৰক বা টে\'বলেটটোৰ সকলো ডেটা মোহাৰক।"</string>
    <string name="policydesc_watchLogin" product="TV" msgid="2707817988309890256">"স্ক্ৰীণ আনলক কৰোতে লিখা অশুদ্ধ পাছৱৰ্ডৰ হিচাপ ৰাখক, আৰু যদিহে অত্যধিকবাৰ অশুদ্ধ পাছৱৰ্ড লিখা হয় তেন্তে টিভিটো লক কৰক বা টিভিটোৰ সকলো ডেটা মোহাৰক।"</string>
    <string name="policydesc_watchLogin" product="default" msgid="5712323091846761073">"স্ক্ৰীণ আনলক কৰোতে লিখা অশুদ্ধ পাছৱৰ্ডৰ হিচাপ ৰাখক, আৰু যদিহে অত্যধিকবাৰ অশুদ্ধ পাছৱৰ্ড লিখা হয় তেন্তে ফ\'নটো লক কৰক বা ফ\'নটোৰ সকলো ডেটা মোহাৰক।"</string>
    <string name="policydesc_watchLogin_secondaryUser" product="tablet" msgid="4280246270601044505">"স্ক্ৰীণ আনলক কৰোতে লিখা অশুদ্ধ পাছৱৰ্ডৰ হিচাপ নিৰীক্ষণ কৰক আৰু যদিহে অত্যধিকবাৰ অশুদ্ধ পাছৱৰ্ড দিয়া হয় তেন্তে টে\'বলেটটো লক কৰক বা এই ব্যৱহাৰকাৰীৰ সকলো ডেটা মচক।"</string>
    <string name="policydesc_watchLogin_secondaryUser" product="TV" msgid="3484832653564483250">"স্ক্ৰীণ আনলক কৰোতে দিয়া অশুদ্ধ পাছৱৰ্ডৰ সংখ্যা নিৰীক্ষণ কৰক আৰু যদিহে অত্যধিকবাৰ অশুদ্ধ পাছৱৰ্ড দিয়া হয় তেন্তে টিভিটো লক কৰক বা এই ব্যৱহাৰকাৰীৰ সকলো ডেটা মচক।"</string>
    <string name="policydesc_watchLogin_secondaryUser" product="default" msgid="2185480427217127147">"স্ক্ৰীণ আনলক কৰোতে দিয়া অশুদ্ধ পাছৱৰ্ডৰ হিচাপ নিৰীক্ষণ কৰক আৰু যদিহে অত্যধিকবাৰ অশুদ্ধ পাছৱৰ্ড দিয়া হয় তেন্তে ফ\'নটো লক কৰক বা এই ব্যৱহাৰকাৰীৰ সকলো ডেটা মচক।"</string>
    <string name="policylab_resetPassword" msgid="4934707632423915395">"স্ক্ৰীণ লক সলনি কৰক"</string>
    <string name="policydesc_resetPassword" msgid="1278323891710619128">"স্ক্ৰীণ লক সলনি কৰক।"</string>
    <string name="policylab_forceLock" msgid="2274085384704248431">"স্ক্ৰীণখন লক কৰক"</string>
    <string name="policydesc_forceLock" msgid="1141797588403827138">"স্ক্ৰীণ কেনেকৈ আৰু কেতিয়া ল\'ক হ\'ব লাগে সেয়া নিয়ন্ত্ৰণ কৰক।"</string>
    <string name="policylab_wipeData" msgid="3910545446758639713">"সকলো ডেটা মচক"</string>
    <string name="policydesc_wipeData" product="tablet" msgid="4306184096067756876">"সতৰ্কবাণী প্ৰেৰণ নকৰাকৈয়ে ফেক্টৰী ডেটা ৰিছেট কৰি টেবলেটৰ ডেটা মচক।"</string>
    <string name="policydesc_wipeData" product="tv" msgid="5816221315214527028">"সতৰ্কবাণী প্ৰেৰণ নকৰাকৈয়ে ফেক্টৰী ডেটা ৰিছেট কৰি টিভিৰ ডেটা মোহাৰক।"</string>
    <string name="policydesc_wipeData" product="default" msgid="5096895604574188391">"সতৰ্কবাণী প্ৰেৰণ নকৰাকৈয়ে ফেক্টৰী ডেটা ৰিছেট কৰি ফ\'নৰ ডেটা মচক।"</string>
    <string name="policylab_wipeData_secondaryUser" msgid="8362863289455531813">"ব্য়ৱহাৰকাৰীৰ তথ্য় মচক"</string>
    <string name="policydesc_wipeData_secondaryUser" product="tablet" msgid="6336255514635308054">"এই টেবলেটটোত থকা এই ব্যৱহাৰকাৰীৰ তথ্য কোনো সর্তকবাণী নিদিয়াকৈ মচি পেলাওক।"</string>
    <string name="policydesc_wipeData_secondaryUser" product="tv" msgid="2086473496848351810">"এই টিভিটোত থকা এই ব্যৱহাৰকাৰীৰ তথ্য কোনো সর্তকবাণী নিদিয়াকৈ মচি পেলাওক।"</string>
    <string name="policydesc_wipeData_secondaryUser" product="default" msgid="6787904546711590238">"এই ফ\'নটোত থকা এই ব্যৱহাৰকাৰীৰ তথ্য কোনো সর্তকবাণী নিদিয়াকৈ মচি পেলাওক।"</string>
    <string name="policylab_setGlobalProxy" msgid="2784828293747791446">"ডিভাইচৰ বাবে গ্ল\'বেল প্ৰক্সী ছেট কৰক"</string>
    <string name="policydesc_setGlobalProxy" msgid="8459859731153370499">"নীতি সক্ষম কৰি থোৱা অৱস্থাত ব্য়ৱহাৰ কৰিবৰ বাবে ডিভাইচৰ বাবে গ্ল\'বেল প্ৰক্সী ছেট কৰক। কেৱল ডিভাইচৰ গৰাকীয়েহে গ্ল\'বেল প্ৰক্সী ছেট কৰিব পাৰে।"</string>
    <string name="policylab_expirePassword" msgid="5610055012328825874">"স্ক্ৰীণ লক পাছৱৰ্ডৰ ম্যাদ ওকলাৰ দিন ছেট কৰক"</string>
    <string name="policydesc_expirePassword" msgid="5367525762204416046">"স্ক্ৰীণ লকৰ পাছৱৰ্ড, পিন বা আর্হি কিমান ঘনাই সলনি কৰিব লাগিব তাক সলনি কৰক।"</string>
    <string name="policylab_encryptedStorage" msgid="8901326199909132915">"সঞ্চয়াগাৰৰ এনক্ৰিপশ্বন ছেট কৰক"</string>
    <string name="policydesc_encryptedStorage" msgid="2637732115325316992">"সঞ্চয় কৰি ৰখা ডেটাক এনক্ৰিপ্ট কৰাৰ প্ৰয়োজন।"</string>
    <string name="policylab_disableCamera" msgid="6395301023152297826">"কেমেৰাবোৰ অক্ষম কৰক"</string>
    <string name="policydesc_disableCamera" msgid="2306349042834754597">"সকলো ডিভাইচৰ কেমেৰাবোৰ ব্যৱহাৰ কৰাত বাধা দিয়ক।"</string>
    <string name="policylab_disableKeyguardFeatures" msgid="8552277871075367771">"স্ক্ৰীণ লকৰ কিছুমান সুবিধা অক্ষম কৰক"</string>
    <string name="policydesc_disableKeyguardFeatures" msgid="2044755691354158439">"স্ক্ৰীণ লকৰ কিছুমান সুবিধা ব্যৱহাৰ হোৱাত বাধা দিয়ক।"</string>
  <string-array name="phoneTypes">
    <item msgid="8901098336658710359">"ঘৰ"</item>
    <item msgid="869923650527136615">"ম’বাইল"</item>
    <item msgid="7897544654242874543">"কৰ্মস্থান"</item>
    <item msgid="1103601433382158155">"কর্মস্থানৰ ফেক্সৰ নম্বৰ"</item>
    <item msgid="1735177144948329370">"ঘৰৰ ফেক্স নম্বৰ"</item>
    <item msgid="603878674477207394">"পেজাৰ"</item>
    <item msgid="1650824275177931637">"অন্যান্য"</item>
    <item msgid="9192514806975898961">"নিজৰ উপযোগিতা অনুযায়ী"</item>
  </string-array>
  <string-array name="emailAddressTypes">
    <item msgid="8073994352956129127">"ঘৰ"</item>
    <item msgid="7084237356602625604">"কৰ্মস্থান"</item>
    <item msgid="1112044410659011023">"অন্যান্য"</item>
    <item msgid="2374913952870110618">"নিজৰ উপযোগিতা অনুযায়ী"</item>
  </string-array>
  <string-array name="postalAddressTypes">
    <item msgid="6880257626740047286">"ঘৰ"</item>
    <item msgid="5629153956045109251">"কৰ্মস্থান"</item>
    <item msgid="4966604264500343469">"অন্যান্য"</item>
    <item msgid="4932682847595299369">"নিজৰ উপযোগিতা অনুযায়ী"</item>
  </string-array>
  <string-array name="imAddressTypes">
    <item msgid="1738585194601476694">"ঘৰ"</item>
    <item msgid="1359644565647383708">"কৰ্মস্থান"</item>
    <item msgid="7868549401053615677">"অন্যান্য"</item>
    <item msgid="3145118944639869809">"নিজৰ উপযোগিতা অনুযায়ী"</item>
  </string-array>
  <string-array name="organizationTypes">
    <item msgid="7546335612189115615">"কৰ্মস্থান"</item>
    <item msgid="4378074129049520373">"অন্যান্য"</item>
    <item msgid="3455047468583965104">"নিজৰ উপযোগিতা অনুযায়ী"</item>
  </string-array>
  <string-array name="imProtocols">
    <item msgid="8595261363518459565">"এআইএম"</item>
    <item msgid="7390473628275490700">"Windows Live"</item>
    <item msgid="7882877134931458217">"Yahoo"</item>
    <item msgid="5035376313200585242">"Skype"</item>
    <item msgid="7532363178459444943">"QQ"</item>
    <item msgid="3713441034299660749">"Google Talk"</item>
    <item msgid="2506857312718630823">"ICQ"</item>
    <item msgid="1648797903785279353">"Jabber"</item>
  </string-array>
    <string name="phoneTypeCustom" msgid="1644738059053355820">"নিজৰ উপযোগিতা অনুযায়ী"</string>
    <string name="phoneTypeHome" msgid="2570923463033985887">"ঘৰৰ ফ\'ন নম্বৰ"</string>
    <string name="phoneTypeMobile" msgid="6501463557754751037">"ম’বাইল"</string>
    <string name="phoneTypeWork" msgid="8863939667059911633">"কৰ্মস্থানৰ ফ\'ন নম্বৰ"</string>
    <string name="phoneTypeFaxWork" msgid="3517792160008890912">"কর্মস্থানৰ ফেক্সৰ নম্বৰ"</string>
    <string name="phoneTypeFaxHome" msgid="2067265972322971467">"ঘৰৰ ফেক্স নম্বৰ"</string>
    <string name="phoneTypePager" msgid="7582359955394921732">"পেজাৰৰ নম্বৰ"</string>
    <string name="phoneTypeOther" msgid="1544425847868765990">"অন্যান্য"</string>
    <string name="phoneTypeCallback" msgid="2712175203065678206">"কলবেক কৰক"</string>
    <string name="phoneTypeCar" msgid="8738360689616716982">"গাড়ী"</string>
    <string name="phoneTypeCompanyMain" msgid="540434356461478916">"কোম্পানীৰ মুখ্য ফ\'ন নম্বৰ"</string>
    <string name="phoneTypeIsdn" msgid="8022453193171370337">"আইএছডিএন"</string>
    <string name="phoneTypeMain" msgid="6766137010628326916">"মুখ্য ফ\'ন নম্বৰ"</string>
    <string name="phoneTypeOtherFax" msgid="8587657145072446565">"অন্য ফেক্স নম্বৰ"</string>
    <string name="phoneTypeRadio" msgid="4093738079908667513">"ৰেডিঅ’ ফ\'ন নম্বৰ"</string>
    <string name="phoneTypeTelex" msgid="3367879952476250512">"টেলেক্স ফ\'ন নম্বৰ"</string>
    <string name="phoneTypeTtyTdd" msgid="8606514378585000044">"TTY TDD"</string>
    <string name="phoneTypeWorkMobile" msgid="1311426989184065709">"কৰ্মস্থানৰ ম’বাইল নম্বৰ"</string>
    <string name="phoneTypeWorkPager" msgid="649938731231157056">"কৰ্মস্থানৰ পেজাৰৰ নম্বৰ"</string>
    <string name="phoneTypeAssistant" msgid="5596772636128562884">"সহায়ক"</string>
    <string name="phoneTypeMms" msgid="7254492275502768992">"এমএমএছ"</string>
    <string name="eventTypeCustom" msgid="7837586198458073404">"নিজৰ উপযোগিতা অনুযায়ী"</string>
    <string name="eventTypeBirthday" msgid="2813379844211390740">"জন্মদিন"</string>
    <string name="eventTypeAnniversary" msgid="3876779744518284000">"বর্ষপূর্তি"</string>
    <string name="eventTypeOther" msgid="7388178939010143077">"অন্যান্য"</string>
    <string name="emailTypeCustom" msgid="8525960257804213846">"নিজৰ উপযোগিতা অনুযায়ী"</string>
    <string name="emailTypeHome" msgid="449227236140433919">"ঘৰ"</string>
    <string name="emailTypeWork" msgid="3548058059601149973">"কৰ্মস্থান"</string>
    <string name="emailTypeOther" msgid="2923008695272639549">"অন্যান্য"</string>
    <string name="emailTypeMobile" msgid="119919005321166205">"ম’বাইল"</string>
    <string name="postalTypeCustom" msgid="8903206903060479902">"নিজৰ উপযোগিতা অনুযায়ী"</string>
    <string name="postalTypeHome" msgid="8165756977184483097">"ঘৰৰ ঠিকনা"</string>
    <string name="postalTypeWork" msgid="5268172772387694495">"কৰ্মস্থানৰ ঠিকনা"</string>
    <string name="postalTypeOther" msgid="2726111966623584341">"অন্যান্য"</string>
    <string name="imTypeCustom" msgid="2074028755527826046">"নিজৰ উপযোগিতা অনুযায়ী"</string>
    <string name="imTypeHome" msgid="6241181032954263892">"ঘৰ"</string>
    <string name="imTypeWork" msgid="1371489290242433090">"কৰ্মস্থান"</string>
    <string name="imTypeOther" msgid="5377007495735915478">"অন্যান্য"</string>
    <string name="imProtocolCustom" msgid="6919453836618749992">"নিজৰ উপযোগিতা অনুযায়ী"</string>
    <string name="imProtocolAim" msgid="7050360612368383417">"এআইএম"</string>
    <string name="imProtocolMsn" msgid="144556545420769442">"Windows Live"</string>
    <string name="imProtocolYahoo" msgid="8271439408469021273">"Yahoo"</string>
    <string name="imProtocolSkype" msgid="9019296744622832951">"Skype"</string>
    <string name="imProtocolQq" msgid="8887484379494111884">"QQ"</string>
    <string name="imProtocolGoogleTalk" msgid="493902321140277304">"Hangouts"</string>
    <string name="imProtocolIcq" msgid="1574870433606517315">"ICQ"</string>
    <string name="imProtocolJabber" msgid="2279917630875771722">"Jabber"</string>
    <string name="imProtocolNetMeeting" msgid="8287625655986827971">"NetMeeting"</string>
    <string name="orgTypeWork" msgid="29268870505363872">"কৰ্মস্থান"</string>
    <string name="orgTypeOther" msgid="3951781131570124082">"অন্যান্য"</string>
    <string name="orgTypeCustom" msgid="225523415372088322">"নিজৰ উপযোগিতা অনুযায়ী"</string>
    <string name="relationTypeCustom" msgid="3542403679827297300">"নিজৰ উপযোগিতা অনুযায়ী"</string>
    <string name="relationTypeAssistant" msgid="6274334825195379076">"সহায়ক"</string>
    <string name="relationTypeBrother" msgid="8757913506784067713">"ভাতৃ"</string>
    <string name="relationTypeChild" msgid="1890746277276881626">"শিশু"</string>
    <string name="relationTypeDomesticPartner" msgid="6904807112121122133">"সংগী"</string>
    <string name="relationTypeFather" msgid="5228034687082050725">"দেউতা"</string>
    <string name="relationTypeFriend" msgid="7313106762483391262">"বন্ধু"</string>
    <string name="relationTypeManager" msgid="6365677861610137895">"মেনেজাৰ"</string>
    <string name="relationTypeMother" msgid="4578571352962758304">"মাতৃ"</string>
    <string name="relationTypeParent" msgid="4755635567562925226">"অভিভাৱক"</string>
    <string name="relationTypePartner" msgid="7266490285120262781">"সংগী"</string>
    <string name="relationTypeReferredBy" msgid="101573059844135524">"মাধ্যমেৰে"</string>
    <string name="relationTypeRelative" msgid="1799819930085610271">"সম্বন্ধীয়"</string>
    <string name="relationTypeSister" msgid="1735983554479076481">"ভনী"</string>
    <string name="relationTypeSpouse" msgid="394136939428698117">"পতি-পত্নী"</string>
    <string name="sipAddressTypeCustom" msgid="2473580593111590945">"নিজৰ উপযোগিতা অনুযায়ী"</string>
    <string name="sipAddressTypeHome" msgid="6093598181069359295">"ঘৰৰ ঠিকনা"</string>
    <string name="sipAddressTypeWork" msgid="6920725730797099047">"কৰ্মস্থান"</string>
    <string name="sipAddressTypeOther" msgid="4408436162950119849">"অন্যান্য"</string>
    <string name="quick_contacts_not_available" msgid="746098007828579688">"এই সম্পৰ্ক চাবলৈ কোনো এপ্লিকেশ্বন পোৱা ন\'গল।"</string>
    <string name="keyguard_password_enter_pin_code" msgid="3037685796058495017">"পিন ক\'ড লিখক"</string>
    <string name="keyguard_password_enter_puk_code" msgid="4800725266925845333">"PUK আৰু নতুন পিন ক\'ড লিখক"</string>
    <string name="keyguard_password_enter_puk_prompt" msgid="1341112146710087048">"PUK ক\'ড"</string>
    <string name="keyguard_password_enter_pin_prompt" msgid="8027680321614196258">"নতুন পিন ক\'ড"</string>
    <string name="keyguard_password_entry_touch_hint" msgid="2644215452200037944"><font size="17"></font>" পাছৱর্ড লিখিবলৈ টিপক"</string>
    <string name="keyguard_password_enter_password_code" msgid="1054721668279049780">"আনলক কৰিবলৈ পাছৱৰ্ড লিখক"</string>
    <string name="keyguard_password_enter_pin_password_code" msgid="6391755146112503443">"আনলক কৰিবলৈ পিন লিখক"</string>
    <string name="keyguard_password_wrong_pin_code" msgid="2422225591006134936">"ভুল পিন ক\'ড।"</string>
    <string name="keyguard_label_text" msgid="861796461028298424">"আনলক কৰিবলৈ মেনু টিপাৰ পিছত ০ টিপক।"</string>
    <string name="emergency_call_dialog_number_for_display" msgid="696192103195090970">"জৰুৰীকালীন নম্বৰ"</string>
    <string name="lockscreen_carrier_default" msgid="6169005837238288522">"কোনো সেৱা নাই"</string>
    <string name="lockscreen_screen_locked" msgid="7288443074806832904">"স্ক্ৰীণ লক কৰা হ’ল।"</string>
    <string name="lockscreen_instructions_when_pattern_enabled" msgid="46154051614126049">"আনলক কৰিবলৈ বা জৰুৰীকালীন কল কৰিবলৈ মেনু টিপক।"</string>
    <string name="lockscreen_instructions_when_pattern_disabled" msgid="686260028797158364">"আনলক কৰিবলৈ মেনু টিপক।"</string>
    <string name="lockscreen_pattern_instructions" msgid="7478703254964810302">"আনলক কৰিবলৈ আর্হি আঁকক"</string>
    <string name="lockscreen_emergency_call" msgid="5298642613417801888">"জৰুৰীকালীন"</string>
    <string name="lockscreen_return_to_call" msgid="5244259785500040021">"কললৈ উভতি যাওক"</string>
    <string name="lockscreen_pattern_correct" msgid="9039008650362261237">"শুদ্ধ!"</string>
    <string name="lockscreen_pattern_wrong" msgid="4317955014948108794">"আকৌ চেষ্টা কৰক"</string>
    <string name="lockscreen_password_wrong" msgid="5737815393253165301">"আকৌ চেষ্টা কৰক"</string>
    <string name="lockscreen_storage_locked" msgid="9167551160010625200">"সকলো সুবিধা আৰু ডেটাৰ বাবে আনলক কৰক"</string>
    <string name="faceunlock_multiple_failures" msgid="754137583022792429">"গৰাকীৰ মুখাৱয়বৰ দ্বাৰা আনলক কৰা সর্বধিক সীমা অতিক্ৰম কৰা হ’ল"</string>
    <string name="lockscreen_missing_sim_message_short" msgid="5099439277819215399">"কোনো ছিম কাৰ্ড নাই"</string>
    <string name="lockscreen_missing_sim_message" product="tablet" msgid="151659196095791474">"টে\'বলেটত ছিম কার্ড নাই।"</string>
    <string name="lockscreen_missing_sim_message" product="tv" msgid="1943633865476989599">"টিভিত ছিম কার্ড নাই।"</string>
    <string name="lockscreen_missing_sim_message" product="default" msgid="2186920585695169078">"ফ\'নত ছিম কার্ড নাই।"</string>
    <string name="lockscreen_missing_sim_instructions" msgid="5372787138023272615">"এখন ছিম কাৰ্ড ভৰাওক।"</string>
    <string name="lockscreen_missing_sim_instructions_long" msgid="3526573099019319472">"ছিম কাৰ্ডখন নাই বা পঢ়িব পৰা নগ\'ল। এখন ছিম কাৰ্ড ভৰাওক।"</string>
    <string name="lockscreen_permanent_disabled_sim_message_short" msgid="5096149665138916184">"ব্যৱহাৰৰ অযোগ্য ছিম কাৰ্ড।"</string>
    <string name="lockscreen_permanent_disabled_sim_instructions" msgid="910904643433151371">"আপোনাৰ ছিম কাৰ্ডখন স্থায়ীভাৱে অক্ষম হৈছে।\n অন্য এখন ছিমৰ বাবে আপোনাৰ ৱায়াৰলেছ সেৱা প্ৰদানকাৰীৰ সৈতে যোগাযোগ কৰক।"</string>
    <string name="lockscreen_transport_prev_description" msgid="6300840251218161534">"পূৰ্বৱৰ্তী ট্ৰেক"</string>
    <string name="lockscreen_transport_next_description" msgid="573285210424377338">"পৰৱৰ্তী ট্ৰেক"</string>
    <string name="lockscreen_transport_pause_description" msgid="3980308465056173363">"পজ কৰক"</string>
    <string name="lockscreen_transport_play_description" msgid="1901258823643886401">"প্লে কৰক"</string>
    <string name="lockscreen_transport_stop_description" msgid="5907083260651210034">"বন্ধ কৰক"</string>
    <string name="lockscreen_transport_rew_description" msgid="6944412838651990410">"ৰিৱাইণ্ড কৰক"</string>
    <string name="lockscreen_transport_ffw_description" msgid="42987149870928985">"ফাষ্ট ফৰৱাৰ্ড"</string>
    <string name="emergency_calls_only" msgid="6733978304386365407">"জৰুৰীকালীন কল মাত্ৰ"</string>
    <string name="lockscreen_network_locked_message" msgid="143389224986028501">"নেটৱর্ক অৱৰোধিত"</string>
    <string name="lockscreen_sim_puk_locked_message" msgid="7441797339976230">"PUKৰ দ্বাৰা লক কৰা ছিম কার্ড।"</string>
    <string name="lockscreen_sim_puk_locked_instructions" msgid="8127916255245181063">"ব্যৱহাৰকাৰীৰ নিৰ্দেশনা চাওক বা গ্ৰাহক সেৱা কেন্দ্ৰৰ সৈতে যোগাযোগ কৰক।"</string>
    <string name="lockscreen_sim_locked_message" msgid="8066660129206001039">"ছিম কাৰ্ড লক কৰা হৈছে।"</string>
    <string name="lockscreen_sim_unlock_progress_dialog_message" msgid="595323214052881264">"ছিম কার্ড আনলক কৰি থকা হৈছে…"</string>
    <string name="lockscreen_too_many_failed_attempts_dialog_message" msgid="6481623830344107222">"আপুনি অশুদ্ধভাৱে আপোনাৰ আনলক আৰ্হি <xliff:g id="NUMBER_0">%1$d</xliff:g> বাৰ আঁকিছে। \n\n <xliff:g id="NUMBER_1">%2$d</xliff:g> ছেকেণ্ডৰ পিছত পুনৰ চেষ্টা কৰক।"</string>
    <string name="lockscreen_too_many_failed_password_attempts_dialog_message" msgid="2725973286239344555">"আপুনি অশুদ্ধভাৱে আপোনাৰ পাছৱৰ্ড <xliff:g id="NUMBER_0">%1$d</xliff:g> বাৰ লিখিছে। \n\n<xliff:g id="NUMBER_1">%2$d</xliff:g> ছেকেণ্ডৰ পিছত পুনৰ চেষ্টা কৰক।"</string>
    <string name="lockscreen_too_many_failed_pin_attempts_dialog_message" msgid="6216672706545696955">"আপুনি অশুদ্ধভাৱে আপোনাৰ পিন <xliff:g id="NUMBER_0">%1$d</xliff:g> বাৰ লিখিছে। \n\n<xliff:g id="NUMBER_1">%2$d</xliff:g> ছেকেণ্ডৰ পিছত পুনৰ চেষ্টা কৰক।"</string>
    <string name="lockscreen_failed_attempts_almost_glogin" product="tablet" msgid="9191611984625460820">"আপুনি অশুদ্ধভাৱে আপোনাৰ লক খোলাৰ আৰ্হিটো <xliff:g id="NUMBER_0">%1$d</xliff:g> বাৰ আঁকিলে৷ <xliff:g id="NUMBER_1">%2$d</xliff:g> তকৈ অধিকবাৰ অসফলভাৱে কৰা প্ৰয়াসৰ পিছত, আপোনাৰ ফ\'নটো আনলক কৰিবৰ বাবে Google ছাইন ইনৰ জৰিয়তে কাৰ্যটো কৰিবলৈ কোৱা হ\'ব৷\n\n <xliff:g id="NUMBER_2">%3$d</xliff:g> ছেকেণ্ডৰ পিছত পুনৰ চেষ্টা কৰক৷"</string>
    <string name="lockscreen_failed_attempts_almost_glogin" product="tv" msgid="5316664559603394684">"আপুনি অশুদ্ধভাৱে আপোনাৰ আনলক আৰ্হি <xliff:g id="NUMBER_0">%1$d</xliff:g> বাৰ দিলে। <xliff:g id="NUMBER_1">%2$d</xliff:g>টা অসফল প্ৰয়াসৰ পিছত আপোনাক আপোনাৰ টিভিটো আনলক কৰিবৰ বাবে Google ছাইন ইন ব্যৱহাৰ কৰিবলৈ কোৱা হ\'ব।\n\n <xliff:g id="NUMBER_2">%3$d</xliff:g> ছেকেণ্ডৰ পিছত পুনৰ চেষ্টা কৰক।"</string>
    <string name="lockscreen_failed_attempts_almost_glogin" product="default" msgid="2590227559763762751">"আপুনি অশুদ্ধভাৱে আপোনাৰ লক খোলাৰ আৰ্হিটো <xliff:g id="NUMBER_0">%1$d</xliff:g> বাৰ আঁকিলে৷ <xliff:g id="NUMBER_1">%2$d</xliff:g> তকৈ অধিকবাৰ অসফলভাৱে কৰা প্ৰয়াসৰ পিছত, আপোনাৰ ফ\'নটো আনলক কৰিবৰ বাবে Google ছাইন ইনৰ জৰিয়তে কাৰ্যটো কৰিবলৈ কোৱা হ\'ব৷\n\n <xliff:g id="NUMBER_2">%3$d</xliff:g> ছেকেণ্ডৰ পিছত পুনৰ চেষ্টা কৰক৷"</string>
    <string name="lockscreen_failed_attempts_almost_at_wipe" product="tablet" msgid="6128106399745755604">"আপুনি টে\'বলেটটো <xliff:g id="NUMBER_0">%1$d</xliff:g> বাৰ ভুলকৈ আনলক কৰিবলৈ প্ৰয়াস কৰিছে। <xliff:g id="NUMBER_1">%2$d</xliff:g> বাৰতকৈ বেছি প্ৰয়াস কৰিলে টে\'বলেটটো ফেক্টৰী ডিফ\'ল্টলৈ ৰিছেট কৰা হ\'ব আৰু সকলো ব্যৱহাৰকাৰী ডেটা হেৰুৱাব।"</string>
    <string name="lockscreen_failed_attempts_almost_at_wipe" product="tv" msgid="950408382418270260">"আপুনি টিভিটো আনলক কৰিবলৈ <xliff:g id="NUMBER_0">%1$d</xliff:g> বাৰ ভুল প্ৰয়াস কৰিছে আৰু <xliff:g id="NUMBER_1">%2$d</xliff:g> বাৰ ভুল প্ৰয়াস কৰিলে টিভিটো ফেক্টৰী ডিফ\'ল্টলৈ ৰিছেট কৰা হ\'ব আৰু আপুনি সকলো ব্যৱহাৰকাৰী ডেটা হেৰুৱাব।"</string>
    <string name="lockscreen_failed_attempts_almost_at_wipe" product="default" msgid="8603565142156826565">"আপুনি ফ\'নটো <xliff:g id="NUMBER_0">%1$d</xliff:g> বাৰ ভুলকৈ আনলক কৰিবলৈ প্ৰয়াস কৰিছে। <xliff:g id="NUMBER_1">%2$d</xliff:g> বাৰতকৈ বেছি প্ৰয়াস কৰিলে ফ\'নটো ফেক্টৰী ডিফ\'ল্টলৈ ৰিছেট কৰা হ\'ব আৰু সকলো ব্যৱহাৰকাৰী ডেটা হেৰুৱাব।"</string>
    <string name="lockscreen_failed_attempts_now_wiping" product="tablet" msgid="280873516493934365">"আপুনি অশুদ্ধভাৱে টে\'বলেটটো আনলক কৰিবলৈ <xliff:g id="NUMBER">%d</xliff:g> বাৰ চেষ্টা কৰিছিল। টে\'বলেটটো এতিয়া ফেক্টৰী ডিফ\'ল্টলৈ ৰিছেট কৰা হ\'ব।"</string>
    <string name="lockscreen_failed_attempts_now_wiping" product="tv" msgid="3195755534096192191">"আপুনি টিভিটো আনলক কৰিবলৈ <xliff:g id="NUMBER">%d</xliff:g> বাৰ ভুল প্ৰয়াস কৰিছে। টিভিটো এতিয়া ফেক্টৰী ডিফ\'ল্টলৈ ৰিছেট কৰা হ\'ব।"</string>
    <string name="lockscreen_failed_attempts_now_wiping" product="default" msgid="3025504721764922246">"আপুনি অশুদ্ধভাৱে ফ\'নটো আনলক কৰিবলৈ <xliff:g id="NUMBER">%d</xliff:g> বাৰ চেষ্টা কৰিছিল। ফ\'নটো এতিয়া ফেক্টৰী ডিফ\'ল্টলৈ ৰিছেট কৰা হ\'ব।"</string>
    <string name="lockscreen_too_many_failed_attempts_countdown" msgid="6251480343394389665">"<xliff:g id="NUMBER">%d</xliff:g> ছেকেণ্ডৰ পাছত চেষ্টা কৰক।"</string>
    <string name="lockscreen_forgot_pattern_button_text" msgid="2626999449610695930">"আর্হি পাহৰিলে নেকি?"</string>
    <string name="lockscreen_glogin_forgot_pattern" msgid="2588521501166032747">"একাউণ্ট আনলক"</string>
    <string name="lockscreen_glogin_too_many_attempts" msgid="2751368605287288808">"বহুতবাৰ ভুলকৈ আর্হি অঁকা হ’ল"</string>
    <string name="lockscreen_glogin_instructions" msgid="3931816256100707784">"আনলক কৰিবলৈ নিজৰ Google একাউণ্টৰ জৰিয়তে ছাইন ইন কৰক।"</string>
    <string name="lockscreen_glogin_username_hint" msgid="8846881424106484447">"ব্যৱহাৰকাৰীৰ নাম (ইমেইল)"</string>
    <string name="lockscreen_glogin_password_hint" msgid="5958028383954738528">"পাছৱৰ্ড"</string>
    <string name="lockscreen_glogin_submit_button" msgid="7130893694795786300">"ছাইন ইন কৰক"</string>
    <string name="lockscreen_glogin_invalid_input" msgid="1364051473347485908">"ব্যৱহাৰকাৰীৰ নাম আৰু পাছৱর্ড মান্য নহয়।"</string>
    <string name="lockscreen_glogin_account_recovery_hint" msgid="1696924763690379073">"আপোনাৰ ব্যৱহাৰকাৰী নাম আৰু পাছৱর্ড পাহৰিলে নেকি?\n"<b>"google.com/accounts/recovery"</b>" চাওক।"</string>
    <string name="lockscreen_glogin_checking_password" msgid="7114627351286933867">"পৰীক্ষা কৰি থকা হৈছে…"</string>
    <string name="lockscreen_unlock_label" msgid="737440483220667054">"আনলক"</string>
    <string name="lockscreen_sound_on_label" msgid="9068877576513425970">"ধ্বনি অন হৈ আছে"</string>
    <string name="lockscreen_sound_off_label" msgid="996822825154319026">"ধ্বনি অফ হৈ আছে"</string>
    <string name="lockscreen_access_pattern_start" msgid="3941045502933142847">"আর্হি অঁকা কার্য আৰম্ভ হ’ল"</string>
    <string name="lockscreen_access_pattern_cleared" msgid="5583479721001639579">"আর্হি মচি পেলোৱা হ’ল"</string>
    <string name="lockscreen_access_pattern_cell_added" msgid="6756031208359292487">"আৰ্হিত এটা বিন্দু যোগ কৰিছে"</string>
    <string name="lockscreen_access_pattern_cell_added_verbose" msgid="7264580781744026939">"চেল <xliff:g id="CELL_INDEX">%1$s</xliff:g> যোগ কৰা হ’ল"</string>
    <string name="lockscreen_access_pattern_detected" msgid="4988730895554057058">"আর্হি অঁকা সর্ম্পূণ হ’ল"</string>
    <string name="lockscreen_access_pattern_area" msgid="400813207572953209">"আর্হিৰ ক্ষেত্ৰ।"</string>
    <string name="keyguard_accessibility_widget_changed" msgid="5678624624681400191">"%1$s. ৱিজেট %3$d-ৰ %2$d।"</string>
    <string name="keyguard_accessibility_add_widget" msgid="8273277058724924654">"ৱিজেট যোগ কৰক।"</string>
    <string name="keyguard_accessibility_widget_empty_slot" msgid="1281505703307930757">"খালী"</string>
    <string name="keyguard_accessibility_unlock_area_expanded" msgid="2278106022311170299">"আনলক ক্ষেত্ৰ বিস্তাৰিত হৈছে।"</string>
    <string name="keyguard_accessibility_unlock_area_collapsed" msgid="6366992066936076396">"আনলক ক্ষেত্ৰ সংকুচিত হৈছে।"</string>
    <string name="keyguard_accessibility_widget" msgid="6527131039741808240">"<xliff:g id="WIDGET_INDEX">%1$s</xliff:g> ৱিজেট।"</string>
    <string name="keyguard_accessibility_user_selector" msgid="1226798370913698896">"ব্যৱহাৰকাৰী নিৰ্বাচক"</string>
    <string name="keyguard_accessibility_status" msgid="8008264603935930611">"স্থিতি"</string>
    <string name="keyguard_accessibility_camera" msgid="8904231194181114603">"কেমেৰা"</string>
    <string name="keygaurd_accessibility_media_controls" msgid="262209654292161806">"মিডিয়াৰ নিয়ন্ত্ৰণসমূহ"</string>
    <string name="keyguard_accessibility_widget_reorder_start" msgid="8736853615588828197">"ৱিজেটৰ পুনঃক্ৰম আৰম্ভ হ’ল।"</string>
    <string name="keyguard_accessibility_widget_reorder_end" msgid="7170190950870468320">"ৱিজেটৰ পুনঃক্ৰম সমাপ্ত হ’ল।"</string>
    <string name="keyguard_accessibility_widget_deleted" msgid="4426204263929224434">"ৱিজেট <xliff:g id="WIDGET_INDEX">%1$s</xliff:g> মচা হ’ল।"</string>
    <string name="keyguard_accessibility_expand_lock_area" msgid="519859720934178024">"আনলক ক্ষেত্ৰ বিস্তাৰ কৰক।"</string>
    <string name="keyguard_accessibility_slide_unlock" msgid="2959928478764697254">"শ্লাইডৰদ্বাৰা আনলক।"</string>
    <string name="keyguard_accessibility_pattern_unlock" msgid="1490840706075246612">"আৰ্হিৰদ্বাৰা আনলক।"</string>
    <string name="keyguard_accessibility_face_unlock" msgid="4817282543351718535">"মুখাৱয়বৰদ্বাৰা আনলক।"</string>
    <string name="keyguard_accessibility_pin_unlock" msgid="2469687111784035046">"পিনৰদ্বাৰা আনলক।"</string>
    <string name="keyguard_accessibility_sim_pin_unlock" msgid="9149698847116962307">"ছিম পিন আনলক।"</string>
    <string name="keyguard_accessibility_sim_puk_unlock" msgid="9106899279724723341">"ছিম পিইউকে আনলক।"</string>
    <string name="keyguard_accessibility_password_unlock" msgid="7675777623912155089">"পাছৱৰ্ডৰদ্বাৰা আনলক।"</string>
    <string name="keyguard_accessibility_pattern_area" msgid="7679891324509597904">"আৰ্হি ক্ষেত্ৰ।"</string>
    <string name="keyguard_accessibility_slide_area" msgid="6736064494019979544">"শ্লাইড ক্ষেত্ৰ।"</string>
    <string name="password_keyboard_label_symbol_key" msgid="992280756256536042">"?১২৩"</string>
    <string name="password_keyboard_label_alpha_key" msgid="8001096175167485649">"ABC"</string>
    <string name="password_keyboard_label_alt_key" msgid="1284820942620288678">"ALT"</string>
    <string name="granularity_label_character" msgid="7336470535385009523">"বর্ণ"</string>
    <string name="granularity_label_word" msgid="7075570328374918660">"শব্দ"</string>
    <string name="granularity_label_link" msgid="5815508880782488267">"লিংক"</string>
    <string name="granularity_label_line" msgid="5764267235026120888">"লাইন"</string>
    <string name="factorytest_failed" msgid="5410270329114212041">"ফেক্টৰীৰ পৰীক্ষা কৰিব পৰা নগ\'ল"</string>
    <string name="factorytest_not_system" msgid="4435201656767276723">"কেৱল /ছিষ্টেম/এপ-ত ইনষ্টল কৰি থোৱা পেকেজৰ বাবেহে FACTORY_TEST কৰিব পৰা যায়।"</string>
    <string name="factorytest_no_action" msgid="872991874799998561">"FACTORY_TEST কার্যৰ বাবে কোনো পেকেজ পোৱা নগ\'ল।"</string>
    <string name="factorytest_reboot" msgid="6320168203050791643">"ৰিবুট কৰক"</string>
    <string name="js_dialog_title" msgid="1987483977834603872">"\"<xliff:g id="TITLE">%s</xliff:g>\"ত পৃষ্ঠাৰ প্ৰত্য়ুত্তৰ:"</string>
    <string name="js_dialog_title_default" msgid="6961903213729667573">"JavaScript"</string>
    <string name="js_dialog_before_unload_title" msgid="2619376555525116593">"নেভিগেশ্বন নিশ্চিত কৰক"</string>
    <string name="js_dialog_before_unload_positive_button" msgid="3112752010600484130">"এই পৃষ্ঠাটোৰ পৰা আঁতৰি যাওক"</string>
    <string name="js_dialog_before_unload_negative_button" msgid="5614861293026099715">"এই পৃষ্ঠাটোতে থাকক"</string>
    <string name="js_dialog_before_unload" msgid="3468816357095378590">"<xliff:g id="MESSAGE">%s</xliff:g>\n\nআপুনি এই পৃষ্ঠাটো এৰি বেলেগলৈ যাব বিচাৰে নেকি?"</string>
    <string name="save_password_label" msgid="6860261758665825069">"নিশ্চিত কৰক"</string>
    <string name="double_tap_toast" msgid="4595046515400268881">"পৰামৰ্শ: জুম ইন আৰু আউট কৰিবলৈ দুবাৰ টিপক৷"</string>
    <string name="autofill_this_form" msgid="4616758841157816676">"স্বয়ংপূৰ্তি"</string>
    <string name="setup_autofill" msgid="7103495070180590814">"স্বয়ংপূৰ্তি ছেট আপ কৰক"</string>
    <string name="autofill_window_title" msgid="4107745526909284887">"<xliff:g id="SERVICENAME">%1$s</xliff:g>ৰ জৰিয়তে স্বয়ংক্ৰিয়ভাৱে পূৰ্ণ কৰা সুবিধা"</string>
    <string name="autofill_address_name_separator" msgid="6350145154779706772">" "</string>
    <string name="autofill_address_summary_name_format" msgid="3268041054899214945">"$1$2$3"</string>
    <string name="autofill_address_summary_separator" msgid="7483307893170324129">", "</string>
    <string name="autofill_address_summary_format" msgid="4874459455786827344">"$1$2$3"</string>
    <string name="autofill_province" msgid="2231806553863422300">"প্ৰদেশ"</string>
    <string name="autofill_postal_code" msgid="4696430407689377108">"পিন ক\'ড"</string>
    <string name="autofill_state" msgid="6988894195520044613">"ৰাজ্য"</string>
    <string name="autofill_zip_code" msgid="8697544592627322946">"পিন ক\'ড"</string>
    <string name="autofill_county" msgid="237073771020362891">"জিলা"</string>
    <string name="autofill_island" msgid="4020100875984667025">"দ্বীপ"</string>
    <string name="autofill_district" msgid="8400735073392267672">"জিলা"</string>
    <string name="autofill_department" msgid="5343279462564453309">"বিভাগ"</string>
    <string name="autofill_prefecture" msgid="2028499485065800419">"জিলাৰ মুৰব্বী"</string>
    <string name="autofill_parish" msgid="8202206105468820057">"গাঁও"</string>
    <string name="autofill_area" msgid="3547409050889952423">"ক্ষেত্ৰ"</string>
    <string name="autofill_emirate" msgid="2893880978835698818">"এমিৰেট"</string>
    <string name="permlab_readHistoryBookmarks" msgid="3775265775405106983">"আপোনাৰ ৱেব বুকমার্কবোৰ আৰু ইতিহাস পঢ়ক"</string>
    <string name="permdesc_readHistoryBookmarks" msgid="8462378226600439658">"ব্ৰাউজাৰৰ বুকমার্ক আৰু ব্ৰাউজাৰে ব্যৱহাৰ কৰা সকলো URLৰ ইতিহাস পঢ়িবলৈ এপক অনুমতি দিয়ে। টোকা: এই অনুমতি তৃতীয় পক্ষৰ ব্ৰাউজাৰবোৰ বা ৱেব ব্ৰাউজিং কৰিব পৰা অন্য এপ্লিকেশ্বনবোৰৰ দ্বাৰা বলৱৎ নহ\'বও পাৰে।"</string>
    <string name="permlab_writeHistoryBookmarks" msgid="3714785165273314490">"আপোনাৰ ৱেব বুকমার্কবোৰ আৰু ইতিহাস লিখক"</string>
    <string name="permdesc_writeHistoryBookmarks" product="tablet" msgid="6825527469145760922">"আপোনাৰ টেবলেটত সঞ্চয় কৰি ৰখা ব্ৰাউজাৰৰ বুকমার্ক আৰু ব্ৰাউজাৰৰ ইতিহাস সংশোধন কৰিবলৈ এপক অনুমতি দিয়ে। টোকা: এই অনুমতি তৃতীয় পক্ষৰ ব্ৰাউজাৰবোৰ বা ৱেব ব্ৰাউজিং কৰিব পৰা অন্য এপ্লিকেশ্বনবোৰৰ দ্বাৰা বলৱৎ নহ\'বও পাৰে।"</string>
    <string name="permdesc_writeHistoryBookmarks" product="tv" msgid="7007393823197766548">"আপোনাৰ টিভিত সঞ্চয় কৰি ৰখা ব্ৰাউজাৰৰ বুকমার্ক আৰু ব্ৰাউজাৰৰ ইতিহাস সংশোধন কৰিবলৈ এপক অনুমতি দিয়ে। টোকা: এই অনুমতি তৃতীয় পক্ষৰ ব্ৰাউজাৰবোৰ বা ৱেব ব্ৰাউজিংৰ ক্ষমতা থকা অন্য এপ্লিকেশ্বনবোৰৰ দ্বাৰা বলৱৎ নহ\'বও পাৰে।"</string>
    <string name="permdesc_writeHistoryBookmarks" product="default" msgid="8497389531014185509">"আপোনাৰ ফ\'নত সঞ্চয় কৰি ৰখা ব্ৰাউজাৰৰ বুকমার্ক আৰু ব্ৰাউজাৰৰ ইতিহাস সংশোধন কৰিবলৈ এপক অনুমতি দিয়ে। টোকা: এই অনুমতি তৃতীয় পক্ষৰ ব্ৰাউজাৰবোৰ বা ৱেব ব্ৰাউজিং কৰিব পৰা অন্য এপ্লিকেশ্বনবোৰৰ দ্বাৰা বলৱৎ নহ\'বও পাৰে।"</string>
    <string name="permlab_setAlarm" msgid="1379294556362091814">"এলাৰ্ম ছেট কৰক"</string>
    <string name="permdesc_setAlarm" msgid="316392039157473848">"এপটোক ইনষ্টল হৈ থকা এলাৰ্ম ক্লক এপত এলাৰ্ম ছেট কৰিবলৈ অনুমতি দিয়ে। কিছুমান এলাৰ্ম ক্লক এপত এই সুবিধাটো প্ৰযোজ্য নহ’ব পাৰে।"</string>
    <string name="permlab_addVoicemail" msgid="5525660026090959044">"ভইচমেইল যোগ কৰক"</string>
    <string name="permdesc_addVoicemail" msgid="6604508651428252437">"আপোনাৰ ভইচমেইল ইনবক্সত বাৰ্তাবোৰ যোগ কৰিবলৈ এপটোক অনুমতি দিয়ক।"</string>
    <string name="permlab_writeGeolocationPermissions" msgid="5962224158955273932">"ব্ৰাউজাৰৰ জিঅ\'লোকেশ্বনৰ অনুমতিসমূহ সংশোধন কৰক"</string>
    <string name="permdesc_writeGeolocationPermissions" msgid="1083743234522638747">"ব্ৰাউজাৰৰ জিঅ\'লোকেশ্বন বিষয়ক অনুমতিসমূহ সংশোধন কৰিবলৈ এপটোক অনুমতি দিয়ে৷ ক্ষতিকাৰক এপবোৰে একপক্ষীয় ৱেবছাইটসমূহলৈ অৱস্থান সেৱাৰ তথ্য পঠিয়াবলৈ ইয়াক ব্যৱহাৰ কৰিব পাৰে৷"</string>
    <string name="save_password_message" msgid="767344687139195790">"ব্ৰাউজাৰে এই পাছৱর্ডটো মনত ৰখাটো বিচাৰেনে?"</string>
    <string name="save_password_notnow" msgid="6389675316706699758">"এতিয়াই নহয়"</string>
    <string name="save_password_remember" msgid="6491879678996749466">"মনত ৰাখিব"</string>
    <string name="save_password_never" msgid="8274330296785855105">"কেতিয়াও মনত নাৰাখিব"</string>
    <string name="open_permission_deny" msgid="7374036708316629800">"এই পৃষ্ঠাটো খুলিবলৈ আপোনাৰ অনুমতি নাই।"</string>
    <string name="text_copied" msgid="4985729524670131385">"ক্লিপব\'র্ডলৈ বাৰ্তা প্ৰতিলিপি কৰা হ’ল।"</string>
    <string name="copied" msgid="8564151838171791598">"প্ৰতিলিপি কৰা হ’ল"</string>
    <string name="more_item_label" msgid="4650918923083320495">"অধিক"</string>
    <string name="prepend_shortcut_label" msgid="2572214461676015642">"মেনু+"</string>
    <string name="menu_meta_shortcut_label" msgid="4647153495550313570">"মেটা+"</string>
    <string name="menu_ctrl_shortcut_label" msgid="3917070091228880941">"Ctrl+"</string>
    <string name="menu_alt_shortcut_label" msgid="6249849492641218944">"Alt+"</string>
    <string name="menu_shift_shortcut_label" msgid="6773890288720306380">"শ্বিফ্ট+"</string>
    <string name="menu_sym_shortcut_label" msgid="4019695553731017933">"Sym+"</string>
    <string name="menu_function_shortcut_label" msgid="1984053777418162618">"ফাংশ্বন+"</string>
    <string name="menu_space_shortcut_label" msgid="2410328639272162537">"স্পেচ"</string>
    <string name="menu_enter_shortcut_label" msgid="2743362785111309668">"লিখক"</string>
    <string name="menu_delete_shortcut_label" msgid="3658178007202748164">"মচক"</string>
    <string name="search_go" msgid="8298016669822141719">"অনুসন্ধান কৰক"</string>
    <string name="search_hint" msgid="1733947260773056054">"অনুসন্ধান কৰক…"</string>
    <string name="searchview_description_search" msgid="6749826639098512120">"অনুসন্ধান কৰক"</string>
    <string name="searchview_description_query" msgid="5911778593125355124">"প্ৰশ্নৰ সন্ধান কৰক"</string>
    <string name="searchview_description_clear" msgid="1330281990951833033">"প্ৰশ্ন মচক"</string>
    <string name="searchview_description_submit" msgid="2688450133297983542">"প্ৰশ্ন দাখিল কৰক"</string>
    <string name="searchview_description_voice" msgid="2453203695674994440">"কণ্ঠধ্বনিৰ যোগেৰে সন্ধান কৰক"</string>
    <string name="enable_explore_by_touch_warning_title" msgid="7460694070309730149">"স্পৰ্শৰে অন্বেষণ কৰা সুবিধা সক্ষম কৰিবনে?"</string>
    <string name="enable_explore_by_touch_warning_message" product="tablet" msgid="8655887539089910577">"<xliff:g id="ACCESSIBILITY_SERVICE_NAME">%1$s</xliff:g>এ স্পৰ্শৰ দ্বাৰা অন্বেষণ কৰিব বিচাৰে। যেতিয়া স্পৰ্শৰ দ্বাৰা অন্বেষণ কৰা সুবিধা অন কৰা থাকে তেতিয়া আপোনাৰ আঙুলিৰ তলত থকা বিৱৰণবোৰ শুনিব বা চাব পাৰে বা আঙুলিৰ সংকেতৰ জৰিয়তে টেবলেট ব্যৱহাৰ কৰিব পাৰে।"</string>
    <string name="enable_explore_by_touch_warning_message" product="default" msgid="2708199672852373195">"<xliff:g id="ACCESSIBILITY_SERVICE_NAME">%1$s</xliff:g>এ স্পৰ্শৰ দ্বাৰা অন্বেষণ কৰিব বিচাৰে। যেতিয়া স্পৰ্শৰ দ্বাৰা অন্বেষণ কৰা সুবিধা অন কৰা থাকে তেতিয়া আপোনাৰ আঙুলিৰ তলত থকা বিৱৰণবোৰ শুনিব বা চাব পাৰে বা আঙুলিৰ ইংগিতৰ জৰিয়তে ফ\'ন ব্যৱহাৰ কৰিব পাৰে।"</string>
    <string name="oneMonthDurationPast" msgid="7396384508953779925">"১ মাহ আগত"</string>
    <string name="beforeOneMonthDurationPast" msgid="909134546836499826">"১ মাহতকৈও আগত"</string>
    <plurals name="last_num_days" formatted="false" msgid="5104533550723932025">
      <item quantity="one">যোৱা <xliff:g id="COUNT_1">%d</xliff:g> দিনত</item>
      <item quantity="other">যোৱা <xliff:g id="COUNT_1">%d</xliff:g> দিনত</item>
    </plurals>
    <string name="last_month" msgid="3959346739979055432">"যোৱা মাহ"</string>
    <string name="older" msgid="5211975022815554840">"পুৰণি"</string>
    <string name="preposition_for_date" msgid="9093949757757445117">"<xliff:g id="DATE">%s</xliff:g> তাৰিখে"</string>
    <string name="preposition_for_time" msgid="5506831244263083793">"<xliff:g id="TIME">%s</xliff:g> বজাত"</string>
    <string name="preposition_for_year" msgid="5040395640711867177">"<xliff:g id="YEAR">%s</xliff:g> চনত"</string>
    <string name="day" msgid="8144195776058119424">"দিন"</string>
    <string name="days" msgid="4774547661021344602">"দিনবোৰ"</string>
    <string name="hour" msgid="2126771916426189481">"ঘণ্টা"</string>
    <string name="hours" msgid="894424005266852993">"ঘণ্টা"</string>
    <string name="minute" msgid="9148878657703769868">"মিনিট"</string>
    <string name="minutes" msgid="5646001005827034509">"কেইমিনিটমান"</string>
    <string name="second" msgid="3184235808021478">"ছেকেণ্ড"</string>
    <string name="seconds" msgid="3161515347216589235">"কেইছেকেণ্ডমান"</string>
    <string name="week" msgid="5617961537173061583">"সপ্তাহ"</string>
    <string name="weeks" msgid="6509623834583944518">"কেইসপ্তাহমান"</string>
    <string name="year" msgid="4001118221013892076">"বছৰ"</string>
    <string name="years" msgid="6881577717993213522">"কেইবছৰমান"</string>
    <string name="now_string_shortest" msgid="8912796667087856402">"এতিয়া"</string>
    <plurals name="duration_minutes_shortest" formatted="false" msgid="3957499975064245495">
      <item quantity="one"><xliff:g id="COUNT_1">%d</xliff:g> মিনিট</item>
      <item quantity="other"><xliff:g id="COUNT_1">%d</xliff:g> মিনিট</item>
    </plurals>
    <plurals name="duration_hours_shortest" formatted="false" msgid="3552182110578602356">
      <item quantity="one"><xliff:g id="COUNT_1">%d</xliff:g> ঘণ্টা</item>
      <item quantity="other"><xliff:g id="COUNT_1">%d</xliff:g> ঘণ্টা</item>
    </plurals>
    <plurals name="duration_days_shortest" formatted="false" msgid="5213655532597081640">
      <item quantity="one"><xliff:g id="COUNT_1">%d</xliff:g> দিন</item>
      <item quantity="other"><xliff:g id="COUNT_1">%d</xliff:g> দিন</item>
    </plurals>
    <plurals name="duration_years_shortest" formatted="false" msgid="7848711145196397042">
      <item quantity="one"><xliff:g id="COUNT_1">%d</xliff:g> বছৰ</item>
      <item quantity="other"><xliff:g id="COUNT_1">%d</xliff:g> বছৰ</item>
    </plurals>
    <plurals name="duration_minutes_shortest_future" formatted="false" msgid="3277614521231489951">
      <item quantity="one"><xliff:g id="COUNT_1">%d</xliff:g> মিনিটত</item>
      <item quantity="other"><xliff:g id="COUNT_1">%d</xliff:g> মিনিটত</item>
    </plurals>
    <plurals name="duration_hours_shortest_future" formatted="false" msgid="2152452368397489370">
      <item quantity="one"><xliff:g id="COUNT_1">%d</xliff:g> ঘণ্টাত</item>
      <item quantity="other"><xliff:g id="COUNT_1">%d</xliff:g> ঘণ্টাত</item>
    </plurals>
    <plurals name="duration_days_shortest_future" formatted="false" msgid="8088331502820295701">
      <item quantity="one"><xliff:g id="COUNT_1">%d</xliff:g> দিনত</item>
      <item quantity="other"><xliff:g id="COUNT_1">%d</xliff:g> দিনত</item>
    </plurals>
    <plurals name="duration_years_shortest_future" formatted="false" msgid="2317006667145250301">
      <item quantity="one"><xliff:g id="COUNT_1">%d</xliff:g> বছৰত</item>
      <item quantity="other"><xliff:g id="COUNT_1">%d</xliff:g> বছৰত</item>
    </plurals>
    <plurals name="duration_minutes_relative" formatted="false" msgid="3178131706192980192">
      <item quantity="one"><xliff:g id="COUNT_1">%d</xliff:g> মিনিটৰ আগত</item>
      <item quantity="other"><xliff:g id="COUNT_1">%d</xliff:g> মিনিটৰ আগত</item>
    </plurals>
    <plurals name="duration_hours_relative" formatted="false" msgid="676894109982008411">
      <item quantity="one"><xliff:g id="COUNT_1">%d</xliff:g> ঘণ্টাৰ আগত</item>
      <item quantity="other"><xliff:g id="COUNT_1">%d</xliff:g> ঘণ্টাৰ আগত</item>
    </plurals>
    <plurals name="duration_days_relative" formatted="false" msgid="2203515825765397130">
      <item quantity="one"><xliff:g id="COUNT_1">%d</xliff:g> দিন আগত</item>
      <item quantity="other"><xliff:g id="COUNT_1">%d</xliff:g> দিন আগত</item>
    </plurals>
    <plurals name="duration_years_relative" formatted="false" msgid="4820062134188885734">
      <item quantity="one"><xliff:g id="COUNT_1">%d</xliff:g> বছৰৰ আগতে</item>
      <item quantity="other"><xliff:g id="COUNT_1">%d</xliff:g> বছৰৰ আগতে</item>
    </plurals>
    <plurals name="duration_minutes_relative_future" formatted="false" msgid="4655043589817680966">
      <item quantity="one"><xliff:g id="COUNT_1">%d</xliff:g> মিনিটত</item>
      <item quantity="other"><xliff:g id="COUNT_1">%d</xliff:g> মিনিটত</item>
    </plurals>
    <plurals name="duration_hours_relative_future" formatted="false" msgid="8084579714205223891">
      <item quantity="one"><xliff:g id="COUNT_1">%d</xliff:g> ঘণ্টাত</item>
      <item quantity="other"><xliff:g id="COUNT_1">%d</xliff:g> ঘণ্টাত</item>
    </plurals>
    <plurals name="duration_days_relative_future" formatted="false" msgid="333215369363433992">
      <item quantity="one"><xliff:g id="COUNT_1">%d</xliff:g> দিনত</item>
      <item quantity="other"><xliff:g id="COUNT_1">%d</xliff:g> দিনত</item>
    </plurals>
    <plurals name="duration_years_relative_future" formatted="false" msgid="8644862986413104011">
      <item quantity="one"><xliff:g id="COUNT_1">%d</xliff:g> বছৰত</item>
      <item quantity="other"><xliff:g id="COUNT_1">%d</xliff:g> বছৰত</item>
    </plurals>
    <string name="VideoView_error_title" msgid="3534509135438353077">"ভিডিঅ\'ত সমস্যা আছে"</string>
    <string name="VideoView_error_text_invalid_progressive_playback" msgid="3186670335938670444">"এই ভিডিঅ\'টোক এই ডিভাইচটোত ষ্ট্ৰীমিং কৰিবৰ বাবে মান্য নহয়।"</string>
    <string name="VideoView_error_text_unknown" msgid="3450439155187810085">"এই ভিডিঅ\' প্লে কৰিব পৰা নাযায়।"</string>
    <string name="VideoView_error_button" msgid="2822238215100679592">"ঠিক আছে"</string>
    <string name="relative_time" msgid="1818557177829411417">"<xliff:g id="DATE">%1$s</xliff:g>, <xliff:g id="TIME">%2$s</xliff:g>"</string>
    <string name="noon" msgid="7245353528818587908">"দুপৰীয়া"</string>
    <string name="Noon" msgid="3342127745230013127">"দুপৰীয়া"</string>
    <string name="midnight" msgid="7166259508850457595">"মাজনিশা"</string>
    <string name="Midnight" msgid="5630806906897892201">"মাজনিশা"</string>
    <string name="elapsed_time_short_format_mm_ss" msgid="4431555943828711473">"<xliff:g id="MINUTES">%1$02d</xliff:g>:<xliff:g id="SECONDS">%2$02d</xliff:g>"</string>
    <string name="elapsed_time_short_format_h_mm_ss" msgid="1846071997616654124">"<xliff:g id="HOURS">%1$d</xliff:g>:<xliff:g id="MINUTES">%2$02d</xliff:g>:<xliff:g id="SECONDS">%3$02d</xliff:g>"</string>
    <string name="selectAll" msgid="6876518925844129331">"সকলো বাছনি কৰক"</string>
    <string name="cut" msgid="3092569408438626261">"কাটক"</string>
    <string name="copy" msgid="2681946229533511987">"প্ৰতিলিপি কৰক"</string>
    <string name="failed_to_copy_to_clipboard" msgid="1833662432489814471">"ক্লিপব\'ৰ্ডত প্ৰতিলিপি কৰিব পৰা নগ\'ল"</string>
    <string name="paste" msgid="5629880836805036433">"পেইষ্ট কৰক"</string>
    <string name="paste_as_plain_text" msgid="5427792741908010675">"নিকা পাঠ হিচাপে পেইষ্ট কৰক"</string>
    <string name="replace" msgid="5781686059063148930">"সলনি কৰক…"</string>
    <string name="delete" msgid="6098684844021697789">"মচক"</string>
    <string name="copyUrl" msgid="2538211579596067402">"URL প্ৰতিলিপি কৰক"</string>
    <string name="selectTextMode" msgid="1018691815143165326">"পাঠ বাছনি কৰক"</string>
    <string name="undo" msgid="7905788502491742328">"আনডু কৰক"</string>
    <string name="redo" msgid="7759464876566803888">"ৰিডু"</string>
    <string name="autofill" msgid="3035779615680565188">"স্বয়ংপূৰ্তি"</string>
    <string name="textSelectionCABTitle" msgid="5236850394370820357">"বাৰ্তা বাছনি"</string>
    <string name="addToDictionary" msgid="4352161534510057874">"অভিধানত যোগ কৰক"</string>
    <string name="deleteText" msgid="6979668428458199034">"মচক"</string>
    <string name="inputMethod" msgid="1653630062304567879">"ইনপুট পদ্ধতি"</string>
    <string name="editTextMenuTitle" msgid="4909135564941815494">"পাঠ বিষয়ক কাৰ্য"</string>
    <string name="email" msgid="4560673117055050403">"ইমেইল কৰক"</string>
    <string name="email_desc" msgid="3638665569546416795">"বাছনি কৰা ঠিকনালৈ ইমেইল পঠিয়াওক"</string>
    <string name="dial" msgid="1253998302767701559">"কল কৰক"</string>
    <string name="dial_desc" msgid="6573723404985517250">"বাছনি কৰা ফ\'ন নাম্বাৰত কল কৰক"</string>
    <string name="map" msgid="5441053548030107189">"মেপ খোলক"</string>
    <string name="map_desc" msgid="1836995341943772348">"বাছনি কৰা ঠিকনাটো বিচাৰি উলিয়াওক"</string>
    <string name="browse" msgid="1245903488306147205">"খোলক"</string>
    <string name="browse_desc" msgid="8220976549618935044">"বাছনি কৰা URL খোলক"</string>
    <string name="sms" msgid="4560537514610063430">"বাৰ্তা পঠিয়াওক"</string>
    <string name="sms_desc" msgid="7526588350969638809">"বাছনি কৰা ফ’ন নম্বৰলৈ বাৰ্তা পঠিয়াওক"</string>
    <string name="add_contact" msgid="7867066569670597203">"যোগ দিয়ক"</string>
    <string name="add_contact_desc" msgid="4830217847004590345">"সর্ম্পকসূচীত যোগ কৰক"</string>
    <string name="view_calendar" msgid="979609872939597838">"চাওক"</string>
    <string name="view_calendar_desc" msgid="5828320291870344584">"কেলেণ্ডাৰত বাছনি কৰা সময় চাওক"</string>
    <string name="add_calendar_event" msgid="1953664627192056206">"সময়সূচী নিৰ্ধাৰণ কৰক"</string>
    <string name="add_calendar_event_desc" msgid="4326891793260687388">"বাছনি কৰা তাৰিখটো কাৰ্যক্ৰমৰ সময় হিচাপে নিৰ্ধাৰণ কৰক"</string>
    <string name="view_flight" msgid="7691640491425680214">"ট্ৰেক কৰক"</string>
    <string name="view_flight_desc" msgid="3876322502674253506">"বাছনি কৰা বিমানটো ট্ৰেক কৰক"</string>
    <string name="translate" msgid="9218619809342576858">"অনুবাদ কৰক"</string>
    <string name="translate_desc" msgid="4502367770068777202">"বাছনি কৰা পাঠ অনুবাদ কৰক"</string>
    <string name="define" msgid="7394820043869954211">"সংজ্ঞা দিব পাৰে"</string>
    <string name="define_desc" msgid="7910883642444919726">"বাছনি কৰা পাঠৰ সংজ্ঞা দিব পাৰে"</string>
    <string name="low_internal_storage_view_title" msgid="5576272496365684834">"সঞ্চয়াগাৰৰ খালী ঠাই শেষ হৈ আছে"</string>
    <string name="low_internal_storage_view_text" msgid="6640505817617414371">"ছিষ্টেমৰ কিছুমান কাৰ্যকলাপে কাম নকৰিবও পাৰে"</string>
    <string name="low_internal_storage_view_text_no_boot" msgid="6935190099204693424">"ছিষ্টেমৰ বাবে পৰ্যাপ্ত খালী ঠাই নাই। আপোনাৰ ২৫০এম. বি. খালী ঠাই থকাটো নিশ্চিত কৰক আৰু ৰিষ্টাৰ্ট কৰক।"</string>
    <string name="app_running_notification_title" msgid="8718335121060787914">"<xliff:g id="APP_NAME">%1$s</xliff:g> চলি আছে"</string>
    <string name="app_running_notification_text" msgid="1197581823314971177">"অধিক তথ্য জানিবলৈ বা এপ বন্ধ কৰিবলৈ টিপক।"</string>
    <string name="ok" msgid="5970060430562524910">"ঠিক আছে"</string>
    <string name="cancel" msgid="6442560571259935130">"বাতিল কৰক"</string>
    <string name="yes" msgid="5362982303337969312">"ঠিক আছে"</string>
    <string name="no" msgid="5141531044935541497">"বাতিল কৰক"</string>
    <string name="dialog_alert_title" msgid="2049658708609043103">"মনোযোগ দিব"</string>
    <string name="loading" msgid="7933681260296021180">"ল\'ড কৰি থকা হৈছে…"</string>
    <string name="capital_on" msgid="1544682755514494298">"অন কৰক"</string>
    <string name="capital_off" msgid="6815870386972805832">"অফ কৰক"</string>
    <string name="whichApplication" msgid="4533185947064773386">"এয়া ব্যৱহাৰ কৰি কার্য সম্পূর্ণ কৰক"</string>
    <string name="whichApplicationNamed" msgid="8260158865936942783">"%1$s ব্যৱহাৰ কৰি কাৰ্যটো সম্পূৰ্ণ কৰক"</string>
    <string name="whichApplicationLabel" msgid="7425855495383818784">"কাৰ্য সম্পূৰ্ণ কৰক"</string>
    <string name="whichViewApplication" msgid="3272778576700572102">"ইয়াৰ জৰিয়তে খোলক"</string>
    <string name="whichViewApplicationNamed" msgid="2286418824011249620">"%1$sৰ জৰিয়তে খোলক"</string>
    <string name="whichViewApplicationLabel" msgid="2666774233008808473">"খোলক"</string>
    <string name="whichOpenHostLinksWith" msgid="3788174881117226583">"<xliff:g id="HOST">%1$s</xliff:g> লিংকসমূহ ইয়াৰ জৰিয়তে খোলক"</string>
    <string name="whichOpenLinksWith" msgid="6392123355599572804">"লিংকসমূহ ইয়াৰ জৰিয়তে খোলক"</string>
    <string name="whichOpenLinksWithApp" msgid="8225991685366651614">"লিংকসমূহ <xliff:g id="APPLICATION">%1$s</xliff:g>ৰ জৰিয়তে খোলক"</string>
    <string name="whichOpenHostLinksWithApp" msgid="3464470639011045589">"<xliff:g id="HOST">%1$s</xliff:g> লিংকসমূহ <xliff:g id="APPLICATION">%2$s</xliff:g>ৰ জৰিয়তে খোলক"</string>
    <string name="whichGiveAccessToApplicationLabel" msgid="6142688895536868827">"এক্সেছ দিয়ক"</string>
    <string name="whichEditApplication" msgid="144727838241402655">"ইয়াৰ দ্বাৰা সম্পাদনা কৰক"</string>
    <string name="whichEditApplicationNamed" msgid="1775815530156447790">"%1$sৰদ্বাৰা সম্পাদনা কৰক"</string>
    <string name="whichEditApplicationLabel" msgid="7183524181625290300">"সম্পাদনা কৰক"</string>
    <string name="whichSendApplication" msgid="5803792421724377602">"শ্বেয়াৰ কৰক"</string>
    <string name="whichSendApplicationNamed" msgid="2799370240005424391">"%1$sৰ জৰিয়তে শ্বেয়াৰ কৰক"</string>
    <string name="whichSendApplicationLabel" msgid="4579076294675975354">"শ্বেয়াৰ কৰক"</string>
    <string name="whichSendToApplication" msgid="8272422260066642057">"ইয়াৰ মাধ্য়মেৰে প্ৰেৰণ কৰক"</string>
    <string name="whichSendToApplicationNamed" msgid="7768387871529295325">"%1$s ব্য়ৱহাৰ কৰি প্ৰেৰণ কৰক"</string>
    <string name="whichSendToApplicationLabel" msgid="8878962419005813500">"প্রেৰণ কৰক"</string>
    <string name="whichHomeApplication" msgid="4307587691506919691">"এটা হ\'ম এপ্ বাছনি কৰক"</string>
    <string name="whichHomeApplicationNamed" msgid="4493438593214760979">"হ\'ম ৰূপে %1$s ব্যৱহাৰ কৰক"</string>
    <string name="whichHomeApplicationLabel" msgid="809529747002918649">"প্ৰতিচ্ছবি তোলক"</string>
    <string name="whichImageCaptureApplication" msgid="3680261417470652882">"ইয়াৰ সৈতে প্ৰতিচ্ছবি তোলক"</string>
    <string name="whichImageCaptureApplicationNamed" msgid="8619384150737825003">"%1$s ৰ সৈতে প্ৰতিচ্ছবি তোলক"</string>
    <string name="whichImageCaptureApplicationLabel" msgid="6390303445371527066">"প্ৰতিচ্ছবি তোলক"</string>
    <string name="alwaysUse" msgid="4583018368000610438">"এই কার্যৰ বাবে পূর্বনির্ধাৰিত ধৰণে ব্যৱহাৰ কৰক।"</string>
    <string name="use_a_different_app" msgid="8134926230585710243">"এটা পৃথক এপ্ ব্যৱহাৰ কৰক"</string>
    <string name="clearDefaultHintMsg" msgid="3252584689512077257">"ছিষ্টেমৰ ছেটিংসমূহ &gt; এপসমূহ &gt; ডাউনল’ড কৰা সমল-লৈ গৈ ডিফ\'ল্ট মচক৷"</string>
    <string name="chooseActivity" msgid="7486876147751803333">"কোনো কার্য বাছনি কৰক"</string>
    <string name="chooseUsbActivity" msgid="6894748416073583509">"ইউএছবি ডিভাইচৰ বাবে এটা এপ্ বাছনি কৰক"</string>
    <string name="noApplications" msgid="2991814273936504689">"কোনো এপে এই কাৰ্য কৰিব নোৱাৰে।"</string>
    <string name="aerr_application" msgid="250320989337856518">"<xliff:g id="APPLICATION">%1$s</xliff:g> বন্ধ হ’ল"</string>
    <string name="aerr_process" msgid="6201597323218674729">"<xliff:g id="PROCESS">%1$s</xliff:g> বন্ধ হ’ল"</string>
    <string name="aerr_application_repeated" msgid="3146328699537439573">"<xliff:g id="APPLICATION">%1$s</xliff:g> বাৰে বাৰে বন্ধ হৈ গৈছে"</string>
    <string name="aerr_process_repeated" msgid="6235302956890402259">"<xliff:g id="PROCESS">%1$s</xliff:g> বাৰে বাৰে বন্ধ হৈ গৈছে"</string>
    <string name="aerr_restart" msgid="7581308074153624475">"আকৌ এপটো খোলক"</string>
    <string name="aerr_report" msgid="5371800241488400617">"আপোনাৰ প্ৰতিক্ৰিয়া পঠিয়াওক"</string>
    <string name="aerr_close" msgid="2991640326563991340">"বন্ধ কৰক"</string>
    <string name="aerr_mute" msgid="1974781923723235953">"ডিভাইচ ৰিষ্টাৰ্ট নোহোৱালৈ মিউট কৰক"</string>
    <string name="aerr_wait" msgid="3199956902437040261">"অপেক্ষা কৰক"</string>
    <string name="aerr_close_app" msgid="3269334853724920302">"এপটো বন্ধ কৰক"</string>
    <string name="anr_title" msgid="4351948481459135709"></string>
    <string name="anr_activity_application" msgid="8493290105678066167">"<xliff:g id="APPLICATION">%2$s</xliff:g>য়ে সঁহাৰি দিয়া নাই"</string>
    <string name="anr_activity_process" msgid="1622382268908620314">"<xliff:g id="ACTIVITY">%1$s</xliff:g>য়ে সঁহাৰি দিয়া নাই"</string>
    <string name="anr_application_process" msgid="6417199034861140083">"<xliff:g id="APPLICATION">%1$s</xliff:g>য়ে সঁহাৰি দিয়া নাই"</string>
    <string name="anr_process" msgid="6156880875555921105">"<xliff:g id="PROCESS">%1$s</xliff:g> প্ৰক্ৰিয়াই সঁহাৰি দিয়া নাই"</string>
    <string name="force_close" msgid="8346072094521265605">"ঠিক আছে"</string>
    <string name="report" msgid="4060218260984795706">"অভিযোগ কৰক"</string>
    <string name="wait" msgid="7147118217226317732">"অপেক্ষা কৰক"</string>
    <string name="webpage_unresponsive" msgid="3272758351138122503">"এই পৃষ্ঠাই কোনো সহাঁৰি জনোৱা নাই।\n\nআপুনি ইয়াক বন্ধ কৰিব বিচাৰেনে?"</string>
    <string name="launch_warning_title" msgid="1547997780506713581">"আন এটা এপৰ ওপৰত"</string>
    <string name="launch_warning_replace" msgid="6202498949970281412">"এতিয়া <xliff:g id="APP_NAME">%1$s</xliff:g> চলি আছে।"</string>
    <string name="launch_warning_original" msgid="188102023021668683">"<xliff:g id="APP_NAME">%1$s</xliff:g>ক পূৰ্বতে লঞ্চ কৰা হৈছিল৷"</string>
    <string name="screen_compat_mode_scale" msgid="3202955667675944499">"স্কেল"</string>
    <string name="screen_compat_mode_show" msgid="4013878876486655892">"সদায় দেখুৱাওক"</string>
    <string name="screen_compat_mode_hint" msgid="1064524084543304459">"ছিষ্টেমৰ ছেটিংসমূহ &gt; এপসমূহ &gt; ডাউনল’ড কৰা সমল-লৈ গৈ ইয়াক আকৌ সক্ষম কৰক।"</string>
    <string name="unsupported_display_size_message" msgid="6545327290756295232">"<xliff:g id="APP_NAME">%1$s</xliff:g>এ বর্তমানৰ ডিছপ্লে’ৰ আকাৰ ছেটিং ব্যৱহাৰ কৰিব নোৱাৰে আৰু ই সঠিকভাৱে নচলিবও পাৰে।"</string>
    <string name="unsupported_display_size_show" msgid="7969129195360353041">"সদায় দেখুৱাওক"</string>
    <string name="unsupported_compile_sdk_message" msgid="4253168368781441759">"<xliff:g id="APP_NAME">%1$s</xliff:g>ক এটা খাপ নোখোৱা Android OS সংস্কৰণৰ বাবে তৈয়াৰ কৰা হৈছিল, যাৰ ফলত ই অস্বাভাৱিকধৰণে আচৰণ কৰিব পাৰে। এপটোৰ শেহতীয়া সংস্কৰণ উপলব্ধ হ\'ব পাৰে।"</string>
    <string name="unsupported_compile_sdk_show" msgid="2681877855260970231">"সদায় দেখুৱাওক"</string>
    <string name="unsupported_compile_sdk_check_update" msgid="3312723623323216101">"আপডে’ট আছে নেকি চাওক"</string>
    <string name="smv_application" msgid="3307209192155442829">"এপটোৱে <xliff:g id="APPLICATION">%1$s</xliff:g> (প্ৰক্ৰিয়াটোৱে <xliff:g id="PROCESS">%2$s</xliff:g>) নিজে বলবৎ কৰা StrictMode নীতি ভংগ কৰিলে।"</string>
    <string name="smv_process" msgid="5120397012047462446">"<xliff:g id="PROCESS">%1$s</xliff:g> প্ৰক্ৰিয়াটোৱে নিজে বলৱৎ কৰা StrictMode নীতি ভংগ কৰিলে।"</string>
    <string name="android_upgrading_title" product="default" msgid="7513829952443484438">"ফ\'নটো আপডে’ট হৈ আছে…"</string>
    <string name="android_upgrading_title" product="tablet" msgid="4503169817302593560">"টেবলেটটো আপডে’ট হৈ আছে…"</string>
    <string name="android_upgrading_title" product="device" msgid="7009520271220804517">"ডিভাইচটো আপডে’ট হৈ আছে…"</string>
    <string name="android_start_title" product="default" msgid="4536778526365907780">"ফ\'নটো আৰম্ভ হৈছে…"</string>
    <string name="android_start_title" product="automotive" msgid="8418054686415318207">"Android আৰম্ভ কৰি থকা হৈছে…"</string>
    <string name="android_start_title" product="tablet" msgid="4929837533850340472">"টেবলেটটো আৰম্ভ হৈছে…"</string>
    <string name="android_start_title" product="device" msgid="7467484093260449437">"ডিভাইচটো আৰম্ভ হৈছে…"</string>
    <string name="android_upgrading_fstrim" msgid="8036718871534640010">"সঞ্চয়াগাৰ অপ্টিমাইজ কৰি থকা হৈছে।"</string>
    <string name="android_upgrading_notification_title" product="default" msgid="1511552415039349062">"ছিষ্টেম আপডে’ট সম্পূৰ্ণ কৰা হৈছে…"</string>
    <string name="app_upgrading_toast" msgid="3008139776215597053">"<xliff:g id="APPLICATION">%1$s</xliff:g>ক আপগ্ৰেড কৰি থকা হৈছে…"</string>
    <string name="android_upgrading_apk" msgid="7904042682111526169">"<xliff:g id="NUMBER_1">%2$d</xliff:g>ৰ ভিতৰত <xliff:g id="NUMBER_0">%1$d</xliff:g> এপ্ অপ্টিমাইজ কৰি থকা হৈছে৷"</string>
    <string name="android_preparing_apk" msgid="8162599310274079154">"<xliff:g id="APPNAME">%1$s</xliff:g>সাজু কৰি থকা হৈছে।"</string>
    <string name="android_upgrading_starting_apps" msgid="451464516346926713">"আৰম্ভ হৈ থকা এপসমূহ।"</string>
    <string name="android_upgrading_complete" msgid="1405954754112999229">"বুট কাৰ্য সমাপ্ত কৰিছে।"</string>
    <string name="heavy_weight_notification" msgid="9087063985776626166">"<xliff:g id="APP">%1$s</xliff:g> চলি আছে"</string>
    <string name="heavy_weight_notification_detail" msgid="2304833848484424985">"গেইমলৈ উভতি যাওক"</string>
    <string name="heavy_weight_switcher_title" msgid="387882830435195342">"গেইম বাছনি কৰক"</string>
    <string name="heavy_weight_switcher_text" msgid="4176781660362912010">"উচ্চ কাৰ্যদক্ষতাৰ বাবে এই গেইমসমূহৰ মাত্ৰ এটাহে এবাৰত খুলিব পাৰি।"</string>
    <string name="old_app_action" msgid="3044685170829526403">"<xliff:g id="OLD_APP">%1$s</xliff:g>লৈ উভতি যাওক"</string>
    <string name="new_app_action" msgid="6694851182870774403">"<xliff:g id="NEW_APP">%1$s</xliff:g> খোলক"</string>
    <string name="new_app_description" msgid="5894852887817332322">"<xliff:g id="OLD_APP">%1$s</xliff:g> ছেভ নকৰাকৈ বন্ধ হ\'ব"</string>
    <string name="dump_heap_notification" msgid="2618183274836056542">"<xliff:g id="PROC">%1$s</xliff:g> মেম\'ৰিৰ সীমা অতিক্ৰম কৰিছে"</string>
    <string name="dump_heap_ready_notification" msgid="1162196579925048701">"<xliff:g id="PROC">%1$s</xliff:g> হীপ ডাম্প সাজু"</string>
    <string name="dump_heap_notification_detail" msgid="3993078784053054141">"হীপ ডাম্প সংগ্ৰহ কৰা হ’ল। শ্বেয়াৰ কৰিবলৈ টিপক"</string>
    <string name="dump_heap_title" msgid="5864292264307651673">"হীপ ডাম্প শ্বেয়াৰ কৰিবনে?"</string>
    <string name="dump_heap_text" msgid="8546022920319781701">"<xliff:g id="PROC">%1$s</xliff:g> প্ৰক্ৰিয়াটোৱে ইয়াৰ মেম’ৰীৰ সীমা <xliff:g id="SIZE">%2$s</xliff:g> অতিক্ৰম কৰিছে। ইয়াৰ বিকাশকৰ্তাৰ সৈতে আপুনি শ্বেয়াৰ কৰিবপৰাকৈ হীপ ডাম্প মজুত আছে। সাৱধান হ’ব: এই হীপ ডাম্পটোত এপ্লিকেশ্বনটোৰ এক্সেছ থকা আপোনাৰ কোনো ব্যক্তিগত তথ্যও থাকিব পাৰে।"</string>
    <string name="dump_heap_system_text" msgid="3236094872980706024">"এই <xliff:g id="PROC">%1$s</xliff:g> প্ৰক্ৰিয়াটোৱে তাৰ মেম’ৰীৰ সীমা <xliff:g id="SIZE">%2$s</xliff:g> অতিক্ৰম কৰিছে। আপুনি শ্বেয়াৰ কৰিব পৰাকৈ এটা হীপ ডাম্প আছে। সাৱধান হ’ব: এই প্ৰক্ৰিয়াটোৱে এক্সেছ কৰিব পৰা যিকোনো স্পৰ্শকাতৰ ব্যক্তিগত তথ্য হীপ ডাম্পটোত থাকিব পাৰে, যিবিলাকত আপুনি টাইপ কৰা সমলো অন্তৰ্ভুক্ত হ’ব পাৰে।"</string>
    <string name="dump_heap_ready_text" msgid="1778041771455343067">"আপুনি শ্বেয়াৰ কৰিব পৰাকৈ <xliff:g id="PROC">%1$s</xliff:g> প্ৰক্ৰিয়াৰ এটা হীপ ডাম্প আছে। সাৱধান হ’ব: এই প্ৰক্ৰিয়াটোৱে এক্সেছ কৰিব পৰা যিকোনো স্পৰ্শকাতৰ ব্যক্তিগত তথ্য হীপ ডাম্পটোত থাকিব পাৰে, যিবিলাকত আপুনি টাইপ কৰা সমলো অন্তৰ্ভুক্ত হ’ব পাৰে।"</string>
    <string name="sendText" msgid="5209874571959469142">"বার্তাৰ বাবে কাৰ্য বাছনি কৰক"</string>
    <string name="volume_ringtone" msgid="6885421406845734650">"ৰিংগাৰৰ ধ্বনি"</string>
    <string name="volume_music" msgid="5421651157138628171">"মিডিয়াৰ ধ্বনি"</string>
    <string name="volume_music_hint_playing_through_bluetooth" msgid="9165984379394601533">"ব্লুটুথৰ জৰিয়তে প্লে কৰি থকা হৈছে"</string>
    <string name="volume_music_hint_silent_ringtone_selected" msgid="8310739960973156272">"ৰিংট\'ন নিৰৱ ম\'ডত ছেট কৰা আছে"</string>
    <string name="volume_call" msgid="3941680041282788711">"কলৰ সময়ত ধ্বনিৰ মাত্ৰা"</string>
    <string name="volume_bluetooth_call" msgid="2002891926351151534">"ব্লুটুথৰ যোগেৰে কৰা কলৰ সময়ত ধ্বনিৰ মাত্ৰা"</string>
    <string name="volume_alarm" msgid="1985191616042689100">"এলার্মৰ ধ্বনি"</string>
    <string name="volume_notification" msgid="2422265656744276715">"জাননীৰ ধ্বনি"</string>
    <string name="volume_unknown" msgid="1400219669770445902">"ধ্বনি"</string>
    <string name="volume_icon_description_bluetooth" msgid="6538894177255964340">"ব্লুটুথৰ ভলিউম"</string>
    <string name="volume_icon_description_ringer" msgid="3326003847006162496">"ৰিংট\'নৰ ধ্বনি"</string>
    <string name="volume_icon_description_incall" msgid="8890073218154543397">"কলৰ ভলিউম"</string>
    <string name="volume_icon_description_media" msgid="4217311719665194215">"মিডিয়াৰ ভলিউম"</string>
    <string name="volume_icon_description_notification" msgid="7044986546477282274">"জাননীৰ ধ্বনি"</string>
    <string name="ringtone_default" msgid="3789758980357696936">"পূর্বনিধার্ৰিত ৰিংট\'ন"</string>
    <string name="ringtone_default_with_actual" msgid="1767304850491060581">"ডিফ\'ল্ট (<xliff:g id="ACTUAL_RINGTONE">%1$s</xliff:g>)"</string>
    <string name="ringtone_silent" msgid="7937634392408977062">"একো নাই"</string>
    <string name="ringtone_picker_title" msgid="3515143939175119094">"ৰিংট\'নসমূহ"</string>
    <string name="ringtone_picker_title_alarm" msgid="6473325356070549702">"এলার্মৰ ধ্বনিসমূহ"</string>
    <string name="ringtone_picker_title_notification" msgid="4837740874822788802">"জাননীৰ ধ্বনিসমূহ"</string>
    <string name="ringtone_unknown" msgid="3914515995813061520">"অজ্ঞাত"</string>
    <plurals name="wifi_available" formatted="false" msgid="7900333017752027322">
      <item quantity="one">ৱাই-ফাই নেটৱর্ক উপলব্ধ</item>
      <item quantity="other">ৱাই-ফাই নেটৱর্ক উপলব্ধ</item>
    </plurals>
    <plurals name="wifi_available_detailed" formatted="false" msgid="1140699367193975606">
      <item quantity="one">পাছৱৰ্ড অবিহনে সংযোগ কৰিব পৰা ৱাই-ফাই নেটৱর্ক উপলব্ধ</item>
      <item quantity="other">পাছৱৰ্ড অবিহনে সংযোগ কৰিব পৰা ৱাই-ফাই নেটৱর্ক উপলব্ধ</item>
    </plurals>
    <string name="wifi_available_title" msgid="3817100557900599505">"পাছৱৰ্ড অবিহনে সংযোগ কৰিবপৰা ৱাই-ফাই নেটৱর্কৰ সৈতে সংযোগ কৰক"</string>
    <string name="wifi_available_carrier_network_title" msgid="4527932626916527897">"বাহকৰ ৱাই-ফাই নেটৱৰ্কৰ সৈতে সংযোগ কৰক"</string>
    <string name="wifi_available_title_connecting" msgid="1139126673968899002">"ৱাই-ফাই নেটৱৰ্কৰ সৈতে সংযোগ কৰি থকা হৈছে"</string>
    <string name="wifi_available_title_connected" msgid="7542672851522241548">"ৱাই-ফাই নেটৱৰ্কৰ সৈতে সংযোগ কৰা হ’ল"</string>
    <string name="wifi_available_title_failed_to_connect" msgid="6861772233582618132">"ৱাই-ফাই নেটৱৰ্কৰ সৈতে সংযোগ কৰিবপৰা নগ\'ল"</string>
    <string name="wifi_available_content_failed_to_connect" msgid="3377406637062802645">"সকলো নেটৱৰ্ক চাবলৈ টিপক"</string>
    <string name="wifi_available_action_connect" msgid="2635699628459488788">"সংযোগ কৰক"</string>
    <string name="wifi_available_action_all_networks" msgid="4368435796357931006">"সকলো নেটৱৰ্ক"</string>
    <string name="wifi_suggestion_title" msgid="9099832833531486167">"ৱাই-ফাই নেটৱৰ্কৰ সৈতে সংযোগ কৰিবনে?"</string>
    <string name="wifi_suggestion_content" msgid="5883181205841582873">"<xliff:g id="NAME">%s</xliff:g>এ প্ৰস্তাব দিয়া"</string>
    <string name="wifi_suggestion_action_allow_app" msgid="3689946344485394085">"হয়"</string>
    <string name="wifi_suggestion_action_disallow_app" msgid="7977918905605931385">"নহয়"</string>
    <string name="wifi_wakeup_onboarding_title" msgid="228772560195634292">"ৱাই-ফাই স্বয়ংক্ৰিয়ভাৱে অন হ\'ব"</string>
    <string name="wifi_wakeup_onboarding_subtext" msgid="3989697580301186973">"যেতিয়া আপুনি ছেভ কৰি থোৱা উচ্চ মানৰ নেটৱৰ্কৰ কাষত থাকে"</string>
    <string name="wifi_wakeup_onboarding_action_disable" msgid="838648204200836028">"পুনৰাই অন নকৰিব"</string>
    <string name="wifi_wakeup_enabled_title" msgid="6534603733173085309">"ৱাই-ফাই স্বয়ংক্ৰিয়ভাৱে অন কৰা হ’ল"</string>
    <string name="wifi_wakeup_enabled_content" msgid="189330154407990583">"আপুনি ছেভ কৰি থোৱা নেটৱৰ্ক এটাৰ কাষত আছে: <xliff:g id="NETWORK_SSID">%1$s</xliff:g>"</string>
    <string name="wifi_available_sign_in" msgid="9157196203958866662">"ৱাই-ফাই নেটৱৰ্কত ছাইন ইন কৰক"</string>
    <string name="network_available_sign_in" msgid="1848877297365446605">"নেটৱৰ্কত ছাইন ইন কৰক"</string>
    <!-- no translation found for network_available_sign_in_detailed (8000081941447976118) -->
    <skip />
    <string name="wifi_no_internet" msgid="5198100389964214865">"<xliff:g id="NETWORK_SSID">%1$s</xliff:g>ৰ ইণ্টাৰনেটৰ এক্সেছ নাই"</string>
    <string name="wifi_no_internet_detailed" msgid="8083079241212301741">"অধিক বিকল্পৰ বাবে টিপক"</string>
    <string name="captive_portal_logged_in_detailed" msgid="8489345381637456021">"সংযোগ কৰা হ’ল"</string>
    <string name="network_partial_connectivity" msgid="7774883385494762741">"<xliff:g id="NETWORK_SSID">%1$s</xliff:g>ৰ সকলো সেৱাৰ এক্সেছ নাই"</string>
    <string name="network_partial_connectivity_detailed" msgid="1959697814165325217">"যিকোনো প্ৰকাৰে সংযোগ কৰিবলৈ টিপক"</string>
    <string name="wifi_softap_config_change" msgid="8475911871165857607">"আপোনাৰ হটস্পট ছেটিংসমূহত কৰা সালসলনি"</string>
    <string name="wifi_softap_config_change_summary" msgid="7601233252456548891">"আপোনাৰ হটস্পটৰ বেণ্ড সলনি কৰা হ’ল।"</string>
    <string name="wifi_softap_config_change_detailed" msgid="8022936822860678033">"আপোনাৰ কেৱল ৫গিগাহাৰ্টজৰ প্ৰতি অগ্ৰাধিকাৰ এই ডিভাচইচটোৱে সমৰ্থন নকৰে। ইয়াৰ পৰিৱৰ্তে, ডিভাচইচটোৱে যেতিয়া ৫গিগাহাৰ্টজ বেণ্ড উপলব্ধ হ’ব তেতিয়া সেইয়া ব্যৱহাৰ কৰিব।"</string>
    <string name="network_switch_metered" msgid="4671730921726992671">"<xliff:g id="NETWORK_TYPE">%1$s</xliff:g>লৈ সলনি কৰা হ’ল"</string>
    <string name="network_switch_metered_detail" msgid="775163331794506615">"যেতিয়া <xliff:g id="PREVIOUS_NETWORK">%2$s</xliff:g>ত ইণ্টাৰনেট নাথাকে, তেতিয়া ডিভাইচে <xliff:g id="NEW_NETWORK">%1$s</xliff:g>ক ব্যৱহাৰ কৰে। মাচুল প্ৰযোজ্য হ\'ব পাৰে।"</string>
    <string name="network_switch_metered_toast" msgid="5779283181685974304">"<xliff:g id="PREVIOUS_NETWORK">%1$s</xliff:g>ৰ পৰা <xliff:g id="NEW_NETWORK">%2$s</xliff:g> লৈ সলনি কৰা হ’ল"</string>
  <string-array name="network_switch_type_name">
    <item msgid="3979506840912951943">"ম’বাইল ডেটা"</item>
    <item msgid="75483255295529161">"ৱাই-ফাই"</item>
    <item msgid="6862614801537202646">"ব্লুটুথ"</item>
    <item msgid="5447331121797802871">"ইথাৰনেট"</item>
    <item msgid="8257233890381651999">"ভিপিএন"</item>
  </string-array>
    <string name="network_switch_type_name_unknown" msgid="4552612897806660656">"অজ্ঞাত প্ৰকাৰৰ নেটৱৰ্ক"</string>
    <string name="wifi_watchdog_network_disabled" msgid="7904214231651546347">"ৱাই-ফাইৰ লগত সংযোগ কৰিব পৰা নগ\'ল"</string>
    <string name="wifi_watchdog_network_disabled_detailed" msgid="4917472096696322767">" ইণ্টাৰনেট সংযোগ যথেষ্ট দুর্বল।"</string>
    <string name="wifi_connect_alert_title" msgid="8455846016001810172">"সংযোগ কৰাৰ অনুমতি দিবনে?"</string>
    <string name="wifi_connect_alert_message" msgid="6451273376815958922">"%1$s এপ্লিকেশ্বনটোৱে ৱাই-ফাই নেটৱৰ্ক %2$sৰ সৈতে সংযুক্ত হ\'ব বিচাৰিছে"</string>
    <string name="wifi_connect_default_application" msgid="7143109390475484319">"এপ্লিকেশ্বন"</string>
    <string name="wifi_p2p_dialog_title" msgid="97611782659324517">"ৱাই-ফাই ডাইৰেক্ট"</string>
    <string name="wifi_p2p_turnon_message" msgid="2909250942299627244">"ৱাই-ফাই ডাইৰেক্ট আৰম্ভ কৰক। এই কার্যই ৱাই-ফাই ক্লাইণ্ট/হটস্পট অফ কৰিব।"</string>
    <string name="wifi_p2p_failed_message" msgid="3763669677935623084">"ৱাই-ফাই ডাইৰেক্ট আৰম্ভ কৰিব পৰা নগ\'ল।"</string>
    <string name="wifi_p2p_enabled_notification_title" msgid="2068321881673734886">"ৱাই-ফাই ডাইৰেক্ট অন হৈ আছে"</string>
    <string name="wifi_p2p_enabled_notification_message" msgid="8064677407830620023">"ছেটিংসমূহৰ বাবে টিপক"</string>
    <string name="accept" msgid="1645267259272829559">"স্বীকাৰ কৰক"</string>
    <string name="decline" msgid="2112225451706137894">"প্ৰত্যাখ্যান কৰক"</string>
    <string name="wifi_p2p_invitation_sent_title" msgid="1318975185112070734">"আমন্ত্ৰণ পঠোৱা হ’ল"</string>
    <string name="wifi_p2p_invitation_to_connect_title" msgid="4958803948658533637">"সংযোগ হ\'বলৈ আমন্ত্ৰণ"</string>
    <string name="wifi_p2p_from_message" msgid="570389174731951769">"প্ৰেৰক:"</string>
    <string name="wifi_p2p_to_message" msgid="248968974522044099">"প্ৰতি:"</string>
    <string name="wifi_p2p_enter_pin_message" msgid="5920929550367828970">"প্ৰয়োজনীয় পিন নম্বৰটো লিখক:"</string>
    <string name="wifi_p2p_show_pin_message" msgid="8530563323880921094">"পিন:"</string>
    <string name="wifi_p2p_frequency_conflict_message" product="tablet" msgid="8012981257742232475">"টি.ভি.টো <xliff:g id="DEVICE_NAME">%1$s</xliff:g> লৈ সংযোগ হৈ থকাৰ অৱস্থাত অস্থায়ীভাৱে ৱাই-ফাইৰ পৰা সংযোগ বিচ্ছিন্ন হ\'ব"</string>
    <string name="wifi_p2p_frequency_conflict_message" product="tv" msgid="3087858235069421128">"টিভিটো <xliff:g id="DEVICE_NAME">%1$s</xliff:g>ৰ লগত সংযোগ হ\'লে সাময়িকভাৱে ৱাই-ফাইৰ পৰা সংযোগ বিচ্ছিন্ন হ\'ব"</string>
    <string name="wifi_p2p_frequency_conflict_message" product="default" msgid="7363907213787469151">"ফ\'নটো <xliff:g id="DEVICE_NAME">%1$s</xliff:g> লৈ সংযোগ হ\'লে ৱাই-ফাইৰ পৰা কিছু সময়ৰ বাবে সংযোগ স্বীকাৰ বিচ্ছিন্ন হ\'ব"</string>
    <string name="select_character" msgid="3365550120617701745">"বর্ণ লিখক"</string>
    <string name="sms_control_title" msgid="7296612781128917719">"এছএমএছ বার্তাবোৰ পঠিয়াই থকা হৈছে"</string>
    <string name="sms_control_message" msgid="3867899169651496433">"&lt;b&gt;<xliff:g id="APP_NAME">%1$s</xliff:g>&lt;/b&gt; এ বহু সংখ্যক এছএমএছ বার্তাবোৰ প্ৰেৰণ কৰি আছে। আপুনি এই এপে বার্তা প্ৰেৰণ কৰি থকাটো বিচাৰেনে?"</string>
    <string name="sms_control_yes" msgid="3663725993855816807">"অনুমতি দিয়ক"</string>
    <string name="sms_control_no" msgid="625438561395534982">"অস্বীকাৰ কৰক"</string>
    <string name="sms_short_code_confirm_message" msgid="1645436466285310855">"&lt;b&gt;<xliff:g id="APP_NAME">%1$s</xliff:g>&lt;/b&gt;এ &lt;b&gt;<xliff:g id="DEST_ADDRESS">%2$s</xliff:g>&lt;/b&gt; লৈ কিবা বার্তা প্ৰেৰণ কৰিব বিচাৰিছে।"</string>
    <string name="sms_short_code_details" msgid="5873295990846059400">"ইয়াৰ বাবে "<b>" মাচুল ভৰিবলগীয়া হ’ব পাৰে"</b>"।"</string>
    <string name="sms_premium_short_code_details" msgid="7869234868023975"><b>"ইয়াৰ বাবে মাচুল ভৰিবলগীয়া হ’ব পাৰে।"</b></string>
    <string name="sms_short_code_confirm_allow" msgid="4458878637111023413">"পঠিয়াওক"</string>
    <string name="sms_short_code_confirm_deny" msgid="2927389840209170706">"বাতিল কৰক"</string>
    <string name="sms_short_code_remember_choice" msgid="5289538592272218136">"মোৰ পচন্দ মনত ৰাখিব"</string>
    <string name="sms_short_code_remember_undo_instruction" msgid="4960944133052287484">"আপুনি ইয়াক পিছত ছেটিং &gt; এপ্‌-ত সলনি কৰিব পাৰে"</string>
    <string name="sms_short_code_confirm_always_allow" msgid="3241181154869493368">"যিকোনো সময়ত অনুমতি দিয়ক"</string>
    <string name="sms_short_code_confirm_never_allow" msgid="446992765774269673">"কেতিয়াও অনুমতি নিদিব"</string>
    <string name="sim_removed_title" msgid="6227712319223226185">"ছিম কাৰ্ড আঁতৰোৱা হ’ল"</string>
    <string name="sim_removed_message" msgid="2333164559970958645">"এখন মান্য ছিম কার্ড ব্যৱহাৰ কৰি ৰিষ্টার্ট নকৰা পর্যন্ত ম\'বাইলৰ নেটৱর্ক উপলব্ধ নহয়।"</string>
    <string name="sim_done_button" msgid="827949989369963775">"সম্পন্ন হ’ল"</string>
    <string name="sim_added_title" msgid="3719670512889674693">"ছিম কাৰ্ড যোগ কৰা হ’ল"</string>
    <string name="sim_added_message" msgid="6599945301141050216">"ম\'বাইলৰ নেটৱর্ক ব্যৱহাৰ কৰিবলৈ আপোনাৰ ডিভাইচটো ৰিষ্টার্ট কৰক।"</string>
    <string name="sim_restart_button" msgid="4722407842815232347">"ৰিষ্টাৰ্ট কৰক"</string>
    <string name="install_carrier_app_notification_title" msgid="9056007111024059888">"ম’বাইল সেৱা সক্ৰিয় কৰক"</string>
    <string name="install_carrier_app_notification_text" msgid="3346681446158696001">"আপোনাৰ নতুন ছিমখন সক্ৰিয় কৰিবলৈ বাহকৰ এপটো ডাউনল’ড কৰক"</string>
    <string name="install_carrier_app_notification_text_app_name" msgid="1196505084835248137">"আপোনাৰ নতুন ছিমখন সক্ৰিয় কৰিবলৈ <xliff:g id="APP_NAME">%1$s</xliff:g> এপটো ডাউনল’ড কৰক"</string>
    <string name="install_carrier_app_notification_button" msgid="3094206295081900849">"এপ্ ডাউনল’ড কৰক"</string>
    <string name="carrier_app_notification_title" msgid="8921767385872554621">"নতুন ছিম ভৰোৱা হৈছে"</string>
    <string name="carrier_app_notification_text" msgid="1132487343346050225">"ছেট আপ কৰিবলৈ টিপক"</string>
    <string name="time_picker_dialog_title" msgid="8349362623068819295">"সময় ছেট কৰক"</string>
    <string name="date_picker_dialog_title" msgid="5879450659453782278">"তাৰিখ ছেট কৰক"</string>
    <string name="date_time_set" msgid="5777075614321087758">"ছেট কৰক"</string>
    <string name="date_time_done" msgid="2507683751759308828">"সম্পন্ন হ’ল"</string>
    <string name="perms_new_perm_prefix" msgid="8257740710754301407"><font size="12" fgcolor="#ff33b5e5">"নতুন: "</font></string>
    <string name="perms_description_app" msgid="5139836143293299417">"<xliff:g id="APP_NAME">%1$s</xliff:g>এ প্ৰদান কৰা"</string>
    <string name="no_permissions" msgid="7283357728219338112">"কোনো অনুমতিৰ প্ৰয়োজন নাই"</string>
    <string name="perm_costs_money" msgid="4902470324142151116">"ইয়াৰ ফলত আপোনাৰ টকা খৰচ হ\'ব পাৰে"</string>
    <string name="dlg_ok" msgid="7376953167039865701">"ঠিক আছে"</string>
    <string name="usb_charging_notification_title" msgid="1595122345358177163">"ইউএছবিৰ জৰিয়তে এই ডিভাইচটো চ্চাৰ্জ কৰি থকা হৈছে"</string>
    <string name="usb_supplying_notification_title" msgid="4631045789893086181">"ইউএছবিৰ জৰিয়তে সংযুক্ত ডিভাইচটো চ্চাৰ্জ কৰি থকা হৈছে"</string>
    <string name="usb_mtp_notification_title" msgid="4238227258391151029">"ইউএছবি জৰিয়তে ফাইল স্থানান্তৰণ অন কৰা হ’ল"</string>
    <string name="usb_ptp_notification_title" msgid="5425857879922006878">"ইউএছবিৰ জৰিয়তে পিটিপি অন কৰা হ’ল"</string>
    <string name="usb_tether_notification_title" msgid="3716143122035802501">"ইউএছবি টেডাৰিং অন কৰা হ’ল"</string>
    <string name="usb_midi_notification_title" msgid="5356040379749154805">"ইউএছবিৰ জৰিয়তে এমআইডিআই অন কৰা হ’ল"</string>
    <string name="usb_accessory_notification_title" msgid="1785694450621427730">"ইউএছবি সহায়ক সামগ্ৰী সংযোগ কৰা হ’ল"</string>
    <string name="usb_notification_message" msgid="3370903770828407960">"অধিক বিকল্পৰ বাবে টিপক।"</string>
    <string name="usb_power_notification_message" msgid="4647527153291917218">"সংযুক্ত ডিভাইচ চ্চাৰ্জ কৰি থকা হৈছে। অধিক বিকল্পৰ বাবে টিপক।"</string>
    <string name="usb_unsupported_audio_accessory_title" msgid="3529881374464628084">"এনাল\'গ অডিঅ\' সহায়ক সামগ্ৰী পোৱা গৈছে"</string>
    <string name="usb_unsupported_audio_accessory_message" msgid="6309553946441565215">"সংলগ্ন কৰা ডিভাইচটোৱে এই ফ\'নটোৰ সৈতে কাম কৰিব নোৱাৰে। অধিক জানিবলৈ টিপক।"</string>
    <string name="adb_active_notification_title" msgid="6729044778949189918">"ইউএছবি ডিবাগিং সংযোগ কৰা হ’ল"</string>
    <string name="adb_active_notification_message" msgid="7463062450474107752">"ইউএছবি ডিবাগিং বন্ধ কৰিবলৈ টিপক"</string>
    <string name="adb_active_notification_message" product="tv" msgid="8470296818270110396">"ইউএছবি ডিবাগিং অক্ষম কৰিবলৈ বাছনি কৰক।"</string>
    <string name="test_harness_mode_notification_title" msgid="2216359742631914387">"টেষ্ট হাৰনেছ ম’ড সক্ষম কৰা আছে"</string>
    <string name="test_harness_mode_notification_message" msgid="1343197173054407119">"টেষ্ট হাৰনেছ ম’ড অক্ষম কৰিবলৈ ফেক্টৰী ৰিছেট কৰক।"</string>
    <string name="usb_contaminant_detected_title" msgid="7136400633704058349">"ইউএছবি প’ৰ্টত তৰল বা ধূলি-মাকতি আছে"</string>
    <string name="usb_contaminant_detected_message" msgid="832337061059487250">"ইউএছবি প’ৰ্ট স্বয়ংক্ৰিয়ভাৱে অক্ষম কৰা হয়। অধিক জানিবৰ বাবে টিপক।"</string>
    <string name="usb_contaminant_not_detected_title" msgid="7708281124088684821">"ইউএছবি প’ৰ্ট ব্যৱহাৰ কৰাত সমস্যা নাই"</string>
    <string name="usb_contaminant_not_detected_message" msgid="2415791798244545292">"ফ’নটোৱে তৰল বা ধূলি-মাকতি আৰু চিনাক্ত নকৰে।"</string>
    <string name="taking_remote_bugreport_notification_title" msgid="6742483073875060934">"বাগ সম্পর্কীয় অভিযোগ গ্ৰহণ কৰি থকা হৈছে…"</string>
    <string name="share_remote_bugreport_notification_title" msgid="4987095013583691873">"বাগ সম্পর্কীয় অভিযোগ শ্বেয়াৰ কৰিবনে?"</string>
    <string name="sharing_remote_bugreport_notification_title" msgid="7572089031496651372">"বাগ সম্পর্কীয় অভিযোগ শ্বেয়াৰ কৰি থকা হৈছে…"</string>
    <string name="share_remote_bugreport_notification_message_finished" msgid="6029609949340992866">"আপোনাৰ প্ৰশাসকে এই ডিভাইচটোৰ সমস্যা সমাধানৰ বাবে বাগ সম্পৰ্কীয় অভিযোগ বিচাৰিছে। এপ্ আৰু ডেটা শ্বেয়াৰ কৰা হ\'ব পাৰে।"</string>
    <string name="share_remote_bugreport_action" msgid="6249476773913384948">"শ্বেয়াৰ কৰক"</string>
    <string name="decline_remote_bugreport_action" msgid="6230987241608770062">"প্ৰত্যাখ্যান কৰক"</string>
    <string name="select_input_method" msgid="4653387336791222978">"ইনপুট পদ্ধতি বাছনি কৰক"</string>
    <string name="show_ime" msgid="2506087537466597099">"কায়িক কীব’ৰ্ড সক্ৰিয় হৈ থাকোঁতে ইয়াক স্ক্ৰীণত ৰাখিব"</string>
    <string name="hardware" msgid="194658061510127999">"ভাৰ্শ্বুৱল কীব\'ৰ্ড দেখুৱাওক"</string>
    <string name="select_keyboard_layout_notification_title" msgid="597189518763083494">"কায়িক কীব’ৰ্ড কনফিগাৰ কৰক"</string>
    <string name="select_keyboard_layout_notification_message" msgid="8084622969903004900">"ভাষা আৰু চানেকি বাছনি কৰিবলৈ ইয়াত টিপক"</string>
    <string name="fast_scroll_alphabet" msgid="5433275485499039199">" ABCDEFGHIJKLMNOPQRSTUVWXYZ"</string>
    <string name="fast_scroll_numeric_alphabet" msgid="4030170524595123610">" 0123456789ABCDEFGHIJKLMNOPQRSTUVWXYZ"</string>
    <string name="alert_windows_notification_channel_group_name" msgid="1463953341148606396">"অন্য এপৰ ওপৰত দেখুৱায়"</string>
    <string name="alert_windows_notification_channel_name" msgid="3116610965549449803">"<xliff:g id="NAME">%s</xliff:g> অন্য এপসমূহৰ ওপৰত প্ৰদৰ্শিত হৈ আছে"</string>
    <string name="alert_windows_notification_title" msgid="3697657294867638947">"<xliff:g id="NAME">%s</xliff:g>এ অইন এপবোৰৰ ওপৰত প্ৰদৰ্শিত হৈ আছে"</string>
    <string name="alert_windows_notification_message" msgid="8917232109522912560">"আপুনি যদি <xliff:g id="NAME">%s</xliff:g>এ এই সুবিধাটো ব্যৱহাৰ কৰাটো নিবিচাৰে তেন্তে টিপি ছেটিংসমূহ খোলক আৰু ইয়াক অফ কৰক।"</string>
    <string name="alert_windows_notification_turn_off_action" msgid="2902891971380544651">"অফ কৰক"</string>
    <string name="ext_media_checking_notification_title" msgid="4411133692439308924">"<xliff:g id="NAME">%s</xliff:g> পৰীক্ষা কৰি থকা হৈছে…"</string>
    <string name="ext_media_checking_notification_message" msgid="410185170877285434">"বৰ্তমানৰ সমলৰ সমীক্ষা কৰি থকা হৈছে"</string>
    <string name="ext_media_new_notification_title" msgid="1621805083736634077">"নতুন <xliff:g id="NAME">%s</xliff:g>"</string>
    <string name="ext_media_new_notification_message" msgid="3673685270558405087">"ছেট আপ কৰিবলৈ টিপক"</string>
    <string name="ext_media_ready_notification_message" msgid="4083398150380114462">"ফট\' আৰু মিডিয়া স্থানান্তৰণৰ বাবে"</string>
    <string name="ext_media_unmountable_notification_title" msgid="4179418065210797130">"<xliff:g id="NAME">%s</xliff:g>ত কিবা সমস্যা আছে"</string>
    <string name="ext_media_unmountable_notification_message" msgid="4193858924381066522">"সমাধান কৰিবলৈ টিপক"</string>
    <string name="ext_media_unmountable_notification_message" product="tv" msgid="3941179940297874950">"<xliff:g id="NAME">%s</xliff:g> ব্যৱহাৰযোগ্য হৈ থকা নাই। ঠিক কৰিবলৈ বাছনি কৰক।"</string>
    <string name="ext_media_unsupported_notification_title" msgid="3797642322958803257">"<xliff:g id="NAME">%s</xliff:g>ক ব্যৱহাৰ কৰিব নোৱাৰি"</string>
    <string name="ext_media_unsupported_notification_message" msgid="6121601473787888589">"এই ডিভাইচটোৱে <xliff:g id="NAME">%s</xliff:g>ক ব্যৱহাৰ কৰিব নোৱাৰে। ব্যৱহাৰ কৰিব পৰা ফৰ্মেটত ছেট আপ কৰিবলৈ টিপক।"</string>
    <string name="ext_media_unsupported_notification_message" product="tv" msgid="3725436899820390906">"এই ডিভাইচটোৱে <xliff:g id="NAME">%s</xliff:g>ক চলাব নোৱাৰে। চলাব পৰা কোনো ফৰ্মেটত ছেট আপ কৰিবলৈ বাছনি কৰক।"</string>
    <string name="ext_media_badremoval_notification_title" msgid="3206248947375505416">"<xliff:g id="NAME">%s</xliff:g> অপ্ৰত্য়াশিতভাৱে আঁতৰোৱা হ’ল"</string>
    <string name="ext_media_badremoval_notification_message" msgid="8556885808951260574">"সমল হেৰুওৱাৰ পৰা হাত সাৰিবলৈ আঁতৰোৱাৰ আগতে মিডিয়া বাহিৰ কৰক"</string>
    <string name="ext_media_nomedia_notification_title" msgid="6593814191061956856">"<xliff:g id="NAME">%s</xliff:g> আঁতৰোৱা হ’ল"</string>
    <string name="ext_media_nomedia_notification_message" msgid="2110883356419799994">"কিছুমান কাৰ্যক্ষমতাই সঠিকভাৱে কাম নকৰিব পাৰে। নতুন সঞ্চয়াগাৰ ভৰাওক।"</string>
    <string name="ext_media_unmounting_notification_title" msgid="5046532339291216076">"<xliff:g id="NAME">%s</xliff:g> বাহিৰ কৰি থকা হৈছে"</string>
    <string name="ext_media_unmounting_notification_message" msgid="1003926904442321115">"আঁতৰাই নিদিব"</string>
    <string name="ext_media_init_action" msgid="7952885510091978278">"ছেট আপ কৰক"</string>
    <string name="ext_media_unmount_action" msgid="1121883233103278199">"বাহিৰ কৰক"</string>
    <string name="ext_media_browse_action" msgid="8322172381028546087">"অন্বেষণ কৰক"</string>
    <string name="ext_media_seamless_action" msgid="6575980560886881233">"আউটপুট সলনি কৰক"</string>
    <string name="ext_media_missing_title" msgid="620980315821543904">"<xliff:g id="NAME">%s</xliff:g> উপলব্ধ নহয়"</string>
    <string name="ext_media_missing_message" msgid="4012389235250987930">"ডিভাইচ আকৌ ভৰাওক"</string>
    <string name="ext_media_move_specific_title" msgid="1471100343872375842">"<xliff:g id="NAME">%s</xliff:g>ক স্থানান্তৰ কৰি থকা হৈছে"</string>
    <string name="ext_media_move_title" msgid="1022809140035962662">"ডেটা স্থানান্তৰ কৰি থকা হৈছে"</string>
    <string name="ext_media_move_success_title" msgid="7863652232242276066">"সমলৰ স্থানান্তৰণ সমাপ্ত হ’ল"</string>
    <string name="ext_media_move_success_message" msgid="8939137931961728009">"<xliff:g id="NAME">%s</xliff:g>লৈ সমল স্থানান্তৰ কৰা হ’ল"</string>
    <string name="ext_media_move_failure_title" msgid="1604422634177382092">"সমল স্থানান্তৰ কৰিব পৰা নগ\'ল"</string>
    <string name="ext_media_move_failure_message" msgid="7388950499623016135">"সমল আকৌ স্থানান্তৰ কৰিবলৈ চেষ্টা কৰক"</string>
    <string name="ext_media_status_removed" msgid="6576172423185918739">"আঁতৰোৱা হ’ল"</string>
    <string name="ext_media_status_unmounted" msgid="2551560878416417752">"বাহিৰলৈ উলিওৱা হ’ল"</string>
    <string name="ext_media_status_checking" msgid="6193921557423194949">"পৰীক্ষা কৰি থকা হৈছে…"</string>
    <string name="ext_media_status_mounted" msgid="7253821726503179202">"সাজু"</string>
    <string name="ext_media_status_mounted_ro" msgid="8020978752406021015">"ৰীড-অনলি"</string>
    <string name="ext_media_status_bad_removal" msgid="8395398567890329422">"বিপজ্জনকভাৱে আঁতৰোৱা হ’ল"</string>
    <string name="ext_media_status_unmountable" msgid="805594039236667894">"ব্যৱহাৰযোগ্য নহয়"</string>
    <string name="ext_media_status_unsupported" msgid="4691436711745681828">"সঞ্চয়াগাৰ ব্যৱহাৰ কৰিব নোৱাৰি"</string>
    <string name="ext_media_status_ejecting" msgid="5463887263101234174">"বাহিৰলৈ উলিয়াই থকা হৈছে…"</string>
    <string name="ext_media_status_formatting" msgid="1085079556538644861">"ফৰ্মেট কৰি থকা হৈছে…"</string>
    <string name="ext_media_status_missing" msgid="5638633895221670766">"ভৰোৱা নাই"</string>
    <string name="activity_list_empty" msgid="1675388330786841066">"কোনো মিলা কাৰ্যকলাপ পোৱা নগ\'ল।"</string>
    <string name="permlab_route_media_output" msgid="6243022988998972085">"মিডিয়াৰ আউটপুট ৰাউট কৰিব পাৰে"</string>
    <string name="permdesc_route_media_output" msgid="4932818749547244346">"অন্য় বাহ্যিক ডিভাইচবোৰলৈ মিডিয়া আউটপুট প্ৰেৰণ কৰিবলৈ এপ্লিকেশ্বনক অনুমতি দিয়ে।"</string>
    <string name="permlab_readInstallSessions" msgid="3713753067455750349">"ইনষ্টল কৰা ছেশ্বনসমূহ পঢ়িব পাৰে"</string>
    <string name="permdesc_readInstallSessions" msgid="2049771699626019849">"এটা এপ্লিকেশ্বনক ইনষ্টল কৰা ছেশ্বনসমূহ পঢ়িবলৈ অনুমতি দিয়ে। এই কাৰ্যই সক্ৰিয় পেকেজ ইনষ্টলেশ্বনৰ বিষয়ে চাবলৈ অনুমতি দিয়ে।"</string>
    <string name="permlab_requestInstallPackages" msgid="5782013576218172577">"পেকেজ ইনষ্টলৰ বাবে অনুৰোধ কৰিব পাৰে"</string>
    <string name="permdesc_requestInstallPackages" msgid="5740101072486783082">"পেকেজ ইনষ্টল কৰাৰ অনুৰোধ প্ৰেৰণ কৰিবলৈ এপটোক অনুমতি দিয়ে।"</string>
    <string name="permlab_requestDeletePackages" msgid="1703686454657781242">"পেকেজ মচাৰ অনুৰোধ কৰিব পাৰে"</string>
    <string name="permdesc_requestDeletePackages" msgid="3406172963097595270">"এপটোক পেকেজবোৰ মচাৰ অনুৰোধ কৰিবলৈ দিয়ে।"</string>
    <string name="permlab_requestIgnoreBatteryOptimizations" msgid="8021256345643918264">"বেটাৰি অপ্টিমাইজেশ্বন উপেক্ষা কৰিবলৈ বিচাৰক"</string>
    <string name="permdesc_requestIgnoreBatteryOptimizations" msgid="8359147856007447638">"কোনো এপক সেই এপটোৰ বাবে বেটাৰি অপ্টিমাইজেশ্বন উপেক্ষা কৰিবলৈ অনুমতি বিচাৰিবলৈ দিয়ে।"</string>
    <string name="tutorial_double_tap_to_zoom_message_short" msgid="1311810005957319690">"জুম নিয়ন্ত্ৰণ কৰিবলৈ দুবাৰ টিপক"</string>
    <string name="gadget_host_error_inflating" msgid="4882004314906466162">"ৱিজেট যোগ কৰিব পৰা নগ\'ল।"</string>
    <string name="ime_action_go" msgid="8320845651737369027">"যাওক"</string>
    <string name="ime_action_search" msgid="658110271822807811">"অনুসন্ধান কৰক"</string>
    <string name="ime_action_send" msgid="2316166556349314424">"পঠিয়াওক"</string>
    <string name="ime_action_next" msgid="3138843904009813834">"পৰৱৰ্তী"</string>
    <string name="ime_action_done" msgid="8971516117910934605">"সম্পন্ন হ’ল"</string>
    <string name="ime_action_previous" msgid="1443550039250105948">"আগৰ"</string>
    <string name="ime_action_default" msgid="2840921885558045721">"কার্য কৰক"</string>
    <string name="dial_number_using" msgid="5789176425167573586">"<xliff:g id="NUMBER">%s</xliff:g> ব্যৱহাৰ কৰি \n নম্বৰটো ডায়েল কৰক"</string>
    <string name="create_contact_using" msgid="4947405226788104538">"<xliff:g id="NUMBER">%s</xliff:g> ব্যৱহাৰ কৰি সম্পৰ্ক \n সৃষ্টি কৰক"</string>
    <string name="grant_credentials_permission_message_header" msgid="2106103817937859662">"বৰ্তমান আৰু ভৱিষ্যতে আপোনাৰ একাউণ্টত প্ৰৱেশ কৰিবলৈ তলৰ এটা বা অধিক এপে অনুমতি লাভৰ বাবে অনুৰোধ কৰিছে৷"</string>
    <string name="grant_credentials_permission_message_footer" msgid="3125211343379376561">"আপুনি এই অনুৰোধক সন্মতি দিব বিচাৰেনে?"</string>
    <string name="grant_permissions_header_text" msgid="6874497408201826708">"ব্য়ৱহাৰ কৰাৰ অনুমতি বিচাৰি কৰা অনুৰোধ"</string>
    <string name="allow" msgid="7225948811296386551">"অনুমতি দিয়ক"</string>
    <string name="deny" msgid="2081879885755434506">"প্ৰত্যাখ্যান কৰক"</string>
    <string name="permission_request_notification_title" msgid="6486759795926237907">"অনুমতি বিচাৰি অনুৰোধ কৰা হৈছে"</string>
    <string name="permission_request_notification_with_subtitle" msgid="8530393139639560189">"<xliff:g id="ACCOUNT">%s</xliff:g> একাউণ্টৰ বাবে\nঅনুমতি বিচাৰি অনুৰোধ কৰা হৈছে।"</string>
    <string name="forward_intent_to_owner" msgid="1207197447013960896">"আপুনি আপোনাৰ কৰ্মস্থানৰ প্ৰ\'ফাইলৰ বাহিৰত এই এপটো ব্যৱহাৰ কৰি আছে"</string>
    <string name="forward_intent_to_work" msgid="621480743856004612">"আপুনি আপোনাৰ কৰ্মস্থানৰ প্ৰ\'ফাইলৰ ভিতৰত এই এপটো ব্যৱহাৰ কৰি আছে"</string>
    <string name="input_method_binding_label" msgid="1283557179944992649">"ইনপুট পদ্ধতি"</string>
    <string name="sync_binding_label" msgid="3687969138375092423">"ছিংক"</string>
    <string name="accessibility_binding_label" msgid="4148120742096474641">"সাধ্য সুবিধাসমূহ"</string>
    <string name="wallpaper_binding_label" msgid="1240087844304687662">"ৱালপেপাৰ"</string>
    <string name="chooser_wallpaper" msgid="7873476199295190279">"ৱালপেপাৰ সলনি কৰক"</string>
    <string name="notification_listener_binding_label" msgid="2014162835481906429">"জাননী নিৰীক্ষক"</string>
    <string name="vr_listener_binding_label" msgid="4316591939343607306">"VR শ্ৰোতা"</string>
    <string name="condition_provider_service_binding_label" msgid="1321343352906524564">"অৱস্থা প্ৰদানকাৰী"</string>
    <string name="notification_ranker_binding_label" msgid="774540592299064747">"জাননীৰ স্তৰ নিৰ্দ্ধাৰক সেৱা"</string>
    <string name="vpn_title" msgid="19615213552042827">"ভিপিএন সক্ৰিয় কৰা হৈছে"</string>
    <string name="vpn_title_long" msgid="6400714798049252294">"<xliff:g id="APP">%s</xliff:g>এ ভিপিএন সক্ৰিয় কৰিলে"</string>
    <string name="vpn_text" msgid="1610714069627824309">"নেটৱর্ক পৰিচালনা কৰিবলৈ টিপক।"</string>
    <string name="vpn_text_long" msgid="4907843483284977618">"<xliff:g id="SESSION">%s</xliff:g>ৰ সৈতে সংযোগ হৈছে। নেটৱর্ক পৰিচালনা কৰিবলৈ টিপক।"</string>
    <string name="vpn_lockdown_connecting" msgid="6443438964440960745">"সদা-সক্ৰিয় ভিপিএন সংযোগ কৰি থকা হৈছে…"</string>
    <string name="vpn_lockdown_connected" msgid="8202679674819213931">"সদা-সক্ৰিয় ভিপিএন সংযোগ কৰা হ’ল"</string>
    <string name="vpn_lockdown_disconnected" msgid="735805531187559719">"সদা-সক্ৰিয় ভিপিএনৰ লগত সংযোগ বিচ্ছিন্ন কৰা হৈছে"</string>
    <string name="vpn_lockdown_error" msgid="3133844445659711681">"সদা-সক্ৰিয় ভিপিএনৰ লগত সংযোগ কৰিব পৰা নাই"</string>
    <string name="vpn_lockdown_config" msgid="8151951501116759194">"নেটৱৰ্ক বা ভিপিএন ছেটিংসমূহ সলনি কৰক"</string>
    <string name="upload_file" msgid="2897957172366730416">"ফাইল বাছনি কৰক"</string>
    <string name="no_file_chosen" msgid="6363648562170759465">"কোনো ফাইল বাছনি কৰা হোৱা নাই"</string>
    <string name="reset" msgid="2448168080964209908">"ৰিছেট কৰক"</string>
    <string name="submit" msgid="1602335572089911941">"দাখিল কৰক"</string>
    <string name="car_mode_disable_notification_title" msgid="5704265646471239078">"ড্ৰাইভিং এপ্ চলি আছে"</string>
    <string name="car_mode_disable_notification_message" msgid="7647248420931129377">"ড্ৰাইভিং এপৰ পৰা বাহিৰ হ\'বলৈ টিপক।"</string>
    <string name="tethered_notification_title" msgid="3146694234398202601">"টেডাৰিং বা হটস্প\'ট সক্ৰিয় অৱস্থাত আছে"</string>
    <string name="tethered_notification_message" msgid="2113628520792055377">"ছেট আপ কৰিবলৈ টিপক।"</string>
    <string name="disable_tether_notification_title" msgid="7526977944111313195">"টেডাৰিং অক্ষম কৰি থোৱা হৈছে"</string>
    <string name="disable_tether_notification_message" msgid="2913366428516852495">"সবিশেষ জানিবলৈ আপোনাৰ প্ৰশাসকৰ সৈতে যোগাযোগ কৰক"</string>
    <string name="back_button_label" msgid="2300470004503343439">"উভতি যাওক"</string>
    <string name="next_button_label" msgid="1080555104677992408">"পৰৱৰ্তী"</string>
    <string name="skip_button_label" msgid="1275362299471631819">"এৰি যাওক"</string>
    <string name="no_matches" msgid="8129421908915840737">"কোনো মিল নাই"</string>
    <string name="find_on_page" msgid="1946799233822820384">"পৃষ্ঠাত বিচাৰক"</string>
    <plurals name="matches_found" formatted="false" msgid="1210884353962081884">
      <item quantity="one"><xliff:g id="TOTAL">%d</xliff:g>ৰ <xliff:g id="INDEX">%d</xliff:g>টা</item>
      <item quantity="other"><xliff:g id="TOTAL">%d</xliff:g>ৰ <xliff:g id="INDEX">%d</xliff:g>টা</item>
    </plurals>
    <string name="action_mode_done" msgid="7217581640461922289">"সম্পন্ন হ’ল"</string>
    <string name="progress_erasing" msgid="2569962663843586562">"শ্বেয়াৰ কৰি থোৱা সঞ্চয়াগাৰ মচি থকা হৈছে…"</string>
    <string name="share" msgid="1778686618230011964">"শ্বেয়াৰ কৰক"</string>
    <string name="find" msgid="4808270900322985960">"বিচাৰক"</string>
    <string name="websearch" msgid="4337157977400211589">"ৱেবত সন্ধান কৰক"</string>
    <string name="find_next" msgid="5742124618942193978">"পৰৱৰ্তী বস্তু বিচাৰক"</string>
    <string name="find_previous" msgid="2196723669388360506">"আগৰটো বিচাৰক"</string>
    <string name="gpsNotifTicker" msgid="5622683912616496172">"<xliff:g id="NAME">%s</xliff:g>ৰ পৰা অৱস্থানৰ অনুৰোধ কৰা হৈছে"</string>
    <string name="gpsNotifTitle" msgid="5446858717157416839">"অৱস্থানৰ অনুৰোধ"</string>
    <string name="gpsNotifMessage" msgid="1374718023224000702">"<xliff:g id="NAME">%1$s</xliff:g> (<xliff:g id="SERVICE">%2$s</xliff:g>)এ অনুৰোধ কৰিছে"</string>
    <string name="gpsVerifYes" msgid="2346566072867213563">"হয়"</string>
    <string name="gpsVerifNo" msgid="1146564937346454865">"নহয়"</string>
    <string name="sync_too_many_deletes" msgid="5296321850662746890">"মচি পেলোৱাৰ সীমা পাৰ হ’ল"</string>
    <string name="sync_too_many_deletes_desc" msgid="496551671008694245">"এই <xliff:g id="ACCOUNT_NAME">%3$s</xliff:g> ৰ মচি থোৱা <xliff:g id="NUMBER_OF_DELETED_ITEMS">%1$d</xliff:g> টা <xliff:g id="TYPE_OF_SYNC">%2$s</xliff:g> বস্তু আছে। আপুনি কি কৰিব বিচাৰে?"</string>
    <string name="sync_really_delete" msgid="2572600103122596243">"বস্তুবোৰ মচক"</string>
    <string name="sync_undo_deletes" msgid="2941317360600338602">"মচা কাৰ্যক আনডু কৰক"</string>
    <string name="sync_do_nothing" msgid="3743764740430821845">"এতিয়া একো নকৰিব"</string>
    <string name="choose_account_label" msgid="5655203089746423927">"একাউণ্ট বাছনি কৰক"</string>
    <string name="add_account_label" msgid="2935267344849993553">"একাউণ্ট যোগ কৰক"</string>
    <string name="add_account_button_label" msgid="3611982894853435874">"একাউণ্ট যোগ কৰক"</string>
    <string name="number_picker_increment_button" msgid="2412072272832284313">"বৃদ্ধি কৰক"</string>
    <string name="number_picker_decrement_button" msgid="476050778386779067">"হ্ৰাস কৰক"</string>
    <string name="number_picker_increment_scroll_mode" msgid="5259126567490114216">"<xliff:g id="VALUE">%s</xliff:g> স্পর্শ কৰক আৰু হেঁচি ধৰক।"</string>
    <string name="number_picker_increment_scroll_action" msgid="9101473045891835490">"বৃদ্ধি কৰিবলৈ ওপৰলৈ আৰু হ্ৰাস কৰিবলৈ তললৈ শ্লাইড কৰক।"</string>
    <string name="time_picker_increment_minute_button" msgid="8865885114028614321">"মিনিট বৃদ্ধি কৰক"</string>
    <string name="time_picker_decrement_minute_button" msgid="6246834937080684791">"মিনিট হ্ৰাস কৰক"</string>
    <string name="time_picker_increment_hour_button" msgid="3652056055810223139">"ঘণ্টা বৃদ্ধি কৰক"</string>
    <string name="time_picker_decrement_hour_button" msgid="1377479863429214792">"ঘণ্টা হ্ৰাস কৰক"</string>
    <string name="time_picker_increment_set_pm_button" msgid="4147590696151230863">"অপৰাহ্ন ছেট কৰক"</string>
    <string name="time_picker_decrement_set_am_button" msgid="8302140353539486752">"পূৰ্বাহ্ন ছেট কৰক"</string>
    <string name="date_picker_increment_month_button" msgid="5369998479067934110">"মাহ বৃদ্ধি কৰক"</string>
    <string name="date_picker_decrement_month_button" msgid="1832698995541726019">"মাহ হ্ৰাস কৰক"</string>
    <string name="date_picker_increment_day_button" msgid="7130465412308173903">"দিন বৃদ্ধি কৰক"</string>
    <string name="date_picker_decrement_day_button" msgid="4131881521818750031">"দিন হ্ৰাস কৰক"</string>
    <string name="date_picker_increment_year_button" msgid="6318697384310808899">"বছৰ বৃদ্ধি কৰক"</string>
    <string name="date_picker_decrement_year_button" msgid="4482021813491121717">"বছৰ হ্ৰাস কৰক"</string>
    <string name="date_picker_prev_month_button" msgid="2858244643992056505">"পূৰ্বৱৰ্তী মাহ"</string>
    <string name="date_picker_next_month_button" msgid="5559507736887605055">"পৰৱৰ্তী মাহ"</string>
    <string name="keyboardview_keycode_alt" msgid="4856868820040051939">"Alt"</string>
    <string name="keyboardview_keycode_cancel" msgid="1203984017245783244">"বাতিল কৰক"</string>
    <string name="keyboardview_keycode_delete" msgid="3337914833206635744">"মচক"</string>
    <string name="keyboardview_keycode_done" msgid="1992571118466679775">"সম্পন্ন হ’ল"</string>
    <string name="keyboardview_keycode_mode_change" msgid="4547387741906537519">"ম\'ড সলনি"</string>
    <string name="keyboardview_keycode_shift" msgid="2270748814315147690">"শ্বিফ্ট"</string>
    <string name="keyboardview_keycode_enter" msgid="2985864015076059467">"এণ্টাৰ"</string>
    <string name="activitychooserview_choose_application" msgid="2125168057199941199">"এটা এপ্ বাছনি কৰক"</string>
    <string name="activitychooserview_choose_application_error" msgid="8624618365481126668">"<xliff:g id="APPLICATION_NAME">%s</xliff:g> লঞ্চ কৰিব পৰা নগ\'ল"</string>
    <string name="shareactionprovider_share_with" msgid="806688056141131819">"ইয়াৰ জৰিয়তে শ্বেয়াৰ কৰক"</string>
    <string name="shareactionprovider_share_with_application" msgid="5627411384638389738">"<xliff:g id="APPLICATION_NAME">%s</xliff:g>ৰ জৰিয়তে শ্বেয়াৰ কৰক"</string>
    <string name="content_description_sliding_handle" msgid="415975056159262248">"শ্লাইড কৰা হেণ্ডেল৷ স্পৰ্শ কৰক আৰু ধৰি ৰাখক৷"</string>
    <string name="description_target_unlock_tablet" msgid="3833195335629795055">"স্ক্ৰীণ আনলক কৰিবলৈ ছোৱাইপ কৰক৷"</string>
    <string name="action_bar_home_description" msgid="5293600496601490216">"গৃহ পৃষ্ঠালৈ যাওক"</string>
    <string name="action_bar_up_description" msgid="2237496562952152589">"ওপৰলৈ যাওক"</string>
    <string name="action_menu_overflow_description" msgid="2295659037509008453">"অধিক বিকল্প"</string>
    <string name="action_bar_home_description_format" msgid="7965984360903693903">"%1$s: %2$s"</string>
    <string name="action_bar_home_subtitle_description_format" msgid="6985546530471780727">"%1$s, %2$s, %3$s"</string>
    <string name="storage_internal" msgid="3570990907910199483">"শ্বেয়াৰ কৰা আভ্যন্তৰীণ সঞ্চয়াগাৰ"</string>
    <string name="storage_sd_card" msgid="3282948861378286745">"এছডি কাৰ্ড"</string>
    <string name="storage_sd_card_label" msgid="6347111320774379257">"<xliff:g id="MANUFACTURER">%s</xliff:g> এছডি কাৰ্ড"</string>
    <string name="storage_usb_drive" msgid="6261899683292244209">"ইউএছবি ড্ৰাইভ"</string>
    <string name="storage_usb_drive_label" msgid="4501418548927759953">"<xliff:g id="MANUFACTURER">%s</xliff:g> ইউএছবি ড্ৰাইভ"</string>
    <string name="storage_usb" msgid="3017954059538517278">"ইউএছবি সঞ্চয়াগাৰ"</string>
    <string name="extract_edit_menu_button" msgid="8940478730496610137">"সম্পাদনা কৰক"</string>
    <string name="data_usage_warning_title" msgid="6499834033204801605">"ডেটা সকীয়নি"</string>
    <string name="data_usage_warning_body" msgid="7340198905103751676">"আপুনি <xliff:g id="APP">%s</xliff:g> ডেটা ব্যৱহাৰ কৰিছে"</string>
    <string name="data_usage_mobile_limit_title" msgid="6561099244084267376">"ম’বাইল ডেটা ব্যৱাহৰৰ সীমা শেষ হৈছে"</string>
    <string name="data_usage_wifi_limit_title" msgid="5803363779034792676">"ৱাই-ফাই ডেটাৰ সীমাত উপনীত হৈছে"</string>
    <string name="data_usage_limit_body" msgid="2908179506560812973">"আপোনাৰ ডেটা চক্ৰৰ বাকী অংশৰ বাবে ডেটা পজ কৰা হৈছে"</string>
    <string name="data_usage_mobile_limit_snoozed_title" msgid="3171402244827034372">"ম’বাইল ডেটাৰ সীমা পাৰ কৰিছে"</string>
    <string name="data_usage_wifi_limit_snoozed_title" msgid="3547771791046344188">"ৱাই-ফাই ডেটাৰ সীমা পাৰ কৰিছে"</string>
    <string name="data_usage_limit_snoozed_body" msgid="1671222777207603301">"আপুনি নিৰ্ধাৰিত সীমাতকৈ <xliff:g id="SIZE">%s</xliff:g> অধিক ব্যৱহাৰ কৰিছে"</string>
    <string name="data_usage_restricted_title" msgid="5965157361036321914">"নেপথ্য ডেটা সীমিত কৰি ৰখা হৈছে৷"</string>
    <string name="data_usage_restricted_body" msgid="469866376337242726">"সীমাবদ্ধতা আঁতৰাবলৈ টিপক।"</string>
    <string name="data_usage_rapid_title" msgid="1809795402975261331">"অত্যধিক ম’বাইল ডেটাৰ ব্যৱহাৰ"</string>
    <string name="data_usage_rapid_body" msgid="6897825788682442715">"আপোনাৰ এপসমূহে সচৰাচৰতকৈ অধিক ডেটা ব্যৱহাৰ কৰিছে"</string>
    <string name="data_usage_rapid_app_body" msgid="5396680996784142544">"<xliff:g id="APP">%s</xliff:g>এ সচৰাচৰতকৈ অধিক ডেটা ব্যৱহাৰ কৰিছে"</string>
    <string name="ssl_certificate" msgid="6510040486049237639">"নিৰাপত্তা সম্পৰ্কীয় প্ৰমাণপত্ৰ"</string>
    <string name="ssl_certificate_is_valid" msgid="6825263250774569373">"এই প্ৰমাণপত্ৰখন মান্য৷"</string>
    <string name="issued_to" msgid="454239480274921032">"প্ৰদান কৰা হৈছে:"</string>
    <string name="common_name" msgid="2233209299434172646">"সাধাৰণ নাম:"</string>
    <string name="org_name" msgid="6973561190762085236">"সংস্থা:"</string>
    <string name="org_unit" msgid="7265981890422070383">"সংস্থাৰ গোট:"</string>
    <string name="issued_by" msgid="2647584988057481566">"এয়া প্ৰদান কৰে:"</string>
    <string name="validity_period" msgid="8818886137545983110">"মান্যতা:"</string>
    <string name="issued_on" msgid="5895017404361397232">"প্ৰদান কৰা সময়:"</string>
    <string name="expires_on" msgid="3676242949915959821">"ম্যাদ উকলিব:"</string>
    <string name="serial_number" msgid="758814067660862493">"ক্ৰমিক নম্বৰ:"</string>
    <string name="fingerprints" msgid="4516019619850763049">"ফিংগাৰপ্ৰিণ্ট:"</string>
    <string name="sha256_fingerprint" msgid="4391271286477279263">"SHA-256 ফিংগাৰপ্ৰিণ্ট:"</string>
    <string name="sha1_fingerprint" msgid="7930330235269404581">"SHA-1 ফিংগাৰপ্ৰিণ্ট:"</string>
    <string name="activity_chooser_view_see_all" msgid="4292569383976636200">"সকলো চাওক"</string>
    <string name="activity_chooser_view_dialog_title_default" msgid="4710013864974040615">"কাৰ্যকলাপ বাছনি কৰক"</string>
    <string name="share_action_provider_share_with" msgid="5247684435979149216">"ইয়াৰ জৰিয়তে শ্বেয়াৰ কৰক"</string>
    <string name="sending" msgid="3245653681008218030">"পঠিয়াই থকা হৈছে…"</string>
    <string name="launchBrowserDefault" msgid="2057951947297614725">"ব্ৰাউজাৰ লঞ্চ কৰিবনে?"</string>
    <string name="SetupCallDefault" msgid="5834948469253758575">"কল স্বীকাৰ কৰিবনে?"</string>
    <string name="activity_resolver_use_always" msgid="8017770747801494933">"সদায়"</string>
    <string name="activity_resolver_set_always" msgid="1422574191056490585">"সদায় খোলক-লৈ ছেট কৰক"</string>
    <string name="activity_resolver_use_once" msgid="2404644797149173758">"মাত্ৰ এবাৰ"</string>
    <string name="activity_resolver_app_settings" msgid="8965806928986509855">"ছেটিংসমূহ"</string>
    <string name="activity_resolver_work_profiles_support" msgid="185598180676883455">"%1$sএ কৰ্মস্থানৰ প্ৰ\'ফাইল সমৰ্থন নকৰে।"</string>
    <string name="default_audio_route_name" product="tablet" msgid="4617053898167127471">"টেবলেট"</string>
    <string name="default_audio_route_name" product="tv" msgid="9158088547603019321">"টিভি"</string>
    <string name="default_audio_route_name" product="default" msgid="4239291273420140123">"ফ\'ন"</string>
    <string name="default_audio_route_name_dock_speakers" msgid="6240602982276591864">"ড\'ক স্পীকাৰসমূহ"</string>
    <string name="default_audio_route_name_hdmi" msgid="1486254205617081251">"HDMI"</string>
    <string name="default_audio_route_name_headphones" msgid="8119971843803439110">"হেডফ\'নবোৰ"</string>
    <string name="default_audio_route_name_usb" msgid="1234984851352637769">"ইউএছবি"</string>
    <string name="default_audio_route_category_name" msgid="3722811174003886946">"ছিষ্টেম"</string>
    <string name="bluetooth_a2dp_audio_route_name" msgid="8575624030406771015">"ব্লুটুথ অডিঅ\'"</string>
    <string name="wireless_display_route_description" msgid="9070346425023979651">"ৱায়াৰলেচ ডিছপ্লে’"</string>
    <string name="media_route_button_content_description" msgid="591703006349356016">"কাষ্ট"</string>
    <string name="media_route_chooser_title" msgid="1751618554539087622">"ডিভাইচৰ লগত সংযোগ কৰক"</string>
    <string name="media_route_chooser_title_for_remote_display" msgid="3395541745872017583">"ডিভাইচত স্ক্ৰীণ কাষ্ট কৰক"</string>
    <string name="media_route_chooser_searching" msgid="4776236202610828706">"ডিভাইচৰ সন্ধান কৰক…"</string>
    <string name="media_route_chooser_extended_settings" msgid="87015534236701604">"ছেটিংসমূহ"</string>
    <string name="media_route_controller_disconnect" msgid="8966120286374158649">"বিচ্ছিন্ন কৰক"</string>
    <string name="media_route_status_scanning" msgid="7279908761758293783">"স্কেন কৰি থকা হৈছে…"</string>
    <string name="media_route_status_connecting" msgid="6422571716007825440">"সংযোগ কৰি থকা হৈছে..."</string>
    <string name="media_route_status_available" msgid="6983258067194649391">"উপলব্ধ"</string>
    <string name="media_route_status_not_available" msgid="6739899962681886401">"উপলব্ধ নহয়"</string>
    <string name="media_route_status_in_use" msgid="4533786031090198063">"ব্যৱহাৰ হৈ আছে"</string>
    <string name="display_manager_built_in_display_name" msgid="2583134294292563941">"অন্তৰ্নিমিত স্ক্ৰীণ"</string>
    <string name="display_manager_hdmi_display_name" msgid="1555264559227470109">"HDMI স্ক্ৰীণ"</string>
    <string name="display_manager_overlay_display_name" msgid="5142365982271620716">"অ\'ভাৰলে\' #<xliff:g id="ID">%1$d</xliff:g>"</string>
    <string name="display_manager_overlay_display_title" msgid="652124517672257172">"<xliff:g id="NAME">%1$s</xliff:g>: <xliff:g id="WIDTH">%2$d</xliff:g>x<xliff:g id="HEIGHT">%3$d</xliff:g>, <xliff:g id="DPI">%4$d</xliff:g> dpi"</string>
    <string name="display_manager_overlay_display_secure_suffix" msgid="6022119702628572080">", সুৰক্ষিত"</string>
    <string name="kg_forgot_pattern_button_text" msgid="8852021467868220608">"আৰ্হি পাহৰিলেনে"</string>
    <string name="kg_wrong_pattern" msgid="1850806070801358830">"ভুল আৰ্হি"</string>
    <string name="kg_wrong_password" msgid="2333281762128113157">"ভুল পাছৱৰ্ড"</string>
    <string name="kg_wrong_pin" msgid="1131306510833563801">"ভুল পিন"</string>
    <plurals name="kg_too_many_failed_attempts_countdown" formatted="false" msgid="8790651267324125694">
      <item quantity="one"><xliff:g id="NUMBER">%d</xliff:g> ছেকেণ্ডত আকৌ চেষ্টা কৰক।</item>
      <item quantity="other"><xliff:g id="NUMBER">%d</xliff:g> ছেকেণ্ডত আকৌ চেষ্টা কৰক।</item>
    </plurals>
    <string name="kg_pattern_instructions" msgid="398978611683075868">"নিজৰ আৰ্হি আঁকক"</string>
    <string name="kg_sim_pin_instructions" msgid="2319508550934557331">"ছিমৰ পিন দিয়ক"</string>
    <string name="kg_pin_instructions" msgid="2377242233495111557">"পিন দিয়ক"</string>
    <string name="kg_password_instructions" msgid="5753646556186936819">"পাছৱৰ্ড দিয়ক"</string>
    <string name="kg_puk_enter_puk_hint" msgid="453227143861735537">"ছিমখন বর্তমান অক্ষম অৱস্থাত আছে। অব্যাহত ৰাখিবলৈ PUK ক\'ড লিখক। সবিশেষ জানিবলৈ বাহকৰ সৈতে যোগাযোগ কৰক।"</string>
    <string name="kg_puk_enter_pin_hint" msgid="7871604527429602024">"ইচ্ছা কৰা পিন ক\'ড লিখক"</string>
    <string name="kg_enter_confirm_pin_hint" msgid="325676184762529976">"ইচ্ছা কৰা পিন ক\'ড নিশ্চিত কৰক"</string>
    <string name="kg_sim_unlock_progress_dialog_message" msgid="8950398016976865762">"ছিম কার্ড আনলক কৰি থকা হৈছে…"</string>
    <string name="kg_password_wrong_pin_code" msgid="1139324887413846912">"ভুল পিন ক\'ড।"</string>
    <string name="kg_invalid_sim_pin_hint" msgid="8795159358110620001">"৪ ৰ পৰা ৮ টা লৈকে সংখ্য়া সন্নিবিষ্ট হোৱা পিন লিখক।"</string>
    <string name="kg_invalid_sim_puk_hint" msgid="6025069204539532000">"PUK ক\'ড ৮টা সংখ্যাৰ হ\'ব লাগিব।"</string>
    <string name="kg_invalid_puk" msgid="3638289409676051243">"শুদ্ধ PUK ক\'ডটো পুনৰ দিয়ক। বাৰে বাৰে ভুল ক\'ড দিলে ছিমখন স্থায়ীভাৱে অক্ষম হ\'ব।"</string>
    <string name="kg_invalid_confirm_pin_hint" product="default" msgid="7003469261464593516">"পিন ক\'ড মিলা নাই"</string>
    <string name="kg_login_too_many_attempts" msgid="6486842094005698475">"বহুতবাৰ ভুলকৈ আর্হি অঁকাৰ প্ৰয়াস কৰা হৈছে"</string>
    <string name="kg_login_instructions" msgid="1100551261265506448">"আনলক কৰিবলৈ নিজৰ Google একাউণ্টৰ জৰিয়তে ছাইন ইন কৰক।"</string>
    <string name="kg_login_username_hint" msgid="5718534272070920364">"ব্যৱহাৰকাৰী (ইমেইল)"</string>
    <string name="kg_login_password_hint" msgid="9057289103827298549">"পাছৱৰ্ড"</string>
    <string name="kg_login_submit_button" msgid="5355904582674054702">"ছাইন ইন কৰক"</string>
    <string name="kg_login_invalid_input" msgid="5754664119319872197">"ব্যৱহাৰকাৰীৰ অমান্য নাম বা পাছৱর্ড।"</string>
    <string name="kg_login_account_recovery_hint" msgid="5690709132841752974">"নিজৰ ব্যৱহাৰকাৰী নাম আৰু পাছৱর্ড পাহৰিলেনে?\n"<b>"google.com/accounts/recovery"</b>" লৈ যাওক।"</string>
    <string name="kg_login_checking_password" msgid="1052685197710252395">"একাউণ্ট পৰীক্ষা কৰি থকা হৈছে…"</string>
    <string name="kg_too_many_failed_pin_attempts_dialog_message" msgid="8276745642049502550">"আপুনি আপোনাৰ পিন <xliff:g id="NUMBER_0">%1$d</xliff:g>বাৰ ভুলকৈ লিখিছে। \n\n<xliff:g id="NUMBER_1">%2$d</xliff:g>ছেকেণ্ডৰ পিছত আকৌ চেষ্টা কৰক।"</string>
    <string name="kg_too_many_failed_password_attempts_dialog_message" msgid="7813713389422226531">"আপুনি আপোনাৰ পাছৱৰ্ড <xliff:g id="NUMBER_0">%1$d</xliff:g>বাৰ ভুলকৈ লিখিছে। \n\n<xliff:g id="NUMBER_1">%2$d</xliff:g> ছেকেণ্ডৰ পিছত আকৌ চেষ্টা কৰক।"</string>
    <string name="kg_too_many_failed_pattern_attempts_dialog_message" msgid="74089475965050805">"আপুনি আপোনাৰ ল\'ক খোলাৰ আৰ্হি <xliff:g id="NUMBER_0">%1$d</xliff:g>বাৰ ভুলকৈ আঁকিছে। \n\n<xliff:g id="NUMBER_1">%2$d</xliff:g>ছেকেণ্ডৰ পিছত আকৌ চেষ্টা কৰক।"</string>
    <string name="kg_failed_attempts_almost_at_wipe" product="tablet" msgid="1575557200627128949">"আপুনি <xliff:g id="NUMBER_0">%1$d</xliff:g>বাৰ ভুলকৈ টেবলেটৰ ল\'ক খোলাৰ প্ৰয়াস কৰিছে। <xliff:g id="NUMBER_1">%2$d</xliff:g>তকৈ বেছি বাৰ ভুল প্ৰয়াস কৰিলে টেবলেটটো ফেক্টৰী ডিফ\'ল্টলৈ ৰিছেট কৰা হ\'ব আৰু সকলো ব্যৱহাৰকাৰীৰ ডেটা হেৰুৱাব।"</string>
    <string name="kg_failed_attempts_almost_at_wipe" product="tv" msgid="5621231220154419413">"আপুনি টিভিটো আনলক কৰিবলৈ <xliff:g id="NUMBER_0">%1$d</xliff:g> বাৰ ভুল প্ৰয়াস কৰিছে আৰু <xliff:g id="NUMBER_1">%2$d</xliff:g> বাৰ ভুল প্ৰয়াস কৰিলে টিভিটো ফেক্টৰী ডিফ\'ল্টলৈ ৰিছেট কৰা হ\'ব আৰু আপুনি সকলো ব্যৱহাৰকাৰী ডেটা হেৰুৱাব।"</string>
    <string name="kg_failed_attempts_almost_at_wipe" product="default" msgid="4051015943038199910">"আপুনি <xliff:g id="NUMBER_0">%1$d</xliff:g>বাৰ ভুলকৈ ফ\'নৰ ল\'ক খোলাৰ প্ৰয়াস কৰিছে। <xliff:g id="NUMBER_1">%2$d</xliff:g>তকৈ বেছি বাৰ ভুল প্ৰয়াস কৰিলে ফ\'নটো ফেক্টৰী ডিফ\'ল্টলৈ ৰিছেট কৰা হ\'ব আৰু সকলো ব্যৱহাৰকাৰীৰ ডেটা হেৰুৱাব।"</string>
    <string name="kg_failed_attempts_now_wiping" product="tablet" msgid="2072996269148483637">"আপুনি <xliff:g id="NUMBER">%d</xliff:g>বাৰ ভুলকৈ টেবলেটৰ ল\'ক খোলাৰ প্ৰয়াস কৰিছে। টেবলেটটো এতিয়া ফেক্টৰী ডিফ\'ল্টলৈ ৰিছেট কৰা হ\'ব।"</string>
    <string name="kg_failed_attempts_now_wiping" product="tv" msgid="4987878286750741463">"আপুনি টিভিটো আনলক কৰিবলৈ <xliff:g id="NUMBER">%d</xliff:g> বাৰ ভুল প্ৰয়াস কৰিছে। টিভিটো এতিয়া ফেক্টৰী ডিফ\'ল্টলৈ ৰিছেট কৰা হ\'ব।"</string>
    <string name="kg_failed_attempts_now_wiping" product="default" msgid="4817627474419471518">"আপুনি <xliff:g id="NUMBER">%d</xliff:g>বাৰ ভুলকৈ ফ\'নৰ ল\'ক খোলাৰ প্ৰয়াস কৰিছে। ফ\'নটো এতিয়া ফেক্টৰী ডিফ\'ল্টলৈ ৰিছেট কৰা হ\'ব।"</string>
    <string name="kg_failed_attempts_almost_at_login" product="tablet" msgid="3253575572118914370">"আপুনি আপোনাৰ ল\'ক খোলাৰ আৰ্হিটো <xliff:g id="NUMBER_0">%1$d</xliff:g>বাৰ ভুলকৈ আঁকিছে। <xliff:g id="NUMBER_1">%2$d</xliff:g>তকৈ বেছি বাৰ ভুল আৰ্হি আঁকিলে আপোনাৰ টেবলেটটো কোনো একাউণ্টৰ জৰিয়তে আনলক কৰিবলৈ কোৱা হ\'ব।\n\n <xliff:g id="NUMBER_2">%3$d</xliff:g> ছেকেণ্ডৰ পিছত আকৌ চেষ্টা কৰক।"</string>
    <string name="kg_failed_attempts_almost_at_login" product="tv" msgid="4224651132862313471">"আপুনি টিভিটো আনলক কৰিবলৈ <xliff:g id="NUMBER_0">%1$d</xliff:g> বাৰ ভুল প্ৰয়াস কৰিছে আৰু <xliff:g id="NUMBER_1">%2$d</xliff:g> বাৰ ভুল প্ৰয়াস কৰিলে আপোনাক এটা ইমেইল একাউণ্ট ব্যৱহাৰ কৰি আপোনাৰ টিভিটো আনলক কৰিবলৈ কোৱা হ\'ব।\n\n <xliff:g id="NUMBER_2">%3$d</xliff:g> ছেকেণ্ডত আকৌ চেষ্টা কৰক।"</string>
    <string name="kg_failed_attempts_almost_at_login" product="default" msgid="1437638152015574839">"আপুনি আপোনাৰ ল\'ক খোলাৰ আৰ্হিটো <xliff:g id="NUMBER_0">%1$d</xliff:g>বাৰ ভুলকৈ আঁকিছে। <xliff:g id="NUMBER_1">%2$d</xliff:g>তকৈ বেছি বাৰ ভুল আৰ্হি আঁকিলে আপোনাৰ ফ\'নটো কোনো একাউণ্টৰ জৰিয়তে আনলক কৰিবলৈ কোৱা হ\'ব।\n\n <xliff:g id="NUMBER_2">%3$d</xliff:g> ছেকেণ্ডৰ পিছত আকৌ চেষ্টা কৰক।"</string>
    <string name="kg_text_message_separator" product="default" msgid="4160700433287233771">" — "</string>
    <string name="kg_reordering_delete_drop_target_text" msgid="7899202978204438708">"আঁতৰাওক"</string>
    <string name="safe_media_volume_warning" product="default" msgid="2276318909314492312">"অনুমোদিত স্তৰতকৈ ওপৰলৈ ভলিউম বঢ়াব নেকি?\n\nদীৰ্ঘ সময়ৰ বাবে উচ্চ ভলিউমত শুনাৰ ফলত শ্ৰৱণ ক্ষমতাৰ ক্ষতি হ\'ব পাৰে।"</string>
    <string name="accessibility_shortcut_warning_dialog_title" msgid="8404780875025725199">"দিব্যাংগসকলৰ সুবিধাৰ শ্বৰ্টকাট ব্যৱহাৰ কৰেনে?"</string>
    <string name="accessibility_shortcut_toogle_warning" msgid="7256507885737444807">"শ্বৰ্টকাট অন হৈ থকাৰ সময়ত দুয়োটা ভলিউম বুটামত ৩ ছেকেণ্ডৰ বাবে ছাপ দি থাকিলে দিব্যাংগসকলৰ বাবে থকা সুবিধা এটা আৰম্ভ হ\'ব। \n\n চলিত দিব্যাংগসকলৰ সুবিধা:\n <xliff:g id="SERVICE_NAME">%1$s</xliff:g>\n\n আপুনি এই সুবিধাটো ছেটিংসমূহ &gt; দিব্যাংগসকলৰ বাবে সুবিধা-লৈ গৈ সলনি কৰিব পাৰে।"</string>
    <string name="disable_accessibility_shortcut" msgid="627625354248453445">"শ্বৰ্টকাট অফ কৰক"</string>
    <string name="leave_accessibility_shortcut_on" msgid="7653111894438512680">"শ্বৰ্টকাট ব্যৱহাৰ কৰক"</string>
    <string name="color_inversion_feature_name" msgid="4231186527799958644">"ৰং বিপৰীতকৰণ"</string>
    <string name="color_correction_feature_name" msgid="6779391426096954933">"ৰং শুধৰণী"</string>
    <string name="accessibility_shortcut_enabling_service" msgid="7771852911861522636">"দিব্যাংগসকলৰ সুবিধাৰ শ্বৰ্টকাটটোৱে <xliff:g id="SERVICE_NAME">%1$s</xliff:g>ক অন কৰিছে"</string>
    <string name="accessibility_shortcut_disabling_service" msgid="2747243438223109821">"দিব্যাংগসকলৰ সুবিধাৰ শ্বৰ্টকাটটোৱে <xliff:g id="SERVICE_NAME">%1$s</xliff:g>ক অফ কৰিছে"</string>
    <string name="accessibility_shortcut_spoken_feedback" msgid="8376923232350078434">"<xliff:g id="SERVICE_NAME">%1$s</xliff:g> ব্যৱহাৰ কৰিবলৈ দুয়োটা ভলিউম বুটাম তিনি ছেকেণ্ডৰ বাবে হেঁচি ৰাখক"</string>
    <string name="accessibility_button_prompt_text" msgid="1176658502969738564">"আপুনি সাধ্য সুবিধাৰ বুটামটো টিপিলে ব্যৱহাৰ কৰিবলৈ এটা সেৱা বাছনি কৰক:"</string>
    <string name="accessibility_gesture_prompt_text" msgid="8259145549733019401">"সাধ্য সুবিধা ভংগিমাৰ সৈতে ব্যৱহাৰ কৰিবলৈ এটা সেৱা বাছনি কৰক (দুটা আঙুলিৰে স্ক্রীণখনৰ একেবাৰে তলিৰ পৰা ওপৰলৈ ছোৱাইপ কৰক):"</string>
    <string name="accessibility_gesture_3finger_prompt_text" msgid="1041435574275047665">"সাধ্য সুবিধা ভংগিমাৰ সৈতে ব্যৱহাৰ কৰিবলৈ এটা সেৱা বাছনি কৰক (তিনিটা আঙুলিৰে স্ক্রীণখনৰ একেবাৰে তলিৰ পৰা ওপৰলৈ ছোৱাইপ কৰক):"</string>
    <string name="accessibility_button_instructional_text" msgid="7003212763213614833">"সেৱাসমূহ সালসলনিকৈ ব্যৱহাৰ কৰিবলৈ সাধ্য সুবিধাৰ বুটামটো স্পৰ্শ কৰি ধৰি ৰাখক।"</string>
    <string name="accessibility_gesture_instructional_text" msgid="5261788874937410950">"সেৱাসমূহ সালসলনিকৈ ব্যৱহাৰ কৰিবলৈ দুটা আঙুলিৰে ওপৰলৈ ছোৱাইপ কৰি ধৰি ৰাখক।"</string>
    <string name="accessibility_gesture_3finger_instructional_text" msgid="4969448938984394550">"সেৱাসমূহ সালসলনিকৈ ব্যৱহাৰ কৰিবলৈ তিনিটা আঙুলিৰে ওপৰলৈ ছোৱাইপ কৰি ধৰি ৰাখক।"</string>
    <string name="accessibility_magnification_chooser_text" msgid="1227146738764986237">"বিবৰ্ধন"</string>
    <string name="user_switched" msgid="3768006783166984410">"বৰ্তমানৰ ব্যৱহাৰকাৰী <xliff:g id="NAME">%1$s</xliff:g>।"</string>
    <string name="user_switching_message" msgid="2871009331809089783">"<xliff:g id="NAME">%1$s</xliff:g>লৈ সলনি কৰি থকা হৈছে…"</string>
    <string name="user_logging_out_message" msgid="8939524935808875155">"<xliff:g id="NAME">%1$s</xliff:g>ৰ পৰা লগ আউট কৰি থকা হৈছে…"</string>
    <string name="owner_name" msgid="2716755460376028154">"গৰাকী"</string>
    <string name="error_message_title" msgid="4510373083082500195">"আসোঁৱাহ"</string>
    <string name="error_message_change_not_allowed" msgid="1238035947357923497">"আপোনাৰ প্ৰশাসকে এই অৱস্থাটো সলনি কৰিবলৈ অনুমতি নিদিয়ে"</string>
    <string name="app_not_found" msgid="3429141853498927379">"এই কাৰ্যটো পৰিচালনা কৰিবলৈ কোনো এপ্লিকেশ্বন পোৱা নগ\'ল"</string>
    <string name="revoke" msgid="5404479185228271586">"প্ৰত্যাহাৰ কৰক"</string>
    <string name="mediasize_iso_a0" msgid="1994474252931294172">"ISO A0"</string>
    <string name="mediasize_iso_a1" msgid="3333060421529791786">"ISO A1"</string>
    <string name="mediasize_iso_a2" msgid="3097535991925798280">"ISO A2"</string>
    <string name="mediasize_iso_a3" msgid="3023213259314236123">"ISO A3"</string>
    <string name="mediasize_iso_a4" msgid="231745325296873764">"ISO A4"</string>
    <string name="mediasize_iso_a5" msgid="3484327407340865411">"ISO A5"</string>
    <string name="mediasize_iso_a6" msgid="4861908487129577530">"ISO A6"</string>
    <string name="mediasize_iso_a7" msgid="5890208588072936130">"ISO A7"</string>
    <string name="mediasize_iso_a8" msgid="4319425041085816612">"ISO A8"</string>
    <string name="mediasize_iso_a9" msgid="4882220529506432008">"ISO A9"</string>
    <string name="mediasize_iso_a10" msgid="2382866026365359391">"ISO A10"</string>
    <string name="mediasize_iso_b0" msgid="3651827147402009675">"ISO B0"</string>
    <string name="mediasize_iso_b1" msgid="6072859628278739957">"ISO B1"</string>
    <string name="mediasize_iso_b2" msgid="1348731852150380378">"ISO B2"</string>
    <string name="mediasize_iso_b3" msgid="2612510181259261379">"ISO B3"</string>
    <string name="mediasize_iso_b4" msgid="695151378838115434">"ISO B4"</string>
    <string name="mediasize_iso_b5" msgid="4863754285582212487">"ISO B5"</string>
    <string name="mediasize_iso_b6" msgid="5305816292139647241">"ISO B6"</string>
    <string name="mediasize_iso_b7" msgid="531673542602786624">"ISO B7"</string>
    <string name="mediasize_iso_b8" msgid="9164474595708850034">"ISO B8"</string>
    <string name="mediasize_iso_b9" msgid="282102976764774160">"ISO B9"</string>
    <string name="mediasize_iso_b10" msgid="4517141714407898976">"ISO B10"</string>
    <string name="mediasize_iso_c0" msgid="3103521357901591100">"ISO C0"</string>
    <string name="mediasize_iso_c1" msgid="1231954105985048595">"ISO C1"</string>
    <string name="mediasize_iso_c2" msgid="927702816980087462">"ISO C2"</string>
    <string name="mediasize_iso_c3" msgid="835154173518304159">"ISO C3"</string>
    <string name="mediasize_iso_c4" msgid="5095951985108194011">"ISO C4"</string>
    <string name="mediasize_iso_c5" msgid="1985397450332305739">"ISO C5"</string>
    <string name="mediasize_iso_c6" msgid="8147421924174693013">"ISO C6"</string>
    <string name="mediasize_iso_c7" msgid="8993994925276122950">"ISO C7"</string>
    <string name="mediasize_iso_c8" msgid="6871178104139598957">"ISO C8"</string>
    <string name="mediasize_iso_c9" msgid="7983532635227561362">"ISO C9"</string>
    <string name="mediasize_iso_c10" msgid="5040764293406765584">"ISO C10"</string>
    <string name="mediasize_na_letter" msgid="2841414839888344296">"লেটাৰ"</string>
    <string name="mediasize_na_gvrnmt_letter" msgid="5295836838862962809">"চৰকাৰী পত্ৰ"</string>
    <string name="mediasize_na_legal" msgid="8621364037680465666">"লিগেল"</string>
    <string name="mediasize_na_junior_legal" msgid="3309324162155085904">"জুনিয়ৰ লিগেল"</string>
    <string name="mediasize_na_ledger" msgid="5567030340509075333">"লেজাৰ"</string>
    <string name="mediasize_na_tabloid" msgid="4571735038501661757">"টে\'বলইড"</string>
    <string name="mediasize_na_index_3x5" msgid="5182901917818625126">"ইনডেক্স কাৰ্ড ৩x৫"</string>
    <string name="mediasize_na_index_4x6" msgid="7687620625422312396">"ইনডেক্স কাৰ্ড ৪x৬"</string>
    <string name="mediasize_na_index_5x8" msgid="8834215284646872800">"ইনডেক্স কাৰ্ড ৫x৮"</string>
    <string name="mediasize_na_monarch" msgid="213639906956550754">"ম\'নাৰ্ক"</string>
    <string name="mediasize_na_quarto" msgid="835778493593023223">"কুৱাট্ৰো"</string>
    <string name="mediasize_na_foolscap" msgid="1573911237983677138">"ফুলস্কেপ"</string>
    <string name="mediasize_chinese_roc_8k" msgid="3626855847189438896">"ROC 8K"</string>
    <string name="mediasize_chinese_roc_16k" msgid="9182191577022943355">"ROC 16K"</string>
    <string name="mediasize_chinese_prc_1" msgid="4793232644980170500">"PRC 1"</string>
    <string name="mediasize_chinese_prc_2" msgid="5404109730975720670">"PRC 2"</string>
    <string name="mediasize_chinese_prc_3" msgid="1335092253339363526">"PRC 3"</string>
    <string name="mediasize_chinese_prc_4" msgid="9167997800486569834">"PRC 4"</string>
    <string name="mediasize_chinese_prc_5" msgid="845875168823541497">"PRC 5"</string>
    <string name="mediasize_chinese_prc_6" msgid="3220325667692648789">"PRC 6"</string>
    <string name="mediasize_chinese_prc_7" msgid="1776792138507038527">"PRC 7"</string>
    <string name="mediasize_chinese_prc_8" msgid="1417176642687456692">"PRC 8"</string>
    <string name="mediasize_chinese_prc_9" msgid="4785983473123798365">"PRC 9"</string>
    <string name="mediasize_chinese_prc_10" msgid="7847982299391851899">"PRC 10"</string>
    <string name="mediasize_chinese_prc_16k" msgid="262793383539980677">"PRC 16K"</string>
    <string name="mediasize_chinese_om_pa_kai" msgid="5256815579447959814">"Pa Kai"</string>
    <string name="mediasize_chinese_om_dai_pa_kai" msgid="7336412963441354407">"Dai Pa Kai"</string>
    <string name="mediasize_chinese_om_jurro_ku_kai" msgid="6324465444100490742">"Jurro Ku Kai"</string>
    <string name="mediasize_japanese_jis_b10" msgid="1787262845627694376">"JIS B10"</string>
    <string name="mediasize_japanese_jis_b9" msgid="3336035783663287470">"JIS B9"</string>
    <string name="mediasize_japanese_jis_b8" msgid="6195398299104345731">"JIS B8"</string>
    <string name="mediasize_japanese_jis_b7" msgid="1674621886902828884">"JIS B7"</string>
    <string name="mediasize_japanese_jis_b6" msgid="4170576286062657435">"JIS B6"</string>
    <string name="mediasize_japanese_jis_b5" msgid="4899297958100032533">"JIS B5"</string>
    <string name="mediasize_japanese_jis_b4" msgid="4213158129126666847">"JIS B4"</string>
    <string name="mediasize_japanese_jis_b3" msgid="8513715307410310696">"JIS B3"</string>
    <string name="mediasize_japanese_jis_b2" msgid="4777690211897131190">"JIS B2"</string>
    <string name="mediasize_japanese_jis_b1" msgid="4608142385457034603">"JIS B1"</string>
    <string name="mediasize_japanese_jis_b0" msgid="7587108366572243991">"JIS B0"</string>
    <string name="mediasize_japanese_jis_exec" msgid="5244075432263649068">"JIS Exec"</string>
    <string name="mediasize_japanese_chou4" msgid="4941652015032631361">"Chou4"</string>
    <string name="mediasize_japanese_chou3" msgid="6387319169263957010">"Chou3"</string>
    <string name="mediasize_japanese_chou2" msgid="1299112025415343982">"Chou2"</string>
    <string name="mediasize_japanese_hagaki" msgid="8070115620644254565">"Hagaki"</string>
    <string name="mediasize_japanese_oufuku" msgid="6049065587307896564">"Oufuku"</string>
    <string name="mediasize_japanese_kahu" msgid="6872696027560065173">"Kahu"</string>
    <string name="mediasize_japanese_kaku2" msgid="2359077233775455405">"Kaku2"</string>
    <string name="mediasize_japanese_you4" msgid="2091777168747058008">"You4"</string>
    <string name="mediasize_unknown_portrait" msgid="3088043641616409762">"অজ্ঞাত প\'ৰ্ট্ৰেইট"</string>
    <string name="mediasize_unknown_landscape" msgid="4876995327029361552">"অজ্ঞাত লেণ্ডস্কেইপ"</string>
    <string name="write_fail_reason_cancelled" msgid="7091258378121627624">"বাতিল কৰা হ’ল"</string>
    <string name="write_fail_reason_cannot_write" msgid="8132505417935337724">"সমল লিখাত আসোঁৱাহ"</string>
    <string name="reason_unknown" msgid="6048913880184628119">"অজ্ঞাত"</string>
    <string name="reason_service_unavailable" msgid="7824008732243903268">"প্ৰিণ্টিং সেৱা সক্ষম নহয়"</string>
    <string name="print_service_installed_title" msgid="2246317169444081628">"<xliff:g id="NAME">%s</xliff:g> সেৱা ইনষ্টল কৰা হ’ল"</string>
    <string name="print_service_installed_message" msgid="5897362931070459152">"সক্ষম কৰিবলৈ টিপক"</string>
    <string name="restr_pin_enter_admin_pin" msgid="8641662909467236832">"প্ৰশাসকৰ পিন দিয়ক"</string>
    <string name="restr_pin_enter_pin" msgid="3395953421368476103">"পিন দিয়ক"</string>
    <string name="restr_pin_incorrect" msgid="8571512003955077924">"অশুদ্ধ"</string>
    <string name="restr_pin_enter_old_pin" msgid="1462206225512910757">"বৰ্তমানৰ পিন"</string>
    <string name="restr_pin_enter_new_pin" msgid="5959606691619959184">"নতুন পিন"</string>
    <string name="restr_pin_confirm_pin" msgid="8501523829633146239">"নতুন পিন নিশ্চিত কৰক"</string>
    <string name="restr_pin_create_pin" msgid="8017600000263450337">"সীমাবদ্ধতা সংশোধন কৰিবলৈ এটা পিন সৃষ্টি কৰক"</string>
    <string name="restr_pin_error_doesnt_match" msgid="2224214190906994548">"পিনবোৰ মিলা নাই। আকৌ চেষ্টা কৰক।"</string>
    <string name="restr_pin_error_too_short" msgid="8173982756265777792">"পিনটো অতি চুটি। কমেও ৪টা সংখ্যাৰ হ\'ব লাগিব।"</string>
    <plurals name="restr_pin_countdown" formatted="false" msgid="9061246974881224688">
      <item quantity="one"> <xliff:g id="COUNT">%d</xliff:g> ছেকেণ্ডত আকৌ চেষ্টা কৰক</item>
      <item quantity="other"> <xliff:g id="COUNT">%d</xliff:g> ছেকেণ্ডত আকৌ চেষ্টা কৰক</item>
    </plurals>
    <string name="restr_pin_try_later" msgid="973144472490532377">"পিছত আকৌ চেষ্টা কৰক"</string>
    <string name="immersive_cling_title" msgid="8394201622932303336">"স্ক্ৰীণ পূৰ্ণৰূপত চাই আছে"</string>
    <string name="immersive_cling_description" msgid="3482371193207536040">"বাহিৰ হ\'বলৈ ওপৰৰপৰা তললৈ ছোৱাইপ কৰক।"</string>
    <string name="immersive_cling_positive" msgid="5016839404568297683">"বুজি পালোঁ"</string>
    <string name="done_label" msgid="2093726099505892398">"সম্পন্ন কৰা হ’ল"</string>
    <string name="hour_picker_description" msgid="6698199186859736512">"ঘড়ীৰ বৃত্তাকাৰ শ্লাইডাৰ"</string>
    <string name="minute_picker_description" msgid="8606010966873791190">"মিনিটৰ বৃত্তাকাৰ শ্লাইডাৰ"</string>
    <string name="select_hours" msgid="6043079511766008245">"ঘণ্টা বাছনি কৰক"</string>
    <string name="select_minutes" msgid="3974345615920336087">"মিনিট বাছনি কৰক"</string>
    <string name="select_day" msgid="7774759604701773332">"মাহ আৰু দিন বাছনি কৰক"</string>
    <string name="select_year" msgid="7952052866994196170">"বছৰ বাছনি কৰক"</string>
    <string name="deleted_key" msgid="7659477886625566590">"<xliff:g id="KEY">%1$s</xliff:g> মচা হ’ল"</string>
    <string name="managed_profile_label_badge" msgid="2355652472854327647">"কৰ্মস্থান <xliff:g id="LABEL">%1$s</xliff:g>"</string>
    <string name="managed_profile_label_badge_2" msgid="5048136430082124036">"২য় কার্য <xliff:g id="LABEL">%1$s</xliff:g>"</string>
    <string name="managed_profile_label_badge_3" msgid="2808305070321719040">"৩য় কার্য <xliff:g id="LABEL">%1$s</xliff:g>"</string>
    <string name="lock_to_app_unlock_pin" msgid="2552556656504331634">"আনপিন কৰাৰ পূৰ্বে পিন দিবলৈ কওক"</string>
    <string name="lock_to_app_unlock_pattern" msgid="4182192144797225137">"আনপিন কৰাৰ পূৰ্বে আনলক আৰ্হি দিবলৈ কওক"</string>
    <string name="lock_to_app_unlock_password" msgid="6380979775916974414">"আনপিন কৰাৰ পূৰ্বে পাছৱৰ্ড দিবলৈ কওক"</string>
    <string name="package_installed_device_owner" msgid="6875717669960212648">"আপোনাৰ প্ৰশাসকে ইনষ্টল কৰিছে"</string>
    <string name="package_updated_device_owner" msgid="1847154566357862089">"আপোনাৰ প্ৰশাসকে আপেডট কৰিছে"</string>
    <string name="package_deleted_device_owner" msgid="2307122077550236438">"আপোনাৰ প্ৰশাসকে মচিছে"</string>
    <string name="confirm_battery_saver" msgid="639106420541753635">"ঠিক আছে"</string>
    <string name="battery_saver_description_with_learn_more" msgid="2108984221113106294">"বেটাৰি সঞ্চয়কাৰীয়ে বেটাৰিৰ জীৱনকাল বৃদ্ধি কৰিবলৈ নেপথ্যৰ কাৰ্যকলাপ, ভিজুৱেল এফেক্ট আৰু অন্য অধিক বেটাৰি ব্যয় হোৱা সুবিধাবোৰ বন্ধ কৰে বা বাধা দিয়ে। "<annotation id="url">"অধিক জানক"</annotation></string>
    <string name="battery_saver_description" msgid="6413346684861241431">"বেটাৰি সঞ্চয়কাৰীয়ে বেটাৰিৰ জীৱনকাল বৃদ্ধি কৰিবলৈ নেপথ্যৰ কাৰ্যকলাপ, ভিজুৱেল এফেক্ট আৰু অন্য অধিক বেটাৰি ব্যয় হোৱা সুবিধাবোৰ বন্ধ কৰে বা বাধা দিয়ে।"</string>
    <string name="data_saver_description" msgid="6015391409098303235">"ডেটা ব্য়ৱহাৰ মাত্ৰা কম কৰিবৰ বাবে ডেটা সঞ্চয়কাৰীয়ে কিছুমান এপক নেপথ্য়ত ডেটা প্ৰেৰণ বা সংগ্ৰহ কৰাত বাধা প্ৰদান কৰে। আপুনি বৰ্তমান ব্য়ৱহাৰ কৰি থকা এটা এপে ডেটা ব্য়ৱহাৰ কৰিব পাৰে, কিন্তু সঘনাই এই কার্য কৰিব নোৱাৰিব পাৰে। ইয়াৰ অৰ্থ এইয়ে হ\'ব পাৰে যে, উদাহৰণস্বৰূপে, আপুনি নিটিপা পর্যন্ত প্ৰতিচ্ছবিসমূহ দেখুওৱা নহ’ব।"</string>
    <string name="data_saver_enable_title" msgid="4674073932722787417">"ডেটা সঞ্চয়কাৰী অন কৰিবনে?"</string>
    <string name="data_saver_enable_button" msgid="7147735965247211818">"অন কৰক"</string>
    <plurals name="zen_mode_duration_minutes_summary" formatted="false" msgid="4367877408072000848">
      <item quantity="one"> %1$d মিনিটৰ বাবে (<xliff:g id="FORMATTEDTIME_1">%2$s</xliff:g> পৰ্যন্ত)</item>
      <item quantity="other"> %1$d মিনিটৰ বাবে (<xliff:g id="FORMATTEDTIME_1">%2$s</xliff:g> পৰ্যন্ত)</item>
    </plurals>
    <plurals name="zen_mode_duration_minutes_summary_short" formatted="false" msgid="6830154222366042597">
      <item quantity="one">%1$d মিনিটৰ বাবে (<xliff:g id="FORMATTEDTIME_1">%2$s</xliff:g> পর্যন্ত)</item>
      <item quantity="other">%1$d মিনিটৰ বাবে (<xliff:g id="FORMATTEDTIME_1">%2$s</xliff:g> পর্যন্ত)</item>
    </plurals>
    <plurals name="zen_mode_duration_hours_summary" formatted="false" msgid="736789408293052283">
      <item quantity="one">%1$d ঘণ্টাৰ বাবে (<xliff:g id="FORMATTEDTIME_1">%2$s</xliff:g> পৰ্যন্ত)</item>
      <item quantity="other">%1$d ঘণ্টাৰ বাবে (<xliff:g id="FORMATTEDTIME_1">%2$s</xliff:g> পৰ্যন্ত)</item>
    </plurals>
    <plurals name="zen_mode_duration_hours_summary_short" formatted="false" msgid="4787552595253082371">
      <item quantity="one">%1$d ঘণ্টা (<xliff:g id="FORMATTEDTIME_1">%2$s</xliff:g> পর্যন্ত)</item>
      <item quantity="other">%1$d ঘণ্টা (<xliff:g id="FORMATTEDTIME_1">%2$s</xliff:g> পর্যন্ত)</item>
    </plurals>
    <plurals name="zen_mode_duration_minutes" formatted="false" msgid="5127407202506485571">
      <item quantity="one">%d মিনিটৰ বাবে</item>
      <item quantity="other">%d মিনিটৰ বাবে</item>
    </plurals>
    <plurals name="zen_mode_duration_minutes_short" formatted="false" msgid="2199350154433426128">
      <item quantity="one">%d মিনিটৰ বাবে</item>
      <item quantity="other">%d মিনিটৰ বাবে</item>
    </plurals>
    <plurals name="zen_mode_duration_hours" formatted="false" msgid="6571961796799076730">
      <item quantity="one">%d ঘণ্টাৰ বাবে</item>
      <item quantity="other">%d ঘণ্টাৰ বাবে</item>
    </plurals>
    <plurals name="zen_mode_duration_hours_short" formatted="false" msgid="6748277774662434217">
      <item quantity="one">%d ঘণ্টাৰ বাবে</item>
      <item quantity="other">%d ঘণ্টাৰ বাবে</item>
    </plurals>
    <string name="zen_mode_until" msgid="7336308492289875088">"<xliff:g id="FORMATTEDTIME">%1$s</xliff:g> পৰ্যন্ত"</string>
    <string name="zen_mode_alarm" msgid="9128205721301330797">"<xliff:g id="FORMATTEDTIME">%1$s</xliff:g> (পৰৱৰ্তী এলার্ম) পর্যন্ত"</string>
    <string name="zen_mode_forever" msgid="931849471004038757">"আপুনি অফ নকৰা পর্যন্ত"</string>
    <string name="zen_mode_forever_dnd" msgid="3792132696572189081">"আপুনি যেতিয়ালৈকে অসুবিধা নিদিব অফ নকৰে"</string>
    <string name="zen_mode_rule_name_combination" msgid="191109939968076477">"<xliff:g id="FIRST">%1$s</xliff:g> / <xliff:g id="REST">%2$s</xliff:g>"</string>
    <string name="toolbar_collapse_description" msgid="2821479483960330739">"সংকুচিত কৰক"</string>
    <string name="zen_mode_feature_name" msgid="5254089399895895004">"অসুবিধা নিদিব"</string>
    <string name="zen_mode_downtime_feature_name" msgid="2626974636779860146">"ডাউনটাইম"</string>
    <string name="zen_mode_default_weeknights_name" msgid="3081318299464998143">"কাৰ্য-দিনৰ নিশা"</string>
    <string name="zen_mode_default_weekends_name" msgid="2786495801019345244">"সপ্তাহ অন্ত"</string>
    <string name="zen_mode_default_events_name" msgid="8158334939013085363">"কার্যক্ৰম"</string>
    <string name="zen_mode_default_every_night_name" msgid="3012363838882944175">"নিদ্ৰাৰত"</string>
    <string name="muted_by" msgid="5942954724562097128">"<xliff:g id="THIRD_PARTY">%1$s</xliff:g>এ কিছুমান ধ্বনি মিউট কৰি আছে"</string>
    <string name="system_error_wipe_data" msgid="6608165524785354962">"আপোনাৰ ডিভাইচত এটা আভ্যন্তৰীণ সমস্যা আছে আৰু আপুনি ফেক্টৰী ডেটা ৰিছেট নকৰালৈকে ই সুস্থিৰভাৱে কাম নকৰিব পাৰে।"</string>
    <string name="system_error_manufacturer" msgid="8086872414744210668">"আপোনাৰ ডিভাইচত এটা আভ্যন্তৰীণ সমস্যা আছে। সবিশেষ জানিবৰ বাবে আপোনাৰ ডিভাইচ নির্মাতাৰ সৈতে যোগাযোগ কৰক।"</string>
    <string name="stk_cc_ussd_to_dial" msgid="5214333646366591205">"USSD অনুৰোধ নিয়মীয়া কললৈ সলনি কৰা হ’ল"</string>
    <string name="stk_cc_ussd_to_ss" msgid="4884994189414782605">"USSD অনুৰোধ SS অনুৰোধলৈ সলনি কৰা হ’ল"</string>
    <string name="stk_cc_ussd_to_ussd" msgid="5728637484565449312">"নতুন USSD অনুৰোধলৈ সলনি কৰা হ’ল"</string>
    <string name="stk_cc_ussd_to_dial_video" msgid="4134455726513175559">"USSD SS অনুৰোধ ভিডিঅ\' কললৈ সলনি কৰা হ’ল"</string>
    <string name="stk_cc_ss_to_dial" msgid="1360775164651754978">"SS অনুৰোধ নিয়মীয়া কললৈ সলনি কৰা হ’ল"</string>
    <string name="stk_cc_ss_to_dial_video" msgid="6577956662913194947">"SS অনুৰোধ ভিডিঅ\' কললৈ সলনি কৰা হ’ল"</string>
    <string name="stk_cc_ss_to_ussd" msgid="5614626512855868785">"SS অনুৰোধ USSD অনুৰোধলৈ সলনি কৰা হ’ল"</string>
    <string name="stk_cc_ss_to_ss" msgid="7716729801537709054">"নতুন SS অনুৰোধলৈ সলনি কৰা হ’ল"</string>
    <string name="notification_work_profile_content_description" msgid="4600554564103770764">"কৰ্মস্থানৰ প্ৰ\'ফাইল"</string>
    <string name="notification_alerted_content_description" msgid="1296617716556420585">"সতৰ্ক কৰা হ’ল"</string>
    <string name="expand_button_content_description_collapsed" msgid="3609784019345534652">"বিস্তাৰ কৰক"</string>
    <string name="expand_button_content_description_expanded" msgid="8520652707158554895">"সংকুচিত কৰক"</string>
    <string name="expand_action_accessibility" msgid="5307730695723718254">"সম্প্ৰসাৰণ ট’গল কৰক"</string>
    <string name="usb_midi_peripheral_name" msgid="7221113987741003817">"Androidৰ ইউএছবি পেৰিফেৰেল প\'ৰ্ট"</string>
    <string name="usb_midi_peripheral_manufacturer_name" msgid="7176526170008970168">"Android"</string>
    <string name="usb_midi_peripheral_product_name" msgid="4971827859165280403">"ইউএছবিৰ পেৰিফেৰেল প\'ৰ্ট"</string>
    <string name="floating_toolbar_open_overflow_description" msgid="4797287862999444631">"অধিক বিকল্প"</string>
    <string name="floating_toolbar_close_overflow_description" msgid="559796923090723804">"টুলবাৰ অভাৰফ্ল\' বন্ধ কৰক"</string>
    <string name="maximize_button_text" msgid="7543285286182446254">"সৰ্বাধিক মাত্ৰালৈ বঢ়াওক"</string>
    <string name="close_button_text" msgid="3937902162644062866">"বন্ধ কৰক"</string>
    <string name="notification_messaging_title_template" msgid="3452480118762691020">"<xliff:g id="CONVERSATION_TITLE">%1$s</xliff:g>: <xliff:g id="SENDER_NAME">%2$s</xliff:g>"</string>
    <plurals name="selected_count" formatted="false" msgid="7187339492915744615">
      <item quantity="one"><xliff:g id="COUNT_1">%1$d</xliff:g>টা বাছনি কৰা হ’ল</item>
      <item quantity="other"><xliff:g id="COUNT_1">%1$d</xliff:g>টা বাছনি কৰা হ’ল</item>
    </plurals>
    <string name="default_notification_channel_label" msgid="5929663562028088222">"শ্ৰেণীবদ্ধ নকৰা"</string>
    <string name="importance_from_user" msgid="7318955817386549931">"এই জাননীবোৰৰ গুৰুত্ব আপুনি ছেট কৰব লাগিব।"</string>
    <string name="importance_from_person" msgid="9160133597262938296">"এই কার্যৰ সৈতে জড়িত থকা লোকসকলক ভিত্তি কৰি এইয়া গুৰুত্বপূর্ণ বুলি বিবেচনা কৰা হৈছ।"</string>
    <string name="user_creation_account_exists" msgid="1942606193570143289">"<xliff:g id="APP">%1$s</xliff:g> ক <xliff:g id="ACCOUNT">%2$s</xliff:g>ৰ জৰিয়তে নতুন ব্য়ৱহাৰকাৰী সৃষ্টি কৰিবলৈ অনুমতি দিবনে?"</string>
    <string name="user_creation_adding" msgid="4482658054622099197">"<xliff:g id="APP">%1$s</xliff:g>ক <xliff:g id="ACCOUNT">%2$s</xliff:g>ৰ (এই একাউন্টৰ এজন ব্য়ৱহাৰকাৰী ইতিমধ্যে আছে) জৰিয়তে নতুন ব্য়ৱহাৰকাৰী সৃষ্টি কৰিবলৈ অনুমতি দিবনে?"</string>
    <string name="language_selection_title" msgid="2680677278159281088">"ভাষা যোগ কৰক"</string>
    <string name="country_selection_title" msgid="2954859441620215513">"অঞ্চলৰ অগ্ৰাধিকাৰ"</string>
    <string name="search_language_hint" msgid="7042102592055108574">"ভাষাৰ নাম লিখক"</string>
    <string name="language_picker_section_suggested" msgid="8414489646861640885">"প্ৰস্তাৱিত"</string>
    <string name="language_picker_section_all" msgid="3097279199511617537">"সকলো ভাষা"</string>
    <string name="region_picker_section_all" msgid="8966316787153001779">"সকলো অঞ্চল"</string>
    <string name="locale_search_menu" msgid="2560710726687249178">"অনুসন্ধান কৰক"</string>
    <string name="app_suspended_title" msgid="2075071241147969611">"এপটো নাই"</string>
    <string name="app_suspended_default_message" msgid="123166680425711887">"এই মুহূৰ্তত <xliff:g id="APP_NAME_0">%1$s</xliff:g> উপলব্ধ নহয়। ইয়াক <xliff:g id="APP_NAME_1">%2$s</xliff:g>এ পৰিচালনা কৰে।"</string>
    <string name="app_suspended_more_details" msgid="1131804827776778187">"অধিক জানক"</string>
    <string name="work_mode_off_title" msgid="1118691887588435530">"কৰ্মস্থানৰ প্ৰ\'ফাইল অন কৰিবনে?"</string>
    <string name="work_mode_off_message" msgid="5130856710614337649">"আপোনাৰ কৰ্মস্থানৰ এপসমূহ, জাননীসমূহ, ডেটা আৰু কৰ্মস্থানৰ প্ৰ\'ফাইলৰ অইন সুবিধাসমূহ অন কৰা হ\'ব"</string>
    <string name="work_mode_turn_on" msgid="2062544985670564875">"অন কৰক"</string>
    <string name="deprecated_target_sdk_message" msgid="1449696506742572767">"এই এপটো Androidৰ এটা পুৰণা সংস্কৰণৰ বাবে প্ৰস্তুত কৰা হৈছিল, আৰু ই বিচৰাধৰণে কাম নকৰিবও পাৰে। ইয়াৰ আপডে’ট আছে নেকি চাওক, বা বিকাশকৰ্তাৰ সৈতে যোগাযোগ কৰক।"</string>
    <string name="deprecated_target_sdk_app_store" msgid="5032340500368495077">"আপডে’ট আছে নেকি চাওক"</string>
    <string name="new_sms_notification_title" msgid="8442817549127555977">"আপুনি নতুন বার্তা লাভ কৰিছে"</string>
    <string name="new_sms_notification_content" msgid="7002938807812083463">"চাবলৈ এছএমএছ এপ্ খোলক"</string>
    <string name="profile_encrypted_title" msgid="4260432497586829134">"কিছুমান কাৰ্যকাৰিতা সীমিত হ’ব পাৰে"</string>
    <string name="profile_encrypted_detail" msgid="3700965619978314974">"কৰ্মস্থানৰ প্ৰ’ফাইল লক হৈ আছে"</string>
    <string name="profile_encrypted_message" msgid="6964994232310195874">"কৰ্মস্থানৰ প্ৰ’ফাইল আনলক কৰিবলৈ টিপক"</string>
    <string name="usb_mtp_launch_notification_title" msgid="8359219638312208932">"<xliff:g id="PRODUCT_NAME">%1$s</xliff:g>ৰ সৈতে সংযুক্ত হৈ আছে"</string>
    <string name="usb_mtp_launch_notification_description" msgid="8541876176425411358">"ফাইলসমূহ চাবৰ বাবে টিপক"</string>
    <string name="app_info" msgid="6856026610594615344">"এপ্ সম্পৰ্কীয় তথ্য"</string>
    <string name="negative_duration" msgid="5688706061127375131">"−<xliff:g id="TIME">%1$s</xliff:g>"</string>
    <string name="demo_starting_message" msgid="5268556852031489931">"ডেম\' আৰম্ভ কৰি থকা হৈছে…"</string>
    <string name="demo_restarting_message" msgid="952118052531642451">"ডিভাইচটো আকৌ ছেটিং কৰি থকা হৈছে…"</string>
    <string name="suspended_widget_accessibility" msgid="6712143096475264190">"<xliff:g id="LABEL">%1$s</xliff:g>ক অক্ষম কৰা হ’ল"</string>
    <string name="conference_call" msgid="3751093130790472426">"কনফাৰেঞ্চ কল"</string>
    <string name="tooltip_popup_title" msgid="5253721848739260181">"টুলটিপ"</string>
    <string name="app_category_game" msgid="5431836943981492993">"গেম"</string>
    <string name="app_category_audio" msgid="1659853108734301647">"সংগীত আৰু ধ্বনি"</string>
    <string name="app_category_video" msgid="2728726078629384196">"চলচ্চিত্ৰ আৰু ভিডিঅ\'"</string>
    <string name="app_category_image" msgid="4867854544519846048">"ফট\' আৰু প্ৰতিচ্ছবি"</string>
    <string name="app_category_social" msgid="5842783057834965912">"সামাজিক আৰু যোগাযোগ"</string>
    <string name="app_category_news" msgid="7496506240743986873">"বাতৰি আৰু আলোচনী"</string>
    <string name="app_category_maps" msgid="5878491404538024367">"মেপ আৰু দিক্-নিৰ্দেশনা"</string>
    <string name="app_category_productivity" msgid="3742083261781538852">"উৎপাদনশীলতা"</string>
    <string name="device_storage_monitor_notification_channel" msgid="3295871267414816228">"ডিভাইচৰ সঞ্চয়াগাৰ"</string>
    <string name="adb_debugging_notification_channel_tv" msgid="5537766997350092316">"ইউএছবি ডিবাগিং"</string>
    <string name="time_picker_hour_label" msgid="2979075098868106450">"ঘণ্টা"</string>
    <string name="time_picker_minute_label" msgid="5168864173796598399">"মিনিট"</string>
    <string name="time_picker_header_text" msgid="143536825321922567">"সময় ছেট কৰক"</string>
    <string name="time_picker_input_error" msgid="7574999942502513765">"এটা মান্য সময় দিয়ক"</string>
    <string name="time_picker_prompt_label" msgid="7588093983899966783">"সময় টাইপ কৰক"</string>
    <string name="time_picker_text_input_mode_description" msgid="4148166758173708199">"সময়ৰ ইনপুটৰ বাবে পাঠৰ ইনপুট ম\'ডলৈ যাওক।"</string>
    <string name="time_picker_radial_mode_description" msgid="4953403779779557198">"সময়ৰ ইনপুটৰ বাবে ঘড়ী ম\'ডলৈ যাওক।"</string>
    <string name="autofill_picker_accessibility_title" msgid="8469043291648711535">"স্বয়ংপূৰ্তিৰ বিকল্পসমূহ"</string>
    <string name="autofill_save_accessibility_title" msgid="7244365268417107822">"পিছত স্বয়ংপূৰ্তি কৰিবলৈ ছেভ কৰক"</string>
    <string name="autofill_error_cannot_autofill" msgid="7402758580060110371">"সমলসমূহ স্বয়ংপূৰ্তি কৰিব নোৱাৰি"</string>
    <string name="autofill_picker_no_suggestions" msgid="3908514303773350735">"কোনো স্বয়ংপূৰ্তি পৰামৰ্শ নাই"</string>
    <plurals name="autofill_picker_some_suggestions" formatted="false" msgid="5506565809835815274">
      <item quantity="one"><xliff:g id="COUNT">%1$s</xliff:g>টা স্বয়ংপূৰ্তি পৰামৰ্শ</item>
      <item quantity="other"><xliff:g id="COUNT">%1$s</xliff:g>টা স্বয়ংপূৰ্তি পৰামৰ্শ</item>
    </plurals>
    <string name="autofill_save_title" msgid="327541108460384555"><b>"<xliff:g id="LABEL">%1$s</xliff:g>"</b>"ত ছেভ কৰিবনে?"</string>
    <string name="autofill_save_title_with_type" msgid="2339135393607143594"><b>"<xliff:g id="LABEL">%2$s</xliff:g>"</b>"ত <xliff:g id="TYPE">%1$s</xliff:g>ক ছেভ কৰিবনে?"</string>
    <string name="autofill_save_title_with_2types" msgid="87616102361154432"><b>"<xliff:g id="LABEL">%3$s</xliff:g>"</b>"ত <xliff:g id="TYPE_0">%1$s</xliff:g> আৰু <xliff:g id="TYPE_1">%2$s</xliff:g>ক ছেভ কৰিবনে?"</string>
    <string name="autofill_save_title_with_3types" msgid="4108978552969604555"><b>"<xliff:g id="LABEL">%4$s</xliff:g>"</b>"ত <xliff:g id="TYPE_0">%1$s</xliff:g>, <xliff:g id="TYPE_1">%2$s</xliff:g> আৰু <xliff:g id="TYPE_2">%3$s</xliff:g>ক ছেভ কৰিবনে?"</string>
    <string name="autofill_update_title" msgid="5305781141104585279"><b>"<xliff:g id="LABEL">%1$s</xliff:g>"</b>"ত আপডে’ট কৰিবনে?"</string>
    <string name="autofill_update_title_with_type" msgid="4624181147422762233"><b>"<xliff:g id="LABEL">%2$s</xliff:g>"</b>"ত <xliff:g id="TYPE">%1$s</xliff:g> আপডে’ট কৰিবনে?"</string>
    <string name="autofill_update_title_with_2types" msgid="2300113827053626484"><b>"<xliff:g id="LABEL">%3$s</xliff:g>"</b>"ত <xliff:g id="TYPE_0">%1$s</xliff:g> আৰু <xliff:g id="TYPE_1">%2$s</xliff:g> আপডে’ট কৰিবনে?"</string>
    <string name="autofill_update_title_with_3types" msgid="9089824354296211922">"এই তথ্যবোৰ "<b>"<xliff:g id="LABEL">%4$s</xliff:g>"</b>": <xliff:g id="TYPE_0">%1$s</xliff:g>, <xliff:g id="TYPE_1">%2$s</xliff:g> আৰু <xliff:g id="TYPE_2">%3$s</xliff:g>ত আপডে’ট কৰিবনে ?"</string>
    <string name="autofill_save_yes" msgid="6398026094049005921">"ছেভ কৰক"</string>
    <string name="autofill_save_no" msgid="2625132258725581787">"নালাগে, ধন্যবাদ"</string>
    <string name="autofill_update_yes" msgid="310358413273276958">"আপডে’ট কৰক"</string>
    <string name="autofill_save_type_password" msgid="5288448918465971568">"পাছৱৰ্ড"</string>
    <string name="autofill_save_type_address" msgid="4936707762193009542">"ঠিকনা"</string>
    <string name="autofill_save_type_credit_card" msgid="7127694776265563071">"ক্ৰেডিট কাৰ্ড"</string>
    <string name="autofill_save_type_username" msgid="239040540379769562">"ব্যৱহাৰকাৰীৰ নাম"</string>
    <string name="autofill_save_type_email_address" msgid="5752949432129262174">"ইমেইল ঠিকনা"</string>
    <string name="etws_primary_default_message_earthquake" msgid="5541962250262769193">"শান্ত হৈ থাকক আৰু ওচৰৰ ক\'ৰবাত আশ্ৰয় বিচাৰক।"</string>
    <string name="etws_primary_default_message_tsunami" msgid="1887685943498368548">"উপকূলীয় আৰু নদী-কাযৰীয়া অঞ্চলৰ পৰা তৎক্ষণাৎ আঁতৰ হওক আৰু ওখ অঞ্চলৰ নিচিনা নিৰাপদ ঠাইত আশ্ৰয় লওক।"</string>
    <string name="etws_primary_default_message_earthquake_and_tsunami" msgid="998797956848445862">"শান্ত হৈ থাকক আৰু ওচৰৰ ক\'ৰবাত আশ্ৰয় বিচাৰক।"</string>
    <string name="etws_primary_default_message_test" msgid="2709597093560037455">"জৰুৰীকালীন বাৰ্তা সম্পৰ্কীয় পৰীক্ষণ"</string>
    <string name="notification_reply_button_accessibility" msgid="3621714652387814344">"উত্তৰ দিয়ক"</string>
    <string name="etws_primary_default_message_others" msgid="6293148756130398971"></string>
    <string name="mmcc_authentication_reject" msgid="5767701075994754356">"ভইচৰ বাবে ছিম ব্যৱহাৰৰ অনুমতি নাই"</string>
    <string name="mmcc_imsi_unknown_in_hlr" msgid="5316658473301462825">"ভইচৰ বাবে ছিমৰ প্ৰ\'ভিজন কৰা হোৱা নাই"</string>
    <string name="mmcc_illegal_ms" msgid="807334478177362062">"ভইচৰ বাবে ছিম ব্যৱহাৰৰ অনুমতি নাই"</string>
    <string name="mmcc_illegal_me" msgid="1950705155760872972">"ভইচৰ বাবে ফ\'ন ব্যৱহাৰৰ অনুমতি নাই"</string>
    <string name="mmcc_authentication_reject_msim_template" msgid="1217031195834766479">"ছিম <xliff:g id="SIMNUMBER">%d</xliff:g> অনুমোদিত নহয়"</string>
    <string name="mmcc_imsi_unknown_in_hlr_msim_template" msgid="5636464607596778986">"ছিম <xliff:g id="SIMNUMBER">%d</xliff:g>ৰ প্ৰ\'ভিজন কৰা হোৱা নাই"</string>
    <string name="mmcc_illegal_ms_msim_template" msgid="5994323296399913454">"ছিম <xliff:g id="SIMNUMBER">%d</xliff:g> অনুমোদিত নহয়"</string>
    <string name="mmcc_illegal_me_msim_template" msgid="5550259730350571826">"ছিম <xliff:g id="SIMNUMBER">%d</xliff:g> অনুমোদিত নহয়"</string>
    <string name="popup_window_default_title" msgid="4874318849712115433">"পপআপ ৱিণ্ড\'"</string>
    <string name="slice_more_content" msgid="8504342889413274608">"+ <xliff:g id="NUMBER">%1$d</xliff:g>"</string>
    <string name="shortcut_restored_on_lower_version" msgid="4860853725206702336">"এপৰ সংস্কৰণ অৱনমিত কৰা হৈছে, বা ই এই শ্বৰ্টকাটটোৰ লগত খাপ নাখায়"</string>
    <string name="shortcut_restore_not_supported" msgid="5028808567940014190">"এপটোত বেকআপ আৰু পুনঃস্থাপন সুবিধা নথকাৰ বাবে শ্বৰ্টকাট পুনঃস্থাপন কৰিবপৰা নগ\'ল"</string>
    <string name="shortcut_restore_signature_mismatch" msgid="2406209324521327518">"এপৰ স্বাক্ষৰৰ অমিল হোৱাৰ বাবে শ্বৰ্টকাট পুনঃস্থাপন কৰিবপৰা নগ\'ল"</string>
    <string name="shortcut_restore_unknown_issue" msgid="8703738064603262597">"শ্বৰ্টকাট পুনঃস্থাপন কৰিবপৰা নগ\'ল"</string>
    <string name="shortcut_disabled_reason_unknown" msgid="5276016910284687075">"শ্বৰ্টকাট অক্ষম কৰি থোৱা হৈছে"</string>
    <string name="harmful_app_warning_uninstall" msgid="4837672735619532931">"আনইনষ্টল কৰক"</string>
    <string name="harmful_app_warning_open_anyway" msgid="596432803680914321">"যিহ\'লেও খোলক"</string>
    <string name="harmful_app_warning_title" msgid="8982527462829423432">"ক্ষতিকাৰক এপ্‌ চিনাক্ত কৰা হৈছে"</string>
    <string name="slices_permission_request" msgid="8484943441501672932">"<xliff:g id="APP_0">%1$s</xliff:g>এ <xliff:g id="APP_2">%2$s</xliff:g>ৰ অংশ দেখুওৱাব খুজিছে"</string>
    <string name="screenshot_edit" msgid="7867478911006447565">"সম্পাদনা কৰক"</string>
    <string name="volume_dialog_ringer_guidance_vibrate" msgid="8902050240801159042">"কল আৰু জাননীসমূহে কম্পন কৰিব"</string>
    <string name="volume_dialog_ringer_guidance_silent" msgid="2128975224280276122">"কল আৰু জাননীসমূহ মিউট কৰা হ\'ব"</string>
    <string name="notification_channel_system_changes" msgid="5072715579030948646">"ছিষ্টেমৰ সালসলনি"</string>
    <string name="notification_channel_do_not_disturb" msgid="6766940333105743037">"অসুবিধা নিদিব"</string>
    <string name="zen_upgrade_notification_visd_title" msgid="3288313883409759733">"নতুন: অসুবিধা নিদিব ম\'ডে জাননীসমূহ লুকাই ৰাখিছে"</string>
    <string name="zen_upgrade_notification_visd_content" msgid="5533674060311631165">"অধিক জানিবলৈ আৰু সলনি কৰিবলৈ টিপক।"</string>
    <string name="zen_upgrade_notification_title" msgid="3799603322910377294">"অসুবিধা নিদিব সলনি হৈছে"</string>
    <string name="zen_upgrade_notification_content" msgid="1794994264692424562">"কি কি অৱৰোধ কৰা হৈছে জানিবলৈ টিপক।"</string>
    <string name="notification_app_name_system" msgid="4205032194610042794">"ছিষ্টেম"</string>
    <string name="notification_app_name_settings" msgid="7751445616365753381">"ছেটিংসমূহ"</string>
    <string name="notification_appops_camera_active" msgid="5050283058419699771">"কেমেৰা"</string>
    <string name="notification_appops_microphone_active" msgid="4335305527588191730">"মাইক্ৰ\'ফ\'ন"</string>
    <string name="notification_appops_overlay_active" msgid="633813008357934729">"স্ক্ৰীণত অইন এপৰ ওপৰত দেখুৱাওক"</string>
    <string name="dynamic_mode_notification_channel_name" msgid="2348803891571320452">"ৰুটিন ম’ডৰ তথ্য জাননী"</string>
    <string name="dynamic_mode_notification_title" msgid="508815255807182035">"চ্চাৰ্জ কৰাৰ সচৰাচৰ সময়ৰ আগতেই বেটাৰি শেষ হ’ব পাৰে"</string>
    <string name="dynamic_mode_notification_summary" msgid="2541166298550402690">"বেটাৰিৰ খৰচ কমাবলৈ বেটাৰি সঞ্চয়কাৰী অন কৰা হৈছে"</string>
    <string name="battery_saver_notification_channel_name" msgid="2083316159716201806">"বেটাৰি সঞ্চয়কাৰী"</string>
    <string name="battery_saver_sticky_disabled_notification_title" msgid="6376147579378764641">"বেটাৰিৰ চাৰ্জ নকমালৈকে বেটাৰি সঞ্চয়কাৰী পুনৰ সক্ৰিয় নহয়"</string>
    <string name="battery_saver_sticky_disabled_notification_summary" msgid="8090192609249817945">"বেটাৰি পৰ্যাপ্ত পৰিমাণে চাৰ্জ হৈছে। বেটাৰিৰ চাৰ্জ নকমালৈকে বেটাৰি সঞ্চয়কাৰী পুনৰ সক্ৰিয় নহয়।"</string>
    <string name="battery_saver_charged_notification_title" product="default" msgid="2960978289873161288">"ফ’ন <xliff:g id="CHARGE_LEVEL">%1$s</xliff:g> চাৰ্জ হ’ল"</string>
    <string name="battery_saver_charged_notification_title" product="tablet" msgid="7555713825806482451">"টেবলেট <xliff:g id="CHARGE_LEVEL">%1$s</xliff:g> চাৰ্জ হ’ল"</string>
    <string name="battery_saver_charged_notification_title" product="device" msgid="5954873381559605660">"ডিভাইচটো <xliff:g id="CHARGE_LEVEL">%1$s</xliff:g> চাৰ্জ হ’ল"</string>
    <string name="battery_saver_off_notification_summary" msgid="1374222493681267143">"বেটাৰি সঞ্চয়কাৰী অফ আছে। সুবিধাবোৰ ব্যৱহাৰ কৰাত এতিয়া বাধা নাই।"</string>
    <string name="battery_saver_off_alternative_notification_summary" msgid="4340727818546508436">"বেটাৰি সঞ্চয়কাৰী অফ কৰা হ’ল। সুবিধাবোৰ ব্যৱহাৰ কৰাত এতিয়া বাধা নাই।"</string>
    <string name="mime_type_folder" msgid="7111951698626315204">"ফ’ল্ডাৰ"</string>
    <string name="mime_type_apk" msgid="5518003630972506900">"Android এপ্লিকেশ্বন"</string>
    <string name="mime_type_generic" msgid="6833871596845900027">"ফাইল"</string>
    <string name="mime_type_generic_ext" msgid="8450275970061657174">"<xliff:g id="EXTENSION">%1$s</xliff:g> ফাইল"</string>
    <string name="mime_type_audio" msgid="6289777657172050926">"অডিঅ’"</string>
    <string name="mime_type_audio_ext" msgid="3270880987725816210">"<xliff:g id="EXTENSION">%1$s</xliff:g> অডিঅ’"</string>
    <string name="mime_type_video" msgid="4093025777317307426">"ভিডিঅ’"</string>
    <string name="mime_type_video_ext" msgid="5643771615714173159">"<xliff:g id="EXTENSION">%1$s</xliff:g> ভিডিঅ’"</string>
    <string name="mime_type_image" msgid="3144284451605236371">"ছবি"</string>
    <string name="mime_type_image_ext" msgid="1514613218742736590">"<xliff:g id="EXTENSION">%1$s</xliff:g> ছবি"</string>
    <string name="mime_type_compressed" msgid="1645486037074943257">"আৰ্কাইভ"</string>
    <string name="mime_type_compressed_ext" msgid="4232293058067801528">"<xliff:g id="EXTENSION">%1$s</xliff:g> আৰ্কাইভ"</string>
    <string name="mime_type_document" msgid="1596838147256375966">"নথি"</string>
    <string name="mime_type_document_ext" msgid="6327266601345501281">"<xliff:g id="EXTENSION">%1$s</xliff:g> নথি"</string>
    <string name="mime_type_spreadsheet" msgid="2639138255207123557">"স্প্ৰেডশ্বীট"</string>
    <string name="mime_type_spreadsheet_ext" msgid="5508653032786106725">"<xliff:g id="EXTENSION">%1$s</xliff:g> স্প্ৰেডশ্বীট"</string>
    <string name="mime_type_presentation" msgid="6145604688774787357">"উপস্থাপন"</string>
    <string name="mime_type_presentation_ext" msgid="2982650207774823437">"<xliff:g id="EXTENSION">%1$s</xliff:g> উপস্থাপন"</string>
    <string name="car_loading_profile" msgid="3545132581795684027">"ল’ড হৈ আছে"</string>
    <plurals name="file_count" formatted="false" msgid="1628600959752419449">
      <item quantity="one"><xliff:g id="FILE_NAME_2">%s</xliff:g> + <xliff:g id="COUNT_3">%d</xliff:g>টা ফাইল</item>
      <item quantity="other"><xliff:g id="FILE_NAME_2">%s</xliff:g> + <xliff:g id="COUNT_3">%d</xliff:g>টা ফাইল</item>
    </plurals>
    <string name="chooser_no_direct_share_targets" msgid="997970693708458895">"পোনপটীয়া শ্বেয়াৰৰ সুবিধা নাই"</string>
    <string name="chooser_all_apps_button_label" msgid="3631524352936289457">"এপ্‌সমূহৰ সূচী"</string>
</resources><|MERGE_RESOLUTION|>--- conflicted
+++ resolved
@@ -552,23 +552,11 @@
   <string-array name="fingerprint_error_vendor">
   </string-array>
     <string name="fingerprint_icon_content_description" msgid="2340202869968465936">"ফিংগাৰপ্ৰিণ্ট আইকন"</string>
-<<<<<<< HEAD
-    <!-- no translation found for permlab_manageFace (7262837876352591553) -->
-    <skip />
-    <string name="permdesc_manageFace" msgid="8919637120670185330">"মুখমণ্ডলৰ টেম্প্লেট যোগ কৰাৰ বা মচাৰ পদ্ধতি কামত লগাবলৈ আহ্বান কৰিবলৈ এপটোক অনুমতি দিয়ে।"</string>
-    <!-- no translation found for permlab_useFaceAuthentication (2565716575739037572) -->
-    <skip />
-    <!-- no translation found for permdesc_useFaceAuthentication (4712947955047607722) -->
-    <skip />
-    <!-- no translation found for face_recalibrate_notification_name (1913676850645544352) -->
-    <skip />
-=======
     <string name="permlab_manageFace" msgid="7262837876352591553">"মুখাৱয়বৰদ্বাৰা আনলক হার্ডৱেৰ পৰিচালনা কৰক"</string>
     <string name="permdesc_manageFace" msgid="8919637120670185330">"মুখমণ্ডলৰ টেম্প্লেট যোগ কৰাৰ বা মচাৰ পদ্ধতি কামত লগাবলৈ আহ্বান কৰিবলৈ এপটোক অনুমতি দিয়ে।"</string>
     <string name="permlab_useFaceAuthentication" msgid="2565716575739037572">"মুখাৱয়বৰদ্বাৰা আনলক হার্ডৱেৰ ব্যৱহাৰ কৰক"</string>
     <string name="permdesc_useFaceAuthentication" msgid="4712947955047607722">"বিশ্বাসযোগ্যতা প্ৰমাণীকৰণৰ বাবে এপ্‌ক মুখাৱয়বৰদ্বাৰা আনলক কৰা হাৰ্ডৱেৰ ব্যৱহাৰ কৰিবলৈ দিয়ে"</string>
     <string name="face_recalibrate_notification_name" msgid="1913676850645544352">"মুখাৱয়বৰদ্বাৰা আনলক কৰা সুবিধা"</string>
->>>>>>> dbf9e87c
     <string name="face_recalibrate_notification_title" msgid="4087620069451499365">"আপোনাৰ মুখমণ্ডল পুনৰ পঞ্জীয়ণ কৰক"</string>
     <string name="face_recalibrate_notification_content" msgid="5530308842361499835">"চিনাক্তকৰণৰ সুবিধাটো উন্নত কৰিবলৈ, অনুগ্ৰহ কৰি আপোনাৰ মুখমণ্ডল পুনৰ পঞ্জীয়ন কৰক"</string>
     <string name="face_acquired_insufficient" msgid="2767330364802375742">"সঠিক মুখমণ্ডলৰ ডেটা কেপচাৰ নহ’ল। আকৌ চেষ্টা কৰক।"</string>
@@ -581,11 +569,7 @@
     <string name="face_acquired_too_right" msgid="3667075962661863218">"ফ’নটো বাওঁফালে নিয়ক।"</string>
     <string name="face_acquired_too_left" msgid="3148242963894703424">"ফ’নটো সোঁফালে নিয়ক।"</string>
     <string name="face_acquired_poor_gaze" msgid="5606479370806754905">"আপোনাৰ ডিভাইচটোলৈ অধিক পোনে পোনে চাওক।"</string>
-<<<<<<< HEAD
-    <string name="face_acquired_not_detected" msgid="4885504661626728809">"আপোনাৰ মুখমণ্ডল দেখা নাই। ফ’নটোলৈ চাওক।"</string>
-=======
     <string name="face_acquired_not_detected" msgid="1879714205006680222">"আপোনাৰ মুখখন পোনপটীয়াকৈ ফ’নটোৰ সন্মুখত ৰাখক।"</string>
->>>>>>> dbf9e87c
     <string name="face_acquired_too_much_motion" msgid="3149332171102108851">"বেছি লৰচৰ কৰি আছে। ফ’নটো স্থিৰকৈ ধৰক।"</string>
     <string name="face_acquired_recalibrate" msgid="8077949502893707539">"আপোনাৰ মুখমণ্ডল পুনৰ পঞ্জীয়ন কৰক।"</string>
     <string name="face_acquired_too_different" msgid="7663983770123789694">"মুখমণ্ডল আৰু চিনাক্ত কৰিব নোৱাৰি। আকৌ চেষ্টা কৰক।"</string>
@@ -594,26 +578,6 @@
     <string name="face_acquired_tilt_too_extreme" msgid="4019954263012496468">"আপোনাৰ মূৰটো সামান্য কমকৈ ঘূৰাওক।"</string>
     <string name="face_acquired_roll_too_extreme" msgid="6312973147689664409">"আপোনাৰ মূৰটো সামান্য কমকৈ ঘূৰাওক।"</string>
     <string name="face_acquired_obscured" msgid="5357207702967893283">"আপোনাৰ মুখখন ঢাকি ৰখা বস্তুবোৰ আঁতৰাওক।"</string>
-<<<<<<< HEAD
-    <string name="face_acquired_sensor_dirty" msgid="2535761002815565222">"স্ক্ৰীণৰ একেবাৰে ওপৰৰ কাষত থকা ছেন্সৰটো চাফা কৰক।"</string>
-  <string-array name="face_acquired_vendor">
-  </string-array>
-    <string name="face_error_hw_not_available" msgid="396883585636963908">"মুখমণ্ডল সত্যাপন কৰিব পৰা নগ’ল। হাৰ্ডৱেৰ নাই।"</string>
-    <!-- no translation found for face_error_timeout (981512090365729465) -->
-    <skip />
-    <string name="face_error_no_space" msgid="2712120617457553825">"নতুন মুখমণ্ডলৰ ডেটা জমা কৰিব পৰা নাই। প্ৰথমে পুৰণি এখন মচক।"</string>
-    <string name="face_error_canceled" msgid="283945501061931023">"মুখমণ্ডলৰ প্ৰক্ৰিয়া বাতিল কৰা হ’ল।"</string>
-    <!-- no translation found for face_error_user_canceled (5317030072349668946) -->
-    <skip />
-    <string name="face_error_lockout" msgid="3407426963155388504">"অত্যধিক ভুল প্ৰয়াস। কিছুসময়ৰ পাছত আকৌ চেষ্টা কৰক।"</string>
-    <!-- no translation found for face_error_lockout_permanent (4723594314443097159) -->
-    <skip />
-    <string name="face_error_unable_to_process" msgid="4940944939691171539">"মুখমণ্ডল সত্যাপন কৰিব পৰা নগ’ল। আকৌ চেষ্টা কৰক।"</string>
-    <!-- no translation found for face_error_not_enrolled (4016937174832839540) -->
-    <skip />
-    <!-- no translation found for face_error_hw_not_present (8302690289757559738) -->
-    <skip />
-=======
     <string name="face_acquired_sensor_dirty" msgid="7905138627046865579">"ক’লা বাৰডালকে ধৰি আপোনাৰ স্ক্রীণৰ ওপৰৰ অংশ চাফা কৰক"</string>
   <string-array name="face_acquired_vendor">
   </string-array>
@@ -627,7 +591,6 @@
     <string name="face_error_unable_to_process" msgid="4940944939691171539">"মুখমণ্ডল সত্যাপন কৰিব পৰা নগ’ল। আকৌ চেষ্টা কৰক।"</string>
     <string name="face_error_not_enrolled" msgid="4016937174832839540">"আপুনি মুখাৱয়বৰদ্বাৰা আনলক কৰাটো ছেট আপ কৰা নাই।"</string>
     <string name="face_error_hw_not_present" msgid="8302690289757559738">"এই ডিভাইচটোত মুখাৱয়বৰদ্বাৰা আনলক কৰা সুবিধাটো নচলে।"</string>
->>>>>>> dbf9e87c
     <string name="face_name_template" msgid="7004562145809595384">"মুখমণ্ডল <xliff:g id="FACEID">%d</xliff:g>"</string>
   <string-array name="face_error_vendor">
   </string-array>
