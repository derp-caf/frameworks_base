<?xml version="1.0" encoding="UTF-8"?>
<!-- 
/* //device/apps/common/assets/res/any/strings.xml
**
** Copyright 2006, The Android Open Source Project
**
** Licensed under the Apache License, Version 2.0 (the "License");
** you may not use this file except in compliance with the License.
** You may obtain a copy of the License at
**
**     http://www.apache.org/licenses/LICENSE-2.0
**
** Unless required by applicable law or agreed to in writing, software
** distributed under the License is distributed on an "AS IS" BASIS,
** WITHOUT WARRANTIES OR CONDITIONS OF ANY KIND, either express or implied.
** See the License for the specific language governing permissions and
** limitations under the License.
*/
 -->

<resources xmlns:android="http://schemas.android.com/apk/res/android"
    xmlns:xliff="urn:oasis:names:tc:xliff:document:1.2">
    <string name="byteShort" msgid="8340973892742019101">"B"</string>
    <string name="kilobyteShort" msgid="7542884022844556968">"kB"</string>
    <string name="megabyteShort" msgid="6355851576770428922">"MB"</string>
    <string name="gigabyteShort" msgid="3259882455212193214">"GB"</string>
    <string name="terabyteShort" msgid="231613018159186962">"TB"</string>
    <string name="petabyteShort" msgid="5637816680144990219">"PB"</string>
    <string name="fileSizeSuffix" msgid="8897567456150907538">"<xliff:g id="NUMBER">%1$s</xliff:g> <xliff:g id="UNIT">%2$s</xliff:g>"</string>
    <string name="untitled" msgid="4638956954852782576">"&lt;Không có tiêu đề&gt;"</string>
    <string name="emptyPhoneNumber" msgid="7694063042079676517">"(Không có số điện thoại nào)"</string>
    <string name="unknownName" msgid="6867811765370350269">"Không xác định"</string>
    <string name="defaultVoiceMailAlphaTag" msgid="2660020990097733077">"Thư thoại"</string>
    <string name="defaultMsisdnAlphaTag" msgid="2850889754919584674">"MSISDN1"</string>
    <string name="mmiError" msgid="5154499457739052907">"Sự cố kết nối hoặc mã MMI không hợp lệ."</string>
    <string name="mmiFdnError" msgid="5224398216385316471">"Chỉ hạn chế thao tác đối với số quay số định sẵn."</string>
    <string name="mmiErrorWhileRoaming" msgid="762488890299284230">"Không thể thay đổi cài đặt chuyển tiếp cuộc gọi từ điện thoại của bạn khi bạn đang chuyển vùng."</string>
    <string name="serviceEnabled" msgid="8147278346414714315">"Dịch vụ đã được bật."</string>
    <string name="serviceEnabledFor" msgid="6856228140453471041">"Dịch vụ đã được bật cho:"</string>
    <string name="serviceDisabled" msgid="1937553226592516411">"Dịch vụ đã bị vô hiệu hóa."</string>
    <string name="serviceRegistered" msgid="6275019082598102493">"Đăng ký thành công."</string>
    <string name="serviceErased" msgid="1288584695297200972">"Xóa thành công."</string>
    <string name="passwordIncorrect" msgid="7612208839450128715">"Mật khẩu không chính xác."</string>
    <string name="mmiComplete" msgid="8232527495411698359">"MMI hoàn tất."</string>
    <string name="badPin" msgid="9015277645546710014">"Mã PIN cũ bạn đã nhập không chính xác."</string>
    <string name="badPuk" msgid="5487257647081132201">"PUK bạn đã nhập không đúng."</string>
    <string name="mismatchPin" msgid="609379054496863419">"Mã PIN bạn đã nhập không khớp."</string>
    <string name="invalidPin" msgid="3850018445187475377">"Nhập mã PIN có từ 4 đến 8 số."</string>
    <string name="invalidPuk" msgid="8761456210898036513">"Nhập PUK có từ 8 số trở lên."</string>
    <string name="needPuk" msgid="919668385956251611">"Thẻ SIM của bạn đã bị khóa PUK. Nhập mã PUK để mở khóa thẻ SIM đó."</string>
    <string name="needPuk2" msgid="4526033371987193070">"Nhập mã PUK2 để bỏ chặn thẻ SIM."</string>
    <string name="enablePin" msgid="209412020907207950">"Không thành công, kích hoạt tính năng khóa SIM/RUIM."</string>
    <plurals name="pinpuk_attempts" formatted="false" msgid="1251012001539225582">
      <item quantity="other">Bạn còn <xliff:g id="NUMBER_1">%d</xliff:g> lần thử trước khi SIM bị khóa.</item>
      <item quantity="one">Bạn còn <xliff:g id="NUMBER_0">%d</xliff:g> lần thử trước khi SIM bị khóa.</item>
    </plurals>
    <string name="imei" msgid="2625429890869005782">"IMEI"</string>
    <string name="meid" msgid="4841221237681254195">"MEID"</string>
    <string name="ClipMmi" msgid="6952821216480289285">"Số gọi đến"</string>
    <string name="ClirMmi" msgid="7784673673446833091">"Số gọi đi"</string>
    <string name="ColpMmi" msgid="3065121483740183974">"ID đường kết nối"</string>
    <string name="ColrMmi" msgid="4996540314421889589">"Giới hạn ID đường kết nối"</string>
    <string name="CfMmi" msgid="5123218989141573515">"Chuyển tiếp cuộc gọi"</string>
    <string name="CwMmi" msgid="9129678056795016867">"Chờ cuộc gọi"</string>
    <string name="BaMmi" msgid="455193067926770581">"Chặn cuộc gọi"</string>
    <string name="PwdMmi" msgid="7043715687905254199">"Thay đổi mật khẩu"</string>
    <string name="PinMmi" msgid="3113117780361190304">"Thay đổi mã PIN"</string>
    <string name="CnipMmi" msgid="3110534680557857162">"Số đang gọi hiện có"</string>
    <string name="CnirMmi" msgid="3062102121430548731">"Số đang gọi bị hạn chế"</string>
    <string name="ThreeWCMmi" msgid="9051047170321190368">"Gọi ba chiều"</string>
    <string name="RuacMmi" msgid="7827887459138308886">"Từ chối các cuộc gọi làm phiền không mong muốn"</string>
    <string name="CndMmi" msgid="3116446237081575808">"Gửi số đang gọi"</string>
    <string name="DndMmi" msgid="1265478932418334331">"Không làm phiền"</string>
    <string name="CLIRDefaultOnNextCallOn" msgid="429415409145781923">"Số gọi đến mặc định thành bị giới hạn. Cuộc gọi tiếp theo: Bị giới hạn"</string>
    <string name="CLIRDefaultOnNextCallOff" msgid="3092918006077864624">"Số gọi đến mặc định thành bị giới hạn. Cuộc gọi tiếp theo. Không bị giới hạn"</string>
    <string name="CLIRDefaultOffNextCallOn" msgid="6179425182856418465">"Số gọi đến mặc định thành không bị giới hạn. Cuộc gọi tiếp theo. Bị giới hạn"</string>
    <string name="CLIRDefaultOffNextCallOff" msgid="2567998633124408552">"Số gọi đến mặc định thành không bị giới hạn. Cuộc gọi tiếp theo. Không bị giới hạn"</string>
    <string name="serviceNotProvisioned" msgid="8614830180508686666">"Dịch vụ không được cấp phép."</string>
    <string name="CLIRPermanent" msgid="3377371145926835671">"Bạn không thể thay đổi cài đặt ID người gọi."</string>
    <string name="RestrictedOnDataTitle" msgid="5221736429761078014">"Không có dịch vụ dữ liệu di động"</string>
    <string name="RestrictedOnEmergencyTitle" msgid="6855466023161191166">"Không có dịch vụ gọi khẩn cấp"</string>
    <string name="RestrictedOnNormalTitle" msgid="3179574012752700984">"Không có dịch vụ thoại"</string>
    <string name="RestrictedOnAllVoiceTitle" msgid="8037246983606545202">"Không có dịch vụ thoại hoặc gọi khẩn cấp"</string>
    <string name="RestrictedStateContent" msgid="6538703255570997248">"Nhà mạng đã tạm thời tắt dịch vụ này"</string>
    <string name="RestrictedStateContentMsimTemplate" msgid="673416791370248176">"Nhà mạng đã tạm thời tắt dịch vụ này đối với SIM <xliff:g id="SIMNUMBER">%d</xliff:g>"</string>
    <string name="NetworkPreferenceSwitchTitle" msgid="6982395015324165258">"Không thể kết nối với mạng di động"</string>
    <string name="NetworkPreferenceSwitchSummary" msgid="509327194863482733">"Hãy thử thay đổi mạng ưu tiên. Nhấn để thay đổi."</string>
    <string name="EmergencyCallWarningTitle" msgid="813380189532491336">"Không có dịch vụ gọi khẩn cấp"</string>
    <string name="EmergencyCallWarningSummary" msgid="1899692069750260619">"Không thể thực hiện cuộc gọi khẩn cấp qua Wi‑Fi"</string>
    <string name="notification_channel_network_alert" msgid="4427736684338074967">"Thông báo"</string>
    <string name="notification_channel_call_forward" msgid="2419697808481833249">"Chuyển tiếp cuộc gọi"</string>
    <string name="notification_channel_emergency_callback" msgid="6686166232265733921">"Chế độ gọi lại khẩn cấp"</string>
    <string name="notification_channel_mobile_data_status" msgid="4575131690860945836">"Trạng thái dữ liệu di động"</string>
    <string name="notification_channel_sms" msgid="3441746047346135073">"Tin nhắn SMS"</string>
    <string name="notification_channel_voice_mail" msgid="3954099424160511919">"Thư thoại"</string>
    <string name="notification_channel_wfc" msgid="2130802501654254801">"Gọi qua Wi-Fi"</string>
    <string name="notification_channel_sim" msgid="4052095493875188564">"Trạng thái SIM"</string>
    <string name="notification_channel_sim_high_prio" msgid="1787666807724243207">"Trạng thái SIM có mức ưu tiên cao"</string>
    <string name="peerTtyModeFull" msgid="6165351790010341421">"TTY theo yêu cầu của thiết bị ngang hàng ở chế độ ĐẦY ĐỦ"</string>
    <string name="peerTtyModeHco" msgid="5728602160669216784">"TTY theo yêu cầu của thiết bị ngang hàng ở chế độ HCO"</string>
    <string name="peerTtyModeVco" msgid="1742404978686538049">"TTY theo yêu cầu của thiết bị ngang hàng ở chế độ VCO"</string>
    <string name="peerTtyModeOff" msgid="3280819717850602205">"TTY theo yêu cầu của thiết bị ngang hàng ở chế độ TẮT"</string>
    <string name="serviceClassVoice" msgid="1258393812335258019">"Voice"</string>
    <string name="serviceClassData" msgid="872456782077937893">"Dữ liệu"</string>
    <string name="serviceClassFAX" msgid="5566624998840486475">"FAX"</string>
    <string name="serviceClassSMS" msgid="2015460373701527489">"SMS"</string>
    <string name="serviceClassDataAsync" msgid="4523454783498551468">"Không đồng bộ"</string>
    <string name="serviceClassDataSync" msgid="7530000519646054776">"Đồng bộ hóa"</string>
    <string name="serviceClassPacket" msgid="6991006557993423453">"Gói"</string>
    <string name="serviceClassPAD" msgid="3235259085648271037">"PAD"</string>
    <string name="roamingText0" msgid="7170335472198694945">"Chỉ báo Chuyển vùng Bật"</string>
    <string name="roamingText1" msgid="5314861519752538922">"Chỉ báo Chuyển vùng Tắt"</string>
    <string name="roamingText2" msgid="8969929049081268115">"Chỉ báo Chuyển vùng Nhấp nháy"</string>
    <string name="roamingText3" msgid="5148255027043943317">"Ngoài Vùng lân cận"</string>
    <string name="roamingText4" msgid="8808456682550796530">"Ngoài Toà nhà"</string>
    <string name="roamingText5" msgid="7604063252850354350">"Chuyển vùng - Hệ thống Ưa thích"</string>
    <string name="roamingText6" msgid="2059440825782871513">"Chuyển vùng - Hệ thống Khả dụng"</string>
    <string name="roamingText7" msgid="7112078724097233605">"Chuyển vùng - Đối tác Liên minh"</string>
    <string name="roamingText8" msgid="5989569778604089291">"Chuyển vùng - Đối tác Cao cấp"</string>
    <string name="roamingText9" msgid="7969296811355152491">"Chuyển vùng - Chức năng Dịch vụ Đầy đủ"</string>
    <string name="roamingText10" msgid="3992906999815316417">"Chuyển vùng - Chức năng Dịch vụ Từng phần"</string>
    <string name="roamingText11" msgid="4154476854426920970">"Biểu ngữ Chuyển vùng Bật"</string>
    <string name="roamingText12" msgid="1189071119992726320">"Biểu ngữ Chuyển vùng Tắt"</string>
    <string name="roamingTextSearching" msgid="8360141885972279963">"Đang tìm kiếm Dịch vụ"</string>
    <string name="wfcRegErrorTitle" msgid="3855061241207182194">"Không thể thiết lập tính năng gọi qua Wi‑Fi"</string>
  <string-array name="wfcOperatorErrorAlertMessages">
    <item msgid="3910386316304772394">"Để gọi điện và gửi tin nhắn qua Wi-Fi, trước tiên hãy yêu cầu nhà cung cấp dịch vụ của bạn thiết lập dịch vụ này. Sau đó, bật lại gọi qua Wi-Fi từ Cài đặt. (Mã lỗi: <xliff:g id="CODE">%1$s</xliff:g>)"</item>
  </string-array>
  <string-array name="wfcOperatorErrorNotificationMessages">
    <item msgid="7372514042696663278">"Sự cố khi đăng ký dịch vụ gọi qua Wi‑Fi với nhà mạng của bạn: <xliff:g id="CODE">%1$s</xliff:g>"</item>
  </string-array>
    <!-- no translation found for wfcSpnFormat_spn (4998685024207291232) -->
    <skip />
    <string name="wfcSpnFormat_spn_wifi_calling" msgid="136001023263502280">"Gọi qua Wi-Fi <xliff:g id="SPN">%s</xliff:g>"</string>
    <string name="wfcSpnFormat_spn_wifi_calling_vo_hyphen" msgid="1730997175789582756">"Gọi qua Wi-Fi <xliff:g id="SPN">%s</xliff:g>"</string>
    <string name="wfcSpnFormat_wlan_call" msgid="2533371081782489793">"Cuộc gọi qua WLAN"</string>
    <string name="wfcSpnFormat_spn_wlan_call" msgid="2315240198303197168">"Cuộc gọi qua WLAN <xliff:g id="SPN">%s</xliff:g>"</string>
    <string name="wfcSpnFormat_spn_wifi" msgid="6546481665561961938">"Wi-Fi <xliff:g id="SPN">%s</xliff:g>"</string>
    <string name="wfcSpnFormat_wifi_calling_bar_spn" msgid="1726178784338466265">"Gọi qua Wi-Fi | <xliff:g id="SPN">%s</xliff:g>"</string>
    <string name="wfcSpnFormat_spn_vowifi" msgid="4444638298656953681">"VoWifi <xliff:g id="SPN">%s</xliff:g>"</string>
    <string name="wfcSpnFormat_wifi_calling" msgid="4990486735013125329">"Gọi qua Wi-Fi"</string>
    <string name="wfcSpnFormat_wifi" msgid="1892673884655959773">"Wi-Fi"</string>
    <string name="wfcSpnFormat_wifi_calling_wo_hyphen" msgid="1336669776254502831">"Gọi qua Wi-Fi"</string>
    <string name="wfcSpnFormat_vowifi" msgid="1765176406171272629">"VoWifi"</string>
    <string name="wifi_calling_off_summary" msgid="8720659586041656098">"Tắt"</string>
    <string name="wfc_mode_wifi_preferred_summary" msgid="7335489823608689868">"Gọi qua Wi-Fi"</string>
    <string name="wfc_mode_cellular_preferred_summary" msgid="7081742743152286290">"Gọi qua mạng di động"</string>
    <string name="wfc_mode_wifi_only_summary" msgid="2379919155237869320">"Chỉ Wi-Fi"</string>
    <string name="cfTemplateNotForwarded" msgid="1683685883841272560">"<xliff:g id="BEARER_SERVICE_CODE">{0}</xliff:g>: Không được chuyển tiếp"</string>
    <string name="cfTemplateForwarded" msgid="1302922117498590521">"<xliff:g id="BEARER_SERVICE_CODE">{0}</xliff:g>: <xliff:g id="DIALING_NUMBER">{1}</xliff:g>"</string>
    <string name="cfTemplateForwardedTime" msgid="9206251736527085256">"<xliff:g id="BEARER_SERVICE_CODE">{0}</xliff:g>: <xliff:g id="DIALING_NUMBER">{1}</xliff:g> sau <xliff:g id="TIME_DELAY">{2}</xliff:g> giây"</string>
    <string name="cfTemplateRegistered" msgid="5073237827620166285">"<xliff:g id="BEARER_SERVICE_CODE">{0}</xliff:g>: Không được chuyển tiếp"</string>
    <string name="cfTemplateRegisteredTime" msgid="6781621964320635172">"<xliff:g id="BEARER_SERVICE_CODE">{0}</xliff:g>: Không được chuyển tiếp"</string>
    <string name="fcComplete" msgid="3118848230966886575">"Mã tính năng đã hoàn tất."</string>
    <string name="fcError" msgid="3327560126588500777">"Sự cố kết nối hoặc mã tính năng không hợp lệ."</string>
    <string name="httpErrorOk" msgid="1191919378083472204">"OK"</string>
    <string name="httpError" msgid="7956392511146698522">"Đã xảy ra lỗi mạng."</string>
    <string name="httpErrorLookup" msgid="4711687456111963163">"Không thể tìm thấy URL."</string>
    <string name="httpErrorUnsupportedAuthScheme" msgid="6299980280442076799">"Không hỗ trợ lược đồ xác thực trang web."</string>
    <string name="httpErrorAuth" msgid="1435065629438044534">"Không thể xác thực."</string>
    <string name="httpErrorProxyAuth" msgid="1788207010559081331">"Xác thực qua máy chủ proxy không thành công."</string>
    <string name="httpErrorConnect" msgid="8714273236364640549">"Không thể kết nối với máy chủ."</string>
    <string name="httpErrorIO" msgid="2340558197489302188">"Không thể liên lạc với máy chủ. Hãy thử lại sau."</string>
    <string name="httpErrorTimeout" msgid="4743403703762883954">"Kết nối đến máy chủ đã hết thời gian chờ."</string>
    <string name="httpErrorRedirectLoop" msgid="8679596090392779516">"Trang chứa quá nhiều chuyển hướng máy chủ."</string>
    <string name="httpErrorUnsupportedScheme" msgid="5015730812906192208">"Không hỗ trợ giao thức này."</string>
    <string name="httpErrorFailedSslHandshake" msgid="96549606000658641">"Không thể thiết lập kết nối an toàn."</string>
    <string name="httpErrorBadUrl" msgid="3636929722728881972">"Không thể mở trang này vì URL không hợp lệ."</string>
    <string name="httpErrorFile" msgid="2170788515052558676">"Không thể truy cập tệp."</string>
    <string name="httpErrorFileNotFound" msgid="6203856612042655084">"Không thể tìm thấy tệp đã yêu cầu."</string>
    <string name="httpErrorTooManyRequests" msgid="1235396927087188253">"Quá nhiều yêu cầu đang được xử lý. Hãy thử lại sau."</string>
    <string name="notification_title" msgid="8967710025036163822">"Lỗi đăng nhập của <xliff:g id="ACCOUNT">%1$s</xliff:g>"</string>
    <string name="contentServiceSync" msgid="8353523060269335667">"Đồng bộ hóa"</string>
    <string name="contentServiceSyncNotificationTitle" msgid="7036196943673524858">"Không thể đồng bộ hóa"</string>
    <string name="contentServiceTooManyDeletesNotificationDesc" msgid="4884451152168188763">"Đã cố xóa quá nhiều <xliff:g id="CONTENT_TYPE">%s</xliff:g>."</string>
    <string name="low_memory" product="tablet" msgid="6494019234102154896">"Bộ nhớ máy tính bảng đã đầy. Hãy xóa một số tệp để tạo thêm dung lượng."</string>
    <string name="low_memory" product="watch" msgid="4415914910770005166">"Bộ nhớ đồng hồ đã đầy. Hãy xóa một số tệp để giải phóng dung lượng."</string>
    <string name="low_memory" product="tv" msgid="516619861191025923">"Bộ nhớ TV đã đầy. Hãy xóa bớt một số tệp để giải phóng dung lượng."</string>
    <string name="low_memory" product="default" msgid="3475999286680000541">"Bộ nhớ điện thoại đã đầy. Hãy xóa một số tệp để tạo thêm dung lượng."</string>
    <plurals name="ssl_ca_cert_warning" formatted="false" msgid="5106721205300213569">
      <item quantity="other">Đã cài đặt các tổ chức phát hành chứng chỉ</item>
      <item quantity="one">Đã cài đặt tổ chức phát hành chứng chỉ</item>
    </plurals>
    <string name="ssl_ca_cert_noti_by_unknown" msgid="4475437862189850602">"Bởi một bên thứ ba không xác định"</string>
    <string name="ssl_ca_cert_noti_by_administrator" msgid="3541729986326153557">"Bởi quản trị viên hồ sơ công việc của bạn"</string>
    <string name="ssl_ca_cert_noti_managed" msgid="4030263497686867141">"Bởi <xliff:g id="MANAGING_DOMAIN">%s</xliff:g>"</string>
    <string name="work_profile_deleted" msgid="5005572078641980632">"Đã xóa hồ sơ công việc"</string>
    <string name="work_profile_deleted_details" msgid="6307630639269092360">"Ứng dụng quản trị hồ sơ công việc bị thiếu hoặc hỏng. Do vậy, hồ sơ công việc của bạn và dữ liệu liên quan đã bị xóa. Hãy liên hệ với quản trị viên của bạn để được trợ giúp."</string>
    <string name="work_profile_deleted_description_dpm_wipe" msgid="8823792115612348820">"Hồ sơ công việc của bạn không có sẵn trên thiết bị này nữa"</string>
    <string name="work_profile_deleted_reason_maximum_password_failure" msgid="8986903510053359694">"Quá nhiều lần nhập mật khẩu"</string>
    <string name="network_logging_notification_title" msgid="6399790108123704477">"Thiết bị được quản lý"</string>
    <string name="network_logging_notification_text" msgid="7930089249949354026">"Tổ chức của bạn sẽ quản lý thiết bị này và có thể theo dõi lưu lượng truy cập mạng. Nhấn để biết chi tiết."</string>
    <string name="factory_reset_warning" msgid="5423253125642394387">"Thiết bị của bạn sẽ bị xóa"</string>
    <string name="factory_reset_message" msgid="9024647691106150160">"Không thể sử dụng ứng dụng quản trị. Thiết bị của bạn sẽ bị xóa ngay bây giờ.\n\nHãy liên hệ với quản trị viên của tổ chức nếu bạn có thắc mắc."</string>
    <string name="printing_disabled_by" msgid="8936832919072486965">"<xliff:g id="OWNER_APP">%s</xliff:g> đã tắt tính năng in."</string>
    <string name="me" msgid="6545696007631404292">"Tôi"</string>
    <string name="power_dialog" product="tablet" msgid="8545351420865202853">"Tùy chọn máy tính bảng"</string>
    <string name="power_dialog" product="tv" msgid="6153888706430556356">"Tùy chọn TV"</string>
    <string name="power_dialog" product="default" msgid="1319919075463988638">"Tùy chọn điện thoại"</string>
    <string name="silent_mode" msgid="7167703389802618663">"Chế độ im lặng"</string>
    <string name="turn_on_radio" msgid="3912793092339962371">"Bật không dây"</string>
    <string name="turn_off_radio" msgid="8198784949987062346">"Tắt không dây"</string>
    <string name="screen_lock" msgid="799094655496098153">"Phương thức khoá màn hình"</string>
    <string name="power_off" msgid="4266614107412865048">"Tắt nguồn"</string>
    <string name="silent_mode_silent" msgid="319298163018473078">"Tắt chuông"</string>
    <string name="silent_mode_vibrate" msgid="7072043388581551395">"Chuông rung"</string>
    <string name="silent_mode_ring" msgid="8592241816194074353">"Bật chuông"</string>
    <string name="reboot_to_update_title" msgid="6212636802536823850">"Cập nhật hệ thống Android"</string>
    <string name="reboot_to_update_prepare" msgid="6305853831955310890">"Đang chuẩn bị cập nhật..."</string>
    <string name="reboot_to_update_package" msgid="3871302324500927291">"Đang xử lý gói cập nhật..."</string>
    <string name="reboot_to_update_reboot" msgid="6428441000951565185">"Đang khởi động lại…"</string>
    <string name="reboot_to_reset_title" msgid="4142355915340627490">"Thiết lập lại dữ liệu ban đầu"</string>
    <string name="reboot_to_reset_message" msgid="2432077491101416345">"Đang khởi động lại…"</string>
    <string name="shutdown_progress" msgid="2281079257329981203">"Đang tắt…"</string>
    <string name="shutdown_confirm" product="tablet" msgid="3385745179555731470">"Máy tính bảng của bạn sẽ tắt."</string>
    <string name="shutdown_confirm" product="tv" msgid="476672373995075359">"TV của bạn sẽ tắt."</string>
    <string name="shutdown_confirm" product="watch" msgid="3490275567476369184">"Đồng hồ của bạn sẽ tắt."</string>
    <string name="shutdown_confirm" product="default" msgid="649792175242821353">"Điện thoại của bạn sẽ tắt."</string>
    <string name="shutdown_confirm_question" msgid="2906544768881136183">"Bạn có muốn tắt không?"</string>
    <string name="reboot_safemode_title" msgid="7054509914500140361">"Khởi động lại ở chế độ an toàn"</string>
    <string name="reboot_safemode_confirm" msgid="55293944502784668">"Bạn có muốn khởi động lại ở chế độ an toàn không? Thao tác này sẽ tắt tất cả ứng dụng của bên thứ ba mà bạn đã cài đặt. Những ứng dụng này sẽ được khôi phục khi bạn khởi động lại một lần nữa."</string>
    <string name="recent_tasks_title" msgid="3691764623638127888">"Gần đây"</string>
    <string name="no_recent_tasks" msgid="8794906658732193473">"Không có ứng dụng nào gần đây."</string>
    <string name="global_actions" product="tablet" msgid="408477140088053665">"Tùy chọn máy tính bảng"</string>
    <string name="global_actions" product="tv" msgid="7240386462508182976">"Tùy chọn TV"</string>
    <string name="global_actions" product="default" msgid="2406416831541615258">"Tùy chọn điện thoại"</string>
    <string name="global_action_lock" msgid="2844945191792119712">"Phương thức khoá màn hình"</string>
    <string name="global_action_power_off" msgid="4471879440839879722">"Tắt nguồn"</string>
    <string name="global_action_emergency" msgid="7112311161137421166">"Khẩn cấp"</string>
    <string name="global_action_bug_report" msgid="7934010578922304799">"Báo cáo lỗi"</string>
    <string name="global_action_logout" msgid="935179188218826050">"Kết thúc phiên"</string>
    <string name="global_action_screenshot" msgid="8329831278085426283">"Chụp màn hình"</string>
    <string name="bugreport_title" msgid="5981047024855257269">"Báo cáo lỗi"</string>
    <string name="bugreport_message" msgid="398447048750350456">"Báo cáo này sẽ thu thập thông tin về tình trạng thiết bị hiện tại của bạn, để gửi dưới dạng thông báo qua email. Sẽ mất một chút thời gian kể từ khi bắt đầu báo cáo lỗi cho tới khi báo cáo sẵn sàng để gửi; xin vui lòng kiên nhẫn."</string>
    <string name="bugreport_option_interactive_title" msgid="8635056131768862479">"Báo cáo tương tác"</string>
    <string name="bugreport_option_interactive_summary" msgid="229299488536107968">"Sử dụng tùy chọn này trong hầu hết các trường hợp. Tùy chọn này cho phép bạn theo dõi tiến trình của báo cáo, nhập thêm thông tin chi tiết về sự cố cũng như chụp ảnh màn hình. Tùy chọn này có thể bỏ qua một số phần ít được sử dụng mà mất nhiều thời gian để báo cáo."</string>
    <string name="bugreport_option_full_title" msgid="6354382025840076439">"Báo cáo đầy đủ"</string>
    <string name="bugreport_option_full_summary" msgid="7210859858969115745">"Sử dụng tùy chọn này để giảm thiểu ảnh hưởng của hệ thống khi thiết bị của bạn không phản hồi hoặc quá chậm, hay khi bạn cần tất cả các phần báo cáo. Không cho phép bạn nhập thêm thông tin chi tiết hoặc chụp thêm ảnh chụp màn hình."</string>
    <plurals name="bugreport_countdown" formatted="false" msgid="6878900193900090368">
      <item quantity="other">Sẽ chụp ảnh màn hình để báo cáo lỗi sau <xliff:g id="NUMBER_1">%d</xliff:g> giây.</item>
      <item quantity="one">Sẽ chụp ảnh màn hình để báo cáo lỗi sau <xliff:g id="NUMBER_0">%d</xliff:g> giây.</item>
    </plurals>
    <string name="global_action_toggle_silent_mode" msgid="8219525344246810925">"Chế độ im lặng"</string>
    <string name="global_action_silent_mode_on_status" msgid="3289841937003758806">"Âm thanh TẮT"</string>
    <string name="global_action_silent_mode_off_status" msgid="1506046579177066419">"Âm thanh BẬT"</string>
    <string name="global_actions_toggle_airplane_mode" msgid="5884330306926307456">"Chế độ trên máy bay"</string>
    <string name="global_actions_airplane_mode_on_status" msgid="2719557982608919750">"Chế độ trên máy bay BẬT"</string>
    <string name="global_actions_airplane_mode_off_status" msgid="5075070442854490296">"Chế độ trên máy bay TẮT"</string>
    <string name="global_action_settings" msgid="1756531602592545966">"Cài đặt"</string>
    <string name="global_action_assist" msgid="3892832961594295030">"Hỗ trợ"</string>
    <string name="global_action_voice_assist" msgid="7751191495200504480">"Trợ lý thoại"</string>
    <string name="global_action_lockdown" msgid="1099326950891078929">"Khóa"</string>
    <string name="status_bar_notification_info_overflow" msgid="5301981741705354993">"999+"</string>
    <string name="notification_hidden_text" msgid="6351207030447943784">"Thông báo mới"</string>
    <string name="notification_channel_virtual_keyboard" msgid="6969925135507955575">"Bàn phím ảo"</string>
    <string name="notification_channel_physical_keyboard" msgid="7297661826966861459">"Bàn phím vật lý"</string>
    <string name="notification_channel_security" msgid="7345516133431326347">"Bảo mật"</string>
    <string name="notification_channel_car_mode" msgid="3553380307619874564">"Chế độ trên ô tô"</string>
    <string name="notification_channel_account" msgid="7577959168463122027">"Trạng thái tài khoản"</string>
    <string name="notification_channel_developer" msgid="7579606426860206060">"Thông báo liên quan đến nhà phát triển"</string>
    <string name="notification_channel_developer_important" msgid="5251192042281632002">"Thông báo quan trọng liên quan đến nhà phát triển"</string>
    <string name="notification_channel_updates" msgid="4794517569035110397">"Cập nhật"</string>
    <string name="notification_channel_network_status" msgid="5025648583129035447">"Trạng thái mạng"</string>
    <string name="notification_channel_network_alerts" msgid="2895141221414156525">"Cảnh báo mạng"</string>
    <string name="notification_channel_network_available" msgid="4531717914138179517">"Có mạng"</string>
    <string name="notification_channel_vpn" msgid="8330103431055860618">"Trạng thái VPN"</string>
    <string name="notification_channel_device_admin" msgid="8353118887482520565">"Thông báo từ quản trị viên CNTT của bạn"</string>
    <string name="notification_channel_alerts" msgid="4496839309318519037">"Cảnh báo"</string>
    <string name="notification_channel_retail_mode" msgid="6088920674914038779">"Giới thiệu bán lẻ"</string>
    <string name="notification_channel_usb" msgid="9006850475328924681">"Kết nối USB"</string>
    <string name="notification_channel_heavy_weight_app" msgid="6218742927792852607">"Ứng dụng đang chạy"</string>
    <string name="notification_channel_foreground_service" msgid="3931987440602669158">"Các ứng dụng tiêu thụ pin"</string>
    <string name="foreground_service_app_in_background" msgid="1060198778219731292">"<xliff:g id="APP_NAME">%1$s</xliff:g> đang sử dụng pin"</string>
    <string name="foreground_service_apps_in_background" msgid="7175032677643332242">"<xliff:g id="NUMBER">%1$d</xliff:g> ứng dụng đang sử dụng pin"</string>
    <string name="foreground_service_tap_for_details" msgid="372046743534354644">"Nhấn để biết chi tiết về mức sử dụng dữ liệu và pin"</string>
    <string name="foreground_service_multiple_separator" msgid="4021901567939866542">"<xliff:g id="LEFT_SIDE">%1$s</xliff:g>, <xliff:g id="RIGHT_SIDE">%2$s</xliff:g>"</string>
    <string name="safeMode" msgid="2788228061547930246">"Chế độ an toàn"</string>
    <string name="android_system_label" msgid="6577375335728551336">"Hệ thống Android"</string>
    <string name="user_owner_label" msgid="8836124313744349203">"Chuyển sang hồ sơ cá nhân"</string>
    <string name="managed_profile_label" msgid="8947929265267690522">"Chuyển sang hồ sơ công việc"</string>
    <string name="permgrouplab_contacts" msgid="3657758145679177612">"Danh bạ"</string>
    <string name="permgroupdesc_contacts" msgid="6951499528303668046">"truy cập vào danh bạ của bạn"</string>
    <string name="permgrouprequest_contacts" msgid="6032805601881764300">"Cho phép &lt;b&gt;<xliff:g id="APP_NAME">%1$s</xliff:g>&lt;/b&gt; truy cập vào danh bạ của bạn?"</string>
    <string name="permgrouplab_location" msgid="7275582855722310164">"Vị trí"</string>
    <string name="permgroupdesc_location" msgid="1346617465127855033">"truy cập vị trí của thiết bị này"</string>
    <string name="permgrouprequest_location" msgid="3788275734953323491">"Cho phép &lt;b&gt;<xliff:g id="APP_NAME">%1$s</xliff:g>&lt;/b&gt; truy cập vào vị trí của thiết bị này?"</string>
    <string name="permgrouprequestdetail_location" msgid="1347189607421252902">"Ứng dụng này sẽ chỉ có quyền truy cập vào vị trí khi bạn đang sử dụng ứng dụng này"</string>
    <string name="permgroupbackgroundrequest_location" msgid="5039063878675613235">"Bạn muốn cho phép &lt;b&gt;<xliff:g id="APP_NAME">%1$s</xliff:g>&lt;/b&gt; truy cập vào vị trí của thiết bị này &lt;b&gt;trong mọi trường hợp&lt;/b&gt;?"</string>
    <string name="permgroupbackgroundrequestdetail_location" msgid="4597006851453417387">"Hiện tại, ứng dụng này chỉ có thể truy cập vào vị trí trong khi bạn dùng"</string>
    <string name="permgrouplab_calendar" msgid="5863508437783683902">"Lịch"</string>
    <string name="permgroupdesc_calendar" msgid="3889615280211184106">"truy cập lịch của bạn"</string>
    <string name="permgrouprequest_calendar" msgid="289900767793189421">"Cho phép &lt;b&gt;<xliff:g id="APP_NAME">%1$s</xliff:g>&lt;/b&gt; truy cập vào lịch của bạn?"</string>
    <string name="permgrouplab_sms" msgid="228308803364967808">"Tin nhắn SMS"</string>
    <string name="permgroupdesc_sms" msgid="4656988620100940350">"gửi và xem tin nhắn SMS"</string>
    <string name="permgrouprequest_sms" msgid="7168124215838204719">"Cho phép &lt;b&gt;<xliff:g id="APP_NAME">%1$s</xliff:g>&lt;/b&gt; gửi và xem tin nhắn SMS?"</string>
    <string name="permgrouplab_storage" msgid="1971118770546336966">"Bộ nhớ"</string>
    <string name="permgroupdesc_storage" msgid="637758554581589203">"truy cập ảnh, phương tiện và tệp trên thiết bị của bạn"</string>
    <string name="permgrouprequest_storage" msgid="7885942926944299560">"Cho phép &lt;b&gt;<xliff:g id="APP_NAME">%1$s</xliff:g>&lt;/b&gt; truy cập vào ảnh, phương tiện và tệp trên thiết bị của bạn?"</string>
    <string name="permgrouplab_microphone" msgid="171539900250043464">"Micrô"</string>
    <string name="permgroupdesc_microphone" msgid="4988812113943554584">"ghi âm"</string>
    <string name="permgrouprequest_microphone" msgid="9167492350681916038">"Cho phép &lt;b&gt;<xliff:g id="APP_NAME">%1$s</xliff:g>&lt;/b&gt; ghi âm?"</string>
    <string name="permgrouplab_activityRecognition" msgid="1565108047054378642">"Hoạt động thể chất"</string>
    <string name="permgroupdesc_activityRecognition" msgid="6949472038320473478">"truy cập vào hoạt động thể chất"</string>
    <string name="permgrouprequest_activityRecognition" msgid="7626438016904799383">"Bạn cho phép &lt;b&gt;<xliff:g id="APP_NAME">%1$s</xliff:g>&lt;/b&gt; truy cập vào hoạt động thể chất?"</string>
    <string name="permgrouplab_camera" msgid="4820372495894586615">"Máy ảnh"</string>
    <string name="permgroupdesc_camera" msgid="3250611594678347720">"chụp ảnh và quay video"</string>
    <string name="permgrouprequest_camera" msgid="1299833592069671756">"Cho phép &lt;b&gt;<xliff:g id="APP_NAME">%1$s</xliff:g>&lt;/b&gt; chụp ảnh và quay video?"</string>
    <string name="permgrouplab_calllog" msgid="8798646184930388160">"Nhật ký cuộc gọi"</string>
    <string name="permgroupdesc_calllog" msgid="3006237336748283775">"đọc và ghi nhật ký cuộc gọi điện thoại"</string>
    <string name="permgrouprequest_calllog" msgid="8487355309583773267">"Cho phép &lt;b&gt;<xliff:g id="APP_NAME">%1$s</xliff:g>&lt;/b&gt; truy cập vào nhật ký cuộc gọi điện thoại của bạn?"</string>
    <string name="permgrouplab_phone" msgid="5229115638567440675">"Điện thoại"</string>
    <string name="permgroupdesc_phone" msgid="6234224354060641055">"thực hiện và quản lý cuộc gọi điện thoại"</string>
    <string name="permgrouprequest_phone" msgid="9166979577750581037">"Cho phép &lt;b&gt;<xliff:g id="APP_NAME">%1$s</xliff:g>&lt;/b&gt; thực hiện và quản lý cuộc gọi điện thoại?"</string>
    <string name="permgrouplab_sensors" msgid="4838614103153567532">"Cảm biến cơ thể"</string>
    <string name="permgroupdesc_sensors" msgid="7147968539346634043">"truy cập dữ liệu cảm biến về dấu hiệu sinh tồn của bạn"</string>
    <string name="permgrouprequest_sensors" msgid="6349806962814556786">"Cho phép &lt;b&gt;<xliff:g id="APP_NAME">%1$s</xliff:g>&lt;/b&gt; truy cập vào dữ liệu cảm biến về các dấu hiệu sinh tồn của bạn?"</string>
    <string name="capability_title_canRetrieveWindowContent" msgid="3901717936930170320">"Truy xuất nội dung cửa sổ"</string>
    <string name="capability_desc_canRetrieveWindowContent" msgid="3772225008605310672">"Kiểm tra nội dung của cửa sổ bạn đang tương tác."</string>
    <string name="capability_title_canRequestTouchExploration" msgid="3108723364676667320">"Bật Khám phá bằng cách chạm"</string>
    <string name="capability_desc_canRequestTouchExploration" msgid="7543249041581408313">"Đọc to các mục được nhấn và cho phép khám phá màn hình bằng cử chỉ."</string>
    <string name="capability_title_canRequestFilterKeyEvents" msgid="2103440391902412174">"Quan sát nội dung bạn nhập"</string>
    <string name="capability_desc_canRequestFilterKeyEvents" msgid="7463135292204152818">"Bao gồm dữ liệu cá nhân chẳng hạn như số thẻ tín dụng và mật khẩu."</string>
    <string name="capability_title_canControlMagnification" msgid="3593493281059424855">"Kiểm soát thu phóng màn hình"</string>
    <string name="capability_desc_canControlMagnification" msgid="4791858203568383773">"Kiểm soát vị trí và mức thu phóng của màn hình."</string>
    <string name="capability_title_canPerformGestures" msgid="7418984730362576862">"Thực hiện cử chỉ"</string>
    <string name="capability_desc_canPerformGestures" msgid="8296373021636981249">"Có thể nhấn, vuốt, chụm và thực hiện các cử chỉ khác."</string>
    <string name="capability_title_canCaptureFingerprintGestures" msgid="6309568287512278670">"Cử chỉ vân tay"</string>
    <string name="capability_desc_canCaptureFingerprintGestures" msgid="4386487962402228670">"Có thể ghi lại các cử chỉ được thực hiện trên cảm biến vân tay của thiết bị."</string>
    <string name="permlab_statusBar" msgid="7417192629601890791">"vô hiệu hóa hoặc sửa đổi thanh trạng thái"</string>
    <string name="permdesc_statusBar" msgid="8434669549504290975">"Cho phép ứng dụng vô hiệu hóa thanh trạng thái hoặc thêm và xóa biểu tượng hệ thống."</string>
    <string name="permlab_statusBarService" msgid="4826835508226139688">"trở thành thanh trạng thái"</string>
    <string name="permdesc_statusBarService" msgid="716113660795976060">"Cho phép ứng dụng trở thành thanh trạng thái."</string>
    <string name="permlab_expandStatusBar" msgid="1148198785937489264">"mở rộng/thu gọn thanh trạng thái"</string>
    <string name="permdesc_expandStatusBar" msgid="6917549437129401132">"Cho phép ứng dụng mở rộng hoặc thu gọn thanh trạng thái."</string>
    <string name="permlab_install_shortcut" msgid="4279070216371564234">"cài đặt lối tắt"</string>
    <string name="permdesc_install_shortcut" msgid="8341295916286736996">"Cho phép ứng dụng thêm lối tắt trên Màn hình chính mà không cần sự can thiệp của người dùng."</string>
    <string name="permlab_uninstall_shortcut" msgid="4729634524044003699">"gỡ cài đặt lối tắt"</string>
    <string name="permdesc_uninstall_shortcut" msgid="6745743474265057975">"Cho phép ứng dụng xóa lối tắt trên Màn hình chính mà không cần sự can thiệp của người dùng."</string>
    <string name="permlab_processOutgoingCalls" msgid="3906007831192990946">"định tuyến lại cuộc gọi đi"</string>
    <string name="permdesc_processOutgoingCalls" msgid="5156385005547315876">"Cho phép ứng dụng xem số được gọi trong một cuộc gọi đi với tùy chọn chuyển hướng cuộc gọi đến một số khác hoặc hủy cuộc gọi đó hoàn toàn."</string>
    <string name="permlab_answerPhoneCalls" msgid="4077162841226223337">"trả lời cuộc gọi điện thoại"</string>
    <string name="permdesc_answerPhoneCalls" msgid="2901889867993572266">"Cho phép ứng dụng trả lời cuộc gọi điện thoại đến."</string>
    <string name="permlab_receiveSms" msgid="8673471768947895082">"nhận tin nhắn văn bản (SMS)"</string>
    <string name="permdesc_receiveSms" msgid="6424387754228766939">"Cho phép ứng dụng nhận và xử lý tin nhắn SMS. Điều này có nghĩa là ứng dụng có thể theo dõi hoặc xóa tin nhắn được gửi đến thiết bị của bạn mà không hiển thị chúng cho bạn."</string>
    <string name="permlab_receiveMms" msgid="1821317344668257098">"nhận tin nhắn văn bản (MMS)"</string>
    <string name="permdesc_receiveMms" msgid="533019437263212260">"Cho phép ứng dụng nhận và xử lý tin nhắn MMS. Điều này có nghĩa là ứng dụng có thể theo dõi hoặc xóa tin nhắn được gửi đến thiết bị của bạn mà không hiển thị chúng cho bạn."</string>
    <string name="permlab_readCellBroadcasts" msgid="1598328843619646166">"đọc tin nhắn quảng bá"</string>
    <string name="permdesc_readCellBroadcasts" msgid="6361972776080458979">"Cho phép ứng dụng đọc tin nhắn quảng bá mà thiết bị của bạn nhận được. Tin nhắn quảng bá cảnh báo được gửi ở một số địa điểm nhằm cảnh báo cho bạn về các tình huống khẩn cấp. Các ứng dụng độc hại có thể gây ảnh hưởng đến hiệu suất hoặc hoạt động của thiết bị của bạn khi nhận được tin nhắn quảng bá khẩn cấp."</string>
    <string name="permlab_subscribedFeedsRead" msgid="4756609637053353318">"đọc nguồn cấp dữ liệu đã đăng ký"</string>
    <string name="permdesc_subscribedFeedsRead" msgid="5557058907906144505">"Cho phép ứng dụng lấy thông tin chi tiết về nguồn cấp dữ liệu hiện được đồng bộ hóa."</string>
    <string name="permlab_sendSms" msgid="7544599214260982981">"gửi và xem tin nhắn SMS"</string>
    <string name="permdesc_sendSms" msgid="7094729298204937667">"Cho phép ứng dụng gửi tin nhắn SMS. Việc này có thể dẫn đến các khoản phí không mong muốn. Các ứng dụng độc hai có thể khiến bạn tốn tiền bằng cách gửi tin nhắn mà không cần sự xác nhận của bạn."</string>
    <string name="permlab_readSms" msgid="8745086572213270480">"đọc tin nhắn văn bản của bạn (SMS hoặc MMS)"</string>
    <string name="permdesc_readSms" product="tablet" msgid="4741697454888074891">"Ứng dụng này có thể đọc tất cả các tin nhắn SMS (văn bản) được lưu trữ trên máy tính bảng của bạn."</string>
    <string name="permdesc_readSms" product="tv" msgid="5796670395641116592">"Ứng dụng này có thể đọc tất của các tin nhắn SMS (văn bản) được lưu trữ trên TV của bạn."</string>
    <string name="permdesc_readSms" product="default" msgid="6826832415656437652">"Ứng dụng này có thể đọc tất cả các tin nhắn SMS (văn bản) được lưu trữ trên điện thoại của bạn."</string>
    <string name="permlab_receiveWapPush" msgid="5991398711936590410">"nhận tin nhắn văn bản (WAP)"</string>
    <string name="permdesc_receiveWapPush" msgid="748232190220583385">"Cho phép ứng dụng nhận và xử lý tin nhắn WAP. Quyền này bao gồm khả năng giám sát hoặc xóa tin nhắn được gửi cho bạn mà không hiển thị chúng cho bạn."</string>
    <string name="permlab_getTasks" msgid="6466095396623933906">"truy xuất các ứng dụng đang chạy"</string>
    <string name="permdesc_getTasks" msgid="7454215995847658102">"Cho phép ứng dụng truy xuất thông tin về các công việc đã và đang chạy gần đây. Việc này có thể cho phép ứng dụng phát hiện thông tin về những ứng dụng nào đã được sử dụng trên thiết bị."</string>
    <string name="permlab_manageProfileAndDeviceOwners" msgid="7918181259098220004">"quản lý chủ sở hữu thiết bị và hồ sơ"</string>
    <string name="permdesc_manageProfileAndDeviceOwners" msgid="106894851498657169">"Cho phép ứng dụng đặt chủ sở hữu hồ sơ và chủ sở hữu thiết bị."</string>
    <string name="permlab_reorderTasks" msgid="2018575526934422779">"sắp xếp lại những ứng dụng đang chạy"</string>
    <string name="permdesc_reorderTasks" msgid="7734217754877439351">"Cho phép ứng dụng di chuyển công việc sang nền trước và nền sau. Ứng dụng có thể thực hiện việc này mà không cần bạn nhập."</string>
    <string name="permlab_enableCarMode" msgid="5684504058192921098">"bật chế độ trên ô tô"</string>
    <string name="permdesc_enableCarMode" msgid="4853187425751419467">"Cho phép ứng dụng bật chế độ trên ô tô."</string>
    <string name="permlab_killBackgroundProcesses" msgid="3914026687420177202">"đóng ứng dụng khác"</string>
    <string name="permdesc_killBackgroundProcesses" msgid="4593353235959733119">"Cho phép ứng dụng kết thúc các quá trình nền của các ứng dụng khác. Việc này có thể khiến các ứng dụng khác dừng chạy."</string>
    <string name="permlab_systemAlertWindow" msgid="7238805243128138690">"Ứng dụng này có thể xuất hiện ở phía trên cùng của các ứng dụng khác"</string>
    <string name="permdesc_systemAlertWindow" msgid="2393776099672266188">"Ứng dụng này có thể xuất hiện ở phía trên cùng của các ứng dụng khác hoặc các phần khác của màn hình. Điều này có thể cản trở hoạt động sử dụng ứng dụng thông thường và thay đổi cách các ứng dụng khác xuất hiện."</string>
    <string name="permlab_runInBackground" msgid="7365290743781858803">"chạy trong nền"</string>
    <string name="permdesc_runInBackground" msgid="7370142232209999824">"Ứng dụng này có thể chạy trong nền. Việc này có thể tiêu hao pin nhanh hơn."</string>
    <string name="permlab_useDataInBackground" msgid="8694951340794341809">"sử dụng dữ liệu trong nền"</string>
    <string name="permdesc_useDataInBackground" msgid="6049514223791806027">"Ứng dụng này có thể sử dụng dữ liệu trong nền. Việc này có thể tăng mức sử dụng dữ liệu."</string>
    <string name="permlab_persistentActivity" msgid="8841113627955563938">"đặt ứng dụng luôn chạy"</string>
    <string name="permdesc_persistentActivity" product="tablet" msgid="8525189272329086137">"Cho phép ứng dụng tạo sự đồng nhất cho các phần của mình trong bộ nhớ. Việc này có thể hạn chế bộ nhớ đối với các ứng dụng khác đang làm chậm máy tính bảng."</string>
    <string name="permdesc_persistentActivity" product="tv" msgid="5086862529499103587">"Cho phép ứng dụng làm cho các phần của ứng dụng trở nên ổn định trong bộ nhớ. Việc này có thể hạn chế bộ nhớ đối với các ứng dụng khác đang làm chậm TV."</string>
    <string name="permdesc_persistentActivity" product="default" msgid="4384760047508278272">"Cho phép ứng dụng tạo sự đồng nhất cho các phần của mình trong bộ nhớ. Việc này có thể hạn chế bộ nhớ đối với các ứng dụng khác đang làm chậm điện thoại."</string>
    <string name="permlab_foregroundService" msgid="3310786367649133115">"chạy dịch vụ trên nền trước"</string>
    <string name="permdesc_foregroundService" msgid="6471634326171344622">"Cho phép ứng dụng sử dụng các dịch vụ trên nền trước."</string>
    <string name="permlab_getPackageSize" msgid="7472921768357981986">"đo dung lượng lưu trữ ứng dụng"</string>
    <string name="permdesc_getPackageSize" msgid="3921068154420738296">"Cho phép ứng dụng truy xuất mã, dữ liệu và kích thước bộ nhớ đệm của chính ứng dụng"</string>
    <string name="permlab_writeSettings" msgid="2226195290955224730">"sửa đổi các tùy chọn cài đặt hệ thống"</string>
    <string name="permdesc_writeSettings" msgid="7775723441558907181">"Cho phép ứng dụng sửa đổi dữ liệu cài đặt của hệ thống. Ứng dụng độc hại có thể làm hỏng cấu hình hệ thống của bạn."</string>
    <string name="permlab_receiveBootCompleted" msgid="5312965565987800025">"chạy khi khởi động"</string>
    <string name="permdesc_receiveBootCompleted" product="tablet" msgid="7390304664116880704">"Cho phép ứng dụng tự chạy ngay khi hệ thống khởi động xong. Quyền này có thể khiến máy tính bảng mất nhiều thời gian khởi động hơn và cho phép ứng dụng làm chậm toàn bộ máy tính bảng do ứng dụng luôn chạy."</string>
    <string name="permdesc_receiveBootCompleted" product="tv" msgid="4525890122209673621">"Cho phép ứng dụng tự khởi chạy ngay khi hệ thống khởi động xong. Việc này có thể khiến TV khởi động lâu hơn và cho phép ứng dụng làm chậm toàn bộ TV do ứng dụng luôn chạy."</string>
    <string name="permdesc_receiveBootCompleted" product="default" msgid="513950589102617504">"Cho phép ứng dụng tự chạy ngay khi hệ thống khởi động xong. Quyền này có thể khiến điện thoại mất nhiều thời gian khởi động hơn và cho phép ứng dụng làm chậm toàn bộ điện thoại do ứng dụng luôn chạy."</string>
    <string name="permlab_broadcastSticky" msgid="7919126372606881614">"gửi truyền phát hấp dẫn người xem"</string>
    <string name="permdesc_broadcastSticky" product="tablet" msgid="7749760494399915651">"Cho phép ứng dụng gửi nội dung truyền phát hấp dẫn người xem. Nội dung này sẽ vẫn còn sau khi quá trình truyền phát kết thúc. Việc sử dụng quá mức có thể làm cho máy tính bảng bị chậm hoặc không ổn định do khiến máy tính bảng sử dụng quá nhiều bộ nhớ."</string>
    <string name="permdesc_broadcastSticky" product="tv" msgid="6839285697565389467">"Cho phép ứng dụng gửi nội dung truyền phát hấp dẫn người xem. Nội dung này sẽ vẫn còn sau khi quá trình truyền phát kết thúc. Việc sử dụng quá mức có thể làm cho TV bị chậm hoặc không ổn định do khiến TV sử dụng quá nhiều bộ nhớ."</string>
    <string name="permdesc_broadcastSticky" product="default" msgid="2825803764232445091">"Cho phép ứng dụng gửi nội dung truyền phát hấp dẫn người xem. Nội dung này sẽ vẫn còn sau khi quá trình truyền phát kết thúc. Việc sử dụng quá mức có thể làm cho điện thoại bị chậm hoặc không ổn định do khiến điện thoại sử dụng quá nhiều bộ nhớ."</string>
    <string name="permlab_readContacts" msgid="8348481131899886131">"đọc danh sách liên hệ của bạn"</string>
    <string name="permdesc_readContacts" product="tablet" msgid="5294866856941149639">"Cho phép ứng dụng đọc dữ liệu về các liên hệ được lưu trữ trên máy tính bảng của bạn, bao gồm tần suất bạn đã gọi điện, gửi email hoặc liên lạc theo các cách khác với những người cụ thể. Quyền này cho phép ứng dụng lưu dữ liệu liên lạc của bạn và các ứng dụng độc hại có thể chia sẻ dữ liệu liên lạc mà bạn không biết."</string>
    <string name="permdesc_readContacts" product="tv" msgid="1839238344654834087">"Cho phép ứng dụng đọc dữ liệu về các địa chỉ liên hệ được lưu trữ trên TV của bạn, bao gồm tần suất bạn đã gọi điện, gửi email hoặc liên lạc theo các cách khác với những người cụ thể. Quyền này cho phép ứng dụng lưu dữ liệu liên lạc của bạn và các ứng dụng độc hại có thể chia sẻ dữ liệu liên lạc mà bạn không biết."</string>
    <string name="permdesc_readContacts" product="default" msgid="8440654152457300662">"Cho phép ứng dụng đọc dữ liệu về các liên hệ được lưu trữ trên điện thoại của bạn, bao gồm tần suất bạn đã gọi điện, gửi email hoặc liên lạc theo các cách khác với những người cụ thể. Quyền này cho phép ứng dụng lưu dữ liệu liên lạc của bạn và các ứng dụng độc hại có thể chia sẻ dữ liệu liên lạc mà bạn không biết."</string>
    <string name="permlab_writeContacts" msgid="5107492086416793544">"sửa đổi danh sách liên hệ của bạn"</string>
    <string name="permdesc_writeContacts" product="tablet" msgid="897243932521953602">"Cho phép ứng dụng sửa đổi dữ liệu về các địa chỉ liên hệ được lưu trữ trên máy tính bảng của bạn, bao gồm tần suất mà bạn đã gọi, gửi email hoặc liên lạc theo các cách khác với những địa chỉ liên hệ cụ thể. Quyền này cho phép ứng dụng xóa dữ liệu liên lạc."</string>
    <string name="permdesc_writeContacts" product="tv" msgid="5438230957000018959">"Cho phép ứng dụng sửa đổi dữ liệu về các địa chỉ liên hệ được lưu trữ trên TV của bạn, bao gồm tần suất mà bạn đã gọi, gửi email hoặc liên lạc theo các cách khác với những địa chỉ liên hệ cụ thể. Quyền này cho phép ứng dụng xóa dữ liệu liên lạc."</string>
    <string name="permdesc_writeContacts" product="default" msgid="589869224625163558">"Cho phép ứng dụng sửa đổi dữ liệu về các địa chỉ liên hệ được lưu trữ trên điện thoại của bạn, bao gồm tần suất mà bạn đã gọi, gửi email hoặc liên lạc theo các cách khác với những địa chỉ liên hệ cụ thể. Quyền này cho phép ứng dụng xóa dữ liệu liên lạc."</string>
    <string name="permlab_readCallLog" msgid="3478133184624102739">"đọc nhật ký cuộc gọi"</string>
    <string name="permdesc_readCallLog" msgid="3204122446463552146">"Ứng dụng này có thể đọc nhật ký cuộc gọi của bạn."</string>
    <string name="permlab_writeCallLog" msgid="8552045664743499354">"ghi nhật ký cuộc gọi"</string>
    <string name="permdesc_writeCallLog" product="tablet" msgid="6661806062274119245">"Cho phép ứng dụng sửa đổi nhật ký cuộc gọi trên máy tính bảng của bạn, bao gồm dữ liệu về các cuộc gọi đến và gọi đi. Các ứng dụng độc hại có thể sử dụng quyền này để xóa hoặc sửa đổi nhật ký cuộc gọi của bạn."</string>
    <string name="permdesc_writeCallLog" product="tv" msgid="4225034892248398019">"Cho phép ứng dụng sửa đổi nhật ký cuộc gọi trên TV của bạn, bao gồm dữ liệu về các cuộc gọi đến và gọi đi. Các ứng dụng độc hại có thể sử dụng quyền này để xóa hoặc sửa đổi nhật ký cuộc gọi của bạn."</string>
    <string name="permdesc_writeCallLog" product="default" msgid="683941736352787842">"Cho phép ứng dụng sửa đổi nhật ký cuộc gọi trên điện thoại của bạn, bao gồm dữ liệu về các cuộc gọi đến và gọi đi. Các ứng dụng độc hại có thể sử dụng quyền này để xóa hoặc sửa đổi nhật ký cuộc gọi của bạn."</string>
    <string name="permlab_bodySensors" msgid="4683341291818520277">"truy cập cảm biến cơ thể (như máy đo nhịp tim)"</string>
    <string name="permdesc_bodySensors" product="default" msgid="4380015021754180431">"Cho phép ứng dụng truy cập dữ liệu từ bộ cảm biến giám sát tình trạng sức khỏe của bạn, ví dụ như nhịp tim."</string>
    <string name="permlab_readCalendar" msgid="6716116972752441641">"Đọc chi tiết và sự kiện lịch"</string>
    <string name="permdesc_readCalendar" product="tablet" msgid="4993979255403945892">"Ứng dụng này có thể đọc tất cả các sự kiện lịch được lưu trữ trên máy tính bảng của bạn và chia sẻ hoặc lưu dữ liệu lịch của bạn."</string>
    <string name="permdesc_readCalendar" product="tv" msgid="8837931557573064315">"Ứng dụng này có thể đọc tất cả các sự kiện lịch được lưu trữ trên TV của bạn và chia sẻ hoặc lưu dữ liệu lịch của bạn."</string>
    <string name="permdesc_readCalendar" product="default" msgid="4373978642145196715">"Ứng dụng này có thể đọc tất cả các sự kiện lịch được lưu trữ trên điện thoại của bạn và chia sẻ hoặc lưu dữ liệu lịch của bạn."</string>
    <string name="permlab_writeCalendar" msgid="8438874755193825647">"thêm hoặc sửa đổi các sự kiện lịch và gửi email cho khách mà chủ sở hữu không hề biết"</string>
    <string name="permdesc_writeCalendar" product="tablet" msgid="1675270619903625982">"Ứng dụng này có thể thêm, xóa hoặc thay đổi sự kiện lịch trên máy tính bảng của bạn. Ứng dụng này có thể gửi các tin nhắn trông có vẻ như được gửi từ các chủ sở hữu lịch hoặc thay đổi sự kiện mà không thông báo cho chủ sở hữu."</string>
    <string name="permdesc_writeCalendar" product="tv" msgid="9017809326268135866">"Ứng dụng này có thể thêm, xóa hoặc thay đổi sự kiện lịch trên TV của bạn. Ứng dụng này có thể gửi các tin nhắn trông có vẻ như được gửi từ các chủ sở hữu lịch hoặc thay đổi sự kiện mà không thông báo cho chủ sở hữu."</string>
    <string name="permdesc_writeCalendar" product="default" msgid="7592791790516943173">"Ứng dụng này có thể thêm, xóa hoặc thay đổi sự kiện lịch trên điện thoại của bạn. Ứng dụng này có thể gửi các tin nhắn trông có vẻ như được gửi từ các chủ sở hữu lịch hoặc thay đổi sự kiện mà không thông báo cho chủ sở hữu."</string>
    <string name="permlab_accessLocationExtraCommands" msgid="2836308076720553837">"truy cập vào các lệnh của nhà cung cấp vị trí bổ sung"</string>
    <string name="permdesc_accessLocationExtraCommands" msgid="6078307221056649927">"Cho phép ứng dụng truy cập vào các lệnh của nhà cung cấp vị trí bổ sung. Điều này có thể cho phép ứng dụng can thiệp vào hoạt động của Hệ thống định vị toàn cầu (GPS) hoặc các nguồn vị trí khác."</string>
    <string name="permlab_accessFineLocation" msgid="6265109654698562427">"chỉ truy cập vị trí chính xác trong nền trước"</string>
    <string name="permdesc_accessFineLocation" msgid="3520508381065331098">"Bất cứ khi nào chạy trong nền trước, ứng dụng này có thể nhận thông tin vị trí chính xác của bạn. Để ứng dụng có thể sử các dụng dịch vụ vị trí, điện thoại của bạn phải có các dịch vụ này và dịch vụ ở trạng thái bật. Hoạt động này có thể tăng mức tiêu thụ pin."</string>
    <string name="permlab_accessCoarseLocation" msgid="3707180371693213469">"chỉ truy cập vị trí gần đúng (dựa trên mạng) trong nền trước"</string>
    <string name="permdesc_accessCoarseLocation" product="tablet" msgid="8594719010575779120">"Bất cứ khi nào chạy trong nền trước, ứng dụng này có thể nhận thông tin vị trí dựa trên nguồn mạng, chẳng hạn như trạm phát sóng di động và mạng Wi-Fi. Để ứng dụng có thể dùng các dịch vụ vị trí, máy tính bảng của bạn phải có các dịch vụ này ở trạng thái bật."</string>
    <string name="permdesc_accessCoarseLocation" product="tv" msgid="3027871910200890806">"Bất cứ khi nào chạy trong nền trước, ứng dụng này có thể nhận thông tin vị trí dựa trên nguồn mạng, chẳng hạn như trạm phát sóng di động và mạng Wi-Fi. Để ứng dụng có thể dùng các dịch vụ vị trí, TV của bạn phải có các dịch vụ này ở trạng thái bật."</string>
    <string name="permdesc_accessCoarseLocation" product="default" msgid="854896049371048754">"Bất cứ khi nào chạy trong nền trước, ứng dụng này có thể nhận thông tin vị trí dựa trên nguồn mạng, chẳng hạn như trạm phát sóng di động và mạng Wi-Fi. Để ứng dụng có thể dùng các dịch vụ vị trí, điện thoại của bạn phải có các dịch vụ này ở trạng thái bật."</string>
    <string name="permlab_accessBackgroundLocation" msgid="3965397804300661062">"truy cập vào vị trí trong nền"</string>
    <string name="permdesc_accessBackgroundLocation" msgid="1096394429579210251">"Nếu bạn cấp cho ứng dụng quyền truy cập bổ sung vào vị trị gần đúng hoặc chính xác, thì ứng dụng có thể truy cập vào vị trí đó khi chạy trong nền."</string>
    <string name="permlab_modifyAudioSettings" msgid="6095859937069146086">"thay đổi cài đặt âm thanh của bạn"</string>
    <string name="permdesc_modifyAudioSettings" msgid="3522565366806248517">"Cho phép ứng dụng sửa đổi cài đặt âm thanh chung chẳng hạn như âm lượng và loa nào được sử dụng cho thiết bị ra."</string>
    <string name="permlab_recordAudio" msgid="3876049771427466323">"ghi âm"</string>
    <string name="permdesc_recordAudio" msgid="4245930455135321433">"Ứng dụng này có thể ghi âm bằng micrô bất kỳ lúc nào."</string>
    <string name="permlab_sim_communication" msgid="2935852302216852065">"gửi lệnh đến SIM"</string>
    <string name="permdesc_sim_communication" msgid="5725159654279639498">"Cho phép ứng dụng gửi lệnh đến SIM. Việc này rất nguy hiểm."</string>
    <string name="permlab_activityRecognition" msgid="3634590230567608356">"nhận dạng hoạt động thể chất"</string>
    <string name="permdesc_activityRecognition" msgid="3143453925156552894">"Ứng dụng này có thể nhận dạng hoạt động thể chất của bạn."</string>
    <string name="permlab_camera" msgid="3616391919559751192">"chụp ảnh và quay video"</string>
    <string name="permdesc_camera" msgid="5392231870049240670">"Ứng dụng này có thể chụp ảnh và quay video bằng máy ảnh bất cứ lúc nào."</string>
    <string name="permlab_vibrate" msgid="7696427026057705834">"kiểm soát rung"</string>
    <string name="permdesc_vibrate" msgid="6284989245902300945">"Cho phép ứng dụng kiểm soát bộ rung."</string>
    <string name="permlab_callPhone" msgid="3925836347681847954">"gọi trực tiếp số điện thoại"</string>
    <string name="permdesc_callPhone" msgid="3740797576113760827">"Cho phép ứng dụng gọi các số điện thoại mà không cần sự can thiệp của bạn. Việc này có thể dẫn đến các khoản phí hoặc cuộc gọi không mong muốn. Lưu ý rằng quyền này không cho phép ứng dụng gọi các số khẩn cấp. Các ứng dụng độc hại có thể khiến bạn tốn tiền do thực hiện cuộc gọi mà không cần sự xác nhận của bạn."</string>
    <string name="permlab_accessImsCallService" msgid="3574943847181793918">"truy cập dịch vụ gọi điện qua IMS"</string>
    <string name="permdesc_accessImsCallService" msgid="8992884015198298775">"Cho phép ứng dụng sử dụng dịch vụ IMS để thực hiện cuộc gọi mà không có sự can thiệp của bạn."</string>
    <string name="permlab_readPhoneState" msgid="9178228524507610486">"đọc trạng thái và nhận dạng của điện thoại"</string>
    <string name="permdesc_readPhoneState" msgid="1639212771826125528">"Cho phép ứng dụng truy cập vào các tính năng điện thoại của thiết bị. Quyền này cho phép ứng dụng xác định số điện thoại và ID thiết bị, cho dù cuộc gọi có hiện hoạt hay không và số từ xa có được kết nối bằng một cuộc gọi hay không."</string>
    <string name="permlab_manageOwnCalls" msgid="1503034913274622244">"định tuyến cuộc gọi thông qua hệ thống"</string>
    <string name="permdesc_manageOwnCalls" msgid="6552974537554717418">"Cho phép ứng dụng định tuyến cuộc gọi thông qua hệ thống nhằm cải thiện trải nghiệm gọi điện."</string>
    <string name="permlab_callCompanionApp" msgid="3599252979411970473">"xem và kiểm soát cuộc gọi thông qua hệ thống."</string>
    <string name="permdesc_callCompanionApp" msgid="4567344683275099090">"Cho phép ứng dụng xem và kiểm soát cuộc gọi đến trên thiết bị. Ứng dụng sẽ xem và kiểm soát các thông tin như số điện thoại của các cuộc gọi và trạng thái cuộc gọi."</string>
    <string name="permlab_acceptHandover" msgid="2661534649736022409">"tiếp tục cuộc gọi từ một ứng dụng khác"</string>
    <string name="permdesc_acceptHandovers" msgid="4570660484220539698">"Cho phép ứng dụng tiếp tục cuộc gọi được bắt đầu trong một ứng dụng khác."</string>
    <string name="permlab_readPhoneNumbers" msgid="6108163940932852440">"đọc số điện thoại"</string>
    <string name="permdesc_readPhoneNumbers" msgid="8559488833662272354">"Cho phép ứng dụng truy cập số điện thoại của thiết bị."</string>
    <string name="permlab_wakeLock" product="tablet" msgid="1531731435011495015">"ngăn máy tính bảng chuyển sang chế độ ngủ"</string>
    <string name="permlab_wakeLock" product="tv" msgid="2601193288949154131">"ngăn TV chuyển sang chế độ ngủ"</string>
    <string name="permlab_wakeLock" product="default" msgid="573480187941496130">"ngăn điện thoại chuyển sang chế độ ngủ"</string>
    <string name="permdesc_wakeLock" product="tablet" msgid="7311319824400447868">"Cho phép ứng dụng ngăn máy tính bảng chuyển sang chế độ ngủ."</string>
    <string name="permdesc_wakeLock" product="tv" msgid="3208534859208996974">"Cho phép ứng dụng ngăn TV chuyển sang chế độ ngủ."</string>
    <string name="permdesc_wakeLock" product="default" msgid="8559100677372928754">"Cho phép ứng dụng ngăn điện thoại chuyển sang chế độ ngủ."</string>
    <string name="permlab_transmitIr" msgid="7545858504238530105">"phát hồng ngoại"</string>
    <string name="permdesc_transmitIr" product="tablet" msgid="5358308854306529170">"Cho phép ứng dụng sử dụng bộ phát hồng ngoại của máy tính bảng."</string>
    <string name="permdesc_transmitIr" product="tv" msgid="3926790828514867101">"Cho phép ứng dụng sử dụng bộ phát hồng ngoại của TV."</string>
    <string name="permdesc_transmitIr" product="default" msgid="7957763745020300725">"Cho phép ứng dụng sử dụng bộ phát hồng ngoại của điện thoại."</string>
    <string name="permlab_setWallpaper" msgid="6627192333373465143">"đặt hình nền"</string>
    <string name="permdesc_setWallpaper" msgid="7373447920977624745">"Cho phép ứng dụng đặt hình nền hệ thống."</string>
    <string name="permlab_setWallpaperHints" msgid="3278608165977736538">"điều chỉnh kích thước hình nền của bạn"</string>
    <string name="permdesc_setWallpaperHints" msgid="8235784384223730091">"Cho phép ứng dụng đặt gợi ý kích thước hình nền của hệ thống."</string>
    <string name="permlab_setTimeZone" msgid="2945079801013077340">"đặt múi giờ"</string>
    <string name="permdesc_setTimeZone" product="tablet" msgid="1676983712315827645">"Cho phép ứng dụng thay đổi múi giờ của máy tính bảng."</string>
    <string name="permdesc_setTimeZone" product="tv" msgid="888864653946175955">"Cho phép ứng dụng thay đổi múi giờ của TV."</string>
    <string name="permdesc_setTimeZone" product="default" msgid="4499943488436633398">"Cho phép ứng dụng thay đổi múi giờ của điện thoại."</string>
    <string name="permlab_getAccounts" msgid="1086795467760122114">"tìm tài khoản trên thiết bị"</string>
    <string name="permdesc_getAccounts" product="tablet" msgid="2741496534769660027">"Cho phép ứng dụng nhận danh sách các tài khoản mà máy tính bảng biết. Danh sách này có thể bao gồm bất kỳ tài khoản nào được tạo bởi các ứng dụng mà bạn đã cài đặt."</string>
    <string name="permdesc_getAccounts" product="tv" msgid="4190633395633907543">"Cho phép ứng dụng nhận danh sách các tài khoản mà TV biết. Danh sách này có thể bao gồm bất kỳ tài khoản nào được tạo bởi các ứng dụng mà bạn đã cài đặt."</string>
    <string name="permdesc_getAccounts" product="default" msgid="3448316822451807382">"Cho phép ứng dụng nhận danh sách các tài khoản mà điện thoại biết. Danh sách này có thể bao gồm bất kỳ tài khoản nào được tạo bởi các ứng dụng mà bạn đã cài đặt."</string>
    <string name="permlab_accessNetworkState" msgid="4951027964348974773">"xem kết nối mạng"</string>
    <string name="permdesc_accessNetworkState" msgid="8318964424675960975">"Cho phép ứng dụng xem thông tin về các kết nối mạng như mạng nào thoát và mạng nào được kết nối."</string>
    <string name="permlab_createNetworkSockets" msgid="7934516631384168107">"có quyền truy cập mạng đầy đủ"</string>
    <string name="permdesc_createNetworkSockets" msgid="3403062187779724185">"Cho phép ứng dụng tạo cổng mạng và sử dụng giao thức mạng tùy chỉnh. Trình duyệt và các ứng dụng khác cung cấp các phương tiện để gửi dữ liệu lên internet do đó không yêu cầu quyền này để gửi dữ liệu lên internet."</string>
    <string name="permlab_changeNetworkState" msgid="958884291454327309">"thay đổi kết nối mạng"</string>
    <string name="permdesc_changeNetworkState" msgid="6789123912476416214">"Cho phép ứng dụng thay đổi trạng thái kết nối mạng."</string>
    <string name="permlab_changeTetherState" msgid="5952584964373017960">"thay đổi kết nối được dùng làm điểm truy cập Internet"</string>
    <string name="permdesc_changeTetherState" msgid="1524441344412319780">"Cho phép ứng dụng thay đổi trạng thái của kết nối mạng được dùng làm điểm truy cập Internet."</string>
    <string name="permlab_accessWifiState" msgid="5202012949247040011">"xem kết nối Wi-Fi"</string>
    <string name="permdesc_accessWifiState" msgid="5002798077387803726">"Cho phép ứng dụng xem thông tin về mạng Wi-Fi, chẳng hạn như Wi-Fi đã được bật chưa và tên của thiết bị Wi-Fi được kết nối."</string>
    <string name="permlab_changeWifiState" msgid="6550641188749128035">"kết nối và ngắt kết nối Wi-Fi"</string>
    <string name="permdesc_changeWifiState" msgid="7137950297386127533">"Cho phép ứng dụng kết nối ngắt kết nối khỏi các điểm truy cập Wi-Fi và để thực hiện thay đổi đối với cấu hình thiết bị cho mạng Wi-Fi."</string>
    <string name="permlab_changeWifiMulticastState" msgid="1368253871483254784">"cho phép thu tín hiệu Wi-Fi Đa hướng"</string>
    <string name="permdesc_changeWifiMulticastState" product="tablet" msgid="7969774021256336548">"Cho phép ứng dụng nhận các gói được gửi đến tất cả các thiết bị trên mạng Wi-Fi các địa chỉ đa hướng, chứ không phải chỉ máy tính bảng của bạn. Chế độ này sử dụng nhiều năng lượng hơn chế độ không phát đa hướng."</string>
    <string name="permdesc_changeWifiMulticastState" product="tv" msgid="9031975661145014160">"Cho phép ứng dụng nhận các gói được gửi đến tất cả thiết bị trên mạng Wi-Fi bằng cách sử dụng các địa chỉ phát đa hướng, không chỉ là TV của bạn. Thiết bị sẽ sử dụng nhiều điện năng hơn chế độ không phát đa hướng."</string>
    <string name="permdesc_changeWifiMulticastState" product="default" msgid="6851949706025349926">"Cho phép ứng dụng nhận các gói được gửi đến tất cả các thiết bị trên mạng Wi-Fi các địa chỉ đa hướng, chứ không phải chỉ điện thoại của bạn. Chế độ này sử dụng nhiều năng lượng hơn chế độ không phát đa hướng."</string>
    <string name="permlab_bluetoothAdmin" msgid="6006967373935926659">"truy cập cài đặt Bluetooth"</string>
    <string name="permdesc_bluetoothAdmin" product="tablet" msgid="6921177471748882137">"Cho phép ứng dụng định cấu hình máy tính bảng Bluetooth cục bộ cũng như phát hiện và ghép nối với các thiết bị từ xa."</string>
    <string name="permdesc_bluetoothAdmin" product="tv" msgid="3373125682645601429">"Cho phép ứng dụng định cấu hình Bluetooth cục bộ trên TV cũng như phát hiện và ghép nối với các thiết bị từ xa."</string>
    <string name="permdesc_bluetoothAdmin" product="default" msgid="8931682159331542137">"Cho phép ứng dụng định cấu hình điện thoại Bluetooth cục bộ cũng như phát hiện và ghép nối với các thiết bị từ xa."</string>
    <string name="permlab_accessWimaxState" msgid="4195907010610205703">"kết nối và ngắt kết nối khỏi WiMAX"</string>
    <string name="permdesc_accessWimaxState" msgid="6360102877261978887">"Cho phép ứng dụng xác định liệu WiMAX đã được bật chưa và thông tin về bất kỳ mạng WiMAX nào được kết nối."</string>
    <string name="permlab_changeWimaxState" msgid="340465839241528618">"thay đổi trạng thái WiMAX"</string>
    <string name="permdesc_changeWimaxState" product="tablet" msgid="3156456504084201805">"Cho phép ứng dụng kết nối máy tính bảng và ngắt kết nối máy tính bảng khỏi mạng WiMAX."</string>
    <string name="permdesc_changeWimaxState" product="tv" msgid="6022307083934827718">"Cho phép ứng dụng kết nối TV với và ngắt kết nối TV khỏi mạng WiMAX."</string>
    <string name="permdesc_changeWimaxState" product="default" msgid="697025043004923798">"Cho phép ứng dụng kết nối điện thoại và ngắt kết nối điện thoại khỏi mạng WiMAX."</string>
    <string name="permlab_bluetooth" msgid="6127769336339276828">"ghép nối với thiết bị Bluetooth"</string>
    <string name="permdesc_bluetooth" product="tablet" msgid="3480722181852438628">"Cho phép ứng dụng xem cấu hình của Bluetooth trên máy tính bảng và tạo và chấp nhận các kết nối với các thiết bị được ghép nối."</string>
    <string name="permdesc_bluetooth" product="tv" msgid="3974124940101104206">"Cho phép ứng dụng xem cấu hình Bluetooth trên TV cũng như thực hiện và chấp nhận kết nối bằng các thiết bị được ghép nối."</string>
    <string name="permdesc_bluetooth" product="default" msgid="3207106324452312739">"Cho phép ứng dụng xem cấu hình của Bluetooth trên điện thoại, tạo và chấp nhận các kết nối với các thiết bị được ghép nối."</string>
    <string name="permlab_nfc" msgid="4423351274757876953">"kiểm soát Liên lạc trường gần"</string>
    <string name="permdesc_nfc" msgid="7120611819401789907">"Cho phép ứng dụng giao tiếp với thẻ Giao tiếp trường gần (NFC), thẻ và trình đọc."</string>
    <string name="permlab_disableKeyguard" msgid="3598496301486439258">"vô hiệu hóa khóa màn hình của bạn"</string>
    <string name="permdesc_disableKeyguard" msgid="6034203065077122992">"Cho phép ứng dụng tắt khóa phím và bất kỳ bảo mật mật khẩu được liên kết nào. Ví dụ: điện thoại tắt khóa phím khi nhận được cuộc gọi đến, sau đó bật lại khóa phím khi cuộc gọi kết thúc."</string>
    <string name="permlab_requestPasswordComplexity" msgid="202650535669249674">"cần biết độ phức tạp của khóa màn hình"</string>
    <string name="permdesc_requestPasswordComplexity" msgid="4730994229754212347">"Cho phép ứng dụng nắm được độ phức tạp của khóa màn hình (cao, trung bình, thấp hoặc không có). Mức độ này cho biết độ dài và loại khóa màn hình có thể có. Ngoài ra, ứng dụng có thể gợi ý người dùng cập nhật khóa màn hình lên một mức độ nhất định, nhưng người dùng có thể tùy ý bỏ qua và chuyển sang phần khác. Lưu ý rằng khóa màn hình không được lưu dưới dạng văn bản thuần túy, vì vậy, ứng dụng sẽ không biết mật khẩu chính xác."</string>
    <string name="permlab_useBiometric" msgid="8837753668509919318">"sử dụng phần cứng sinh trắc học"</string>
    <string name="permdesc_useBiometric" msgid="8389855232721612926">"Cho phép ứng dụng dùng phần cứng sinh trắc học để xác thực"</string>
    <string name="permlab_manageFingerprint" msgid="5640858826254575638">"quản lý phần cứng vân tay"</string>
    <string name="permdesc_manageFingerprint" msgid="178208705828055464">"Cho phép ứng dụng gọi các phương pháp để thêm và xóa các mẫu vân tay để sử dụng."</string>
    <string name="permlab_useFingerprint" msgid="3150478619915124905">"sử dụng phần cứng vân tay"</string>
    <string name="permdesc_useFingerprint" msgid="9165097460730684114">"Cho phép ứng dụng sử dụng phần cứng vân tay để xác thực"</string>
    <string name="permlab_audioWrite" msgid="2661772059799779292">"sửa đổi bộ sưu tập nhạc"</string>
    <string name="permdesc_audioWrite" msgid="8888544708166230494">"Cho phép ứng dụng này sửa đổi bộ sưu tập nhạc của bạn."</string>
    <string name="permlab_videoWrite" msgid="128769316366746446">"sửa đổi bộ sưu tập video"</string>
    <string name="permdesc_videoWrite" msgid="5448565757490640841">"Cho phép ứng dụng này sửa đổi bộ sưu tập video của bạn."</string>
    <string name="permlab_imagesWrite" msgid="3391306186247235510">"sửa đổi bộ sưu tập ảnh"</string>
    <string name="permdesc_imagesWrite" msgid="7073662756617474375">"Cho phép ứng dụng này sửa đổi bộ sưu tập ảnh của bạn."</string>
    <string name="permlab_mediaLocation" msgid="8675148183726247864">"đọc vị trí từ bộ sưu tập phương tiện"</string>
    <string name="permdesc_mediaLocation" msgid="2237023389178865130">"Cho phép ứng dụng này đọc vị trí từ bộ sưu tập phương tiện của bạn."</string>
<<<<<<< HEAD
    <string name="biometric_dialog_default_title" msgid="881952973720613213">"Hãy xác minh đó là bạn"</string>
=======
    <string name="biometric_dialog_default_title" msgid="881952973720613213">"Xác minh danh tính của bạn"</string>
>>>>>>> dbf9e87c
    <string name="biometric_error_hw_unavailable" msgid="645781226537551036">"Không có phần cứng sinh trắc học"</string>
    <string name="biometric_error_user_canceled" msgid="2260175018114348727">"Đã hủy xác thực"</string>
    <string name="biometric_not_recognized" msgid="5770511773560736082">"Không nhận dạng được"</string>
    <string name="biometric_error_canceled" msgid="349665227864885880">"Đã hủy xác thực"</string>
    <string name="biometric_error_device_not_secured" msgid="6583143098363528349">"Chưa đặt mã PIN, hình mở khóa hoặc mật khẩu"</string>
    <string name="fingerprint_acquired_partial" msgid="735082772341716043">"Đã phát hiện được một phần vân tay. Vui lòng thử lại."</string>
    <string name="fingerprint_acquired_insufficient" msgid="4596546021310923214">"Không thể xử lý vân tay. Vui lòng thử lại."</string>
    <string name="fingerprint_acquired_imager_dirty" msgid="1087209702421076105">"Cảm biến vân tay bị bẩn. Hãy làm sạch và thử lại."</string>
    <string name="fingerprint_acquired_too_fast" msgid="6470642383109155969">"Di chuyển ngón tay quá nhanh. Vui lòng thử lại."</string>
    <string name="fingerprint_acquired_too_slow" msgid="59250885689661653">"Di chuyển ngón tay quá chậm. Vui lòng thử lại."</string>
  <string-array name="fingerprint_acquired_vendor">
  </string-array>
    <string name="fingerprint_authenticated" msgid="5309333983002526448">"Đã xác thực vân tay"</string>
    <string name="face_authenticated_no_confirmation_required" msgid="4018680978348659031">"Đã xác thực khuôn mặt"</string>
    <string name="face_authenticated_confirmation_required" msgid="8778347003507633610">"Đã xác thực khuôn mặt, vui lòng nhấn để xác nhận"</string>
    <string name="fingerprint_error_hw_not_available" msgid="7955921658939936596">"Phần cứng vân tay không khả dụng."</string>
    <string name="fingerprint_error_no_space" msgid="1055819001126053318">"Không thể lưu vân tay. Vui lòng xóa vân tay hiện có."</string>
    <string name="fingerprint_error_timeout" msgid="3927186043737732875">"Đã hết thời gian chờ vân tay. Hãy thử lại."</string>
    <string name="fingerprint_error_canceled" msgid="4402024612660774395">"Thao tác dùng dấu vân tay bị hủy."</string>
    <string name="fingerprint_error_user_canceled" msgid="7999639584615291494">"Người dùng đã hủy thao tác dùng dấu vân tay."</string>
    <string name="fingerprint_error_lockout" msgid="5536934748136933450">"Quá nhiều lần thử. Hãy thử lại sau."</string>
    <string name="fingerprint_error_lockout_permanent" msgid="5033251797919508137">"Quá nhiều lần thử. Cảm biến vân tay đã bị tắt."</string>
    <string name="fingerprint_error_unable_to_process" msgid="6107816084103552441">"Thử lại."</string>
    <string name="fingerprint_error_no_fingerprints" msgid="7654382120628334248">"Chưa đăng ký vân tay."</string>
    <string name="fingerprint_error_hw_not_present" msgid="409523969613176352">"Thiết bị này không có cảm biến vân tay."</string>
    <string name="fingerprint_name_template" msgid="5870957565512716938">"Ngón tay <xliff:g id="FINGERID">%d</xliff:g>"</string>
  <string-array name="fingerprint_error_vendor">
  </string-array>
    <string name="fingerprint_icon_content_description" msgid="2340202869968465936">"Biểu tượng vân tay"</string>
<<<<<<< HEAD
    <!-- no translation found for permlab_manageFace (7262837876352591553) -->
    <skip />
    <string name="permdesc_manageFace" msgid="8919637120670185330">"Cho phép ứng dụng gọi ra các phương pháp để thêm và xóa mẫu khuôn mặt sử dụng."</string>
    <!-- no translation found for permlab_useFaceAuthentication (2565716575739037572) -->
    <skip />
    <!-- no translation found for permdesc_useFaceAuthentication (4712947955047607722) -->
    <skip />
    <!-- no translation found for face_recalibrate_notification_name (1913676850645544352) -->
    <skip />
=======
    <string name="permlab_manageFace" msgid="7262837876352591553">"quản lý phần cứng mở khóa bằng khuôn mặt"</string>
    <string name="permdesc_manageFace" msgid="8919637120670185330">"Cho phép ứng dụng gọi ra các phương pháp để thêm và xóa mẫu khuôn mặt sử dụng."</string>
    <string name="permlab_useFaceAuthentication" msgid="2565716575739037572">"sử dụng phần cứng mở khóa bằng khuôn mặt"</string>
    <string name="permdesc_useFaceAuthentication" msgid="4712947955047607722">"Cho phép ứng dụng dùng phần cứng mở khóa bằng khuôn mặt để tiến hành xác thực"</string>
    <string name="face_recalibrate_notification_name" msgid="1913676850645544352">"Mở khóa bằng khuôn mặt"</string>
>>>>>>> dbf9e87c
    <string name="face_recalibrate_notification_title" msgid="4087620069451499365">"Đăng ký lại khuôn mặt của bạn"</string>
    <string name="face_recalibrate_notification_content" msgid="5530308842361499835">"Để cải thiện khả năng nhận dạng, hãy đăng ký lại khuôn mặt của bạn"</string>
    <string name="face_acquired_insufficient" msgid="2767330364802375742">"Không thể ghi lại đúng dữ liệu mặt. Hãy thử lại."</string>
    <string name="face_acquired_too_bright" msgid="5005650874582450967">"Quá sáng. Hãy thử giảm độ sáng."</string>
    <string name="face_acquired_too_dark" msgid="1966194696381394616">"Quá tối. Hãy thử tăng độ sáng."</string>
    <string name="face_acquired_too_close" msgid="1401011882624272753">"Đưa điện thoại ra xa hơn."</string>
    <string name="face_acquired_too_far" msgid="1210969240069012510">"Đưa điện thoại lại gần hơn."</string>
    <string name="face_acquired_too_high" msgid="3362395713403348013">"Nâng điện thoại lên cao hơn."</string>
    <string name="face_acquired_too_low" msgid="488983581737550912">"Hạ thấp điện thoại xuống."</string>
    <string name="face_acquired_too_right" msgid="3667075962661863218">"Đưa điện thoại sang bên trái."</string>
    <string name="face_acquired_too_left" msgid="3148242963894703424">"Đưa điện thoại sang bên phải."</string>
    <string name="face_acquired_poor_gaze" msgid="5606479370806754905">"Vui lòng nhìn thẳng vào thiết bị."</string>
<<<<<<< HEAD
    <string name="face_acquired_not_detected" msgid="4885504661626728809">"Hệ thống không phát hiện được khuôn mặt bạn. Hãy nhìn vào điện thoại."</string>
=======
    <string name="face_acquired_not_detected" msgid="1879714205006680222">"Hướng thẳng khuôn mặt về phía trước điện thoại."</string>
>>>>>>> dbf9e87c
    <string name="face_acquired_too_much_motion" msgid="3149332171102108851">"Thiết bị di chuyển quá nhiều. Giữ yên thiết bị."</string>
    <string name="face_acquired_recalibrate" msgid="8077949502893707539">"Vui lòng đăng ký lại khuôn mặt của bạn."</string>
    <string name="face_acquired_too_different" msgid="7663983770123789694">"Không nhận ra khuôn mặt. Hãy thử lại."</string>
    <string name="face_acquired_too_similar" msgid="1508776858407646460">"Khuôn mặt quá giống nhau, vui lòng đổi tư thế."</string>
    <string name="face_acquired_pan_too_extreme" msgid="4581629343077288178">"Hãy bớt di chuyển đầu."</string>
    <string name="face_acquired_tilt_too_extreme" msgid="4019954263012496468">"Hãy bớt di chuyển đầu."</string>
    <string name="face_acquired_roll_too_extreme" msgid="6312973147689664409">"Hãy bớt di chuyển đầu."</string>
    <string name="face_acquired_obscured" msgid="5357207702967893283">"Hãy loại bỏ mọi thứ che khuất khuôn mặt bạn."</string>
<<<<<<< HEAD
    <string name="face_acquired_sensor_dirty" msgid="2535761002815565222">"Hãy lau sạch cảm biến ở cạnh trên của màn hình."</string>
  <string-array name="face_acquired_vendor">
  </string-array>
    <string name="face_error_hw_not_available" msgid="396883585636963908">"Không thể xác minh khuôn mặt. Phần cứng không có sẵn."</string>
    <!-- no translation found for face_error_timeout (981512090365729465) -->
    <skip />
    <string name="face_error_no_space" msgid="2712120617457553825">"Không lưu được dữ liệu khuôn mặt mới. Hãy xóa dữ liệu cũ trước."</string>
    <string name="face_error_canceled" msgid="283945501061931023">"Đã hủy thao tác dùng khuôn mặt."</string>
    <!-- no translation found for face_error_user_canceled (5317030072349668946) -->
    <skip />
    <string name="face_error_lockout" msgid="3407426963155388504">"Bạn đã thử quá nhiều lần. Hãy thử lại sau."</string>
    <!-- no translation found for face_error_lockout_permanent (4723594314443097159) -->
    <skip />
    <string name="face_error_unable_to_process" msgid="4940944939691171539">"Không thể xác minh khuôn mặt. Hãy thử lại."</string>
    <!-- no translation found for face_error_not_enrolled (4016937174832839540) -->
    <skip />
    <!-- no translation found for face_error_hw_not_present (8302690289757559738) -->
    <skip />
=======
    <string name="face_acquired_sensor_dirty" msgid="7905138627046865579">"Vệ sinh phần đầu màn hình, bao gồm cả thanh màu đen"</string>
  <string-array name="face_acquired_vendor">
  </string-array>
    <string name="face_error_hw_not_available" msgid="396883585636963908">"Không thể xác minh khuôn mặt. Phần cứng không có sẵn."</string>
    <string name="face_error_timeout" msgid="981512090365729465">"Thử lại thao tác mở khóa bằng khuôn mặt."</string>
    <string name="face_error_no_space" msgid="2712120617457553825">"Không lưu được dữ liệu khuôn mặt mới. Hãy xóa dữ liệu cũ trước."</string>
    <string name="face_error_canceled" msgid="283945501061931023">"Đã hủy thao tác dùng khuôn mặt."</string>
    <string name="face_error_user_canceled" msgid="5317030072349668946">"Người dùng đã hủy thao tác mở khóa bằng khuôn mặt."</string>
    <string name="face_error_lockout" msgid="3407426963155388504">"Bạn đã thử quá nhiều lần. Hãy thử lại sau."</string>
    <string name="face_error_lockout_permanent" msgid="4723594314443097159">"Quá nhiều lần thử. Đã tắt tính năng mở khóa bằng khuôn mặt."</string>
    <string name="face_error_unable_to_process" msgid="4940944939691171539">"Không thể xác minh khuôn mặt. Hãy thử lại."</string>
    <string name="face_error_not_enrolled" msgid="4016937174832839540">"Bạn chưa thiết lập tính năng mở khóa bằng khuôn mặt."</string>
    <string name="face_error_hw_not_present" msgid="8302690289757559738">"Thiết bị này không hỗ trợ tính năng mở khóa bằng khuôn mặt."</string>
>>>>>>> dbf9e87c
    <string name="face_name_template" msgid="7004562145809595384">"Khuôn mặt <xliff:g id="FACEID">%d</xliff:g>"</string>
  <string-array name="face_error_vendor">
  </string-array>
    <string name="face_icon_content_description" msgid="4024817159806482191">"Biểu tượng khuôn mặt"</string>
    <string name="permlab_readSyncSettings" msgid="6201810008230503052">"đọc cài đặt đồng bộ hóa"</string>
    <string name="permdesc_readSyncSettings" msgid="2706745674569678644">"Cho phép ứng dụng đọc cài đặt đồng bộ hóa cho tài khoản. Ví dụ: việc này có thể xác định liệu ứng dụng Mọi người đã được đồng bộ hóa với tài khoản chưa."</string>
    <string name="permlab_writeSyncSettings" msgid="5408694875793945314">"chuyển đổi bật và tắt đồng bộ hóa"</string>
    <string name="permdesc_writeSyncSettings" msgid="8956262591306369868">"Cho phép ứng dụng sửa đổi cài đặt đồng bộ hóa cho tài khoản. Ví dụ: ứng dụng có thể được sử dụng để cho phép đồng bộ hóa ứng dụng Mọi người với tài khoản."</string>
    <string name="permlab_readSyncStats" msgid="7396577451360202448">"đọc thống kê đồng bộ hóa"</string>
    <string name="permdesc_readSyncStats" msgid="1510143761757606156">"Cho phép ứng dụng đọc thống kê đồng bộ hóa cho tài khoản, bao gồm lịch sử của các sự kiện đồng bộ hóa và lượng dữ liệu được đồng bộ hóa."</string>
    <string name="permlab_sdcardRead" msgid="1438933556581438863">"đọc nội dung của bộ nhớ dùng chung"</string>
    <string name="permdesc_sdcardRead" msgid="1804941689051236391">"Cho phép ứng dụng đọc nội dung của bộ nhớ dùng chung."</string>
    <string name="permlab_sdcardWrite" msgid="9220937740184960897">"sửa đổi hoặc xóa nội dung của bộ nhớ dùng chung"</string>
    <string name="permdesc_sdcardWrite" msgid="2834431057338203959">"Cho phép ứng dụng ghi nội dung của bộ nhớ dùng chung."</string>
    <string name="permlab_use_sip" msgid="2052499390128979920">"thực hiện/nhận các cuộc gọi qua SIP"</string>
    <string name="permdesc_use_sip" msgid="2297804849860225257">"Cho phép ứng dụng thực hiện và nhận các cuộc gọi qua SIP."</string>
    <string name="permlab_register_sim_subscription" msgid="3166535485877549177">"đăng ký kết nối SIM viễn thông mới"</string>
    <string name="permdesc_register_sim_subscription" msgid="2138909035926222911">"Cho phép ứng dụng đăng ký kết nối SIM viễn thông mới."</string>
    <string name="permlab_register_call_provider" msgid="108102120289029841">"đăng ký kết nối viễn thông mới"</string>
    <string name="permdesc_register_call_provider" msgid="7034310263521081388">"Cho phép ứng dụng đăng ký kết nối viễn thông mới."</string>
    <string name="permlab_connection_manager" msgid="1116193254522105375">"quản lý kết nối viễn thông"</string>
    <string name="permdesc_connection_manager" msgid="5925480810356483565">"Cho phép ứng dụng quản lý kết nối viễn thông."</string>
    <string name="permlab_bind_incall_service" msgid="6773648341975287125">"tương tác với màn hình trong cuộc gọi"</string>
    <string name="permdesc_bind_incall_service" msgid="8343471381323215005">"Cho phép ứng dụng kiểm soát thời gian và cách người dùng nhìn thấy màn hình trong cuộc gọi."</string>
    <string name="permlab_bind_connection_service" msgid="3557341439297014940">"tương tác với dịch vụ điện thoại"</string>
    <string name="permdesc_bind_connection_service" msgid="4008754499822478114">"Cho phép ứng dụng tương tác với dịch vụ điện thoại để thực hiện/nhận cuộc gọi."</string>
    <string name="permlab_control_incall_experience" msgid="9061024437607777619">"cung cấp trải nghiệm người dùng trong cuộc gọi"</string>
    <string name="permdesc_control_incall_experience" msgid="915159066039828124">"Cho phép ứng dụng cung cấp trải nghiệm người dùng trong cuộc gọi."</string>
    <string name="permlab_readNetworkUsageHistory" msgid="7862593283611493232">"đọc quá trình sử dụng mạng trước đây"</string>
    <string name="permdesc_readNetworkUsageHistory" msgid="7689060749819126472">"Cho phép ứng dụng đọc thông tin lịch sử sử dụng mạng của các mạng và ứng dụng cụ thể."</string>
    <string name="permlab_manageNetworkPolicy" msgid="2562053592339859990">"quản lý chính sách mạng"</string>
    <string name="permdesc_manageNetworkPolicy" msgid="7537586771559370668">"Cho phép ứng dụng quản lý chính sách mạng và xác định quy tắc dành riêng cho ứng dụng."</string>
    <string name="permlab_modifyNetworkAccounting" msgid="5088217309088729650">"sửa đổi hạch toán sử dụng mạng"</string>
    <string name="permdesc_modifyNetworkAccounting" msgid="5443412866746198123">"Cho phép ứng dụng sửa đổi cách tính mức sử dụng mạng so với ứng dụng. Không dành cho các ứng dụng thông thường."</string>
    <string name="permlab_accessNotifications" msgid="7673416487873432268">"truy cập thông báo"</string>
    <string name="permdesc_accessNotifications" msgid="458457742683431387">"Cho phép ứng dụng truy xuất, kiểm tra và xóa thông báo, bao gồm những thông báo được đăng bởi các ứng dụng khác."</string>
    <string name="permlab_bindNotificationListenerService" msgid="7057764742211656654">"liên kết với dịch vụ trình xử lý thông báo"</string>
    <string name="permdesc_bindNotificationListenerService" msgid="985697918576902986">"Cho phép chủ sở hữu liên kết với giao diện cấp cao nhất của dịch vụ trình xử lý thông báo. Không cần thiết cho các ứng dụng thông thường."</string>
    <string name="permlab_bindConditionProviderService" msgid="1180107672332704641">"liên kết với dịch vụ trình cung cấp điều kiện"</string>
    <string name="permdesc_bindConditionProviderService" msgid="1680513931165058425">"Cho phép chủ sở hữu liên kết với giao diện cấp cao nhất của dịch vụ trình cung cấp điều kiện. Không cần thiết cho các ứng dụng thông thường."</string>
    <string name="permlab_bindDreamService" msgid="4153646965978563462">"liên kết với dịch vụ dream"</string>
    <string name="permdesc_bindDreamService" msgid="7325825272223347863">"Cho phép chủ sở hữu liên kết với giao diện cấp cao nhất của dịch vụ dream. Không cần thiết cho các ứng dụng thông thường."</string>
    <string name="permlab_invokeCarrierSetup" msgid="3699600833975117478">"gọi ra ứng dụng cấu hình do nhà cung cấp dịch vụ cung cấp"</string>
    <string name="permdesc_invokeCarrierSetup" msgid="4159549152529111920">"Cho phép chủ sở hữu gọi ra ứng dụng cấu hình do nhà cung cấp dịch vụ cung cấp. Không cần thiết cho các ứng dụng thông thường."</string>
    <string name="permlab_accessNetworkConditions" msgid="8206077447838909516">"quan sát các điều kiện mạng"</string>
    <string name="permdesc_accessNetworkConditions" msgid="6899102075825272211">"Cho phép ứng dụng quan sát các điều kiện mạng. Không bao giờ cần cho ứng dụng thông thường."</string>
    <string name="permlab_setInputCalibration" msgid="4902620118878467615">"thay đổi hiệu chỉnh thiết bị đầu vào"</string>
    <string name="permdesc_setInputCalibration" msgid="4527511047549456929">"Cho phép ứng dụng sửa đổi các thông số hiệu chỉnh của màn hình cảm ứng. Không cần cho ứng dụng thông thường."</string>
    <string name="permlab_accessDrmCertificates" msgid="7436886640723203615">"truy cập chứng chỉ DRM"</string>
    <string name="permdesc_accessDrmCertificates" msgid="8073288354426159089">"Cho phép ứng dụng cung cấp và sử dụng chứng chỉ DRM. Không cần thiết cho các ứng dụng thông thường."</string>
    <string name="permlab_handoverStatus" msgid="7820353257219300883">"nhận trạng thái chuyển của Android Beam"</string>
    <string name="permdesc_handoverStatus" msgid="4788144087245714948">"Cho phép ứng dụng này nhận thông tin về các lần chuyển hiện tại của Android Beam"</string>
    <string name="permlab_removeDrmCertificates" msgid="7044888287209892751">"xóa chứng chỉ DRM"</string>
    <string name="permdesc_removeDrmCertificates" msgid="7272999075113400993">"Cho phép ứng dụng xóa chứng chỉ DRM. Không cần thiết cho các ứng dụng thông thường."</string>
    <string name="permlab_bindCarrierMessagingService" msgid="1490229371796969158">"liên kết với dịch vụ nhắn tin của nhà cung cấp dịch vụ"</string>
    <string name="permdesc_bindCarrierMessagingService" msgid="2762882888502113944">"Cho phép chủ sở hữu liên kết với giao diện cấp cao nhất của dịch vụ nhắn tin của nhà cung cấp dịch vụ. Không cần thiết cho các ứng dụng thông thường."</string>
    <string name="permlab_bindCarrierServices" msgid="3233108656245526783">"liên kết với dịch vụ của nhà cung cấp"</string>
    <string name="permdesc_bindCarrierServices" msgid="1391552602551084192">"Cho phép chủ sở hữu liên kết với các dịch vụ của nhà cung cấp. Không bao giờ cần cho các ứng dụng thông thường."</string>
    <string name="permlab_access_notification_policy" msgid="4247510821662059671">"truy cập Không làm phiền"</string>
    <string name="permdesc_access_notification_policy" msgid="3296832375218749580">"Cho phép ứng dụng đọc và ghi cấu hình Không làm phiền."</string>
    <string name="permlab_startViewPermissionUsage" msgid="5484728591597709944">"cấp quyền xem"</string>
    <string name="permdesc_startViewPermissionUsage" msgid="4808345878203594428">"Cho phép chủ sở hữu cấp quyền cho một ứng dụng. Các ứng dụng thông thường sẽ không bao giờ cần quyền này."</string>
    <string name="policylab_limitPassword" msgid="4497420728857585791">"Đặt quy tắc mật khẩu"</string>
    <string name="policydesc_limitPassword" msgid="2502021457917874968">"Kiểm soát độ dài và ký tự được phép trong mật khẩu khóa màn hình và mã PIN."</string>
    <string name="policylab_watchLogin" msgid="5091404125971980158">"Giám sát những lần thử mở khóa màn hình"</string>
    <string name="policydesc_watchLogin" product="tablet" msgid="3215729294215070072">"Theo dõi số lần nhập mật khẩu không chính xác khi mở khóa màn hình và khóa máy tính bảng hoặc xóa tất cả dữ liệu của máy tính bảng nếu có quá nhiều lần nhập mật khẩu không chính xác."</string>
    <string name="policydesc_watchLogin" product="TV" msgid="2707817988309890256">"Giám sát số lượng mật khẩu đã nhập sai khi mở khóa màn hình và khóa TV hoặc xóa tất cả dữ liệu của TV nếu có quá nhiều mật khẩu sai được nhập vào."</string>
    <string name="policydesc_watchLogin" product="default" msgid="5712323091846761073">"Theo dõi số lần nhập mật khẩu không chính xác khi mở khóa màn hình và khóa điện thoại hoặc xóa tất cả dữ liệu của điện thoại nếu có quá nhiều lần nhập mật khẩu không chính xác."</string>
    <string name="policydesc_watchLogin_secondaryUser" product="tablet" msgid="4280246270601044505">"Giám sát số lần nhập sai mật khẩu khi mở khóa màn hình và khóa máy tính bảng hoặc xóa tất cả dữ liệu của người dùng này nếu nhập sai mật khẩu quá nhiều lần."</string>
    <string name="policydesc_watchLogin_secondaryUser" product="TV" msgid="3484832653564483250">"Giám sát số lần nhập sai mật khẩu khi mở khóa màn hình và khóa TV hoặc xóa tất cả dữ liệu của người dùng này nếu nhập sai mật khẩu quá nhiều lần."</string>
    <string name="policydesc_watchLogin_secondaryUser" product="default" msgid="2185480427217127147">"Giám sát số lần nhập sai mật khẩu khi mở khóa màn hình và khóa điện thoại hoặc xóa tất cả dữ liệu của người dùng này nếu nhập sai mật khẩu quá nhiều lần."</string>
    <string name="policylab_resetPassword" msgid="4934707632423915395">"Thay đổi phương thức khóa màn hình"</string>
    <string name="policydesc_resetPassword" msgid="1278323891710619128">"Thay đổi phương thức khóa màn hình."</string>
    <string name="policylab_forceLock" msgid="2274085384704248431">"Khóa màn hình"</string>
    <string name="policydesc_forceLock" msgid="1141797588403827138">"Kiểm soát cách và thời điểm khóa màn hình."</string>
    <string name="policylab_wipeData" msgid="3910545446758639713">"Xóa tất cả dữ liệu"</string>
    <string name="policydesc_wipeData" product="tablet" msgid="4306184096067756876">"Xóa dữ liệu trên máy tính bảng mà không cần cảnh báo, bằng cách thực hiện thiết lập lại dữ liệu ban đầu."</string>
    <string name="policydesc_wipeData" product="tv" msgid="5816221315214527028">"Xóa dữ liệu trên TV mà không cần cảnh báo bằng cách thực hiện thiết lập lại dữ liệu ban đầu."</string>
    <string name="policydesc_wipeData" product="default" msgid="5096895604574188391">"Xóa dữ liệu trên điện thoại mà không cần cảnh báo, bằng cách thiết lập lại dữ liệu ban đầu."</string>
    <string name="policylab_wipeData_secondaryUser" msgid="8362863289455531813">"Xóa dữ liệu người dùng"</string>
    <string name="policydesc_wipeData_secondaryUser" product="tablet" msgid="6336255514635308054">"Xóa dữ liệu của người dùng trên máy tính bảng này mà không cảnh báo."</string>
    <string name="policydesc_wipeData_secondaryUser" product="tv" msgid="2086473496848351810">"Xóa dữ liệu của người dùng trên TV này mà không cảnh báo."</string>
    <string name="policydesc_wipeData_secondaryUser" product="default" msgid="6787904546711590238">"Xóa dữ liệu của người dùng trên điện thoại này mà không cảnh báo."</string>
    <string name="policylab_setGlobalProxy" msgid="2784828293747791446">"Đặt proxy chung của điện thoại"</string>
    <string name="policydesc_setGlobalProxy" msgid="8459859731153370499">"Đặt proxy chung của thiết bị được sử dụng trong khi chính sách bật. Chỉ chủ sở hữu thiết bị mới có thể đặt proxy chung."</string>
    <string name="policylab_expirePassword" msgid="5610055012328825874">"Đặt thời hạn MK khóa màn hình"</string>
    <string name="policydesc_expirePassword" msgid="5367525762204416046">"Thay đổi tần suất phải thay đổi mật khẩu khóa màn hình, mã PIN hoặc mẫu."</string>
    <string name="policylab_encryptedStorage" msgid="8901326199909132915">"Đặt mã hóa dung lượng lưu trữ"</string>
    <string name="policydesc_encryptedStorage" msgid="2637732115325316992">"Yêu cầu dữ liệu ứng dụng được lưu trữ phải được mã hóa."</string>
    <string name="policylab_disableCamera" msgid="6395301023152297826">"Vô hiệu hóa máy ảnh"</string>
    <string name="policydesc_disableCamera" msgid="2306349042834754597">"Ngăn sử dụng tất cả máy ảnh của thiết bị."</string>
    <string name="policylab_disableKeyguardFeatures" msgid="8552277871075367771">"Tắt một số tính năng của phương thức khóa màn hình"</string>
    <string name="policydesc_disableKeyguardFeatures" msgid="2044755691354158439">"Ngăn sử dụng một số tính năng của phương thức khóa màn hình."</string>
  <string-array name="phoneTypes">
    <item msgid="8901098336658710359">"Nhà riêng"</item>
    <item msgid="869923650527136615">"Di động"</item>
    <item msgid="7897544654242874543">"Cơ quan"</item>
    <item msgid="1103601433382158155">"Số fax cơ quan"</item>
    <item msgid="1735177144948329370">"Số fax nhà riêng"</item>
    <item msgid="603878674477207394">"Số máy nhắn tin"</item>
    <item msgid="1650824275177931637">"Khác"</item>
    <item msgid="9192514806975898961">"Tùy chỉnh"</item>
  </string-array>
  <string-array name="emailAddressTypes">
    <item msgid="8073994352956129127">"Nhà riêng"</item>
    <item msgid="7084237356602625604">"Cơ quan"</item>
    <item msgid="1112044410659011023">"Khác"</item>
    <item msgid="2374913952870110618">"Tùy chỉnh"</item>
  </string-array>
  <string-array name="postalAddressTypes">
    <item msgid="6880257626740047286">"Nhà riêng"</item>
    <item msgid="5629153956045109251">"Cơ quan"</item>
    <item msgid="4966604264500343469">"Khác"</item>
    <item msgid="4932682847595299369">"Tùy chỉnh"</item>
  </string-array>
  <string-array name="imAddressTypes">
    <item msgid="1738585194601476694">"Nhà riêng"</item>
    <item msgid="1359644565647383708">"Cơ quan"</item>
    <item msgid="7868549401053615677">"Khác"</item>
    <item msgid="3145118944639869809">"Tùy chỉnh"</item>
  </string-array>
  <string-array name="organizationTypes">
    <item msgid="7546335612189115615">"Cơ quan"</item>
    <item msgid="4378074129049520373">"Khác"</item>
    <item msgid="3455047468583965104">"Tùy chỉnh"</item>
  </string-array>
  <string-array name="imProtocols">
    <item msgid="8595261363518459565">"AIM"</item>
    <item msgid="7390473628275490700">"Windows Live"</item>
    <item msgid="7882877134931458217">"Yahoo"</item>
    <item msgid="5035376313200585242">"Skype"</item>
    <item msgid="7532363178459444943">"QQ"</item>
    <item msgid="3713441034299660749">"Google Talk"</item>
    <item msgid="2506857312718630823">"ICQ"</item>
    <item msgid="1648797903785279353">"Jabber"</item>
  </string-array>
    <string name="phoneTypeCustom" msgid="1644738059053355820">"Tùy chỉnh"</string>
    <string name="phoneTypeHome" msgid="2570923463033985887">"Nhà riêng"</string>
    <string name="phoneTypeMobile" msgid="6501463557754751037">"Di Động"</string>
    <string name="phoneTypeWork" msgid="8863939667059911633">"Cơ quan"</string>
    <string name="phoneTypeFaxWork" msgid="3517792160008890912">"Số fax cơ quan"</string>
    <string name="phoneTypeFaxHome" msgid="2067265972322971467">"Số fax nhà riêng"</string>
    <string name="phoneTypePager" msgid="7582359955394921732">"Số máy nhắn tin"</string>
    <string name="phoneTypeOther" msgid="1544425847868765990">"Khác"</string>
    <string name="phoneTypeCallback" msgid="2712175203065678206">"Số gọi lại"</string>
    <string name="phoneTypeCar" msgid="8738360689616716982">"Ô tô"</string>
    <string name="phoneTypeCompanyMain" msgid="540434356461478916">"Số ĐT CQ chính"</string>
    <string name="phoneTypeIsdn" msgid="8022453193171370337">"ISDN"</string>
    <string name="phoneTypeMain" msgid="6766137010628326916">"Số chính"</string>
    <string name="phoneTypeOtherFax" msgid="8587657145072446565">"Số fax Khác"</string>
    <string name="phoneTypeRadio" msgid="4093738079908667513">"Radio"</string>
    <string name="phoneTypeTelex" msgid="3367879952476250512">"Số telex"</string>
    <string name="phoneTypeTtyTdd" msgid="8606514378585000044">"TTY TDD"</string>
    <string name="phoneTypeWorkMobile" msgid="1311426989184065709">"Di dộng CQ"</string>
    <string name="phoneTypeWorkPager" msgid="649938731231157056">"Số nhắn tin CQ"</string>
    <string name="phoneTypeAssistant" msgid="5596772636128562884">"Số hỗ trợ"</string>
    <string name="phoneTypeMms" msgid="7254492275502768992">"MMS"</string>
    <string name="eventTypeCustom" msgid="7837586198458073404">"Tùy chỉnh"</string>
    <string name="eventTypeBirthday" msgid="2813379844211390740">"Ngày sinh"</string>
    <string name="eventTypeAnniversary" msgid="3876779744518284000">"Ngày kỷ niệm"</string>
    <string name="eventTypeOther" msgid="7388178939010143077">"Khác"</string>
    <string name="emailTypeCustom" msgid="8525960257804213846">"Tùy chỉnh"</string>
    <string name="emailTypeHome" msgid="449227236140433919">"Nhà riêng"</string>
    <string name="emailTypeWork" msgid="3548058059601149973">"Cơ quan"</string>
    <string name="emailTypeOther" msgid="2923008695272639549">"Khác"</string>
    <string name="emailTypeMobile" msgid="119919005321166205">"Di Động"</string>
    <string name="postalTypeCustom" msgid="8903206903060479902">"Tùy chỉnh"</string>
    <string name="postalTypeHome" msgid="8165756977184483097">"Nhà riêng"</string>
    <string name="postalTypeWork" msgid="5268172772387694495">"Cơ quan"</string>
    <string name="postalTypeOther" msgid="2726111966623584341">"Khác"</string>
    <string name="imTypeCustom" msgid="2074028755527826046">"Tùy chỉnh"</string>
    <string name="imTypeHome" msgid="6241181032954263892">"Nhà riêng"</string>
    <string name="imTypeWork" msgid="1371489290242433090">"Cơ quan"</string>
    <string name="imTypeOther" msgid="5377007495735915478">"Khác"</string>
    <string name="imProtocolCustom" msgid="6919453836618749992">"Tùy chỉnh"</string>
    <string name="imProtocolAim" msgid="7050360612368383417">"AIM"</string>
    <string name="imProtocolMsn" msgid="144556545420769442">"Windows Live"</string>
    <string name="imProtocolYahoo" msgid="8271439408469021273">"Yahoo"</string>
    <string name="imProtocolSkype" msgid="9019296744622832951">"Skype"</string>
    <string name="imProtocolQq" msgid="8887484379494111884">"QQ"</string>
    <string name="imProtocolGoogleTalk" msgid="493902321140277304">"Hangouts"</string>
    <string name="imProtocolIcq" msgid="1574870433606517315">"ICQ"</string>
    <string name="imProtocolJabber" msgid="2279917630875771722">"Jabber"</string>
    <string name="imProtocolNetMeeting" msgid="8287625655986827971">"NetMeeting"</string>
    <string name="orgTypeWork" msgid="29268870505363872">"Cơ quan"</string>
    <string name="orgTypeOther" msgid="3951781131570124082">"Khác"</string>
    <string name="orgTypeCustom" msgid="225523415372088322">"Tùy chỉnh"</string>
    <string name="relationTypeCustom" msgid="3542403679827297300">"Tùy chỉnh"</string>
    <string name="relationTypeAssistant" msgid="6274334825195379076">"Trợ lý"</string>
    <string name="relationTypeBrother" msgid="8757913506784067713">"Anh em trai"</string>
    <string name="relationTypeChild" msgid="1890746277276881626">"Con cái"</string>
    <string name="relationTypeDomesticPartner" msgid="6904807112121122133">"Vợ chồng"</string>
    <string name="relationTypeFather" msgid="5228034687082050725">"Cha"</string>
    <string name="relationTypeFriend" msgid="7313106762483391262">"Bạn bè"</string>
    <string name="relationTypeManager" msgid="6365677861610137895">"Người quản lý"</string>
    <string name="relationTypeMother" msgid="4578571352962758304">"Mẹ"</string>
    <string name="relationTypeParent" msgid="4755635567562925226">"Cha mẹ"</string>
    <string name="relationTypePartner" msgid="7266490285120262781">"Đối tác"</string>
    <string name="relationTypeReferredBy" msgid="101573059844135524">"Được giới thiệu bởi"</string>
    <string name="relationTypeRelative" msgid="1799819930085610271">"Họ hàng"</string>
    <string name="relationTypeSister" msgid="1735983554479076481">"Chị em gái"</string>
    <string name="relationTypeSpouse" msgid="394136939428698117">"Vợ/chồng"</string>
    <string name="sipAddressTypeCustom" msgid="2473580593111590945">"Tùy chỉnh"</string>
    <string name="sipAddressTypeHome" msgid="6093598181069359295">"Nhà riêng"</string>
    <string name="sipAddressTypeWork" msgid="6920725730797099047">"Cơ quan"</string>
    <string name="sipAddressTypeOther" msgid="4408436162950119849">"Khác"</string>
    <string name="quick_contacts_not_available" msgid="746098007828579688">"Không tìm thấy ứng dụng nào để xem liên hệ này."</string>
    <string name="keyguard_password_enter_pin_code" msgid="3037685796058495017">"Nhập mã PIN"</string>
    <string name="keyguard_password_enter_puk_code" msgid="4800725266925845333">"Nhập PUK và mã PIN mới"</string>
    <string name="keyguard_password_enter_puk_prompt" msgid="1341112146710087048">"Mã PUK"</string>
    <string name="keyguard_password_enter_pin_prompt" msgid="8027680321614196258">"Mã PIN mới"</string>
    <string name="keyguard_password_entry_touch_hint" msgid="2644215452200037944"><font size="17">"Nhấn để nhập mật khẩu"</font></string>
    <string name="keyguard_password_enter_password_code" msgid="1054721668279049780">"Nhập mật khẩu để mở khóa"</string>
    <string name="keyguard_password_enter_pin_password_code" msgid="6391755146112503443">"Nhập mã PIN để mở khóa"</string>
    <string name="keyguard_password_wrong_pin_code" msgid="2422225591006134936">"Mã PIN không chính xác."</string>
    <string name="keyguard_label_text" msgid="861796461028298424">"Để mở khóa, hãy nhấn vào Menu sau đó nhấn 0."</string>
    <string name="emergency_call_dialog_number_for_display" msgid="696192103195090970">"Số khẩn cấp"</string>
    <string name="lockscreen_carrier_default" msgid="6169005837238288522">"Không có dịch vụ"</string>
    <string name="lockscreen_screen_locked" msgid="7288443074806832904">"Màn hình đã khóa."</string>
    <string name="lockscreen_instructions_when_pattern_enabled" msgid="46154051614126049">"Nhấn vào Menu để mở khóa hoặc thực hiện cuộc gọi khẩn cấp."</string>
    <string name="lockscreen_instructions_when_pattern_disabled" msgid="686260028797158364">"Nhấn vào Menu để mở khóa."</string>
    <string name="lockscreen_pattern_instructions" msgid="7478703254964810302">"Vẽ hình để mở khóa"</string>
    <string name="lockscreen_emergency_call" msgid="5298642613417801888">"Khẩn cấp"</string>
    <string name="lockscreen_return_to_call" msgid="5244259785500040021">"Quay lại cuộc gọi"</string>
    <string name="lockscreen_pattern_correct" msgid="9039008650362261237">"Chính xác!"</string>
    <string name="lockscreen_pattern_wrong" msgid="4317955014948108794">"Thử lại"</string>
    <string name="lockscreen_password_wrong" msgid="5737815393253165301">"Thử lại"</string>
    <string name="lockscreen_storage_locked" msgid="9167551160010625200">"Mở khóa đối với tất cả các tính năng và dữ liệu"</string>
    <string name="faceunlock_multiple_failures" msgid="754137583022792429">"Đã vượt quá số lần Mở khóa bằng khuôn mặt tối đa"</string>
    <string name="lockscreen_missing_sim_message_short" msgid="5099439277819215399">"Không có thẻ SIM nào"</string>
    <string name="lockscreen_missing_sim_message" product="tablet" msgid="151659196095791474">"Không có thẻ SIM nào trong máy tính bảng."</string>
    <string name="lockscreen_missing_sim_message" product="tv" msgid="1943633865476989599">"Không có thẻ SIM nào trong TV."</string>
    <string name="lockscreen_missing_sim_message" product="default" msgid="2186920585695169078">"Không có thẻ SIM nào trong điện thoại."</string>
    <string name="lockscreen_missing_sim_instructions" msgid="5372787138023272615">"Hãy lắp thẻ SIM."</string>
    <string name="lockscreen_missing_sim_instructions_long" msgid="3526573099019319472">"Thẻ SIM bị thiếu hoặc không thể đọc được. Vui lòng lắp thẻ SIM."</string>
    <string name="lockscreen_permanent_disabled_sim_message_short" msgid="5096149665138916184">"Thẻ SIM không sử dụng được."</string>
    <string name="lockscreen_permanent_disabled_sim_instructions" msgid="910904643433151371">"Thẻ SIM của bạn đã bị vô hiệu hóa vĩnh viễn .\n Hãy liên hệ với nhà cung cấp dịch vụ không dây của bạn để lấy thẻ SIM khác."</string>
    <string name="lockscreen_transport_prev_description" msgid="6300840251218161534">"Bản nhạc trước"</string>
    <string name="lockscreen_transport_next_description" msgid="573285210424377338">"Bản nhạc tiếp theo"</string>
    <string name="lockscreen_transport_pause_description" msgid="3980308465056173363">"Tạm dừng"</string>
    <string name="lockscreen_transport_play_description" msgid="1901258823643886401">"Phát"</string>
    <string name="lockscreen_transport_stop_description" msgid="5907083260651210034">"Ngừng"</string>
    <string name="lockscreen_transport_rew_description" msgid="6944412838651990410">"Tua lại"</string>
    <string name="lockscreen_transport_ffw_description" msgid="42987149870928985">"Tua đi"</string>
    <string name="emergency_calls_only" msgid="6733978304386365407">"Chỉ cuộc gọi khẩn cấp"</string>
    <string name="lockscreen_network_locked_message" msgid="143389224986028501">"Mạng đã khóa"</string>
    <string name="lockscreen_sim_puk_locked_message" msgid="7441797339976230">"Thẻ SIM đã bị khóa PUK."</string>
    <string name="lockscreen_sim_puk_locked_instructions" msgid="8127916255245181063">"Vui lòng xem Hướng dẫn người dùng hoặc liên hệ với Bộ phận chăm sóc khách hàng."</string>
    <string name="lockscreen_sim_locked_message" msgid="8066660129206001039">"Thẻ SIM đã bị khóa."</string>
    <string name="lockscreen_sim_unlock_progress_dialog_message" msgid="595323214052881264">"Đang mở khóa thẻ SIM…"</string>
    <string name="lockscreen_too_many_failed_attempts_dialog_message" msgid="6481623830344107222">"Bạn đã <xliff:g id="NUMBER_0">%1$d</xliff:g> lần vẽ không chính xác hình mở khóa. \n\nVui lòng thử lại sau <xliff:g id="NUMBER_1">%2$d</xliff:g> giây."</string>
    <string name="lockscreen_too_many_failed_password_attempts_dialog_message" msgid="2725973286239344555">"Bạn đã <xliff:g id="NUMBER_0">%1$d</xliff:g> lần nhập sai mật khẩu. \n\nHãy thử lại sau <xliff:g id="NUMBER_1">%2$d</xliff:g> giây."</string>
    <string name="lockscreen_too_many_failed_pin_attempts_dialog_message" msgid="6216672706545696955">"Bạn đã nhập sai mã PIN <xliff:g id="NUMBER_0">%1$d</xliff:g> lần. \n\nHãy thử lại sau <xliff:g id="NUMBER_1">%2$d</xliff:g> giây."</string>
    <string name="lockscreen_failed_attempts_almost_glogin" product="tablet" msgid="9191611984625460820">"Bạn đã <xliff:g id="NUMBER_0">%1$d</xliff:g> lần vẽ không chính xác hình mở khóa của mình. Sau <xliff:g id="NUMBER_1">%2$d</xliff:g> lần thử không thành công nữa, bạn sẽ được yêu cầu mở khóa máy tính bảng bằng thông tin đăng nhập Google của mình.\n\n Vui lòng thử lại sau <xliff:g id="NUMBER_2">%3$d</xliff:g> giây."</string>
    <string name="lockscreen_failed_attempts_almost_glogin" product="tv" msgid="5316664559603394684">"Bạn đã vẽ sai hình mở khóa <xliff:g id="NUMBER_0">%1$d</xliff:g> lần. Sau <xliff:g id="NUMBER_1">%2$d</xliff:g> lần mở khóa không thành công nữa, bạn sẽ được yêu cầu mở khóa TV bằng cách đăng nhập vào Google.\n\n Hãy thử lại sau <xliff:g id="NUMBER_2">%3$d</xliff:g> giây."</string>
    <string name="lockscreen_failed_attempts_almost_glogin" product="default" msgid="2590227559763762751">"Bạn đã <xliff:g id="NUMBER_0">%1$d</xliff:g> lần vẽ không chính xác hình mở khóa. Sau <xliff:g id="NUMBER_1">%2$d</xliff:g> lần thử không thành công nữa, bạn sẽ được yêu cầu mở khóa điện thoại bằng thông tin đăng nhập Google của bạn.\n\n Vui lòng thử lại sau <xliff:g id="NUMBER_2">%3$d</xliff:g> giây."</string>
    <string name="lockscreen_failed_attempts_almost_at_wipe" product="tablet" msgid="6128106399745755604">"Bạn đã mở khóa máy tính bảng không đúng cách <xliff:g id="NUMBER_0">%1$d</xliff:g> lần. Sau <xliff:g id="NUMBER_1">%2$d</xliff:g> lần mở khóa không thành công nữa, máy tính bảng sẽ được đặt lại về mặc định ban đầu và tất cả dữ liệu người dùng sẽ bị mất."</string>
    <string name="lockscreen_failed_attempts_almost_at_wipe" product="tv" msgid="950408382418270260">"Bạn đã mở khóa TV sai <xliff:g id="NUMBER_0">%1$d</xliff:g> lần. Sau <xliff:g id="NUMBER_1">%2$d</xliff:g> lần mở khóa không thành công nữa, TV sẽ được đặt lại về cài đặt mặc định ban đầu và toàn bộ dữ liệu người dùng sẽ bị mất."</string>
    <string name="lockscreen_failed_attempts_almost_at_wipe" product="default" msgid="8603565142156826565">"Bạn đã mở khóa điện thoại không đúng cách <xliff:g id="NUMBER_0">%1$d</xliff:g> lần. Sau <xliff:g id="NUMBER_1">%2$d</xliff:g> lần mở khóa không thành công nữa, điện thoại sẽ được đặt lại về mặc định ban đầu và tất cả dữ liệu người dùng sẽ bị mất."</string>
    <string name="lockscreen_failed_attempts_now_wiping" product="tablet" msgid="280873516493934365">"Bạn đã mở khóa máy tính bảng không đúng cách <xliff:g id="NUMBER">%d</xliff:g> lần. Bây giờ, máy tính bảng sẽ được đặt lại về mặc định ban đầu."</string>
    <string name="lockscreen_failed_attempts_now_wiping" product="tv" msgid="3195755534096192191">"Bạn đã mở khóa TV sai <xliff:g id="NUMBER">%d</xliff:g> lần. Bây giờ, TV sẽ được đặt lại về cài đặt mặc định ban đầu."</string>
    <string name="lockscreen_failed_attempts_now_wiping" product="default" msgid="3025504721764922246">"Bạn đã mở khóa điện thoại không đúng cách <xliff:g id="NUMBER">%d</xliff:g> lần. Bây giờ, điện thoại sẽ được đặt lại về mặc định ban đầu."</string>
    <string name="lockscreen_too_many_failed_attempts_countdown" msgid="6251480343394389665">"Hãy thử lại sau <xliff:g id="NUMBER">%d</xliff:g> giây."</string>
    <string name="lockscreen_forgot_pattern_button_text" msgid="2626999449610695930">"Đã quên hình?"</string>
    <string name="lockscreen_glogin_forgot_pattern" msgid="2588521501166032747">"Mở khóa tài khoản"</string>
    <string name="lockscreen_glogin_too_many_attempts" msgid="2751368605287288808">"Quá nhiều lần nhập hình"</string>
    <string name="lockscreen_glogin_instructions" msgid="3931816256100707784">"Để mở khóa, hãy đăng nhập bằng tài khoản Google của bạn."</string>
    <string name="lockscreen_glogin_username_hint" msgid="8846881424106484447">"Tên người dùng (email)"</string>
    <string name="lockscreen_glogin_password_hint" msgid="5958028383954738528">"Mật khẩu"</string>
    <string name="lockscreen_glogin_submit_button" msgid="7130893694795786300">"Đăng nhập"</string>
    <string name="lockscreen_glogin_invalid_input" msgid="1364051473347485908">"Tên người dùng hoặc mật khẩu không hợp lệ."</string>
    <string name="lockscreen_glogin_account_recovery_hint" msgid="1696924763690379073">"Bạn quên tên người dùng hoặc mật khẩu?\nHãy truy cập "<b>"google.com/accounts/recovery"</b>"."</string>
    <string name="lockscreen_glogin_checking_password" msgid="7114627351286933867">"Đang kiểm tra…"</string>
    <string name="lockscreen_unlock_label" msgid="737440483220667054">"Mở khóa"</string>
    <string name="lockscreen_sound_on_label" msgid="9068877576513425970">"Bật âm thanh"</string>
    <string name="lockscreen_sound_off_label" msgid="996822825154319026">"Tắt âm thanh"</string>
    <string name="lockscreen_access_pattern_start" msgid="3941045502933142847">"Đã bắt đầu vẽ hình"</string>
    <string name="lockscreen_access_pattern_cleared" msgid="5583479721001639579">"Đã xóa hình"</string>
    <string name="lockscreen_access_pattern_cell_added" msgid="6756031208359292487">"Đã thêm ô"</string>
    <string name="lockscreen_access_pattern_cell_added_verbose" msgid="7264580781744026939">"Đã thêm ô <xliff:g id="CELL_INDEX">%1$s</xliff:g>"</string>
    <string name="lockscreen_access_pattern_detected" msgid="4988730895554057058">"Đã vẽ xong hình"</string>
    <string name="lockscreen_access_pattern_area" msgid="400813207572953209">"Khu vực mẫu."</string>
    <string name="keyguard_accessibility_widget_changed" msgid="5678624624681400191">"%1$s. Tiện ích %2$d trong số %3$d."</string>
    <string name="keyguard_accessibility_add_widget" msgid="8273277058724924654">"Thêm tiện ích."</string>
    <string name="keyguard_accessibility_widget_empty_slot" msgid="1281505703307930757">"Trống"</string>
    <string name="keyguard_accessibility_unlock_area_expanded" msgid="2278106022311170299">"Đã mở rộng vùng khóa."</string>
    <string name="keyguard_accessibility_unlock_area_collapsed" msgid="6366992066936076396">"Đã thu gọn vùng khóa."</string>
    <string name="keyguard_accessibility_widget" msgid="6527131039741808240">"<xliff:g id="WIDGET_INDEX">%1$s</xliff:g> tiện ích."</string>
    <string name="keyguard_accessibility_user_selector" msgid="1226798370913698896">"Bộ chọn người dùng"</string>
    <string name="keyguard_accessibility_status" msgid="8008264603935930611">"Trạng thái"</string>
    <string name="keyguard_accessibility_camera" msgid="8904231194181114603">"Máy ảnh"</string>
    <string name="keygaurd_accessibility_media_controls" msgid="262209654292161806">"Điều khiển phương tiện"</string>
    <string name="keyguard_accessibility_widget_reorder_start" msgid="8736853615588828197">"Đã bắt đầu xắp xếp lại tiện ích."</string>
    <string name="keyguard_accessibility_widget_reorder_end" msgid="7170190950870468320">"Đã kết thúc sắp xếp lại tiện ích."</string>
    <string name="keyguard_accessibility_widget_deleted" msgid="4426204263929224434">"Đã xóa tiện ích <xliff:g id="WIDGET_INDEX">%1$s</xliff:g>."</string>
    <string name="keyguard_accessibility_expand_lock_area" msgid="519859720934178024">"Mở rộng vùng khóa."</string>
    <string name="keyguard_accessibility_slide_unlock" msgid="2959928478764697254">"Mở khóa bằng cách trượt."</string>
    <string name="keyguard_accessibility_pattern_unlock" msgid="1490840706075246612">"Mở khóa bằng hình."</string>
    <string name="keyguard_accessibility_face_unlock" msgid="4817282543351718535">"Mở khóa bằng khuôn mặt."</string>
    <string name="keyguard_accessibility_pin_unlock" msgid="2469687111784035046">"Mở khóa bằng mã pin."</string>
    <string name="keyguard_accessibility_sim_pin_unlock" msgid="9149698847116962307">"Mở khóa bằng mã PIN của SIM."</string>
    <string name="keyguard_accessibility_sim_puk_unlock" msgid="9106899279724723341">"Mở khóa bằng mã PUK của SIM."</string>
    <string name="keyguard_accessibility_password_unlock" msgid="7675777623912155089">"Mở khóa bằng mật khẩu."</string>
    <string name="keyguard_accessibility_pattern_area" msgid="7679891324509597904">"Khu vực hình."</string>
    <string name="keyguard_accessibility_slide_area" msgid="6736064494019979544">"Khu vực trượt."</string>
    <string name="password_keyboard_label_symbol_key" msgid="992280756256536042">"?123"</string>
    <string name="password_keyboard_label_alpha_key" msgid="8001096175167485649">"ABC"</string>
    <string name="password_keyboard_label_alt_key" msgid="1284820942620288678">"ALT"</string>
    <string name="granularity_label_character" msgid="7336470535385009523">"ký tự"</string>
    <string name="granularity_label_word" msgid="7075570328374918660">"từ"</string>
    <string name="granularity_label_link" msgid="5815508880782488267">"liên kết"</string>
    <string name="granularity_label_line" msgid="5764267235026120888">"dòng"</string>
    <string name="factorytest_failed" msgid="5410270329114212041">"Thử nghiệm ban đầu không thành công"</string>
    <string name="factorytest_not_system" msgid="4435201656767276723">"Tác vụ FACTORY_TEST chỉ được hỗ trợ cho các gói được cài đặt trong /system/app."</string>
    <string name="factorytest_no_action" msgid="872991874799998561">"Không tìm thấy gói cung cấp tác vụ FACTORY_TEST."</string>
    <string name="factorytest_reboot" msgid="6320168203050791643">"Khởi động lại"</string>
    <string name="js_dialog_title" msgid="1987483977834603872">"Trang tại \"<xliff:g id="TITLE">%s</xliff:g>\" cho biết:"</string>
    <string name="js_dialog_title_default" msgid="6961903213729667573">"JavaScript"</string>
    <string name="js_dialog_before_unload_title" msgid="2619376555525116593">"Xác nhận điều hướng"</string>
    <string name="js_dialog_before_unload_positive_button" msgid="3112752010600484130">"Rời khỏi trang này"</string>
    <string name="js_dialog_before_unload_negative_button" msgid="5614861293026099715">"Ở lại trang này"</string>
    <string name="js_dialog_before_unload" msgid="3468816357095378590">"<xliff:g id="MESSAGE">%s</xliff:g>\n\nBạn có chắc chắn muốn điều hướng khỏi trang này không?"</string>
    <string name="save_password_label" msgid="6860261758665825069">"Xác nhận"</string>
    <string name="double_tap_toast" msgid="4595046515400268881">"Mẹo: Nhấn đúp để phóng to và thu nhỏ."</string>
    <string name="autofill_this_form" msgid="4616758841157816676">"Tự động điền"</string>
    <string name="setup_autofill" msgid="7103495070180590814">"Thiết lập Tự động điền"</string>
    <string name="autofill_window_title" msgid="4107745526909284887">"Tự động điền với <xliff:g id="SERVICENAME">%1$s</xliff:g>"</string>
    <string name="autofill_address_name_separator" msgid="6350145154779706772">" "</string>
    <string name="autofill_address_summary_name_format" msgid="3268041054899214945">"$1$2$3"</string>
    <string name="autofill_address_summary_separator" msgid="7483307893170324129">", "</string>
    <string name="autofill_address_summary_format" msgid="4874459455786827344">"$1$2$3"</string>
    <string name="autofill_province" msgid="2231806553863422300">"Tỉnh"</string>
    <string name="autofill_postal_code" msgid="4696430407689377108">"Mã bưu chính"</string>
    <string name="autofill_state" msgid="6988894195520044613">"Tiểu bang"</string>
    <string name="autofill_zip_code" msgid="8697544592627322946">"Mã ZIP"</string>
    <string name="autofill_county" msgid="237073771020362891">"Hạt"</string>
    <string name="autofill_island" msgid="4020100875984667025">"Đảo"</string>
    <string name="autofill_district" msgid="8400735073392267672">"Quận"</string>
    <string name="autofill_department" msgid="5343279462564453309">"Khu hành chính"</string>
    <string name="autofill_prefecture" msgid="2028499485065800419">"Quận"</string>
    <string name="autofill_parish" msgid="8202206105468820057">"Giáo xứ"</string>
    <string name="autofill_area" msgid="3547409050889952423">"Khu vực"</string>
    <string name="autofill_emirate" msgid="2893880978835698818">"Tiểu vương quốc Ả rập"</string>
    <string name="permlab_readHistoryBookmarks" msgid="3775265775405106983">"đọc lịch sử và dấu trang Web của bạn"</string>
    <string name="permdesc_readHistoryBookmarks" msgid="8462378226600439658">"Cho phép ứng dụng đọc tất cả các URL mà Trình duyệt đã truy cập và tất cả các dấu trang của Trình duyệt. Lưu ý: quyền này có thể không được thực thi bằng trình duyệt của bên thứ ba hoặc các ứng dụng khác có khả năng duyệt web."</string>
    <string name="permlab_writeHistoryBookmarks" msgid="3714785165273314490">"viết lịch sử và dấu trang web của bạn"</string>
    <string name="permdesc_writeHistoryBookmarks" product="tablet" msgid="6825527469145760922">"Cho phép ứng dụng sửa đổi lịch sử hoặc dấu trang của Trình duyệt được lưu trữ trên máy tính bảng của bạn. Việc này có thể cho phép ứng dụng xóa hoặc sửa đổi dữ liệu của Trình duyệt. Lưu ý: quyền này có thể không được thực thi bởi các trình duyệt của bên thứ ba hoặc các ứng dụng khác có khả năng duyệt web."</string>
    <string name="permdesc_writeHistoryBookmarks" product="tv" msgid="7007393823197766548">"Cho phép ứng dụng sửa đổi lịch sử hoặc dấu trang của Trình duyệt được lưu trữ trên TV của bạn. Quyền này có thể cho phép ứng dụng xóa hoặc sửa đổi dữ liệu của Trình duyệt. Lưu ý: quyền này có thể không được thực thi bởi các trình duyệt của bên thứ ba hoặc các ứng dụng khác có khả năng duyệt web."</string>
    <string name="permdesc_writeHistoryBookmarks" product="default" msgid="8497389531014185509">"Cho phép ứng dụng sửa đổi lịch sử hoặc dấu trang của Trình duyệt được lưu trữ trên điện thoại của bạn. Việc này có thể cho phép ứng dụng xóa hoặc sửa đổi dữ liệu của Trình duyệt. Lưu ý: quyền này có thể không được thực thi bởi các trình duyệt của bên thứ ba hoặc các ứng dụng khác có khả năng duyệt web."</string>
    <string name="permlab_setAlarm" msgid="1379294556362091814">"đặt báo thức"</string>
    <string name="permdesc_setAlarm" msgid="316392039157473848">"Cho phép ứng dụng đặt báo thức trong ứng dụng đồng hồ báo thức được cài đặt. Một số ứng dụng đồng hồ báo thức có thể không thực thi tính  năng này."</string>
    <string name="permlab_addVoicemail" msgid="5525660026090959044">"thêm thư thoại"</string>
    <string name="permdesc_addVoicemail" msgid="6604508651428252437">"Cho phép ứng dụng thêm thông báo vào hộp thư thoại đến của bạn."</string>
    <string name="permlab_writeGeolocationPermissions" msgid="5962224158955273932">"sửa đổi các quyền về vị trí địa lý của Trình duyệt"</string>
    <string name="permdesc_writeGeolocationPermissions" msgid="1083743234522638747">"Cho phép ứng dụng sửa đổi cấp phép vị trí địa lý của Trình duyệt. Ứng dụng độc hại có thể lợi dụng quyền này để cho phép gửi thông tin vị trí tới các trang web tùy ý."</string>
    <string name="save_password_message" msgid="767344687139195790">"Bạn có muốn trình duyệt nhớ mật khẩu này không?"</string>
    <string name="save_password_notnow" msgid="6389675316706699758">"Không phải bây giờ"</string>
    <string name="save_password_remember" msgid="6491879678996749466">"Nhớ"</string>
    <string name="save_password_never" msgid="8274330296785855105">"Chưa bao giờ"</string>
    <string name="open_permission_deny" msgid="7374036708316629800">"Bạn không được phép mở trang này."</string>
    <string name="text_copied" msgid="4985729524670131385">"Đã sao chép văn bản vào khay nhớ tạm thời."</string>
    <string name="copied" msgid="8564151838171791598">"Đã sao chép"</string>
    <string name="more_item_label" msgid="4650918923083320495">"Thêm"</string>
    <string name="prepend_shortcut_label" msgid="2572214461676015642">"Trình đơn+"</string>
    <string name="menu_meta_shortcut_label" msgid="4647153495550313570">"Meta+"</string>
    <string name="menu_ctrl_shortcut_label" msgid="3917070091228880941">"Ctrl+"</string>
    <string name="menu_alt_shortcut_label" msgid="6249849492641218944">"Alt+"</string>
    <string name="menu_shift_shortcut_label" msgid="6773890288720306380">"Shift+"</string>
    <string name="menu_sym_shortcut_label" msgid="4019695553731017933">"Sym+"</string>
    <string name="menu_function_shortcut_label" msgid="1984053777418162618">"Function+"</string>
    <string name="menu_space_shortcut_label" msgid="2410328639272162537">"dấu cách"</string>
    <string name="menu_enter_shortcut_label" msgid="2743362785111309668">"nhập"</string>
    <string name="menu_delete_shortcut_label" msgid="3658178007202748164">"xóa"</string>
    <string name="search_go" msgid="8298016669822141719">"Tìm kiếm"</string>
    <string name="search_hint" msgid="1733947260773056054">"Tìm kiếm…"</string>
    <string name="searchview_description_search" msgid="6749826639098512120">"Tìm kiếm"</string>
    <string name="searchview_description_query" msgid="5911778593125355124">"Truy vấn tìm kiếm"</string>
    <string name="searchview_description_clear" msgid="1330281990951833033">"Xóa truy vấn"</string>
    <string name="searchview_description_submit" msgid="2688450133297983542">"Gửi truy vấn"</string>
    <string name="searchview_description_voice" msgid="2453203695674994440">"Tìm kiếm bằng giọng nói"</string>
    <string name="enable_explore_by_touch_warning_title" msgid="7460694070309730149">"Bật Khám phá bằng cách chạm?"</string>
    <string name="enable_explore_by_touch_warning_message" product="tablet" msgid="8655887539089910577">"<xliff:g id="ACCESSIBILITY_SERVICE_NAME">%1$s</xliff:g> muốn bật Khám phá bằng cách chạm. Khi Khám phá bằng cách chạm được bật, bạn có thể nghe hoặc xem mô tả dưới ngón tay bạn hoặc thực hiện cử chỉ để tương tác với máy tính bảng."</string>
    <string name="enable_explore_by_touch_warning_message" product="default" msgid="2708199672852373195">"<xliff:g id="ACCESSIBILITY_SERVICE_NAME">%1$s</xliff:g> muốn bật Khám phá bằng cách chạm. Khi Khám phá bằng cách chạm được bật, bạn có thể nghe hoặc xem mô tả dưới ngón tay bạn hoặc thực hiện cử chỉ để tương tác với điện thoại."</string>
    <string name="oneMonthDurationPast" msgid="7396384508953779925">"1 tháng trước"</string>
    <string name="beforeOneMonthDurationPast" msgid="909134546836499826">"Trước 1 tháng trước"</string>
    <plurals name="last_num_days" formatted="false" msgid="5104533550723932025">
      <item quantity="other"><xliff:g id="COUNT_1">%d</xliff:g> ngày qua</item>
      <item quantity="one"><xliff:g id="COUNT_0">%d</xliff:g> ngày qua</item>
    </plurals>
    <string name="last_month" msgid="3959346739979055432">"Tháng trước"</string>
    <string name="older" msgid="5211975022815554840">"Cũ hơn"</string>
    <string name="preposition_for_date" msgid="9093949757757445117">"vào <xliff:g id="DATE">%s</xliff:g>"</string>
    <string name="preposition_for_time" msgid="5506831244263083793">"vào lúc <xliff:g id="TIME">%s</xliff:g>"</string>
    <string name="preposition_for_year" msgid="5040395640711867177">"trong <xliff:g id="YEAR">%s</xliff:g>"</string>
    <string name="day" msgid="8144195776058119424">"ngày"</string>
    <string name="days" msgid="4774547661021344602">"ngày"</string>
    <string name="hour" msgid="2126771916426189481">"giờ"</string>
    <string name="hours" msgid="894424005266852993">"giờ"</string>
    <string name="minute" msgid="9148878657703769868">"phút"</string>
    <string name="minutes" msgid="5646001005827034509">"phút"</string>
    <string name="second" msgid="3184235808021478">"giây"</string>
    <string name="seconds" msgid="3161515347216589235">"giây"</string>
    <string name="week" msgid="5617961537173061583">"tuần"</string>
    <string name="weeks" msgid="6509623834583944518">"tuần"</string>
    <string name="year" msgid="4001118221013892076">"năm"</string>
    <string name="years" msgid="6881577717993213522">"năm"</string>
    <string name="now_string_shortest" msgid="8912796667087856402">"bây giờ"</string>
    <plurals name="duration_minutes_shortest" formatted="false" msgid="3957499975064245495">
      <item quantity="other"><xliff:g id="COUNT_1">%d</xliff:g>ph</item>
      <item quantity="one"><xliff:g id="COUNT_0">%d</xliff:g>ph</item>
    </plurals>
    <plurals name="duration_hours_shortest" formatted="false" msgid="3552182110578602356">
      <item quantity="other"><xliff:g id="COUNT_1">%d</xliff:g>h</item>
      <item quantity="one"><xliff:g id="COUNT_0">%d</xliff:g>h</item>
    </plurals>
    <plurals name="duration_days_shortest" formatted="false" msgid="5213655532597081640">
      <item quantity="other"><xliff:g id="COUNT_1">%d</xliff:g>ng</item>
      <item quantity="one"><xliff:g id="COUNT_0">%d</xliff:g>ng</item>
    </plurals>
    <plurals name="duration_years_shortest" formatted="false" msgid="7848711145196397042">
      <item quantity="other"><xliff:g id="COUNT_1">%d</xliff:g>n</item>
      <item quantity="one"><xliff:g id="COUNT_0">%d</xliff:g>n</item>
    </plurals>
    <plurals name="duration_minutes_shortest_future" formatted="false" msgid="3277614521231489951">
      <item quantity="other">sau <xliff:g id="COUNT_1">%d</xliff:g>ph</item>
      <item quantity="one">sau <xliff:g id="COUNT_0">%d</xliff:g>ph</item>
    </plurals>
    <plurals name="duration_hours_shortest_future" formatted="false" msgid="2152452368397489370">
      <item quantity="other">sau <xliff:g id="COUNT_1">%d</xliff:g>h</item>
      <item quantity="one">sau <xliff:g id="COUNT_0">%d</xliff:g>h</item>
    </plurals>
    <plurals name="duration_days_shortest_future" formatted="false" msgid="8088331502820295701">
      <item quantity="other">sau <xliff:g id="COUNT_1">%d</xliff:g>ng</item>
      <item quantity="one">sau <xliff:g id="COUNT_0">%d</xliff:g>ng</item>
    </plurals>
    <plurals name="duration_years_shortest_future" formatted="false" msgid="2317006667145250301">
      <item quantity="other">sau <xliff:g id="COUNT_1">%d</xliff:g>n</item>
      <item quantity="one">sau <xliff:g id="COUNT_0">%d</xliff:g>n</item>
    </plurals>
    <plurals name="duration_minutes_relative" formatted="false" msgid="3178131706192980192">
      <item quantity="other"><xliff:g id="COUNT_1">%d</xliff:g> phút trước</item>
      <item quantity="one"><xliff:g id="COUNT_0">%d</xliff:g> phút trước</item>
    </plurals>
    <plurals name="duration_hours_relative" formatted="false" msgid="676894109982008411">
      <item quantity="other"><xliff:g id="COUNT_1">%d</xliff:g> giờ trước</item>
      <item quantity="one"><xliff:g id="COUNT_0">%d</xliff:g> giờ trước</item>
    </plurals>
    <plurals name="duration_days_relative" formatted="false" msgid="2203515825765397130">
      <item quantity="other"><xliff:g id="COUNT_1">%d</xliff:g> ngày trước</item>
      <item quantity="one"><xliff:g id="COUNT_0">%d</xliff:g> ngày trước</item>
    </plurals>
    <plurals name="duration_years_relative" formatted="false" msgid="4820062134188885734">
      <item quantity="other"><xliff:g id="COUNT_1">%d</xliff:g> năm trước</item>
      <item quantity="one"><xliff:g id="COUNT_0">%d</xliff:g> năm trước</item>
    </plurals>
    <plurals name="duration_minutes_relative_future" formatted="false" msgid="4655043589817680966">
      <item quantity="other">sau <xliff:g id="COUNT_1">%d</xliff:g> phút</item>
      <item quantity="one">sau <xliff:g id="COUNT_0">%d</xliff:g> phút</item>
    </plurals>
    <plurals name="duration_hours_relative_future" formatted="false" msgid="8084579714205223891">
      <item quantity="other">sau <xliff:g id="COUNT_1">%d</xliff:g> giờ</item>
      <item quantity="one">sau <xliff:g id="COUNT_0">%d</xliff:g> giờ</item>
    </plurals>
    <plurals name="duration_days_relative_future" formatted="false" msgid="333215369363433992">
      <item quantity="other">sau <xliff:g id="COUNT_1">%d</xliff:g> ngày</item>
      <item quantity="one">sau <xliff:g id="COUNT_0">%d</xliff:g> ngày</item>
    </plurals>
    <plurals name="duration_years_relative_future" formatted="false" msgid="8644862986413104011">
      <item quantity="other">sau <xliff:g id="COUNT_1">%d</xliff:g> năm</item>
      <item quantity="one">sau <xliff:g id="COUNT_0">%d</xliff:g> năm</item>
    </plurals>
    <string name="VideoView_error_title" msgid="3534509135438353077">"Sự cố video"</string>
    <string name="VideoView_error_text_invalid_progressive_playback" msgid="3186670335938670444">"Video này không hợp lệ để phát trực tuyến đến thiết bị này."</string>
    <string name="VideoView_error_text_unknown" msgid="3450439155187810085">"Không thể phát video này."</string>
    <string name="VideoView_error_button" msgid="2822238215100679592">"OK"</string>
    <string name="relative_time" msgid="1818557177829411417">"<xliff:g id="DATE">%1$s</xliff:g>, <xliff:g id="TIME">%2$s</xliff:g>"</string>
    <string name="noon" msgid="7245353528818587908">"buổi trưa"</string>
    <string name="Noon" msgid="3342127745230013127">"Buổi trưa"</string>
    <string name="midnight" msgid="7166259508850457595">"nửa đêm"</string>
    <string name="Midnight" msgid="5630806906897892201">"Nửa đêm"</string>
    <string name="elapsed_time_short_format_mm_ss" msgid="4431555943828711473">"<xliff:g id="MINUTES">%1$02d</xliff:g>:<xliff:g id="SECONDS">%2$02d</xliff:g>"</string>
    <string name="elapsed_time_short_format_h_mm_ss" msgid="1846071997616654124">"<xliff:g id="HOURS">%1$d</xliff:g>:<xliff:g id="MINUTES">%2$02d</xliff:g>:<xliff:g id="SECONDS">%3$02d</xliff:g>"</string>
    <string name="selectAll" msgid="6876518925844129331">"Chọn tất cả"</string>
    <string name="cut" msgid="3092569408438626261">"Cắt"</string>
    <string name="copy" msgid="2681946229533511987">"Sao chép"</string>
    <string name="failed_to_copy_to_clipboard" msgid="1833662432489814471">"Không sao chép được vào khay nhớ tạm"</string>
    <string name="paste" msgid="5629880836805036433">"Dán"</string>
    <string name="paste_as_plain_text" msgid="5427792741908010675">"Dán dưới dạng văn bản thuần túy"</string>
    <string name="replace" msgid="5781686059063148930">"Thay thế..."</string>
    <string name="delete" msgid="6098684844021697789">"Xóa"</string>
    <string name="copyUrl" msgid="2538211579596067402">"Sao chép URL"</string>
    <string name="selectTextMode" msgid="1018691815143165326">"Chọn văn bản"</string>
    <string name="undo" msgid="7905788502491742328">"Hoàn tác"</string>
    <string name="redo" msgid="7759464876566803888">"Làm lại"</string>
    <string name="autofill" msgid="3035779615680565188">"Tự động điền"</string>
    <string name="textSelectionCABTitle" msgid="5236850394370820357">"Lựa chọn văn bản"</string>
    <string name="addToDictionary" msgid="4352161534510057874">"Thêm vào từ điển"</string>
    <string name="deleteText" msgid="6979668428458199034">"Xóa"</string>
    <string name="inputMethod" msgid="1653630062304567879">"Phương thức nhập"</string>
    <string name="editTextMenuTitle" msgid="4909135564941815494">"Tác vụ văn bản"</string>
    <string name="email" msgid="4560673117055050403">"Gửi email"</string>
    <string name="email_desc" msgid="3638665569546416795">"Gửi email đến địa chỉ đã chọn"</string>
    <string name="dial" msgid="1253998302767701559">"Gọi điện"</string>
    <string name="dial_desc" msgid="6573723404985517250">"Gọi đến số điện thoại đã chọn"</string>
    <string name="map" msgid="5441053548030107189">"Xem bản đồ"</string>
    <string name="map_desc" msgid="1836995341943772348">"Tìm địa chỉ đã chọn"</string>
    <string name="browse" msgid="1245903488306147205">"Mở"</string>
    <string name="browse_desc" msgid="8220976549618935044">"Mở URL đã chọn"</string>
    <string name="sms" msgid="4560537514610063430">"Nhắn tin"</string>
    <string name="sms_desc" msgid="7526588350969638809">"Nhắn tin đến số điện thoại đã chọn"</string>
    <string name="add_contact" msgid="7867066569670597203">"Thêm"</string>
    <string name="add_contact_desc" msgid="4830217847004590345">"Thêm vào danh bạ"</string>
    <string name="view_calendar" msgid="979609872939597838">"Xem"</string>
    <string name="view_calendar_desc" msgid="5828320291870344584">"Xem thời gian đã chọn trong lịch"</string>
    <string name="add_calendar_event" msgid="1953664627192056206">"Lên lịch"</string>
    <string name="add_calendar_event_desc" msgid="4326891793260687388">"Lên lịch sự kiện cho thời gian đã chọn"</string>
    <string name="view_flight" msgid="7691640491425680214">"Theo dõi"</string>
    <string name="view_flight_desc" msgid="3876322502674253506">"Theo dõi chuyến bay đã chọn"</string>
    <string name="translate" msgid="9218619809342576858">"Dịch"</string>
    <string name="translate_desc" msgid="4502367770068777202">"Dịch văn bản đã chọn"</string>
    <string name="define" msgid="7394820043869954211">"Định nghĩa"</string>
    <string name="define_desc" msgid="7910883642444919726">"Định nghĩa văn bản đã chọn"</string>
    <string name="low_internal_storage_view_title" msgid="5576272496365684834">"Sắp hết dung lượng lưu trữ"</string>
    <string name="low_internal_storage_view_text" msgid="6640505817617414371">"Một số chức năng hệ thống có thể không hoạt động"</string>
    <string name="low_internal_storage_view_text_no_boot" msgid="6935190099204693424">"Không đủ bộ nhớ cho hệ thống. Đảm bảo bạn có 250 MB dung lượng trống và khởi động lại."</string>
    <string name="app_running_notification_title" msgid="8718335121060787914">"<xliff:g id="APP_NAME">%1$s</xliff:g> đang chạy"</string>
    <string name="app_running_notification_text" msgid="1197581823314971177">"Nhấn để biết thêm thông tin hoặc dừng ứng dụng."</string>
    <string name="ok" msgid="5970060430562524910">"OK"</string>
    <string name="cancel" msgid="6442560571259935130">"Hủy"</string>
    <string name="yes" msgid="5362982303337969312">"OK"</string>
    <string name="no" msgid="5141531044935541497">"Hủy"</string>
    <string name="dialog_alert_title" msgid="2049658708609043103">"Chú ý"</string>
    <string name="loading" msgid="7933681260296021180">"Đang tải…"</string>
    <string name="capital_on" msgid="1544682755514494298">"BẬT"</string>
    <string name="capital_off" msgid="6815870386972805832">"TẮT"</string>
    <string name="whichApplication" msgid="4533185947064773386">"Hoàn tất tác vụ đang sử dụng"</string>
    <string name="whichApplicationNamed" msgid="8260158865936942783">"Hoàn tất tác vụ bằng %1$s"</string>
    <string name="whichApplicationLabel" msgid="7425855495383818784">"Hoàn thành tác vụ"</string>
    <string name="whichViewApplication" msgid="3272778576700572102">"Mở bằng"</string>
    <string name="whichViewApplicationNamed" msgid="2286418824011249620">"Mở bằng %1$s"</string>
    <string name="whichViewApplicationLabel" msgid="2666774233008808473">"Mở"</string>
    <string name="whichOpenHostLinksWith" msgid="3788174881117226583">"Mở đường dẫn liên kết <xliff:g id="HOST">%1$s</xliff:g> bằng"</string>
    <string name="whichOpenLinksWith" msgid="6392123355599572804">"Mở đường dẫn liên kết bằng"</string>
    <string name="whichOpenLinksWithApp" msgid="8225991685366651614">"Mở đường dẫn liên kết bằng <xliff:g id="APPLICATION">%1$s</xliff:g>"</string>
    <string name="whichOpenHostLinksWithApp" msgid="3464470639011045589">"Mở đường dẫn liên kết <xliff:g id="HOST">%1$s</xliff:g> bằng <xliff:g id="APPLICATION">%2$s</xliff:g>"</string>
    <string name="whichGiveAccessToApplicationLabel" msgid="6142688895536868827">"Cấp quyền truy cập"</string>
    <string name="whichEditApplication" msgid="144727838241402655">"Chỉnh sửa bằng"</string>
    <string name="whichEditApplicationNamed" msgid="1775815530156447790">"Chỉnh sửa bằng %1$s"</string>
    <string name="whichEditApplicationLabel" msgid="7183524181625290300">"Chỉnh sửa"</string>
    <string name="whichSendApplication" msgid="5803792421724377602">"Chia sẻ"</string>
    <string name="whichSendApplicationNamed" msgid="2799370240005424391">"Chia sẻ với %1$s"</string>
    <string name="whichSendApplicationLabel" msgid="4579076294675975354">"Chia sẻ"</string>
    <string name="whichSendToApplication" msgid="8272422260066642057">"Gửi bằng"</string>
    <string name="whichSendToApplicationNamed" msgid="7768387871529295325">"Gửi bằng %1$s"</string>
    <string name="whichSendToApplicationLabel" msgid="8878962419005813500">"Gửi"</string>
    <string name="whichHomeApplication" msgid="4307587691506919691">"Chọn ứng dụng Home"</string>
    <string name="whichHomeApplicationNamed" msgid="4493438593214760979">"Sử dụng %1$s làm Home"</string>
    <string name="whichHomeApplicationLabel" msgid="809529747002918649">"Chụp ảnh"</string>
    <string name="whichImageCaptureApplication" msgid="3680261417470652882">"Chụp ảnh bằng"</string>
    <string name="whichImageCaptureApplicationNamed" msgid="8619384150737825003">"Chụp ảnh bằng %1$s"</string>
    <string name="whichImageCaptureApplicationLabel" msgid="6390303445371527066">"Chụp ảnh"</string>
    <string name="alwaysUse" msgid="4583018368000610438">"Sử dụng theo mặc định đối với tác vụ này."</string>
    <string name="use_a_different_app" msgid="8134926230585710243">"Sử dụng một ứng dụng khác"</string>
    <string name="clearDefaultHintMsg" msgid="3252584689512077257">"Xóa mặc định trong Cài đặt hệ thống &gt; Ứng dụng &gt; Đã tải xuống."</string>
    <string name="chooseActivity" msgid="7486876147751803333">"Chọn một tác vụ"</string>
    <string name="chooseUsbActivity" msgid="6894748416073583509">"Chọn ứng dụng cho thiết bị USB"</string>
    <string name="noApplications" msgid="2991814273936504689">"Không ứng dụng nào có thể thực hiện tác vụ này."</string>
    <string name="aerr_application" msgid="250320989337856518">"<xliff:g id="APPLICATION">%1$s</xliff:g> đã dừng"</string>
    <string name="aerr_process" msgid="6201597323218674729">"<xliff:g id="PROCESS">%1$s</xliff:g> đã dừng"</string>
    <string name="aerr_application_repeated" msgid="3146328699537439573">"<xliff:g id="APPLICATION">%1$s</xliff:g> tiếp tục dừng"</string>
    <string name="aerr_process_repeated" msgid="6235302956890402259">"<xliff:g id="PROCESS">%1$s</xliff:g> tiếp tục dừng"</string>
    <string name="aerr_restart" msgid="7581308074153624475">"Mở lại ứng dụng"</string>
    <string name="aerr_report" msgid="5371800241488400617">"Gửi phản hồi"</string>
    <string name="aerr_close" msgid="2991640326563991340">"Đóng"</string>
    <string name="aerr_mute" msgid="1974781923723235953">"Tắt tiếng cho đến khi thiết bị khởi động lại"</string>
    <string name="aerr_wait" msgid="3199956902437040261">"Đợi"</string>
    <string name="aerr_close_app" msgid="3269334853724920302">"Đóng ứng dụng"</string>
    <string name="anr_title" msgid="4351948481459135709"></string>
    <string name="anr_activity_application" msgid="8493290105678066167">"<xliff:g id="APPLICATION">%2$s</xliff:g> không phản hồi"</string>
    <string name="anr_activity_process" msgid="1622382268908620314">"<xliff:g id="ACTIVITY">%1$s</xliff:g> không phản hồi"</string>
    <string name="anr_application_process" msgid="6417199034861140083">"<xliff:g id="APPLICATION">%1$s</xliff:g> không phản hồi"</string>
    <string name="anr_process" msgid="6156880875555921105">"Quá trình <xliff:g id="PROCESS">%1$s</xliff:g> không phản hồi"</string>
    <string name="force_close" msgid="8346072094521265605">"OK"</string>
    <string name="report" msgid="4060218260984795706">"Báo cáo"</string>
    <string name="wait" msgid="7147118217226317732">"Đợi"</string>
    <string name="webpage_unresponsive" msgid="3272758351138122503">"Trang không phản hồi.\n\nBạn có muốn đóng trang không?"</string>
    <string name="launch_warning_title" msgid="1547997780506713581">"Đã chuyển hướng ứng dụng"</string>
    <string name="launch_warning_replace" msgid="6202498949970281412">"<xliff:g id="APP_NAME">%1$s</xliff:g> hiện đang chạy."</string>
    <string name="launch_warning_original" msgid="188102023021668683">"<xliff:g id="APP_NAME">%1$s</xliff:g> được chạy trước tiên."</string>
    <string name="screen_compat_mode_scale" msgid="3202955667675944499">"Tỷ lệ"</string>
    <string name="screen_compat_mode_show" msgid="4013878876486655892">"Luôn hiển thị"</string>
    <string name="screen_compat_mode_hint" msgid="1064524084543304459">"Bật lại chế độ này trong cài đặt Hệ thống &gt; Ứng dụng &gt; Đã tải xuống."</string>
    <string name="unsupported_display_size_message" msgid="6545327290756295232">"<xliff:g id="APP_NAME">%1$s</xliff:g> không hỗ trợ cài đặt kích thước Màn hình hiện tại và có thể hoạt động không như mong đợi."</string>
    <string name="unsupported_display_size_show" msgid="7969129195360353041">"Luôn hiển thị"</string>
    <string name="unsupported_compile_sdk_message" msgid="4253168368781441759">"<xliff:g id="APP_NAME">%1$s</xliff:g> được xây dựng cho phiên bản không tương thích của hệ điều hành Android và có thể hoạt động không như mong đợi. Bạn có thể sử dụng phiên bản cập nhật của ứng dụng."</string>
    <string name="unsupported_compile_sdk_show" msgid="2681877855260970231">"Luôn hiển thị"</string>
    <string name="unsupported_compile_sdk_check_update" msgid="3312723623323216101">"Kiểm tra bản cập nhật"</string>
    <string name="smv_application" msgid="3307209192155442829">"Ứng dụng <xliff:g id="APPLICATION">%1$s</xliff:g> (quá trình <xliff:g id="PROCESS">%2$s</xliff:g>) đã vi phạm chính sách StrictMode tự thi hành của mình."</string>
    <string name="smv_process" msgid="5120397012047462446">"Quá trình <xliff:g id="PROCESS">%1$s</xliff:g> đã vi phạm chính sách StrictMode tự thi hành của mình."</string>
    <string name="android_upgrading_title" product="default" msgid="7513829952443484438">"Điện thoại đang cập nhật…"</string>
    <string name="android_upgrading_title" product="tablet" msgid="4503169817302593560">"Máy tính bảng đang cập nhật…"</string>
    <string name="android_upgrading_title" product="device" msgid="7009520271220804517">"Thiết bị đang cập nhật…"</string>
    <string name="android_start_title" product="default" msgid="4536778526365907780">"Điện thoại đang khởi động…"</string>
    <string name="android_start_title" product="automotive" msgid="8418054686415318207">"Android đang khởi động..."</string>
    <string name="android_start_title" product="tablet" msgid="4929837533850340472">"Máy tính bảng đang khởi động…"</string>
    <string name="android_start_title" product="device" msgid="7467484093260449437">"Thiết bị đang khởi động…"</string>
    <string name="android_upgrading_fstrim" msgid="8036718871534640010">"Tối ưu hóa lưu trữ."</string>
    <string name="android_upgrading_notification_title" product="default" msgid="1511552415039349062">"Đang hoàn tất cập nhật hệ thống…"</string>
    <string name="app_upgrading_toast" msgid="3008139776215597053">"<xliff:g id="APPLICATION">%1$s</xliff:g> đang nâng cấp…"</string>
    <string name="android_upgrading_apk" msgid="7904042682111526169">"Đang tối ưu hóa ứng dụng <xliff:g id="NUMBER_0">%1$d</xliff:g> trong tổng số <xliff:g id="NUMBER_1">%2$d</xliff:g>."</string>
    <string name="android_preparing_apk" msgid="8162599310274079154">"Đang chuẩn bị <xliff:g id="APPNAME">%1$s</xliff:g>."</string>
    <string name="android_upgrading_starting_apps" msgid="451464516346926713">"Khởi động ứng dụng."</string>
    <string name="android_upgrading_complete" msgid="1405954754112999229">"Hoàn tất khởi động."</string>
    <string name="heavy_weight_notification" msgid="9087063985776626166">"<xliff:g id="APP">%1$s</xliff:g> đang hoạt động"</string>
    <string name="heavy_weight_notification_detail" msgid="2304833848484424985">"Nhấn để quay lại trò chơi"</string>
    <string name="heavy_weight_switcher_title" msgid="387882830435195342">"Chọn trò chơi"</string>
    <string name="heavy_weight_switcher_text" msgid="4176781660362912010">"Để cải thiện hiệu suất, mỗi lần bạn chỉ nên mở một trong số những trò chơi này."</string>
    <string name="old_app_action" msgid="3044685170829526403">"Quay lại <xliff:g id="OLD_APP">%1$s</xliff:g>"</string>
    <string name="new_app_action" msgid="6694851182870774403">"Mở <xliff:g id="NEW_APP">%1$s</xliff:g>"</string>
    <string name="new_app_description" msgid="5894852887817332322">"<xliff:g id="OLD_APP">%1$s</xliff:g> sẽ đóng mà không lưu"</string>
    <string name="dump_heap_notification" msgid="2618183274836056542">"<xliff:g id="PROC">%1$s</xliff:g> đã vượt quá giới hạn bộ nhớ"</string>
    <string name="dump_heap_ready_notification" msgid="1162196579925048701">"Đã có tệp báo lỗi cho <xliff:g id="PROC">%1$s</xliff:g>"</string>
    <string name="dump_heap_notification_detail" msgid="3993078784053054141">"Đã thu thập tệp báo lỗi. Hãy nhấn để chia sẻ."</string>
    <string name="dump_heap_title" msgid="5864292264307651673">"Chia sẻ tệp báo lỗi?"</string>
    <string name="dump_heap_text" msgid="8546022920319781701">"Quá trình <xliff:g id="PROC">%1$s</xliff:g> đã vượt quá giới hạn bộ nhớ <xliff:g id="SIZE">%2$s</xliff:g>. Bạn hiện có thể chia sẻ tệp báo lỗi với nhà phát triển của quá trình này. Lưu ý: tệp báo lỗi này có thể chứa bất kỳ thông tin cá nhân nào của bạn mà ứng dụng có quyền truy cập."</string>
    <string name="dump_heap_system_text" msgid="3236094872980706024">"Quá trình <xliff:g id="PROC">%1$s</xliff:g> đã vượt quá giới hạn bộ nhớ <xliff:g id="SIZE">%2$s</xliff:g>. Bạn hiện có thể chia sẻ tệp báo lỗi. Lưu ý: tệp báo lỗi này có thể chứa bất kỳ thông tin cá nhân nhạy cảm nào mà quá trình có quyền truy cập, có thể bao gồm cả thông tin bạn vừa nhập."</string>
    <string name="dump_heap_ready_text" msgid="1778041771455343067">"Bạn hiện có thể chia sẻ tệp báo lỗi của quá trình <xliff:g id="PROC">%1$s</xliff:g>. Lưu ý: tệp báo lỗi này có thể chứa bất kỳ thông tin cá nhân nhạy cảm nào mà quá trình có quyền truy cập, có thể bao gồm cả thông tin bạn vừa nhập."</string>
    <string name="sendText" msgid="5209874571959469142">"Chọn một tác vụ cho văn bản"</string>
    <string name="volume_ringtone" msgid="6885421406845734650">"Âm lượng chuông"</string>
    <string name="volume_music" msgid="5421651157138628171">"Âm lượng phương tiện"</string>
    <string name="volume_music_hint_playing_through_bluetooth" msgid="9165984379394601533">"Đang phát qua Bluetooth"</string>
    <string name="volume_music_hint_silent_ringtone_selected" msgid="8310739960973156272">"Đã đặt nhạc chuông im lặng"</string>
    <string name="volume_call" msgid="3941680041282788711">"Âm lượng cuộc gọi"</string>
    <string name="volume_bluetooth_call" msgid="2002891926351151534">"Âm lượng cuộc gọi trong Bluetooth"</string>
    <string name="volume_alarm" msgid="1985191616042689100">"Âm lượng báo thức"</string>
    <string name="volume_notification" msgid="2422265656744276715">"Âm lượng thông báo"</string>
    <string name="volume_unknown" msgid="1400219669770445902">"Âm lượng"</string>
    <string name="volume_icon_description_bluetooth" msgid="6538894177255964340">"Âm lượng bluetooth"</string>
    <string name="volume_icon_description_ringer" msgid="3326003847006162496">"Âm lượng nhạc chuông"</string>
    <string name="volume_icon_description_incall" msgid="8890073218154543397">"Âm lượng cuộc gọi"</string>
    <string name="volume_icon_description_media" msgid="4217311719665194215">"Âm lượng phương tiện"</string>
    <string name="volume_icon_description_notification" msgid="7044986546477282274">"Âm lượng thông báo"</string>
    <string name="ringtone_default" msgid="3789758980357696936">"Nhạc chuông mặc định"</string>
    <string name="ringtone_default_with_actual" msgid="1767304850491060581">"Mặc định (<xliff:g id="ACTUAL_RINGTONE">%1$s</xliff:g>)"</string>
    <string name="ringtone_silent" msgid="7937634392408977062">"Không"</string>
    <string name="ringtone_picker_title" msgid="3515143939175119094">"Nhạc chuông"</string>
    <string name="ringtone_picker_title_alarm" msgid="6473325356070549702">"Âm thanh báo thức"</string>
    <string name="ringtone_picker_title_notification" msgid="4837740874822788802">"Âm thanh thông báo"</string>
    <string name="ringtone_unknown" msgid="3914515995813061520">"Không xác định"</string>
    <plurals name="wifi_available" formatted="false" msgid="7900333017752027322">
      <item quantity="other">Các mạng Wi-Fi khả dụng</item>
      <item quantity="one">Mạng Wi-Fi khả dụng</item>
    </plurals>
    <plurals name="wifi_available_detailed" formatted="false" msgid="1140699367193975606">
      <item quantity="other">Mở các mạng Wi-Fi khả dụng</item>
      <item quantity="one">Mở mạng Wi-Fi khả dụng</item>
    </plurals>
    <string name="wifi_available_title" msgid="3817100557900599505">"Kết nối với mạng Wi-Fi đang mở"</string>
    <string name="wifi_available_carrier_network_title" msgid="4527932626916527897">"Kết nối với mạng Wi‑Fi của nhà mạng"</string>
    <string name="wifi_available_title_connecting" msgid="1139126673968899002">"Đang kết nối với mạng Wi-Fi"</string>
    <string name="wifi_available_title_connected" msgid="7542672851522241548">"Đã kết nối với mạng Wi-Fi"</string>
    <string name="wifi_available_title_failed_to_connect" msgid="6861772233582618132">"Không thể kết nối với mạng Wi‑Fi"</string>
    <string name="wifi_available_content_failed_to_connect" msgid="3377406637062802645">"Nhấn để xem tất cả các mạng"</string>
    <string name="wifi_available_action_connect" msgid="2635699628459488788">"Kết nối"</string>
    <string name="wifi_available_action_all_networks" msgid="4368435796357931006">"Tất cả các mạng"</string>
    <string name="wifi_suggestion_title" msgid="9099832833531486167">"Bạn muốn kết nối với mạng Wi‑Fi?"</string>
    <string name="wifi_suggestion_content" msgid="5883181205841582873">"Do <xliff:g id="NAME">%s</xliff:g> đề xuất"</string>
    <string name="wifi_suggestion_action_allow_app" msgid="3689946344485394085">"Có"</string>
    <string name="wifi_suggestion_action_disallow_app" msgid="7977918905605931385">"Không"</string>
    <string name="wifi_wakeup_onboarding_title" msgid="228772560195634292">"Wi-Fi sẽ tự động bật"</string>
    <string name="wifi_wakeup_onboarding_subtext" msgid="3989697580301186973">"Khi bạn ở gần mạng đã lưu chất lượng cao"</string>
    <string name="wifi_wakeup_onboarding_action_disable" msgid="838648204200836028">"Không bật lại"</string>
    <string name="wifi_wakeup_enabled_title" msgid="6534603733173085309">"Wi-Fi đã tự động bật"</string>
    <string name="wifi_wakeup_enabled_content" msgid="189330154407990583">"Bạn đang ở gần mạng đã lưu: <xliff:g id="NETWORK_SSID">%1$s</xliff:g>"</string>
    <string name="wifi_available_sign_in" msgid="9157196203958866662">"Đăng nhập vào mạng Wi-Fi"</string>
    <string name="network_available_sign_in" msgid="1848877297365446605">"Đăng nhập vào mạng"</string>
    <!-- no translation found for network_available_sign_in_detailed (8000081941447976118) -->
    <skip />
    <string name="wifi_no_internet" msgid="5198100389964214865">"<xliff:g id="NETWORK_SSID">%1$s</xliff:g> không có quyền truy cập Internet"</string>
    <string name="wifi_no_internet_detailed" msgid="8083079241212301741">"Nhấn để biết tùy chọn"</string>
    <string name="captive_portal_logged_in_detailed" msgid="8489345381637456021">"Đã kết nối"</string>
    <string name="network_partial_connectivity" msgid="7774883385494762741">"<xliff:g id="NETWORK_SSID">%1$s</xliff:g> có khả năng kết nối giới hạn"</string>
    <string name="network_partial_connectivity_detailed" msgid="1959697814165325217">"Nhấn để tiếp tục kết nối"</string>
    <string name="wifi_softap_config_change" msgid="8475911871165857607">"Những thay đổi trong mục cài đặt điểm phát sóng của bạn"</string>
    <string name="wifi_softap_config_change_summary" msgid="7601233252456548891">"Bằng tần của điểm phát sóng đã thay đổi."</string>
    <string name="wifi_softap_config_change_detailed" msgid="8022936822860678033">"Thiết bị này không hỗ trợ tùy chọn chỉ sử dụng băng tần 5 GHz. Thay vào đó, thiết bị này sẽ sử dụng băng tần 5 GHz khi có thể."</string>
    <string name="network_switch_metered" msgid="4671730921726992671">"Đã chuyển sang <xliff:g id="NETWORK_TYPE">%1$s</xliff:g>"</string>
    <string name="network_switch_metered_detail" msgid="775163331794506615">"Thiết bị sử dụng <xliff:g id="NEW_NETWORK">%1$s</xliff:g> khi <xliff:g id="PREVIOUS_NETWORK">%2$s</xliff:g> không có quyền truy cập Internet. Bạn có thể phải trả phí."</string>
    <string name="network_switch_metered_toast" msgid="5779283181685974304">"Đã chuyển từ <xliff:g id="PREVIOUS_NETWORK">%1$s</xliff:g> sang <xliff:g id="NEW_NETWORK">%2$s</xliff:g>"</string>
  <string-array name="network_switch_type_name">
    <item msgid="3979506840912951943">"dữ liệu di động"</item>
    <item msgid="75483255295529161">"Wi-Fi"</item>
    <item msgid="6862614801537202646">"Bluetooth"</item>
    <item msgid="5447331121797802871">"Ethernet"</item>
    <item msgid="8257233890381651999">"VPN"</item>
  </string-array>
    <string name="network_switch_type_name_unknown" msgid="4552612897806660656">"loại mạng không xác định"</string>
    <string name="wifi_watchdog_network_disabled" msgid="7904214231651546347">"Không thể kết nối với Wi-Fi"</string>
    <string name="wifi_watchdog_network_disabled_detailed" msgid="4917472096696322767">" có kết nối internet kém."</string>
    <string name="wifi_connect_alert_title" msgid="8455846016001810172">"Cho phép kết nối?"</string>
    <string name="wifi_connect_alert_message" msgid="6451273376815958922">"Ứng dụng %1$s muốn kết nối với Mạng Wifi %2$s"</string>
    <string name="wifi_connect_default_application" msgid="7143109390475484319">"Ứng dụng"</string>
    <string name="wifi_p2p_dialog_title" msgid="97611782659324517">"Wi-Fi Direct"</string>
    <string name="wifi_p2p_turnon_message" msgid="2909250942299627244">"Khởi động Wi-Fi Direct. Việc này sẽ tắt hoạt động của ứng dụng khách/điểm phát sóng Wi-Fi."</string>
    <string name="wifi_p2p_failed_message" msgid="3763669677935623084">"Không thể khởi động Wi-Fi Direct."</string>
    <string name="wifi_p2p_enabled_notification_title" msgid="2068321881673734886">"Wi-Fi Direct được bật"</string>
    <string name="wifi_p2p_enabled_notification_message" msgid="8064677407830620023">"Nhấn để xem cài đặt"</string>
    <string name="accept" msgid="1645267259272829559">"Đồng ý"</string>
    <string name="decline" msgid="2112225451706137894">"Từ chối"</string>
    <string name="wifi_p2p_invitation_sent_title" msgid="1318975185112070734">"Đã gửi thư mời"</string>
    <string name="wifi_p2p_invitation_to_connect_title" msgid="4958803948658533637">"Thư mời kết nối"</string>
    <string name="wifi_p2p_from_message" msgid="570389174731951769">"Người gửi:"</string>
    <string name="wifi_p2p_to_message" msgid="248968974522044099">"Người nhận:"</string>
    <string name="wifi_p2p_enter_pin_message" msgid="5920929550367828970">"Nhập PIN bắt buộc:"</string>
    <string name="wifi_p2p_show_pin_message" msgid="8530563323880921094">"Mã PIN:"</string>
    <string name="wifi_p2p_frequency_conflict_message" product="tablet" msgid="8012981257742232475">"Máy tính bảng sẽ tạm thời ngắt kết nối khỏi Wi-Fi trong khi máy tính bảng được kết nối với <xliff:g id="DEVICE_NAME">%1$s</xliff:g>"</string>
    <string name="wifi_p2p_frequency_conflict_message" product="tv" msgid="3087858235069421128">"TV sẽ tạm thời ngắt kết nối khỏi Wi-Fi trong khi được kết nối với <xliff:g id="DEVICE_NAME">%1$s</xliff:g>"</string>
    <string name="wifi_p2p_frequency_conflict_message" product="default" msgid="7363907213787469151">"Điện thoại sẽ tạm thời ngắt kết nối khỏi Wi-Fi trong khi điện thoại được kết nối với <xliff:g id="DEVICE_NAME">%1$s</xliff:g>"</string>
    <string name="select_character" msgid="3365550120617701745">"Chèn ký tự"</string>
    <string name="sms_control_title" msgid="7296612781128917719">"Đang gửi tin nhắn SMS"</string>
    <string name="sms_control_message" msgid="3867899169651496433">"&lt;b&gt;<xliff:g id="APP_NAME">%1$s</xliff:g>&lt;/b&gt; đang gửi rất nhiều tin nhắn SMS. Bạn có muốn cho phép ứng dụng này tiếp tục gửi tin nhắn không?"</string>
    <string name="sms_control_yes" msgid="3663725993855816807">"Cho phép"</string>
    <string name="sms_control_no" msgid="625438561395534982">"Từ chối"</string>
    <string name="sms_short_code_confirm_message" msgid="1645436466285310855">"&lt;b&gt;<xliff:g id="APP_NAME">%1$s</xliff:g>&lt;/b&gt; muốn gửi thư đến &lt;b&gt;<xliff:g id="DEST_ADDRESS">%2$s</xliff:g>&lt;/b&gt;."</string>
    <string name="sms_short_code_details" msgid="5873295990846059400">"Điều này "<b>"có thể gây ra các khoản phí"</b>" đối với tài khoản di động của bạn."</string>
    <string name="sms_premium_short_code_details" msgid="7869234868023975"><b>"Điều này sẽ gây ra các khoản phí đối với tài khoản di động của bạn."</b></string>
    <string name="sms_short_code_confirm_allow" msgid="4458878637111023413">"Gửi"</string>
    <string name="sms_short_code_confirm_deny" msgid="2927389840209170706">"Hủy"</string>
    <string name="sms_short_code_remember_choice" msgid="5289538592272218136">"Nhớ lựa chọn của tôi"</string>
    <string name="sms_short_code_remember_undo_instruction" msgid="4960944133052287484">"Bạn có thể thay đổi cài đặt này sau trong Cài đặt &gt; Ứng dụng"</string>
    <string name="sms_short_code_confirm_always_allow" msgid="3241181154869493368">"Luôn cho phép"</string>
    <string name="sms_short_code_confirm_never_allow" msgid="446992765774269673">"Không bao giờ cho phép"</string>
    <string name="sim_removed_title" msgid="6227712319223226185">"Đã xóa thẻ SIM"</string>
    <string name="sim_removed_message" msgid="2333164559970958645">"Mạng di động sẽ không khả dụng cho đến khi bạn khởi động lại với thẻ SIM hợp lệ được lắp."</string>
    <string name="sim_done_button" msgid="827949989369963775">"Xong"</string>
    <string name="sim_added_title" msgid="3719670512889674693">"Đã thêm thẻ SIM"</string>
    <string name="sim_added_message" msgid="6599945301141050216">"Khởi động lại thiết bị của bạn để truy cập mạng di động."</string>
    <string name="sim_restart_button" msgid="4722407842815232347">"Khởi động lại"</string>
    <string name="install_carrier_app_notification_title" msgid="9056007111024059888">"Kích hoạt dịch vụ di động"</string>
    <string name="install_carrier_app_notification_text" msgid="3346681446158696001">"Tải xuống ứng dụng của nhà cung cấp dịch vụ để kích hoạt SIM mới"</string>
    <string name="install_carrier_app_notification_text_app_name" msgid="1196505084835248137">"Tải ứng dụng <xliff:g id="APP_NAME">%1$s</xliff:g> xuống để kích hoạt SIM mới"</string>
    <string name="install_carrier_app_notification_button" msgid="3094206295081900849">"Tải xuống ứng dụng"</string>
    <string name="carrier_app_notification_title" msgid="8921767385872554621">"Đã lắp SIM mới"</string>
    <string name="carrier_app_notification_text" msgid="1132487343346050225">"Nhấn để thiết lập"</string>
    <string name="time_picker_dialog_title" msgid="8349362623068819295">"Đặt giờ"</string>
    <string name="date_picker_dialog_title" msgid="5879450659453782278">"Đặt ngày"</string>
    <string name="date_time_set" msgid="5777075614321087758">"Đặt"</string>
    <string name="date_time_done" msgid="2507683751759308828">"Xong"</string>
    <string name="perms_new_perm_prefix" msgid="8257740710754301407"><font size="12" fgcolor="#ff33b5e5">"MỚI: "</font></string>
    <string name="perms_description_app" msgid="5139836143293299417">"Được cung cấp bởi <xliff:g id="APP_NAME">%1$s</xliff:g>."</string>
    <string name="no_permissions" msgid="7283357728219338112">"Không yêu cầu quyền"</string>
    <string name="perm_costs_money" msgid="4902470324142151116">"bạn có thể mất tiền vì điều này"</string>
    <string name="dlg_ok" msgid="7376953167039865701">"OK"</string>
    <string name="usb_charging_notification_title" msgid="1595122345358177163">"Đang sạc thiết bị này qua USB"</string>
    <string name="usb_supplying_notification_title" msgid="4631045789893086181">"Đang sạc thiết bị được kết nối qua USB"</string>
    <string name="usb_mtp_notification_title" msgid="4238227258391151029">"Đã bật truyền tệp qua USB"</string>
    <string name="usb_ptp_notification_title" msgid="5425857879922006878">"Đã bật chế độ PTP qua USB"</string>
    <string name="usb_tether_notification_title" msgid="3716143122035802501">"Đã bật chia sẻ kết nối qua USB"</string>
    <string name="usb_midi_notification_title" msgid="5356040379749154805">"Đã bật chế độ MIDI qua USB"</string>
    <string name="usb_accessory_notification_title" msgid="1785694450621427730">"Đã kết nối phụ kiện USB"</string>
    <string name="usb_notification_message" msgid="3370903770828407960">"Nhấn để biết thêm tùy chọn."</string>
    <string name="usb_power_notification_message" msgid="4647527153291917218">"Đang sạc thiết bị được kết nối. Hãy nhấn để biết thêm các tùy chọn."</string>
    <string name="usb_unsupported_audio_accessory_title" msgid="3529881374464628084">"Đã phát hiện phụ kiện âm thanh analog"</string>
    <string name="usb_unsupported_audio_accessory_message" msgid="6309553946441565215">"Thiết bị được kết nối không tương thích với điện thoại này. Nhấn để tìm hiểu thêm."</string>
    <string name="adb_active_notification_title" msgid="6729044778949189918">"Đã kết nối gỡ lỗi USB"</string>
    <string name="adb_active_notification_message" msgid="7463062450474107752">"Nhấn để tắt tính năng gỡ lỗi USB"</string>
    <string name="adb_active_notification_message" product="tv" msgid="8470296818270110396">"Chọn để vô hiệu hóa gỡ lỗi USB."</string>
    <string name="test_harness_mode_notification_title" msgid="2216359742631914387">"Đã bật Chế độ khai thác kiểm thử"</string>
    <string name="test_harness_mode_notification_message" msgid="1343197173054407119">"Khôi phục cài đặt gốc để tắt Chế độ khai thác kiểm thử."</string>
    <string name="usb_contaminant_detected_title" msgid="7136400633704058349">"Có chất lỏng hoặc mảnh vỡ trong cổng USB"</string>
    <string name="usb_contaminant_detected_message" msgid="832337061059487250">"Cổng USB đã tự động tắt. Nhấn để tìm hiểu thêm."</string>
    <string name="usb_contaminant_not_detected_title" msgid="7708281124088684821">"Có thể sử dụng cổng USB"</string>
    <string name="usb_contaminant_not_detected_message" msgid="2415791798244545292">"Điện thoại không còn phát hiện chất lỏng hay mảnh vỡ nữa."</string>
    <string name="taking_remote_bugreport_notification_title" msgid="6742483073875060934">"Đang thu thập báo cáo lỗi…"</string>
    <string name="share_remote_bugreport_notification_title" msgid="4987095013583691873">"Chia sẻ báo cáo lỗi?"</string>
    <string name="sharing_remote_bugreport_notification_title" msgid="7572089031496651372">"Đang chia sẻ báo cáo lỗi…"</string>
    <string name="share_remote_bugreport_notification_message_finished" msgid="6029609949340992866">"Quản trị viên của bạn đã yêu cầu báo cáo lỗi để giúp khắc phục sự cố thiết bị này. Bạn có thể chia sẻ ứng dụng và dữ liệu."</string>
    <string name="share_remote_bugreport_action" msgid="6249476773913384948">"CHIA SẺ"</string>
    <string name="decline_remote_bugreport_action" msgid="6230987241608770062">"TỪ CHỐI"</string>
    <string name="select_input_method" msgid="4653387336791222978">"Chọn phương thức nhập"</string>
    <string name="show_ime" msgid="2506087537466597099">"Hiển thị bàn phím ảo trên màn hình trong khi bàn phím vật lý đang hoạt động"</string>
    <string name="hardware" msgid="194658061510127999">"Hiển thị bàn phím ảo"</string>
    <string name="select_keyboard_layout_notification_title" msgid="597189518763083494">"Định cấu hình bàn phím vật lý"</string>
    <string name="select_keyboard_layout_notification_message" msgid="8084622969903004900">"Nhấn để chọn ngôn ngữ và bố cục"</string>
    <string name="fast_scroll_alphabet" msgid="5433275485499039199">" ABCDEFGHIJKLMNOPQRSTUVWXYZ"</string>
    <string name="fast_scroll_numeric_alphabet" msgid="4030170524595123610">" 0123456789ABCDEFGHIJKLMNOPQRSTUVWXYZ"</string>
    <string name="alert_windows_notification_channel_group_name" msgid="1463953341148606396">"Hiển thị trên các ứng dụng khác"</string>
    <string name="alert_windows_notification_channel_name" msgid="3116610965549449803">"<xliff:g id="NAME">%s</xliff:g> hiển thị trên các ứng dụng khác"</string>
    <string name="alert_windows_notification_title" msgid="3697657294867638947">"<xliff:g id="NAME">%s</xliff:g> hiển thị trên ứng dụng khác"</string>
    <string name="alert_windows_notification_message" msgid="8917232109522912560">"Nếu bạn không muốn <xliff:g id="NAME">%s</xliff:g> sử dụng tính năng này, hãy nhấn để mở cài đặt và tắt tính năng này."</string>
    <string name="alert_windows_notification_turn_off_action" msgid="2902891971380544651">"Tắt"</string>
    <string name="ext_media_checking_notification_title" msgid="4411133692439308924">"Đang kiểm tra <xliff:g id="NAME">%s</xliff:g>…"</string>
    <string name="ext_media_checking_notification_message" msgid="410185170877285434">"Đang xem lại nội dung hiện tại"</string>
    <string name="ext_media_new_notification_title" msgid="1621805083736634077">"<xliff:g id="NAME">%s</xliff:g> mới"</string>
    <string name="ext_media_new_notification_message" msgid="3673685270558405087">"Hãy nhấn để thiết lập"</string>
    <string name="ext_media_ready_notification_message" msgid="4083398150380114462">"Để chuyển ảnh và phương tiện"</string>
    <string name="ext_media_unmountable_notification_title" msgid="4179418065210797130">"Vấn đề với <xliff:g id="NAME">%s</xliff:g>"</string>
    <string name="ext_media_unmountable_notification_message" msgid="4193858924381066522">"Hãy nhấn để sửa"</string>
    <string name="ext_media_unmountable_notification_message" product="tv" msgid="3941179940297874950">"<xliff:g id="NAME">%s</xliff:g> bị lỗi. Chọn để sửa."</string>
    <string name="ext_media_unsupported_notification_title" msgid="3797642322958803257">"<xliff:g id="NAME">%s</xliff:g> không được hỗ trợ"</string>
    <string name="ext_media_unsupported_notification_message" msgid="6121601473787888589">"Thiết bị này không hỗ trợ <xliff:g id="NAME">%s</xliff:g> này. Nhấn để thiết lập ở định dạng được hỗ trợ."</string>
    <string name="ext_media_unsupported_notification_message" product="tv" msgid="3725436899820390906">"Thiết bị này không hỗ trợ <xliff:g id="NAME">%s</xliff:g> này. Chọn để thiết lập ở định dạng được hỗ trợ."</string>
    <string name="ext_media_badremoval_notification_title" msgid="3206248947375505416">"Đã tháo đột ngột <xliff:g id="NAME">%s</xliff:g>"</string>
    <string name="ext_media_badremoval_notification_message" msgid="8556885808951260574">"Hãy ngắt kết nối phương tiện trước khi tháo để tránh mất nội dung"</string>
    <string name="ext_media_nomedia_notification_title" msgid="6593814191061956856">"Đã xóa <xliff:g id="NAME">%s</xliff:g>"</string>
    <string name="ext_media_nomedia_notification_message" msgid="2110883356419799994">"Một số chức năng có thể hoạt động không bình thường. Hãy lắp bộ nhớ mới."</string>
    <string name="ext_media_unmounting_notification_title" msgid="5046532339291216076">"Đang ngắt kết nối <xliff:g id="NAME">%s</xliff:g>"</string>
    <string name="ext_media_unmounting_notification_message" msgid="1003926904442321115">"Không tháo"</string>
    <string name="ext_media_init_action" msgid="7952885510091978278">"Thiết lập"</string>
    <string name="ext_media_unmount_action" msgid="1121883233103278199">"Tháo"</string>
    <string name="ext_media_browse_action" msgid="8322172381028546087">"Khám phá"</string>
    <string name="ext_media_seamless_action" msgid="6575980560886881233">"Chuyển đổi đầu ra"</string>
    <string name="ext_media_missing_title" msgid="620980315821543904">"<xliff:g id="NAME">%s</xliff:g> bị thiếu"</string>
    <string name="ext_media_missing_message" msgid="4012389235250987930">"Hãy lắp lại thiết bị"</string>
    <string name="ext_media_move_specific_title" msgid="1471100343872375842">"Di chuyển <xliff:g id="NAME">%s</xliff:g>"</string>
    <string name="ext_media_move_title" msgid="1022809140035962662">"Di chuyển dữ liệu"</string>
    <string name="ext_media_move_success_title" msgid="7863652232242276066">"Đã hoàn tất chuyển nội dung"</string>
    <string name="ext_media_move_success_message" msgid="8939137931961728009">"Đã di chuyển nội dung sang <xliff:g id="NAME">%s</xliff:g>"</string>
    <string name="ext_media_move_failure_title" msgid="1604422634177382092">"Không thể di chuyển nội dung"</string>
    <string name="ext_media_move_failure_message" msgid="7388950499623016135">"Thử di chuyển lại nội dung"</string>
    <string name="ext_media_status_removed" msgid="6576172423185918739">"Đã tháo"</string>
    <string name="ext_media_status_unmounted" msgid="2551560878416417752">"Đã đẩy ra"</string>
    <string name="ext_media_status_checking" msgid="6193921557423194949">"Đang kiểm tra…"</string>
    <string name="ext_media_status_mounted" msgid="7253821726503179202">"Sẵn sàng"</string>
    <string name="ext_media_status_mounted_ro" msgid="8020978752406021015">"Chỉ đọc"</string>
    <string name="ext_media_status_bad_removal" msgid="8395398567890329422">"Đã tháo một cách không an toàn"</string>
    <string name="ext_media_status_unmountable" msgid="805594039236667894">"Bị lỗi"</string>
    <string name="ext_media_status_unsupported" msgid="4691436711745681828">"Không được hỗ trợ"</string>
    <string name="ext_media_status_ejecting" msgid="5463887263101234174">"Đang đẩy ra…"</string>
    <string name="ext_media_status_formatting" msgid="1085079556538644861">"Đang định dạng…"</string>
    <string name="ext_media_status_missing" msgid="5638633895221670766">"Chưa được lắp"</string>
    <string name="activity_list_empty" msgid="1675388330786841066">"Không tìm thấy hoạt động nào phù hợp."</string>
    <string name="permlab_route_media_output" msgid="6243022988998972085">"định tuyến thiết bị ra phương tiện"</string>
    <string name="permdesc_route_media_output" msgid="4932818749547244346">"Cho phép ứng dụng định tuyến thiết bị ra phương tiện đến các thiết bị bên ngoài khác."</string>
    <string name="permlab_readInstallSessions" msgid="3713753067455750349">"đọc phiên cài đặt"</string>
    <string name="permdesc_readInstallSessions" msgid="2049771699626019849">"Cho phép ứng dụng đọc phiên cài đặt. Thao tác này sẽ cho phép ứng dụng xem chi tiết về gói cài đặt đang hoạt động."</string>
    <string name="permlab_requestInstallPackages" msgid="5782013576218172577">"yêu cầu gói cài đặt"</string>
    <string name="permdesc_requestInstallPackages" msgid="5740101072486783082">"Cho phép ứng dụng yêu cầu cài đặt gói."</string>
    <string name="permlab_requestDeletePackages" msgid="1703686454657781242">"yêu cầu xóa gói"</string>
    <string name="permdesc_requestDeletePackages" msgid="3406172963097595270">"Cho phép ứng dụng yêu cầu xóa gói."</string>
    <string name="permlab_requestIgnoreBatteryOptimizations" msgid="8021256345643918264">"hỏi để bỏ qua tối ưu hóa pin"</string>
    <string name="permdesc_requestIgnoreBatteryOptimizations" msgid="8359147856007447638">"Cho phép ứng dụng hỏi quyền để bỏ qua tối ưu hóa pin cho ứng dụng đó."</string>
    <string name="tutorial_double_tap_to_zoom_message_short" msgid="1311810005957319690">"Nhấn hai lần để kiểm soát thu phóng"</string>
    <string name="gadget_host_error_inflating" msgid="4882004314906466162">"Không thể thêm tiện ích."</string>
    <string name="ime_action_go" msgid="8320845651737369027">"Đến"</string>
    <string name="ime_action_search" msgid="658110271822807811">"Tìm kiếm"</string>
    <string name="ime_action_send" msgid="2316166556349314424">"Gửi"</string>
    <string name="ime_action_next" msgid="3138843904009813834">"Tiếp theo"</string>
    <string name="ime_action_done" msgid="8971516117910934605">"Xong"</string>
    <string name="ime_action_previous" msgid="1443550039250105948">"Trước"</string>
    <string name="ime_action_default" msgid="2840921885558045721">"Thực hiện"</string>
    <string name="dial_number_using" msgid="5789176425167573586">"Quay số\nsử dụng <xliff:g id="NUMBER">%s</xliff:g>"</string>
    <string name="create_contact_using" msgid="4947405226788104538">"Tạo liên hệ\nsử dụng <xliff:g id="NUMBER">%s</xliff:g>"</string>
    <string name="grant_credentials_permission_message_header" msgid="2106103817937859662">"Một hoặc nhiều ứng dụng sau đây yêu cầu quyền truy cập vào tài khoản của bạn, hiện tại và trong tương lai."</string>
    <string name="grant_credentials_permission_message_footer" msgid="3125211343379376561">"Bạn có muốn cho phép yêu cầu này không?"</string>
    <string name="grant_permissions_header_text" msgid="6874497408201826708">"Yêu cầu truy cập"</string>
    <string name="allow" msgid="7225948811296386551">"Cho phép"</string>
    <string name="deny" msgid="2081879885755434506">"Từ chối"</string>
    <string name="permission_request_notification_title" msgid="6486759795926237907">"Đã yêu cầu quyền"</string>
    <string name="permission_request_notification_with_subtitle" msgid="8530393139639560189">"Đã yêu cầu quyền\ncho tài khoản <xliff:g id="ACCOUNT">%s</xliff:g>."</string>
    <string name="forward_intent_to_owner" msgid="1207197447013960896">"Bạn đang sử dụng ứng dụng này bên ngoài hồ sơ công việc của mình"</string>
    <string name="forward_intent_to_work" msgid="621480743856004612">"Bạn đang sử dụng ứng dụng này trong hồ sơ công việc của mình"</string>
    <string name="input_method_binding_label" msgid="1283557179944992649">"Phương thức nhập"</string>
    <string name="sync_binding_label" msgid="3687969138375092423">"Đồng bộ hóa"</string>
    <string name="accessibility_binding_label" msgid="4148120742096474641">"Hỗ trợ tiếp cận"</string>
    <string name="wallpaper_binding_label" msgid="1240087844304687662">"Hình nền"</string>
    <string name="chooser_wallpaper" msgid="7873476199295190279">"Thay đổi hình nền"</string>
    <string name="notification_listener_binding_label" msgid="2014162835481906429">"Trình xử lý thông báo"</string>
    <string name="vr_listener_binding_label" msgid="4316591939343607306">"Trình nghe VR"</string>
    <string name="condition_provider_service_binding_label" msgid="1321343352906524564">"Trình cung cấp điều kiện"</string>
    <string name="notification_ranker_binding_label" msgid="774540592299064747">"Dịch vụ xếp hạng thông báo"</string>
    <string name="vpn_title" msgid="19615213552042827">"Đã kích hoạt VPN"</string>
    <string name="vpn_title_long" msgid="6400714798049252294">"VPN được <xliff:g id="APP">%s</xliff:g> kích hoạt"</string>
    <string name="vpn_text" msgid="1610714069627824309">"Chạm để quản lý mạng."</string>
    <string name="vpn_text_long" msgid="4907843483284977618">"Đã kết nối với <xliff:g id="SESSION">%s</xliff:g>. Chạm để quản lý mạng."</string>
    <string name="vpn_lockdown_connecting" msgid="6443438964440960745">"Đang kết nối VPN luôn bật…"</string>
    <string name="vpn_lockdown_connected" msgid="8202679674819213931">"Đã kết nối VPN luôn bật"</string>
    <string name="vpn_lockdown_disconnected" msgid="735805531187559719">"Đã ngắt kết nối khỏi VPN luôn bật"</string>
    <string name="vpn_lockdown_error" msgid="3133844445659711681">"Không thể kết nối với VPN luôn bật"</string>
    <string name="vpn_lockdown_config" msgid="8151951501116759194">"Thay đổi cài đặt mạng hoặc VPN"</string>
    <string name="upload_file" msgid="2897957172366730416">"Chọn tệp"</string>
    <string name="no_file_chosen" msgid="6363648562170759465">"Không có tệp nào được chọn"</string>
    <string name="reset" msgid="2448168080964209908">"Đặt lại"</string>
    <string name="submit" msgid="1602335572089911941">"Gửi"</string>
    <string name="car_mode_disable_notification_title" msgid="5704265646471239078">"Ứng dụng lái xe đang chạy"</string>
    <string name="car_mode_disable_notification_message" msgid="7647248420931129377">"Nhấn để thoát khỏi ứng dụng lái xe."</string>
    <string name="tethered_notification_title" msgid="3146694234398202601">"Chức năng điểm truy cập Internet hoặc điểm phát sóng đang hoạt động"</string>
    <string name="tethered_notification_message" msgid="2113628520792055377">"Nhấn để thiết lập."</string>
    <string name="disable_tether_notification_title" msgid="7526977944111313195">"Đã tắt tính năng chia sẻ kết nối"</string>
    <string name="disable_tether_notification_message" msgid="2913366428516852495">"Hãy liên hệ với quản trị viên của bạn để biết chi tiết"</string>
    <string name="back_button_label" msgid="2300470004503343439">"Quay lại"</string>
    <string name="next_button_label" msgid="1080555104677992408">"Tiếp theo"</string>
    <string name="skip_button_label" msgid="1275362299471631819">"Bỏ qua"</string>
    <string name="no_matches" msgid="8129421908915840737">"Không có kết quả nào phù hợp"</string>
    <string name="find_on_page" msgid="1946799233822820384">"Tìm kiếm trên trang"</string>
    <plurals name="matches_found" formatted="false" msgid="1210884353962081884">
      <item quantity="other"><xliff:g id="INDEX">%d</xliff:g> trong số <xliff:g id="TOTAL">%d</xliff:g></item>
      <item quantity="one">1 trận đấu</item>
    </plurals>
    <string name="action_mode_done" msgid="7217581640461922289">"Xong"</string>
    <string name="progress_erasing" msgid="2569962663843586562">"Đang xóa bộ nhớ dùng chung…"</string>
    <string name="share" msgid="1778686618230011964">"Chia sẻ"</string>
    <string name="find" msgid="4808270900322985960">"Tìm"</string>
    <string name="websearch" msgid="4337157977400211589">"Tìm kiếm trên web"</string>
    <string name="find_next" msgid="5742124618942193978">"Tìm kết quả phù hợp tiếp theo"</string>
    <string name="find_previous" msgid="2196723669388360506">"Tìm kết quả phù hợp trước"</string>
    <string name="gpsNotifTicker" msgid="5622683912616496172">"Yêu cầu vị trí từ <xliff:g id="NAME">%s</xliff:g>"</string>
    <string name="gpsNotifTitle" msgid="5446858717157416839">"Yêu cầu truy cập vị trí"</string>
    <string name="gpsNotifMessage" msgid="1374718023224000702">"Được yêu cầu bởi <xliff:g id="NAME">%1$s</xliff:g> (<xliff:g id="SERVICE">%2$s</xliff:g>)"</string>
    <string name="gpsVerifYes" msgid="2346566072867213563">"Có"</string>
    <string name="gpsVerifNo" msgid="1146564937346454865">"Không"</string>
    <string name="sync_too_many_deletes" msgid="5296321850662746890">"Đã vượt quá giới hạn xóa"</string>
    <string name="sync_too_many_deletes_desc" msgid="496551671008694245">"Có <xliff:g id="NUMBER_OF_DELETED_ITEMS">%1$d</xliff:g> mục đã xóa cho <xliff:g id="TYPE_OF_SYNC">%2$s</xliff:g>, tài khoản <xliff:g id="ACCOUNT_NAME">%3$s</xliff:g>. Bạn muốn thực hiện tác vụ nào?"</string>
    <string name="sync_really_delete" msgid="2572600103122596243">"Xóa mục"</string>
    <string name="sync_undo_deletes" msgid="2941317360600338602">"Hoàn tác việc xóa"</string>
    <string name="sync_do_nothing" msgid="3743764740430821845">"Không thực hiện tác vụ nào bây giờ"</string>
    <string name="choose_account_label" msgid="5655203089746423927">"Chọn tài khoản"</string>
    <string name="add_account_label" msgid="2935267344849993553">"Thêm tài khoản"</string>
    <string name="add_account_button_label" msgid="3611982894853435874">"Thêm tài khoản"</string>
    <string name="number_picker_increment_button" msgid="2412072272832284313">"Tăng"</string>
    <string name="number_picker_decrement_button" msgid="476050778386779067">"Giảm"</string>
    <string name="number_picker_increment_scroll_mode" msgid="5259126567490114216">"Chạm và giữ <xliff:g id="VALUE">%s</xliff:g>."</string>
    <string name="number_picker_increment_scroll_action" msgid="9101473045891835490">"Trượt lên để tăng và trượt xuống để giảm."</string>
    <string name="time_picker_increment_minute_button" msgid="8865885114028614321">"Tăng phút"</string>
    <string name="time_picker_decrement_minute_button" msgid="6246834937080684791">"Giảm phút"</string>
    <string name="time_picker_increment_hour_button" msgid="3652056055810223139">"Tăng giờ"</string>
    <string name="time_picker_decrement_hour_button" msgid="1377479863429214792">"Giảm giờ"</string>
    <string name="time_picker_increment_set_pm_button" msgid="4147590696151230863">"Đặt CH"</string>
    <string name="time_picker_decrement_set_am_button" msgid="8302140353539486752">"Đặt SA"</string>
    <string name="date_picker_increment_month_button" msgid="5369998479067934110">"Tăng tháng"</string>
    <string name="date_picker_decrement_month_button" msgid="1832698995541726019">"Giảm tháng"</string>
    <string name="date_picker_increment_day_button" msgid="7130465412308173903">"Tăng ngày"</string>
    <string name="date_picker_decrement_day_button" msgid="4131881521818750031">"Giảm ngày"</string>
    <string name="date_picker_increment_year_button" msgid="6318697384310808899">"Tăng năm"</string>
    <string name="date_picker_decrement_year_button" msgid="4482021813491121717">"Giảm năm"</string>
    <string name="date_picker_prev_month_button" msgid="2858244643992056505">"Tháng trước"</string>
    <string name="date_picker_next_month_button" msgid="5559507736887605055">"Tháng sau"</string>
    <string name="keyboardview_keycode_alt" msgid="4856868820040051939">"Alt"</string>
    <string name="keyboardview_keycode_cancel" msgid="1203984017245783244">"Hủy"</string>
    <string name="keyboardview_keycode_delete" msgid="3337914833206635744">"Xóa"</string>
    <string name="keyboardview_keycode_done" msgid="1992571118466679775">"Xong"</string>
    <string name="keyboardview_keycode_mode_change" msgid="4547387741906537519">"Thay đổi chế độ"</string>
    <string name="keyboardview_keycode_shift" msgid="2270748814315147690">"Shift"</string>
    <string name="keyboardview_keycode_enter" msgid="2985864015076059467">"Enter"</string>
    <string name="activitychooserview_choose_application" msgid="2125168057199941199">"Chọn một ứng dụng"</string>
    <string name="activitychooserview_choose_application_error" msgid="8624618365481126668">"Không thể chạy <xliff:g id="APPLICATION_NAME">%s</xliff:g>"</string>
    <string name="shareactionprovider_share_with" msgid="806688056141131819">"Chia sẻ với"</string>
    <string name="shareactionprovider_share_with_application" msgid="5627411384638389738">"Chia sẻ với <xliff:g id="APPLICATION_NAME">%s</xliff:g>"</string>
    <string name="content_description_sliding_handle" msgid="415975056159262248">"Tay trượt. Chạm &amp; giữ."</string>
    <string name="description_target_unlock_tablet" msgid="3833195335629795055">"Trượt để mở khóa."</string>
    <string name="action_bar_home_description" msgid="5293600496601490216">"Điều hướng về trang chủ"</string>
    <string name="action_bar_up_description" msgid="2237496562952152589">"Điều hướng lên trên"</string>
    <string name="action_menu_overflow_description" msgid="2295659037509008453">"Tùy chọn khác"</string>
    <string name="action_bar_home_description_format" msgid="7965984360903693903">"%1$s, %2$s"</string>
    <string name="action_bar_home_subtitle_description_format" msgid="6985546530471780727">"%1$s, %2$s, %3$s"</string>
    <string name="storage_internal" msgid="3570990907910199483">"Bộ nhớ trong dùng chung"</string>
    <string name="storage_sd_card" msgid="3282948861378286745">"Thẻ SD"</string>
    <string name="storage_sd_card_label" msgid="6347111320774379257">"Thẻ SD <xliff:g id="MANUFACTURER">%s</xliff:g>"</string>
    <string name="storage_usb_drive" msgid="6261899683292244209">"Ổ USB"</string>
    <string name="storage_usb_drive_label" msgid="4501418548927759953">"Ổ USB <xliff:g id="MANUFACTURER">%s</xliff:g>"</string>
    <string name="storage_usb" msgid="3017954059538517278">"Bộ lưu trữ USB"</string>
    <string name="extract_edit_menu_button" msgid="8940478730496610137">"Chỉnh sửa"</string>
    <string name="data_usage_warning_title" msgid="6499834033204801605">"Cảnh báo dữ liệu"</string>
    <string name="data_usage_warning_body" msgid="7340198905103751676">"Bạn đã sử dụng <xliff:g id="APP">%s</xliff:g> dữ liệu"</string>
    <string name="data_usage_mobile_limit_title" msgid="6561099244084267376">"Đã đạt đến giới hạn dữ liệu di động"</string>
    <string name="data_usage_wifi_limit_title" msgid="5803363779034792676">"Đã đạt tới g.hạn dữ liệu Wi-Fi"</string>
    <string name="data_usage_limit_body" msgid="2908179506560812973">"Đã tạm dừng dữ liệu đối với chu kỳ còn lại của bạn"</string>
    <string name="data_usage_mobile_limit_snoozed_title" msgid="3171402244827034372">"Vượt giới hạn dữ liệu di động"</string>
    <string name="data_usage_wifi_limit_snoozed_title" msgid="3547771791046344188">"Vượt quá giới hạn dữ liệu Wi-Fi"</string>
    <string name="data_usage_limit_snoozed_body" msgid="1671222777207603301">"Bạn đã vượt quá <xliff:g id="SIZE">%s</xliff:g> so với giới hạn đã đặt"</string>
    <string name="data_usage_restricted_title" msgid="5965157361036321914">"Dữ liệu nền bị giới hạn"</string>
    <string name="data_usage_restricted_body" msgid="469866376337242726">"Nhấn để xóa giới hạn."</string>
    <string name="data_usage_rapid_title" msgid="1809795402975261331">"Mức sử dụng dữ liệu di động cao"</string>
    <string name="data_usage_rapid_body" msgid="6897825788682442715">"Ứng dụng của bạn đã dùng nhiều dữ liệu hơn thường lệ"</string>
    <string name="data_usage_rapid_app_body" msgid="5396680996784142544">"<xliff:g id="APP">%s</xliff:g> đã dùng nhiều dữ liệu hơn thường lệ"</string>
    <string name="ssl_certificate" msgid="6510040486049237639">"Chứng chỉ bảo mật"</string>
    <string name="ssl_certificate_is_valid" msgid="6825263250774569373">"Chứng chỉ này hợp lệ."</string>
    <string name="issued_to" msgid="454239480274921032">"Cấp cho:"</string>
    <string name="common_name" msgid="2233209299434172646">"Tên chung:"</string>
    <string name="org_name" msgid="6973561190762085236">"Tổ chức:"</string>
    <string name="org_unit" msgid="7265981890422070383">"Đơn vị tổ chức:"</string>
    <string name="issued_by" msgid="2647584988057481566">"Cấp bởi:"</string>
    <string name="validity_period" msgid="8818886137545983110">"Tính hợp lệ:"</string>
    <string name="issued_on" msgid="5895017404361397232">"Cấp vào:"</string>
    <string name="expires_on" msgid="3676242949915959821">"Hết hạn vào:"</string>
    <string name="serial_number" msgid="758814067660862493">"Số sê-ri:"</string>
    <string name="fingerprints" msgid="4516019619850763049">"Tệp tham chiếu:"</string>
    <string name="sha256_fingerprint" msgid="4391271286477279263">"Tệp tham chiếu SHA-256:"</string>
    <string name="sha1_fingerprint" msgid="7930330235269404581">"Tệp tham chiếu SHA-1:"</string>
    <string name="activity_chooser_view_see_all" msgid="4292569383976636200">"Xem tất cả"</string>
    <string name="activity_chooser_view_dialog_title_default" msgid="4710013864974040615">"Chọn hoạt động"</string>
    <string name="share_action_provider_share_with" msgid="5247684435979149216">"Chia sẻ với"</string>
    <string name="sending" msgid="3245653681008218030">"Đang gửi…"</string>
    <string name="launchBrowserDefault" msgid="2057951947297614725">"Chạy trình duyệt?"</string>
    <string name="SetupCallDefault" msgid="5834948469253758575">"Chấp nhận cuộc gọi?"</string>
    <string name="activity_resolver_use_always" msgid="8017770747801494933">"Luôn chọn"</string>
    <string name="activity_resolver_set_always" msgid="1422574191056490585">"Đặt thành luôn mở"</string>
    <string name="activity_resolver_use_once" msgid="2404644797149173758">"Chỉ một lần"</string>
    <string name="activity_resolver_app_settings" msgid="8965806928986509855">"Cài đặt"</string>
    <string name="activity_resolver_work_profiles_support" msgid="185598180676883455">"%1$s không hỗ trợ hồ sơ công việc"</string>
    <string name="default_audio_route_name" product="tablet" msgid="4617053898167127471">"Máy tính bảng"</string>
    <string name="default_audio_route_name" product="tv" msgid="9158088547603019321">"TV"</string>
    <string name="default_audio_route_name" product="default" msgid="4239291273420140123">"Điện thoại"</string>
    <string name="default_audio_route_name_dock_speakers" msgid="6240602982276591864">"Loa đế"</string>
    <string name="default_audio_route_name_hdmi" msgid="1486254205617081251">"HDMI"</string>
    <string name="default_audio_route_name_headphones" msgid="8119971843803439110">"Tai nghe"</string>
    <string name="default_audio_route_name_usb" msgid="1234984851352637769">"USB"</string>
    <string name="default_audio_route_category_name" msgid="3722811174003886946">"Hệ thống"</string>
    <string name="bluetooth_a2dp_audio_route_name" msgid="8575624030406771015">"Âm thanh Bluetooth"</string>
    <string name="wireless_display_route_description" msgid="9070346425023979651">"Hiển thị không dây"</string>
    <string name="media_route_button_content_description" msgid="591703006349356016">"Truyền"</string>
    <string name="media_route_chooser_title" msgid="1751618554539087622">"Kết nối với thiết bị"</string>
    <string name="media_route_chooser_title_for_remote_display" msgid="3395541745872017583">"Truyền màn hình tới thiết bị"</string>
    <string name="media_route_chooser_searching" msgid="4776236202610828706">"Đang tìm kiếm thiết bị…"</string>
    <string name="media_route_chooser_extended_settings" msgid="87015534236701604">"Cài đặt"</string>
    <string name="media_route_controller_disconnect" msgid="8966120286374158649">"Ngắt kết nối"</string>
    <string name="media_route_status_scanning" msgid="7279908761758293783">"Đang quét..."</string>
    <string name="media_route_status_connecting" msgid="6422571716007825440">"Đang kết nối..."</string>
    <string name="media_route_status_available" msgid="6983258067194649391">"Khả dụng"</string>
    <string name="media_route_status_not_available" msgid="6739899962681886401">"Không khả dụng"</string>
    <string name="media_route_status_in_use" msgid="4533786031090198063">"Đang được sử dụng"</string>
    <string name="display_manager_built_in_display_name" msgid="2583134294292563941">"Màn hình tích hợp"</string>
    <string name="display_manager_hdmi_display_name" msgid="1555264559227470109">"Màn hình HDMI"</string>
    <string name="display_manager_overlay_display_name" msgid="5142365982271620716">"Lớp phủ #<xliff:g id="ID">%1$d</xliff:g>"</string>
    <string name="display_manager_overlay_display_title" msgid="652124517672257172">"<xliff:g id="NAME">%1$s</xliff:g>: <xliff:g id="WIDTH">%2$d</xliff:g>x<xliff:g id="HEIGHT">%3$d</xliff:g>, <xliff:g id="DPI">%4$d</xliff:g> dpi"</string>
    <string name="display_manager_overlay_display_secure_suffix" msgid="6022119702628572080">", an toàn"</string>
    <string name="kg_forgot_pattern_button_text" msgid="8852021467868220608">"Đã quên hình"</string>
    <string name="kg_wrong_pattern" msgid="1850806070801358830">"Hình không chính xác"</string>
    <string name="kg_wrong_password" msgid="2333281762128113157">"Mật khẩu sai"</string>
    <string name="kg_wrong_pin" msgid="1131306510833563801">"PIN sai"</string>
    <plurals name="kg_too_many_failed_attempts_countdown" formatted="false" msgid="8790651267324125694">
      <item quantity="other">Hãy thử lại sau <xliff:g id="NUMBER">%d</xliff:g> giây.</item>
      <item quantity="one">Hãy thử lại sau 1 giây.</item>
    </plurals>
    <string name="kg_pattern_instructions" msgid="398978611683075868">"Vẽ hình của bạn"</string>
    <string name="kg_sim_pin_instructions" msgid="2319508550934557331">"Nhập PIN của SIM"</string>
    <string name="kg_pin_instructions" msgid="2377242233495111557">"Nhập PIN"</string>
    <string name="kg_password_instructions" msgid="5753646556186936819">"Nhập mật khẩu"</string>
    <string name="kg_puk_enter_puk_hint" msgid="453227143861735537">"SIM hiện bị vô hiệu hóa. Nhập mã PUK để tiếp tục. Liên hệ với nhà cung cấp dịch vụ để biết chi tiết."</string>
    <string name="kg_puk_enter_pin_hint" msgid="7871604527429602024">"Nhập mã PIN mong muốn"</string>
    <string name="kg_enter_confirm_pin_hint" msgid="325676184762529976">"Xác nhận mã PIN mong muốn"</string>
    <string name="kg_sim_unlock_progress_dialog_message" msgid="8950398016976865762">"Đang mở khóa thẻ SIM…"</string>
    <string name="kg_password_wrong_pin_code" msgid="1139324887413846912">"Mã PIN không chính xác."</string>
    <string name="kg_invalid_sim_pin_hint" msgid="8795159358110620001">"Nhập mã PIN có từ 4 đến 8 số."</string>
    <string name="kg_invalid_sim_puk_hint" msgid="6025069204539532000">"Mã PUK phải có 8 số."</string>
    <string name="kg_invalid_puk" msgid="3638289409676051243">"Hãy nhập lại mã PUK chính xác. Nhiều lần lặp lại sẽ vô hiệu hóa vĩnh viễn thẻ SIM."</string>
    <string name="kg_invalid_confirm_pin_hint" product="default" msgid="7003469261464593516">"Mã PIN không khớp"</string>
    <string name="kg_login_too_many_attempts" msgid="6486842094005698475">"Quá nhiều lần nhập hình"</string>
    <string name="kg_login_instructions" msgid="1100551261265506448">"Để mở khóa, hãy đăng nhập bằng tài khoản Google của bạn."</string>
    <string name="kg_login_username_hint" msgid="5718534272070920364">"Tên người dùng (email)"</string>
    <string name="kg_login_password_hint" msgid="9057289103827298549">"Mật khẩu"</string>
    <string name="kg_login_submit_button" msgid="5355904582674054702">"Đăng nhập"</string>
    <string name="kg_login_invalid_input" msgid="5754664119319872197">"Tên người dùng hoặc mật khẩu không hợp lệ."</string>
    <string name="kg_login_account_recovery_hint" msgid="5690709132841752974">"Bạn quên tên người dùng hoặc mật khẩu?\nHãy truy cập "<b>"google.com/accounts/recovery"</b>"."</string>
    <string name="kg_login_checking_password" msgid="1052685197710252395">"Đang kiểm tra tài khoản…"</string>
    <string name="kg_too_many_failed_pin_attempts_dialog_message" msgid="8276745642049502550">"Bạn đã <xliff:g id="NUMBER_0">%1$d</xliff:g> lần nhập sai mã PIN. \n\nHãy thử lại sau <xliff:g id="NUMBER_1">%2$d</xliff:g> giây."</string>
    <string name="kg_too_many_failed_password_attempts_dialog_message" msgid="7813713389422226531">"Bạn đã <xliff:g id="NUMBER_0">%1$d</xliff:g> lần nhập sai mật khẩu. \n\nHãy thử lại sau <xliff:g id="NUMBER_1">%2$d</xliff:g> giây."</string>
    <string name="kg_too_many_failed_pattern_attempts_dialog_message" msgid="74089475965050805">"Bạn đã <xliff:g id="NUMBER_0">%1$d</xliff:g> lần vẽ không chính xác hình mở khóa. \n\nHãy thử lại sau <xliff:g id="NUMBER_1">%2$d</xliff:g> giây."</string>
    <string name="kg_failed_attempts_almost_at_wipe" product="tablet" msgid="1575557200627128949">"Bạn đã <xliff:g id="NUMBER_0">%1$d</xliff:g> lần mở khóa máy tính bảng không đúng cách. Sau <xliff:g id="NUMBER_1">%2$d</xliff:g> lần mở khóa không thành công nữa, máy tính bảng sẽ được đặt lại về mặc định ban đầu và tất cả dữ liệu người dùng sẽ bị mất."</string>
    <string name="kg_failed_attempts_almost_at_wipe" product="tv" msgid="5621231220154419413">"Bạn đã mở khóa TV sai <xliff:g id="NUMBER_0">%1$d</xliff:g> lần. Sau <xliff:g id="NUMBER_1">%2$d</xliff:g> lần mở khóa không thành công nữa, TV sẽ được đặt lại về cài đặt mặc định ban đầu và toàn bộ dữ liệu người dùng sẽ bị mất."</string>
    <string name="kg_failed_attempts_almost_at_wipe" product="default" msgid="4051015943038199910">"Bạn đã <xliff:g id="NUMBER_0">%1$d</xliff:g> lần mở khóa điện thoại không đúng cách. Sau <xliff:g id="NUMBER_1">%2$d</xliff:g> lần mở khóa không thành công nữa, điện thoại sẽ được đặt lại về mặc định ban đầu và tất cả dữ liệu người dùng sẽ bị mất."</string>
    <string name="kg_failed_attempts_now_wiping" product="tablet" msgid="2072996269148483637">"Bạn đã <xliff:g id="NUMBER">%d</xliff:g> lần mở khóa máy tính bảng không đúng cách. Bây giờ, máy tính bảng sẽ được đặt lại về mặc định ban đầu."</string>
    <string name="kg_failed_attempts_now_wiping" product="tv" msgid="4987878286750741463">"Bạn đã mở khóa TV sai <xliff:g id="NUMBER">%d</xliff:g> lần. Bây giờ, TV sẽ được đặt lại về cài đặt mặc định ban đầu."</string>
    <string name="kg_failed_attempts_now_wiping" product="default" msgid="4817627474419471518">"Bạn đã <xliff:g id="NUMBER">%d</xliff:g> lần mở khóa điện thoại không đúng cách. Bây giờ, điện thoại sẽ được đặt lại về mặc định ban đầu."</string>
    <string name="kg_failed_attempts_almost_at_login" product="tablet" msgid="3253575572118914370">"Bạn đã <xliff:g id="NUMBER_0">%1$d</xliff:g> lần vẽ không chính xác hình mở khóa của mình. Sau <xliff:g id="NUMBER_1">%2$d</xliff:g> lần thử không thành công nữa, bạn sẽ được yêu cầu mở khóa máy tính bảng bằng tài khoản email.\n\n Vui lòng thử lại sau <xliff:g id="NUMBER_2">%3$d</xliff:g> giây."</string>
    <string name="kg_failed_attempts_almost_at_login" product="tv" msgid="4224651132862313471">"Bạn đã vẽ sai hình mở khóa <xliff:g id="NUMBER_0">%1$d</xliff:g> lần. Sau <xliff:g id="NUMBER_1">%2$d</xliff:g> lần mở khóa không thành công nữa, bạn sẽ được yêu cầu mở khóa TV bằng tài khoản email.\n\n Hãy thử lại sau <xliff:g id="NUMBER_2">%3$d</xliff:g> giây."</string>
    <string name="kg_failed_attempts_almost_at_login" product="default" msgid="1437638152015574839">"Bạn đã <xliff:g id="NUMBER_0">%1$d</xliff:g> lần vẽ không chính xác hình mở khóa của mình. Sau <xliff:g id="NUMBER_1">%2$d</xliff:g> lần thử không thành công nữa, bạn sẽ được yêu cầu mở khóa điện thoại bằng tài khoản email.\n\n Vui lòng thử lại sau <xliff:g id="NUMBER_2">%3$d</xliff:g> giây."</string>
    <string name="kg_text_message_separator" product="default" msgid="4160700433287233771">" — "</string>
    <string name="kg_reordering_delete_drop_target_text" msgid="7899202978204438708">"Xóa"</string>
    <string name="safe_media_volume_warning" product="default" msgid="2276318909314492312">"Bạn tăng âm lượng lên quá mức khuyên dùng?\n\nViệc nghe ở mức âm lượng cao trong thời gian dài có thể gây tổn thương thính giác của bạn."</string>
    <string name="accessibility_shortcut_warning_dialog_title" msgid="8404780875025725199">"Sử dụng phím tắt Hỗ trợ tiếp cận?"</string>
    <string name="accessibility_shortcut_toogle_warning" msgid="7256507885737444807">"Khi phím tắt được bật, nhấn cả hai nút âm lượng trong 3 giây sẽ bắt đầu một tính năng trợ năng.\n\n Tính năng trợ năng hiện tại:\n <xliff:g id="SERVICE_NAME">%1$s</xliff:g>\n\n Bạn có thể thay đổi tính năng trong Cài đặt &gt; Trợ năng."</string>
    <string name="disable_accessibility_shortcut" msgid="627625354248453445">"Tắt phím tắt"</string>
    <string name="leave_accessibility_shortcut_on" msgid="7653111894438512680">"Sử dụng phím tắt"</string>
    <string name="color_inversion_feature_name" msgid="4231186527799958644">"Đảo màu"</string>
    <string name="color_correction_feature_name" msgid="6779391426096954933">"Sửa màu"</string>
    <string name="accessibility_shortcut_enabling_service" msgid="7771852911861522636">"Đã bật phím tắt trợ năng <xliff:g id="SERVICE_NAME">%1$s</xliff:g>"</string>
    <string name="accessibility_shortcut_disabling_service" msgid="2747243438223109821">"Đã tắt phím tắt trợ năng <xliff:g id="SERVICE_NAME">%1$s</xliff:g>"</string>
    <string name="accessibility_shortcut_spoken_feedback" msgid="8376923232350078434">"Nhấn và giữ đồng thời cả hai phím âm lượng trong 3 giây để sử dụng <xliff:g id="SERVICE_NAME">%1$s</xliff:g>"</string>
    <string name="accessibility_button_prompt_text" msgid="1176658502969738564">"Chọn dịch vụ sẽ sử dụng khi bạn nhấn vào nút hỗ trợ tiếp cận:"</string>
    <string name="accessibility_gesture_prompt_text" msgid="8259145549733019401">"Chọn dịch vụ sẽ sử dụng với cử chỉ hỗ trợ tiếp cận (vuốt lên từ cuối màn hình bằng 2 ngón tay):"</string>
    <string name="accessibility_gesture_3finger_prompt_text" msgid="1041435574275047665">"Chọn dịch vụ sẽ sử dụng với cử chỉ hỗ trợ tiếp cận (vuốt lên từ cuối màn hình bằng 3 ngón tay):"</string>
    <string name="accessibility_button_instructional_text" msgid="7003212763213614833">"Để chuyển đổi giữa các dịch vụ, hãy chạm và giữ nút hỗ trợ tiếp cận."</string>
    <string name="accessibility_gesture_instructional_text" msgid="5261788874937410950">"Để chuyển đổi giữa các dịch vụ, hãy vuốt lên và giữ bằng 2 ngón tay."</string>
    <string name="accessibility_gesture_3finger_instructional_text" msgid="4969448938984394550">"Để chuyển đổi giữa các dịch vụ, hãy vuốt lên và giữ bằng 3 ngón tay."</string>
    <string name="accessibility_magnification_chooser_text" msgid="1227146738764986237">"Phóng to"</string>
    <string name="user_switched" msgid="3768006783166984410">"Người dùng hiện tại <xliff:g id="NAME">%1$s</xliff:g>."</string>
    <string name="user_switching_message" msgid="2871009331809089783">"Đang chuyển sang <xliff:g id="NAME">%1$s</xliff:g>…"</string>
    <string name="user_logging_out_message" msgid="8939524935808875155">"Đang đăng xuất <xliff:g id="NAME">%1$s</xliff:g>…"</string>
    <string name="owner_name" msgid="2716755460376028154">"Chủ sở hữu"</string>
    <string name="error_message_title" msgid="4510373083082500195">"Lỗi"</string>
    <string name="error_message_change_not_allowed" msgid="1238035947357923497">"Quản trị viên của bạn không cho phép thực hiện thay đổi này"</string>
    <string name="app_not_found" msgid="3429141853498927379">"Không tìm thấy ứng dụng nào để xử lý tác vụ này"</string>
    <string name="revoke" msgid="5404479185228271586">"Thu hồi"</string>
    <string name="mediasize_iso_a0" msgid="1994474252931294172">"ISO A0"</string>
    <string name="mediasize_iso_a1" msgid="3333060421529791786">"ISO A1"</string>
    <string name="mediasize_iso_a2" msgid="3097535991925798280">"ISO A2"</string>
    <string name="mediasize_iso_a3" msgid="3023213259314236123">"ISO A3"</string>
    <string name="mediasize_iso_a4" msgid="231745325296873764">"ISO A4"</string>
    <string name="mediasize_iso_a5" msgid="3484327407340865411">"ISO A5"</string>
    <string name="mediasize_iso_a6" msgid="4861908487129577530">"ISO A6"</string>
    <string name="mediasize_iso_a7" msgid="5890208588072936130">"ISO A7"</string>
    <string name="mediasize_iso_a8" msgid="4319425041085816612">"ISO A8"</string>
    <string name="mediasize_iso_a9" msgid="4882220529506432008">"ISO A9"</string>
    <string name="mediasize_iso_a10" msgid="2382866026365359391">"ISO A10"</string>
    <string name="mediasize_iso_b0" msgid="3651827147402009675">"ISO B0"</string>
    <string name="mediasize_iso_b1" msgid="6072859628278739957">"ISO B1"</string>
    <string name="mediasize_iso_b2" msgid="1348731852150380378">"ISO B2"</string>
    <string name="mediasize_iso_b3" msgid="2612510181259261379">"ISO B3"</string>
    <string name="mediasize_iso_b4" msgid="695151378838115434">"ISO B4"</string>
    <string name="mediasize_iso_b5" msgid="4863754285582212487">"ISO B5"</string>
    <string name="mediasize_iso_b6" msgid="5305816292139647241">"ISO B6"</string>
    <string name="mediasize_iso_b7" msgid="531673542602786624">"ISO B7"</string>
    <string name="mediasize_iso_b8" msgid="9164474595708850034">"ISO B8"</string>
    <string name="mediasize_iso_b9" msgid="282102976764774160">"ISO B9"</string>
    <string name="mediasize_iso_b10" msgid="4517141714407898976">"ISO B10"</string>
    <string name="mediasize_iso_c0" msgid="3103521357901591100">"ISO C0"</string>
    <string name="mediasize_iso_c1" msgid="1231954105985048595">"ISO C1"</string>
    <string name="mediasize_iso_c2" msgid="927702816980087462">"ISO C2"</string>
    <string name="mediasize_iso_c3" msgid="835154173518304159">"ISO C3"</string>
    <string name="mediasize_iso_c4" msgid="5095951985108194011">"ISO C4"</string>
    <string name="mediasize_iso_c5" msgid="1985397450332305739">"ISO C5"</string>
    <string name="mediasize_iso_c6" msgid="8147421924174693013">"ISO C6"</string>
    <string name="mediasize_iso_c7" msgid="8993994925276122950">"ISO C7"</string>
    <string name="mediasize_iso_c8" msgid="6871178104139598957">"ISO C8"</string>
    <string name="mediasize_iso_c9" msgid="7983532635227561362">"ISO C9"</string>
    <string name="mediasize_iso_c10" msgid="5040764293406765584">"ISO C10"</string>
    <string name="mediasize_na_letter" msgid="2841414839888344296">"Letter"</string>
    <string name="mediasize_na_gvrnmt_letter" msgid="5295836838862962809">"Government Letter"</string>
    <string name="mediasize_na_legal" msgid="8621364037680465666">"Legal"</string>
    <string name="mediasize_na_junior_legal" msgid="3309324162155085904">"Legal khổ nhỏ"</string>
    <string name="mediasize_na_ledger" msgid="5567030340509075333">"Ledger"</string>
    <string name="mediasize_na_tabloid" msgid="4571735038501661757">"Tabloid"</string>
    <string name="mediasize_na_index_3x5" msgid="5182901917818625126">"Thẻ chỉ mục 3x5"</string>
    <string name="mediasize_na_index_4x6" msgid="7687620625422312396">"Thẻ chỉ mục 4x6"</string>
    <string name="mediasize_na_index_5x8" msgid="8834215284646872800">"Thẻ chỉ mục 5x8"</string>
    <string name="mediasize_na_monarch" msgid="213639906956550754">"Monarch"</string>
    <string name="mediasize_na_quarto" msgid="835778493593023223">"Quarto"</string>
    <string name="mediasize_na_foolscap" msgid="1573911237983677138">"Giấy khổ rộng"</string>
    <string name="mediasize_chinese_roc_8k" msgid="3626855847189438896">"ROC 8K"</string>
    <string name="mediasize_chinese_roc_16k" msgid="9182191577022943355">"ROC 16K"</string>
    <string name="mediasize_chinese_prc_1" msgid="4793232644980170500">"PRC 1"</string>
    <string name="mediasize_chinese_prc_2" msgid="5404109730975720670">"PRC 2"</string>
    <string name="mediasize_chinese_prc_3" msgid="1335092253339363526">"PRC 3"</string>
    <string name="mediasize_chinese_prc_4" msgid="9167997800486569834">"PRC 4"</string>
    <string name="mediasize_chinese_prc_5" msgid="845875168823541497">"PRC 5"</string>
    <string name="mediasize_chinese_prc_6" msgid="3220325667692648789">"PRC 6"</string>
    <string name="mediasize_chinese_prc_7" msgid="1776792138507038527">"PRC 7"</string>
    <string name="mediasize_chinese_prc_8" msgid="1417176642687456692">"PRC 8"</string>
    <string name="mediasize_chinese_prc_9" msgid="4785983473123798365">"PRC 9"</string>
    <string name="mediasize_chinese_prc_10" msgid="7847982299391851899">"PRC 10"</string>
    <string name="mediasize_chinese_prc_16k" msgid="262793383539980677">"PRC 16K"</string>
    <string name="mediasize_chinese_om_pa_kai" msgid="5256815579447959814">"Pa Kai"</string>
    <string name="mediasize_chinese_om_dai_pa_kai" msgid="7336412963441354407">"Dai Pa Kai"</string>
    <string name="mediasize_chinese_om_jurro_ku_kai" msgid="6324465444100490742">"Jurro Ku Kai"</string>
    <string name="mediasize_japanese_jis_b10" msgid="1787262845627694376">"JIS B10"</string>
    <string name="mediasize_japanese_jis_b9" msgid="3336035783663287470">"JIS B9"</string>
    <string name="mediasize_japanese_jis_b8" msgid="6195398299104345731">"JIS B8"</string>
    <string name="mediasize_japanese_jis_b7" msgid="1674621886902828884">"JIS B7"</string>
    <string name="mediasize_japanese_jis_b6" msgid="4170576286062657435">"JIS B6"</string>
    <string name="mediasize_japanese_jis_b5" msgid="4899297958100032533">"JIS B5"</string>
    <string name="mediasize_japanese_jis_b4" msgid="4213158129126666847">"JIS B4"</string>
    <string name="mediasize_japanese_jis_b3" msgid="8513715307410310696">"JIS B3"</string>
    <string name="mediasize_japanese_jis_b2" msgid="4777690211897131190">"JIS B2"</string>
    <string name="mediasize_japanese_jis_b1" msgid="4608142385457034603">"JIS B1"</string>
    <string name="mediasize_japanese_jis_b0" msgid="7587108366572243991">"JIS B0"</string>
    <string name="mediasize_japanese_jis_exec" msgid="5244075432263649068">"JIS Exec"</string>
    <string name="mediasize_japanese_chou4" msgid="4941652015032631361">"Chou4"</string>
    <string name="mediasize_japanese_chou3" msgid="6387319169263957010">"Chou3"</string>
    <string name="mediasize_japanese_chou2" msgid="1299112025415343982">"Chou2"</string>
    <string name="mediasize_japanese_hagaki" msgid="8070115620644254565">"Hagaki"</string>
    <string name="mediasize_japanese_oufuku" msgid="6049065587307896564">"Oufuku"</string>
    <string name="mediasize_japanese_kahu" msgid="6872696027560065173">"Kahu"</string>
    <string name="mediasize_japanese_kaku2" msgid="2359077233775455405">"Kaku2"</string>
    <string name="mediasize_japanese_you4" msgid="2091777168747058008">"You4"</string>
    <string name="mediasize_unknown_portrait" msgid="3088043641616409762">"Khổ dọc không xác định"</string>
    <string name="mediasize_unknown_landscape" msgid="4876995327029361552">"Khổ ngang không xác định"</string>
    <string name="write_fail_reason_cancelled" msgid="7091258378121627624">"Đã hủy"</string>
    <string name="write_fail_reason_cannot_write" msgid="8132505417935337724">"Lỗi ghi nội dung"</string>
    <string name="reason_unknown" msgid="6048913880184628119">"không xác định"</string>
    <string name="reason_service_unavailable" msgid="7824008732243903268">"Dịch vụ in không được kích hoạt"</string>
    <string name="print_service_installed_title" msgid="2246317169444081628">"Đã cài đặt dịch vụ <xliff:g id="NAME">%s</xliff:g>"</string>
    <string name="print_service_installed_message" msgid="5897362931070459152">"Nhấn để bật"</string>
    <string name="restr_pin_enter_admin_pin" msgid="8641662909467236832">"Nhập mã PIN quản trị"</string>
    <string name="restr_pin_enter_pin" msgid="3395953421368476103">"Nhập mã PIN"</string>
    <string name="restr_pin_incorrect" msgid="8571512003955077924">"Không đúng"</string>
    <string name="restr_pin_enter_old_pin" msgid="1462206225512910757">"Mã PIN hiện tại"</string>
    <string name="restr_pin_enter_new_pin" msgid="5959606691619959184">"Mã PIN mới"</string>
    <string name="restr_pin_confirm_pin" msgid="8501523829633146239">"Xác nhận mã PIN mới"</string>
    <string name="restr_pin_create_pin" msgid="8017600000263450337">"Tạo mã PIN để hạn chế sửa đổi"</string>
    <string name="restr_pin_error_doesnt_match" msgid="2224214190906994548">"Mã PIN không khớp. Hãy thử lại."</string>
    <string name="restr_pin_error_too_short" msgid="8173982756265777792">"Mã PIN quá ngắn. Phải có ít nhất 4 chữ số."</string>
    <plurals name="restr_pin_countdown" formatted="false" msgid="9061246974881224688">
      <item quantity="other">Hãy thử lại sau <xliff:g id="COUNT">%d</xliff:g> giây</item>
      <item quantity="one">Hãy thử lại sau 1 giây</item>
    </plurals>
    <string name="restr_pin_try_later" msgid="973144472490532377">"Hãy thử lại sau"</string>
    <string name="immersive_cling_title" msgid="8394201622932303336">"Xem toàn màn hình"</string>
    <string name="immersive_cling_description" msgid="3482371193207536040">"Để thoát, hãy vuốt từ trên cùng xuống dưới."</string>
    <string name="immersive_cling_positive" msgid="5016839404568297683">"OK"</string>
    <string name="done_label" msgid="2093726099505892398">"Xong"</string>
    <string name="hour_picker_description" msgid="6698199186859736512">"Thanh trượt giờ hình tròn"</string>
    <string name="minute_picker_description" msgid="8606010966873791190">"Thanh trượt phút hình tròn"</string>
    <string name="select_hours" msgid="6043079511766008245">"Chọn giờ"</string>
    <string name="select_minutes" msgid="3974345615920336087">"Chọn phút"</string>
    <string name="select_day" msgid="7774759604701773332">"Chọn tháng và ngày"</string>
    <string name="select_year" msgid="7952052866994196170">"Chọn năm"</string>
    <string name="deleted_key" msgid="7659477886625566590">"Đã xóa <xliff:g id="KEY">%1$s</xliff:g>"</string>
    <string name="managed_profile_label_badge" msgid="2355652472854327647">"<xliff:g id="LABEL">%1$s</xliff:g> làm việc"</string>
    <string name="managed_profile_label_badge_2" msgid="5048136430082124036">"Công việc thứ 2 <xliff:g id="LABEL">%1$s</xliff:g>"</string>
    <string name="managed_profile_label_badge_3" msgid="2808305070321719040">"Công việc thứ 2 <xliff:g id="LABEL">%1$s</xliff:g>"</string>
    <string name="lock_to_app_unlock_pin" msgid="2552556656504331634">"Hỏi mã PIN trước khi bỏ ghim"</string>
    <string name="lock_to_app_unlock_pattern" msgid="4182192144797225137">"Hỏi hình mở khóa trước khi bỏ ghim"</string>
    <string name="lock_to_app_unlock_password" msgid="6380979775916974414">"Hỏi mật khẩu trước khi bỏ ghim"</string>
    <string name="package_installed_device_owner" msgid="6875717669960212648">"Do quản trị viên của bạn cài đặt"</string>
    <string name="package_updated_device_owner" msgid="1847154566357862089">"Do quản trị viên của bạn cập nhật"</string>
    <string name="package_deleted_device_owner" msgid="2307122077550236438">"Do quản trị viên của bạn xóa"</string>
    <string name="confirm_battery_saver" msgid="639106420541753635">"OK"</string>
    <string name="battery_saver_description_with_learn_more" msgid="2108984221113106294">"Trình tiết kiệm pin tắt hoặc hạn chế hoạt động trong nền, một số hiệu ứng hình ảnh và tính năng công suất cao khác để kéo dài thời lượng pin. "<annotation id="url">"Tìm hiểu thêm"</annotation></string>
    <string name="battery_saver_description" msgid="6413346684861241431">"Trình tiết kiệm pin tắt hoặc hạn chế hoạt động trong nền, một số hiệu ứng hình ảnh và tính năng công suất cao khác để kéo dài thời lượng pin."</string>
    <string name="data_saver_description" msgid="6015391409098303235">"Để giúp giảm mức sử dụng dữ liệu, Trình tiết kiệm dữ liệu sẽ chặn một số ứng dụng gửi hoặc nhận dữ liệu trong nền. Ứng dụng mà bạn hiện sử dụng có thể dùng dữ liệu nhưng tần suất sẽ giảm. Ví dụ: hình ảnh sẽ không hiển thị cho đến khi bạn nhấn vào hình ảnh đó."</string>
    <string name="data_saver_enable_title" msgid="4674073932722787417">"Bật Trình tiết kiệm dữ liệu?"</string>
    <string name="data_saver_enable_button" msgid="7147735965247211818">"Bật"</string>
    <plurals name="zen_mode_duration_minutes_summary" formatted="false" msgid="4367877408072000848">
      <item quantity="other">Trong %1$d phút (cho đến <xliff:g id="FORMATTEDTIME_1">%2$s</xliff:g>)</item>
      <item quantity="one">Trong một phút (cho đến <xliff:g id="FORMATTEDTIME_0">%2$s</xliff:g>)</item>
    </plurals>
    <plurals name="zen_mode_duration_minutes_summary_short" formatted="false" msgid="6830154222366042597">
      <item quantity="other">Trong %1$d phút (cho đến <xliff:g id="FORMATTEDTIME_1">%2$s</xliff:g>)</item>
      <item quantity="one">Trong 1 phút (cho đến <xliff:g id="FORMATTEDTIME_0">%2$s</xliff:g>)</item>
    </plurals>
    <plurals name="zen_mode_duration_hours_summary" formatted="false" msgid="736789408293052283">
      <item quantity="other">Trong %1$d giờ (cho đến <xliff:g id="FORMATTEDTIME_1">%2$s</xliff:g>)</item>
      <item quantity="one">Trong 1 giờ (cho đến <xliff:g id="FORMATTEDTIME_0">%2$s</xliff:g>)</item>
    </plurals>
    <plurals name="zen_mode_duration_hours_summary_short" formatted="false" msgid="4787552595253082371">
      <item quantity="other">Trong %1$d giờ (cho đến <xliff:g id="FORMATTEDTIME_1">%2$s</xliff:g>)</item>
      <item quantity="one">Trong 1 giờ (cho đến <xliff:g id="FORMATTEDTIME_0">%2$s</xliff:g>)</item>
    </plurals>
    <plurals name="zen_mode_duration_minutes" formatted="false" msgid="5127407202506485571">
      <item quantity="other">Trong %d phút</item>
      <item quantity="one">Trong một phút</item>
    </plurals>
    <plurals name="zen_mode_duration_minutes_short" formatted="false" msgid="2199350154433426128">
      <item quantity="other">Trong %d phút</item>
      <item quantity="one">Trong 1 phút</item>
    </plurals>
    <plurals name="zen_mode_duration_hours" formatted="false" msgid="6571961796799076730">
      <item quantity="other">Trong %d giờ</item>
      <item quantity="one">Trong 1 giờ</item>
    </plurals>
    <plurals name="zen_mode_duration_hours_short" formatted="false" msgid="6748277774662434217">
      <item quantity="other">Trong %d giờ</item>
      <item quantity="one">Trong 1 giờ</item>
    </plurals>
    <string name="zen_mode_until" msgid="7336308492289875088">"Cho đến <xliff:g id="FORMATTEDTIME">%1$s</xliff:g>"</string>
    <string name="zen_mode_alarm" msgid="9128205721301330797">"Cho tới <xliff:g id="FORMATTEDTIME">%1$s</xliff:g> (cảnh báo tiếp theo)"</string>
    <string name="zen_mode_forever" msgid="931849471004038757">"Cho đến khi bạn tắt"</string>
    <string name="zen_mode_forever_dnd" msgid="3792132696572189081">"Cho đến khi bạn tắt Đừng làm phiền"</string>
    <string name="zen_mode_rule_name_combination" msgid="191109939968076477">"<xliff:g id="FIRST">%1$s</xliff:g> / <xliff:g id="REST">%2$s</xliff:g>"</string>
    <string name="toolbar_collapse_description" msgid="2821479483960330739">"Thu gọn"</string>
    <string name="zen_mode_feature_name" msgid="5254089399895895004">"Không làm phiền"</string>
    <string name="zen_mode_downtime_feature_name" msgid="2626974636779860146">"Thời gian ngừng hoạt động"</string>
    <string name="zen_mode_default_weeknights_name" msgid="3081318299464998143">"Đêm trong tuần"</string>
    <string name="zen_mode_default_weekends_name" msgid="2786495801019345244">"Cuối tuần"</string>
    <string name="zen_mode_default_events_name" msgid="8158334939013085363">"Sự kiện"</string>
    <string name="zen_mode_default_every_night_name" msgid="3012363838882944175">"Ngủ"</string>
    <string name="muted_by" msgid="5942954724562097128">"<xliff:g id="THIRD_PARTY">%1$s</xliff:g> đang tắt một số âm thanh"</string>
    <string name="system_error_wipe_data" msgid="6608165524785354962">"Đã xảy ra sự cố nội bộ với thiết bị của bạn và thiết bị có thể sẽ không ổn định cho tới khi bạn thiết lập lại dữ liệu ban đầu."</string>
    <string name="system_error_manufacturer" msgid="8086872414744210668">"Đã xảy ra sự cố nội bộ với thiết bị. Hãy liên hệ với nhà sản xuất của bạn để biết chi tiết."</string>
    <string name="stk_cc_ussd_to_dial" msgid="5214333646366591205">"Yêu cầu USSD đã thay đổi thành cuộc gọi thông thường"</string>
    <string name="stk_cc_ussd_to_ss" msgid="4884994189414782605">"Yêu cầu USSD đã thay đổi thành yêu cầu SS"</string>
    <string name="stk_cc_ussd_to_ussd" msgid="5728637484565449312">"Đã thay đổi thành yêu cầu USSD mới"</string>
    <string name="stk_cc_ussd_to_dial_video" msgid="4134455726513175559">"Yêu cầu USSD đã thay đổi thành cuộc gọi video"</string>
    <string name="stk_cc_ss_to_dial" msgid="1360775164651754978">"Yêu cầu SS đã thay đổi thành cuộc gọi thông thường"</string>
    <string name="stk_cc_ss_to_dial_video" msgid="6577956662913194947">"Yêu cầu SS đã thay đổi thành cuộc gọi video"</string>
    <string name="stk_cc_ss_to_ussd" msgid="5614626512855868785">"Yêu cầu SS đã thay đổi thành yêu cầu USSD"</string>
    <string name="stk_cc_ss_to_ss" msgid="7716729801537709054">"Đã thay đổi thành yêu cầu SS mới"</string>
    <string name="notification_work_profile_content_description" msgid="4600554564103770764">"Hồ sơ công việc"</string>
    <string name="notification_alerted_content_description" msgid="1296617716556420585">"Đã phát âm báo"</string>
    <string name="expand_button_content_description_collapsed" msgid="3609784019345534652">"Mở rộng"</string>
    <string name="expand_button_content_description_expanded" msgid="8520652707158554895">"Thu gọn"</string>
    <string name="expand_action_accessibility" msgid="5307730695723718254">"chuyển đổi mở rộng"</string>
    <string name="usb_midi_peripheral_name" msgid="7221113987741003817">"Cổng ngoại vi USB Android"</string>
    <string name="usb_midi_peripheral_manufacturer_name" msgid="7176526170008970168">"Android"</string>
    <string name="usb_midi_peripheral_product_name" msgid="4971827859165280403">"Cổng ngoại vi USB"</string>
    <string name="floating_toolbar_open_overflow_description" msgid="4797287862999444631">"Tùy chọn khác"</string>
    <string name="floating_toolbar_close_overflow_description" msgid="559796923090723804">"Đóng tràn"</string>
    <string name="maximize_button_text" msgid="7543285286182446254">"Tối đa hóa"</string>
    <string name="close_button_text" msgid="3937902162644062866">"Đóng"</string>
    <string name="notification_messaging_title_template" msgid="3452480118762691020">"<xliff:g id="CONVERSATION_TITLE">%1$s</xliff:g>: <xliff:g id="SENDER_NAME">%2$s</xliff:g>"</string>
    <plurals name="selected_count" formatted="false" msgid="7187339492915744615">
      <item quantity="other">Đã chọn <xliff:g id="COUNT_1">%1$d</xliff:g></item>
      <item quantity="one">Đã chọn <xliff:g id="COUNT_0">%1$d</xliff:g></item>
    </plurals>
    <string name="default_notification_channel_label" msgid="5929663562028088222">"Chưa được phân loại"</string>
    <string name="importance_from_user" msgid="7318955817386549931">"Bạn đặt tầm quan trọng của các thông báo này."</string>
    <string name="importance_from_person" msgid="9160133597262938296">"Thông báo này quan trọng vì những người có liên quan."</string>
    <string name="user_creation_account_exists" msgid="1942606193570143289">"Cho phép <xliff:g id="APP">%1$s</xliff:g> tạo người dùng mới bằng <xliff:g id="ACCOUNT">%2$s</xliff:g>?"</string>
    <string name="user_creation_adding" msgid="4482658054622099197">"Cho phép <xliff:g id="APP">%1$s</xliff:g> tạo người dùng mới bằng <xliff:g id="ACCOUNT">%2$s</xliff:g> (người dùng có tài khoản này đã tồn tại)?"</string>
    <string name="language_selection_title" msgid="2680677278159281088">"Thêm ngôn ngữ"</string>
    <string name="country_selection_title" msgid="2954859441620215513">"Tùy chọn khu vực"</string>
    <string name="search_language_hint" msgid="7042102592055108574">"Nhập tên ngôn ngữ"</string>
    <string name="language_picker_section_suggested" msgid="8414489646861640885">"Đề xuất"</string>
    <string name="language_picker_section_all" msgid="3097279199511617537">"Tất cả ngôn ngữ"</string>
    <string name="region_picker_section_all" msgid="8966316787153001779">"Tất cả khu vực"</string>
    <string name="locale_search_menu" msgid="2560710726687249178">"Tìm kiếm"</string>
    <string name="app_suspended_title" msgid="2075071241147969611">"Ứng dụng không sử dụng được"</string>
    <string name="app_suspended_default_message" msgid="123166680425711887">"<xliff:g id="APP_NAME_0">%1$s</xliff:g> hiện không sử dụng được. Chính sách này do <xliff:g id="APP_NAME_1">%2$s</xliff:g> quản lý."</string>
    <string name="app_suspended_more_details" msgid="1131804827776778187">"Tìm hiểu thêm"</string>
    <string name="work_mode_off_title" msgid="1118691887588435530">"Bạn muốn bật hồ sơ công việc?"</string>
    <string name="work_mode_off_message" msgid="5130856710614337649">"Ứng dụng công việc, thông báo, dữ liệu và các tính năng khác của hồ sơ công việc sẽ được bật"</string>
    <string name="work_mode_turn_on" msgid="2062544985670564875">"Bật"</string>
    <string name="deprecated_target_sdk_message" msgid="1449696506742572767">"Ứng dụng này được xây dựng cho một phiên bản Android cũ hơn và có thể hoạt động không bình thường. Hãy thử kiểm tra các bản cập nhật hoặc liên hệ với nhà phát triển."</string>
    <string name="deprecated_target_sdk_app_store" msgid="5032340500368495077">"Kiểm tra bản cập nhật"</string>
    <string name="new_sms_notification_title" msgid="8442817549127555977">"Bạn có tin nhắn mới"</string>
    <string name="new_sms_notification_content" msgid="7002938807812083463">"Mở ứng dụng SMS để xem"</string>
    <string name="profile_encrypted_title" msgid="4260432497586829134">"Một số chức năng có thể bị hạn chế"</string>
    <string name="profile_encrypted_detail" msgid="3700965619978314974">"Đã khóa hồ sơ công việc"</string>
    <string name="profile_encrypted_message" msgid="6964994232310195874">"Nhấn để mở khóa hồ sơ công việc"</string>
    <string name="usb_mtp_launch_notification_title" msgid="8359219638312208932">"Đã kết nối với <xliff:g id="PRODUCT_NAME">%1$s</xliff:g>"</string>
    <string name="usb_mtp_launch_notification_description" msgid="8541876176425411358">"Nhấn để xem tệp"</string>
    <string name="app_info" msgid="6856026610594615344">"Thông tin ứng dụng"</string>
    <string name="negative_duration" msgid="5688706061127375131">"−<xliff:g id="TIME">%1$s</xliff:g>"</string>
    <string name="demo_starting_message" msgid="5268556852031489931">"Đang bắt đầu bản trình diễn..."</string>
    <string name="demo_restarting_message" msgid="952118052531642451">"Đang đặt lại thiết bị..."</string>
    <string name="suspended_widget_accessibility" msgid="6712143096475264190">"Đã tắt <xliff:g id="LABEL">%1$s</xliff:g>"</string>
    <string name="conference_call" msgid="3751093130790472426">"Cuộc gọi nhiều bên"</string>
    <string name="tooltip_popup_title" msgid="5253721848739260181">"Chú giải công cụ"</string>
    <string name="app_category_game" msgid="5431836943981492993">"Trò chơi"</string>
    <string name="app_category_audio" msgid="1659853108734301647">"Nhạc và âm thanh"</string>
    <string name="app_category_video" msgid="2728726078629384196">"Phim và video"</string>
    <string name="app_category_image" msgid="4867854544519846048">"Ảnh và hình ảnh"</string>
    <string name="app_category_social" msgid="5842783057834965912">"Xã hội và truyền thông"</string>
    <string name="app_category_news" msgid="7496506240743986873">"Tin tức và tạp chí"</string>
    <string name="app_category_maps" msgid="5878491404538024367">"Bản đồ và dẫn đường"</string>
    <string name="app_category_productivity" msgid="3742083261781538852">"Sản xuất"</string>
    <string name="device_storage_monitor_notification_channel" msgid="3295871267414816228">"Bộ nhớ của thiết bị"</string>
    <string name="adb_debugging_notification_channel_tv" msgid="5537766997350092316">"Gỡ lỗi USB"</string>
    <string name="time_picker_hour_label" msgid="2979075098868106450">"giờ"</string>
    <string name="time_picker_minute_label" msgid="5168864173796598399">"phút"</string>
    <string name="time_picker_header_text" msgid="143536825321922567">"Đặt giờ"</string>
    <string name="time_picker_input_error" msgid="7574999942502513765">"Nhập thời gian hợp lệ"</string>
    <string name="time_picker_prompt_label" msgid="7588093983899966783">"Nhập thời gian"</string>
    <string name="time_picker_text_input_mode_description" msgid="4148166758173708199">"Chuyển sang chế độ nhập văn bản để nhập thời gian."</string>
    <string name="time_picker_radial_mode_description" msgid="4953403779779557198">"Chuyển sang chế độ đồng hồ để nhập thời gian."</string>
    <string name="autofill_picker_accessibility_title" msgid="8469043291648711535">"Tùy chọn tự động điền"</string>
    <string name="autofill_save_accessibility_title" msgid="7244365268417107822">"Lưu cho Tự động điền"</string>
    <string name="autofill_error_cannot_autofill" msgid="7402758580060110371">"Không thể tự động điền nội dung"</string>
    <string name="autofill_picker_no_suggestions" msgid="3908514303773350735">"Không có đề xuất tự động điền"</string>
    <plurals name="autofill_picker_some_suggestions" formatted="false" msgid="5506565809835815274">
      <item quantity="other"><xliff:g id="COUNT">%1$s</xliff:g> đề xuất tự động điền</item>
      <item quantity="one">Một đề xuất tự động điền</item>
    </plurals>
    <string name="autofill_save_title" msgid="327541108460384555">"Lưu vào "<b>"<xliff:g id="LABEL">%1$s</xliff:g>"</b>"?"</string>
    <string name="autofill_save_title_with_type" msgid="2339135393607143594">"Lưu <xliff:g id="TYPE">%1$s</xliff:g> vào "<b>"<xliff:g id="LABEL">%2$s</xliff:g>"</b>"?"</string>
    <string name="autofill_save_title_with_2types" msgid="87616102361154432">"Lưu <xliff:g id="TYPE_0">%1$s</xliff:g> và <xliff:g id="TYPE_1">%2$s</xliff:g> vào "<b>"<xliff:g id="LABEL">%3$s</xliff:g>"</b>"?"</string>
    <string name="autofill_save_title_with_3types" msgid="4108978552969604555">"Lưu <xliff:g id="TYPE_0">%1$s</xliff:g>, <xliff:g id="TYPE_1">%2$s</xliff:g> và <xliff:g id="TYPE_2">%3$s</xliff:g> vào "<b>"<xliff:g id="LABEL">%4$s</xliff:g>"</b>"?"</string>
    <string name="autofill_update_title" msgid="5305781141104585279">"Cập nhật trong "<b>"<xliff:g id="LABEL">%1$s</xliff:g>"</b>"?"</string>
    <string name="autofill_update_title_with_type" msgid="4624181147422762233">"Cập nhật <xliff:g id="TYPE">%1$s</xliff:g> trong "<b>"<xliff:g id="LABEL">%2$s</xliff:g>"</b>"?"</string>
    <string name="autofill_update_title_with_2types" msgid="2300113827053626484">"Cập nhật <xliff:g id="TYPE_0">%1$s</xliff:g> và <xliff:g id="TYPE_1">%2$s</xliff:g> trong "<b>"<xliff:g id="LABEL">%3$s</xliff:g>"</b>"?"</string>
    <string name="autofill_update_title_with_3types" msgid="9089824354296211922">"Cập nhật các mục này: <xliff:g id="TYPE_0">%1$s</xliff:g>, <xliff:g id="TYPE_1">%2$s</xliff:g> và <xliff:g id="TYPE_2">%3$s</xliff:g> trong "<b>"<xliff:g id="LABEL">%4$s</xliff:g>"</b>"?"</string>
    <string name="autofill_save_yes" msgid="6398026094049005921">"Lưu"</string>
    <string name="autofill_save_no" msgid="2625132258725581787">"Không, cảm ơn"</string>
    <string name="autofill_update_yes" msgid="310358413273276958">"Cập nhật"</string>
    <string name="autofill_save_type_password" msgid="5288448918465971568">"mật khẩu"</string>
    <string name="autofill_save_type_address" msgid="4936707762193009542">"địa chỉ"</string>
    <string name="autofill_save_type_credit_card" msgid="7127694776265563071">"thẻ tín dụng"</string>
    <string name="autofill_save_type_username" msgid="239040540379769562">"tên người dùng"</string>
    <string name="autofill_save_type_email_address" msgid="5752949432129262174">"địa chỉ email"</string>
    <string name="etws_primary_default_message_earthquake" msgid="5541962250262769193">"Hãy bình tĩnh và tìm kiếm nơi trú ẩn gần đó."</string>
    <string name="etws_primary_default_message_tsunami" msgid="1887685943498368548">"Ngay lập tức sơ tán khỏi các vùng ven biển và khu vực ven sông để tới một nơi an toàn hơn như vùng đất cao."</string>
    <string name="etws_primary_default_message_earthquake_and_tsunami" msgid="998797956848445862">"Hãy bình tĩnh và tìm kiếm nơi trú ẩn gần đó."</string>
    <string name="etws_primary_default_message_test" msgid="2709597093560037455">"Kiểm tra thông báo khẩn cấp"</string>
    <string name="notification_reply_button_accessibility" msgid="3621714652387814344">"Trả lời"</string>
    <string name="etws_primary_default_message_others" msgid="6293148756130398971"></string>
    <string name="mmcc_authentication_reject" msgid="5767701075994754356">"SIM không được phép sử dụng tính năng thoại"</string>
    <string name="mmcc_imsi_unknown_in_hlr" msgid="5316658473301462825">"SIM không được cung cấp tính năng thoại"</string>
    <string name="mmcc_illegal_ms" msgid="807334478177362062">"SIM không được phép sử dụng tính năng thoại"</string>
    <string name="mmcc_illegal_me" msgid="1950705155760872972">"Điện thoại không được phép sử dụng tính năng thoại"</string>
    <string name="mmcc_authentication_reject_msim_template" msgid="1217031195834766479">"Không cho phép SIM <xliff:g id="SIMNUMBER">%d</xliff:g>"</string>
    <string name="mmcc_imsi_unknown_in_hlr_msim_template" msgid="5636464607596778986">"Chưa cấp phép SIM <xliff:g id="SIMNUMBER">%d</xliff:g>"</string>
    <string name="mmcc_illegal_ms_msim_template" msgid="5994323296399913454">"Không cho phép SIM <xliff:g id="SIMNUMBER">%d</xliff:g>"</string>
    <string name="mmcc_illegal_me_msim_template" msgid="5550259730350571826">"Không cho phép SIM <xliff:g id="SIMNUMBER">%d</xliff:g>"</string>
    <string name="popup_window_default_title" msgid="4874318849712115433">"Cửa sổ bật lên"</string>
    <string name="slice_more_content" msgid="8504342889413274608">"+ <xliff:g id="NUMBER">%1$d</xliff:g>"</string>
    <string name="shortcut_restored_on_lower_version" msgid="4860853725206702336">"Phiên bản của ứng dụng đã bị hạ cấp hoặc không tương thích với lối tắt này"</string>
    <string name="shortcut_restore_not_supported" msgid="5028808567940014190">"Không thể khôi phục lối tắt do ứng dụng không hỗ trợ sao lưu và khôi phục"</string>
    <string name="shortcut_restore_signature_mismatch" msgid="2406209324521327518">"Không thể khôi phục lối tắt do không khớp chữ ký ứng dụng"</string>
    <string name="shortcut_restore_unknown_issue" msgid="8703738064603262597">"Không thể khôi phục lối tắt"</string>
    <string name="shortcut_disabled_reason_unknown" msgid="5276016910284687075">"Đã vô hiệu hóa lối tắt"</string>
    <string name="harmful_app_warning_uninstall" msgid="4837672735619532931">"GỠ CÀI ĐẶT"</string>
    <string name="harmful_app_warning_open_anyway" msgid="596432803680914321">"VẪN MỞ"</string>
    <string name="harmful_app_warning_title" msgid="8982527462829423432">"Đã phát hiện ứng dụng độc hại"</string>
    <string name="slices_permission_request" msgid="8484943441501672932">"<xliff:g id="APP_0">%1$s</xliff:g> muốn hiển thị các lát của <xliff:g id="APP_2">%2$s</xliff:g>"</string>
    <string name="screenshot_edit" msgid="7867478911006447565">"Chỉnh sửa"</string>
    <string name="volume_dialog_ringer_guidance_vibrate" msgid="8902050240801159042">"Cuộc gọi và thông báo sẽ rung"</string>
    <string name="volume_dialog_ringer_guidance_silent" msgid="2128975224280276122">"Cuộc gọi và thông báo sẽ tắt tiếng"</string>
    <string name="notification_channel_system_changes" msgid="5072715579030948646">"Thay đổi hệ thống"</string>
    <string name="notification_channel_do_not_disturb" msgid="6766940333105743037">"Không làm phiền"</string>
    <string name="zen_upgrade_notification_visd_title" msgid="3288313883409759733">"Mới: Chế độ Không làm phiền sẽ ẩn thông báo"</string>
    <string name="zen_upgrade_notification_visd_content" msgid="5533674060311631165">"Nhấn để tìm hiểu thêm và thay đổi."</string>
    <string name="zen_upgrade_notification_title" msgid="3799603322910377294">"Cài đặt Không làm phiền đã thay đổi"</string>
    <string name="zen_upgrade_notification_content" msgid="1794994264692424562">"Nhấn để xem những thông báo bị chặn."</string>
    <string name="notification_app_name_system" msgid="4205032194610042794">"Hệ thống"</string>
    <string name="notification_app_name_settings" msgid="7751445616365753381">"Cài đặt"</string>
    <string name="notification_appops_camera_active" msgid="5050283058419699771">"Máy ảnh"</string>
    <string name="notification_appops_microphone_active" msgid="4335305527588191730">"Micrô"</string>
    <string name="notification_appops_overlay_active" msgid="633813008357934729">"hiển thị qua các ứng dụng khác trên màn hình của bạn"</string>
    <string name="dynamic_mode_notification_channel_name" msgid="2348803891571320452">"Thông báo cung cấp thông tin về chế độ sạc thông thường"</string>
    <string name="dynamic_mode_notification_title" msgid="508815255807182035">"Pin có thể hết trước khi sạc bình thường"</string>
    <string name="dynamic_mode_notification_summary" msgid="2541166298550402690">"Trình tiết kiệm pin được kích hoạt để kéo dài thời lượng pin"</string>
    <string name="battery_saver_notification_channel_name" msgid="2083316159716201806">"Trình tiết kiệm pin"</string>
    <string name="battery_saver_sticky_disabled_notification_title" msgid="6376147579378764641">"Trình tiết kiệm pin sẽ chỉ kích hoạt lại khi sắp hết pin"</string>
    <string name="battery_saver_sticky_disabled_notification_summary" msgid="8090192609249817945">"Pin đã sạc đủ. Trình tiết kiệm pin sẽ chỉ kích hoạt lại khi pin sắp hết."</string>
    <string name="battery_saver_charged_notification_title" product="default" msgid="2960978289873161288">"Điện thoại đã sạc được <xliff:g id="CHARGE_LEVEL">%1$s</xliff:g>"</string>
    <string name="battery_saver_charged_notification_title" product="tablet" msgid="7555713825806482451">"Máy tính bảng đã sạc được <xliff:g id="CHARGE_LEVEL">%1$s</xliff:g>"</string>
    <string name="battery_saver_charged_notification_title" product="device" msgid="5954873381559605660">"Thiết bị đã sạc được <xliff:g id="CHARGE_LEVEL">%1$s</xliff:g>"</string>
    <string name="battery_saver_off_notification_summary" msgid="1374222493681267143">"Trình tiết kiệm pin đã tắt. Các tính năng không bị hạn chế nữa."</string>
    <string name="battery_saver_off_alternative_notification_summary" msgid="4340727818546508436">"Trình tiết kiệm pin đã tắt. Các tính năng không bị hạn chế nữa."</string>
    <string name="mime_type_folder" msgid="7111951698626315204">"Thư mục"</string>
    <string name="mime_type_apk" msgid="5518003630972506900">"Ứng dụng Android"</string>
    <string name="mime_type_generic" msgid="6833871596845900027">"Tệp"</string>
    <string name="mime_type_generic_ext" msgid="8450275970061657174">"Tệp <xliff:g id="EXTENSION">%1$s</xliff:g>"</string>
    <string name="mime_type_audio" msgid="6289777657172050926">"Âm thanh"</string>
    <string name="mime_type_audio_ext" msgid="3270880987725816210">"Âm thanh <xliff:g id="EXTENSION">%1$s</xliff:g>"</string>
    <string name="mime_type_video" msgid="4093025777317307426">"Video"</string>
    <string name="mime_type_video_ext" msgid="5643771615714173159">"Video <xliff:g id="EXTENSION">%1$s</xliff:g>"</string>
    <string name="mime_type_image" msgid="3144284451605236371">"Hình ảnh"</string>
    <string name="mime_type_image_ext" msgid="1514613218742736590">"Hình ảnh <xliff:g id="EXTENSION">%1$s</xliff:g>"</string>
    <string name="mime_type_compressed" msgid="1645486037074943257">"Lưu trữ"</string>
    <string name="mime_type_compressed_ext" msgid="4232293058067801528">"Lưu trữ <xliff:g id="EXTENSION">%1$s</xliff:g>"</string>
    <string name="mime_type_document" msgid="1596838147256375966">"Tài liệu"</string>
    <string name="mime_type_document_ext" msgid="6327266601345501281">"Tài liệu <xliff:g id="EXTENSION">%1$s</xliff:g>"</string>
    <string name="mime_type_spreadsheet" msgid="2639138255207123557">"Bảng tính"</string>
    <string name="mime_type_spreadsheet_ext" msgid="5508653032786106725">"Bảng tính <xliff:g id="EXTENSION">%1$s</xliff:g>"</string>
    <string name="mime_type_presentation" msgid="6145604688774787357">"Bản trình bày"</string>
    <string name="mime_type_presentation_ext" msgid="2982650207774823437">"Bản trình bày <xliff:g id="EXTENSION">%1$s</xliff:g>"</string>
    <string name="car_loading_profile" msgid="3545132581795684027">"Đang tải"</string>
    <plurals name="file_count" formatted="false" msgid="1628600959752419449">
      <item quantity="other"><xliff:g id="FILE_NAME_2">%s</xliff:g> + <xliff:g id="COUNT_3">%d</xliff:g> tệp</item>
      <item quantity="one"><xliff:g id="FILE_NAME_0">%s</xliff:g> + <xliff:g id="COUNT_1">%d</xliff:g> tệp</item>
    </plurals>
    <string name="chooser_no_direct_share_targets" msgid="997970693708458895">"Không thể chia sẻ trực tiếp"</string>
    <string name="chooser_all_apps_button_label" msgid="3631524352936289457">"Danh sách ứng dụng"</string>
</resources><|MERGE_RESOLUTION|>--- conflicted
+++ resolved
@@ -522,11 +522,7 @@
     <string name="permdesc_imagesWrite" msgid="7073662756617474375">"Cho phép ứng dụng này sửa đổi bộ sưu tập ảnh của bạn."</string>
     <string name="permlab_mediaLocation" msgid="8675148183726247864">"đọc vị trí từ bộ sưu tập phương tiện"</string>
     <string name="permdesc_mediaLocation" msgid="2237023389178865130">"Cho phép ứng dụng này đọc vị trí từ bộ sưu tập phương tiện của bạn."</string>
-<<<<<<< HEAD
-    <string name="biometric_dialog_default_title" msgid="881952973720613213">"Hãy xác minh đó là bạn"</string>
-=======
     <string name="biometric_dialog_default_title" msgid="881952973720613213">"Xác minh danh tính của bạn"</string>
->>>>>>> dbf9e87c
     <string name="biometric_error_hw_unavailable" msgid="645781226537551036">"Không có phần cứng sinh trắc học"</string>
     <string name="biometric_error_user_canceled" msgid="2260175018114348727">"Đã hủy xác thực"</string>
     <string name="biometric_not_recognized" msgid="5770511773560736082">"Không nhận dạng được"</string>
@@ -556,23 +552,11 @@
   <string-array name="fingerprint_error_vendor">
   </string-array>
     <string name="fingerprint_icon_content_description" msgid="2340202869968465936">"Biểu tượng vân tay"</string>
-<<<<<<< HEAD
-    <!-- no translation found for permlab_manageFace (7262837876352591553) -->
-    <skip />
-    <string name="permdesc_manageFace" msgid="8919637120670185330">"Cho phép ứng dụng gọi ra các phương pháp để thêm và xóa mẫu khuôn mặt sử dụng."</string>
-    <!-- no translation found for permlab_useFaceAuthentication (2565716575739037572) -->
-    <skip />
-    <!-- no translation found for permdesc_useFaceAuthentication (4712947955047607722) -->
-    <skip />
-    <!-- no translation found for face_recalibrate_notification_name (1913676850645544352) -->
-    <skip />
-=======
     <string name="permlab_manageFace" msgid="7262837876352591553">"quản lý phần cứng mở khóa bằng khuôn mặt"</string>
     <string name="permdesc_manageFace" msgid="8919637120670185330">"Cho phép ứng dụng gọi ra các phương pháp để thêm và xóa mẫu khuôn mặt sử dụng."</string>
     <string name="permlab_useFaceAuthentication" msgid="2565716575739037572">"sử dụng phần cứng mở khóa bằng khuôn mặt"</string>
     <string name="permdesc_useFaceAuthentication" msgid="4712947955047607722">"Cho phép ứng dụng dùng phần cứng mở khóa bằng khuôn mặt để tiến hành xác thực"</string>
     <string name="face_recalibrate_notification_name" msgid="1913676850645544352">"Mở khóa bằng khuôn mặt"</string>
->>>>>>> dbf9e87c
     <string name="face_recalibrate_notification_title" msgid="4087620069451499365">"Đăng ký lại khuôn mặt của bạn"</string>
     <string name="face_recalibrate_notification_content" msgid="5530308842361499835">"Để cải thiện khả năng nhận dạng, hãy đăng ký lại khuôn mặt của bạn"</string>
     <string name="face_acquired_insufficient" msgid="2767330364802375742">"Không thể ghi lại đúng dữ liệu mặt. Hãy thử lại."</string>
@@ -585,11 +569,7 @@
     <string name="face_acquired_too_right" msgid="3667075962661863218">"Đưa điện thoại sang bên trái."</string>
     <string name="face_acquired_too_left" msgid="3148242963894703424">"Đưa điện thoại sang bên phải."</string>
     <string name="face_acquired_poor_gaze" msgid="5606479370806754905">"Vui lòng nhìn thẳng vào thiết bị."</string>
-<<<<<<< HEAD
-    <string name="face_acquired_not_detected" msgid="4885504661626728809">"Hệ thống không phát hiện được khuôn mặt bạn. Hãy nhìn vào điện thoại."</string>
-=======
     <string name="face_acquired_not_detected" msgid="1879714205006680222">"Hướng thẳng khuôn mặt về phía trước điện thoại."</string>
->>>>>>> dbf9e87c
     <string name="face_acquired_too_much_motion" msgid="3149332171102108851">"Thiết bị di chuyển quá nhiều. Giữ yên thiết bị."</string>
     <string name="face_acquired_recalibrate" msgid="8077949502893707539">"Vui lòng đăng ký lại khuôn mặt của bạn."</string>
     <string name="face_acquired_too_different" msgid="7663983770123789694">"Không nhận ra khuôn mặt. Hãy thử lại."</string>
@@ -598,26 +578,6 @@
     <string name="face_acquired_tilt_too_extreme" msgid="4019954263012496468">"Hãy bớt di chuyển đầu."</string>
     <string name="face_acquired_roll_too_extreme" msgid="6312973147689664409">"Hãy bớt di chuyển đầu."</string>
     <string name="face_acquired_obscured" msgid="5357207702967893283">"Hãy loại bỏ mọi thứ che khuất khuôn mặt bạn."</string>
-<<<<<<< HEAD
-    <string name="face_acquired_sensor_dirty" msgid="2535761002815565222">"Hãy lau sạch cảm biến ở cạnh trên của màn hình."</string>
-  <string-array name="face_acquired_vendor">
-  </string-array>
-    <string name="face_error_hw_not_available" msgid="396883585636963908">"Không thể xác minh khuôn mặt. Phần cứng không có sẵn."</string>
-    <!-- no translation found for face_error_timeout (981512090365729465) -->
-    <skip />
-    <string name="face_error_no_space" msgid="2712120617457553825">"Không lưu được dữ liệu khuôn mặt mới. Hãy xóa dữ liệu cũ trước."</string>
-    <string name="face_error_canceled" msgid="283945501061931023">"Đã hủy thao tác dùng khuôn mặt."</string>
-    <!-- no translation found for face_error_user_canceled (5317030072349668946) -->
-    <skip />
-    <string name="face_error_lockout" msgid="3407426963155388504">"Bạn đã thử quá nhiều lần. Hãy thử lại sau."</string>
-    <!-- no translation found for face_error_lockout_permanent (4723594314443097159) -->
-    <skip />
-    <string name="face_error_unable_to_process" msgid="4940944939691171539">"Không thể xác minh khuôn mặt. Hãy thử lại."</string>
-    <!-- no translation found for face_error_not_enrolled (4016937174832839540) -->
-    <skip />
-    <!-- no translation found for face_error_hw_not_present (8302690289757559738) -->
-    <skip />
-=======
     <string name="face_acquired_sensor_dirty" msgid="7905138627046865579">"Vệ sinh phần đầu màn hình, bao gồm cả thanh màu đen"</string>
   <string-array name="face_acquired_vendor">
   </string-array>
@@ -631,7 +591,6 @@
     <string name="face_error_unable_to_process" msgid="4940944939691171539">"Không thể xác minh khuôn mặt. Hãy thử lại."</string>
     <string name="face_error_not_enrolled" msgid="4016937174832839540">"Bạn chưa thiết lập tính năng mở khóa bằng khuôn mặt."</string>
     <string name="face_error_hw_not_present" msgid="8302690289757559738">"Thiết bị này không hỗ trợ tính năng mở khóa bằng khuôn mặt."</string>
->>>>>>> dbf9e87c
     <string name="face_name_template" msgid="7004562145809595384">"Khuôn mặt <xliff:g id="FACEID">%d</xliff:g>"</string>
   <string-array name="face_error_vendor">
   </string-array>
