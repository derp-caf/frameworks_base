--- conflicted
+++ resolved
@@ -138,21 +138,10 @@
     <string name="wfcSpnFormat_spn_wifi" msgid="6546481665561961938">"<xliff:g id="SPN">%s</xliff:g>: Wi-Fi"</string>
     <string name="wfcSpnFormat_wifi_calling_bar_spn" msgid="1726178784338466265">"Volání přes Wi-Fi | <xliff:g id="SPN">%s</xliff:g>"</string>
     <string name="wfcSpnFormat_spn_vowifi" msgid="4444638298656953681">"<xliff:g id="SPN">%s</xliff:g>: VoWifi"</string>
-<<<<<<< HEAD
-    <!-- no translation found for wfcSpnFormat_wifi_calling (4990486735013125329) -->
-    <skip />
-    <!-- no translation found for wfcSpnFormat_wifi (1892673884655959773) -->
-    <skip />
-    <!-- no translation found for wfcSpnFormat_wifi_calling_wo_hyphen (1336669776254502831) -->
-    <skip />
-    <!-- no translation found for wfcSpnFormat_vowifi (1765176406171272629) -->
-    <skip />
-=======
     <string name="wfcSpnFormat_wifi_calling" msgid="4990486735013125329">"Volání přes Wi-Fi"</string>
     <string name="wfcSpnFormat_wifi" msgid="1892673884655959773">"Wi-Fi"</string>
     <string name="wfcSpnFormat_wifi_calling_wo_hyphen" msgid="1336669776254502831">"Volání přes WiFi"</string>
     <string name="wfcSpnFormat_vowifi" msgid="1765176406171272629">"VoWifi"</string>
->>>>>>> de843449
     <string name="wifi_calling_off_summary" msgid="8720659586041656098">"Vypnuto"</string>
     <string name="wfc_mode_wifi_preferred_summary" msgid="1994113411286935263">"Preferována síť W-Fi"</string>
     <string name="wfc_mode_cellular_preferred_summary" msgid="1988279625335345908">"Preferována mobilní data"</string>
@@ -550,14 +539,11 @@
     <string name="permdesc_mediaLocation" msgid="2237023389178865130">"Umožňuje aplikaci číst místa z vaší sbírky médií."</string>
     <string name="biometric_dialog_default_title" msgid="4229778503907743328">"Aplikace <xliff:g id="APP">%s</xliff:g> potřebuje provést ověření."</string>
     <string name="biometric_error_hw_unavailable" msgid="645781226537551036">"Biometrický hardware není k dispozici"</string>
-<<<<<<< HEAD
-=======
     <!-- no translation found for biometric_error_user_canceled (2260175018114348727) -->
     <skip />
     <string name="biometric_not_recognized" msgid="5770511773560736082">"Nerozpoznáno"</string>
     <!-- no translation found for biometric_error_canceled (349665227864885880) -->
     <skip />
->>>>>>> de843449
     <string name="fingerprint_acquired_partial" msgid="735082772341716043">"Byla zjištěna jen část otisku prstu. Zkuste to znovu."</string>
     <string name="fingerprint_acquired_insufficient" msgid="4596546021310923214">"Zpracování otisku prstu se nezdařilo. Zkuste to znovu."</string>
     <string name="fingerprint_acquired_imager_dirty" msgid="1087209702421076105">"Senzor otisků prstů je znečištěn. Vyčistěte jej a zkuste to znovu."</string>
@@ -565,10 +551,6 @@
     <string name="fingerprint_acquired_too_slow" msgid="59250885689661653">"Pohyb prstem byl příliš pomalý. Zkuste to znovu."</string>
   <string-array name="fingerprint_acquired_vendor">
   </string-array>
-<<<<<<< HEAD
-    <string name="biometric_not_recognized" msgid="5770511773560736082">"Nerozpoznáno"</string>
-=======
->>>>>>> de843449
     <string name="fingerprint_authenticated" msgid="5309333983002526448">"Otisk byl ověřen"</string>
     <string name="face_authenticated_no_confirmation_required" msgid="4018680978348659031">"Obličej byl ověřen"</string>
     <string name="face_authenticated_confirmation_required" msgid="8778347003507633610">"Obličej byl ověřen, stiskněte tlačítko pro potvrzení"</string>
@@ -1925,12 +1907,7 @@
     <string name="stk_cc_ss_to_ussd" msgid="5614626512855868785">"Požadavek SS byl změněn na požadavek USSD"</string>
     <string name="stk_cc_ss_to_ss" msgid="7716729801537709054">"Změněno na nový požadavek SS"</string>
     <string name="notification_work_profile_content_description" msgid="4600554564103770764">"Pracovní profil"</string>
-<<<<<<< HEAD
-    <!-- no translation found for notification_alerted_content_description (1296617716556420585) -->
-    <skip />
-=======
     <string name="notification_alerted_content_description" msgid="1296617716556420585">"Upozorněno"</string>
->>>>>>> de843449
     <string name="expand_button_content_description_collapsed" msgid="3609784019345534652">"Rozbalit"</string>
     <string name="expand_button_content_description_expanded" msgid="8520652707158554895">"Sbalit"</string>
     <string name="expand_action_accessibility" msgid="5307730695723718254">"přepnout rozbalení"</string>
