--- conflicted
+++ resolved
@@ -50,11 +50,7 @@
     <color name="car_headline4_dark">@android:color/black</color>
     <color name="car_headline4">@color/car_headline4_light</color>
 
-<<<<<<< HEAD
-    <color name="car_body1_light">@color/car_grey_100</color>
-=======
     <color name="car_body1_light">@color/car_grey_50</color>
->>>>>>> de843449
     <color name="car_body1_dark">@color/car_grey_900</color>
     <color name="car_body1">@color/car_body1_light</color>
 
@@ -62,11 +58,7 @@
     <color name="car_body2_dark">@color/car_grey_700</color>
     <color name="car_body2">@color/car_body2_light</color>
 
-<<<<<<< HEAD
-    <color name="car_body3_light">@android:color/white</color>
-=======
     <color name="car_body3_light">@color/car_grey_400</color>
->>>>>>> de843449
     <color name="car_body3_dark">@android:color/black</color>
     <color name="car_body3">@color/car_body3_light</color>
 
@@ -145,11 +137,7 @@
     <color name="car_toast_background">#E6282a2d</color>
 
     <!-- Misc colors -->
-<<<<<<< HEAD
-    <color name="car_highlight_light">@color/car_teal_700</color>
-=======
     <color name="car_highlight_light">@color/car_teal_200</color>
->>>>>>> de843449
     <color name="car_highlight_dark">@color/car_teal_200</color>
     <color name="car_highlight">@color/car_highlight_dark</color>
     <color name="car_accent_light">@color/car_highlight_light</color>
@@ -160,10 +148,7 @@
     <color name="car_user_switcher_user_image_fgcolor">@color/car_grey_900</color>
 
     <!-- Color palette for cars -->
-<<<<<<< HEAD
-=======
     <color name="car_grey_972">#ff090A0C</color>
->>>>>>> de843449
     <color name="car_grey_958">#ff0e1013</color>
     <color name="car_grey_928">#ff17181b</color>
     <color name="car_grey_900">#ff202124</color>
