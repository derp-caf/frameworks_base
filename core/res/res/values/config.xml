<?xml version="1.0" encoding="utf-8"?>
<!--
/*
** Copyright 2009, The Android Open Source Project
**
** Licensed under the Apache License, Version 2.0 (the "License");
** you may not use this file except in compliance with the License.
** You may obtain a copy of the License at
**
**     http://www.apache.org/licenses/LICENSE-2.0
**
** Unless required by applicable law or agreed to in writing, software
** distributed under the License is distributed on an "AS IS" BASIS,
** WITHOUT WARRANTIES OR CONDITIONS OF ANY KIND, either express or implied.
** See the License for the specific language governing permissions and
** limitations under the License.
*/
-->

<!-- These resources are around just to allow their values to be customized
     for different hardware and product builds.  Do not translate.

     NOTE: The naming convention is "config_camelCaseValue". Some legacy
     entries do not follow the convention, but all new entries should. -->

<resources xmlns:xliff="urn:oasis:names:tc:xliff:document:1.2">
    <!-- Do not translate. Defines the slots for the right-hand side icons.  That is to say, the
         icons in the status bar that are not notifications. -->
    <string-array name="config_statusBarIcons">
        <item><xliff:g id="id">@string/status_bar_alarm_clock</xliff:g></item>
        <item><xliff:g id="id">@string/status_bar_rotate</xliff:g></item>
        <item><xliff:g id="id">@string/status_bar_headset</xliff:g></item>
        <item><xliff:g id="id">@string/status_bar_data_saver</xliff:g></item>
        <item><xliff:g id="id">@string/status_bar_ime</xliff:g></item>
        <item><xliff:g id="id">@string/status_bar_sync_failing</xliff:g></item>
        <item><xliff:g id="id">@string/status_bar_sync_active</xliff:g></item>
        <item><xliff:g id="id">@string/status_bar_nfc</xliff:g></item>
        <item><xliff:g id="id">@string/status_bar_tty</xliff:g></item>
        <item><xliff:g id="id">@string/status_bar_speakerphone</xliff:g></item>
        <item><xliff:g id="id">@string/status_bar_cdma_eri</xliff:g></item>
        <item><xliff:g id="id">@string/status_bar_data_connection</xliff:g></item>
        <item><xliff:g id="id">@string/status_bar_phone_evdo_signal</xliff:g></item>
        <item><xliff:g id="id">@string/status_bar_phone_signal</xliff:g></item>
        <item><xliff:g id="id">@string/status_bar_secure</xliff:g></item>
        <item><xliff:g id="id">@string/status_bar_managed_profile</xliff:g></item>
        <item><xliff:g id="id">@string/status_bar_cast</xliff:g></item>
        <item><xliff:g id="id">@string/status_bar_screen_record</xliff:g></item>
        <item><xliff:g id="id">@string/status_bar_vpn</xliff:g></item>
        <item><xliff:g id="id">@string/status_bar_bluetooth</xliff:g></item>
        <item><xliff:g id="id">@string/status_bar_camera</xliff:g></item>
        <item><xliff:g id="id">@string/status_bar_microphone</xliff:g></item>
        <item><xliff:g id="id">@string/status_bar_location</xliff:g></item>
        <item><xliff:g id="id">@string/status_bar_mute</xliff:g></item>
        <item><xliff:g id="id">@string/status_bar_volume</xliff:g></item>
        <item><xliff:g id="id">@string/status_bar_zen</xliff:g></item>
        <item><xliff:g id="id">@string/status_bar_ethernet</xliff:g></item>
        <item><xliff:g id="id">@string/status_bar_wifi</xliff:g></item>
        <item><xliff:g id="id">@string/status_bar_hotspot</xliff:g></item>
        <item><xliff:g id="id">@string/status_bar_mobile</xliff:g></item>
        <item><xliff:g id="id">@string/status_bar_airplane</xliff:g></item>
        <item><xliff:g id="id">@string/status_bar_battery</xliff:g></item>
        <item><xliff:g id="id">@string/status_bar_sensors_off</xliff:g></item>
        <item><xliff:g id="id">@string/status_bar_roaming</xliff:g></item>
    </string-array>

    <string translatable="false" name="status_bar_rotate">rotate</string>
    <string translatable="false" name="status_bar_headset">headset</string>
    <string translatable="false" name="status_bar_data_saver">data_saver</string>
    <string translatable="false" name="status_bar_managed_profile">managed_profile</string>
    <string translatable="false" name="status_bar_ime">ime</string>
    <string translatable="false" name="status_bar_sync_failing">sync_failing</string>
    <string translatable="false" name="status_bar_sync_active">sync_active</string>
    <string translatable="false" name="status_bar_cast">cast</string>
    <string translatable="false" name="status_bar_hotspot">hotspot</string>
    <string translatable="false" name="status_bar_location">location</string>
    <string translatable="false" name="status_bar_bluetooth">bluetooth</string>
    <string translatable="false" name="status_bar_nfc">nfc</string>
    <string translatable="false" name="status_bar_tty">tty</string>
    <string translatable="false" name="status_bar_speakerphone">speakerphone</string>
    <string translatable="false" name="status_bar_zen">zen</string>
    <string translatable="false" name="status_bar_mute">mute</string>
    <string translatable="false" name="status_bar_volume">volume</string>
    <string translatable="false" name="status_bar_wifi">wifi</string>
    <string translatable="false" name="status_bar_cdma_eri">cdma_eri</string>
    <string translatable="false" name="status_bar_data_connection">data_connection</string>
    <string translatable="false" name="status_bar_phone_evdo_signal">phone_evdo_signal</string>
    <string translatable="false" name="status_bar_phone_signal">phone_signal</string>
    <string translatable="false" name="status_bar_battery">battery</string>
    <string translatable="false" name="status_bar_alarm_clock">alarm_clock</string>
    <string translatable="false" name="status_bar_secure">secure</string>
    <string translatable="false" name="status_bar_clock">clock</string>
    <string translatable="false" name="status_bar_mobile">mobile</string>
    <string translatable="false" name="status_bar_vpn">vpn</string>
    <string translatable="false" name="status_bar_ethernet">ethernet</string>
    <string translatable="false" name="status_bar_microphone">microphone</string>
    <string translatable="false" name="status_bar_camera">camera</string>
    <string translatable="false" name="status_bar_airplane">airplane</string>
    <string translatable="false" name="status_bar_sensors_off">sensors_off</string>
    <string translatable="false" name="status_bar_screen_record">screen_record</string>
    <string translatable="false" name="status_bar_roaming">roaming</string>

    <!-- Flag indicating whether the surface flinger has limited
         alpha compositing functionality in hardware.  If set, the window
         manager will disable alpha trasformation in animations where not
         strictly needed. -->
    <bool name="config_sf_limitedAlpha">false</bool>

    <!-- Default value used to block data calls if ims is not
         connected.  If you use the ims apn DCT will block
         any other apn from connecting until ims apn is connected-->
    <bool name="ImsConnectedDefaultValue">false</bool>

    <!-- Flag indicating whether the surface flinger is inefficient
         at performing a blur.  Used by parts of the UI to turn off
         the blur effect where it isn't worth the performance hit.
         As of Honeycomb, blurring is not supported anymore. -->
    <bool name="config_sf_slowBlur">true</bool>

    <!-- Flag indicating that the media framework should support playing of sounds on volume
         key usage.  This adds noticeable additional overhead to volume key processing, so
         is disableable for products for which it is irrelevant. -->
    <bool name="config_useVolumeKeySounds">true</bool>

    <!-- The attenuation in dB applied to the sound effects played
         through AudioManager.playSoundEffect() when no volume is specified. -->
    <integer name="config_soundEffectVolumeDb">-6</integer>

    <!-- The attenuation in dB applied to the lock/unlock sounds. -->
    <integer name="config_lockSoundVolumeDb">-6</integer>

    <!-- Flag indicating whether the AUDIO_BECOMING_NOISY notification should
         be sent during a change to the audio output device. -->
    <bool name="config_sendAudioBecomingNoisy">true</bool>

    <!-- Whether Hearing Aid profile is supported -->
    <bool name="config_hearing_aid_profile_supported">false</bool>

    <!-- Flag to disable all transition animations -->
    <bool name="config_disableTransitionAnimation">false</bool>

    <!-- The duration (in milliseconds) of a short animation. -->
    <integer name="config_shortAnimTime">100</integer>

    <!-- The duration (in milliseconds) of a medium-length animation. -->
    <integer name="config_mediumAnimTime">200</integer>

    <!-- The duration (in milliseconds) of a long animation. -->
    <integer name="config_longAnimTime">250</integer>

    <!-- The duration (in milliseconds) of the activity open/close and fragment open/close animations. -->
    <integer name="config_activityShortDur">75</integer>
    <integer name="config_activityDefaultDur">110</integer>

    <!-- Fade out time for screen rotation -->
    <integer name="config_screen_rotation_fade_out">116</integer>

    <!-- Fade in time for screen rotation -->
    <integer name="config_screen_rotation_fade_in">233</integer>

    <!-- Fade in delay time for screen rotation -->
    <integer name="config_screen_rotation_fade_in_delay">100</integer>

    <!-- Total time for 90 degree screen rotation animations -->
    <integer name="config_screen_rotation_total_90">333</integer>

    <!-- Total time for 180 degree screen rotation animation -->
    <integer name="config_screen_rotation_total_180">433</integer>

    <!-- Total time for the rotation background color transition -->
    <integer name="config_screen_rotation_color_transition">200</integer>

    <!-- The duration (in milliseconds) of the tooltip show/hide animations. -->
    <integer name="config_tooltipAnimTime">150</integer>

    <!-- Duration for the dim animation behind a dialog.  This may be either
         a percentage, which is relative to the duration of the enter/open
         animation of the window being shown that is dimming behind, or it may
         be an integer for a constant duration. -->
    <fraction name="config_dimBehindFadeDuration">100%</fraction>

    <!-- The maximum width we would prefer dialogs to be.  0 if there is no
         maximum (let them grow as large as the screen).  Actual values are
         specified for -large and -xlarge configurations. -->
    <dimen name="config_prefDialogWidth">320dp</dimen>

    <!-- Enables or disables fading edges when marquee is enabled in TextView.
         Off by default, since the framebuffer readback used to implement the
         fading edges is prohibitively expensive on most GPUs. -->
    <bool name="config_ui_enableFadingMarquee">false</bool>

    <!-- Enables or disables haptic effect when the text insertion/selection handle is moved
         manually by the user. Off by default, since the expected haptic feedback may not be
         available on some devices. -->
    <bool name="config_enableHapticTextHandle">false</bool>

    <!-- Whether dialogs should close automatically when the user touches outside
         of them.  This should not normally be modified. -->
    <bool name="config_closeDialogWhenTouchOutside">true</bool>

    <!-- Device configuration indicating whether we should avoid using accelerated graphics
         in certain places to reduce RAM footprint.  This is ignored if ro.config.low_ram
         is true (in that case this is assumed true as well).  It can allow you to tune down
         your device's memory use without going to the point of causing applications to turn
         off features. -->
    <bool name="config_avoidGfxAccel">false</bool>

    <!-- Device configuration setting the minfree tunable in the lowmemorykiller in the kernel.
         A high value will cause the lowmemorykiller to fire earlier, keeping more memory
         in the file cache and preventing I/O thrashing, but allowing fewer processes to
         stay in memory.  A low value will keep more processes in memory but may cause
         thrashing if set too low.  Overrides the default value chosen by ActivityManager
         based on screen size and total memory for the largest lowmemorykiller bucket, and
         scaled proportionally to the smaller buckets.  -1 keeps the default. -->
    <integer name="config_lowMemoryKillerMinFreeKbytesAbsolute">-1</integer>

    <!-- Device configuration adjusting the minfree tunable in the lowmemorykiller in the
         kernel.  A high value will cause the lowmemorykiller to fire earlier, keeping more
         memory in the file cache and preventing I/O thrashing, but allowing fewer processes
         to stay in memory.  A low value will keep more processes in memory but may cause
         thrashing if set too low.  Directly added to the default value chosen by
         ActivityManager based on screen size and total memory for the largest lowmemorykiller
         bucket, and scaled proportionally to the smaller buckets. 0 keeps the default. -->
    <integer name="config_lowMemoryKillerMinFreeKbytesAdjust">0</integer>

    <!-- Device configuration setting the /proc/sys/vm/extra_free_kbytes tunable in the kernel
         (if it exists).  A high value will increase the amount of memory that the kernel
         tries to keep free, reducing allocation time and causing the lowmemorykiller to kill
         earlier.  A low value allows more memory to be used by processes but may cause more
         allocations to block waiting on disk I/O or lowmemorykiller.  Overrides the default
         value chosen by ActivityManager based on screen size.  0 prevents keeping any extra
         memory over what the kernel keeps by default.  -1 keeps the default. -->
    <integer name="config_extraFreeKbytesAbsolute">-1</integer>

    <!-- Device configuration adjusting the /proc/sys/vm/extra_free_kbytes tunable in the kernel
         (if it exists).  0 uses the default value chosen by ActivityManager.  A positive value
         will increase the amount of memory that the kernel tries to keep free, reducing
         allocation time and causing the lowmemorykiller to kill earlier.  A negative value
         allows more memory to be used by processes but may cause more allocations to block
         waiting on disk I/O or lowmemorykiller.  Directly added to the default value chosen by
         ActivityManager based on screen size. -->
    <integer name="config_extraFreeKbytesAdjust">0</integer>

    <!-- Set this to true to enable the platform's auto-power-save modes like doze and
         app standby.  These are not enabled by default because they require a standard
         cloud-to-device messaging service for apps to interact correctly with the modes
         (such as to be able to deliver an instant message to the device even when it is
         dozing).  This should be enabled if you have such services and expect apps to
         correctly use them when installed on your device.  Otherwise, keep this disabled
         so that applications can still use their own mechanisms. -->
    <bool name="config_enableAutoPowerModes">false</bool>

    <!-- Whether (if true) this is a kind of device that can be moved around (eg. phone/laptop),
         or (if false) something for which movement is either not measurable or should not count
         toward power states (eg. tv/soundbar). -->
    <bool name="config_autoPowerModeUseMotionSensor">true</bool>

    <!-- The threshold angle for any motion detection in auto-power save modes.
         In hundreths of a degree. -->
    <integer name="config_autoPowerModeThresholdAngle">200</integer>

    <!-- The sensor id of an "any motion" sensor used in auto-power save modes.
         0 indicates this sensor is not available. -->
    <integer name="config_autoPowerModeAnyMotionSensor">0</integer>

    <!-- If an any motion sensor is not available, prefer the wrist tilt detector over the
         SMD. -->
    <bool name="config_autoPowerModePreferWristTilt">false</bool>

    <!-- If a location should be pre-fetched when going into device idle. -->
    <bool name="config_autoPowerModePrefetchLocation">true</bool>

    <!-- The duration (in milliseconds) that the radio will scan for a signal
         when there's no network connection. If the scan doesn't timeout, use zero -->
    <integer name="config_radioScanningTimeout">0</integer>

    <!-- When true, Android uses the PAC implementation included in WebView to handle
         networks with PAC scripts.
         When false, Android's own implementation of libpac is used.-->
    <bool name ="config_useWebViewPacProcessor">true</bool>

    <!-- XXXXX NOTE THE FOLLOWING RESOURCES USE THE WRONG NAMING CONVENTION.
         Please don't copy them, copy anything else. -->

    <!-- This string array should be overridden by the device to present a list of network
         attributes.  This is used by the connectivity manager to decide which networks can coexist
         based on the hardware -->
    <!-- An Array of "[Connection name],[ConnectivityManager.TYPE_xxxx],
         [associated radio-type],[priority],[restoral-timer(ms)],[dependencyMet]  -->
    <!-- the 5th element "resore-time" indicates the number of milliseconds to delay
         before automatically restore the default connection.  Set -1 if the connection
         does not require auto-restore. -->
    <!-- the 6th element indicates boot-time dependency-met value. -->
    <!-- NOTE: The telephony module is no longer reading the configuration below for available
         APN types.  The set of APN types and relevant settings are specified within the telephony
         module and are non-configurable.  Whether or not data connectivity over a cellular network
         is available at all is controlled by the flag: config_moble_data_capable. -->
    <string-array translatable="false" name="networkAttributes">
        <item>"wifi,1,1,1,-1,true"</item>
        <item>"mobile,0,0,0,-1,true"</item>
        <item>"mobile_mms,2,0,2,60000,true"</item>
        <item>"mobile_supl,3,0,2,60000,true"</item>
        <item>"mobile_dun,4,0,2,60000,true"</item>
        <item>"mobile_hipri,5,0,3,60000,true"</item>
        <item>"mobile_fota,10,0,2,60000,true"</item>
        <item>"mobile_ims,11,0,2,60000,true"</item>
        <item>"mobile_cbs,12,0,2,60000,true"</item>
        <item>"wifi_p2p,13,1,0,-1,true"</item>
        <item>"mobile_ia,14,0,2,-1,true"</item>
        <item>"mobile_emergency,15,0,2,-1,true"</item>
    </string-array>

    <!-- Array of ConnectivityManager.TYPE_xxxx constants for networks that may only
         be controlled by systemOrSignature apps.  -->
    <integer-array translatable="false" name="config_protectedNetworks">
        <item>10</item>
        <item>11</item>
        <item>12</item>
        <item>14</item>
        <item>15</item>
    </integer-array>

    <!-- This string array should be overridden by the device to present a list of radio
         attributes.  This is used by the connectivity manager to decide which networks can coexist
         based on the hardware -->
    <!-- An Array of "[ConnectivityManager connectionType],
                      [# simultaneous connection types]"  -->
    <string-array translatable="false" name="radioAttributes">
        <item>"1,1"</item>
        <item>"0,1"</item>
    </string-array>

    <!-- The maximum duration (in milliseconds) we expect a network transition to take -->
    <integer name="config_networkTransitionTimeout">60000</integer>

    <!-- Whether/how to notify the user on network switches. See LingerMonitor.java. -->
    <integer translatable="false" name="config_networkNotifySwitchType">0</integer>

    <!-- What types of network switches to notify. See LingerMonitor.java. -->
    <string-array translatable="false" name="config_networkNotifySwitches">
    </string-array>

    <!-- Whether the device should automatically switch away from Wi-Fi networks that lose
         Internet access. Actual device behaviour is controlled by
         Settings.Global.NETWORK_AVOID_BAD_WIFI. This is the default value of that setting. -->
    <integer translatable="false" name="config_networkAvoidBadWifi">1</integer>

    <!-- Configuration hook for the URL returned by ConnectivityManager#getCaptivePortalServerUrl.
         If empty, the returned value is controlled by Settings.Global.CAPTIVE_PORTAL_HTTP_URL,
         and if that value is empty, the framework will use a hard-coded default.
         This is *NOT* a URL that will always be used by the system network validation to detect
         captive portals: NetworkMonitor may use different strategies and will not necessarily use
         this URL. NetworkMonitor behaviour should be configured with NetworkStack resource overlays
         instead. -->
    <!--suppress CheckTagEmptyBody -->
    <string translatable="false" name="config_networkCaptivePortalServerUrl"></string>

    <!-- If the hardware supports specially marking packets that caused a wakeup of the
         main CPU, set this value to the mark used. -->
    <integer name="config_networkWakeupPacketMark">0</integer>

    <!-- Mask to use when checking skb mark defined in config_networkWakeupPacketMark above. -->
    <integer name="config_networkWakeupPacketMask">0</integer>

    <!-- Whether the APF Filter in the device should filter out IEEE 802.3 Frames
         Those frames are identified by the field Eth-type having values
         less than 0x600 -->
    <bool translatable="false" name="config_apfDrop802_3Frames">true</bool>

    <!-- An array of Black listed EtherType, packets with EtherTypes within this array
         will be dropped
         TODO: need to put proper values, these are for testing purposes only -->
    <integer-array translatable="false" name="config_apfEthTypeBlackList">
        <item>0x88A2</item>
        <item>0x88A4</item>
        <item>0x88B8</item>
        <item>0x88CD</item>
        <item>0x88E3</item>
    </integer-array>

    <!-- Default value for ConnectivityManager.getMultipathPreference() on metered networks. Actual
         device behaviour is controlled by Settings.Global.NETWORK_METERED_MULTIPATH_PREFERENCE.
         This is the default value of that setting. -->
    <integer translatable="false" name="config_networkMeteredMultipathPreference">0</integer>

    <!-- Default daily multipath budget used by ConnectivityManager.getMultipathPreference()
         on metered networks. This default quota only used if quota could not be determined from
         data plan or data limit/warning set by the user. The value that is actually used is
         controlled by Settings.Global.NETWORK_DEFAULT_DAILY_MULTIPATH_QUOTA_BYTES. This is the
         default value of that setting. -->
    <integer translatable="false" name="config_networkDefaultDailyMultipathQuotaBytes">2500000</integer>

    <!-- Default supported concurrent socket keepalive slots per transport type, used by
         ConnectivityManager.createSocketKeepalive() for calculating the number of keepalive
         offload slots that should be reserved for privileged access. This string array should be
         overridden by the device to present the capability of creating socket keepalives. -->
    <!-- An Array of "[NetworkCapabilities.TRANSPORT_*],[supported keepalives] -->
    <string-array translatable="false" name="config_networkSupportedKeepaliveCount">
        <item>0,1</item>
        <item>1,3</item>
    </string-array>

    <!-- Reserved privileged keepalive slots per transport. -->
    <integer translatable="false" name="config_reservedPrivilegedKeepaliveSlots">2</integer>

    <!-- Allowed unprivileged keepalive slots per uid. -->
    <integer translatable="false" name="config_allowedUnprivilegedKeepalivePerUid">2</integer>

    <!-- This setting is deprecated, please use
         com.android.networkstack.tethering.R.array.config_tether_usb_regexs instead. -->
    <string-array translatable="false" name="config_tether_usb_regexs">
    </string-array>

    <!-- This setting is deprecated, please use
         com.android.networkstack.tethering.R.array.config_tether_wifi_regexs instead. -->
    <string-array translatable="false" name="config_tether_wifi_regexs">
    </string-array>

    <!-- This setting is deprecated, please use
         com.android.networkstack.tethering.R.array.config_tether_bluetooth_regexs instead. -->
    <string-array translatable="false" name="config_tether_bluetooth_regexs">
    </string-array>

    <!-- Max number of Bluetooth tethering connections allowed. If this is
         updated config_tether_dhcp_range has to be updated appropriately. -->
    <integer translatable="false" name="config_max_pan_devices">5</integer>

    <!-- This setting is deprecated, please use
         com.android.networkstack.tethering.R.array.config_dhcp_range instead. -->
    <string-array translatable="false" name="config_tether_dhcp_range">
    </string-array>

    <!-- Regex of wired ethernet ifaces -->
    <string translatable="false" name="config_ethernet_iface_regex">eth\\d</string>

    <!-- Configuration of Ethernet interfaces in the following format:
         <interface name|mac address>;[Network Capabilities];[IP config];[Override Transport]
         Where
               [Network Capabilities] Optional. A comma seprated list of network capabilities.
                   Values must be from NetworkCapabilities#NET_CAPABILITY_* constants.
                   The NOT_ROAMING, NOT_CONGESTED and NOT_SUSPENDED capabilities are always
                   added automatically because this configuration provides no way to update
                   them dynamically.
               [IP config] Optional. If empty or not specified - DHCP will be used, otherwise
                   use the following format to specify static IP configuration:
                       ip=<ip-address/mask> gateway=<ip-address> dns=<comma-sep-ip-addresses>
                       domains=<comma-sep-domains>
               [Override Transport] Optional. An override network transport type to allow
                    the propagation of an interface type on the other end of a local Ethernet
                    interface. Value must be from NetworkCapabilities#TRANSPORT_* constants. If
                    left out, this will default to TRANSPORT_ETHERNET.
         -->
    <string-array translatable="false" name="config_ethernet_interfaces">
        <!--
        <item>eth1;12,13,14,15;ip=192.168.0.10/24 gateway=192.168.0.1 dns=4.4.4.4,8.8.8.8</item>
        <item>eth2;;ip=192.168.0.11/24</item>
        <item>eth3;12,13,14,15;ip=192.168.0.12/24;1</item>
        -->
    </string-array>

    <!-- Configuration of network interfaces that support WakeOnLAN -->
    <string-array translatable="false" name="config_wakeonlan_supported_interfaces">
        <!--
        <item>wlan0</item>
        <item>eth0</item>
        -->
    </string-array>

    <!-- This setting is deprecated, please use
         com.android.networkstack.tethering.R.array.config_mobile_hotspot_provision_app instead. -->
    <string-array translatable="false" name="config_mobile_hotspot_provision_app">
    <!--
        <item>com.example.provisioning</item>
        <item>com.example.provisioning.Activity</item>
    -->
    </string-array>

    <!-- This setting is deprecated, please use
         com.android.networkstack.tethering.R.string.config_mobile_hotspot_provision_app_no_ui
         instead. -->
    <string translatable="false" name="config_mobile_hotspot_provision_app_no_ui"></string>

    <!-- This setting is deprecated, please use
         com.android.networkstack.tethering.R.string.config_mobile_hotspot_provision_response
         instead. -->
    <string translatable="false" name="config_mobile_hotspot_provision_response"></string>

    <!-- This setting is deprecated, please use
         com.android.networkstack.tethering.R.integer.config_mobile_hotspot_provision_check_period
         instead. -->
    <integer translatable="false" name="config_mobile_hotspot_provision_check_period">24</integer>

    <!-- This setting is deprecated, please use
         com.android.networkstack.tethering.R.string.config_wifi_tether_enable instead. -->
    <string translatable="false" name="config_wifi_tether_enable">com.android.settings/.wifi.tether.TetherService</string>

    <!-- This setting is deprecated, please use
         com.android.networkstack.tethering.R.array.config_tether_upstream_types. -->
    <integer-array translatable="false" name="config_tether_upstream_types">
        <item>1</item>
        <item>7</item>
        <item>0</item>
    </integer-array>

    <!-- If the DUN connection for this CDMA device supports more than just DUN -->
    <!-- traffic you should list them here. -->
    <!-- If this device is not CDMA this is ignored.  If this list is empty on -->
    <!-- a DUN-requiring CDMA device, the DUN APN will just support just DUN. -->
    <string-array translatable="false" name="config_cdma_dun_supported_types">
    </string-array>

    <!-- Flag indicating whether we should enable the automatic brightness.
         Software implementation will be used if config_hardware_auto_brightness_available is not set -->
    <bool name="config_automatic_brightness_available">false</bool>

    <!-- Flag indicating whether we should enable the adaptive sleep.-->
    <bool name="config_adaptive_sleep_available">false</bool>

    <!-- Flag indicating whether we should enable smart battery. -->
    <bool name="config_smart_battery_available">false</bool>

    <!-- Fast brightness animation ramp rate in brightness units per second-->
    <integer translatable="false" name="config_brightness_ramp_rate_fast">180</integer>

    <!-- Slow brightness animation ramp rate in brightness units per second-->
    <integer translatable="false" name="config_brightness_ramp_rate_slow">60</integer>

    <!-- Don't name config resources like this.  It should look like config_annoyDianne -->
    <bool name="config_annoy_dianne">true</bool>

    <!-- XXXXXX END OF RESOURCES USING WRONG NAMING CONVENTION -->

    <!-- If this is true, notification effects will be played by the notification server.
         When false, car notification effects will be handled elsewhere. -->
    <bool name="config_enableServerNotificationEffectsForAutomotive">false</bool>

    <!-- If this is true, the screen will come on when you unplug usb/power/whatever. -->
    <bool name="config_unplugTurnsOnScreen">false</bool>

    <!-- If this is true, the message that USB is only being used for charging will be shown. -->
    <bool name="config_usbChargingMessage">true</bool>

    <!-- Set this true only if the device has separate attention and notification lights. -->
    <bool name="config_useAttentionLight">false</bool>

    <!-- If this is true, the screen will fade off. -->
    <bool name="config_animateScreenLights">false</bool>

    <!-- If this is true, key chords can be used to take a screenshot on the device. -->
    <bool name="config_enableScreenshotChord">true</bool>

    <!-- If this is true, allow wake from theater mode when plugged in or unplugged. -->
    <bool name="config_allowTheaterModeWakeFromUnplug">false</bool>
    <!-- If this is true, allow wake from theater mode from gesture. -->
    <bool name="config_allowTheaterModeWakeFromGesture">false</bool>
    <!-- If this is true, allow wake from theater mode from camera lens cover is switched. -->
    <bool name="config_allowTheaterModeWakeFromCameraLens">false</bool>
    <!-- If this is true, allow wake from theater mode from power key press. -->
    <bool name="config_allowTheaterModeWakeFromPowerKey">true</bool>
    <!-- If this is true, allow wake from theater mode from regular key press. Setting this value to
         true implies config_allowTheaterModeWakeFromPowerKey is also true-->
    <bool name="config_allowTheaterModeWakeFromKey">false</bool>
    <!-- If this is true, allow wake from theater mode from motion. -->
    <bool name="config_allowTheaterModeWakeFromMotion">false</bool>
    <!-- If this is true, allow wake from theater mode from motion. -->
    <bool name="config_allowTheaterModeWakeFromMotionWhenNotDreaming">false</bool>
    <!-- If this is true, allow wake from theater mode from lid switch. -->
    <bool name="config_allowTheaterModeWakeFromLidSwitch">false</bool>
    <!-- If this is true, allow wake from theater mode when docked. -->
    <bool name="config_allowTheaterModeWakeFromDock">false</bool>
    <!-- If this is true, allow wake from theater mode from window layout flag. -->
    <bool name="config_allowTheaterModeWakeFromWindowLayout">false</bool>
    <!-- If this is true, go to sleep when theater mode is enabled from button press -->
    <bool name="config_goToSleepOnButtonPressTheaterMode">true</bool>
    <!-- If this is true, long press on power button will be available from the non-interactive state -->
    <bool name="config_supportLongPressPowerWhenNonInteractive">false</bool>

    <!-- Auto-rotation behavior -->

    <!-- If true, enables auto-rotation features using the accelerometer.
         Otherwise, auto-rotation is disabled.  Applications may still request
         to use specific orientations but the sensor is ignored and sensor-based
         orientations are not available.  Furthermore, all auto-rotation related
         settings are omitted from the system UI.  In certain situations we may
         still use the accelerometer to determine the orientation, such as when
         docked if the dock is configured to enable the accelerometer. -->
    <bool name="config_supportAutoRotation">true</bool>

    <!-- If true, the screen can be rotated via the accelerometer in all 4
         rotations as the default behavior. -->
    <bool name="config_allowAllRotations">false</bool>

    <!-- If true, the direction rotation is applied to get to an application's requested
         orientation is reversed.  Normally, the model is that landscape is
         clockwise from portrait; thus on a portrait device an app requesting
         landscape will cause a clockwise rotation, and on a landscape device an
         app requesting portrait will cause a counter-clockwise rotation.  Setting
         true here reverses that logic. -->
    <bool name="config_reverseDefaultRotation">false</bool>

    <!-- Sets the minimum and maximum tilt tolerance for each possible rotation.
         This array consists of 4 pairs of values which specify the minimum and maximum
         tilt angle at which the device will transition into each rotation.

         The tilt angle represents the direction in which the plane of the screen is facing;
         it is also known as the angle of elevation.

           -90 degree tilt means that the screen is facing straight down
                           (the device is being held overhead upside-down)
             0 degree tilt means that the screen is facing outwards
                           (the device is being held vertically)
            90 degree tilt means that the screen is facing straight up
                           (the device is resting on a flat table)

        The default tolerances are set conservatively such that the device is more
        likely to remain in its natural orientation than rotate into a counterclockwise,
        clockwise, or reversed posture (with an especially strong bias against the latter)
        to prevent accidental rotation while carrying the device in hand.

        These thresholds may need to be tuned when the device is intended to be
        mounted into a dock with a particularly shallow profile wherein rotation
        would ordinarily have been suppressed.

        It is helpful to consider the desired behavior both when the device is being
        held at a positive tilt (typical case) vs. a negative tilt (reading overhead in
        bed) since they are quite different.  In the overhead case, we typically want
        the device to more strongly prefer to retain its current configuration (in absence
        of a clear indication that a rotation is desired) since the user's head and neck may
        be held at an unusual angle.
    -->
    <integer-array name="config_autoRotationTiltTolerance">
        <!-- rotation:   0 (natural)    --> <item>-25</item> <item>70</item>
        <!-- rotation:  90 (rotate CCW) --> <item>-25</item> <item>65</item>
        <!-- rotation: 180 (reverse)    --> <item>-25</item> <item>60</item>
        <!-- rotation: 270 (rotate CW)  --> <item>-25</item> <item>65</item>
    </integer-array>

    <!-- Lid switch behavior -->

    <!-- The number of degrees to rotate the display when the keyboard is open.
         A value of -1 means no change in orientation by default. -->
    <integer name="config_lidOpenRotation">-1</integer>

    <!-- Indicate whether the lid state impacts the accessibility of
         the physical keyboard.  0 means it doesn't, 1 means it is accessible
         when the lid is open, 2 means it is accessible when the lid is
         closed.  The default is 0. -->
    <integer name="config_lidKeyboardAccessibility">0</integer>

    <!-- Indicate whether the lid state impacts the accessibility of
         the navigation buttons.  0 means it doesn't, 1 means it is accessible
         when the lid is open, 2 means it is accessible when the lid is
         closed.  The default is 0. -->
    <integer name="config_lidNavigationAccessibility">0</integer>

    <!-- Indicate whether closing the lid causes the lockscreen to appear.
         The default is false. -->
    <bool name="config_lidControlsScreenLock">false</bool>

    <!-- Indicate whether closing the lid causes the device to go to sleep and opening
         it causes the device to wake up.
         The default is false. -->
    <bool name="config_lidControlsSleep">false</bool>

    <!-- Indicate whether closing the lid causes the device to enter the folded state which means
         to get a smaller screen and opening the lid causes the device to enter the unfolded state
         which means to get a larger screen. -->
    <bool name="config_lidControlsDisplayFold">false</bool>

    <!-- Indicate the display area rect for foldable devices in folded state. -->
    <string name="config_foldedArea"></string>

    <!-- Desk dock behavior -->

    <!-- The number of degrees to rotate the display when the device is in a desk dock.
         A value of -1 means no change in orientation by default. -->
    <integer name="config_deskDockRotation">-1</integer>

    <!-- Control whether being in the desk dock (and powered) always
         keeps the screen on.  By default it stays on when plugged in to
         AC.  0 will not keep it on; or together 1 to stay on when plugged
         in to AC and 2 to stay on when plugged in to USB.  (So 3 for both.) -->
    <integer name="config_deskDockKeepsScreenOn">1</integer>

    <!-- Control whether being in the desk dock should enable accelerometer
         based screen orientation.  This defaults to true because it is
         common for desk docks to be sold in a variety of form factors
         with different orientations.  Since we cannot always tell these docks
         apart and the docks cannot report their true orientation on their own,
         we rely on gravity to determine the effective orientation. -->
    <bool name="config_deskDockEnablesAccelerometer">true</bool>

    <!-- Car dock behavior -->

    <!-- The number of degrees to rotate the display when the device is in a car dock.
         A value of -1 means no change in orientation by default. -->
    <integer name="config_carDockRotation">-1</integer>

    <!-- Control whether being in the car dock (and powered) always
         keeps the screen on.  By default it stays on when plugged in to
         AC.  0 will not keep it on; or together 1 to stay on when plugged
         in to AC and 2 to stay on when plugged in to USB.  (So 3 for both.) -->
    <integer name="config_carDockKeepsScreenOn">1</integer>

    <!-- Control whether being in the car dock should enable accelerometer based
         screen orientation.  This defaults to true because putting a device in
         a car dock make the accelerometer more a physical input (like a lid). -->

    <bool name="config_carDockEnablesAccelerometer">true</bool>

    <!--  Control whether to launch Car dock home app when user presses home button or when
          car dock intent is fired.
          In mobile device, usually separate home app is expected in car mode, and this should be
          enabled. But in environments like real car, default home app may be enough, and in that
          case, this can be disabled (set to false). -->
    <bool name="config_enableCarDockHomeLaunch">true</bool>

    <!-- Control whether to force the display of System UI Bars at all times regardless of
         System Ui Flags. This can be useful in the Automotive case if there's a requirement for
         a UI element to be on screen at all times. -->
    <bool name="config_forceShowSystemBars">false</bool>

    <!-- HDMI behavior -->

    <!-- The number of degrees to rotate the display when the device has HDMI connected
         but is not in a dock.  A value of -1 means no change in orientation by default.
         Use -1 except on older devices whose Hardware Composer HAL does not
         provide full support for multiple displays.  -->
    <integer name="config_undockedHdmiRotation">-1</integer>

    <!-- Control the default UI mode type to use when there is no other type override
         happening.  One of the following values (See Configuration.java):
             1  UI_MODE_TYPE_NORMAL
             4  UI_MODE_TYPE_TELEVISION
             5  UI_MODE_TYPE_APPLIANCE
             6  UI_MODE_TYPE_WATCH
             7  UI_MODE_TYPE_VR_HEADSET
         Any other values will have surprising consequences. -->
    <integer name="config_defaultUiModeType">1</integer>

    <!--  Control whether to lock UI mode to what is selected from config_defaultUiModeType.
          Once UI mode is locked, applications cannot change it anymore. -->
    <bool name="config_lockUiMode">false</bool>

    <!--  Control whether to lock day/night mode change from normal application. When it is
          true, day / night mode change is only allowed to apps with MODIFY_DAY_NIGHT_MODE
          permission. -->
    <bool name="config_lockDayNightMode">true</bool>

    <!-- Control the default night mode to use when there is no other mode override set.
         One of the following values (see UiModeManager.java):
             0 - MODE_NIGHT_AUTO
             1 - MODE_NIGHT_NO
             2 - MODE_NIGHT_YES
    -->
    <integer name="config_defaultNightMode">1</integer>

    <!-- Boolean indicating whether the HWC setColorTransform function can be performed efficiently
         in hardware. -->
    <bool name="config_setColorTransformAccelerated">false</bool>

    <!-- Boolean indicating whether the HWC setColorTransform function can be performed efficiently
         in hardware for individual layers. -->
    <bool name="config_setColorTransformAcceleratedPerLayer">false</bool>

    <!-- Control whether Night display is available. This should only be enabled on devices
         that have a HWC implementation that can apply the matrix passed to setColorTransform
         without impacting power, performance, and app compatibility (e.g. protected content). -->
    <bool name="config_nightDisplayAvailable">@bool/config_setColorTransformAccelerated</bool>

    <!-- Default mode to control how Night display is automatically activated.
         One of the following values (see ColorDisplayManager.java):
             0 - AUTO_MODE_DISABLED
             1 - AUTO_MODE_CUSTOM_TIME
             2 - AUTO_MODE_TWILIGHT
    -->
    <integer name="config_defaultNightDisplayAutoMode">0</integer>

    <!-- Default time when Night display is automatically activated.
         Represented as milliseconds from midnight (e.g. 79200000 == 10pm). -->
    <integer name="config_defaultNightDisplayCustomStartTime">79200000</integer>

    <!-- Default time when Night display is automatically deactivated.
         Represented as milliseconds from midnight (e.g. 21600000 == 6am). -->
    <integer name="config_defaultNightDisplayCustomEndTime">21600000</integer>

    <!-- Minimum color temperature, in Kelvin, supported by Night display. -->
    <integer name="config_nightDisplayColorTemperatureMin">1600</integer>

    <!-- Default color temperature, in Kelvin, to tint the screen when Night display is
         activated. -->
    <integer name="config_nightDisplayColorTemperatureDefault">2650</integer>

    <!-- Maximum color temperature, in Kelvin, supported by Night display. -->
    <integer name="config_nightDisplayColorTemperatureMax">4082</integer>

    <string-array name="config_nightDisplayColorTemperatureCoefficientsNative">
        <!-- R a-coefficient --> <item>0.0</item>
        <!-- R b-coefficient --> <item>0.0</item>
        <!-- R y-intercept --> <item>1.0</item>
        <!-- G a-coefficient --> <item>-0.00000000962353339</item>
        <!-- G b-coefficient --> <item>0.000153045476</item>
        <!-- G y-intercept --> <item>0.390782778</item>
        <!-- B a-coefficient --> <item>-0.0000000189359041</item>
        <!-- B b-coefficient --> <item>0.000302412211</item>
        <!-- B y-intercept --> <item>-0.198650895</item>
    </string-array>

    <string-array name="config_nightDisplayColorTemperatureCoefficients">
        <!-- R a-coefficient --> <item>0.0</item>
        <!-- R b-coefficient --> <item>0.0</item>
        <!-- R y-intercept --> <item>1.0</item>
        <!-- G a-coefficient --> <item>-0.00000000962353339</item>
        <!-- G b-coefficient --> <item>0.000153045476</item>
        <!-- G y-intercept --> <item>0.390782778</item>
        <!-- B a-coefficient --> <item>-0.0000000189359041</item>
        <!-- B b-coefficient --> <item>0.000302412211</item>
        <!-- B y-intercept --> <item>-0.198650895</item>
    </string-array>

    <!-- Boolean indicating whether display white balance is supported. -->
    <bool name="config_displayWhiteBalanceAvailable">false</bool>

    <!-- Boolean indicating whether display white balance should be enabled by default. -->
    <bool name="config_displayWhiteBalanceEnabledDefault">false</bool>

    <!-- Minimum color temperature, in Kelvin, supported by display white balance. -->
    <integer name="config_displayWhiteBalanceColorTemperatureMin">4000</integer>

    <!-- Maximum color temperature, in Kelvin, supported by display white balance. -->
    <integer name="config_displayWhiteBalanceColorTemperatureMax">8000</integer>

    <!-- Default color temperature, in Kelvin, used by display white balance. -->
    <integer name="config_displayWhiteBalanceColorTemperatureDefault">6500</integer>

    <!-- The display primaries, in CIE1931 XYZ color space, for display
         white balance to use in its calculations. The array must include a total of 12 float
         values: 3 values per color (X, Y, Z) and 4 colors (R, G, B, W) -->
    <string-array name="config_displayWhiteBalanceDisplayPrimaries">
        <!-- Red X -->   <item>0.412315</item>
        <!-- Red Y -->   <item>0.212600</item>
        <!-- Red Z -->   <item>0.019327</item>
        <!-- Green X --> <item>0.357600</item>
        <!-- Green Y --> <item>0.715200</item>
        <!-- Green Z --> <item>0.119200</item>
        <!-- Blue X -->  <item>0.180500</item>
        <!-- Blue Y -->  <item>0.072200</item>
        <!-- Blue Z -->  <item>0.950633</item>
        <!-- White X --> <item>0.950456</item>
        <!-- White Y --> <item>1.000000</item>
        <!-- White Z --> <item>1.089058</item>
    </string-array>

    <!-- The nominal white coordinates, in CIE1931 XYZ color space, for Display White Balance to
         use in its calculations. AWB will adapt this white point to the target ambient white
         point. The array must include a total of 3 float values (X, Y, Z) -->
    <string-array name="config_displayWhiteBalanceDisplayNominalWhite">
        <!-- Nominal White X --> <item>0.950456</item>
        <!-- Nominal White Y --> <item>1.000000</item>
        <!-- Nominal White Z --> <item>1.089058</item>
    </string-array>


    <!-- Indicate available ColorDisplayManager.COLOR_MODE_xxx. -->
    <integer-array name="config_availableColorModes">
        <!-- Example:
        <item>0</item>
        <item>1</item>
        <item>2</item>
        -->
    </integer-array>

    <!-- Color mode to use when accessibility transforms are enabled. This color mode must be
         supported by the device, but not necessarily appear in config_availableColorModes. The
         regularly selected color mode will be used if this value is negative. -->
    <integer name="config_accessibilityColorMode">-1</integer>

    <!-- The following two arrays specify which color space to use for display composition when a
         certain color mode is active.
         Composition color spaces are defined in android.view.Display.COLOR_MODE_xxx, and color
         modes are defined in ColorDisplayManager.COLOR_MODE_xxx and
         ColorDisplayManager.VENDOR_COLOR_MODE_xxx.
         The color space COLOR_MODE_DEFAULT (0) lets the system select the most appropriate
         composition color space for currently displayed content. Other values (e.g.,
         COLOR_MODE_SRGB) override system selection; these other color spaces must be supported by
         the device for for display composition.
         If a color mode does not have a corresponding color space specified in this array, the
         currently set composition color space will not be modified.-->
    <integer-array name="config_displayCompositionColorModes">
    </integer-array>
    <integer-array name="config_displayCompositionColorSpaces">
    </integer-array>

    <!-- Indicate whether to allow the device to suspend when the screen is off
         due to the proximity sensor.  This resource should only be set to true
         if the sensor HAL correctly handles the proximity sensor as a wake-up source.
         Otherwise, the device may fail to wake out of suspend reliably.
         The default is false. -->
    <bool name="config_suspendWhenScreenOffDueToProximity">false</bool>

    <!-- The time in milliseconds of prolonged user inactivity after which device goes to sleep,
         even if wakelocks are held. -->
    <integer name="config_attentiveTimeout">-1</integer>

    <!-- How long to show a warning message to user before the device goes to sleep after prolonged
         user inactivity. -->
    <integer name="config_attentiveWarningDuration">30000</integer>

    <!-- Control the behavior when the user long presses the power button.
            0 - Nothing
            1 - Global actions menu
            2 - Power off (with confirmation)
            3 - Power off (without confirmation)
            4 - Go to voice assist
            5 - Go to assistant (Settings.Secure.ASSISTANT)
            6 - Toggle torch on / off (if screen is off)
    -->
    <integer name="config_longPressOnPowerBehavior">1</integer>

    <!-- Control the behavior when the user long presses the power button for a long time.
            0 - Nothing
            1 - Global actions menu
    -->
    <integer name="config_veryLongPressOnPowerBehavior">0</integer>

    <!-- Control the behavior when the user long presses the back button.  Non-zero values are only
         valid for watches as part of CDD/CTS.
            0 - Nothing
            1 - Go to voice assist
    -->
    <integer name="config_longPressOnBackBehavior">0</integer>

    <!-- Allows activities to be launched on a long press on power during device setup. -->
    <bool name="config_allowStartActivityForLongPressOnPowerInSetup">false</bool>

    <!-- Control the behavior when the user short presses the power button.
            0 - Nothing
            1 - Go to sleep (doze)
            2 - Really go to sleep (don't doze)
            3 - Really go to sleep and go home (don't doze)
            4 - Go to home
            5 - Dismiss IME if shown. Otherwise go to home
    -->
    <integer name="config_shortPressOnPowerBehavior">1</integer>

    <!-- Control the behavior when the user double presses the power button.
            0 - Nothing
            1 - Toggle theater mode setting
            2 - Brightness boost
    -->
    <integer name="config_doublePressOnPowerBehavior">0</integer>

    <!-- Control the behavior when the user triple presses the power button.
            0 - Nothing
            1 - Toggle theater mode setting
            2 - Brightness boost
    -->
    <integer name="config_triplePressOnPowerBehavior">0</integer>

    <!-- Control the behavior when the user presses the sleep button.
            0 - Go to sleep (doze)
            1 - Go to sleep (doze) and go home
    -->
    <integer name="config_shortPressOnSleepBehavior">0</integer>

    <!-- Time to wait while a button is pressed before triggering a very long press. -->
    <integer name="config_veryLongPressTimeout">3500</integer>

    <!-- Package name for default keyguard appwidget [DO NOT TRANSLATE] -->
    <string name="widget_default_package_name" translatable="false"></string>

    <!-- Class name for default keyguard appwidget [DO NOT TRANSLATE] -->
    <string name="widget_default_class_name" translatable="false"></string>

    <!-- Indicate whether the SD card is accessible without removing the battery. -->
    <bool name="config_batterySdCardAccessibility">false</bool>

    <!-- List of file paths for USB host busses to exclude from USB host support.
         For example, if the first USB bus on the device is used to communicate
         with the modem or some other restricted hardware, add "/dev/bus/usb/001/"
         to this list.  If this is empty, no parts of the host USB bus will be excluded.
    -->
    <string-array name="config_usbHostBlacklist" translatable="false">
    </string-array>

    <!-- List of paths to serial ports that are available to the serial manager.
         for example, /dev/ttyUSB0
    -->
    <string-array translatable="false" name="config_serialPorts">
    </string-array>

    <!-- Vibrator pattern for feedback about a long screen/key press -->
    <integer-array name="config_longPressVibePattern">
        <item>0</item>
        <item>1</item>
        <item>20</item>
        <item>21</item>
    </integer-array>

    <!-- Vibrator pattern for feedback about touching a virtual key -->
    <integer-array name="config_virtualKeyVibePattern">
        <item>0</item>
        <item>10</item>
        <item>20</item>
        <item>30</item>
    </integer-array>

    <!-- Vibrator pattern for a very short but reliable vibration for soft keyboard tap -->
    <integer-array name="config_keyboardTapVibePattern">
        <item>40</item>
    </integer-array>

    <!-- Vibrator pattern for feedback when selecting an hour/minute tick of a Clock -->
    <integer-array name="config_clockTickVibePattern">
        <item>125</item>
        <item>30</item>
    </integer-array>

    <!-- Vibrator pattern for feedback when selecting a day/month/year date of a Calendar -->
    <integer-array name="config_calendarDateVibePattern">
        <item>125</item>
        <item>30</item>
    </integer-array>

    <!-- Vibrator pattern for feedback about booting with safe mode enabled -->
    <integer-array name="config_safeModeEnabledVibePattern">
        <item>0</item>
        <item>1</item>
        <item>20</item>
        <item>21</item>
        <item>500</item>
        <item>600</item>
    </integer-array>

    <!-- Vibrator pattern for feedback about hitting a scroll barrier -->
    <integer-array name="config_scrollBarrierVibePattern">
        <item>0</item>
        <item>15</item>
        <item>10</item>
        <item>10</item>
    </integer-array>

    <!-- The URI to associate with each ringtone effect constant, intended to be used with the
         android.os.VibrationEffect#get(Uri, Context) API.
         The position of the string in the string-array determines which ringtone effect is chosen.
         For example, if the URI passed into get match the third string in the string-array, then
         RINGTONE_3 will be the returned effect -->
    <string-array translatable="false" name="config_ringtoneEffectUris">
    </string-array>

    <!-- The default intensity level for haptic feedback. See
         Settings.System.HAPTIC_FEEDBACK_INTENSITY more details on the constant values and
         meanings. -->
    <integer name="config_defaultHapticFeedbackIntensity">2</integer>
    <!-- The default intensity level for notification vibrations. See
         Settings.System.NOTIFICATION_VIBRATION_INTENSITY more details on the constant values and
         meanings. -->
    <integer name="config_defaultNotificationVibrationIntensity">2</integer>
    <!-- The default intensity level for ring vibrations. See
         Settings.System.RING_VIBRATION_INTENSITY more details on the constant values and
         meanings. -->
    <integer name="config_defaultRingVibrationIntensity">2</integer>

    <!-- Whether to use the strict phone number matcher by default. -->
    <bool name="config_use_strict_phone_number_comparation">false</bool>

    <!-- Whether to use the strict phone number matcher in Russia. -->
    <bool name="config_use_strict_phone_number_comparation_for_russia">true</bool>

    <!-- Whether to use the strict phone number matcher in Kazakhstan. -->
    <bool name="config_use_strict_phone_number_comparation_for_kazakhstan">true</bool>

    <!-- The character count of the minimum match for comparison phone numbers -->
    <integer name="config_phonenumber_compare_min_match">7</integer>

    <!-- Display low battery warning when battery level dips to this value.
         Also, the battery stats are flushed to disk when we hit this level.  -->
    <integer name="config_criticalBatteryWarningLevel">5</integer>

    <!-- Shutdown if the battery temperature exceeds (this value * 0.1) Celsius. -->
    <integer name="config_shutdownBatteryTemperature">680</integer>

    <!-- Display low battery warning when battery level dips to this value -->
    <integer name="config_lowBatteryWarningLevel">15</integer>

    <!-- The default suggested battery % at which we enable battery saver automatically.  -->
    <integer name="config_lowBatteryAutoTriggerDefaultLevel">15</integer>

    <!-- The app which will handle routine based automatic battery saver, if empty the UI for
         routine based battery saver will be hidden -->
    <string name="config_batterySaverScheduleProvider"></string>

    <!-- Close low battery warning when battery level reaches the lowBatteryWarningLevel
         plus this -->
    <integer name="config_lowBatteryCloseWarningBump">5</integer>

    <!-- Default color for notification LED. -->
    <color name="config_defaultNotificationColor">#ffffffff</color>

    <!-- Default LED on time for notification LED in milliseconds. -->
    <integer name="config_defaultNotificationLedOn">3000</integer>

    <!-- Default LED off time for notification LED in milliseconds. -->
    <integer name="config_defaultNotificationLedOff">5000</integer>

    <!-- Default value for led color when battery is low on charge -->
    <integer name="config_notificationsBatteryLowARGB">0xFFFF0000</integer>

    <!-- Default value for led color when battery is medium charged -->
    <integer name="config_notificationsBatteryMediumARGB">0xFFFFFF00</integer>

    <!-- Default value for led color when battery is fully charged -->
    <integer name="config_notificationsBatteryFullARGB">0xFF00FF00</integer>

    <!-- Default value for LED on time when the battery is low on charge in miliseconds -->
    <integer name="config_notificationsBatteryLedOn">125</integer>

    <!-- Is the notification LED intrusive? Used to decide if there should be a disable option -->
    <bool name="config_intrusiveNotificationLed">false</bool>

    <!-- De we do icon badges? Used to decide if there should be a disable option-->
    <bool name="config_notificationBadging">true</bool>

    <!-- Default value for LED off time when the battery is low on charge in miliseconds -->
    <integer name="config_notificationsBatteryLedOff">2875</integer>

    <!-- Number of notifications to keep in the notification service historical archive -->
    <integer name="config_notificationServiceArchiveSize">100</integer>

    <!-- Allow the menu hard key to be disabled in LockScreen on some devices -->
    <bool name="config_disableMenuKeyInLockScreen">false</bool>

    <!-- Don't show lock screen before unlock screen (PIN/pattern/password) -->
    <bool name="config_enableLockBeforeUnlockScreen">false</bool>

    <!-- Disable lockscreen rotation by default -->
    <bool name="config_enableLockScreenRotation">false</bool>

    <!-- Is the device capable of hot swapping an UICC Card -->
    <bool name="config_hotswapCapable">false</bool>

    <!-- Component name of the ICC hotswap prompt for restart dialog -->
    <string name="config_iccHotswapPromptForRestartDialogComponent" translatable="false">@null</string>

    <!-- Enable puk unlockscreen by default.
         If unlock screen is disabled, the puk should be unlocked through Emergency Dialer -->
    <bool name="config_enable_puk_unlock_screen">true</bool>

    <!-- Enable emergency call when sim is locked or puk locked. Some countries/carriers do not
         allow emergency calls to be placed without the IMSI, which is locked in the SIM.
         If so, this should be set to 'false' in an overlay. -->
    <bool name="config_enable_emergency_call_while_sim_locked">true</bool>

    <!-- Is the lock-screen disabled for new users by default -->
    <bool name="config_disableLockscreenByDefault">false</bool>

    <!-- If true, enables verification of the lockscreen credential in the factory reset protection
        flow. This should be true if gatekeeper / weaver credentials can still be checked after a
        factory reset. -->
    <bool name="config_enableCredentialFactoryResetProtection">true</bool>

    <!-- Control the behavior when the user long presses the home button.
            0 - Nothing
            1 - Launch all apps intent
            2 - Launch assist intent
         This needs to match the constants in
         policy/src/com/android/internal/policy/impl/PhoneWindowManager.java
    -->
    <integer name="config_longPressOnHomeBehavior">0</integer>

    <!-- Control the behavior when the user double-taps the home button.
            0 - Nothing
            1 - Recent apps view in SystemUI
         This needs to match the constants in
         policy/src/com/android/internal/policy/impl/PhoneWindowManager.java
    -->
    <integer name="config_doubleTapOnHomeBehavior">0</integer>

    <!-- Note: This setting is deprecated, please use
    config_screenBrightnessSettingMinimumFloat instead -->
    <integer name="config_screenBrightnessSettingMinimum">10</integer>

    <!-- Note: This setting is deprecated, please use
    config_screenBrightnessSettingMaximumFloat instead -->
    <integer name="config_screenBrightnessSettingMaximum">255</integer>

    <!-- Note: This setting is deprecated, please use
    config_screenBrightnessSettingDefaultFloat instead -->
    <integer name="config_screenBrightnessSettingDefault">102</integer>

    <!-- Minimum screen brightness setting allowed by power manager.
         -2 is invalid so setting will resort to int value specified above.
         Set this to 0.0 to allow screen to go to minimal brightness.
         The user is forbidden from setting the brightness below this level. -->
    <item name="config_screenBrightnessSettingMinimumFloat" format="float" type="dimen">-2</item>

    <!-- Maximum screen brightness allowed by the power manager.
         -2 is invalid so setting will resort to int value specified above.
         Set this to 1.0 for maximum brightness range.
         The user is forbidden from setting the brightness above this level. -->
    <item name="config_screenBrightnessSettingMaximumFloat" format="float" type="dimen">-2</item>

    <!-- Default screen brightness setting set.
         -2 is invalid so setting will resort to int value specified above.
         Must be in the range specified by minimum and maximum. -->
    <item name="config_screenBrightnessSettingDefaultFloat" format="float" type="dimen">-2</item>

    <!-- Note: This setting is deprecated, please use
    config_screenBrightnessSettingForVrDefaultFloat instead -->
    <integer name="config_screenBrightnessForVrSettingDefault">86</integer>

    <!-- Note: This setting is deprecated, please use
    config_screenBrightnessSettingForVrMinimumFloat instead -->
    <integer name="config_screenBrightnessForVrSettingMinimum">79</integer>

    <!-- Note: This setting is deprecated, please use
    config_screenBrightnessSettingForVrMaximumFloat instead -->
    <integer name="config_screenBrightnessForVrSettingMaximum">255</integer>

    <!-- Default screen brightness for VR setting as a float.
    Equivalent to 86/255-->
    <item name="config_screenBrightnessSettingForVrDefaultFloat" format="float" type="dimen">0.33464</item>

    <!-- Minimum screen brightness setting allowed for VR. Device panels start increasing pulse
     width as brightness decreases below this threshold as float.
     Equivalent to 79/255 -->
    <item name="config_screenBrightnessSettingForVrMinimumFloat" format="float" type="dimen">0.307087</item>

    <!-- Maximum screen brightness setting allowed for VR as float. -->
    <item name="config_screenBrightnessSettingForVrMaximumFloat" format="float" type="dimen">1.0</item>

    <!-- Screen brightness used to dim the screen while dozing in a very low power state.
         May be less than the minimum allowed brightness setting
         that can be set by the user. -->
    <integer name="config_screenBrightnessDoze">1</integer>
    <item name="config_screenBrightnessDozeFloat" format="float" type="dimen">0.0</item>

    <!-- Delay that allows some content to arrive at the display before switching
         from DOZE to ON. -->
    <integer name="config_wakeUpDelayDoze">0</integer>

    <!-- Whether or not to skip the initial brightness ramps when the display transitions to
         STATE_ON. Setting this to true will skip the brightness ramp to the last stored active
         brightness value and will repeat for the following ramp if autobrightness is enabled. -->
    <bool name="config_skipScreenOnBrightnessRamp">false</bool>

    <!-- Allow automatic adjusting of the screen brightness while dozing in low power state. -->
    <bool name="config_allowAutoBrightnessWhileDozing">false</bool>

    <!-- Stability requirements in milliseconds for accepting a new brightness level.  This is used
         for debouncing the light sensor.  Different constants are used to debounce the light sensor
         when adapting to brighter or darker environments.  This parameter controls how quickly
         brightness changes occur in response to an observed change in light level that exceeds the
         hysteresis threshold. -->
    <integer name="config_autoBrightnessBrighteningLightDebounce">4000</integer>
    <integer name="config_autoBrightnessDarkeningLightDebounce">8000</integer>

    <!-- Initial light sensor event rate in milliseconds for automatic brightness control. This is
         used for obtaining the first light sample when the device stops dozing.

         Set this to -1 to disable this feature. -->
    <integer name="config_autoBrightnessInitialLightSensorRate">-1</integer>

    <!-- Light sensor event rate in milliseconds for automatic brightness control. -->
    <integer name="config_autoBrightnessLightSensorRate">250</integer>

    <!-- The maximum range of gamma adjustment possible using the screen
         auto-brightness adjustment setting. -->
    <fraction name="config_autoBrightnessAdjustmentMaxGamma">300%</fraction>

    <!-- If we allow automatic adjustment of screen brightness while dozing, how many times we want
         to reduce it to preserve the battery. Value of 100% means no scaling. -->
    <fraction name="config_screenAutoBrightnessDozeScaleFactor">100%</fraction>

    <!-- When the screen is turned on, the previous estimate of the ambient light level at the time
         the screen was turned off is restored and is used to determine the initial screen
         brightness.

         If this flag is true, then the ambient light level estimate will be promptly recomputed
         after the warm-up interface and the screen brightness will be adjusted immediately.

         If this flag is false, then the ambient light level estimate will be adjusted more
         gradually in the same manner that normally happens when the screen is on according to the
         brightening or dimming debounce thresholds.  As a result, it may take somewhat longer to
         adapt to the environment.  This mode may be better suited for watches. -->
    <bool name="config_autoBrightnessResetAmbientLuxAfterWarmUp">true</bool>

    <!-- Screen brightness used to dim the screen when the user activity
         timeout expires.  May be less than the minimum allowed brightness setting
         that can be set by the user. -->
    <integer name="config_screenBrightnessDim">10</integer>
    <item name="config_screenBrightnessDimFloat" format="float" type="dimen">0.05</item>

    <!-- Minimum allowable screen brightness to use in a very dark room.
         This value sets the floor for the darkest possible auto-brightness
         adjustment.  It is expected to be somewhat less than the first entry in
         config_autoBrightnessLcdBacklightValues so as to allow the user to have
         some range of adjustment to dim the screen further than usual in very
         dark rooms. The contents of the screen must still be clearly visible
         in darkness (although they may not be visible in a bright room). -->
    <integer name="config_screenBrightnessDark">1</integer>

    <!-- Array of lux values to define the minimum brightness curve, which guarantees that any
         brightness curve that dips below it is rejected by the system.
         This prevents auto-brightness from setting the screen so dark as to prevent the user from
         resetting or disabling it.

         The values must be non-negative and strictly increasing, and correspond to the values in
         the config_minimumBrightnessCurveNits array. -->
    <array name="config_minimumBrightnessCurveLux">
        <item>0.0</item>
        <item>2000.0</item>
        <item>4000.0</item>
    </array>

    <!-- Array of nits values to define the minimum brightness curve, which guarantees that any
         brightness curve that dips below it is rejected by the system.
         This should map lux to the absolute minimum nits that are still readable in that ambient
         brightness.

         The values must be non-negative and non-decreasing, and correspond to the values in the
         config_minimumBrightnessCurveLux array. -->
    <array name="config_minimumBrightnessCurveNits">
        <item>0.0</item>
        <item>50.0</item>
        <item>90.0</item>
    </array>

    <!-- Array of light sensor lux values to define our levels for auto backlight brightness support.
         The N entries of this array define N + 1 control points as follows:
         (1-based arrays)

         Point 1:            (0, value[1]):             lux <= 0
         Point 2:     (level[1], value[2]):  0        < lux <= level[1]
         Point 3:     (level[2], value[3]):  level[2] < lux <= level[3]
         ...
         Point N+1: (level[N], value[N+1]):  level[N] < lux

         The control points must be strictly increasing.  Each control point
         corresponds to an entry in the brightness backlight values arrays.
         For example, if lux == level[1] (first element of the levels array)
         then the brightness will be determined by value[2] (second element
         of the brightness values array).

         Spline interpolation is used to determine the auto-brightness
         backlight values for lux levels between these control points.

         Must be overridden in platform specific overlays -->
    <integer-array name="config_autoBrightnessLevels">
    </integer-array>

    <!-- Timeout (in milliseconds) after which we remove the effects any user interactions might've
         had on the brightness mapping. This timeout doesn't start until we transition to a
         non-interactive display policy so that we don't reset while users are using their devices,
         but also so that we don't erroneously keep the short-term model if the device is dozing
         but the display is fully on. -->
    <integer name="config_autoBrightnessShortTermModelTimeout">300000</integer>

    <!-- Array of output values for LCD backlight corresponding to the lux values
         in the config_autoBrightnessLevels array.  This array should have size one greater
         than the size of the config_autoBrightnessLevels array.
         The brightness values must be between 0 and 255 and be non-decreasing.
         This must be overridden in platform specific overlays -->
    <integer-array name="config_autoBrightnessLcdBacklightValues">
    </integer-array>

    <!-- Array of desired screen brightness in nits corresponding to the lux values
         in the config_autoBrightnessLevels array. As with config_screenBrightnessMinimumNits and
         config_screenBrightnessMaximumNits, the display brightness is defined as the measured
         brightness of an all-white image.

         If this is defined then:
            - config_autoBrightnessLcdBacklightValues should not be defined
            - config_screenBrightnessNits must be defined
            - config_screenBrightnessBacklight must be defined

         This array should have size one greater than the size of the config_autoBrightnessLevels
         array. The brightness values must be non-negative and non-decreasing. This must be
         overridden in platform specific overlays -->
    <array name="config_autoBrightnessDisplayValuesNits">
    </array>

    <!-- Array of output values for button backlight corresponding to the luX values
         in the config_autoBrightnessLevels array.  This array should have size one greater
         than the size of the config_autoBrightnessLevels array.
         The brightness values must be between 0 and 255 and be non-decreasing.
         This must be overridden in platform specific overlays -->
    <integer-array name="config_autoBrightnessButtonBacklightValues">
    </integer-array>

    <!-- Array of output values for keyboard backlight corresponding to the lux values
         in the config_autoBrightnessLevels array.  This array should have size one greater
         than the size of the config_autoBrightnessLevels array.
         The brightness values must be between 0 and 255 and be non-decreasing.
         This must be overridden in platform specific overlays -->
    <integer-array name="config_autoBrightnessKeyboardBacklightValues">
    </integer-array>

    <!-- An array describing the screen's backlight values corresponding to the brightness
         values in the config_screenBrightnessNits array.

         This array should be equal in size to config_screenBrightnessBacklight. -->
    <integer-array name="config_screenBrightnessBacklight">
    </integer-array>

    <!-- An array of floats describing the screen brightness in nits corresponding to the backlight
         values in the config_screenBrightnessBacklight array.  On OLED displays these  values
         should be measured with an all white image while the display is in the fully on state.
         Note that this value should *not* reflect the maximum brightness value for any high
         brightness modes but only the maximum brightness value obtainable in a sustainable manner.

         This array should be equal in size to config_screenBrightnessBacklight -->
    <array name="config_screenBrightnessNits">
    </array>

    <!-- Array of ambient lux threshold values. This is used for determining hysteresis constraint
         values by calculating the index to use for lookup and then setting the constraint value
         to the corresponding value of the array. The new brightening hysteresis constraint value
         is the n-th element of config_ambientBrighteningThresholds, and the new darkening
         hysteresis constraint value is the n-th element of config_ambientDarkeningThresholds.

         The (zero-based) index is calculated as follows: (MAX is the largest index of the array)
         condition                       calculated index
         value < level[0]                0
         level[n] <= value < level[n+1]  n+1
         level[MAX] <= value             MAX+1 -->
    <integer-array name="config_ambientThresholdLevels">
    </integer-array>

    <!-- Array of hysteresis constraint values for brightening, represented as tenths of a
         percent. The length of this array is assumed to be one greater than
         config_ambientThresholdLevels. The brightening threshold is calculated as
         lux * (1.0f + CONSTRAINT_VALUE). When the current lux is higher than this threshold,
         the screen brightness is recalculated. See the config_ambientThresholdLevels
         description for how the constraint value is chosen. -->
    <integer-array name="config_ambientBrighteningThresholds">
        <item>100</item>
    </integer-array>

    <!-- Array of hysteresis constraint values for darkening, represented as tenths of a
         percent. The length of this array is assumed to be one greater than
         config_ambientThresholdLevels. The darkening threshold is calculated as
         lux * (1.0f - CONSTRAINT_VALUE). When the current lux is lower than this threshold,
         the screen brightness is recalculated. See the config_ambientThresholdLevels
         description for how the constraint value is chosen. -->
    <integer-array name="config_ambientDarkeningThresholds">
        <item>200</item>
    </integer-array>

    <!-- Array of screen brightness threshold values. This is used for determining hysteresis
         constraint values by calculating the index to use for lookup and then setting the
         constraint value to the corresponding value of the array. The new brightening hysteresis
         constraint value is the n-th element of config_screenBrighteningThresholds, and the new
         darkening hysteresis constraint value is the n-th element of
         config_screenDarkeningThresholds.

         The (zero-based) index is calculated as follows: (MAX is the largest index of the array)
         condition                       calculated index
         value < level[0]                0
         level[n] <= value < level[n+1]  n+1
         level[MAX] <= value             MAX+1 -->
    <integer-array name="config_screenThresholdLevels">
    </integer-array>

    <!-- Array of hysteresis constraint values for brightening, represented as tenths of a
         percent. The length of this array is assumed to be one greater than
         config_screenThresholdLevels. The brightening threshold is calculated as
         screenBrightness * (1.0f + CONSTRAINT_VALUE). When the new screen brightness is higher
         than this threshold, it is applied. See the config_screenThresholdLevels description for
         how the constraint value is chosen. -->
    <integer-array name="config_screenBrighteningThresholds">
        <item>100</item>
    </integer-array>

    <!-- Array of hysteresis constraint values for darkening, represented as tenths of a
         percent. The length of this array is assumed to be one greater than
         config_screenThresholdLevels. The darkening threshold is calculated as
         screenBrightness * (1.0f - CONSTRAINT_VALUE). When the new screen brightness is lower than
         this threshold, it is applied. See the config_screenThresholdLevels description for how
         the constraint value is chosen. -->
    <integer-array name="config_screenDarkeningThresholds">
        <item>200</item>
    </integer-array>

    <!-- Amount of time it takes for the light sensor to warm up in milliseconds.
         For this time after the screen turns on, the Power Manager
         will not debounce light sensor readings -->
    <integer name="config_lightSensorWarmupTime">0</integer>

    <!-- Enables swipe versus poly-finger touch disambiguation in the KeyboardView -->
    <bool name="config_swipeDisambiguation">true</bool>

    <!-- Specifies the amount of time to disable virtual keys after the screen is touched
         in order to filter out accidental virtual key presses due to swiping gestures
         or taps near the edge of the display.  May be 0 to disable the feature.
         It is recommended that this value be no more than 250 ms.
         This feature should be disabled for most devices. -->
    <integer name="config_virtualKeyQuietTimeMillis">0</integer>

    <!-- A list of potential packages, in priority order, that may contain an
         ephemeral resolver. Each package will be be queried for a component
         that has been granted the PACKAGE_EPHEMERAL_AGENT permission.
         This may be empty if ephemeral apps are not supported. -->
    <string-array name="config_ephemeralResolverPackage" translatable="false">
        <!-- Add packages here -->
    </string-array>

    <!-- The set of system packages on device that are queryable by any app regardless of the
         contents of its manifest. -->
    <string-array name="config_forceQueryablePackages" translatable="false">
        <item>com.android.settings</item>
        <item>com.android.providers.settings</item>
        <!-- Add packages here -->
    </string-array>

    <!-- If true, will force all packages on any system partition as queryable by any app regardless
         of the contents of its manifest. -->
    <bool name="config_forceSystemPackagesQueryable">false</bool>

    <!-- Component name of the default wallpaper. This will be ImageWallpaper if not
         specified -->
    <string name="default_wallpaper_component" translatable="false">@null</string>

    <!-- By default a product has no distinct default lock wallpaper -->
    <item name="default_lock_wallpaper" type="drawable">@null</item>

    <!-- Component name of the built in wallpaper used to display bitmap wallpapers. This must not be null. -->
    <string name="image_wallpaper_component" translatable="false">com.android.systemui/com.android.systemui.ImageWallpaper</string>

    <!-- True if WallpaperService is enabled -->
    <bool name="config_enableWallpaperService">true</bool>

    <!-- True if the device should block turning display on at boot until wallpaper is ready -->
    <bool name="config_checkWallpaperAtBoot">true</bool>

    <!-- Class name of WallpaperManagerService. -->
    <string name="config_wallpaperManagerServiceName" translatable="false">com.android.server.wallpaper.WallpaperManagerService</string>

    <!-- Enables the TimeZoneRuleManager service. This is the master switch for the updateable time
         zone update mechanism. -->
    <bool name="config_enableUpdateableTimeZoneRules">false</bool>

    <!-- Enables APK-based time zone update triggering. Set this to false when updates are triggered
         via external events and not by APK updates. For example, if an updater checks with a server
         on a regular schedule.
         [This is only used if config_enableUpdateableTimeZoneRules is true.] -->
    <bool name="config_timeZoneRulesUpdateTrackingEnabled">false</bool>

    <!-- The package of the time zone rules updater application. Expected to be the same
         for all Android devices that support APK-based time zone rule updates.
         A package-targeted com.android.intent.action.timezone.TRIGGER_RULES_UPDATE_CHECK intent
         will be sent to the updater app if the system server detects an update to the updater or
         data app packages.
         The package referenced here must have the android.permission.UPDATE_TIME_ZONE_RULES
         permission.
         [This is only used if config_enableUpdateableTimeZoneRules and
         config_timeZoneRulesUpdateTrackingEnabled are true.] -->
    <string name="config_timeZoneRulesUpdaterPackage" translatable="false">com.android.timezone.updater</string>

    <!-- The package of the time zone rules data application. Expected to be configured
         by OEMs to reference their own priv-app APK package.
         A package-targeted com.android.intent.action.timezone.TRIGGER_RULES_UPDATE_CHECK intent
         will be sent to the updater app if the system server detects an update to the updater or
         data app packages.
         [This is only used if config_enableUpdateableTimeZoneRules and
         config_timeZoneRulesUpdateTrackingEnabled are true.] -->
    <string name="config_timeZoneRulesDataPackage" translatable="false"></string>

    <!-- The allowed time in milliseconds between an update check intent being broadcast and the
         response being considered overdue. Reliability triggers will not fire in this time.
         [This is only used if config_enableUpdateableTimeZoneRules and
         config_timeZoneRulesUpdateTrackingEnabled are true.] -->
    <!-- 5 minutes -->
    <integer name="config_timeZoneRulesCheckTimeMillisAllowed">300000</integer>

    <!-- The number of times a time zone update check is allowed to fail before the system will stop
         reacting to reliability triggers.
         [This is only used if config_enableUpdateableTimeZoneRules and
         config_timeZoneRulesUpdateTrackingEnabled are true.] -->
    <integer name="config_timeZoneRulesCheckRetryCount">5</integer>

    <!-- Whether to enable network location overlay which allows network location provider to be
         replaced by an app at run-time. When disabled, only the
         config_networkLocationProviderPackageName package will be searched for network location
         provider, otherwise any system package is eligible. Anyone who wants to disable the overlay
         mechanism can set it to false. -->
    <bool name="config_enableNetworkLocationOverlay" translatable="false">true</bool>
    <!-- Package name providing network location support. Used only when
         config_enableNetworkLocationOverlay is false. -->
    <string name="config_networkLocationProviderPackageName" translatable="false">@null</string>

    <!-- Whether to enable fused location provider overlay which allows fused location provider to
         be replaced by an app at run-time. When disabled, only the
         config_fusedLocationProviderPackageName package will be searched for fused location
         provider, otherwise any system package is eligible. Anyone who wants to disable the overlay
         mechanism can set it to false. -->
    <bool name="config_enableFusedLocationOverlay" translatable="false">true</bool>
    <!-- Package name providing fused location support. Used only when
         config_enableFusedLocationOverlay is false. -->
    <string name="config_fusedLocationProviderPackageName" translatable="false">com.android.location.fused</string>

    <string-array name="config_locationExtraPackageNames" translatable="false"></string-array>

    <!-- The package name of the default network recommendation app.
         A network recommendation provider must:
             * Be granted the SCORE_NETWORKS permission.
             * Be granted the ACCESS_COARSE_LOCATION permission.
             * Include a Service for the android.net.scoring.RECOMMEND_NETWORKS action
               protected by the BIND_NETWORK_RECOMMENDATION_SERVICE permission.

         This must be set to a valid network recommendation app or empty.
     -->
    <string name="config_defaultNetworkRecommendationProviderPackage" translatable="false"></string>

    <!-- Whether to enable geocoder overlay which allows geocoder to be replaced
         by an app at run-time. When disabled, only the
         config_geocoderProviderPackageName package will be searched for
         geocoder, otherwise any system package is eligible. Anyone who wants to
         disable the overlay mechanism can set it to false.
         -->
    <bool name="config_enableGeocoderOverlay" translatable="false">true</bool>
    <!-- Package name providing geocoder API support. Used only when
         config_enableGeocoderOverlay is false. -->
    <string name="config_geocoderProviderPackageName" translatable="false">@null</string>

    <!-- Whether to enable geofence overlay which allows geofence to be replaced
         by an app at run-time. When disabled, only the
         config_geofenceProviderPackageName package will be searched for
         geofence implementation, otherwise any system package is eligible. Anyone who
         wants to disable the overlay mechanism can set it to false.
         -->
    <bool name="config_enableGeofenceOverlay" translatable="false">true</bool>
    <!-- Package name providing geofence API support. Used only when
         config_enableGeofenceOverlay is false. -->
    <string name="config_geofenceProviderPackageName" translatable="false">@null</string>

    <!-- Whether to enable Hardware Activity-Recognition overlay which allows Hardware
         Activity-Recognition to be replaced by an app at run-time. When disabled, only the
         config_activityRecognitionHardwarePackageName package will be searched for
         its implementation, otherwise any system package is eligible. Anyone who
         wants to disable the overlay mechanism can set it to false.
         -->
    <bool name="config_enableActivityRecognitionHardwareOverlay" translatable="false">true</bool>
    <!-- Package name providing Hardware Activity-Recognition API support. Used only when
         config_enableActivityRecognitionHardwareOverlay is false. -->
    <string name="config_activityRecognitionHardwarePackageName" translatable="false">@null</string>

    <!-- Package name(s) containing location provider support. These packages will be auto-granted
         several permissions by the system, and should be system packages. -->
    <string-array name="config_locationProviderPackageNames" translatable="false">
        <!-- The standard AOSP fused location provider -->
        <item>com.android.location.fused</item>
        <!-- The (faked) microg fused location provider (a free reimplementation) -->
        <item>com.google.android.gms</item>
        <!-- microG unifiednlp location provider (standalone) -->
        <item>org.microg.nlp</item>
    </string-array>

    <!-- This string array can be overriden to enable test location providers initially. -->
    <!-- Array of "[locationProviderName],[requiresNetwork],
         [requiresSatellite],[requiresCell],[hasMonetaryCost],
         [supportAltitute],[supportsSpeed],[supportsBearing],
         [powerRequirement],[accuracy]" -->
    <!-- powerRequirement is defined in android.location.Criteria
         0 = NO_REQUIREMENT / 1 = POWER_LOW / 2 = POWER_MEDIUM / 3 = POWER_HIGH -->
    <!-- accuracy is defined in anroid.location.Criteria
         1 = ACCURACY_FINE / 2 = ACCURACY_COARSE -->
    <string-array name="config_testLocationProviders" translatable="false">
        <!-- Example test network location provider
        <item>network,false,false,false,false,true,true,true,1,2</item>
        -->
    </string-array>

    <!-- Component name of the combo network location provider. -->
    <string name="config_comboNetworkLocationProvider" translatable="false">com.qualcomm.location</string>

    <!-- Boolean indicating if current platform supports bluetooth SCO for off call
    use cases -->
    <bool name="config_bluetooth_sco_off_call">true</bool>

    <!-- Boolean indicating if current platform supports bluetooth wide band
         speech -->
    <bool name="config_bluetooth_wide_band_speech">true</bool>

    <!-- Boolean indicating if current platform need do one-time bluetooth address
         re-validation -->
    <bool name="config_bluetooth_address_validation">false</bool>

    <!-- Boolean indicating if current platform supports BLE peripheral mode -->
    <bool name="config_bluetooth_le_peripheral_mode_supported">false</bool>

    <!-- Boolean indicating if current platform supports HFP inband ringing -->
    <bool name="config_bluetooth_hfp_inband_ringing_support">false</bool>

    <!-- Max number of scan filters supported by blutooth controller. 0 if the
         device does not support hardware scan filters-->
    <integer translatable="false" name="config_bluetooth_max_scan_filters">0</integer>

    <!-- Max number of advertisers supported by bluetooth controller. 0 if the
         device does not support multiple advertisement-->
    <integer translatable="false" name="config_bluetooth_max_advertisers">0</integer>

    <!-- Idle current for bluetooth controller. 0 by default-->
    <integer translatable="false" name="config_bluetooth_idle_cur_ma">0</integer>

    <!-- Rx current for bluetooth controller. 0 by default-->
    <integer translatable="false" name="config_bluetooth_rx_cur_ma">0</integer>

    <!-- Tx current for bluetooth controller. 0 by default-->
    <integer translatable="false" name="config_bluetooth_tx_cur_ma">0</integer>

    <!-- Operating volatage for bluetooth controller. 0 by default-->
    <integer translatable="false" name="config_bluetooth_operating_voltage_mv">0</integer>

    <!-- Max number of connected audio devices supported by Bluetooth stack -->
    <integer name="config_bluetooth_max_connected_audio_devices">5</integer>

    <!-- Whether supported profiles should be reloaded upon enabling bluetooth -->
    <bool name="config_bluetooth_reload_supported_profiles_when_enabled">false</bool>

    <!-- Enabling autoconnect over pan -->
    <bool name="config_bluetooth_pan_enable_autoconnect">false</bool>

    <!-- The default data-use polling period. -->
    <integer name="config_datause_polling_period_sec">600</integer>

    <!-- The default data-use threshold in bytes. 0 disables-->
    <integer name="config_datause_threshold_bytes">0</integer>

    <!-- The default reduced-datarate value in kilobits per sec -->
    <integer name="config_datause_throttle_kbitsps">300</integer>

    <!-- The default iface on which to monitor data use -->
    <string name="config_datause_iface" translatable="false">rmnet0</string>

    <!-- The default reduced-datarate notification mask -->
    <!-- 2 means give warning -->
    <integer name="config_datause_notification_type">2</integer>

    <!-- If Voice Radio Technology is RIL_RADIO_TECHNOLOGY_LTE:14 or
         RIL_RADIO_TECHNOLOGY_UNKNOWN:0 this is the value that should be used instead.
         A configuration value of RIL_RADIO_TECHNOLOGY_UNKNOWN:0 means
         there is no replacement value and that the default assumption
         for phone type (GSM) should be used. -->
    <integer name="config_volte_replacement_rat">0</integer>

    <!-- Flag indicating whether the current device is "voice capable".
         If true, this means that the device supports circuit-switched
         (i.e. voice) phone calls over the telephony network, and is
         allowed to display the in-call UI while a cellular voice call is
         active.  This can be overridden to false for "data only" devices
         which can't make voice calls and don't support any in-call UI.

         Note: this flag is subtly different from the
         PackageManager.FEATURE_TELEPHONY system feature, which is
         available on *any* device with a telephony radio, even if the
         device is data-only. -->
    <bool name="config_voice_capable">true</bool>

    <!-- Flag indicating whether all audio streams should be mapped to
         one single stream. If true, all audio streams are mapped to
         STREAM_MUSIC as if it's on TV platform. -->
    <bool name="config_single_volume">false</bool>

    <!-- Flag indicating that an outbound call must have a call capable phone account
         that has declared it can process the call's handle. -->
    <bool name="config_requireCallCapableAccountForHandle">false</bool>

    <!-- Flag indicating if the user is notified when the mobile network access is restricted -->
    <bool name="config_user_notification_of_restrictied_mobile_access">true</bool>

    <!-- Flag indicating whether the current device allows sms service.
         If true, this means that the device supports both sending and
         receiving sms via the telephony network.
         This can be overridden to false for "data only" devices
         which can't send and receive sms message.

         Note: Disable SMS also disable voicemail waiting sms,
               cell broadcasting sms, and MMS. -->
    <bool name="config_sms_capable">true</bool>

    <!-- Default SMS Application. This will be the default SMS application when
         the phone first boots. The user can then change the default app to one
         of their choosing.
         This can be overridden for devices where a different default SMS
         application is desired.

         If this string is empty or the specified package does not exist, then
         the platform will search for an SMS app and use that (if there is one)

         Note: This config is deprecated, please use config_defaultSms instead. -->
    <string name="default_sms_application" translatable="false">com.android.messaging</string>

    <!-- Flag indicating whether the current device allows data.
         If true, this means that the device supports data connectivity through
         the telephony network.
         This can be overridden to false for devices that support voice and/or sms . -->
    <bool name="config_mobile_data_capable">true</bool>

    <!-- Default web browser.  This is the package name of the application that will
         be the default browser when the device first boots.  Afterwards the user
         can select whatever browser app they wish to use as the default.

         If this string is empty or the specified package does not exist, then
         the behavior will be as though no app was named as an explicit default.

         Note: This config is deprecated, please use config_defaultBrowser instead. -->
    <string name="default_browser" translatable="false"></string>

    <!-- The name of the package that will hold the assistant role by default. -->
    <string name="config_defaultAssistant" translatable="false" />
    <!-- Whether the default assistant settings should be shown. -->
    <bool name="config_showDefaultAssistant">true</bool>
    <!-- The name of the package that will hold the browser role by default. -->
    <string name="config_defaultBrowser" translatable="false">@string/default_browser</string>
    <!-- The name of the package that will hold the dialer role by default. -->
    <string name="config_defaultDialer" translatable="false">com.android.dialer</string>
    <!-- The name of the package that will hold the SMS role by default. -->
    <string name="config_defaultSms" translatable="false">@string/default_sms_application</string>
    <!-- Whether the default emergency settings should be shown. -->
    <bool name="config_showDefaultEmergency">false</bool>
    <!-- Whether the default home settings should be shown. -->
    <bool name="config_showDefaultHome">true</bool>
    <!-- The name of the package that will hold the call redirection role by default. -->
    <string name="config_defaultCallRedirection" translatable="false"></string>
    <!-- The name of the package that will hold the call screening role by default. -->
    <string name="config_defaultCallScreening" translatable="false"></string>
    <!-- The name of the package that will hold the system gallery role. -->
    <string name="config_systemGallery" translatable="false">com.android.gallery3d</string>

    <!-- The name of the package that will be allowed to change its components' label/icon. -->
    <string name="config_overrideComponentUiPackage" translatable="false"></string>

    <!-- Enable/disable default bluetooth profiles:
        HSP_AG, ObexObjectPush, Audio, NAP -->
    <bool name="config_bluetooth_default_profiles">true</bool>

    <!-- IP address of the dns server to use if nobody else suggests one -->
    <string name="config_default_dns_server" translatable="false">8.8.8.8</string>

    <!-- The default mobile provisioning apn. Empty by default, maybe overridden by
         an mcc/mnc specific config.xml -->
    <string name="mobile_provisioning_apn" translatable="false"></string>

    <!-- The default mobile provisioning url. Empty by default, maybe overridden by
         an mcc/mnc specific config.xml -->
    <string name="mobile_provisioning_url" translatable="false"></string>

    <!-- The default character set for GsmAlphabet -->
    <!-- Empty string means MBCS is not considered -->
    <string name="gsm_alphabet_default_charset" translatable="false"></string>

    <!-- Enables SIP on WIFI only -->
    <bool name="config_sip_wifi_only">false</bool>

    <!-- Enables built-in SIP phone capability -->
    <bool name="config_built_in_sip_phone">true</bool>

    <!-- Boolean indicating if restoring network selection should be skipped -->
    <!-- The restoring is handled by modem if it is true-->
    <bool translatable="false" name="skip_restoring_network_selection">false</bool>

    <!-- Maximum number of database connections opened and managed by framework layer
         to handle queries on each database when using Write-Ahead Logging. -->
    <integer name="db_connection_pool_size">4</integer>

    <!-- The default journal mode to use use when Write-Ahead Logging is not active.
         Choices are: OFF, DELETE, TRUNCATE, PERSIST and MEMORY.
         PERSIST may improve performance by reducing how often journal blocks are
         reallocated (compared to truncation) resulting in better data block locality
         and less churn of the storage media.

         The PERSIST mode results in data persisting in the journal beyond the life of
         a transaction, so it interacts poorly with SECURE_DELETE. -->
    <string name="db_default_journal_mode" translatable="false">TRUNCATE</string>

    <!-- Maximum size of the persistent journal file in bytes.
         If the journal file grows to be larger than this amount then SQLite will
         truncate it after committing the transaction. -->
    <integer name="db_journal_size_limit">524288</integer>

    <!-- When opening a database with WAL enabled and if the wal file already exists and larger
         than this size in bytes, we'll truncate it. -->
    <integer name="db_wal_truncate_size">1048576</integer>

    <!-- The database synchronization mode when using the default journal mode.
         FULL is safest and preserves durability at the cost of extra fsyncs.
         NORMAL also preserves durability in non-WAL modes and uses checksums to ensure
         integrity although there is a small chance that an error might go unnoticed.
         Choices are: FULL, NORMAL, OFF. -->
    <string name="db_default_sync_mode" translatable="false">FULL</string>

    <!-- The database synchronization mode when using Write-Ahead Logging.
         From https://www.sqlite.org/pragma.html#pragma_synchronous:
         WAL mode is safe from corruption with synchronous=NORMAL, and probably DELETE mode is safe
         too on modern filesystems. WAL mode is always consistent with synchronous=NORMAL, but WAL
         mode does lose durability. A transaction committed in WAL mode with
         synchronous=NORMAL might roll back following a power loss or system crash.
         Transactions are durable across application crashes regardless of the synchronous setting
         or journal mode. The synchronous=NORMAL setting is a good choice for most applications
         running in WAL mode.
         Choices are: FULL, NORMAL, OFF. -->
    <string name="db_wal_sync_mode" translatable="false">NORMAL</string>

    <!-- The Write-Ahead Log auto-checkpoint interval in database pages (typically 1 to 4KB).
         The log is checkpointed automatically whenever it exceeds this many pages.
         When a database is reopened, its journal mode is set back to the default
         journal mode, which may cause a checkpoint operation to occur.  Checkpoints
         can also happen at other times when transactions are committed.
         The bigger the WAL file, the longer a checkpoint operation takes, so we try
         to keep the WAL file relatively small to avoid long delays.
         The size of the WAL file is also constrained by 'db_journal_size_limit'. -->
    <integer name="db_wal_autocheckpoint">100</integer>

    <!-- The number of milliseconds that SQLite connection is allowed to be idle before it
         is closed and removed from the pool -->
    <integer name="db_default_idle_connection_timeout">30000</integer>

    <!-- Max space (in MB) allocated to DownloadManager to store the downloaded
         files if they are to be stored in DownloadManager's data dir,
         which typically is /data/data/com.android.providers.downloads/files -->
    <integer name="config_downloadDataDirSize">200</integer>

    <!-- Max number of downloads allowed to proceed concurrently -->
    <integer name="config_MaxConcurrentDownloadsAllowed">5</integer>

    <!-- When the free space available in DownloadManager's data dir falls
         below the percentage value specified by this param, DownloadManager
         starts removing files to try to make percentage of available
         free space above this threshold value. -->
    <integer name="config_downloadDataDirLowSpaceThreshold">10</integer>

    <!-- The URL that should be sent in an x-wap-profile header with an HTTP request,
         as defined in the Open Mobile Alliance User Agent Profile specification
         OMA-TS-UAProf-V2_0-20060206-A Section 8.1.1.1. If the URL contains a '%s'
         format string then that substring will be replaced with the value of
         Build.MODEL. The format string shall not be escaped. -->
    <string name="config_useragentprofile_url" translatable="false"></string>

    <!-- When a database query is executed, the results returned are paginated
         in pages of size (in KB) indicated by this value -->
    <integer name="config_cursorWindowSize">2048</integer>

    <!-- Sets whether menu shortcuts should be displayed on panel menus when
         a keyboard is present. -->
    <bool name="config_showMenuShortcutsWhenKeyboardPresent">false</bool>

    <!-- Do not translate. Defines the slots is Two Digit Number for dialing normally not USSD.

         Note: This config is deprecated, please use carrier config which is
               CarrierConfigManager.KEY_MMI_TWO_DIGIT_NUMBER_PATTERN_STRING_ARRAY instead. -->
    <string-array name="config_twoDigitNumberPattern" translatable="false">
    </string-array>

    <!-- If this value is true, Sms encoded as octet is decoded by utf8 decoder.
         If false, decoded by Latin decoder. -->
    <bool name="config_sms_utf8_support">false</bool>

    <!-- If this value is true, The mms content-disposition field is supported correctly.
         If false, Content-disposition fragments are ignored -->
    <bool name="config_mms_content_disposition_support">true</bool>

    <!-- MMS user agent string -->
    <string name="config_mms_user_agent" translatable="false"></string>

    <!-- MMS user agent prolfile url -->
    <string name="config_mms_user_agent_profile_url" translatable="false"></string>

    <!-- National Language Identifier codes for the following two config items.
         (from 3GPP TS 23.038 V9.1.1 Table 6.2.1.2.4.1):
          0  - reserved
          1  - Turkish
          2  - Spanish (single shift table only)
          3  - Portuguese
          4  - Bengali
          5  - Gujarati
          6  - Hindi
          7  - Kannada
          8  - Malayalam
          9  - Oriya
         10  - Punjabi
         11  - Tamil
         12  - Telugu
         13  - Urdu
         14+ - reserved -->

    <!-- National language single shift tables to enable for SMS encoding.
         Decoding is always enabled. 3GPP TS 23.038 states that this feature
         should not be enabled until a formal request is issued by the relevant
         national regulatory body. Array elements are codes from the table above.
         Example 1: devices sold in Turkey must include table 1 to conform with
           By-Law Number 27230. (http://www.btk.gov.tr/eng/pdf/2009/BY-LAW_SMS.pdf)
         Example 2: devices sold in India should include tables 4 through 13
           to enable use of the new Release 9 tables for Indic languages. -->
    <integer-array name="config_sms_enabled_single_shift_tables"></integer-array>

    <!-- National language locking shift tables to enable for SMS encoding.
         Decoding is always enabled. 3GPP TS 23.038 states that this feature
         should not be enabled until a formal request is issued by the relevant
         national regulatory body. Array elements are codes from the table above.
         Example 1: devices sold in Turkey must include table 1 after the
           Turkish Telecommunication Authority requires locking shift encoding
           to be enabled (est. July 2012). (http://www.btk.gov.tr/eng/pdf/2009/BY-LAW_SMS.pdf)
           See also: http://www.mobitech.com.tr/tr/ersanozturkblog_en/index.php?entry=entry090223-160014
         Example 2: devices sold in India should include tables 4 through 13
         to enable use of the new Release 9 tables for Indic languages. -->
    <integer-array name="config_sms_enabled_locking_shift_tables"></integer-array>

    <!-- Set to true if the RSSI should always display CDMA signal strength even on EVDO -->
    <bool name="config_alwaysUseCdmaRssi">false</bool>


    <!-- If this value is true, duplicate Source/Destination port fields
         in WDP header of some carriers OMADM wap push are supported.
         ex: MSGTYPE-TotalSegments-CurrentSegment
             -SourcePortDestPort-SourcePortDestPort-OMADM PDU
         If false, not supported. -->
    <bool name="config_duplicate_port_omadm_wappush">false</bool>

    <!-- Maximum numerical value that will be shown in a status bar
         notification icon or in the notification itself. Will be replaced
         with @string/status_bar_notification_info_overflow when shown in the
         UI. -->
    <integer name="status_bar_notification_info_maxnum">999</integer>

    <!-- Path to an ISO image to be shared with via USB mass storage.
         This is intended to allow packaging drivers or tools for installation on a PC. -->
    <string translatable="false" name="config_isoImagePath"></string>

    <!-- Whether the system enables per-display focus. If the system has the input method for each
         display, this value should be true. -->
    <bool name="config_perDisplayFocusEnabled">false</bool>

    <!-- Whether a software navigation bar should be shown. NOTE: in the future this may be
         autodetected from the Configuration. -->
    <bool name="config_showNavigationBar">false</bool>

    <!-- Whether action menu items should be displayed in ALLCAPS or not.
         Defaults to true. If this is not appropriate for specific locales
         it should be disabled in that locale's resources. -->
    <bool name="config_actionMenuItemAllCaps">true</bool>

    <!-- Network derived time preferred protocol
         Supports "ntp" or "https" only now -->
    <string translatable="false" name="config_ntpMode">https</string>
    <!-- Remote server that can provide NTP responses. -->
    <string translatable="false" name="config_ntpServer">time.android.com</string>
    <!-- Remote server that can provide HTTPS time responses -->
    <string translatable="false" name="config_httpsTimeServer">https://time.grapheneos.org</string>
    <!-- Normal polling frequency in milliseconds -->
    <integer name="config_ntpPollingInterval">86400000</integer>
    <!-- Try-again polling interval in milliseconds, in case the network request failed -->
    <integer name="config_ntpPollingIntervalShorter">60000</integer>
    <!-- Toggle to update timestamp using NITZ -->
    <bool name="config_nitzTimeUpdate">false</bool>
    <!-- Number of times to try again with the shorter interval, before backing
         off until the normal polling interval. A value < 0 indicates infinite. -->
    <integer name="config_ntpRetry">3</integer>
    <!-- Timeout to wait for NTP server response in milliseconds. -->
    <integer name="config_ntpTimeout">5000</integer>

    <!-- Default network policy warning threshold, in megabytes. -->
    <integer name="config_networkPolicyDefaultWarning">2048</integer>

    <!-- Set and Unsets WiMAX -->
    <bool name="config_wimaxEnabled">false</bool>
    <!-- Location of the wimax framwork jar location -->
    <string name="config_wimaxServiceJarLocation" translatable="false"></string>
    <!-- Location of the wimax native library locaiton -->
    <string name="config_wimaxNativeLibLocation" translatable="false"></string>
    <!-- Name of the wimax manager class -->
    <string name="config_wimaxManagerClassname" translatable="false"></string>
    <!-- Name of the wimax service class -->
    <string name="config_wimaxServiceClassname" translatable="false"></string>
    <!-- Name of the wimax state tracker clas -->
    <string name="config_wimaxStateTrackerClassname" translatable="false"></string>

    <!-- Specifies whether the dreams feature should be supported.
         When true, the system will allow the user to configure dreams (screensavers)
         to launch when a user activity timeout occurs or the system is told to nap.
         When false, the dreams feature will be disabled (this does not affect dozing).

         Consider setting this resource to false or disabling dreams by default when a
         doze component is specified below since dreaming will supercede dozing and
         will prevent the system from entering a low power state until the dream ends. -->
    <bool name="config_dreamsSupported">true</bool>

    <!-- If supported, are dreams enabled? (by default) -->
    <bool name="config_dreamsEnabledByDefault">true</bool>
    <!-- If supported and enabled, are dreams activated when docked? (by default) -->
    <bool name="config_dreamsActivatedOnDockByDefault">true</bool>
    <!-- If supported and enabled, are dreams activated when asleep and charging? (by default) -->
    <bool name="config_dreamsActivatedOnSleepByDefault">false</bool>
    <!-- ComponentName of the default dream (Settings.Secure.DEFAULT_SCREENSAVER_COMPONENT) -->
    <string name="config_dreamsDefaultComponent" translatable="false">com.google.android.deskclock/com.android.deskclock.Screensaver</string>

    <!-- Are we allowed to dream while not plugged in? -->
    <bool name="config_dreamsEnabledOnBattery">false</bool>
    <!-- Minimum battery level to allow dreaming when powered.
         Use -1 to disable this safety feature. -->
    <integer name="config_dreamsBatteryLevelMinimumWhenPowered">-1</integer>
    <!-- Minimum battery level to allow dreaming when not powered.
         Use -1 to disable this safety feature. -->
    <integer name="config_dreamsBatteryLevelMinimumWhenNotPowered">15</integer>
    <!-- If the battery level drops by this percentage and the user activity timeout
         has expired, then assume the device is receiving insufficient current to charge
         effectively and terminate the dream.  Use -1 to disable this safety feature.  -->
    <integer name="config_dreamsBatteryLevelDrainCutoff">5</integer>
    <!-- Limit of how long the device can remain unlocked due to attention checking.  -->
    <integer name="config_attentionMaximumExtension">330000</integer> <!-- 5 minutes and 30 sec.-->

    <!-- ComponentName of a dream to show whenever the system would otherwise have
         gone to sleep.  When the PowerManager is asked to go to sleep, it will instead
         try to start this dream if possible.  The dream should typically call startDozing()
         to put the display into a low power state and allow the application processor
         to be suspended.  When the dream ends, the system will go to sleep as usual.
         Specify the component name or an empty string if none.

         Note that doze dreams are not subject to the same start conditions as ordinary dreams.
         Doze dreams will run whenever the power manager is in a dozing state. -->
    <string name="config_dozeComponent" translatable="false"></string>

    <!-- If true, the doze component is not started until after the screen has been
         turned off and the screen off animation has been performed. -->
    <bool name="config_dozeAfterScreenOffByDefault">false</bool>

    <!-- Doze: should the TYPE_PICK_UP_GESTURE sensor be used as a pulse signal. -->
    <bool name="config_dozePulsePickup">false</bool>

    <!-- Type of the double tap sensor. Empty if double tap is not supported. -->
    <string name="config_dozeDoubleTapSensorType" translatable="false"></string>

    <!-- Type of the tap sensor. Empty if tap is not supported. -->
    <string name="config_dozeTapSensorType" translatable="false"></string>

    <!-- Type of the long press sensor. Empty if long press is not supported. -->
    <string name="config_dozeLongPressSensorType" translatable="false"></string>

    <!-- If the sensor that wakes up the lock screen is available or not. -->
    <bool name="config_dozeWakeLockScreenSensorAvailable">false</bool>
    <integer name="config_dozeWakeLockScreenDebounce">300</integer>

    <!-- Control whether the always on display mode is available. This should only be enabled on
         devices where the display has been tuned to be power efficient in DOZE and/or DOZE_SUSPEND
         states. -->
    <bool name="config_dozeAlwaysOnDisplayAvailable">false</bool>

    <!-- Control whether the always on display mode is enabled by default. This value will be used
         during initialization when the setting is still null. -->
    <bool name="config_dozeAlwaysOnEnabled">false</bool>

    <!-- If AOD can show an ambient version of the wallpaper -->
    <bool name="config_dozeSupportsAodWallpaper">true</bool>

    <!-- Whether the display blanks itself when transitioning from a doze to a non-doze state -->
    <bool name="config_displayBlanksAfterDoze">false</bool>

    <!-- True if the display hardware only has brightness buckets rather than a full range of
         backlight values -->
    <bool name="config_displayBrightnessBucketsInDoze">false</bool>

    <!-- Power Management: Specifies whether to decouple the auto-suspend state of the
         device from the display on/off state.

         When false, autosuspend_disable() will be called before the display is turned on
         and autosuspend_enable() will be called after the display is turned off.
         This mode provides best compatibility for devices using legacy power management
         features such as early suspend / late resume.

         When true, autosuspend_display() and autosuspend_enable() will be called
         independently of whether the display is being turned on or off.  This mode
         enables the power manager to suspend the application processor while the
         display is on.

         This resource should be set to "true" when a doze component has been specified
         to maximize power savings but not all devices support it.

         Refer to autosuspend.h for details.
    -->
    <bool name="config_powerDecoupleAutoSuspendModeFromDisplay">false</bool>

    <!-- Power Management: Specifies whether to decouple the interactive state of the
         device from the display on/off state.

         When false, setInteractive(..., true) will be called before the display is turned on
         and setInteractive(..., false) will be called after the display is turned off.
         This mode provides best compatibility for devices that expect the interactive
         state to be tied to the display state.

         When true, setInteractive(...) will be called independently of whether the display
         is being turned on or off.  This mode enables the power manager to reduce
         clocks and disable the touch controller while the display is on.

         This resource should be set to "true" when a doze component has been specified
         to maximize power savings but not all devices support it.

         Refer to power.h for details.
    -->
    <bool name="config_powerDecoupleInteractiveModeFromDisplay">false</bool>

    <!-- User activity timeout: Minimum screen off timeout in milliseconds.

         Sets a lower bound for the {@link Settings.System#SCREEN_OFF_TIMEOUT} setting
         which determines how soon the device will go to sleep when there is no
         user activity.

         This value must be greater than zero, otherwise the device will immediately
         fall asleep again as soon as it is awoken.
    -->
    <integer name="config_minimumScreenOffTimeout">10000</integer>

    <!-- User activity timeout: Maximum screen dim duration in milliseconds.

         Sets an upper bound for how long the screen will dim before the device goes
         to sleep when there is no user activity.  The dim duration is subtracted from
         the overall screen off timeout to determine the screen dim timeout.
         When the screen dim timeout expires, the screen will dim, shortly thereafter
         the device will go to sleep.

         If the screen off timeout is very short, the dim duration may be reduced
         proportionally.  See config_maximumScreenDimRatio.

         This value may be zero in which case the screen will not dim before the
         device goes to sleep.
    -->
    <integer name="config_maximumScreenDimDuration">7000</integer>

    <!-- User activity timeout: Maximum screen dim duration as a percentage of screen off timeout.

         This resource is similar to config_maximumScreenDimDuration but the maximum
         screen dim duration is defined as a ratio of the overall screen off timeout
         instead of as an absolute value in milliseconds.  This is useful for reducing
         the dim duration when the screen off timeout is very short.

         When computing the screen dim duration, the power manager uses the lesser
         of the effective durations expressed by config_maximumScreenDimDuration and
         config_maximumScreenDimRatio.

         This value must be between 0% and 100%.  If the value is zero, the screen will not
         dim before the device goes to sleep.
    -->
    <fraction name="config_maximumScreenDimRatio">20%</fraction>

    <!-- Minimum size of the scrollbar thumb's touch target. -->
    <dimen name="config_minScrollbarTouchTarget">48dp</dimen>

    <!-- Base "touch slop" value used by ViewConfiguration as a
         movement threshold where scrolling should begin. -->
    <dimen name="config_viewConfigurationTouchSlop">8dp</dimen>

    <!-- Base "hover slop" value used by ViewConfiguration as a
         movement threshold under which hover is considered "stationary". -->
    <dimen name="config_viewConfigurationHoverSlop">4dp</dimen>

    <!-- Multiplier for gesture thresholds when a MotionEvent classification is ambiguous. -->
    <item name="config_ambiguousGestureMultiplier" format="float" type="dimen">2.0</item>

    <!-- Minimum velocity to initiate a fling, as measured in dips per second. -->
    <dimen name="config_viewMinFlingVelocity">50dp</dimen>

    <!-- Maximum velocity to initiate a fling, as measured in dips per second. -->
    <dimen name="config_viewMaxFlingVelocity">8000dp</dimen>

    <!-- Amount of time in ms the user needs to press the relevant key to bring up the
         global actions dialog -->
    <integer name="config_globalActionsKeyTimeout">500</integer>

    <!-- Amount of time in ms the user needs to press the relevant keys to trigger the
         screenshot chord -->
    <integer name="config_screenshotChordKeyTimeout">500</integer>

    <!-- Default width of a vertical scrollbar and height of a horizontal scrollbar.
         Takes effect only if the scrollbar drawables have no intrinsic size. -->
    <dimen name="config_scrollbarSize">4dp</dimen>

    <!-- Distance that should be scrolled, per axis value, in response to a horizontal
         {@link MotionEvent#ACTION_SCROLL} event. -->
    <dimen name="config_horizontalScrollFactor">64dp</dimen>

    <!-- Distance that should be scrolled, per axis value, in response to a vertical
         {@link MotionEvent#ACTION_SCROLL} event. -->
    <dimen name="config_verticalScrollFactor">64dp</dimen>

    <!-- Obsolete. Distance that should be scrolled, per axis value, in response to a
         {@link MotionEvent#ACTION_SCROLL} event. -->
    <dimen name="config_scrollFactor">64dp</dimen>

    <!-- Maximum number of grid columns permitted in the ResolverActivity
         used for picking activities to handle an intent. -->
    <integer name="config_maxResolverActivityColumns">3</integer>

    <!-- Array of OEM specific USB mode override config.
         OEM can override a certain USB mode depending on ro.bootmode.
         Specify an array of below items to set override rule.
         [bootmode]:[original USB mode]:[USB mode used]-->
    <integer-array translatable="false" name="config_oemUsbModeOverride">
    </integer-array>

    <!-- Set to true to add links to Cell Broadcast app from Settings and MMS app. -->
    <bool name="config_cellBroadcastAppLinks">false</bool>

    <!-- The default value if the SyncStorageEngine should sync automatically or not -->
    <bool name="config_syncstorageengine_masterSyncAutomatically">true</bool>

    <!--  Maximum number of supported users -->
    <integer name="config_multiuserMaximumUsers">1</integer>

    <!-- Maximum number of users we allow to be running at a time -->
    <integer name="config_multiuserMaxRunningUsers">3</integer>

    <!-- Whether to delay user data locking for background user.
         If false, user switched-out from user switching will still be in running state until
         config_multiuserMaxRunningUsers is reached. Once config_multiuserMaxRunningUsers is
         reached, user will be stopped and user data is locked.
         If true, user switched out from user switching will always be stopped but its user data
         is not locked. Total number of unlocked users will be limited by
         config_multiuserMaxRunningUsers. Once that limit is reached, least recently stopped user
         will be locked. -->
    <bool name="config_multiuserDelayUserDataLocking">false</bool>

    <!-- Whether to only install system packages on a user if they're whitelisted for that user
         type. These are flags and can be freely combined.
         0  - disable whitelist (install all system packages; no logging)
         1  - enforce (only install system packages if they are whitelisted)
         2  - log (log non-whitelisted packages)
         4  - any package not mentioned in the whitelist file is implicitly whitelisted on all users
         8  - same as 4, but just for the SYSTEM user
         16 - ignore OTAs (don't install system packages during OTAs)
         Common scenarios:
          - to enable feature (fully enforced) for a complete whitelist: 1
          - to enable feature for an incomplete whitelist (so use implicit whitelist mode): 5
          - to enable feature but implicitly whitelist for SYSTEM user to ease local development: 9
          - to disable feature completely if it had never been enabled: 16
          - to henceforth disable feature and try to undo its previous effects: 0
        Note: This list must be kept current with PACKAGE_WHITELIST_MODE_PROP in
        frameworks/base/services/core/java/com/android/server/pm/UserSystemPackageInstaller.java -->
    <integer name="config_userTypePackageWhitelistMode">13</integer> <!-- 1+4+8 -->

    <!-- Whether UI for multi user should be shown -->
    <bool name="config_enableMultiUserUI">false</bool>

    <!-- Whether the new Auto Selection Network UI should be shown -->
    <bool name="config_enableNewAutoSelectNetworkUI">false</bool>

    <!-- If true, then we do not ask user for permission for apps to connect to USB devices.
         Do not set this to true for production devices. Doing so will cause you to fail CTS. -->
    <bool name="config_disableUsbPermissionDialogs">false</bool>

    <!-- Activity to handle Usb Device connection in USB Host side. Keeping it to null value will
         lead into handling it inside system using Intent resolution. Non-null contents will have
         format of package-name/ActivityClassName. -->
    <string name="config_UsbDeviceConnectionHandling_component" translatable="false">@null</string>

    <!-- Minimum span needed to begin a touch scaling gesture.
         If the span is equal to or greater than this size, a scaling gesture
         will begin, where supported. (See android.view.ScaleGestureDetector)

         This also takes into account the size of any active touch points.
         Devices with screens that deviate too far from their assigned density
         bucket should consider tuning this value in a device-specific overlay.
         For best results, care should be taken such that this value remains
         larger than the minimum reported touchMajor/touchMinor values
         reported by the hardware. -->
    <dimen name="config_minScalingSpan">27mm</dimen>

    <!-- Minimum accepted value for touchMajor while scaling. This may be tuned
         per-device in overlays. -->
    <dimen name="config_minScalingTouchMajor">48dp</dimen>

    <!-- Safe headphone volume index. When music stream volume is below this index
    the SPL on headphone output is compliant to EN 60950 requirements for portable music
    players. -->
    <integer name="config_safe_media_volume_index">10</integer>

    <!-- Safe USB headset gain. This value is used to ensure that the SPL on the USB
    headset output is compliant to EN 60950 requirements for portable music players. -->
    <integer name="config_safe_media_volume_usb_mB">-3700</integer>

    <!-- Configure mobile network MTU. The standard default is set here but each carrier
         may have a specific value set in an overlay config.xml file. -->
    <integer name="config_mobile_mtu">1500</integer>

    <!-- Configure mobile tcp buffer sizes in the form:
         rat-name:rmem_min,rmem_def,rmem_max,wmem_min,wmem_def,wmem_max
         If no value is found for the rat-name in use, the system default will be applied.
    -->
    <string-array name="config_mobile_tcp_buffers">
    </string-array>

    <!-- Configure ethernet tcp buffersizes in the form:
         rmem_min,rmem_def,rmem_max,wmem_min,wmem_def,wmem_max -->
    <string name="config_ethernet_tcp_buffers" translatable="false">524288,1048576,3145728,524288,1048576,2097152</string>

    <!-- What source to use to estimate link upstream and downstream bandwidth capacities.
         Default is carrier_config, but it should be set to modem if the modem is returning
         predictive (instead of instantaneous) bandwidth estimate.
         Values are carrier_config and modem. -->
    <string name="config_bandwidthEstimateSource">carrier_config</string>

    <!-- Whether WiFi display is supported by this device.
         There are many prerequisites for this feature to work correctly.
         Here are a few of them:
         * The WiFi radio must support WiFi P2P.
         * The WiFi radio must support concurrent connections to the WiFi display and
           to an access point.
         * The Audio Server audio_policy_configuration.xml file must specify a rule for
           the "r_submix" remote submix module.  This module is used to record and stream system
           audio output to the WiFi display encoder in the media server.
         * The remote submix module "audio.r_submix.default" must be installed on the device.
         * The device must be provisioned with HDCP keys (for protected content).
    -->
    <bool name="config_enableWifiDisplay">false</bool>

    <!-- When true, local displays that do not contain any of their own content will automatically
         mirror the content of the default display. -->
    <bool name="config_localDisplaysMirrorContent">true</bool>

    <!-- Controls if local secondary displays should be private or not. Value specified in the array
         represents physical port address of each display and display in this list will be marked
         as private. {@see android.view.Display#FLAG_PRIVATE} -->
    <integer-array translatable="false" name="config_localPrivateDisplayPorts"></integer-array>

    <!-- The default mode for the default display. One of the following values (See Display.java):
             0 - COLOR_MODE_DEFAULT
             7 - COLOR_MODE_SRGB
    -->
    <integer name="config_defaultDisplayDefaultColorMode">0</integer>

    <!-- When true use the linux /dev/input/event subsystem to detect the switch changes
         on the headphone/microphone jack. When false use the older uevent framework. -->
    <bool name="config_useDevInputEventForAudioJack">false</bool>

    <!-- Whether safe headphone volume is enabled or not (country specific). -->
    <bool name="config_safe_media_volume_enabled">false</bool>

    <!-- Whether safe headphone volume warning dialog is disabled on Vol+ (operator specific). -->
    <bool name="config_safe_media_disable_on_volume_up">true</bool>

    <!-- Set to true if the wifi display supports compositing content stored
         in gralloc protected buffers.  For this to be true, there must exist
         a protected hardware path for surface flinger to composite and send
         protected buffers to the wifi display video encoder.

         If this flag is false, we advise applications not to use protected
         buffers (if possible) when presenting content to a wifi display because
         the content may be blanked.

         This flag controls whether the {@link Display#FLAG_SUPPORTS_PROTECTED_BUFFERS}
         flag is set for wifi displays.
    -->
    <bool name="config_wifiDisplaySupportsProtectedBuffers">false</bool>

    <!-- Whether camera shutter sound is forced or not  (country specific). -->
    <bool name="config_camera_sound_forced">false</bool>

    <!-- Set to true if we need to not prefer an APN.
         This is being added to enable a simple scenario of pre-paid
         provisioning on some carriers, working around a bug (7305641)
         where if the preferred is used we don't try the others. -->
    <bool name="config_dontPreferApn">false</bool>

    <!-- Set to true if after a provisioning apn the radio should be restarted -->
    <bool name="config_restartRadioAfterProvisioning">false</bool>

    <!-- Boolean indicating if RADIO POWER OFF is required on receiving SIM REFRESH with RESET.
         This will be handled by modem if it is false. -->
    <bool name="config_requireRadioPowerOffOnSimRefreshReset">false</bool>

    <!-- Vibrator pattern to be used as the default for notifications
         that specify DEFAULT_VIBRATE.
     -->
    <integer-array name="config_defaultNotificationVibePattern">
        <item>0</item>
        <item>350</item>
        <item>250</item>
        <item>350</item>
    </integer-array>

    <!-- Vibrator pattern to be used as the default for notifications
         that do not specify vibration but vibrate anyway because the device
         is in vibrate mode.
     -->
    <integer-array name="config_notificationFallbackVibePattern">
        <item>0</item>
        <item>100</item>
        <item>150</item>
        <item>100</item>
    </integer-array>

    <!-- Flag indicating if the speed up audio on mt call code should be executed -->
    <bool name="config_speed_up_audio_on_mt_calls">false</bool>

    <!-- Class name of the framework account picker activity.
         Can be customized for other product types -->
    <string name="config_chooseAccountActivity" translatable="false"
            >android/android.accounts.ChooseAccountActivity</string>
    <!-- Class name of the account type and account picker activity.
         Can be customized for other product types -->
    <string name="config_chooseTypeAndAccountActivity" translatable="false"
            >android/android.accounts.ChooseTypeAndAccountActivity</string>
    <!-- Name of the activity that will handle requests to the system to choose an activity for
         the purposes of resolving an intent. -->
    <string name="config_chooserActivity" translatable="false"
            >com.android.systemui/com.android.systemui.chooser.ChooserActivity</string>
    <!-- Component name of a custom ResolverActivity (Intent resolver) to be used instead of
         the default framework version. If left empty, then the framework version will be used.
         Example: com.google.android.myapp/.resolver.MyResolverActivity  -->
    <string name="config_customResolverActivity" translatable="false"></string>

    <!-- Name of the activity or service that prompts the user to reject, accept, or whitelist
         an adb host's public key, when an unwhitelisted host connects to the local adbd.
         Can be customized for other product types -->
    <string name="config_customAdbPublicKeyConfirmationComponent"
            >com.android.systemui/com.android.systemui.usb.UsbDebuggingActivity</string>

    <!-- Name of the activity that prompts the secondary user to acknowledge she/he needs to
         switch to the primary user to enable USB debugging.
         Can be customized for other product types -->
    <string name="config_customAdbPublicKeyConfirmationSecondaryUserComponent"
            >com.android.systemui/com.android.systemui.usb.UsbDebuggingSecondaryUserActivity</string>

    <!-- Name of the activity or service that prompts the user to reject, accept, or whitelist
         a wireless network for wireless debugging.
         Can be customized for other product types -->
    <string name="config_customAdbWifiNetworkConfirmationComponent"
            >com.android.systemui/com.android.systemui.wifi.WifiDebuggingActivity</string>

    <!-- Name of the activity that prompts the secondary user to acknowledge she/he needs to
         switch to the primary user to enable wireless debugging.
         Can be customized for other product types -->
    <string name="config_customAdbWifiNetworkConfirmationSecondaryUserComponent"
            >com.android.systemui/com.android.systemui.wifi.WifiDebuggingSecondaryUserActivity</string>

    <!-- Component name of the activity that shows the usb containment status. -->
    <string name="config_usbContaminantActivity" translatable="false"
            >com.android.systemui/com.android.systemui.usb.UsbContaminantActivity</string>

    <!-- Component name of the activity that shows the request for access to a usb device. -->
    <string name="config_usbPermissionActivity" translatable="false"
            >com.android.systemui/com.android.systemui.usb.UsbPermissionActivity</string>

    <!-- Component name of the activity that shows more information about a usb accessory. -->
    <string name="config_usbAccessoryUriActivity" translatable="false"
            >com.android.systemui/com.android.systemui.usb.UsbAccessoryUriActivity</string>

    <!-- Component name of the activity that confirms the activity to start when a usb device is
         plugged in. -->
    <string name="config_usbConfirmActivity" translatable="false"
            >com.android.systemui/com.android.systemui.usb.UsbConfirmActivity</string>

    <!-- Component name of the activity to select the activity to start when a usb device is plugged
         in. -->
    <string name="config_usbResolverActivity" translatable="false"
            >com.android.systemui/com.android.systemui.usb.UsbResolverActivity</string>

    <!-- Name of the dialog that is used to request the user's consent for a Platform VPN -->
    <string name="config_platformVpnConfirmDialogComponent" translatable="false"
            >com.android.vpndialogs/com.android.vpndialogs.PlatformVpnConfirmDialog</string>

    <!-- Name of the dialog that is used to request the user's consent for a VpnService VPN -->
    <string name="config_customVpnConfirmDialogComponent" translatable="false"
            >com.android.vpndialogs/com.android.vpndialogs.ConfirmDialog</string>

    <!-- Name of the dialog that is used to inform the user that always-on VPN is disconnected -->
    <string name="config_customVpnAlwaysOnDisconnectedDialogComponent" translatable="false"
            >com.android.vpndialogs/com.android.vpndialogs.AlwaysOnDisconnectedDialog</string>

    <!-- Name of the dialog that is used to install the carrier app when the SIM is inserted -->
    <string name="config_carrierAppInstallDialogComponent" translatable="false"
            >com.android.simappdialog/com.android.simappdialog.InstallCarrierAppActivity</string>

    <!-- Apps that are authorized to access shared accounts, overridden by product overlays -->
    <string name="config_appsAuthorizedForSharedAccounts" translatable="false">;com.android.settings;</string>

    <!-- Flag indicating that the media framework should not allow changes or mute on any
         stream or master volumes. -->
    <bool name="config_useFixedVolume">false</bool>

    <!-- The list of IMEs which should be disabled until used.
         This function suppresses update notifications for these pre-installed apps.
         We need to set this configuration carefully that they should not have functionarities
         other than "IME" or "Spell Checker". In InputMethodManagerService,
         the listed IMEs are disabled until used when all of the following conditions are met.
         1. Not selected as an enabled IME in the Settings
         2. Not selected as a spell checker in the Settings
         3. Installed
         4. A pre-installed IME
         5. Not enabled
         And the disabled_until_used state for an IME is released by InputMethodManagerService
         when the IME is selected as an enabled IME. -->
    <string-array name="config_disabledUntilUsedPreinstalledImes" translatable="false">
        <item>com.android.inputmethod.latin</item>
    </string-array>

    <!-- The list of classes that should be added to the notification ranking pipeline.
     See {@link com.android.server.notification.NotificationSignalExtractor}
      If you add a new extractor to this list make sure to update
      NotificationManagerService.handleRankingSort()-->
    <string-array name="config_notificationSignalExtractors">
        <!-- many of the following extractors depend on the notification channel, so this
        extractor must come first -->
        <item>com.android.server.notification.NotificationChannelExtractor</item>
        <item>com.android.server.notification.NotificationAdjustmentExtractor</item>
        <item>com.android.server.notification.BubbleExtractor</item>
        <!-- depends on AdjustmentExtractor-->
        <item>com.android.server.notification.ValidateNotificationPeople</item>
        <item>com.android.server.notification.PriorityExtractor</item>
        <!-- depends on PriorityExtractor -->
        <item>com.android.server.notification.ZenModeExtractor</item>
        <item>com.android.server.notification.ImportanceExtractor</item>
        <!-- depends on ImportanceExtractor-->
        <item>com.android.server.notification.NotificationIntrusivenessExtractor</item>
        <item>com.android.server.notification.VisibilityExtractor</item>
        <!-- Depends on ZenModeExtractor -->
        <item>com.android.server.notification.BadgeExtractor</item>
        <item>com.android.server.notification.CriticalNotificationExtractor</item>

    </string-array>

    <!-- Default Gravity setting for the system Toast view. Equivalent to: Gravity.CENTER_HORIZONTAL | Gravity.BOTTOM -->
    <integer name="config_toastDefaultGravity">0x00000051</integer>

    <!-- set to false if we need to show user confirmation
         when alpha identifier is not provided by the UICC -->
    <bool name="config_stkNoAlphaUsrCnf">true</bool>

    <!-- Threshold (in ms) under which a screen off / screen on will be considered a reset of the
         immersive mode confirmation prompt.-->
    <integer name="config_immersive_mode_confirmation_panic">5000</integer>

    <!-- For some operators, PDU has garbages. To fix it, need to use valid index -->
    <integer name="config_valid_wappush_index">-1</integer>

    <!-- call barring MMI code from TS 22.030 Annex B -->
    <string-array translatable="false" name="config_callBarringMMI">
        <item>33</item>
        <item>331</item>
        <item>332</item>
        <item>35</item>
        <item>351</item>
        <item>330</item>
        <item>333</item>
        <item>353</item>
    </string-array>

    <!-- Ims supported call barring MMI code -->
    <string-array translatable="false" name="config_callBarringMMI_for_ims">
        <item>33</item>
        <item>331</item>
        <item>332</item>
        <item>35</item>
        <item>351</item>
        <item>330</item>
        <item>333</item>
        <item>353</item>
    </string-array>

    <!-- Override the default detection behavior for the framework method
         android.view.ViewConfiguration#hasPermanentMenuKey().
         Valid settings are:
         0 - No change. Use the default autodetection behavior.
         1 - The device DOES have a permanent menu key; ignore autodetection.
         2 - The device DOES NOT have a permanent menu key; ignore autodetection. -->
    <integer name="config_overrideHasPermanentMenuKey">0</integer>

    <!-- Override the DPad detection behavior for configuration purposes -->
    <bool name="config_hasPermanentDpad">false</bool>

    <!-- default window inset isRound property -->
    <bool name="config_windowIsRound">false</bool>

    <!-- Override this value if the device has a chin, i.e. area that is not actual part of the
         screen but you would like to be treated as a real display. The value is the height of the
         chin. -->
    <integer name="config_windowOutsetBottom">0</integer>

    <!-- Package name for default network scorer app; overridden by product overlays. -->
    <string name="config_defaultNetworkScorerPackageName"></string>

    <!-- The amount to scale fullscreen snapshots for Overview and snapshot starting windows. -->
    <item name="config_highResTaskSnapshotScale" format="float" type="dimen">1.0</item>

    <!-- The amount to scale reduced scale snapshots for Overview and snapshot starting windows.
         Reduced scale snapshots are loaded before full screen snapshots to improve load times and
         minimize the chance the user will see an empty task card. If set to 0, reduced scale
         snapshots are disabled, and snapshots will only be stored at config_highResTaskSnapshotScale
         -->
    <item name="config_lowResTaskSnapshotScale" format="float" type="dimen">0.5</item>

    <!-- Feature flag to store TaskSnapshot in 16 bit pixel format to save memory. -->
    <bool name="config_use16BitTaskSnapshotPixelFormat">false</bool>

    <!-- Determines whether recent tasks are provided to the user. Default device has recents
         property. If this is false, then the following recents config flags are ignored. -->
    <bool name="config_hasRecents">true</bool>

    <!-- Component name for the activity that will be presenting the Recents UI, which will receive
         special permissions for API related to fetching and presenting recent tasks. The default
         configuration uses Launcehr3QuickStep as default launcher and points to the corresponding
         recents component. When using a different default launcher, change this appropriately or
         use the default systemui implementation: com.android.systemui/.recents.RecentsActivity -->
    <string name="config_recentsComponentName" translatable="false"
            >com.android.launcher3/com.android.quickstep.RecentsActivity</string>

    <!-- SystemUi service component -->
    <string name="config_systemUIServiceComponent" translatable="false"
            >com.android.systemui/com.android.systemui.SystemUIService</string>

    <!-- Package handling Quick controls -->
    <string name="config_controlsPackage" translatable="false"
            >com.android.systemui</string>

    <!-- Keyguard component -->
    <string name="config_keyguardComponent" translatable="false"
            >com.android.systemui/com.android.systemui.keyguard.KeyguardService</string>

    <!-- Screen record dialog component -->
    <string name="config_screenRecorderComponent" translatable="false"
            >com.android.systemui/com.android.systemui.screenrecord.ScreenRecordDialog</string>

    <!-- The component name of a special dock app that merely launches a dream.
         We don't want to launch this app when docked because it causes an unnecessary
         activity transition.  We just want to start the dream. -->
    <string name="config_somnambulatorComponent" translatable="false"
            >com.android.systemui/com.android.systemui.Somnambulator</string>

    <!-- The component name of a special dock app that merely launches a dream.
         We don't want to launch this app when docked because it causes an unnecessary
         activity transition.  We just want to start the dream.. -->
    <string name="config_screenshotServiceComponent" translatable="false"
            >com.android.systemui/com.android.systemui.screenshot.TakeScreenshotService</string>

    <!-- The component notified when there is an error while taking a screenshot. -->
    <string name="config_screenshotErrorReceiverComponent" translatable="false"
            >com.android.systemui/com.android.systemui.screenshot.ScreenshotServiceErrorReceiver</string>

    <!-- The component for the activity shown to grant permissions for a slice. -->
    <string name="config_slicePermissionComponent" translatable="false"
            >com.android.systemui/com.android.systemui.SlicePermissionActivity</string>

    <!-- The minimum number of visible recent tasks to be presented to the user through the
         SystemUI. Can be -1 if there is no minimum limit. -->
    <integer name="config_minNumVisibleRecentTasks_grid">-1</integer>

    <!-- The maximum number of visible recent tasks to be presented to the user through the
         SystemUI. Can be -1 if there is no maximum limit. -->
    <integer name="config_maxNumVisibleRecentTasks_grid">9</integer>

    <!-- The minimum number of visible recent tasks to be presented to the user through the
         SystemUI. Can be -1 if there is no minimum limit. -->
    <integer name="config_minNumVisibleRecentTasks_lowRam">-1</integer>

    <!-- The maximum number of visible recent tasks to be presented to the user through the
         SystemUI. Can be -1 if there is no maximum limit. -->
    <integer name="config_maxNumVisibleRecentTasks_lowRam">9</integer>

    <!-- The minimum number of visible recent tasks to be presented to the user through the
         SystemUI. Can be -1 if there is no minimum limit. -->
    <integer name="config_minNumVisibleRecentTasks">5</integer>

    <!-- The maximum number of visible recent tasks to be presented to the user through the
         SystemUI. Can be -1 if there is no maximum limit. -->
    <integer name="config_maxNumVisibleRecentTasks">-1</integer>

    <!-- The duration in which a recent task is considered in session and should be visible. -->
    <integer name="config_activeTaskDurationHours">12</integer>

    <!-- default window ShowCircularMask property -->
    <bool name="config_windowShowCircularMask">false</bool>

    <!-- default value for whether circular emulators (ro.emulator.circular)
         should show a display overlay on the screen -->
    <bool name="config_windowEnableCircularEmulatorDisplayOverlay">false</bool>

    <!-- Defines the default set of global actions. Actions may still be disabled or hidden based
         on the current state of the device.
         Each item must be one of the following strings:
         "power" = Power off
         "settings" = An action to launch settings
         "airplane" = Airplane mode toggle
         "bugreport" = Take bug report, if available
         "silent" = silent mode
         "users" = list of users
         "restart" = restart device
         "emergency" = Launch emergency dialer
         "lockdown" = Lock down device until the user authenticates
         "logout" =  Logout the current user
         -->
    <string-array translatable="false" name="config_globalActionsList">
        <item>power</item>
        <item>restart</item>
<<<<<<< HEAD
        <item>screenshot</item>
        <item>screenrecord</item>
        <item>airplane</item>
        <item>settings</item>
        <item>lockdown</item>
        <item>flashlight</item>
        <item>users</item>
        <item>silent</item>
        <item>emergency</item>
=======
        <item>logout</item>
        <item>screenshot</item>
        <item>bugreport</item>
>>>>>>> 77e208ed
    </string-array>

    <!-- Number of milliseconds to hold a wake lock to ensure that drawing is fully
         flushed to the display while dozing.  This value needs to be large enough
         to account for processing and rendering time plus a frame or two of latency
         in the display pipeline plus some slack just to be sure. -->
    <integer name="config_drawLockTimeoutMillis">120</integer>

    <!-- An array of device capabilities defined by GSMA SGP.22 v2.0.
         The first item is the capability name that the device supports. The second item is the
         major version. The minor and revision versions are default to 0s.
         The device capabilities and their definition in the spec are:
             gsm : gsmSupportedRelease
             utran : utranSupportedRelease
             cdma1x : cdma2000onexSupportedRelease
             hrpd : cdma2000hrpdSupportedRelease
             ehrpd : cdma2000ehrpdSupportedRelease
             eutran : eutranSupportedRelease
             nfc : contactlessSupportedRelease
             crl : rspCrlSupportedVersion
    -->
    <string-array translatable="false" name="config_telephonyEuiccDeviceCapabilities">
        <!-- Example:
        <item>"gsm,11"</item>
        <item>"utran,11"</item>
        <item>"cdma1x,1"</item>
        <item>"hrpd,3"</item>
        <item>"ehrpd,12"</item>
        <item>"eutran,11"</item>
        <item>"nfc,1"</item>
        <item>"crl,1"</item>
        -->
    </string-array>

    <!-- default telephony hardware configuration for this platform.
    -->
    <!-- this string array should be overridden by the device to present a list
         telephony hardware resource.  this is used by the telephony device controller
         (TDC) to offer the basic capabilities of the hardware to the telephony
         framework
    -->
    <!-- an array of "[hardware type],[hardware-uuid],[state],[[hardware-type specific]]"
         with, [[hardware-type specific]] in:
            - "[[ril-model],[rat],[max-active-voice],[max-active-data],[max-active-standby]]"
              for 'modem' hardware
            - "[[associated-modem-uuid]]"
              for 'sim' hardware.
         refer to HardwareConfig in com.android.internal.telephony for specific details/values
         those elements can carry.
    -->
    <string-array translatable="false" name="config_telephonyHardware">
        <!-- modem -->
        <item>0,modem,0,0,0,1,1,1</item>
        <!-- sim -->
        <item>1,sim,0,modem</item>
    </string-array>

    <!-- This string array can be overriden to add an additional DRM support for WebView EME. -->
    <!-- Array of "[keySystemName],[UuidOfMediaDrm]" -->
    <string-array name="config_keySystemUuidMapping" translatable="false">
        <!-- Example:
        <item>"x-com.microsoft.playready,9A04F079-9840-4286-AB92-E65BE0885F95"</item>
        -->
    </string-array>

    <!-- Flag indicating which package name can access the persistent data partition -->
    <string name="config_persistentDataPackageName" translatable="false">com.google.android.gms</string>

    <!-- Flag indicating which package name can access DeviceConfig table -->
    <string name="config_deviceConfiguratorPackageName" translatable="false"></string>

    <!--  Define optional package verifier name -->
    <string name="config_optionalPackageVerifierName" translatable="false"></string>

    <!-- Flag indicating apps will skip sending hold request before merge. In this case
        IMS service implementation will do both.i.e.hold followed by merge. -->
    <bool name="skipHoldBeforeMerge">true</bool>

    <!-- Flag indicating whether the IMS service can be turned off. If false then
        the service will not be turned-off completely (the ImsManager.turnOffIms() will
        be disabled) but individual Features can be disabled using ImsConfig.setFeatureValue() -->
    <bool name="imsServiceAllowTurnOff">true</bool>

    <!-- Flag specifying whether VoLTE is available on device -->
    <bool name="config_device_volte_available">false</bool>

    <!-- Flag specifying whether VoLTE should be available for carrier: independent of
         carrier provisioning. If false: hard disabled. If true: then depends on carrier
         provisioning, availability etc -->
    <bool name="config_carrier_volte_available">false</bool>

    <!-- Flag specifying whether VoLTE TTY is supported -->
    <bool name="config_carrier_volte_tty_supported">true</bool>

    <!-- Flag specifying whether VT is available on device -->
    <bool name="config_device_vt_available">false</bool>

    <!-- Flag specifying whether the device will use the "allow_hold_in_ims_call" carrier config
         option.  When false, the device will support holding of IMS calls, regardless of the
         carrier config setting. -->
    <bool name="config_device_respects_hold_carrier_config">true</bool>

    <!-- Flag specifying whether VT should be available for carrier: independent of
         carrier provisioning. If false: hard disabled. If true: then depends on carrier
         provisioning, availability etc -->
    <bool name="config_carrier_vt_available">false</bool>

    <!-- Flag specifying whether WFC over IMS is available on device -->
        <bool name="config_device_wfc_ims_available">false</bool>

    <!-- Flag specifying whether WFC over IMS should be available for carrier: independent of
         carrier provisioning. If false: hard disabled. If true: then depends on carrier
         provisioning, availability etc -->
    <bool name="config_carrier_wfc_ims_available">false</bool>

    <!-- Whether to use voip audio mode for ims call -->
    <bool name="config_use_voip_mode_for_ims">false</bool>

    <!-- Boolean indicating USSD over IMS is allowed.
     If it is not supported due to modem limitations, USSD send over the CS pipe instead.-->
    <bool name="config_allow_ussd_over_ims">false</bool>

    <!-- String array containing numbers that shouldn't be logged. Country-specific. -->
    <string-array name="unloggable_phone_numbers" />

    <!-- Cellular data service package name to bind to by default. If none is specified in an overlay, an
         empty string is passed in -->
    <string name="config_wwan_data_service_package" translatable="false">com.android.phone</string>

    <!-- IWLAN data service package name to bind to by default. If none is specified in an overlay, an
         empty string is passed in -->
    <string name="config_wlan_data_service_package" translatable="false"></string>

    <!-- Cellular data service class name to bind to by default. If none is specified in an overlay, an
         empty string is passed in -->
    <string name="config_wwan_data_service_class" translatable="false"></string>

    <!-- IWLAN data service class name to bind to by default. If none is specified in an overlay, an
         empty string is passed in -->
    <string name="config_wlan_data_service_class" translatable="false"></string>

    <bool name="config_networkSamplingWakesDevice">true</bool>

    <!--From SmsMessage-->
    <!--Support decoding the user data payload as pack GSM 8-bit (a GSM alphabet
        string that's stored in 8-bit unpacked format) characters.-->
    <bool translatable="false" name="config_sms_decode_gsm_8bit_data">false</bool>

    <!-- Configures encoding type to parse the User Data of an SMS for reserved TP-DCS value.
         Refer to SmsConstants.java
         ENCODING_UNKNOWN = 0;
         ENCODING_7BIT = 1;
         ENCODING_8BIT = 2;
         ENCODING_16BIT = 3;
         ENCODING_KSC5601 = 4;
         -->
    <integer name="default_reserved_data_coding_scheme">2</integer>

    <!-- If EMS is not supported, framework breaks down EMS into single segment SMS
         and adds page info " x/y". This config is used to set which carrier doesn't
         support EMS and whether page info should be added at the beginning or the end.
         We use tag 'prefix' for position beginning and 'suffix' for position end.
         And use gid to distinguish different carriers which using same mcc and mnc.
         Examples: <item>simOperatorNumber;position;gid(optional)</item>>
    -->
    <string-array translatable="false" name="no_ems_support_sim_operators">
        <!-- VZW -->
        <item>20404;suffix;BAE0000000000000</item>
    </string-array>

    <bool name="config_auto_attach_data_on_creation">true</bool>

    <!-- Sprint need a 70 ms delay for 3way call -->
    <integer name="config_cdma_3waycall_flash_delay">0</integer>

    <!-- If there is no preload VM number in the sim card, carriers such as
         Verizon require to load a default vm number from the configurantion.
         Define config_default_vm_number for this purpose. And there are two
         optional formats for this configuration as below:
         (1)<item>voicemail number</item>
         (2)<item>voicemail number;gid</item>
         The logic to pick up the correct voicemail number:
         (1) If the config_default_vm_number array has no gid special item, the last one will be
         picked
         (2) If the config_default_vm_number array has gid special item and  it matches the current
         sim's gid, it will be picked.
         (3) If the config_default_vm_number array has gid special item but it doesn't match the
         current sim's gid, the last one without gid will be picked -->
    <string-array translatable="false" name="config_default_vm_number" />

    <!--SIM does not save, but the voice mail number to be changed. -->
    <bool name="editable_voicemailnumber">false</bool>

    <!-- service number convert map in roaming network. -->
    <!-- [dialstring],[replacement][,optional gid] -->
    <string-array translatable="false" name="dial_string_replace">
    </string-array>

    <!-- Flag indicating whether radio is to be restarted on the error of
         PDP_FAIL_REGULAR_DEACTIVATION/0x24 -->
    <bool name="config_restart_radio_on_pdp_fail_regular_deactivation">false</bool>

    <!-- networks that don't want data deactivate when shutdown the phone
         note this is dependent on the operator of the network we're on,
         not operator on the SIM -->
    <string-array translatable="false" name="networks_not_clear_data">
        <item>71203</item>
        <item>71606</item>
        <item>71610</item>
        <item>732101</item>
    </string-array>

    <!-- Config determines whether to update phone object when voice registration
         state changes. Voice radio tech change will always trigger an update of
         phone object irrespective of this config -->
    <bool name="config_switch_phone_on_voice_reg_state_change">true</bool>

    <bool name="config_sms_force_7bit_encoding">false</bool>

    <!-- Number of physical SIM slots on the device. This includes both eSIM and pSIM slots, and
         is not necessarily the same as the number of phones/logical modems supported by the device.
         For example, a multi-sim device can have 2 phones/logical modems, but 3 physical slots,
         or a single SIM device can have 1 phones/logical modems, but 2 physical slots (one eSIM
         and one pSIM) -->
    <integer name="config_num_physical_slots">1</integer>

    <!--Thresholds for LTE dbm in status bar-->
    <integer-array translatable="false" name="config_lteDbmThresholds">
        <item>-140</item>    <!-- SIGNAL_STRENGTH_NONE_OR_UNKNOWN -->
        <item>-128</item>    <!-- SIGNAL_STRENGTH_POOR -->
        <item>-118</item>    <!-- SIGNAL_STRENGTH_MODERATE -->
        <item>-108</item>    <!-- SIGNAL_STRENGTH_GOOD -->
        <item>-98</item>     <!-- SIGNAL_STRENGTH_GREAT -->
        <item>-44</item>
    </integer-array>

    <!-- Enabled built-in zen mode condition providers -->
    <string-array translatable="false" name="config_system_condition_providers">
        <item>countdown</item>
        <item>schedule</item>
        <item>event</item>
    </string-array>

    <!-- Priority repeat caller threshold, in minutes -->
    <integer name="config_zen_repeat_callers_threshold">15</integer>

    <!-- Flags enabling default window features. See Window.java -->
    <bool name="config_defaultWindowFeatureOptionsPanel">true</bool>
    <bool name="config_defaultWindowFeatureContextMenu">true</bool>

    <!-- If true, the transition for a RemoteViews is read from a resource instead of using the
         default scale-up transition. -->
    <bool name="config_overrideRemoteViewsActivityTransition">false</bool>

    <!-- The maximum bitmap size that can be written to a MediaMetadata object. This value
         is the max width/height allowed in dips.-->
    <dimen name="config_mediaMetadataBitmapMaxSize">320dp</dimen>

    <string translatable="false" name="prohibit_manual_network_selection_in_gobal_mode">false</string>

    <!-- An array of CDMA roaming indicators which means international roaming -->
    <integer-array translatable="false" name="config_cdma_international_roaming_indicators" />

    <!-- flag to indicate if EF LI/EF PL should be used for system language -->
    <bool name="config_use_sim_language_file">false</bool>

    <!-- Use ERI text for network name on CDMA LTE -->
    <bool name="config_LTE_eri_for_network_name">true</bool>

    <!-- Whether to start in touch mode -->
    <bool name="config_defaultInTouchMode">true</bool>

    <!-- Time adjustment, in milliseconds, applied to the default double tap threshold
         used for gesture detection by the screen magnifier. -->
    <integer name="config_screen_magnification_multi_tap_adjustment">-50</integer>

    <!-- Scale factor threshold used by the screen magnifier to determine when to switch from
         panning to scaling the magnification viewport. -->
    <item name="config_screen_magnification_scaling_threshold" format="float" type="dimen">0.3</item>

    <!-- If true, the display will be shifted around in ambient mode. -->
    <bool name="config_enableBurnInProtection">false</bool>

    <!-- Specifies the maximum burn-in offset displacement from the center. If -1, no maximum value
         will be used. -->
    <integer name="config_burnInProtectionMaxRadius">-1</integer>

    <!-- Specifies the minimum burn-in offset horizontally. -->
    <integer name="config_burnInProtectionMinHorizontalOffset">0</integer>

    <!-- Specifies the maximum burn-in offset horizontally. -->
    <integer name="config_burnInProtectionMaxHorizontalOffset">0</integer>

    <!-- Specifies the minimum burn-in offset vertically. -->
    <integer name="config_burnInProtectionMinVerticalOffset">0</integer>

    <!-- Specifies the maximum burn-in offset vertically. -->
    <integer name="config_burnInProtectionMaxVerticalOffset">0</integer>

    <!-- Limit for the number of face templates per user -->
    <integer name="config_faceMaxTemplatesPerUser">1</integer>

    <!-- For performance and storage reasons, limit the number of fingerprints per user -->
    <integer name="config_fingerprintMaxTemplatesPerUser">5</integer>

    <!-- Specify if the fingerprint hardware support gestures-->
    <bool name="config_fingerprintSupportsGestures">false</bool>

    <!-- This config is used to force VoiceInteractionService to start on certain low ram devices.
         It declares the package name of VoiceInteractionService that should be started. -->
    <string translatable="false" name="config_forceVoiceInteractionServicePackage"></string>

    <!-- This config is ued to determine whether animations are allowed in low power mode. -->
    <bool name="config_allowAnimationsInLowPowerMode">false</bool>

    <!-- Whether device supports double tap to wake -->
    <bool name="config_supportDoubleTapWake">false</bool>

    <!-- The RadioAccessFamilies supported by the device.
         Empty is viewed as "all".  Only used on devices which
         don't support RIL_REQUEST_GET_RADIO_CAPABILITY
         format is UMTS|LTE|... -->
    <string translatable="false" name="config_radio_access_family"></string>

    <!-- Whether the main built-in display is round. This will affect
         Configuration.screenLayout's SCREENLAYOUT_ROUND_MASK flags for Configurations on the
         main built-in display. Change this in device-specific overlays.
         Defaults to the older, deprecated config_windowIsRound already used in
         some existing device-specific resource overlays. -->
    <bool name="config_mainBuiltInDisplayIsRound">@bool/config_windowIsRound</bool>

    <!-- The bounding path of the cutout region of the main built-in display.
         Must either be empty if there is no cutout region, or a string that is parsable by
         {@link android.util.PathParser}.

         The path is assumed to be specified in display coordinates with pixel units and in
         the display's native orientation, with the origin of the coordinate system at the
         center top of the display. Optionally, you can append either `@left` or `@right` to the
         end of the path string, in order to change the path origin to either the top left,
         or top right of the display.

         To facilitate writing device-independent emulation overlays, the marker `@dp` can be
         appended after the path string to interpret coordinates in dp instead of px units.
         Note that a physical cutout should be configured in pixels for the best results.

         Example for a 10px x 10px square top-center cutout:
                <string ...>M -5,0 L -5,10 L 5,10 L 5,0 Z</string>
         Example for a 10dp x 10dp square top-center cutout:
                <string ...>M -5,0 L -5,10 L 5,10 L 5,0 Z @dp</string>

         @see https://www.w3.org/TR/SVG/paths.html#PathData
         -->
    <string translatable="false" name="config_mainBuiltInDisplayCutout"></string>

    <!-- Like config_mainBuiltInDisplayCutout, but this path is used to report the
         one single bounding rect per device edge to the app via
         {@link DisplayCutout#getBoundingRect}. Note that this path should try to match the visual
         appearance of the cutout as much as possible, and may be smaller than
         config_mainBuiltInDisplayCutout
         -->
    <string translatable="false" name="config_mainBuiltInDisplayCutoutRectApproximation">@string/config_mainBuiltInDisplayCutout</string>

    <!-- Whether the display cutout region of the main built-in display should be forced to
         black in software (to avoid aliasing or emulate a cutout that is not physically existent).
         -->
    <bool name="config_fillMainBuiltInDisplayCutout">false</bool>

    <!-- If true, and there is a cutout on the main built in display, the cutout will be masked
         by shrinking the display such that it does not overlap the cutout area. -->
    <bool name="config_maskMainBuiltInDisplayCutout">false</bool>

    <!-- Ultrasound support for Mic/speaker path -->
    <!-- Whether the default microphone audio source supports near-ultrasound frequencies
         (range of 18 - 21 kHz). -->
    <bool name="config_supportMicNearUltrasound">true</bool>
    <!-- Whether the default speaker audio output path supports near-ultrasound frequencies
         (range of 18 - 21 kHz). -->
    <bool name="config_supportSpeakerNearUltrasound">true</bool>

    <!-- Whether the Unprocessed audio source supports the required frequency range and level -->
    <bool name="config_supportAudioSourceUnprocessed">false</bool>

    <!-- Flag indicating device support for EAP SIM, AKA, AKA' -->
    <bool name="config_eap_sim_based_auth_supported">true</bool>

    <!-- How long history of previous vibrations should be kept for the dumpsys. -->
    <integer name="config_previousVibrationsDumpLimit">50</integer>

    <!-- The default vibration strength, must be between 1 and 255 inclusive. -->
    <integer name="config_defaultVibrationAmplitude">255</integer>

    <!-- If the device should still vibrate even in low power mode, for certain priority vibrations
     (e.g. accessibility, alarms). This is mainly for Wear devices that don't have speakers. -->
    <bool name="config_allowPriorityVibrationsInLowPowerMode">false</bool>

    <!-- Number of retries Cell Data should attempt for a given error code before
         restarting the modem.
         Error codes not listed will not lead to modem restarts.
         Array of "code#,retry#"  -->
    <string-array name="config_cell_retries_per_error_code">
    </string-array>

    <!-- Set initial MaxRetry value for operators -->
    <integer name="config_mdc_initial_max_retry">1</integer>

    <!-- The OEM specified sensor type for the gesture to launch the camera app. -->
    <integer name="config_cameraLaunchGestureSensorType">-1</integer>
    <!-- The OEM specified sensor string type for the gesture to launch camera app, this value
         must match the value of config_cameraLaunchGestureSensorType in OEM's HAL -->
    <string translatable="false" name="config_cameraLaunchGestureSensorStringType"></string>

    <!-- Allow the gesture to double tap the power button twice to start the camera while the device
         is non-interactive. -->
    <bool name="config_cameraDoubleTapPowerGestureEnabled">true</bool>

    <!-- Allow the gesture power + volume up to change the ringer mode while the device
         is interactive. -->
    <bool name="config_volumeHushGestureEnabled">true</bool>

    <!-- Name of the component to handle network policy notifications. If present,
         disables NetworkPolicyManagerService's presentation of data-usage notifications. -->
    <string translatable="false" name="config_networkPolicyNotificationComponent"></string>

    <!-- The BT name of the keyboard packaged with the device. If this is defined, SystemUI will
         automatically try to pair with it when the device exits tablet mode. -->
    <string translatable="false" name="config_packagedKeyboardName"></string>

    <!-- The device supports freeform window management. Windows have title bars and can be moved
         and resized. If you set this to true, you also need to add
         PackageManager.FEATURE_FREEFORM_WINDOW_MANAGEMENT feature to your device specification.
         The duplication is necessary, because this information is used before the features are
         available to the system.-->
    <bool name="config_freeformWindowManagement">false</bool>

    <!-- If set, this will force all windows to draw the status bar background, including the apps
         that have not requested doing so (via the WindowManager.FLAG_DRAWS_SYSTEM_BAR_BACKGROUNDS
         flag). -->
    <bool name="config_forceWindowDrawsStatusBarBackground">true</bool>

    <!-- Controls the opacity of the navigation bar depending on the visibility of the
         various workspace stacks.
         0 - Nav bar is always opaque when either the freeform stack or docked stack is visible.
         1 - Nav bar is always translucent when the freeform stack is visible, otherwise always
             opaque.
         2 - Nav bar is never forced opaque.
         -->
    <integer name="config_navBarOpacityMode">0</integer>

    <!-- Controls the navigation bar interaction mode:
         0: 3 button mode (back, home, overview buttons)
         1: 2 button mode (back, home buttons + swipe up for overview)
         2: gestures only for back, home and overview -->
    <integer name="config_navBarInteractionMode">0</integer>

    <!-- Controls whether the nav bar can move from the bottom to the side in landscape.
         Only applies if the device display is not square. -->
    <bool name="config_navBarCanMove">true</bool>

    <!-- Controls whether the navigation bar lets through taps. -->
    <bool name="config_navBarTapThrough">false</bool>

    <!-- Controls whether the side edge gestures can always trigger the transient nav bar to
         show. -->
    <bool name="config_navBarAlwaysShowOnSideEdgeGesture">false</bool>

    <!-- Controls the size of the back gesture inset. -->
    <dimen name="config_backGestureInset">0dp</dimen>

    <!-- Array of values used in Gesture Navigation settings page to reduce/increase the back
     gesture's inset size. These values will be multiplied into the default width, read from the
     gesture navigation overlay package, in order to create 4 different sizes which are selectable
     via a slider component. -->
    <array name="config_backGestureInsetScales">
        <item>0.75</item>
        <item>1.00</item>
        <item>1.33</item>
        <item>1.66</item>
    </array>

    <!-- Controls whether the navbar needs a scrim with
         {@link Window#setEnsuringNavigationBarContrastWhenTransparent}. -->
    <bool name="config_navBarNeedsScrim">true</bool>

    <!-- Controls whether seamless rotation should be allowed even though the navbar can move
         (which normally prevents seamless rotation). -->
    <bool name="config_allowSeamlessRotationDespiteNavBarMoving">false</bool>

    <!-- Controls whether hints for gestural navigation are shown when the device is setup.
         This should only be set when the device has gestural navigation enabled by default. -->
    <bool name="config_showGesturalNavigationHints">false</bool>

    <!-- Controls the free snap mode for the docked stack divider. In this mode, the divider can be
         snapped to any position between the first target and the last target. -->
    <bool name="config_dockedStackDividerFreeSnapMode">false</bool>

    <!-- Default insets [LEFT/RIGHTxTOP/BOTTOM] from the screen edge for picture-in-picture windows.
         These values are in DPs and will be converted to pixel sizes internally. -->
    <string translatable="false" name="config_defaultPictureInPictureScreenEdgeInsets">16x16</string>

    <!-- The percentage of the screen width to use for the default width or height of
         picture-in-picture windows. Regardless of the percent set here, calculated size will never
         be smaller than @dimen/default_minimal_size_pip_resizable_task. -->
    <item name="config_pictureInPictureDefaultSizePercent" format="float" type="dimen">0.23</item>

    <!-- The default aspect ratio for picture-in-picture windows. -->
    <item name="config_pictureInPictureDefaultAspectRatio" format="float" type="dimen">1.777778</item>

    <!-- This is the limit for the max and min aspect ratio (1 / this value) at which the min size
         will be used instead of an adaptive size based loosely on area. -->
    <item name="config_pictureInPictureAspectRatioLimitForMinSize" format="float" type="dimen">1.777778</item>

    <!-- The default gravity for the picture-in-picture window.
         Currently, this maps to Gravity.BOTTOM | Gravity.RIGHT -->
    <integer name="config_defaultPictureInPictureGravity">0x55</integer>

    <!-- The minimum aspect ratio (width/height) that is supported for picture-in-picture.  Any
         ratio smaller than this is considered too tall and thin to be usable. Currently, this
         is the inverse of the max landscape aspect ratio (1:2.39), but this is an extremely
         skinny aspect ratio that is not expected to be widely used. -->
    <item name="config_pictureInPictureMinAspectRatio" format="float" type="dimen">0.41841004184</item>

    <!-- The maximum aspect ratio (width/height) that is supported for picture-in-picture. Any
         ratio larger than this is considered to wide and short to be usable. Currently 2.39:1. -->
    <item name="config_pictureInPictureMaxAspectRatio" format="float" type="dimen">2.39</item>

    <!-- Controls the snap mode for the docked stack divider
             0 - 3 snap targets: left/top has 16:9 ratio, 1:1, and right/bottom has 16:9 ratio
             1 - 3 snap targets: fixed ratio, 1:1, (1 - fixed ratio)
             2 - 1 snap target: 1:1
    -->
    <integer name="config_dockedStackDividerSnapMode">0</integer>

    <!-- The maximum aspect ratio (longerSide/shorterSide) that is treated as close-to-square. The
         orientation requests from apps would be ignored if the display is close-to-square. -->
    <item name="config_closeToSquareDisplayMaxAspectRatio" format="float" type="dimen">1.333</item>

    <!-- List of comma separated package names for which we the system will not show crash, ANR,
         etc. dialogs. -->
    <string translatable="false" name="config_appsNotReportingCrashes"></string>

    <!-- Inactivity threshold (in milliseconds) used in JobScheduler. JobScheduler will consider
         the device to be "idle" after being inactive for this long. -->
    <integer name="config_jobSchedulerInactivityIdleThreshold">1860000</integer>
    <!-- The alarm window (in milliseconds) that JobScheduler uses to enter the idle state -->
    <integer name="config_jobSchedulerIdleWindowSlop">300000</integer>

    <!-- If true, all guest users created on the device will be ephemeral. -->
    <bool name="config_guestUserEphemeral">false</bool>

    <!-- Enforce strong auth on boot. Setting this to false represents a security risk and should
         not be ordinarily done. The only case in which this might be permissible is in a car head
         unit where there are hardware mechanisms to protect the device (physical keys) and not
         much in the way of user data.
    -->
    <bool name="config_strongAuthRequiredOnBoot">true</bool>

    <!-- Wallpaper cropper package. Used as the default cropper if the active launcher doesn't
         handle wallpaper cropping.
    -->
    <string name="config_wallpaperCropperPackage" translatable="false">com.android.wallpapercropper</string>

    <!-- True if the device supports at least one form of multi-window.
         E.g. freeform, split-screen, picture-in-picture. -->
    <bool name="config_supportsMultiWindow">true</bool>

    <!-- True if the device supports split screen as a form of multi-window. -->
    <bool name="config_supportsSplitScreenMultiWindow">true</bool>

    <!-- True if the device supports running activities on secondary displays. -->
    <bool name="config_supportsMultiDisplay">true</bool>

    <!-- True if the device has no home screen. That is a launcher activity
         where the user can launch other applications from.  -->
    <bool name="config_noHomeScreen">false</bool>

    <!-- True if the device supports system decorations on secondary displays. -->
    <bool name="config_supportsSystemDecorsOnSecondaryDisplays">true</bool>

    <!-- True if the device supports insecure lock screen. -->
    <bool name="config_supportsInsecureLockScreen">true</bool>

    <!-- True if the device requires AppWidgetService even if it does not have
         the PackageManager.FEATURE_APP_WIDGETS feature -->
    <bool name="config_enableAppWidgetService">false</bool>

    <!-- True if the device supports Sustained Performance Mode-->
    <bool name="config_sustainedPerformanceModeSupported">false</bool>

    <!-- File used to enable the double touch gesture.
         TODO: move to input HAL once ready. -->
    <string name="config_doubleTouchGestureEnableFile"></string>

    <!-- Comma-separated list of unbundled packages which can connect to the
         tv remote provider. The tv remote service is an example of such a
         service. -->
    <string name="config_tvRemoteServicePackage" translatable="false"></string>

    <!-- True if the device supports persisting security logs across reboots.
         This requires the device's kernel to have pstore and pmsg enabled,
         and DRAM to be powered and refreshed through all stages of reboot. -->
    <bool name="config_supportPreRebootSecurityLogs">false</bool>

    <!-- Default files to pin via Pinner Service -->
    <string-array translatable="false" name="config_defaultPinnerServiceFiles">
    </string-array>

    <!-- True if camera app should be pinned via Pinner Service -->
    <bool name="config_pinnerCameraApp">false</bool>

    <!-- True if home app should be pinned via Pinner Service -->
    <bool name="config_pinnerHomeApp">false</bool>

    <!-- True if assistant app should be pinned via Pinner Service -->
    <bool name="config_pinnerAssistantApp">false</bool>

    <!-- List of files pinned by the Pinner Service with the JIT Zygote boot image b/119800099 -->
    <string-array translatable="false" name="config_jitzygoteBootImagePinnerServiceFiles">
    </string-array>

    <!-- Number of days preloaded file cache should be preserved on a device before it can be
         deleted -->
    <integer name="config_keepPreloadsMinDays">7</integer>

    <!-- Flag indicating whether round icons should be parsed from the application manifest. -->
    <bool name="config_useRoundIcon">false</bool>

    <!-- Flag indicating whether the assist disclosure can be disabled using
         ASSIST_DISCLOSURE_ENABLED. -->
    <bool name="config_allowDisablingAssistDisclosure">true</bool>

    <!-- True if the device supports system navigation keys. -->
    <bool name="config_supportSystemNavigationKeys">false</bool>

    <!-- emergency call number for the emergency affordance -->
    <string name="config_emergency_call_number" translatable="false">112</string>

    <!-- Package name that provides Emergency Dialer -->
    <string name="config_emergency_dialer_package">com.android.phone</string>

    <!-- Do not translate. Mcc codes whose existence trigger the presence of emergency
         affordances-->
    <string-array name="config_emergency_iso_country_codes" translatable="false">
        <item>in</item>
    </string-array>

    <!-- Package name for the device provisioning package. -->
    <string name="config_deviceProvisioningPackage"></string>

    <!-- Colon separated list of package names that should be granted DND access -->
    <string name="config_defaultDndAccessPackages" translatable="false">com.android.camera2</string>

    <!-- User restrictions set when the first user is created.
         Note: Also update appropriate overlay files. -->
    <string-array translatable="false" name="config_defaultFirstUserRestrictions">
    </string-array>

    <!-- Specifies whether certain permissions should be individually controlled. -->
    <bool name="config_permissionsIndividuallyControlled">false</bool>

    <!-- Specifies whether the user has to give consent to manage wireless (wifi + bluetooth). -->
    <bool name="config_wirelessConsentRequired">false</bool>

    <!-- Default value for android:focusableInTouchMode for some framework scrolling containers.
         ListView/GridView are notably absent since this is their default anyway.
         Set to true for watch devices. -->
    <bool name="config_focusScrollContainersInTouchMode">false</bool>

    <string name="config_networkOverLimitComponent" translatable="false">com.android.systemui/com.android.systemui.net.NetworkOverLimitActivity</string>
    <string name="config_dataUsageSummaryComponent" translatable="false">com.android.settings/com.android.settings.Settings$DataUsageSummaryActivity</string>

    <!-- Flag specifying whether user-switch operations have custom UI. When false, user-switch
         UI is handled by ActivityManagerService -->
    <bool name="config_customUserSwitchUi">false</bool>

    <!-- A array of regex to treat a SMS as VVM SMS if the message body matches.
         Each item represents an entry, which consists of two parts:
         a comma (,) separated list of MCCMNC the regex applies to, followed by a semicolon (;), and
         then the regex itself. -->
    <string-array translatable="false" name="config_vvmSmsFilterRegexes">
        <!-- Verizon requires any SMS that starts with //VZWVVM to be treated as a VVM SMS-->
        <item>310004,310010,310012,310013,310590,310890,310910,311110,311270,311271,311272,311273,311274,311275,311276,311277,311278,311279,311280,311281,311282,311283,311284,311285,311286,311287,311288,311289,311390,311480,311481,311482,311483,311484,311485,311486,311487,311488,311489;^//VZWVVM.*</item>
    </string-array>

    <!-- This config is holding calling number conversion map - expected to convert to emergency
         number. Formats for this config as below:
         <item>[dialstring1],[dialstring2],[dialstring3]:[replacement]</item>

         E.g. for Taiwan Type Approval, 110 and 119 should be converted to 112.
         <item>110,119:112</item>
    -->
    <string-array translatable="false" name="config_convert_to_emergency_number_map" />

    <!-- An array of packages for which notifications cannot be blocked.
         Should only be used for core device functionality that must not be
         rendered inoperative for safety reasons, like the phone dialer and
         SMS handler. -->
    <string-array translatable="false" name="config_nonBlockableNotificationPackages">
        <item>com.android.dialer</item>
        <item>com.android.messaging</item>
    </string-array>

    <!-- An array of packages that can make sound on the ringer stream in priority-only DND
     mode -->
    <string-array translatable="false" name="config_priorityOnlyDndExemptPackages">
        <item>com.android.dialer</item>
        <item>com.android.server.telecom</item>
        <item>com.android.systemui</item>
        <item>android</item>
    </string-array>

    <!-- The default value for transition animation scale found in developer settings.
         1.0 corresponds to 1x animator scale, 0 means that there will be no transition
         animations. Note that this is only a default and will be overridden by a
         user-set value if toggled by settings so the "Transition animation scale" setting
         should also be hidden if intended to be permanent. -->
    <item name="config_appTransitionAnimationDurationScaleDefault" format="float" type="dimen">1.0</item>

    <!-- Flag indicates that whether non-system apps can be installed on internal storage. -->
    <bool name="config_allow3rdPartyAppOnInternal">true</bool>

    <!-- Specifies the path that is used by AdaptiveIconDrawable class to crop launcher icons. -->
    <string name="config_icon_mask" translatable="false">"M50,0L92,0C96.42,0 100,4.58 100 8L100,92C100, 96.42 96.42 100 92 100L8 100C4.58, 100 0 96.42 0 92L0 8 C 0 4.42 4.42 0 8 0L50 0Z"</string>

    <!-- The component name, flattened to a string, for the default accessibility service to be
         enabled by the accessibility shortcut. This service must be trusted, as it can be activated
         without explicit consent of the user. If no accessibility service with the specified name
         exists on the device, the accessibility shortcut will be disabled by default. -->
    <string name="config_defaultAccessibilityService" translatable="false"></string>

    <!-- Flag indicates that whether escrow token API is enabled for TrustAgent -->
    <!-- Warning: This API can be dangerous when not implemented properly. In particular,
         escrow token must NOT be retrievable from device storage. In other words, either
         escrow token is not stored on device or its ciphertext is stored on device while
         the decryption key is not. Before enabling this feature, please ensure you've read
         and followed the pertinent sections of the escrow tokens section of the CDD <link>-->
    <!-- TODO(b/35230407) complete the link field -->
    <bool name="config_allowEscrowTokenForTrustAgent">false</bool>

    <!-- A flattened ComponentName which corresponds to the only trust agent that should be enabled
         by default. If the default value is used, or set to an empty string, the restriction will
         not be applied. -->
    <string name="config_defaultTrustAgent" translatable="false"></string>

    <!-- Colon separated list of package names that should be granted Notification Listener access -->
    <string name="config_defaultListenerAccessPackages" translatable="false"></string>

    <!-- Maximum size, specified in pixels, to restrain the display space width to. Height and
         density will be scaled accordingly to maintain aspect ratio. A value of 0 indicates no
         constraint will be enforced. -->
    <integer name="config_maxUiWidth">0</integer>

    <!-- Whether the device supports quick settings and its associated APIs -->
    <bool name="config_quickSettingsSupported">true</bool>

    <!-- The component name, flattened to a string, for the default autofill service
         to  enabled for an user. This service must be trusted, as it can be activated
         without explicit consent of the user. If no autofill service with the
          specified name exists on the device, autofill will be disabled by default.
    -->
    <string name="config_defaultAutofillService" translatable="false"></string>

    <!-- The package name for the OEM custom system textclassifier service.
         This service must be trusted, as it can be activated without explicit consent of the user.
         Example: "com.android.textclassifier"
         If this is empty, the default textclassifier service (i.e. config_servicesExtensionPackage)
         will be used.

         See android.view.textclassifier.TextClassificationManager.
    -->
    <string name="config_defaultTextClassifierPackage" translatable="false"></string>


    <!-- The package name for the system companion device manager service.
         This service must be trusted, as it can be activated without explicit consent of the user.
         Example: "com.android.companiondevicemanager"
         See android.companion.CompanionDeviceManager.
    -->
    <string name="config_companionDeviceManagerPackage" translatable="false"></string>

    <!-- The package name for the default wellbeing app.
         This package must be trusted, as it has the permissions to control other applications
         on the device.
         Example: "com.android.wellbeing"
     -->
    <string name="config_defaultWellbeingPackage" translatable="false"></string>

    <!-- The component name for the default system attention service.
         This service must be trusted, as it can be activated without explicit consent of the user.
         See android.attention.AttentionManagerService.
    -->
    <string name="config_defaultAttentionService" translatable="false"></string>

    <!-- The component name for the system-wide captions service.
         This service must be trusted, as it controls part of the UI of the volume bar.
         Example: "com.android.captions/.SystemCaptionsService"
    -->
    <string name="config_defaultSystemCaptionsService" translatable="false"></string>

    <!-- The component name for the system-wide captions manager service.
         This service must be trusted, as the system binds to it and keeps it running.
         Example: "com.android.captions/.SystemCaptionsManagerService"
    -->
    <string name="config_defaultSystemCaptionsManagerService" translatable="false"></string>

    <!-- The package name for the incident report approver app.
        This app is usually PermissionController or an app that replaces it.  When
        a bugreport or incident report with EXPLICT-level sharing flags is going to be
        shared, this app will be sent the PENDING_INCIDENT_REPORTS_CHANGED broadcast.
    -->
    <string name="config_incidentReportApproverPackage" translatable="false">com.android.permissioncontroller</string>

    <!-- The package name for the system's content capture service.
         This service must be trusted, as it can be activated without explicit consent of the user.
         If no service with the specified name exists on the device, content capture will be
         disabled.
         Example: "com.android.contentcapture/.ContentcaptureService"
    -->
    <string name="config_defaultContentCaptureService" translatable="false"></string>

    <!-- The package name for the system's augmented autofill service.
         This service must be trusted, as it can be activated without explicit consent of the user.
         If no service with the specified name exists on the device, augmented autofill wil be
         disabled.
         Example: "com.android.augmentedautofill/.AugmentedAutofillService"
    -->
    <string name="config_defaultAugmentedAutofillService" translatable="false"></string>

    <!-- The package name for the system's app prediction service.
         This service must be trusted, as it can be activated without explicit consent of the user.
         Example: "com.android.intelligence/.AppPredictionService"
    -->
    <string name="config_defaultAppPredictionService" translatable="false"></string>

    <!-- The package name for the system's content suggestions service.
         Provides suggestions for text and image selection regions in snapshots of apps and should
         be able to classify the type of entities in those selections.

         This service must be trusted, as it can be activated without explicit consent of the user.
         If no service with the specified name exists on the device, content suggestions wil be
         disabled.
         Example: "com.android.contentsuggestions/.ContentSuggestionsService"
    -->
    <string name="config_defaultContentSuggestionsService" translatable="false"></string>

    <!-- The package name for the default retail demo app.
         This package must be trusted, as it has the permissions to query the usage stats on the
         device.
         Example: "com.google.android.retaildemo"
     -->
    <string name="config_retailDemoPackage" translatable="false"></string>

    <!-- The package signature hash for the default retail demo app.
         This package must be trusted, as it has the permissions to query the usage stats on the
         device.
     -->
    <string name="config_retailDemoPackageSignature" translatable="false"></string>

    <!-- Whether the device uses the default focus highlight when focus state isn't specified. -->
    <bool name="config_useDefaultFocusHighlight">true</bool>

    <!-- Flag indicating that the entire notification header can be clicked to expand the
         notification. If false, then the expand icon has to be clicked in order for the expand
         to occur. The expand button will have increased touch boundaries to accomodate this. -->
    <bool name="config_notificationHeaderClickableForExpand">false</bool>

    <!-- Default data warning level in mb -->
    <integer name="default_data_warning_level_mb">2048</integer>

    <!-- When true, indicates that the vendor's IMS implementation requires a workaround when
     sending a request to enable or disable the camera while the video session is also
     paused. -->
    <bool name="config_useVideoPauseWorkaround">false</bool>

    <!-- Whether to send a custom package name with the PSD.-->
    <bool name="config_sendPackageName">false</bool>

    <!-- Name for the set of keys associating package names -->
    <string name="config_helpPackageNameKey" translatable="false"></string>

    <!-- Name for the set of values of package names -->
    <string name="config_helpPackageNameValue" translatable="false"></string>

    <!-- Intent key for the package name keys -->
    <string name="config_helpIntentExtraKey" translatable="false"></string>

    <!-- Intent key for package name values -->
    <string name="config_helpIntentNameKey" translatable="false"></string>

    <!-- Intent key for the package name keys -->
    <string name="config_feedbackIntentExtraKey" translatable="false"></string>

    <!-- Intent key for package name values -->
    <string name="config_feedbackIntentNameKey" translatable="false"></string>

    <!-- The apps that need to be hidden when they are disabled -->
    <string-array name="config_hideWhenDisabled_packageNames"></string-array>

    <!-- Additional non-platform defined global settings exposed to Instant Apps -->
    <string-array name="config_allowedGlobalInstantAppSettings"></string-array>

    <!-- Additional non-platform defined system settings exposed to Instant Apps -->
    <string-array name="config_allowedSystemInstantAppSettings"></string-array>

    <!-- Additional non-platform defined secure settings exposed to Instant Apps -->
    <string-array name="config_allowedSecureInstantAppSettings"></string-array>

    <!-- Handle volume keys directly in Window Manager without passing them to the foreground app -->
    <bool name="config_handleVolumeKeysInWindowManager">false</bool>

    <!-- Volume level of in-call notification tone playback [0..1] -->
    <item name="config_inCallNotificationVolume" format="float" type="dimen">.10</item>

    <!-- URI for in call notification sound -->
    <string translatable="false" name="config_inCallNotificationSound">/product/media/audio/ui/InCallNotification.ogg</string>

    <!-- Default number of notifications from the same app before they are automatically grouped by the OS -->
    <integer translatable="false" name="config_autoGroupAtCount">4</integer>

    <!-- The OEM specified sensor type for the lift trigger to launch the camera app. -->
    <integer name="config_cameraLiftTriggerSensorType">-1</integer>
    <!-- The OEM specified sensor string type for the gesture to launch camera app, this value
        must match the value of config_cameraLiftTriggerSensorType in OEM's HAL -->
    <string translatable="false" name="config_cameraLiftTriggerSensorStringType"></string>

    <!-- Default number of days to retain for the automatic storage manager. -->
    <integer translatable="false" name="config_storageManagerDaystoRetainDefault">90</integer>

    <!-- Name of a font family to use for headlines. If empty, falls back to platform default -->
    <string name="config_headlineFontFamily" translatable="false">sans-serif</string>
    <!-- Allows setting custom fontFeatureSettings on specific text. -->
    <string name="config_headlineFontFeatureSettings" translatable="false"></string>

    <!-- An array of packages that need to be treated as type system in battery settings -->
    <string-array translatable="false" name="config_batteryPackageTypeSystem">
        <item>com.android.providers.calendar</item>
        <item>com.android.providers.media</item>
        <item>com.android.systemui</item>
    </string-array>

    <!-- An array of packages that need to be treated as type service in battery settings -->
    <string-array translatable="false" name="config_batteryPackageTypeService"/>

    <!-- Flag indicating whether or not to enable night mode detection. -->
    <bool name="config_enableNightMode">true</bool>

    <!-- Flag indicating that the actions buttons for a notification should be tinted with by the
         color supplied by the Notification.Builder if present. -->
    <bool name="config_tintNotificationActionButtons">true</bool>

    <!-- Show area update info settings in CellBroadcastReceiver and information in SIM status in Settings app -->
    <bool name="config_showAreaUpdateInfoSettings">false</bool>

    <!-- Enable the RingtonePickerActivity in 'com.android.providers.media'. -->
    <bool name="config_defaultRingtonePickerEnabled">true</bool>

    <!-- Allow SystemUI to show the shutdown dialog -->
    <bool name="config_showSysuiShutdown">true</bool>

    <!-- The stable device width and height in pixels. If these aren't set to a positive number
         then the device will use the width and height of the default display the first time it's
         booted.  -->
    <integer name="config_stableDeviceDisplayWidth">-1</integer>
    <integer name="config_stableDeviceDisplayHeight">-1</integer>

    <!-- List of countries in which we display 'No service' on status bar
         instead of 'Emergency calls only' when SIM is unready. -->
    <string-array translatable="false" name="config_display_no_service_when_sim_unready">
        <item>"DE"</item>
        <item>"GB"</item>
        <item>"JP"</item>
    </string-array>

    <!-- Class names of device specific services inheriting com.android.server.SystemService. The
         classes are instantiated in the order of the array. -->
    <string-array translatable="false" name="config_deviceSpecificSystemServices"></string-array>

    <!-- Class name of the device specific implementation to replace the DevicePolicyManagerService
         or empty if the default should be used. -->
    <string translatable="false" name="config_deviceSpecificDevicePolicyManagerService"></string>

    <!-- Class name of the device specific implementation to replace the AudioService
         or empty if the default should be used. -->
    <string translatable="false" name="config_deviceSpecificAudioService"></string>

    <!-- Class name of the device specific implementation of DisplayAreaPolicy.Provider
         or empty if the default should be used. -->
    <string translatable="false" name="config_deviceSpecificDisplayAreaPolicyProvider"></string>

    <!-- Component name of media projection permission dialog -->
    <string name="config_mediaProjectionPermissionDialogComponent" translatable="false">com.android.systemui/com.android.systemui.media.MediaProjectionPermissionActivity</string>

    <!-- Corner radius of system dialogs -->
    <dimen name="config_dialogCornerRadius">@dimen/dialog_corner_radius</dimen>
    <!-- Corner radius of system buttons -->
    <dimen name="config_buttonCornerRadius">4.0dip</dimen>
    <!-- Corner radius for bottom sheet system dialogs -->
    <dimen name="config_bottomDialogCornerRadius">16.0dip</dimen>
    <!-- Corner radius of system progress bars -->
    <dimen name="config_progressBarCornerRadius">1000.0dip</dimen>
    <!-- Controls whether system buttons use all caps for text -->
    <bool name="config_buttonTextAllCaps">false</bool>
    <!-- Name of the font family used for system surfaces where the font should use medium weight -->
    <string name="config_headlineFontFamilyMedium" translateable="false">sans-serif-medium</string>
    <!-- Name of a font family to use for body text. -->
    <string name="config_bodyFontFamily" translatable="false">sans-serif</string>
    <!-- Name of a font family to use for medium body text. -->
    <string name="config_bodyFontFamilyMedium" translatable="false">sans-serif-medium</string>

    <!-- Size of icon shown beside a preference locked by admin -->
    <dimen name="config_restrictedIconSize">@dimen/restricted_icon_size_material</dimen>

    <string translatable="false" name="config_batterySaverDeviceSpecificConfig"></string>

    <!-- Component name that should be granted Notification Assistant access -->
    <string name="config_defaultAssistantAccessComponent" translatable="false">android.ext.services/android.ext.services.notification.Assistant</string>

    <bool name="config_supportBluetoothPersistedState">true</bool>

    <bool name="config_keepRestrictedProfilesInBackground">true</bool>

    <!-- Cellular network service package name to bind to by default. -->
    <string name="config_wwan_network_service_package" translatable="false">com.android.phone</string>

    <!-- Cellular network service class name to bind to by default.-->
    <string name="config_wwan_network_service_class" translatable="false"></string>

    <!-- IWLAN network service package name to bind to by default. If none is specified in an overlay, an
         empty string is passed in -->
    <string name="config_wlan_network_service_package" translatable="false"></string>

    <!-- IWLAN network service class name to bind to by default. If none is specified in an overlay, an
         empty string is passed in -->
    <string name="config_wlan_network_service_class" translatable="false"></string>
    <!-- Telephony qualified networks service package name to bind to by default. -->
    <string name="config_qualified_networks_service_package" translatable="false"></string>

    <!-- Telephony qualified networks service class name to bind to by default. -->
    <string name="config_qualified_networks_service_class" translatable="false"></string>
    <!-- Wear devices: Controls the radios affected by Activity Mode. -->
    <string-array name="config_wearActivityModeRadios">
        <item>"wifi"</item>
    </string-array>

    <!-- Default hyphenation frequency setting (0=NONE, 1=NORMAL, 2=FULL). -->
    <item name="config_preferredHyphenationFrequency" format="integer" type="dimen">0</item>

    <!-- Package name for ManagedProvisioning which is responsible for provisioning work profiles. -->
    <string name="config_managed_provisioning_package" translatable="false">com.android.managedprovisioning</string>

    <!-- The duration (in milliseconds) for the outgoing sms authorization request to timeout.-->
    <integer name="config_sms_authorization_timeout_ms">0</integer>

    <!-- Enable sms authorization framework-->
    <bool name="config_sms_authorization_enabled">false</bool>

    <!-- whether to enable primarycard -->
    <bool name="config_primarycard">false</bool>

    <!-- Whether or not swipe up gesture's opt-in setting is available on this device -->
    <bool name="config_swipe_up_gesture_setting_available">true</bool>

    <!-- Applications which are disabled unless matching a particular sku -->
    <string-array name="config_disableApksUnlessMatchedSku_apk_list" translatable="false" />
    <string-array name="config_disableApkUnlessMatchedSku_skus_list" translatable="false" />

    <!-- Whether or not we should show the option to show battery percentage -->
    <bool name="config_battery_percentage_setting_available">true</bool>

    <!-- Whether or not battery saver should be "sticky" when manually enabled. -->
    <bool name="config_batterySaverStickyBehaviourDisabled">false</bool>

    <!-- Config flag to track default disable threshold for Dynamic power savings enabled battery saver. -->
    <integer name="config_dynamicPowerSavingsDefaultDisableThreshold">80</integer>

    <!-- Model of potentially misprovisioned devices. If none is specified in an overlay, an
         empty string is passed in. -->
    <string name="config_misprovisionedDeviceModel" translatable="false"></string>

    <!-- Brand value for attestation of misprovisioned device. -->
    <string name="config_misprovisionedBrandValue" translatable="false"></string>

    <!-- Pre-scale volume at volume step 1 for Absolute Volume -->
    <fraction name="config_prescaleAbsoluteVolume_index1">50%</fraction>

    <!-- Pre-scale volume at volume step 2 for Absolute Volume -->
    <fraction name="config_prescaleAbsoluteVolume_index2">70%</fraction>

    <!-- Pre-scale volume at volume step 3 for Absolute Volume -->
    <fraction name="config_prescaleAbsoluteVolume_index3">85%</fraction>

    <!-- Whether or not the "SMS app service" feature is enabled -->
    <bool name="config_useSmsAppService">true</bool>

    <!-- List of names that represent dual SoftAp interfaces. -->
    <string-array translatable="false" name="config_wifi_dual_sap_interfaces">
    </string-array>

    <!-- Class name for the InputEvent compatibility processor override.
         Empty string means use the default compatibility processor
         (android.view.InputEventCompatProcessor). -->
    <string name="config_inputEventCompatProcessorOverrideClassName" translatable="false"></string>

    <!-- Component name for the default module metadata provider on this device -->
    <string name="config_defaultModuleMetadataProvider" translatable="false">com.android.modulemetadata</string>

    <!-- This is the default launcher package with an activity to use on secondary displays that
         support system decorations.
         This launcher package must have an activity that supports multiple instances and has
         corresponding launch mode set in AndroidManifest.
         {@see android.view.Display#FLAG_SHOULD_SHOW_SYSTEM_DECORATIONS} -->
    <string name="config_secondaryHomePackage" translatable="false">com.android.launcher3</string>

    <!-- Force secondary home launcher specified in config_secondaryHomePackage always. If this is
         not set, secondary home launcher can be replaced by user. -->
    <bool name ="config_useSystemProvidedLauncherForSecondary">false</bool>

    <!-- If device supports corner radius on windows.
         This should be turned off on low-end devices to improve animation performance. -->
    <bool name="config_supportsRoundedCornersOnWindows">true</bool>

    <!-- If the sensor that skips media is available or not. -->
    <bool name="config_skipSensorAvailable">false</bool>

    <!-- If the sensor that silences alerts is available or not. -->
    <bool name="config_silenceSensorAvailable">false</bool>

    <!-- Enable Zram writeback feature to allow unused pages in zram be written to flash. -->
    <bool name="config_zramWriteback">false</bool>

    <!-- Whether cbrs is supported on the device or not -->
    <bool translatable="false" name="config_cbrs_supported">false</bool>

    <!-- Whether or not aware is enabled by default -->
    <bool name="config_awareSettingAvailable">false</bool>

    <!-- Display White-Balance -->

    <!-- See AmbientSensor.AmbientBrightnessSensor.
         The ambient brightness sensor rate (in milliseconds). Must be positive. -->
    <integer name="config_displayWhiteBalanceBrightnessSensorRate">250</integer>

    <!-- See AmbientFilter.
         How long ambient brightness changes are kept and taken into consideration
         (in milliseconds). Must be positive. -->
    <integer name="config_displayWhiteBalanceBrightnessFilterHorizon">10000</integer>

    <!-- See AmbientFilter.WeightedMovingAverageAmbientFilter.
         Recent changes are prioritised by integrating their duration over y = x + intercept
         (the higher it is, the less prioritised recent changes are). Must be a non-negative
         number, or NaN to avoid this implementation. -->
    <item name="config_displayWhiteBalanceBrightnessFilterIntercept" format="float" type="dimen">10.0</item>

    <!-- See AmbientSensor.AmbientColorTemperatureSensor.
         The ambient color temperature sensor name. -->
    <string name="config_displayWhiteBalanceColorTemperatureSensorName">com.google.sensor.color</string>

    <!-- See AmbientSensor.AmbientColorTemperatureSensor.
         The ambient color temperature sensor rate (in milliseconds). Must be positive. -->
    <integer name="config_displayWhiteBalanceColorTemperatureSensorRate">250</integer>

    <!-- See AmbientFilter.
         How long ambient color temperature changes are kept and taken into consideration
         (in milliseconds). Must be positive. -->
    <integer name="config_displayWhiteBalanceColorTemperatureFilterHorizon">10000</integer>

    <!-- See AmbientFilter.WeightedMovingAverageAmbientFilter.
         Recent changes are prioritised by integrating their duration over y = x + intercept
         (the higher it is, the less prioritised recent changes are). Must be a non-negative
         number, or NaN to avoid this implementation. -->
    <item name="config_displayWhiteBalanceColorTemperatureFilterIntercept" format="float"
            type="dimen">10.0</item>

    <!-- See DisplayWhiteBalanceThrottler.
         The debounce time (in milliseconds) for increasing the screen color temperature, throttled
         if time > lastTime + debounce. Must be non-negative. -->
    <integer name="config_displayWhiteBalanceIncreaseDebounce">5000</integer>

    <!-- See DisplayWhiteBalanceThrottler.
         The debounce time (in milliseconds) for decreasing the screen color tempearture, throttled
         if time < lastTime - debounce. Must be non-negative. -->
    <integer name="config_displayWhiteBalanceDecreaseDebounce">5000</integer>

    <!-- See DisplayWhiteBalanceThrottler.
         The ambient color temperature values used to determine the threshold as the corresponding
         value in config_displayWhiteBalance{Increase,Decrease}Threholds. Must be non-empty, the
         same length as config_displayWhiteBalance{Increase,Decrease}Thresholds, and contain
         non-negative, strictly increasing numbers.

         For example, if:

         - baseThresolds = [0, 100, 1000];
         - increaseThresholds = [0.1, 0.15, 0.2];
         - decreaseThresholds = [0.1, 0.05, 0.0];

         Then, given the ambient color temperature INCREASED from X to Y (so X < Y):
         - If 0 <= Y < 100, we require Y > (1 + 0.1) * X = 1.1X;
         - If 100 <= Y < 1000, we require Y > (1 + 0.15) * X = 1.15X;
         - If 1000 <= Y, we require Y > (1 + 0.2) * X = 1.2X.

         Or, if the ambient color temperature DECREASED from X to Y (so X > Y):
         - If 0 <= Y < 100, we require Y < (1 - 0.1) * X = 0.9X;
         - If 100 <= Y < 1000, we require Y < (1 - 0.05) * X = 0.95X;
         - If 1000 <= Y, we require Y < (1 - 0) * X = X.

         NOTE: the numbers in this example are made up, and don't represent how actual base,
               increase or decrease thresholds would look like. -->
    <array name="config_displayWhiteBalanceBaseThresholds">
        <item>0.0</item>
    </array>

    <!-- See DisplayWhiteBalanceThrottler.
         The increase threshold values, throttled if value < value * (1 + threshold). Must be
         non-empty, the same length as config_displayWhiteBalanceBaseThresholds, and contain
         non-negative numbers. -->
    <array name="config_displayWhiteBalanceIncreaseThresholds">
        <item>0.1</item>
    </array>

    <!-- See DisplayWhiteBalanceThrottler.
         The decrease threshold values, throttled if value > value * (1 - threshold). Must be
         non-empty, the same length as config_displayWhiteBalanceBaseThresholds, and contain
         non-negative numbers. -->
    <array name="config_displayWhiteBalanceDecreaseThresholds">
        <item>0.1</item>
    </array>

    <!-- See DisplayWhiteBalanceController.
         A float array containing a list of ambient brightnesses, in Lux. This array,
         together with config_displayWhiteBalanceLowLightAmbientBiases, is used to generate a
         lookup table used in DisplayWhiteBalanceController. This lookup table is used to map
         ambient brightness readings to a bias, where the bias is used to linearly interpolate
         between ambient color temperature and
         config_displayWhiteBalanceLowLightAmbientColorTemperature.
         This table is optional. If used, this array must,
         1) Contain at least two entries
         2) Be the same length as config_displayWhiteBalanceLowLightAmbientBiases. -->
    <array name ="config_displayWhiteBalanceLowLightAmbientBrightnesses">
        <item>10.0</item>
        <item>10.0</item>
    </array>

    <!-- See DisplayWhiteBalanceController.
         An array containing a list of biases. See
         config_displayWhiteBalanceLowLightAmbientBrightnesses for additional details.
         This array must be in the range of [0.0, 1.0]. -->
    <array name ="config_displayWhiteBalanceLowLightAmbientBiases">
        <item>0.0</item>
        <item>1.0</item>
    </array>

    <!-- See DisplayWhiteBalanceController.
         The ambient color temperature (in cct) to which we interpolate towards using the
         the look up table generated by config_displayWhiteBalanceLowLightAmbientBrightnesses
         and config_displayWhiteBalanceLowLightAmbientBiases. -->
    <item name="config_displayWhiteBalanceLowLightAmbientColorTemperature" format="float" type="dimen">6500.0</item>

    <!-- See DisplayWhiteBalanceController.
         A float array containing a list of ambient brightnesses, in Lux. This array,
         together with config_displayWhiteBalanceHighLightAmbientBiases, is used to generate a
         lookup table used in DisplayWhiteBalanceController. This lookup table is used to map
         ambient brightness readings to a bias, where the bias is used to linearly interpolate
         between ambient color temperature and
         config_displayWhiteBalanceHighLightAmbientColorTemperature.
         This table is optional. If used, this array must,
         1) Contain at least two entries
         2) Be the same length as config_displayWhiteBalanceHighLightAmbientBiases. -->
    <array name ="config_displayWhiteBalanceHighLightAmbientBrightnesses">
    </array>

    <!-- See DisplayWhiteBalanceController.
         An array containing a list of biases. See
         config_displayWhiteBalanceHighLightAmbientBrightnesses for additional details.
         This array must be in the range of [0.0, 1.0]. -->
    <array name ="config_displayWhiteBalanceHighLightAmbientBiases">
    </array>

    <!-- See DisplayWhiteBalanceController.
         The ambient color temperature (in cct) to which we interpolate towards using the
         the look up table generated by config_displayWhiteBalanceHighLightAmbientBrightnesses
         and config_displayWhiteBalanceHighLightAmbientBiases. -->
    <item name="config_displayWhiteBalanceHighLightAmbientColorTemperature" format="float" type="dimen">8000.0</item>

    <!-- See DisplayWhiteBalanceController.
         A float array containing a list of ambient color temperatures, in Kelvin. This array,
         together with config_displayWhiteBalanceDisplayColorTemperatures, is used to generate a
         lookup table used in DisplayWhiteBalanceController. This lookup table is used to map
         ambient color temperature readings to a target color temperature for the display.
         This table is optional. If used, this array must,
         1) Contain at least two entries
         2) Be the same length as config_displayWhiteBalanceDisplayColorTemperatures. -->
    <array name="config_displayWhiteBalanceAmbientColorTemperatures">
    </array>

    <!-- See DisplayWhiteBalanceController.
         An array containing a list of display color temperatures, in Kelvin. See
         config_displayWhiteBalanceAmbientColorTemperatures for additional details.
         The same restrictions apply to this array. -->
    <array name="config_displayWhiteBalanceDisplayColorTemperatures">
    </array>

    <!-- All of the paths defined for the batterymeter are defined on a 12x20 canvas, and must
     be parsable by android.utill.PathParser -->
    <string name="config_batterymeterPerimeterPath" translatable="false">
		M3.5,2 v0 H1.33 C0.6,2 0,2.6 0,3.33 V13v5.67 C0,19.4 0.6,20 1.33,20 h9.33 C11.4,20 12,19.4 12,18.67 V13V3.33 C12,2.6 11.4,2 10.67,2 H8.5 V0 H3.5 z M2,18v-7V4h8v9v5H2L2,18z
    </string>
    <string name="config_batterymeterErrorPerimeterPath" translatable="false">@string/config_batterymeterPerimeterPath</string>
    <string name="config_batterymeterFillMask" translatable="false">
        M2,18 v-14 h8 v14 z
    </string>
    <string name="config_batterymeterBoltPath" translatable="false">
        M5,17.5 V12 H3 L7,4.5 V10 h2 L5,17.5 z
    </string>
    <string name="config_batterymeterPowersavePath" translatable="false">
        M9,10l-2,0l0,-2l-2,0l0,2l-2,0l0,2l2,0l0,2l2,0l0,-2l2,0z
    </string>

    <!-- X path for SignalDrawable as defined on a 24x24 canvas. -->
    <string name="config_signalXPath" translatable="false">
        M22,16.41L20.59,15l-2.09,2.09L16.41,15L15,16.41l2.09,2.09L15,20.59L16.41,22l2.09-2.08L20.59,22L22,20.59l-2.08-2.09   L22,16.41z
    </string>
    <!-- config_signalCutout{Height,Width}Fraction define fraction of the 24x24 canvas that
         should be cut out to display config_signalXPath.-->
    <item name="config_signalCutoutWidthFraction" format="float" type="dimen">11</item>
    <item name="config_signalCutoutHeightFraction" format="float" type="dimen">11</item>

    <!-- A dual tone battery meter draws the perimeter path twice - once to define the shape
     and a second time clipped to the fill level to indicate charge -->
    <bool name="config_batterymeterDualTone">false</bool>

    <!-- The default refresh rate for a given device. Change this value to set a higher default
         refresh rate. If the hardware composer on the device supports display modes with a higher
         refresh rate than the default value specified here, the framework may use those higher
         refresh rate modes if an app chooses one by setting preferredDisplayModeId or calling
         setFrameRate().
         If a non-zero value is set for config_defaultPeakRefreshRate, then
         config_defaultRefreshRate may be set to 0, in which case the value set for
         config_defaultPeakRefreshRate will act as the default frame rate. -->
    <integer name="config_defaultRefreshRate">60</integer>

    <!-- The default peak refresh rate for a given device. Change this value if you want to prevent
         the framework from using higher refresh rates, even if display modes with higher refresh
         rates are available from hardware composer. Only has an effect if the value is
         non-zero. -->
    <integer name="config_defaultPeakRefreshRate">0</integer>

    <!-- The display uses different gamma curves for different refresh rates. It's hard for panel
         vendor to tune the curves to have exact same brightness for different refresh rate. So
         flicker could be observed at switch time. The issue is worse at the gamma lower end.
         In addition, human eyes are more sensitive to the flicker at darker environment.
         To prevent flicker, we only support higher refresh rates if the display brightness is above
         a threshold. And the darker environment could have higher threshold.
         For example, no higher refresh rate if
             display brightness <= disp0 && ambient brightness <= amb0
             || display brightness <= disp1 && ambient brightness <= amb1 -->
    <integer-array translatable="false" name="config_brightnessThresholdsOfPeakRefreshRate">
         <!--
           <item>disp0</item>
           <item>disp1</item>
        -->
    </integer-array>
    <integer-array translatable="false" name="config_ambientThresholdsOfPeakRefreshRate">
         <!--
           <item>amb0</item>
           <item>amb1</item>
        -->
    </integer-array>

    <!-- Default refresh rate in the zone defined by brightness and ambient thresholds.
         If non-positive, then the refresh rate is unchanged even if thresholds are configured. -->
    <integer name="config_defaultRefreshRateInZone">0</integer>

    <!-- The type of the light sensor to be used by the display framework for things like
         auto-brightness. If unset, then it just gets the default sensor of type TYPE_LIGHT. -->
    <string name="config_displayLightSensorType" translatable="false" />

    <!-- Whether or not to enable automatic heap dumps for the system server on debuggable builds. -->
    <bool name="config_debugEnableAutomaticSystemServerHeapDumps">false</bool>

    <!-- Trigger a heap dump if the system server pss usage exceeds this threshold. 400 MB -->
    <integer name="config_debugSystemServerPssThresholdBytes">419430400</integer>

    <!-- See DropBoxManagerService.
         The minimum period in milliseconds between broadcasts for entries with low priority
         dropbox tags. -->
    <integer name="config_dropboxLowPriorityBroadcastRateLimitPeriod">2000</integer>

    <!-- See DropBoxManagerService.
         An array of dropbox entry tags to marked as low priority. Low priority broadcasts will be
         rated limited to a period defined by config_dropboxLowPriorityBroadcastRateLimitPeriod
         (high frequency broadcasts for the tag will be dropped) -->
    <string-array name="config_dropboxLowPriorityTags" translatable="false">
        <item>data_app_strictmode</item>
        <item>data_app_wtf</item>
        <item>keymaster</item>
        <item>netstats</item>
        <item>system_app_strictmode</item>
        <item>system_app_wtf</item>
        <item>system_server_strictmode</item>
        <item>system_server_wtf</item>
    </string-array>

    <!-- Which binder services to include in incident reports containing restricted images. -->
    <string-array name="config_restrictedImagesServices" translatable="false"/>

    <!-- List of biometric sensors on the device, in decreasing strength. Consumed by AuthService
         when registering authenticators with BiometricService. Format must be ID:Modality:Strength,
         where: IDs are unique per device, Modality as defined in BiometricAuthenticator.java,
         and Strength as defined in Authenticators.java -->
    <string-array name="config_biometric_sensors" translatable="false" >
        <!-- <item>0:2:15</item>  ID0:Fingerprint:Strong -->
    </string-array>

    <!-- Messages that should not be shown to the user during face auth enrollment. This should be
         used to hide messages that may be too chatty or messages that the user can't do much about.
         Entries are defined in android.hardware.biometrics.face@1.0 types.hal -->
    <integer-array name="config_face_acquire_enroll_ignorelist" translatable="false" >
    </integer-array>
    <!-- Same as the above, but are defined by vendorCodes -->
    <integer-array name="config_face_acquire_vendor_enroll_ignorelist" translatable="false" >
    </integer-array>

    <!-- Messages that should not be shown to the user during face authentication, on keyguard.
         This includes both lockscreen and bouncer. This should be used to hide messages that may be
         too chatty or messages that the user can't do much about. Entries are defined in
         android.hardware.biometrics.face@1.0 types.hal -->
    <integer-array name="config_face_acquire_keyguard_ignorelist" translatable="false" >
    </integer-array>
    <!-- Same as the above, but are defined by vendorCodes -->
    <integer-array name="config_face_acquire_vendor_keyguard_ignorelist" translatable="false" >
    </integer-array>

    <!-- Messages that should not be shown to the user during face authentication, on
     BiometricPrompt. This should be used to hide messages that may be too chatty or messages that
     the user can't do much about. Entries are defined in
     android.hardware.biometrics.face@1.0 types.hal -->
    <integer-array name="config_face_acquire_biometricprompt_ignorelist" translatable="false" >
    </integer-array>
    <!-- Same as the above, but are defined by vendorCodes -->
    <integer-array name="config_face_acquire_vendor_biometricprompt_ignorelist" translatable="false" >
    </integer-array>

    <!-- If face auth sends the user directly to home/last open app, or stays on keyguard -->
    <bool name="config_faceAuthDismissesKeyguard">true</bool>

    <!-- The component name for the default profile supervisor, which can be set as a profile owner
    even after user setup is complete. The defined component should be used for supervision purposes
    only. The component must be part of a system app. -->
    <string name="config_defaultSupervisionProfileOwnerComponent" translatable="false"></string>

    <!-- Whether to artificially interpret all signal strengths as
         one bar higher than they actually are -->
    <bool name="config_inflateSignalStrength">false</bool>

    <!-- Trigger a warning for notifications with RemoteView objects that are larger in bytes than
    this value (default 1MB)-->
    <integer name="config_notificationWarnRemoteViewSizeBytes">2000000</integer>

    <!-- Strip notification RemoteView objects that are larger in bytes than this value (also log)
    (default 2MB) -->
    <integer name="config_notificationStripRemoteViewSizeBytes">5000000</integer>

    <!-- List of packages that can use the Conversation space for their category messages
    notifications until they target R -->
    <string-array name="config_notificationMsgPkgsAllowedAsConvos" translatable="false"/>

    <!-- Sharesheet: define a max number of targets per application for new shortcuts-based direct share introduced in Q -->
    <integer name="config_maxShortcutTargetsPerApp">3</integer>

    <!-- The package name for the vendor implementation of ACTION_FACTORY_RESET. For some vendors,
    the default implementation of ACTION_FACTORY_RESET does not work, so it is needed to re-route
    this intent to this package. This is being used in MasterClearReceiver.java. -->
    <string name="config_factoryResetPackage" translatable="false"></string>

    <!-- The list of packages to automatically opt out of refresh rates higher than 60hz because
         of known compatibility issues. -->
    <string-array name="config_highRefreshRateBlacklist"></string-array>

    <!-- Whether or not to hide the navigation bar when the soft keyboard is visible in order to
         create additional screen real estate outside beyond the keyboard. Note that the user needs
         to have a confirmed way to dismiss the keyboard when desired. -->
    <bool name="config_automotiveHideNavBarForKeyboard">false</bool>

    <!-- Whether or not to show the built-in charging animation when the device begins charging
         wirelessly. -->
    <bool name="config_showBuiltinWirelessChargingAnim">true</bool>

    <!-- A list of potential packages, in priority order, that can supply rules to
         AppIntegrityManager. These need to be apps on the system partition. -->
    <string-array name="config_integrityRuleProviderPackages" translatable="false">
        <!-- Add packages here -->
    </string-array>

    <!-- Whether or not wcg (wide color gamut) should be enabled on this device,
         we only enabled it while the device has ability of mixed color spaces composition -->
    <bool name="config_enableWcgMode">false</bool>

    <!-- When true, enables the whitelisted app to handle bug reports from power menu short press. -->
    <bool name="config_bugReportHandlerEnabled">false</bool>

    <!-- The package name for the default bug report handler app from power menu short press. This app must be whitelisted. -->
    <string name="config_defaultBugReportHandlerApp" translatable="false"></string>

    <!-- The default value used for RawContacts.ACCOUNT_NAME when contacts are inserted without this
         column set. These contacts are stored locally on the device and will not be removed even
         if no android.account.Account with this name exists. A null string will be used if the
         value is left empty. When this is non-empty then config_rawContactsLocalAccountType
         should also be non-empty.  -->
    <string name="config_rawContactsLocalAccountName" translatable="false"></string>

    <!-- The default value used for RawContacts.ACCOUNT_TYPE when contacts are inserted without this
         column set. These contacts are stored locally on the device and will not be removed even
         if no android.account.Account with this type exists. A null string will be used if the
         value is left empty.  When this is non-empty then config_rawContactsLocalAccountName
         should also be non-empty.-->
    <string name="config_rawContactsLocalAccountType" translatable="false"></string>

    <!-- Whether or not to use assistant stream volume separately from music volume -->
    <bool name="config_useAssistantVolume">false</bool>

    <!-- Whether to use a custom Bugreport handling. When true, ACTION_CUSTOM_BUGREPORT_REQUESTED
         intent is broadcasted on bugreporting chord (instead of the default full bugreport
         generation). -->
    <bool name="config_customBugreport">false</bool>

    <!-- Names of packages that should not be suspended when personal use is blocked by policy. -->
    <string-array name="config_packagesExemptFromSuspension" translatable="false">
        <!-- Add packages here, example: -->
        <!-- <item>com.android.settings</item> -->
    </string-array>


    <!-- Class name of the custom country detector to be used. -->
    <string name="config_customCountryDetector" translatable="false">com.android.server.location.ComprehensiveCountryDetector</string>

    <!-- Package name of the required service extension package. -->
    <string name="config_servicesExtensionPackage" translatable="false">android.ext.services</string>

    <!-- Retention policy: number of records to kept for the historical exit info per package. -->
    <integer name="config_app_exit_info_history_list_size">16</integer>

    <!-- Packages that can't be killed even if it's requested to be killed on imperceptible -->
    <string-array name="config_defaultImperceptibleKillingExemptionPkgs" translatable="false" />

    <!-- Proc States that can't be killed even if it's requested to be killed on imperceptible -->
    <integer-array name="config_defaultImperceptibleKillingExemptionProcStates">
      <item>0</item> <!-- PROCESS_STATE_PERSISTENT -->
      <item>1</item> <!-- PROCESS_STATE_PERSISTENT_UI -->
      <item>2</item> <!-- PROCESS_STATE_TOP -->
      <item>4</item> <!-- PROCESS_STATE_FOREGROUND_SERVICE -->
      <item>12</item> <!-- PROCESS_STATE_TOP_SLEEPING -->
    </integer-array>

    <!-- Component name that accepts ACTION_SEND intents for nearby (proximity-based) sharing.
         Used by ChooserActivity. -->
    <string translatable="false" name="config_defaultNearbySharingComponent"></string>

    <!-- Boolean indicating whether frameworks needs to reset cell broadcast geo-fencing
         check after reboot or airplane mode toggling -->
    <bool translatable="false" name="reset_geo_fencing_check_after_boot_or_apm">false</bool>

    <!-- Screen Wake Keys
         Determines whether the specified key groups can be used to wake up the device. -->
    <bool name="config_wakeOnDpadKeyPress">true</bool>
    <bool name="config_wakeOnAssistKeyPress">true</bool>
    <bool name="config_wakeOnBackKeyPress">true</bool>

    <!-- Whether to default to an expanded list of users on the lock screen user switcher. -->
    <bool name="config_expandLockScreenUserSwitcher">false</bool>

    <!-- Toasts posted from these packages will be shown to the current user, regardless of the user
         the process belongs to. This is useful for packages that run under a single user but serve
         multiple users, e.g. the system.
         These packages MUST be able to add flag SYSTEM_FLAG_SHOW_FOR_ALL_USERS to a window. -->
    <string-array name="config_toastCrossUserPackages" translatable="false">
        <item>android</item>
        <item>com.android.systemui</item>
    </string-array>

    <!-- Package name of custom media key dispatcher class used by MediaSessionService. -->
    <string name="config_customMediaKeyDispatcher"></string>

    <!-- Package name of custom session policy provider class used by MediaSessionService. -->
    <string name="config_customSessionPolicyProvider"></string>

    <!-- The max scale for the wallpaper when it's zoomed in -->
    <item name="config_wallpaperMaxScale" format="float" type="dimen">1.10</item>

    <!-- Package name that will receive an explicit manifest broadcast for
         android.os.action.POWER_SAVE_MODE_CHANGED. -->
    <string name="config_powerSaveModeChangedListenerPackage" translatable="false"></string>

    <!-- Set to true to enable the user switcher on the keyguard. -->
    <bool name="config_keyguardUserSwitcher">false</bool>

    <!-- If true, show multiuser switcher by default unless the user specifically disables it. -->
    <bool name="config_showUserSwitcherByDefault">false</bool>

    <!-- Set to true to make assistant show in front of the dream/screensaver. -->
    <bool name="config_assistantOnTopOfDream">false</bool>

    <!-- pdp data retry for cause 29, 33 and 55 -->
    <bool name="config_pdp_reject_enable_retry">false</bool>
    <!-- pdp data reject retry delay in ms -->
    <integer name="config_pdp_reject_retry_delay_ms">-1</integer>
</resources><|MERGE_RESOLUTION|>--- conflicted
+++ resolved
@@ -2788,7 +2788,6 @@
     <string-array translatable="false" name="config_globalActionsList">
         <item>power</item>
         <item>restart</item>
-<<<<<<< HEAD
         <item>screenshot</item>
         <item>screenrecord</item>
         <item>airplane</item>
@@ -2798,11 +2797,6 @@
         <item>users</item>
         <item>silent</item>
         <item>emergency</item>
-=======
-        <item>logout</item>
-        <item>screenshot</item>
-        <item>bugreport</item>
->>>>>>> 77e208ed
     </string-array>
 
     <!-- Number of milliseconds to hold a wake lock to ensure that drawing is fully
