<?xml version="1.0" encoding="utf-8"?>
<!--
/*
** Copyright 2009, The Android Open Source Project
**
** Licensed under the Apache License, Version 2.0 (the "License");
** you may not use this file except in compliance with the License.
** You may obtain a copy of the License at
**
**     http://www.apache.org/licenses/LICENSE-2.0
**
** Unless required by applicable law or agreed to in writing, software
** distributed under the License is distributed on an "AS IS" BASIS,
** WITHOUT WARRANTIES OR CONDITIONS OF ANY KIND, either express or implied.
** See the License for the specific language governing permissions and
** limitations under the License.
*/
-->

<!-- These resources are around just to allow their values to be customized
     for different hardware and product builds.  Do not translate.

     NOTE: The naming convention is "config_camelCaseValue". Some legacy
     entries do not follow the convention, but all new entries should. -->

<resources xmlns:xliff="urn:oasis:names:tc:xliff:document:1.2">
    <!-- Do not translate. Defines the slots for the right-hand side icons.  That is to say, the
         icons in the status bar that are not notifications. -->
    <string-array name="config_statusBarIcons">
        <item><xliff:g id="id">@string/status_bar_alarm_clock</xliff:g></item>
        <item><xliff:g id="id">@string/status_bar_rotate</xliff:g></item>
        <item><xliff:g id="id">@string/status_bar_headset</xliff:g></item>
        <item><xliff:g id="id">@string/status_bar_data_saver</xliff:g></item>
        <item><xliff:g id="id">@string/status_bar_ime</xliff:g></item>
        <item><xliff:g id="id">@string/status_bar_sync_failing</xliff:g></item>
        <item><xliff:g id="id">@string/status_bar_sync_active</xliff:g></item>
        <item><xliff:g id="id">@string/status_bar_nfc</xliff:g></item>
        <item><xliff:g id="id">@string/status_bar_tty</xliff:g></item>
        <item><xliff:g id="id">@string/status_bar_speakerphone</xliff:g></item>
        <item><xliff:g id="id">@string/status_bar_cdma_eri</xliff:g></item>
        <item><xliff:g id="id">@string/status_bar_data_connection</xliff:g></item>
        <item><xliff:g id="id">@string/status_bar_phone_evdo_signal</xliff:g></item>
        <item><xliff:g id="id">@string/status_bar_phone_signal</xliff:g></item>
        <item><xliff:g id="id">@string/status_bar_secure</xliff:g></item>
        <item><xliff:g id="id">@string/status_bar_managed_profile</xliff:g></item>
        <item><xliff:g id="id">@string/status_bar_cast</xliff:g></item>
        <item><xliff:g id="id">@string/status_bar_vpn</xliff:g></item>
        <item><xliff:g id="id">@string/status_bar_bluetooth</xliff:g></item>
        <item><xliff:g id="id">@string/status_bar_location</xliff:g></item>
        <item><xliff:g id="id">@string/status_bar_mute</xliff:g></item>
        <item><xliff:g id="id">@string/status_bar_volume</xliff:g></item>
        <item><xliff:g id="id">@string/status_bar_zen</xliff:g></item>
        <item><xliff:g id="id">@string/status_bar_ethernet</xliff:g></item>
        <item><xliff:g id="id">@string/status_bar_wifi</xliff:g></item>
        <item><xliff:g id="id">@string/status_bar_hotspot</xliff:g></item>
        <item><xliff:g id="id">@string/status_bar_mobile</xliff:g></item>
        <item><xliff:g id="id">@string/status_bar_airplane</xliff:g></item>
        <item><xliff:g id="id">@string/status_bar_battery</xliff:g></item>
    </string-array>

    <string translatable="false" name="status_bar_rotate">rotate</string>
    <string translatable="false" name="status_bar_headset">headset</string>
    <string translatable="false" name="status_bar_data_saver">data_saver</string>
    <string translatable="false" name="status_bar_managed_profile">managed_profile</string>
    <string translatable="false" name="status_bar_ime">ime</string>
    <string translatable="false" name="status_bar_sync_failing">sync_failing</string>
    <string translatable="false" name="status_bar_sync_active">sync_active</string>
    <string translatable="false" name="status_bar_cast">cast</string>
    <string translatable="false" name="status_bar_hotspot">hotspot</string>
    <string translatable="false" name="status_bar_location">location</string>
    <string translatable="false" name="status_bar_bluetooth">bluetooth</string>
    <string translatable="false" name="status_bar_nfc">nfc</string>
    <string translatable="false" name="status_bar_tty">tty</string>
    <string translatable="false" name="status_bar_speakerphone">speakerphone</string>
    <string translatable="false" name="status_bar_zen">zen</string>
    <string translatable="false" name="status_bar_mute">mute</string>
    <string translatable="false" name="status_bar_volume">volume</string>
    <string translatable="false" name="status_bar_wifi">wifi</string>
    <string translatable="false" name="status_bar_cdma_eri">cdma_eri</string>
    <string translatable="false" name="status_bar_data_connection">data_connection</string>
    <string translatable="false" name="status_bar_phone_evdo_signal">phone_evdo_signal</string>
    <string translatable="false" name="status_bar_phone_signal">phone_signal</string>
    <string translatable="false" name="status_bar_battery">battery</string>
    <string translatable="false" name="status_bar_alarm_clock">alarm_clock</string>
    <string translatable="false" name="status_bar_secure">secure</string>
    <string translatable="false" name="status_bar_clock">clock</string>
    <string translatable="false" name="status_bar_mobile">mobile</string>
    <string translatable="false" name="status_bar_vpn">vpn</string>
    <string translatable="false" name="status_bar_ethernet">ethernet</string>
    <string translatable="false" name="status_bar_airplane">airplane</string>

    <!-- Flag indicating whether the surface flinger has limited
         alpha compositing functionality in hardware.  If set, the window
         manager will disable alpha trasformation in animations where not
         strictly needed. -->
    <bool name="config_sf_limitedAlpha">false</bool>

    <!-- Default value used to block data calls if ims is not
         connected.  If you use the ims apn DCT will block
         any other apn from connecting until ims apn is connected-->
    <bool name="ImsConnectedDefaultValue">false</bool>

    <!-- Flag indicating whether the surface flinger is inefficient
         at performing a blur.  Used by parts of the UI to turn off
         the blur effect where it isn't worth the performance hit.
         As of Honeycomb, blurring is not supported anymore. -->
    <bool name="config_sf_slowBlur">true</bool>

    <!-- Flag indicating that the media framework should support playing of sounds on volume
         key usage.  This adds noticeable additional overhead to volume key processing, so
         is disableable for products for which it is irrelevant. -->
    <bool name="config_useVolumeKeySounds">true</bool>

    <!-- The attenuation in dB applied to the sound effects played
         through AudioManager.playSoundEffect() when no volume is specified. -->
    <integer name="config_soundEffectVolumeDb">-6</integer>

    <!-- The attenuation in dB applied to the lock/unlock sounds. -->
    <integer name="config_lockSoundVolumeDb">-6</integer>

    <!-- Flag indicating whether the AUDIO_BECOMING_NOISY notification should
         be sent during a change to the audio output device. -->
    <bool name="config_sendAudioBecomingNoisy">true</bool>

    <!-- Flag to disable all transition animations -->
    <bool name="config_disableTransitionAnimation">false</bool>

    <!-- The duration (in milliseconds) of a short animation. -->
    <integer name="config_shortAnimTime">200</integer>

    <!-- The duration (in milliseconds) of a medium-length animation. -->
    <integer name="config_mediumAnimTime">400</integer>

    <!-- The duration (in milliseconds) of a long animation. -->
    <integer name="config_longAnimTime">500</integer>

    <!-- The duration (in milliseconds) of the activity open/close and fragment open/close animations. -->
    <integer name="config_activityShortDur">150</integer>
    <integer name="config_activityDefaultDur">220</integer>

    <!-- The duration (in milliseconds) of the tooltip show/hide animations. -->
    <integer name="config_tooltipAnimTime">150</integer>

    <!-- Duration for the dim animation behind a dialog.  This may be either
         a percentage, which is relative to the duration of the enter/open
         animation of the window being shown that is dimming behind, or it may
         be an integer for a constant duration. -->
    <fraction name="config_dimBehindFadeDuration">100%</fraction>

    <!-- The maximum width we would prefer dialogs to be.  0 if there is no
         maximum (let them grow as large as the screen).  Actual values are
         specified for -large and -xlarge configurations. -->
    <dimen name="config_prefDialogWidth">320dp</dimen>

    <!-- Enables or disables fading edges when marquee is enabled in TextView.
         Off by default, since the framebuffer readback used to implement the
         fading edges is prohibitively expensive on most GPUs. -->
    <bool name="config_ui_enableFadingMarquee">false</bool>

    <!-- Enables or disables haptic effect when the text insertion/selection handle is moved
         manually by the user. Off by default, since the expected haptic feedback may not be
         available on some devices. -->
    <bool name="config_enableHapticTextHandle">false</bool>

    <!-- Whether dialogs should close automatically when the user touches outside
         of them.  This should not normally be modified. -->
    <bool name="config_closeDialogWhenTouchOutside">true</bool>

    <!-- Device configuration indicating whether we should avoid using accelerated graphics
         in certain places to reduce RAM footprint.  This is ignored if ro.config.low_ram
         is true (in that case this is assumed true as well).  It can allow you to tune down
         your device's memory use without going to the point of causing applications to turn
         off features. -->
    <bool name="config_avoidGfxAccel">false</bool>

    <!-- Device configuration setting the minfree tunable in the lowmemorykiller in the kernel.
         A high value will cause the lowmemorykiller to fire earlier, keeping more memory
         in the file cache and preventing I/O thrashing, but allowing fewer processes to
         stay in memory.  A low value will keep more processes in memory but may cause
         thrashing if set too low.  Overrides the default value chosen by ActivityManager
         based on screen size and total memory for the largest lowmemorykiller bucket, and
         scaled proportionally to the smaller buckets.  -1 keeps the default. -->
    <integer name="config_lowMemoryKillerMinFreeKbytesAbsolute">-1</integer>

    <!-- Device configuration adjusting the minfree tunable in the lowmemorykiller in the
         kernel.  A high value will cause the lowmemorykiller to fire earlier, keeping more
         memory in the file cache and preventing I/O thrashing, but allowing fewer processes
         to stay in memory.  A low value will keep more processes in memory but may cause
         thrashing if set too low.  Directly added to the default value chosen by
         ActivityManager based on screen size and total memory for the largest lowmemorykiller
         bucket, and scaled proportionally to the smaller buckets. 0 keeps the default. -->
    <integer name="config_lowMemoryKillerMinFreeKbytesAdjust">0</integer>

    <!-- Device configuration setting the /proc/sys/vm/extra_free_kbytes tunable in the kernel
         (if it exists).  A high value will increase the amount of memory that the kernel
         tries to keep free, reducing allocation time and causing the lowmemorykiller to kill
         earlier.  A low value allows more memory to be used by processes but may cause more
         allocations to block waiting on disk I/O or lowmemorykiller.  Overrides the default
         value chosen by ActivityManager based on screen size.  0 prevents keeping any extra
         memory over what the kernel keeps by default.  -1 keeps the default. -->
    <integer name="config_extraFreeKbytesAbsolute">-1</integer>

    <!-- Device configuration adjusting the /proc/sys/vm/extra_free_kbytes tunable in the kernel
         (if it exists).  0 uses the default value chosen by ActivityManager.  A positive value
         will increase the amount of memory that the kernel tries to keep free, reducing
         allocation time and causing the lowmemorykiller to kill earlier.  A negative value
         allows more memory to be used by processes but may cause more allocations to block
         waiting on disk I/O or lowmemorykiller.  Directly added to the default value chosen by
         ActivityManager based on screen size. -->
    <integer name="config_extraFreeKbytesAdjust">0</integer>

    <!-- Set this to true to enable the platform's auto-power-save modes like doze and
         app standby.  These are not enabled by default because they require a standard
         cloud-to-device messaging service for apps to interact correctly with the modes
         (such as to be able to deliver an instant message to the device even when it is
         dozing).  This should be enabled if you have such services and expect apps to
         correctly use them when installed on your device.  Otherwise, keep this disabled
         so that applications can still use their own mechanisms. -->
    <bool name="config_enableAutoPowerModes">false</bool>

    <!-- The threshold angle for any motion detection in auto-power save modes.
         In hundreths of a degree. -->
    <integer name="config_autoPowerModeThresholdAngle">200</integer>

    <!-- The sensor id of an "any motion" sensor used in auto-power save modes.
         0 indicates this sensor is not available. -->
    <integer name="config_autoPowerModeAnyMotionSensor">0</integer>

    <!-- If an any motion sensor is not available, prefer the wrist tilt detector over the
         SMD. -->
    <bool name="config_autoPowerModePreferWristTilt">false</bool>

    <!-- If a location should be pre-fetched when going into device idle. -->
    <bool name="config_autoPowerModePrefetchLocation">true</bool>

    <!-- The duration (in milliseconds) that the radio will scan for a signal
         when there's no network connection. If the scan doesn't timeout, use zero -->
    <integer name="config_radioScanningTimeout">0</integer>

    <!-- XXXXX NOTE THE FOLLOWING RESOURCES USE THE WRONG NAMING CONVENTION.
         Please don't copy them, copy anything else. -->

    <!-- This string array should be overridden by the device to present a list of network
         attributes.  This is used by the connectivity manager to decide which networks can coexist
         based on the hardware -->
    <!-- An Array of "[Connection name],[ConnectivityManager.TYPE_xxxx],
         [associated radio-type],[priority],[restoral-timer(ms)],[dependencyMet]  -->
    <!-- the 5th element "resore-time" indicates the number of milliseconds to delay
         before automatically restore the default connection.  Set -1 if the connection
         does not require auto-restore. -->
    <!-- the 6th element indicates boot-time dependency-met value. -->
    <string-array translatable="false" name="networkAttributes">
        <item>"wifi,1,1,1,-1,true"</item>
        <item>"mobile,0,0,0,-1,true"</item>
        <item>"mobile_mms,2,0,2,60000,true"</item>
        <item>"mobile_supl,3,0,2,60000,true"</item>
        <item>"mobile_dun,4,0,2,60000,true"</item>
        <item>"mobile_hipri,5,0,3,60000,true"</item>
        <item>"mobile_fota,10,0,2,60000,true"</item>
        <item>"mobile_ims,11,0,2,60000,true"</item>
        <item>"mobile_cbs,12,0,2,60000,true"</item>
        <item>"wifi_p2p,13,1,0,-1,true"</item>
        <item>"mobile_ia,14,0,2,-1,true"</item>
        <item>"mobile_emergency,15,0,2,-1,true"</item>
    </string-array>

    <!-- Array of ConnectivityManager.TYPE_xxxx constants for networks that may only
         be controlled by systemOrSignature apps.  -->
    <integer-array translatable="false" name="config_protectedNetworks">
        <item>10</item>
        <item>11</item>
        <item>12</item>
        <item>14</item>
        <item>15</item>
    </integer-array>

    <!-- This string array should be overridden by the device to present a list of radio
         attributes.  This is used by the connectivity manager to decide which networks can coexist
         based on the hardware -->
    <!-- An Array of "[ConnectivityManager connectionType],
                      [# simultaneous connection types]"  -->
    <string-array translatable="false" name="radioAttributes">
        <item>"1,1"</item>
        <item>"0,1"</item>
    </string-array>

    <!-- The maximum duration (in milliseconds) we expect a network transition to take -->
    <integer name="config_networkTransitionTimeout">60000</integer>

    <!-- Whether/how to notify the user on network switches. See LingerMonitor.java. -->
    <integer translatable="false" name="config_networkNotifySwitchType">0</integer>

    <!-- What types of network switches to notify. See LingerMonitor.java. -->
    <string-array translatable="false" name="config_networkNotifySwitches">
    </string-array>

    <!-- Whether the device should automatically switch away from Wi-Fi networks that lose
         Internet access. Actual device behaviour is controlled by
         Settings.Global.NETWORK_AVOID_BAD_WIFI. This is the default value of that setting. -->
    <integer translatable="false" name="config_networkAvoidBadWifi">1</integer>

    <!-- If the hardware supports specially marking packets that caused a wakeup of the
         main CPU, set this value to the mark used. -->
    <integer name="config_networkWakeupPacketMark">0</integer>

    <!-- Mask to use when checking skb mark defined in config_networkWakeupPacketMark above. -->
    <integer name="config_networkWakeupPacketMask">0</integer>

    <!-- Whether the APF Filter in the device should filter out IEEE 802.3 Frames
         Those frames are identified by the field Eth-type having values
         less than 0x600 -->
    <bool translatable="false" name="config_apfDrop802_3Frames">true</bool>

    <!-- An array of Black listed EtherType, packets with EtherTypes within this array
         will be dropped
         TODO: need to put proper values, these are for testing purposes only -->
    <integer-array translatable="false" name="config_apfEthTypeBlackList">
        <item>0x88A2</item>
        <item>0x88A4</item>
        <item>0x88B8</item>
        <item>0x88CD</item>
        <item>0x88E3</item>
    </integer-array>

    <!-- Default value for ConnectivityManager.getMultipathPreference() on metered networks. Actual
         device behaviour is controlled by Settings.Global.NETWORK_METERED_MULTIPATH_PREFERENCE.
         This is the default value of that setting. -->
    <integer translatable="false" name="config_networkMeteredMultipathPreference">0</integer>

    <!-- Default daily multipath budget used by ConnectivityManager.getMultipathPreference()
         on metered networks. This default quota only used if quota could not be determined from
         data plan or data limit/warning set by the user. The value that is actually used is
         controlled by Settings.Global.NETWORK_DEFAULT_DAILY_MULTIPATH_QUOTA_BYTES. This is the
         default value of that setting. -->
    <integer translatable="false" name="config_networkDefaultDailyMultipathQuotaBytes">2500000</integer>

    <!-- List of regexpressions describing the interface (if any) that represent tetherable
         USB interfaces.  If the device doesn't want to support tethering over USB this should
         be empty.  An example would be "usb.*" -->
    <string-array translatable="false" name="config_tether_usb_regexs">
    </string-array>

    <!-- List of regexpressions describing the interface (if any) that represent tetherable
         Wifi interfaces.  If the device doesn't want to support tethering over Wifi this
         should be empty.  An example would be "softap.*" -->
    <string-array translatable="false" name="config_tether_wifi_regexs">
    </string-array>

    <!-- List of regexpressions describing the interface (if any) that represent tetherable
         WiMAX interfaces.  If the device doesn't want to support tethering over Wifi this
         should be empty.  An example would be "softap.*" -->
    <string-array translatable="false" name="config_tether_wimax_regexs">
    </string-array>

    <!-- List of regexpressions describing the interface (if any) that represent tetherable
         bluetooth interfaces.  If the device doesn't want to support tethering over bluetooth this
         should be empty. -->
    <string-array translatable="false" name="config_tether_bluetooth_regexs">
    </string-array>

    <!-- Max number of Bluetooth tethering connections allowed. If this is
         updated config_tether_dhcp_range has to be updated appropriately. -->
    <integer translateable="false" name="config_max_pan_devices">5</integer>

    <!-- Dhcp range (min, max) to use for tethering purposes -->
    <string-array translatable="false" name="config_tether_dhcp_range">
    </string-array>

    <!-- Regex of wired ethernet ifaces -->
    <string translatable="false" name="config_ethernet_iface_regex">eth\\d</string>



    <!-- Configuration of Ethernet interfaces in the following format:
         <interface name|mac address>;[Network Capabilities];[IP config]
         Where
               [Network Capabilities] Optional. A comma seprated list of network capabilities.
                   Values must be from NetworkCapabilities#NET_CAPABILITIES_* constants.
               [IP config] Optional. If empty or not specified - DHCP will be used, otherwise
                   use the following format to specify static IP configuration:
		       ip=<ip-address/mask> gateway=<ip-address> dns=<comma-sep-ip-addresses>
                       domains=<comma-sep-domains> 
         -->
    <string-array translatable="false" name="config_ethernet_interfaces">
        <!--
        <item>eth1;12,13,14,15;ip=192.168.0.10/24 gateway=192.168.0.1 dns=4.4.4.4,8.8.8.8</item>
        <item>eth2;;ip=192.168.0.11/24</item>
        -->
    </string-array>

    <!-- If the mobile hotspot feature requires provisioning, a package name and class name
        can be provided to launch a supported application that provisions the devices.

        Example Usage:

        String[] appDetails = getStringArray(R.array.config_mobile_hotspot_provision_app);
        Intent intent = new Intent(Intent.ACTION_MAIN);
        intent.setClassName(appDetails[0], appDetails[1]);
        startActivityForResult(intent, 0);

        public void onActivityResult(int requestCode, int resultCode, Intent intent) {
            super.onActivityResult(requestCode, resultCode, intent);
            if (requestCode == 0) {
                if (resultCode == Activity.RESULT_OK) {
                    //Mobile hotspot provisioning successful
                } else {
                    //Mobile hotspot provisioning failed
                }
            }

        See src/com/android/settings/TetherSettings.java for more details.
        For ui-less/periodic recheck support see config_mobile_hotspot_provision_app_no_ui
        -->
    <!-- The first element is the package name and the second element is the class name
         of the provisioning app -->
    <string-array translatable="false" name="config_mobile_hotspot_provision_app">
    <!--
        <item>com.example.provisioning</item>
        <item>com.example.provisioning.Activity</item>
    -->
    </string-array>

    <!-- If the mobile hotspot feature requires provisioning, an action can be provided
         that will be broadcast in non-ui cases for checking the provisioning status.

         A second broadcast, action defined by config_mobile_hotspot_provision_response,
         will be sent back to notify if provisioning succeeded or not.  The response will
         match that of the activity in config_mobile_hotspot_provision_app, but instead
         contained within the int extra "EntitlementResult".

         Example Usage:
         String provisionAction = getString(R.string.config_mobile_hotspot_provision_check);
         sendBroadcast(new Intent(provisionAction));

         public void onReceive(Context context, Intent intent) {
             String provisionResponse =
                    getString(R.string.config_mobile_hotspot_provision_response);
             if (provisionResponse.equals(intent.getAction())
                    && intent.getIntExtra("EntitlementResult") == Activity.RESULT_OK) {
                 //Mobile hotspot provisioning successful
             } else {
                 //Mobile hotspot provisioning failed
             }
         }
        -->
    <string translatable="false" name="config_mobile_hotspot_provision_app_no_ui"></string>
    <!-- Sent in response to a provisioning check. The caller must hold the
         permission android.permission.CONNECTIVITY_INTERNAL for Settings to
         receive this response.

         See config_mobile_hotspot_provision_response
         -->
    <string translatable="false" name="config_mobile_hotspot_provision_response"></string>
    <!-- Number of hours between each background provisioning call -->
    <integer translatable="false" name="config_mobile_hotspot_provision_check_period">24</integer>

    <!-- Activity name to enable wifi tethering after provisioning app succeeds -->
    <string translatable="false" name="config_wifi_tether_enable">com.android.settings/.wifi.tether.TetherService</string>

    <!-- Array of ConnectivityManager.TYPE_xxxx values allowable for tethering.

         Common options are [1, 4] for TYPE_WIFI and TYPE_MOBILE_DUN or
         [1,7,0] for TYPE_WIFI, TYPE_BLUETOOTH, and TYPE_MOBILE.

         This list is also modified by code within the framework, including:

             - TYPE_ETHERNET (9) is prepended to this list, and

             - the return value of TelephonyManager.getTetherApnRequired()
               determines how the array is further modified:

                   * DUN_REQUIRED
                     TYPE_MOBILE is removed (if present)
                     TYPE_MOBILE_HIPRI is removed (if present)
                     TYPE_MOBILE_DUN is appended (if not already present)

                   * DUN_NOT_REQUIRED
                     TYPE_MOBILE_DUN is removed (if present)
                     TYPE_MOBILE is appended (if not already present)
                     TYPE_MOBILE_HIPRI is appended (if not already present)

                   * DUN_UNSPECIFIED
                     if any of TYPE_MOBILE{,_DUN,_HIPRI} are present:
                         change nothing
                     else:
                         TYPE_MOBILE is appended
                         TYPE_MOBILE_HIPRI is appended

         For other changes applied to this list, now and in the future, see
         com.android.server.connectivity.tethering.TetheringConfiguration.

         Note also: the order of this is important. The first upstream type
         for which a satisfying network exists is used.
    -->
    <integer-array translatable="false" name="config_tether_upstream_types">
        <item>1</item>
        <item>7</item>
        <item>0</item>
    </integer-array>

    <!-- When true, the tethering upstream network follows the current default
         Internet network (except when the current default network is mobile,
         in which case a DUN network will be used if required).

         When true, overrides the config_tether_upstream_types setting above.
    -->
    <bool translatable="false" name="config_tether_upstream_automatic">true</bool>

    <!-- If the DUN connection for this CDMA device supports more than just DUN -->
    <!-- traffic you should list them here. -->
    <!-- If this device is not CDMA this is ignored.  If this list is empty on -->
    <!-- a DUN-requiring CDMA device, the DUN APN will just support just DUN. -->
    <string-array translatable="false" name="config_cdma_dun_supported_types">
    </string-array>

    <!-- String containing the apn value for tethering.  May be overriden by secure settings
         TETHER_DUN_APN.  Value is a comma separated series of strings:
         "name,apn,proxy,port,username,password,server,mmsc,mmsproxy,mmsport,mcc,mnc,auth,type",
         Or string format of ApnSettingV3 or higher.
         note that empty fields can be ommitted: "name,apn,,,,,,,,,310,260,,DUN"
         Multiple entries are separated by using string-array:
         "<item>[ApnSettingV3]Name,apn,,,,,,,,,123,45,,mms|*,IPV6,IP,true,14,,,,,,,spn,testspn</item>
          <item>[ApnSettingV5]Name1,apn2,,,,,,,,,123,46,,mms|*,IPV6,IP,true,12,,,,,,,,,,</item>" -->
    <string-array translatable="false" name="config_tether_apndata">
    </string-array>

    <!-- Boolean indicating whether the wifi chipset has dual frequency band support -->
    <bool translatable="false" name="config_wifi_dual_band_support">false</bool>

    <!-- Boolean indicating whether the wifi chipset requires the softap band be -->
    <!-- converted from 5GHz to ANY due to hardware restrictions -->
    <bool translatable="false" name="config_wifi_convert_apband_5ghz_to_any">false</bool>

    <!-- Boolean indicating whether 802.11r Fast BSS Transition is enabled on this platform -->
    <bool translatable="false" name="config_wifi_fast_bss_transition_enabled">false</bool>

    <!-- Device type information conforming to Annex B format in WiFi Direct specification.
         The default represents a dual-mode smartphone -->
    <string translatable="false" name="config_wifi_p2p_device_type">10-0050F204-5</string>

    <!-- Boolean indicating whether the wifi chipset supports background scanning mechanism.
         This mechanism allows the host to remain in suspend state and the dongle to actively
         scan and wake the host when a configured SSID is detected by the dongle. This chipset
         capability can provide power savings when wifi needs to be always kept on. -->
    <bool translatable="false" name="config_wifi_background_scan_support">false</bool>

    <!-- Boolean indicating we re-try re-associating once upon disconnection and RSSI is high failure  -->
    <bool translatable="true" name="config_wifi_enable_disconnection_debounce">true</bool>

    <!-- Boolean indicating whether or not to revert to default country code when cellular
         radio is unable to find any MCC information to infer wifi country code from -->
    <bool translatable="false" name="config_wifi_revert_country_code_on_cellular_loss">false</bool>

    <!-- Integer size limit, in KB, for a single WifiLogger ringbuffer, in default logging mode -->
    <integer translatable="false" name="config_wifi_logger_ring_buffer_default_size_limit_kb">32</integer>

    <!-- Integer size limit, in KB, for a single WifiLogger ringbuffer, in verbose logging mode -->
    <integer translatable="false" name="config_wifi_logger_ring_buffer_verbose_size_limit_kb">1024</integer>

    <!-- Boolean indicating whether or not wifi should turn off when emergency call is made -->
    <bool translatable="false" name="config_wifi_turn_off_during_emergency_call">false</bool>

    <!-- Integer specifying the basic autojoin parameters -->
    <integer translatable="false" name="config_wifi_framework_5GHz_preference_boost_threshold">-65</integer>
    <integer translatable="false" name="config_wifi_framework_5GHz_preference_boost_factor">40</integer>
    <integer translatable="false" name="config_wifi_framework_5GHz_preference_penalty_threshold">-75</integer>
    <integer translatable="false" name="config_wifi_framework_RSSI_SCORE_OFFSET">85</integer>
    <integer translatable="false" name="config_wifi_framework_RSSI_SCORE_SLOPE">4</integer>
    <integer translatable="false" name="config_wifi_framework_SAME_BSSID_AWARD">24</integer>
    <integer translatable="false" name="config_wifi_framework_LAST_SELECTION_AWARD">480</integer>
    <integer translatable="false" name="config_wifi_framework_PASSPOINT_SECURITY_AWARD">40</integer>
    <integer translatable="false" name="config_wifi_framework_SECURITY_AWARD">80</integer>
    <!-- Integer specifying the base interval in seconds for the exponential backoff scan for autojoin -->
    <integer translatable="false" name="config_wifi_framework_exponential_backoff_scan_base_interval">20</integer>
    <!-- Integers specifying the max packet Tx/Rx rates for full scan -->
    <integer translatable="false" name="config_wifi_framework_max_tx_rate_for_full_scan">8</integer>
    <integer translatable="false" name="config_wifi_framework_max_rx_rate_for_full_scan">16</integer>
    <!-- Integers specifying the min packet Tx/Rx rates in packets per second for staying on the same network -->
    <integer translatable="false" name="config_wifi_framework_min_tx_rate_for_staying_on_network">16</integer>
    <integer translatable="false" name="config_wifi_framework_min_rx_rate_for_staying_on_network">16</integer>
    <!-- Integer parameters of the wifi to cellular handover feature
         wifi should not stick to bad networks -->
    <!-- Integer threshold for low network score, should be somewhat less than the entry threshhold -->
    <integer translatable="false" name="config_wifi_framework_wifi_score_bad_rssi_threshold_5GHz">-80</integer>
    <!-- Integer threshold, do not connect to APs with RSSI lower than the entry threshold -->
    <integer translatable="false" name="config_wifi_framework_wifi_score_entry_rssi_threshold_5GHz">-77</integer>
    <integer translatable="false" name="config_wifi_framework_wifi_score_low_rssi_threshold_5GHz">-70</integer>
    <integer translatable="false" name="config_wifi_framework_wifi_score_good_rssi_threshold_5GHz">-57</integer>
    <integer translatable="false" name="config_wifi_framework_wifi_score_bad_rssi_threshold_24GHz">-83</integer>
    <integer translatable="false" name="config_wifi_framework_wifi_score_entry_rssi_threshold_24GHz">-80</integer>
    <integer translatable="false" name="config_wifi_framework_wifi_score_low_rssi_threshold_24GHz">-73</integer>
    <integer translatable="false" name="config_wifi_framework_wifi_score_good_rssi_threshold_24GHz">-60</integer>

    <!-- Integer delay in milliseconds before shutting down soft AP when there
         are no connected devices. Framework will enforce a minimum limit on
         this value and this setting will be overridden if the provided value is
         smaller than the limit. -->
    <integer translatable="false" name="config_wifi_framework_soft_ap_timeout_delay">600000</integer>

    <string  translatable="false" name="config_wifi_random_mac_oui">DA-A1-19</string>
    <string  translatable="false" name="config_wifi_framework_sap_2G_channel_list">1,6,11</string>

    <bool translatable="false" name="config_wifi_framework_cellular_handover_enable_user_triggered_adjustment">true</bool>

    <!-- Integer packet threshold used to allow scan while associated -->
    <integer translatable="false" name="config_wifi_framework_associated_full_scan_tx_packet_threshold">5</integer>
    <integer translatable="false" name="config_wifi_framework_associated_full_scan_rx_packet_threshold">10</integer>
    <integer translatable="false" name="config_wifi_framework_associated_partial_scan_tx_packet_threshold">40</integer>
    <integer translatable="false" name="config_wifi_framework_associated_partial_scan_rx_packet_threshold">80</integer>
    <integer translatable="false" name="config_wifi_framework_network_switch_tx_packet_threshold">2</integer>
    <integer translatable="false" name="config_wifi_framework_network_switch_rx_packet_threshold">20</integer>

    <!-- Integer indicating wpa_supplicant scan interval in milliseconds -->
    <integer translatable="false" name="config_wifi_supplicant_scan_interval">15000</integer>

    <!-- Integer indicating amount of time failed networks areblacklisted for the purpose
         of network switching in milliseconds -->
    <integer translatable="false" name="config_wifi_network_switching_blacklist_time">172800000</integer>

    <!-- Integer indicating wpa_supplicant scan interval when p2p is connected in milliseconds -->
    <integer translatable="false" name="config_wifi_scan_interval_p2p_connected">60000</integer>

    <!-- Integer indicating the framework scan interval in milliseconds. This is used in the scenario
         where the chipset does not support background scanning (config_wifi_background_scan_suport
         is false) to set up a periodic wake up scan so that the device can connect to a new access
         point on the move. A value of 0 means no periodic scans will be used in the framework. -->
    <integer translatable="false" name="config_wifi_framework_scan_interval">300000</integer>

    <!-- Integer indicating the framework no networks periodic scan interval in milliseconds. -->
    <integer translatable="false" name="config_wifi_no_network_periodic_scan_interval">300000</integer>

    <!-- Integer indicating disconnect mode short scan interval in milliseconds -->
    <integer translatable="false" name="config_wifi_disconnected_short_scan_interval">15000</integer>

    <!-- Integer indicating associated partial scan short interval in milliseconds -->
    <integer translatable="false" name="config_wifi_associated_short_scan_interval">20000</integer>

    <!-- Integer indicating associated full scan backoff, representing a fraction: xx/8 -->
    <integer translatable="false" name="config_wifi_framework_associated_full_scan_backoff">12</integer>

    <!-- Integer indicating associated full scan max interval in milliseconds -->
    <integer translatable="false" name="config_wifi_framework_associated_full_scan_max_interval">300000</integer>

    <!-- Integer indicating associated full scan max total dwell time in milliseconds -->
    <integer translatable="false" name="config_wifi_framework_associated_full_scan_max_total_dwell_time">500</integer>

    <!-- Integer indicating associated full scan max num active channels -->
    <integer translatable="false" name="config_wifi_framework_associated_partial_scan_max_num_active_channels">6</integer>

    <!-- Integer indicating RSSI boost given to current network -->
    <integer translatable="false" name="config_wifi_framework_current_network_boost">16</integer>

    <!-- Integer indicating how to handle beacons with uninitialized RSSI value of 0 -->
    <integer translatable="false" name="config_wifi_framework_scan_result_rssi_level_patchup_value">-85</integer>

    <!-- Boolean indicating associated network selection is allowed -->
    <bool translatable="false" name="config_wifi_framework_enable_associated_network_selection">true</bool>

    <!-- Boolean indicating whether single radio chain scan results are to be used for network selection -->
    <bool translatable="false" name="config_wifi_framework_use_single_radio_chain_scan_results_network_selection">false</bool>

    <!-- Boolean indicating that wifi only link configuratios that have exact same credentials (i.e PSK) -->
    <bool translatable="false" name="config_wifi_only_link_same_credential_configurations">true</bool>

    <!-- Boolean indicating whether framework needs to set the tx power limit for meeting SAR requirements -->
    <bool translatable="false" name="config_wifi_framework_enable_sar_tx_power_limit">false</bool>

    <!-- Boolean indicating whether framework should use detection of softAP mode to set the tx
         power limit for meeting SAR requirements -->
    <bool translatable="false" name="config_wifi_framework_enable_soft_ap_sar_tx_power_limit">false</bool>

    <!-- Boolean indicating whether framework needs to use body proximity to set the tx power limit
         for meeting SAR requirements -->
    <bool translatable="false" name="config_wifi_framework_enable_body_proximity_sar_tx_power_limit">false</bool>

    <!-- String for the sensor type for body/head proximity for SAR -->
    <string translatable="false" name="config_wifi_sar_sensor_type"></string>

    <!-- Integer indicating event id by sar sensor for free space -->
    <integer translatable="false" name="config_wifi_framework_sar_free_space_event_id">1</integer>

    <!-- Integer indicating event id by sar sensor for near hand -->
    <integer translatable="false" name="config_wifi_framework_sar_near_hand_event_id">2</integer>

    <!-- Integer indicating event id by sar sensor for near head -->
    <integer translatable="false" name="config_wifi_framework_sar_near_head_event_id">3</integer>

    <!-- Integer indicating event id by sar sensor for near body -->
    <integer translatable="false" name="config_wifi_framework_sar_near_body_event_id">4</integer>

    <!-- Wifi driver supports batched scan -->
    <bool translatable="false" name="config_wifi_batched_scan_supported">false</bool>

    <!-- Wifi driver supports Automatic channel selection (ACS) for softap -->
    <bool translatable="false" name="config_wifi_softap_acs_supported">false</bool>

    <!-- Wifi driver supports IEEE80211AC for softap -->
    <bool translatable="false" name="config_wifi_softap_ieee80211ac_supported">false</bool>

    <!-- Flag indicating whether we should enable the automatic brightness.
         Software implementation will be used if config_hardware_auto_brightness_available is not set -->
    <bool name="config_automatic_brightness_available">false</bool>

    <!-- Flag indicating whether we should enable smart battery. -->
    <bool name="config_smart_battery_available">false</bool>

    <!-- Fast brightness animation ramp rate in brightness units per second-->
    <integer translatable="false" name="config_brightness_ramp_rate_fast">180</integer>

    <!-- Slow brightness animation ramp rate in brightness units per second-->
    <integer translatable="false" name="config_brightness_ramp_rate_slow">60</integer>

    <!-- Don't name config resources like this.  It should look like config_annoyDianne -->
    <bool name="config_annoy_dianne">true</bool>

    <!-- XXXXXX END OF RESOURCES USING WRONG NAMING CONVENTION -->

    <!-- If this is true, the screen will come on when you unplug usb/power/whatever. -->
    <bool name="config_unplugTurnsOnScreen">false</bool>

    <!-- If this is true, the message that USB is only being used for charging will be shown. -->
    <bool name="config_usbChargingMessage">true</bool>

    <!-- Set this true only if the device has separate attention and notification lights. -->
    <bool name="config_useAttentionLight">false</bool>

    <!-- If this is true, the screen will fade off. -->
    <bool name="config_animateScreenLights">false</bool>

    <!-- If this is true, key chords can be used to take a screenshot on the device. -->
    <bool name="config_enableScreenshotChord">true</bool>

    <!-- If this is true, allow wake from theater mode when plugged in or unplugged. -->
    <bool name="config_allowTheaterModeWakeFromUnplug">false</bool>
    <!-- If this is true, allow wake from theater mode from gesture. -->
    <bool name="config_allowTheaterModeWakeFromGesture">false</bool>
    <!-- If this is true, allow wake from theater mode from camera lens cover is switched. -->
    <bool name="config_allowTheaterModeWakeFromCameraLens">false</bool>
    <!-- If this is true, allow wake from theater mode from power key press. -->
    <bool name="config_allowTheaterModeWakeFromPowerKey">true</bool>
    <!-- If this is true, allow wake from theater mode from regular key press. Setting this value to
         true implies config_allowTheaterModeWakeFromPowerKey is also true-->
    <bool name="config_allowTheaterModeWakeFromKey">false</bool>
    <!-- If this is true, allow wake from theater mode from motion. -->
    <bool name="config_allowTheaterModeWakeFromMotion">false</bool>
    <!-- If this is true, allow wake from theater mode from motion. -->
    <bool name="config_allowTheaterModeWakeFromMotionWhenNotDreaming">false</bool>
    <!-- If this is true, allow wake from theater mode from lid switch. -->
    <bool name="config_allowTheaterModeWakeFromLidSwitch">false</bool>
    <!-- If this is true, allow wake from theater mode when docked. -->
    <bool name="config_allowTheaterModeWakeFromDock">false</bool>
    <!-- If this is true, allow wake from theater mode from window layout flag. -->
    <bool name="config_allowTheaterModeWakeFromWindowLayout">false</bool>
    <!-- If this is true, go to sleep when theater mode is enabled from button press -->
    <bool name="config_goToSleepOnButtonPressTheaterMode">true</bool>
    <!-- If this is true, long press on power button will be available from the non-interactive state -->
    <bool name="config_supportLongPressPowerWhenNonInteractive">false</bool>

    <!-- Auto-rotation behavior -->

    <!-- If true, enables auto-rotation features using the accelerometer.
         Otherwise, auto-rotation is disabled.  Applications may still request
         to use specific orientations but the sensor is ignored and sensor-based
         orientations are not available.  Furthermore, all auto-rotation related
         settings are omitted from the system UI.  In certain situations we may
         still use the accelerometer to determine the orientation, such as when
         docked if the dock is configured to enable the accelerometer. -->
    <bool name="config_supportAutoRotation">true</bool>

    <!-- If true, the screen can be rotated via the accelerometer in all 4
         rotations as the default behavior. -->
    <bool name="config_allowAllRotations">false</bool>

    <!-- If true, the direction rotation is applied to get to an application's requested
         orientation is reversed.  Normally, the model is that landscape is
         clockwise from portrait; thus on a portrait device an app requesting
         landscape will cause a clockwise rotation, and on a landscape device an
         app requesting portrait will cause a counter-clockwise rotation.  Setting
         true here reverses that logic. -->
    <bool name="config_reverseDefaultRotation">false</bool>

    <!-- Sets the minimum and maximum tilt tolerance for each possible rotation.
         This array consists of 4 pairs of values which specify the minimum and maximum
         tilt angle at which the device will transition into each rotation.

         The tilt angle represents the direction in which the plane of the screen is facing;
         it is also known as the angle of elevation.

           -90 degree tilt means that the screen is facing straight down
                           (the device is being held overhead upside-down)
             0 degree tilt means that the screen is facing outwards
                           (the device is being held vertically)
            90 degree tilt means that the screen is facing straight up
                           (the device is resting on a flat table)

        The default tolerances are set conservatively such that the device is more
        likely to remain in its natural orientation than rotate into a counterclockwise,
        clockwise, or reversed posture (with an especially strong bias against the latter)
        to prevent accidental rotation while carrying the device in hand.

        These thresholds may need to be tuned when the device is intended to be
        mounted into a dock with a particularly shallow profile wherein rotation
        would ordinarily have been suppressed.

        It is helpful to consider the desired behavior both when the device is being
        held at a positive tilt (typical case) vs. a negative tilt (reading overhead in
        bed) since they are quite different.  In the overhead case, we typically want
        the device to more strongly prefer to retain its current configuration (in absence
        of a clear indication that a rotation is desired) since the user's head and neck may
        be held at an unusual angle.
    -->
    <integer-array name="config_autoRotationTiltTolerance">
        <!-- rotation:   0 (natural)    --> <item>-25</item> <item>70</item>
        <!-- rotation:  90 (rotate CCW) --> <item>-25</item> <item>65</item>
        <!-- rotation: 180 (reverse)    --> <item>-25</item> <item>60</item>
        <!-- rotation: 270 (rotate CW)  --> <item>-25</item> <item>65</item>
    </integer-array>

    <!-- Lid switch behavior -->

    <!-- The number of degrees to rotate the display when the keyboard is open.
         A value of -1 means no change in orientation by default. -->
    <integer name="config_lidOpenRotation">-1</integer>

    <!-- Indicate whether the lid state impacts the accessibility of
         the physical keyboard.  0 means it doesn't, 1 means it is accessible
         when the lid is open, 2 means it is accessible when the lid is
         closed.  The default is 0. -->
    <integer name="config_lidKeyboardAccessibility">0</integer>

    <!-- Indicate whether the lid state impacts the accessibility of
         the navigation buttons.  0 means it doesn't, 1 means it is accessible
         when the lid is open, 2 means it is accessible when the lid is
         closed.  The default is 0. -->
    <integer name="config_lidNavigationAccessibility">0</integer>

    <!-- Indicate whether closing the lid causes the lockscreen to appear.
         The default is false. -->
    <bool name="config_lidControlsScreenLock">false</bool>

    <!-- Indicate whether closing the lid causes the device to go to sleep and opening
         it causes the device to wake up.
         The default is false. -->
    <bool name="config_lidControlsSleep">false</bool>

    <!-- Desk dock behavior -->

    <!-- The number of degrees to rotate the display when the device is in a desk dock.
         A value of -1 means no change in orientation by default. -->
    <integer name="config_deskDockRotation">-1</integer>

    <!-- Control whether being in the desk dock (and powered) always
         keeps the screen on.  By default it stays on when plugged in to
         AC.  0 will not keep it on; or together 1 to stay on when plugged
         in to AC and 2 to stay on when plugged in to USB.  (So 3 for both.) -->
    <integer name="config_deskDockKeepsScreenOn">1</integer>

    <!-- Control whether being in the desk dock should enable accelerometer
         based screen orientation.  This defaults to true because it is
         common for desk docks to be sold in a variety of form factors
         with different orientations.  Since we cannot always tell these docks
         apart and the docks cannot report their true orientation on their own,
         we rely on gravity to determine the effective orientation. -->
    <bool name="config_deskDockEnablesAccelerometer">true</bool>

    <!-- Car dock behavior -->

    <!-- The number of degrees to rotate the display when the device is in a car dock.
         A value of -1 means no change in orientation by default. -->
    <integer name="config_carDockRotation">-1</integer>

    <!-- Control whether being in the car dock (and powered) always
         keeps the screen on.  By default it stays on when plugged in to
         AC.  0 will not keep it on; or together 1 to stay on when plugged
         in to AC and 2 to stay on when plugged in to USB.  (So 3 for both.) -->
    <integer name="config_carDockKeepsScreenOn">1</integer>

    <!-- Control whether being in the car dock should enable accelerometer based
         screen orientation.  This defaults to true because putting a device in
         a car dock make the accelerometer more a physical input (like a lid). -->

    <bool name="config_carDockEnablesAccelerometer">true</bool>

    <!--  Control whether to launch Car dock home app when user presses home button or when
          car dock intent is fired.
          In mobile device, usually separate home app is expected in car mode, and this should be
          enabled. But in environments like real car, default home app may be enough, and in that
          case, this can be disabled (set to false). -->
    <bool name="config_enableCarDockHomeLaunch">true</bool>

    <!-- HDMI behavior -->

    <!-- The number of degrees to rotate the display when the device has HDMI connected
         but is not in a dock.  A value of -1 means no change in orientation by default.
         Use -1 except on older devices whose Hardware Composer HAL does not
         provide full support for multiple displays.  -->
    <integer name="config_undockedHdmiRotation">-1</integer>

    <!-- Control the default UI mode type to use when there is no other type override
         happening.  One of the following values (See Configuration.java):
             1  UI_MODE_TYPE_NORMAL
             4  UI_MODE_TYPE_TELEVISION
             5  UI_MODE_TYPE_APPLIANCE
             6  UI_MODE_TYPE_WATCH
             7  UI_MODE_TYPE_VR_HEADSET
         Any other values will have surprising consequences. -->
    <integer name="config_defaultUiModeType">1</integer>

    <!--  Control whether to lock UI mode to what is selected from config_defaultUiModeType.
          Once UI mode is locked, applications cannot change it anymore. -->
    <bool name="config_lockUiMode">false</bool>

    <!--  Control whether to lock day/night mode change from normal application. When it is
          true, day / night mode change is only allowed to apps with MODIFY_DAY_NIGHT_MODE
          permission. -->
    <bool name="config_lockDayNightMode">false</bool>

    <!-- Control the default night mode to use when there is no other mode override set.
         One of the following values (see UiModeManager.java):
             0 - MODE_NIGHT_AUTO
             1 - MODE_NIGHT_NO
             2 - MODE_NIGHT_YES
    -->
    <integer name="config_defaultNightMode">1</integer>

    <!-- Boolean indicating whether the HWC setColorTransform function can be performed efficiently
         in hardware. -->
    <bool name="config_setColorTransformAccelerated">false</bool>

    <!-- Control whether Night display is available. This should only be enabled on devices
         that have a HWC implementation that can apply the matrix passed to setColorTransform
         without impacting power, performance, and app compatibility (e.g. protected content). -->
    <bool name="config_nightDisplayAvailable">@bool/config_setColorTransformAccelerated</bool>

    <!-- Default mode to control how Night display is automatically activated.
         One of the following values (see ColorDisplayController.java):
             0 - AUTO_MODE_DISABLED
             1 - AUTO_MODE_CUSTOM
             2 - AUTO_MODE_TWILIGHT
    -->
    <integer name="config_defaultNightDisplayAutoMode">0</integer>

    <!-- Default time when Night display is automatically activated.
         Represented as milliseconds from midnight (e.g. 79200000 == 10pm). -->
    <integer name="config_defaultNightDisplayCustomStartTime">79200000</integer>

    <!-- Default time when Night display is automatically deactivated.
         Represented as milliseconds from midnight (e.g. 21600000 == 6am). -->
    <integer name="config_defaultNightDisplayCustomEndTime">21600000</integer>

    <!-- Minimum color temperature, in Kelvin, supported by Night display. -->
    <integer name="config_nightDisplayColorTemperatureMin">2596</integer>

    <!-- Default color temperature, in Kelvin, to tint the screen when Night display is
         activated. -->
    <integer name="config_nightDisplayColorTemperatureDefault">2850</integer>

    <!-- Maximum color temperature, in Kelvin, supported by Night display. -->
    <integer name="config_nightDisplayColorTemperatureMax">4082</integer>

    <string-array name="config_nightDisplayColorTemperatureCoefficientsNative">
        <!-- R a-coefficient --> <item>0.0</item>
        <!-- R b-coefficient --> <item>0.0</item>
        <!-- R y-intercept --> <item>1.0</item>
        <!-- G a-coefficient --> <item>-0.00000000962353339</item>
        <!-- G b-coefficient --> <item>0.000153045476</item>
        <!-- G y-intercept --> <item>0.390782778</item>
        <!-- B a-coefficient --> <item>-0.0000000189359041</item>
        <!-- B b-coefficient --> <item>0.000302412211</item>
        <!-- B y-intercept --> <item>-0.198650895</item>
    </string-array>

    <string-array name="config_nightDisplayColorTemperatureCoefficients">
        <!-- R a-coefficient --> <item>0.0</item>
        <!-- R b-coefficient --> <item>0.0</item>
        <!-- R y-intercept --> <item>1.0</item>
        <!-- G a-coefficient --> <item>-0.00000000962353339</item>
        <!-- G b-coefficient --> <item>0.000153045476</item>
        <!-- G y-intercept --> <item>0.390782778</item>
        <!-- B a-coefficient --> <item>-0.0000000189359041</item>
        <!-- B b-coefficient --> <item>0.000302412211</item>
        <!-- B y-intercept --> <item>-0.198650895</item>
    </string-array>


    <!-- Indicate available ColorDisplayController.COLOR_MODE_xxx. -->
    <integer-array name="config_availableColorModes">
        <!-- Example:
        <item>0</item>
        <item>1</item>
        <item>2</item>
        -->
    </integer-array>

    <!-- Indicate whether to allow the device to suspend when the screen is off
         due to the proximity sensor.  This resource should only be set to true
         if the sensor HAL correctly handles the proximity sensor as a wake-up source.
         Otherwise, the device may fail to wake out of suspend reliably.
         The default is false. -->
    <bool name="config_suspendWhenScreenOffDueToProximity">false</bool>

    <!-- Control the behavior when the user long presses the power button.
            0 - Nothing
            1 - Global actions menu
            2 - Power off (with confirmation)
            3 - Power off (without confirmation)
            4 - Go to voice assist
    -->
    <integer name="config_longPressOnPowerBehavior">1</integer>

    <!-- Control the behavior when the user long presses the power button for a long time.
            0 - Nothing
            1 - Global actions menu
    -->
    <integer name="config_veryLongPressOnPowerBehavior">0</integer>

    <!-- Control the behavior when the user long presses the back button.  Non-zero values are only
         valid for watches as part of CDD/CTS.
            0 - Nothing
            1 - Go to voice assist
    -->
    <integer name="config_longPressOnBackBehavior">0</integer>

    <!-- Allows activities to be launched on a long press on power during device setup. -->
    <bool name="config_allowStartActivityForLongPressOnPowerInSetup">false</bool>

    <!-- Control the behavior when the user short presses the power button.
            0 - Nothing
            1 - Go to sleep (doze)
            2 - Really go to sleep (don't doze)
            3 - Really go to sleep and go home (don't doze)
            4 - Go to home
            5 - Dismiss IME if shown. Otherwise go to home
    -->
    <integer name="config_shortPressOnPowerBehavior">1</integer>

    <!-- Control the behavior when the user double presses the power button.
            0 - Nothing
            1 - Toggle theater mode setting
            2 - Brightness boost
    -->
    <integer name="config_doublePressOnPowerBehavior">0</integer>

    <!-- Control the behavior when the user triple presses the power button.
            0 - Nothing
            1 - Toggle theater mode setting
            2 - Brightness boost
    -->
    <integer name="config_triplePressOnPowerBehavior">0</integer>

    <!-- Control the behavior when the user presses the sleep button.
            0 - Go to sleep (doze)
            1 - Go to sleep (doze) and go home
    -->
    <integer name="config_shortPressOnSleepBehavior">0</integer>

    <!-- Time to wait while a button is pressed before triggering a very long press. -->
    <integer name="config_veryLongPressTimeout">3500</integer>

    <!-- Package name for default keyguard appwidget [DO NOT TRANSLATE] -->
    <string name="widget_default_package_name" translatable="false"></string>

    <!-- Class name for default keyguard appwidget [DO NOT TRANSLATE] -->
    <string name="widget_default_class_name" translatable="false"></string>

    <!-- Indicate whether the SD card is accessible without removing the battery. -->
    <bool name="config_batterySdCardAccessibility">false</bool>

    <!-- List of file paths for USB host busses to exclude from USB host support.
         For example, if the first USB bus on the device is used to communicate
         with the modem or some other restricted hardware, add "/dev/bus/usb/001/"
         to this list.  If this is empty, no parts of the host USB bus will be excluded.
    -->
    <string-array name="config_usbHostBlacklist" translatable="false">
    </string-array>

    <!-- List of paths to serial ports that are available to the serial manager.
         for example, /dev/ttyUSB0
    -->
    <string-array translatable="false" name="config_serialPorts">
    </string-array>

    <!-- Vibrator pattern for feedback about a long screen/key press -->
    <integer-array name="config_longPressVibePattern">
        <item>0</item>
        <item>1</item>
        <item>20</item>
        <item>21</item>
    </integer-array>

    <!-- Vibrator pattern for feedback about touching a virtual key -->
    <integer-array name="config_virtualKeyVibePattern">
        <item>0</item>
        <item>10</item>
        <item>20</item>
        <item>30</item>
    </integer-array>

    <!-- Vibrator pattern for a very short but reliable vibration for soft keyboard tap -->
    <integer-array name="config_keyboardTapVibePattern">
        <item>40</item>
    </integer-array>

    <!-- Vibrator pattern for feedback when selecting an hour/minute tick of a Clock -->
    <integer-array name="config_clockTickVibePattern">
        <item>125</item>
        <item>30</item>
    </integer-array>

    <!-- Vibrator pattern for feedback when selecting a day/month/year date of a Calendar -->
    <integer-array name="config_calendarDateVibePattern">
        <item>125</item>
        <item>30</item>
    </integer-array>

    <!-- Vibrator pattern for feedback about booting with safe mode enabled -->
    <integer-array name="config_safeModeEnabledVibePattern">
        <item>0</item>
        <item>1</item>
        <item>20</item>
        <item>21</item>
        <item>500</item>
        <item>600</item>
    </integer-array>

    <!-- Vibrator pattern for feedback about hitting a scroll barrier -->
    <integer-array name="config_scrollBarrierVibePattern">
        <item>0</item>
        <item>15</item>
        <item>10</item>
        <item>10</item>
    </integer-array>

    <!-- The URI to associate with each ringtone effect constant, intended to be used with the
         android.os.VibrationEffect#get(Uri, Context) API.
         The position of the string in the string-array determines which ringtone effect is chosen.
         For example, if the URI passed into get match the third string in the string-array, then
         RINGTONE_3 will be the returned effect -->
    <string-array translatable="false" name="config_ringtoneEffectUris">
    </string-array>

    <!-- The default intensity level for haptic feedback. See
         Settings.System.HAPTIC_FEEDBACK_INTENSITY more details on the constant values and
         meanings. -->
    <integer name="config_defaultHapticFeedbackIntensity">2</integer>
    <!-- The default intensity level for notification vibrations. See
         Settings.System.NOTIFICATION_VIBRATION_INTENSITY more details on the constant values and
         meanings. -->
    <integer name="config_defaultNotificationVibrationIntensity">2</integer>

    <bool name="config_use_strict_phone_number_comparation">false</bool>

    <!-- Display low battery warning when battery level dips to this value.
         Also, the battery stats are flushed to disk when we hit this level.  -->
    <integer name="config_criticalBatteryWarningLevel">5</integer>

    <!-- Shutdown if the battery temperature exceeds (this value * 0.1) Celsius. -->
    <integer name="config_shutdownBatteryTemperature">680</integer>

    <!-- Display low battery warning when battery level dips to this value -->
    <integer name="config_lowBatteryWarningLevel">15</integer>

    <!-- The default suggested battery % at which we enable battery saver automatically.  -->
    <integer name="config_lowBatteryAutoTriggerDefaultLevel">15</integer>

    <!-- Close low battery warning when battery level reaches the lowBatteryWarningLevel
         plus this -->
    <integer name="config_lowBatteryCloseWarningBump">5</integer>

    <!-- Default color for notification LED. -->
    <color name="config_defaultNotificationColor">#ffffffff</color>

    <!-- Default LED on time for notification LED in milliseconds. -->
    <integer name="config_defaultNotificationLedOn">500</integer>

    <!-- Default LED off time for notification LED in milliseconds. -->
    <integer name="config_defaultNotificationLedOff">2000</integer>

    <!-- Default value for led color when battery is low on charge -->
    <integer name="config_notificationsBatteryLowARGB">0xFFFF0000</integer>

    <!-- Default value for led color when battery is medium charged -->
    <integer name="config_notificationsBatteryMediumARGB">0xFFFFFF00</integer>

    <!-- Default value for led color when battery is fully charged -->
    <integer name="config_notificationsBatteryFullARGB">0xFF00FF00</integer>

    <!-- Default value for LED on time when the battery is low on charge in miliseconds -->
    <integer name="config_notificationsBatteryLedOn">125</integer>

    <!-- Is the notification LED intrusive? Used to decide if there should be a disable option -->
    <bool name="config_intrusiveNotificationLed">false</bool>

    <!-- De we do icon badges? Used to decide if there should be a disable option-->
    <bool name="config_notificationBadging">true</bool>

    <!-- Default value for LED off time when the battery is low on charge in miliseconds -->
    <integer name="config_notificationsBatteryLedOff">2875</integer>

    <!-- Number of notifications to keep in the notification service historical archive -->
    <integer name="config_notificationServiceArchiveSize">100</integer>

    <!-- Allow the menu hard key to be disabled in LockScreen on some devices -->
    <bool name="config_disableMenuKeyInLockScreen">false</bool>

    <!-- Don't show lock screen before unlock screen (PIN/pattern/password) -->
    <bool name="config_enableLockBeforeUnlockScreen">false</bool>

    <!-- Disable lockscreen rotation by default -->
    <bool name="config_enableLockScreenRotation">false</bool>

    <!-- Enable lockscreen translucent decor by default -->
    <bool name="config_enableLockScreenTranslucentDecor">true</bool>

    <!-- Enable translucent decor by default -->
    <bool name="config_enableTranslucentDecor">true</bool>

    <!-- Is the device capable of hot swapping an UICC Card -->
    <bool name="config_hotswapCapable">false</bool>

    <!-- Component name of the ICC hotswap prompt for restart dialog -->
    <string name="config_iccHotswapPromptForRestartDialogComponent" translatable="false">@null</string>

    <!-- Enable puk unlockscreen by default.
         If unlock screen is disabled, the puk should be unlocked through Emergency Dialer -->
    <bool name="config_enable_puk_unlock_screen">true</bool>

    <!-- Enable emergency call when sim is locked or puk locked. Some countries/carriers do not
         allow emergency calls to be placed without the IMSI, which is locked in the SIM.
         If so, this should be set to 'false' in an overlay. -->
    <bool name="config_enable_emergency_call_while_sim_locked">true</bool>

    <!-- Is the lock-screen disabled for new users by default -->
    <bool name="config_disableLockscreenByDefault">false</bool>

    <!-- If true, enables verification of the lockscreen credential in the factory reset protection
        flow. This should be true if gatekeeper / weaver credentials can still be checked after a
        factory reset. -->
    <bool name="config_enableCredentialFactoryResetProtection">true</bool>

    <!-- Control the behavior when the user long presses the home button.
            0 - Nothing
            1 - Launch all apps intent
            2 - Launch assist intent
         This needs to match the constants in
         policy/src/com/android/internal/policy/impl/PhoneWindowManager.java
    -->
    <integer name="config_longPressOnHomeBehavior">0</integer>

    <!-- Control the behavior when the user double-taps the home button.
            0 - Nothing
            1 - Recent apps view in SystemUI
         This needs to match the constants in
         policy/src/com/android/internal/policy/impl/PhoneWindowManager.java
    -->
    <integer name="config_doubleTapOnHomeBehavior">0</integer>

    <!-- Minimum screen brightness setting allowed by the power manager.
         The user is forbidden from setting the brightness below this level. -->
    <integer name="config_screenBrightnessSettingMinimum">10</integer>

    <!-- Maximum screen brightness allowed by the power manager.
         The user is forbidden from setting the brightness above this level. -->
    <integer name="config_screenBrightnessSettingMaximum">255</integer>

    <!-- Default screen brightness setting.
         Must be in the range specified by minimum and maximum. -->
    <integer name="config_screenBrightnessSettingDefault">102</integer>

    <!-- Default screen brightness for VR setting. -->
    <integer name="config_screenBrightnessForVrSettingDefault">86</integer>

    <!-- Minimum screen brightness setting allowed for VR. Device panels start increasing pulse
         width as brightness decreases below this theshold. -->
    <integer name="config_screenBrightnessForVrSettingMinimum">79</integer>

    <!-- Maximum screen brightness setting allowed for VR. -->
    <integer name="config_screenBrightnessForVrSettingMaximum">255</integer>

    <!-- Screen brightness used to dim the screen while dozing in a very low power state.
         May be less than the minimum allowed brightness setting
         that can be set by the user. -->
    <integer name="config_screenBrightnessDoze">1</integer>

    <!-- Delay that allows some content to arrive at the display before switching
         from DOZE to ON. -->
    <integer name="config_wakeUpDelayDoze">0</integer>

    <!-- Whether or not to skip the initial brightness ramps when the display transitions to
         STATE_ON. Setting this to true will skip the brightness ramp to the last stored active
         brightness value and will repeat for the following ramp if autobrightness is enabled. -->
    <bool name="config_skipScreenOnBrightnessRamp">false</bool>

    <!-- Allow automatic adjusting of the screen brightness while dozing in low power state. -->
    <bool name="config_allowAutoBrightnessWhileDozing">false</bool>

    <!-- Stability requirements in milliseconds for accepting a new brightness level.  This is used
         for debouncing the light sensor.  Different constants are used to debounce the light sensor
         when adapting to brighter or darker environments.  This parameter controls how quickly
         brightness changes occur in response to an observed change in light level that exceeds the
         hysteresis threshold. -->
    <integer name="config_autoBrightnessBrighteningLightDebounce">4000</integer>
    <integer name="config_autoBrightnessDarkeningLightDebounce">8000</integer>

    <!-- Initial light sensor event rate in milliseconds for automatic brightness control. This is
         used for obtaining the first light sample when the device stops dozing.

         Set this to -1 to disable this feature. -->
    <integer name="config_autoBrightnessInitialLightSensorRate">-1</integer>

    <!-- Light sensor event rate in milliseconds for automatic brightness control. -->
    <integer name="config_autoBrightnessLightSensorRate">250</integer>

    <!-- The maximum range of gamma adjustment possible using the screen
         auto-brightness adjustment setting. -->
    <fraction name="config_autoBrightnessAdjustmentMaxGamma">300%</fraction>

    <!-- If we allow automatic adjustment of screen brightness while dozing, how many times we want
         to reduce it to preserve the battery. Value of 100% means no scaling. -->
    <fraction name="config_screenAutoBrightnessDozeScaleFactor">100%</fraction>

    <!-- When the screen is turned on, the previous estimate of the ambient light level at the time
         the screen was turned off is restored and is used to determine the initial screen
         brightness.

         If this flag is true, then the ambient light level estimate will be promptly recomputed
         after the warm-up interface and the screen brightness will be adjusted immediately.

         If this flag is false, then the ambient light level estimate will be adjusted more
         gradually in the same manner that normally happens when the screen is on according to the
         brightening or dimming debounce thresholds.  As a result, it may take somewhat longer to
         adapt to the environment.  This mode may be better suited for watches. -->
    <bool name="config_autoBrightnessResetAmbientLuxAfterWarmUp">true</bool>

    <!-- Screen brightness used to dim the screen when the user activity
         timeout expires.  May be less than the minimum allowed brightness setting
         that can be set by the user. -->
    <integer name="config_screenBrightnessDim">10</integer>

    <!-- Minimum allowable screen brightness to use in a very dark room.
         This value sets the floor for the darkest possible auto-brightness
         adjustment.  It is expected to be somewhat less than the first entry in
         config_autoBrightnessLcdBacklightValues so as to allow the user to have
         some range of adjustment to dim the screen further than usual in very
         dark rooms. The contents of the screen must still be clearly visible
         in darkness (although they may not be visible in a bright room). -->
    <integer name="config_screenBrightnessDark">1</integer>

    <!-- Array of lux values to define the minimum brightness curve, which guarantees that any
         brightness curve that dips below it is rejected by the system.
         This prevents auto-brightness from setting the screen so dark as to prevent the user from
         resetting or disabling it.

         The values must be non-negative and strictly increasing, and correspond to the values in
         the config_minimumBrightnessCurveNits array. -->
    <array name="config_minimumBrightnessCurveLux">
        <item>0.0</item>
        <item>2000.0</item>
        <item>4000.0</item>
    </array>

    <!-- Array of nits values to define the minimum brightness curve, which guarantees that any
         brightness curve that dips below it is rejected by the system.
         This should map lux to the absolute minimum nits that are still readable in that ambient
         brightness.

         The values must be non-negative and non-decreasing, and correspond to the values in the
         config_minimumBrightnessCurveLux array. -->
    <array name="config_minimumBrightnessCurveNits">
        <item>0.0</item>
        <item>50.0</item>
        <item>90.0</item>
    </array>

    <!-- Array of light sensor lux values to define our levels for auto backlight brightness support.
         The N entries of this array define N + 1 control points as follows:
         (1-based arrays)

         Point 1:            (0, value[1]):             lux <= 0
         Point 2:     (level[1], value[2]):  0        < lux <= level[1]
         Point 3:     (level[2], value[3]):  level[2] < lux <= level[3]
         ...
         Point N+1: (level[N], value[N+1]):  level[N] < lux

         The control points must be strictly increasing.  Each control point
         corresponds to an entry in the brightness backlight values arrays.
         For example, if lux == level[1] (first element of the levels array)
         then the brightness will be determined by value[2] (second element
         of the brightness values array).

         Spline interpolation is used to determine the auto-brightness
         backlight values for lux levels between these control points.

         Must be overridden in platform specific overlays -->
    <integer-array name="config_autoBrightnessLevels">
    </integer-array>

    <!-- Array of output values for LCD backlight corresponding to the lux values
         in the config_autoBrightnessLevels array.  This array should have size one greater
         than the size of the config_autoBrightnessLevels array.
         The brightness values must be between 0 and 255 and be non-decreasing.
         This must be overridden in platform specific overlays -->
    <integer-array name="config_autoBrightnessLcdBacklightValues">
    </integer-array>

    <!-- Array of desired screen brightness in nits corresponding to the lux values
         in the config_autoBrightnessLevels array. As with config_screenBrightnessMinimumNits and
         config_screenBrightnessMaximumNits, the display brightness is defined as the measured
         brightness of an all-white image.

         If this is defined then:
            - config_autoBrightnessLcdBacklightValues should not be defined
            - config_screenBrightnessNits must be defined
            - config_screenBrightnessBacklight must be defined

         This array should have size one greater than the size of the config_autoBrightnessLevels
         array. The brightness values must be non-negative and non-decreasing. This must be
         overridden in platform specific overlays -->
    <array name="config_autoBrightnessDisplayValuesNits">
    </array>

    <!-- Array of output values for button backlight corresponding to the luX values
         in the config_autoBrightnessLevels array.  This array should have size one greater
         than the size of the config_autoBrightnessLevels array.
         The brightness values must be between 0 and 255 and be non-decreasing.
         This must be overridden in platform specific overlays -->
    <integer-array name="config_autoBrightnessButtonBacklightValues">
    </integer-array>

    <!-- Array of output values for keyboard backlight corresponding to the lux values
         in the config_autoBrightnessLevels array.  This array should have size one greater
         than the size of the config_autoBrightnessLevels array.
         The brightness values must be between 0 and 255 and be non-decreasing.
         This must be overridden in platform specific overlays -->
    <integer-array name="config_autoBrightnessKeyboardBacklightValues">
    </integer-array>

    <!-- Array of hysteresis constraint values for brightening, represented as tenths of a
         percent. The length of this array is assumed to be one greater than
         config_dynamicHysteresisLuxLevels. The brightening threshold is calculated as
         lux * (1.0f + CONSTRAINT_VALUE). When the current lux is higher than this threshold,
         the screen brightness is recalculated. See the config_dynamicHysteresisLuxLevels
         description for how the constraint value is chosen. -->
    <integer-array name="config_dynamicHysteresisBrightLevels">
        <item>100</item>
    </integer-array>

    <!-- Array of hysteresis constraint values for darkening, represented as tenths of a
         percent. The length of this array is assumed to be one greater than
         config_dynamicHysteresisLuxLevels. The darkening threshold is calculated as
         lux * (1.0f - CONSTRAINT_VALUE). When the current lux is lower than this threshold,
         the screen brightness is recalculated. See the config_dynamicHysteresisLuxLevels
         description for how the constraint value is chosen. -->
    <integer-array name="config_dynamicHysteresisDarkLevels">
        <item>200</item>
    </integer-array>

    <!-- An array describing the screen's backlight values corresponding to the brightness
         values in the config_screenBrightnessNits array.

         This array should be equal in size to config_screenBrightnessBacklight. -->
    <integer-array name="config_screenBrightnessBacklight">
    </integer-array>

    <!-- An array of floats describing the screen brightness in nits corresponding to the backlight
         values in the config_screenBrightnessBacklight array.  On OLED displays these  values
         should be measured with an all white image while the display is in the fully on state.
         Note that this value should *not* reflect the maximum brightness value for any high
         brightness modes but only the maximum brightness value obtainable in a sustainable manner.

         This array should be equal in size to config_screenBrightnessBacklight -->
    <array name="config_screenBrightnessNits">
    </array>


    <!-- Array of ambient lux threshold values. This is used for determining hysteresis constraint
         values by calculating the index to use for lookup and then setting the constraint value
         to the corresponding value of the array. The new brightening hysteresis constraint value
         is the n-th element of config_dynamicHysteresisBrightLevels, and the new darkening
         hysteresis constraint value is the n-th element of config_dynamicHysteresisDarkLevels.

         The (zero-based) index is calculated as follows: (MAX is the largest index of the array)
         condition                      calculated index
         value < lux[0]                 0
         lux[n] <= value < lux[n+1]     n+1
         lux[MAX] <= value              MAX+1 -->
    <integer-array name="config_dynamicHysteresisLuxLevels">
    </integer-array>

    <!-- Amount of time it takes for the light sensor to warm up in milliseconds.
         For this time after the screen turns on, the Power Manager
         will not debounce light sensor readings -->
    <integer name="config_lightSensorWarmupTime">0</integer>

    <!-- Enables swipe versus poly-finger touch disambiguation in the KeyboardView -->
    <bool name="config_swipeDisambiguation">true</bool>

    <!-- Specifies the amount of time to disable virtual keys after the screen is touched
         in order to filter out accidental virtual key presses due to swiping gestures
         or taps near the edge of the display.  May be 0 to disable the feature.
         It is recommended that this value be no more than 250 ms.
         This feature should be disabled for most devices. -->
    <integer name="config_virtualKeyQuietTimeMillis">0</integer>

    <!-- A list of potential packages, in priority order, that may contain an
         ephemeral resolver. Each package will be be queried for a component
         that has been granted the PACKAGE_EPHEMERAL_AGENT permission.
         This may be empty if ephemeral apps are not supported. -->
    <string-array name="config_ephemeralResolverPackage" translatable="false">
        <!-- Add packages here -->
    </string-array>

    <!-- Component name of the default wallpaper. This will be ImageWallpaper if not
         specified -->
    <string name="default_wallpaper_component" translatable="false">@null</string>

    <!-- By default a product has no distinct default lock wallpaper -->
    <item name="default_lock_wallpaper" type="drawable">@null</item>

    <!-- Component name of the built in wallpaper used to display bitmap wallpapers. This must not be null. -->
    <string name="image_wallpaper_component" translatable="false">com.android.systemui/com.android.systemui.ImageWallpaper</string>

    <!-- True if WallpaperService is enabled -->
    <bool name="config_enableWallpaperService">true</bool>

    <!-- True if the device should block turning display on at boot until wallpaper is ready -->
    <bool name="config_checkWallpaperAtBoot">true</bool>

    <!-- Class name of WallpaperManagerService. -->
    <string name="config_wallpaperManagerServiceName">com.android.server.wallpaper.WallpaperManagerService</string>

    <!-- Enables the TimeZoneRuleManager service. This is the master switch for the updateable time
         zone update mechanism. -->
    <bool name="config_enableUpdateableTimeZoneRules">false</bool>

    <!-- Enables APK-based time zone update triggering. Set this to false when updates are triggered
         via external events and not by APK updates. For example, if an updater checks with a server
         on a regular schedule.
         [This is only used if config_enableUpdateableTimeZoneRules is true.] -->
    <bool name="config_timeZoneRulesUpdateTrackingEnabled">false</bool>

    <!-- The package of the time zone rules updater application. Expected to be the same
         for all Android devices that support APK-based time zone rule updates.
         A package-targeted com.android.intent.action.timezone.TRIGGER_RULES_UPDATE_CHECK intent
         will be sent to the updater app if the system server detects an update to the updater or
         data app packages.
         The package referenced here must have the android.permission.UPDATE_TIME_ZONE_RULES
         permission.
         [This is only used if config_enableUpdateableTimeZoneRules and
         config_timeZoneRulesUpdateTrackingEnabled are true.] -->
    <string name="config_timeZoneRulesUpdaterPackage" translatable="false">com.android.timezone.updater</string>

    <!-- The package of the time zone rules data application. Expected to be configured
         by OEMs to reference their own priv-app APK package.
         A package-targeted com.android.intent.action.timezone.TRIGGER_RULES_UPDATE_CHECK intent
         will be sent to the updater app if the system server detects an update to the updater or
         data app packages.
         [This is only used if config_enableUpdateableTimeZoneRules and
         config_timeZoneRulesUpdateTrackingEnabled are true.] -->
    <string name="config_timeZoneRulesDataPackage" translatable="false"></string>

    <!-- The allowed time in milliseconds between an update check intent being broadcast and the
         response being considered overdue. Reliability triggers will not fire in this time.
         [This is only used if config_enableUpdateableTimeZoneRules and
         config_timeZoneRulesUpdateTrackingEnabled are true.] -->
    <!-- 5 minutes -->
    <integer name="config_timeZoneRulesCheckTimeMillisAllowed">300000</integer>

    <!-- The number of times a time zone update check is allowed to fail before the system will stop
         reacting to reliability triggers.
         [This is only used if config_enableUpdateableTimeZoneRules and
         config_timeZoneRulesUpdateTrackingEnabled are true.] -->
    <integer name="config_timeZoneRulesCheckRetryCount">5</integer>

    <!-- Whether to enable network location overlay which allows network
         location provider to be replaced by an app at run-time. When disabled,
         only the config_networkLocationProviderPackageName package will be
         searched for network location provider, otherwise packages whose
         signature matches the signatures of config_locationProviderPackageNames
         will be searched, and the service with the highest version number will
         be picked. Anyone who wants to disable the overlay mechanism can set it
         to false.
         -->
    <bool name="config_enableNetworkLocationOverlay" translatable="false">true</bool>
    <!-- Package name providing network location support. Used only when
         config_enableNetworkLocationOverlay is false. -->
    <string name="config_networkLocationProviderPackageName" translatable="false">@null</string>

    <!-- Whether to enable fused location provider overlay which allows fused
         location provider to be replaced by an app at run-time. When disabled,
         only the config_fusedLocationProviderPackageName package will be
         searched for fused location provider, otherwise packages whose
         signature matches the signatures of config_locationProviderPackageNames
         will be searched, and the service with the highest version number will
         be picked. Anyone who wants to disable the overlay mechanism can set it
         to false.
         -->
    <bool name="config_enableFusedLocationOverlay" translatable="false">true</bool>
    <!-- Package name providing fused location support. Used only when
         config_enableFusedLocationOverlay is false. -->
    <string name="config_fusedLocationProviderPackageName" translatable="false">com.android.location.fused</string>

    <!-- The package name of the default network recommendation app.
         A network recommendation provider must:
             * Be granted the SCORE_NETWORKS permission.
             * Be granted the ACCESS_COARSE_LOCATION permission.
             * Include a Service for the android.net.scoring.RECOMMEND_NETWORKS action
               protected by the BIND_NETWORK_RECOMMENDATION_SERVICE permission.

         This must be set to a valid network recommendation app or empty.
     -->
    <string name="config_defaultNetworkRecommendationProviderPackage" translatable="false"></string>

    <!-- Whether to enable Hardware FLP overlay which allows Hardware FLP to be
         replaced by an app at run-time. When disabled, only the
         config_hardwareFlpPackageName package will be searched for Hardware Flp,
         otherwise packages whose signature matches the signatures of
         config_locationProviderPackageNames will be searched, and the service
         with the highest version number will be picked. Anyone who wants to
         disable the overlay mechanism can set it to false.
         -->
    <bool name="config_enableHardwareFlpOverlay" translatable="false">true</bool>
    <!-- Package name providing Hardware Flp. Used only when
         config_enableHardwareFlpOverlay is false. -->
    <string name="config_hardwareFlpPackageName" translatable="false">com.android.location.fused</string>

    <!-- Whether to enable geocoder overlay which allows geocoder to be replaced
         by an app at run-time. When disabled, only the
         config_geocoderProviderPackageName package will be searched for
         geocoder, otherwise packages whose signature matches the signatures of
         config_locationProviderPackageNames will be searched, and the service
         with the highest version number will be picked. Anyone who wants to
         disable the overlay mechanism can set it to false.
         -->
    <bool name="config_enableGeocoderOverlay" translatable="false">true</bool>
    <!-- Package name providing geocoder API support. Used only when
         config_enableGeocoderOverlay is false. -->
    <string name="config_geocoderProviderPackageName" translatable="false">@null</string>

    <!-- Whether to enable geofence overlay which allows geofence to be replaced
         by an app at run-time. When disabled, only the
         config_geofenceProviderPackageName package will be searched for
         geofence implementation, otherwise packages whose signature matches the
         signatures of config_locationProviderPackageNames will be searched, and
         the service with the highest version number will be picked. Anyone who
         wants to disable the overlay mechanism can set it to false.
         -->
    <bool name="config_enableGeofenceOverlay" translatable="false">true</bool>
    <!-- Package name providing geofence API support. Used only when
         config_enableGeofenceOverlay is false. -->
    <string name="config_geofenceProviderPackageName" translatable="false">@null</string>

    <!-- Whether to enable Hardware Activity-Recognition overlay which allows Hardware
         Activity-Recognition to be replaced by an app at run-time. When disabled, only the
         config_activityRecognitionHardwarePackageName package will be searched for
         its implementation, otherwise packages whose signature matches the
         signatures of config_locationProviderPackageNames will be searched, and
         the service with the highest version number will be picked. Anyone who
         wants to disable the overlay mechanism can set it to false.
         -->
    <bool name="config_enableActivityRecognitionHardwareOverlay" translatable="false">true</bool>
    <!-- Package name providing Hardware Activity-Recognition API support. Used only when
         config_enableActivityRecognitionHardwareOverlay is false. -->
    <string name="config_activityRecognitionHardwarePackageName" translatable="false">@null</string>

    <!-- Package name(s) containing location provider support.
         These packages can contain services implementing location providers,
         such as the Geocode Provider, Network Location Provider, and
         Fused Location Provider. They will each be searched for
         service components implementing these providers.
         It is strongly recommended that the packages explicitly named
         below are on the system image, so that they will not map to
         a 3rd party application.
         The location framework also has support for installation
         of new location providers at run-time. The new package does not
         have to be explicitly listed here, however it must have a signature
         that matches the signature of at least one package on this list.
         -->
    <string-array name="config_locationProviderPackageNames" translatable="false">
        <!-- The standard AOSP fused location provider -->
        <item>com.android.location.fused</item>
    </string-array>

    <!-- This string array can be overriden to enable test location providers initially. -->
    <!-- Array of "[locationProviderName],[requiresNetwork],
         [requiresSatellite],[requiresCell],[hasMonetaryCost],
         [supportAltitute],[supportsSpeed],[supportsBearing],
         [powerRequirement],[accuracy]" -->
    <!-- powerRequirement is defined in android.location.Criteria
         0 = NO_REQUIREMENT / 1 = POWER_LOW / 2 = POWER_MEDIUM / 3 = POWER_HIGH -->
    <!-- accuracy is defined in anroid.location.Criteria
         1 = ACCURACY_FINE / 2 = ACCURACY_COARSE -->
    <string-array name="config_testLocationProviders" translatable="false">
        <!-- Example test network location provider
        <item>network,false,false,false,false,true,true,true,1,2</item>
        -->
    </string-array>

    <!-- Component name of the combo network location provider. -->
    <string name="config_comboNetworkLocationProvider" translatable="false">com.qualcomm.location</string>

    <!-- Boolean indicating if current platform supports bluetooth SCO for off call
    use cases -->
    <bool name="config_bluetooth_sco_off_call">true</bool>

    <!-- Boolean indicating if current platform supports bluetooth wide band
         speech -->
    <bool name="config_bluetooth_wide_band_speech">true</bool>

    <!-- Boolean indicating if current platform need do one-time bluetooth address
         re-validation -->
    <bool name="config_bluetooth_address_validation">false</bool>

    <!-- Boolean indicating if current platform supports BLE peripheral mode -->
    <bool name="config_bluetooth_le_peripheral_mode_supported">false</bool>

    <!-- Boolean indicating if current platform supports HFP inband ringing -->
    <bool name="config_bluetooth_hfp_inband_ringing_support">false</bool>

    <!-- Max number of scan filters supported by blutooth controller. 0 if the
         device does not support hardware scan filters-->
    <integer translatable="false" name="config_bluetooth_max_scan_filters">0</integer>

    <!-- Max number of advertisers supported by bluetooth controller. 0 if the
         device does not support multiple advertisement-->
    <integer translatable="false" name="config_bluetooth_max_advertisers">0</integer>

    <!-- Idle current for bluetooth controller. 0 by default-->
    <integer translatable="false" name="config_bluetooth_idle_cur_ma">0</integer>

    <!-- Rx current for bluetooth controller. 0 by default-->
    <integer translatable="false" name="config_bluetooth_rx_cur_ma">0</integer>

    <!-- Tx current for bluetooth controller. 0 by default-->
    <integer translatable="false" name="config_bluetooth_tx_cur_ma">0</integer>

    <!-- Operating volatage for bluetooth controller. 0 by default-->
    <integer translatable="false" name="config_bluetooth_operating_voltage_mv">0</integer>

    <!-- Max number of connected audio devices supported by Bluetooth stack -->
    <integer name="config_bluetooth_max_connected_audio_devices">5</integer>

    <!-- Whether supported profiles should be reloaded upon enabling bluetooth -->
    <bool name="config_bluetooth_reload_supported_profiles_when_enabled">false</bool>

    <!-- Enabling autoconnect over pan -->
    <bool name="config_bluetooth_pan_enable_autoconnect">false</bool>

    <!-- The default data-use polling period. -->
    <integer name="config_datause_polling_period_sec">600</integer>

    <!-- The default data-use threshold in bytes. 0 disables-->
    <integer name="config_datause_threshold_bytes">0</integer>

    <!-- The default reduced-datarate value in kilobits per sec -->
    <integer name="config_datause_throttle_kbitsps">300</integer>

    <!-- The default iface on which to monitor data use -->
    <string name="config_datause_iface" translatable="false">rmnet0</string>

    <!-- The default reduced-datarate notification mask -->
    <!-- 2 means give warning -->
    <integer name="config_datause_notification_type">2</integer>

    <!-- If Voice Radio Technology is RIL_RADIO_TECHNOLOGY_LTE:14 or
         RIL_RADIO_TECHNOLOGY_UNKNOWN:0 this is the value that should be used instead.
         A configuration value of RIL_RADIO_TECHNOLOGY_UNKNOWN:0 means
         there is no replacement value and that the default assumption
         for phone type (GSM) should be used. -->
    <integer name="config_volte_replacement_rat">0</integer>

    <!-- Flag indicating whether the current device is "voice capable".
         If true, this means that the device supports circuit-switched
         (i.e. voice) phone calls over the telephony network, and is
         allowed to display the in-call UI while a cellular voice call is
         active.  This can be overridden to false for "data only" devices
         which can't make voice calls and don't support any in-call UI.

         Note: this flag is subtly different from the
         PackageManager.FEATURE_TELEPHONY system feature, which is
         available on *any* device with a telephony radio, even if the
         device is data-only. -->
    <bool name="config_voice_capable">true</bool>

    <!-- Flag indicating whether all audio streams should be mapped to
         one single stream. If true, all audio streams are mapped to
         STREAM_MUSIC as if it's on TV platform. -->
    <bool name="config_single_volume">false</bool>

    <!-- Flag indicating that an outbound call must have a call capable phone account
         that has declared it can process the call's handle. -->
    <bool name="config_requireCallCapableAccountForHandle">false</bool>

    <!-- Flag indicating if the user is notified when the mobile network access is restricted -->
    <bool name="config_user_notification_of_restrictied_mobile_access">true</bool>

    <!-- Flag indicating whether the current device allows sms service.
         If true, this means that the device supports both sending and
         receiving sms via the telephony network.
         This can be overridden to false for "data only" devices
         which can't send and receive sms message.

         Note: Disable SMS also disable voicemail waiting sms,
               cell broadcasting sms, and MMS. -->
    <bool name="config_sms_capable">true</bool>

    <!-- Default SMS Application. This will be the default SMS application when
         the phone first boots. The user can then change the default app to one
         of their choosing.
         This can be overridden for devices where a different default SMS
         application is desired.

         If this string is empty or the specified package does not exist, then
         the platform will search for an SMS app and use that (if there is one)-->
    <string name="default_sms_application" translatable="false">com.android.messaging</string>

    <!-- Default web browser.  This is the package name of the application that will
         be the default browser when the device first boots.  Afterwards the user
         can select whatever browser app they wish to use as the default.

         If this string is empty or the specified package does not exist, then
         the behavior will be as though no app was named as an explicit default. -->
    <string name="default_browser" translatable="false"></string>

    <!-- Enable/disable default bluetooth profiles:
        HSP_AG, ObexObjectPush, Audio, NAP -->
    <bool name="config_bluetooth_default_profiles">true</bool>

    <!-- IP address of the dns server to use if nobody else suggests one -->
    <string name="config_default_dns_server" translatable="false">8.8.8.8</string>

    <!-- The default mobile provisioning apn. Empty by default, maybe overridden by
         an mcc/mnc specific config.xml -->
    <string name="mobile_provisioning_apn" translatable="false"></string>

    <!-- The default mobile provisioning url. Empty by default, maybe overridden by
         an mcc/mnc specific config.xml -->
    <string name="mobile_provisioning_url" translatable="false"></string>

    <!-- The default character set for GsmAlphabet -->
    <!-- Empty string means MBCS is not considered -->
    <string name="gsm_alphabet_default_charset" translatable="false"></string>

    <!-- Enables SIP on WIFI only -->
    <bool name="config_sip_wifi_only">false</bool>

    <!-- Enables built-in SIP phone capability -->
    <bool name="config_built_in_sip_phone">true</bool>

    <!-- Boolean indicating if restoring network selection should be skipped -->
    <!-- The restoring is handled by modem if it is true-->
    <bool translatable="false" name="skip_restoring_network_selection">false</bool>

    <!-- Maximum number of database connections opened and managed by framework layer
         to handle queries on each database when using Write-Ahead Logging. -->
    <integer name="db_connection_pool_size">4</integer>

    <!-- The default journal mode to use use when Write-Ahead Logging is not active.
         Choices are: OFF, DELETE, TRUNCATE, PERSIST and MEMORY.
         PERSIST may improve performance by reducing how often journal blocks are
         reallocated (compared to truncation) resulting in better data block locality
         and less churn of the storage media.

         The PERSIST mode results in data persisting in the journal beyond the life of
         a transaction, so it interacts poorly with SECURE_DELETE. -->
    <string name="db_default_journal_mode" translatable="false">TRUNCATE</string>

    <!-- Enables compatibility WAL mode.
         In this mode, only database journal mode will be changed, connection pool
         size will still be limited to a single connection. -->
    <bool name="db_compatibility_wal_supported">true</bool>

    <!-- Maximum size of the persistent journal file in bytes.
         If the journal file grows to be larger than this amount then SQLite will
         truncate it after committing the transaction. -->
    <integer name="db_journal_size_limit">524288</integer>

    <!-- When opening a database with WAL enabled and if the wal file already exists and larger
         than this size in bytes, we'll truncate it. -->
    <integer name="db_wal_truncate_size">1048576</integer>

    <!-- The database synchronization mode when using the default journal mode.
         FULL is safest and preserves durability at the cost of extra fsyncs.
         NORMAL also preserves durability in non-WAL modes and uses checksums to ensure
         integrity although there is a small chance that an error might go unnoticed.
         Choices are: FULL, NORMAL, OFF. -->
    <string name="db_default_sync_mode" translatable="false">FULL</string>

    <!-- The database synchronization mode when using Write-Ahead Logging.
         From https://www.sqlite.org/pragma.html#pragma_synchronous:
         WAL mode is safe from corruption with synchronous=NORMAL, and probably DELETE mode is safe
         too on modern filesystems. WAL mode is always consistent with synchronous=NORMAL, but WAL
         mode does lose durability. A transaction committed in WAL mode with
         synchronous=NORMAL might roll back following a power loss or system crash.
         Transactions are durable across application crashes regardless of the synchronous setting
         or journal mode. The synchronous=NORMAL setting is a good choice for most applications
         running in WAL mode.
         Choices are: FULL, NORMAL, OFF. -->
    <string name="db_wal_sync_mode" translatable="false">NORMAL</string>

    <!-- The Write-Ahead Log auto-checkpoint interval in database pages (typically 1 to 4KB).
         The log is checkpointed automatically whenever it exceeds this many pages.
         When a database is reopened, its journal mode is set back to the default
         journal mode, which may cause a checkpoint operation to occur.  Checkpoints
         can also happen at other times when transactions are committed.
         The bigger the WAL file, the longer a checkpoint operation takes, so we try
         to keep the WAL file relatively small to avoid long delays.
         The size of the WAL file is also constrained by 'db_journal_size_limit'. -->
    <integer name="db_wal_autocheckpoint">100</integer>

    <!-- The number of milliseconds that SQLite connection is allowed to be idle before it
         is closed and removed from the pool -->
    <integer name="db_default_idle_connection_timeout">30000</integer>

    <!-- Max space (in MB) allocated to DownloadManager to store the downloaded
         files if they are to be stored in DownloadManager's data dir,
         which typically is /data/data/com.android.providers.downloads/files -->
    <integer name="config_downloadDataDirSize">200</integer>

    <!-- Max number of downloads allowed to proceed concurrently -->
    <integer name="config_MaxConcurrentDownloadsAllowed">5</integer>

    <!-- When the free space available in DownloadManager's data dir falls
         below the percentage value specified by this param, DownloadManager
         starts removing files to try to make percentage of available
         free space above this threshold value. -->
    <integer name="config_downloadDataDirLowSpaceThreshold">10</integer>

    <!-- The URL that should be sent in an x-wap-profile header with an HTTP request,
         as defined in the Open Mobile Alliance User Agent Profile specification
         OMA-TS-UAProf-V2_0-20060206-A Section 8.1.1.1. If the URL contains a '%s'
         format string then that substring will be replaced with the value of
         Build.MODEL. The format string shall not be escaped. -->
    <string name="config_useragentprofile_url" translatable="false"></string>

    <!-- When a database query is executed, the results returned are paginated
         in pages of size (in KB) indicated by this value -->
    <integer name="config_cursorWindowSize">2048</integer>

    <!-- Sets whether menu shortcuts should be displayed on panel menus when
         a keyboard is present. -->
    <bool name="config_showMenuShortcutsWhenKeyboardPresent">false</bool>

    <!-- Do not translate. Defines the slots is Two Digit Number for dialing normally not USSD -->
    <string-array name="config_twoDigitNumberPattern" translatable="false">
    </string-array>

    <!-- If this value is true, Sms encoded as octet is decoded by utf8 decoder.
         If false, decoded by Latin decoder. -->
    <bool name="config_sms_utf8_support">false</bool>

    <!-- If this value is true, The mms content-disposition field is supported correctly.
         If false, Content-disposition fragments are ignored -->
    <bool name="config_mms_content_disposition_support">true</bool>

    <!-- MMS user agent string -->
    <string name="config_mms_user_agent" translatable="false"></string>

    <!-- MMS user agent prolfile url -->
    <string name="config_mms_user_agent_profile_url" translatable="false"></string>

    <!-- National Language Identifier codes for the following two config items.
         (from 3GPP TS 23.038 V9.1.1 Table 6.2.1.2.4.1):
          0  - reserved
          1  - Turkish
          2  - Spanish (single shift table only)
          3  - Portuguese
          4  - Bengali
          5  - Gujarati
          6  - Hindi
          7  - Kannada
          8  - Malayalam
          9  - Oriya
         10  - Punjabi
         11  - Tamil
         12  - Telugu
         13  - Urdu
         14+ - reserved -->

    <!-- National language single shift tables to enable for SMS encoding.
         Decoding is always enabled. 3GPP TS 23.038 states that this feature
         should not be enabled until a formal request is issued by the relevant
         national regulatory body. Array elements are codes from the table above.
         Example 1: devices sold in Turkey must include table 1 to conform with
           By-Law Number 27230. (http://www.btk.gov.tr/eng/pdf/2009/BY-LAW_SMS.pdf)
         Example 2: devices sold in India should include tables 4 through 13
           to enable use of the new Release 9 tables for Indic languages. -->
    <integer-array name="config_sms_enabled_single_shift_tables"></integer-array>

    <!-- National language locking shift tables to enable for SMS encoding.
         Decoding is always enabled. 3GPP TS 23.038 states that this feature
         should not be enabled until a formal request is issued by the relevant
         national regulatory body. Array elements are codes from the table above.
         Example 1: devices sold in Turkey must include table 1 after the
           Turkish Telecommunication Authority requires locking shift encoding
           to be enabled (est. July 2012). (http://www.btk.gov.tr/eng/pdf/2009/BY-LAW_SMS.pdf)
           See also: http://www.mobitech.com.tr/tr/ersanozturkblog_en/index.php?entry=entry090223-160014
         Example 2: devices sold in India should include tables 4 through 13
         to enable use of the new Release 9 tables for Indic languages. -->
    <integer-array name="config_sms_enabled_locking_shift_tables"></integer-array>

    <!-- Set to true if the RSSI should always display CDMA signal strength even on EVDO -->
    <bool name="config_alwaysUseCdmaRssi">false</bool>


    <!-- If this value is true, duplicate Source/Destination port fields
         in WDP header of some carriers OMADM wap push are supported.
         ex: MSGTYPE-TotalSegments-CurrentSegment
             -SourcePortDestPort-SourcePortDestPort-OMADM PDU
         If false, not supported. -->
    <bool name="config_duplicate_port_omadm_wappush">false</bool>

    <!-- Maximum numerical value that will be shown in a status bar
         notification icon or in the notification itself. Will be replaced
         with @string/status_bar_notification_info_overflow when shown in the
         UI. -->
    <integer name="status_bar_notification_info_maxnum">999</integer>

    <!-- Path to an ISO image to be shared with via USB mass storage.
         This is intended to allow packaging drivers or tools for installation on a PC. -->
    <string translatable="false" name="config_isoImagePath"></string>

    <!-- Whether a software navigation bar should be shown. NOTE: in the future this may be
         autodetected from the Configuration. -->
    <bool name="config_showNavigationBar">false</bool>

    <!-- Whether action menu items should be displayed in ALLCAPS or not.
         Defaults to true. If this is not appropriate for specific locales
         it should be disabled in that locale's resources. -->
    <bool name="config_actionMenuItemAllCaps">true</bool>

    <!-- Remote server that can provide NTP responses. -->
    <string translatable="false" name="config_ntpServer">time.android.com</string>
    <!-- Normal polling frequency in milliseconds -->
    <integer name="config_ntpPollingInterval">86400000</integer>
    <!-- Try-again polling interval in milliseconds, in case the network request failed -->
    <integer name="config_ntpPollingIntervalShorter">60000</integer>
    <!-- Number of times to try again with the shorter interval, before backing
         off until the normal polling interval. A value < 0 indicates infinite. -->
    <integer name="config_ntpRetry">3</integer>
    <!-- If the time difference is greater than this threshold in milliseconds,
         then update the time. -->
    <integer name="config_ntpThreshold">5000</integer>
    <!-- Timeout to wait for NTP server response in milliseconds. -->
    <integer name="config_ntpTimeout">5000</integer>

    <!-- Default network policy warning threshold, in megabytes. -->
    <integer name="config_networkPolicyDefaultWarning">2048</integer>

    <!-- Set and Unsets WiMAX -->
    <bool name="config_wimaxEnabled">false</bool>
    <!-- Location of the wimax framwork jar location -->
    <string name="config_wimaxServiceJarLocation" translatable="false"></string>
    <!-- Location of the wimax native library locaiton -->
    <string name="config_wimaxNativeLibLocation" translatable="false"></string>
    <!-- Name of the wimax manager class -->
    <string name="config_wimaxManagerClassname" translatable="false"></string>
    <!-- Name of the wimax service class -->
    <string name="config_wimaxServiceClassname" translatable="false"></string>
    <!-- Name of the wimax state tracker clas -->
    <string name="config_wimaxStateTrackerClassname" translatable="false"></string>

    <!-- Specifies whether the dreams feature should be supported.
         When true, the system will allow the user to configure dreams (screensavers)
         to launch when a user activity timeout occurs or the system is told to nap.
         When false, the dreams feature will be disabled (this does not affect dozing).

         Consider setting this resource to false or disabling dreams by default when a
         doze component is specified below since dreaming will supercede dozing and
         will prevent the system from entering a low power state until the dream ends. -->
    <bool name="config_dreamsSupported">true</bool>

    <!-- If supported, are dreams enabled? (by default) -->
    <bool name="config_dreamsEnabledByDefault">true</bool>
    <!-- If supported and enabled, are dreams activated when docked? (by default) -->
    <bool name="config_dreamsActivatedOnDockByDefault">true</bool>
    <!-- If supported and enabled, are dreams activated when asleep and charging? (by default) -->
    <bool name="config_dreamsActivatedOnSleepByDefault">false</bool>
    <!-- ComponentName of the default dream (Settings.Secure.DEFAULT_SCREENSAVER_COMPONENT) -->
    <string name="config_dreamsDefaultComponent" translatable="false">com.google.android.deskclock/com.android.deskclock.Screensaver</string>

    <!-- Are we allowed to dream while not plugged in? -->
    <bool name="config_dreamsEnabledOnBattery">false</bool>
    <!-- Minimum battery level to allow dreaming when powered.
         Use -1 to disable this safety feature. -->
    <integer name="config_dreamsBatteryLevelMinimumWhenPowered">-1</integer>
    <!-- Minimum battery level to allow dreaming when not powered.
         Use -1 to disable this safety feature. -->
    <integer name="config_dreamsBatteryLevelMinimumWhenNotPowered">15</integer>
    <!-- If the battery level drops by this percentage and the user activity timeout
         has expired, then assume the device is receiving insufficient current to charge
         effectively and terminate the dream.  Use -1 to disable this safety feature.  -->
    <integer name="config_dreamsBatteryLevelDrainCutoff">5</integer>

    <!-- ComponentName of a dream to show whenever the system would otherwise have
         gone to sleep.  When the PowerManager is asked to go to sleep, it will instead
         try to start this dream if possible.  The dream should typically call startDozing()
         to put the display into a low power state and allow the application processor
         to be suspended.  When the dream ends, the system will go to sleep as usual.
         Specify the component name or an empty string if none.

         Note that doze dreams are not subject to the same start conditions as ordinary dreams.
         Doze dreams will run whenever the power manager is in a dozing state. -->
    <string name="config_dozeComponent" translatable="false"></string>

    <!-- If true, the doze component is not started until after the screen has been
         turned off and the screen off animation has been performed. -->
    <bool name="config_dozeAfterScreenOffByDefault">false</bool>

    <!-- Doze: should the TYPE_PICK_UP_GESTURE sensor be used as a pulse signal. -->
    <bool name="config_dozePulsePickup">false</bool>

    <!-- Type of the double tap sensor. Empty if double tap is not supported. -->
    <string name="config_dozeDoubleTapSensorType" translatable="false"></string>

    <!-- Type of the long press sensor. Empty if long press is not supported. -->
    <string name="config_dozeLongPressSensorType" translatable="false"></string>

    <!-- Type of the reach sensor. Empty if reach is not supported. -->
    <string name="config_dozeReachSensorType" translatable="false"></string>

    <!-- Type of the wake up sensor. Empty if not supported. -->
    <string name="config_dozeWakeScreenSensorType" translatable="false"></string>

    <!-- Control whether the always on display mode is available. This should only be enabled on
         devices where the display has been tuned to be power efficient in DOZE and/or DOZE_SUSPEND
         states. -->
    <bool name="config_dozeAlwaysOnDisplayAvailable">false</bool>

    <!-- Control whether the always on display mode is enabled by default. This value will be used
         during initialization when the setting is still null. -->
    <bool name="config_dozeAlwaysOnEnabled">true</bool>

    <!-- Whether the display blanks itself when transitioning from a doze to a non-doze state -->
    <bool name="config_displayBlanksAfterDoze">false</bool>

    <!-- True if the display hardware only has brightness buckets rather than a full range of
         backlight values -->
    <bool name="config_displayBrightnessBucketsInDoze">false</bool>

    <!-- Power Management: Specifies whether to decouple the auto-suspend state of the
         device from the display on/off state.

         When false, autosuspend_disable() will be called before the display is turned on
         and autosuspend_enable() will be called after the display is turned off.
         This mode provides best compatibility for devices using legacy power management
         features such as early suspend / late resume.

         When true, autosuspend_display() and autosuspend_enable() will be called
         independently of whether the display is being turned on or off.  This mode
         enables the power manager to suspend the application processor while the
         display is on.

         This resource should be set to "true" when a doze component has been specified
         to maximize power savings but not all devices support it.

         Refer to autosuspend.h for details.
    -->
    <bool name="config_powerDecoupleAutoSuspendModeFromDisplay">false</bool>

    <!-- Power Management: Specifies whether to decouple the interactive state of the
         device from the display on/off state.

         When false, setInteractive(..., true) will be called before the display is turned on
         and setInteractive(..., false) will be called after the display is turned off.
         This mode provides best compatibility for devices that expect the interactive
         state to be tied to the display state.

         When true, setInteractive(...) will be called independently of whether the display
         is being turned on or off.  This mode enables the power manager to reduce
         clocks and disable the touch controller while the display is on.

         This resource should be set to "true" when a doze component has been specified
         to maximize power savings but not all devices support it.

         Refer to power.h for details.
    -->
    <bool name="config_powerDecoupleInteractiveModeFromDisplay">false</bool>

    <!-- User activity timeout: Minimum screen off timeout in milliseconds.

         Sets a lower bound for the {@link Settings.System#SCREEN_OFF_TIMEOUT} setting
         which determines how soon the device will go to sleep when there is no
         user activity.

         This value must be greater than zero, otherwise the device will immediately
         fall asleep again as soon as it is awoken.
    -->
    <integer name="config_minimumScreenOffTimeout">10000</integer>

    <!-- User activity timeout: Maximum screen dim duration in milliseconds.

         Sets an upper bound for how long the screen will dim before the device goes
         to sleep when there is no user activity.  The dim duration is subtracted from
         the overall screen off timeout to determine the screen dim timeout.
         When the screen dim timeout expires, the screen will dim, shortly thereafter
         the device will go to sleep.

         If the screen off timeout is very short, the dim duration may be reduced
         proportionally.  See config_maximumScreenDimRatio.

         This value may be zero in which case the screen will not dim before the
         device goes to sleep.
    -->
    <integer name="config_maximumScreenDimDuration">7000</integer>

    <!-- User activity timeout: Maximum screen dim duration as a percentage of screen off timeout.

         This resource is similar to config_maximumScreenDimDuration but the maximum
         screen dim duration is defined as a ratio of the overall screen off timeout
         instead of as an absolute value in milliseconds.  This is useful for reducing
         the dim duration when the screen off timeout is very short.

         When computing the screen dim duration, the power manager uses the lesser
         of the effective durations expressed by config_maximumScreenDimDuration and
         config_maximumScreenDimRatio.

         This value must be between 0% and 100%.  If the value is zero, the screen will not
         dim before the device goes to sleep.
    -->
    <fraction name="config_maximumScreenDimRatio">20%</fraction>

    <!-- Minimum size of the scrollbar thumb's touch target. -->
    <dimen name="config_minScrollbarTouchTarget">48dp</dimen>

    <!-- Base "touch slop" value used by ViewConfiguration as a
         movement threshold where scrolling should begin. -->
    <dimen name="config_viewConfigurationTouchSlop">8dp</dimen>

    <!-- Base "hover slop" value used by ViewConfiguration as a
         movement threshold under which hover is considered "stationary". -->
    <dimen name="config_viewConfigurationHoverSlop">4dp</dimen>

    <!-- Minimum velocity to initiate a fling, as measured in dips per second. -->
    <dimen name="config_viewMinFlingVelocity">50dp</dimen>

    <!-- Maximum velocity to initiate a fling, as measured in dips per second. -->
    <dimen name="config_viewMaxFlingVelocity">8000dp</dimen>

    <!-- Amount of time in ms the user needs to press the relevant key to bring up the global actions dialog -->
    <integer name="config_globalActionsKeyTimeout">500</integer>

    <!-- Default width of a vertical scrollbar and height of a horizontal scrollbar.
         Takes effect only if the scrollbar drawables have no intrinsic size. -->
    <dimen name="config_scrollbarSize">4dp</dimen>

    <!-- Distance that should be scrolled, per axis value, in response to a horizontal
         {@link MotionEvent#ACTION_SCROLL} event. -->
    <dimen name="config_horizontalScrollFactor">64dp</dimen>

    <!-- Distance that should be scrolled, per axis value, in response to a vertical
         {@link MotionEvent#ACTION_SCROLL} event. -->
    <dimen name="config_verticalScrollFactor">64dp</dimen>

    <!-- Obsolete. Distance that should be scrolled, per axis value, in response to a
         {@link MotionEvent#ACTION_SCROLL} event. -->
    <dimen name="config_scrollFactor">64dp</dimen>

    <!-- Maximum number of grid columns permitted in the ResolverActivity
         used for picking activities to handle an intent. -->
    <integer name="config_maxResolverActivityColumns">3</integer>

    <!-- Array of OEM specific USB mode override config.
         OEM can override a certain USB mode depending on ro.bootmode.
         Specify an array of below items to set override rule.
         [bootmode]:[original USB mode]:[USB mode used]-->
    <integer-array translatable="false" name="config_oemUsbModeOverride">
    </integer-array>

    <!-- Set to true to add links to Cell Broadcast app from Settings and MMS app. -->
    <bool name="config_cellBroadcastAppLinks">false</bool>

    <!-- The default value if the SyncStorageEngine should sync automatically or not -->
    <bool name="config_syncstorageengine_masterSyncAutomatically">true</bool>

    <!--  Maximum number of supported users -->
    <integer name="config_multiuserMaximumUsers">1</integer>

    <!-- Maximum number of users we allow to be running at a time -->
    <integer name="config_multiuserMaxRunningUsers">3</integer>

    <!-- Whether UI for multi user should be shown -->
    <bool name="config_enableMultiUserUI">false</bool>

    <!-- Whether the new Auto Selection Network UI should be shown -->
    <bool name="config_enableNewAutoSelectNetworkUI">false</bool>

    <!-- If true, then we do not ask user for permission for apps to connect to USB devices.
         Do not set this to true for production devices. Doing so will cause you to fail CTS. -->
    <bool name="config_disableUsbPermissionDialogs">false</bool>

    <!-- Activity to handle Usb Device connection in USB Host side. Keeping it to null value will
         lead into handling it inside system using Intent resolution. Non-null contents will have
         format of package-name/ActivityClassName. -->
    <string name="config_UsbDeviceConnectionHandling_component" translatable="false">@null</string>

    <!-- Minimum span needed to begin a touch scaling gesture.
         If the span is equal to or greater than this size, a scaling gesture
         will begin, where supported. (See android.view.ScaleGestureDetector)

         This also takes into account the size of any active touch points.
         Devices with screens that deviate too far from their assigned density
         bucket should consider tuning this value in a device-specific overlay.
         For best results, care should be taken such that this value remains
         larger than the minimum reported touchMajor/touchMinor values
         reported by the hardware. -->
    <dimen name="config_minScalingSpan">27mm</dimen>

    <!-- Minimum accepted value for touchMajor while scaling. This may be tuned
         per-device in overlays. -->
    <dimen name="config_minScalingTouchMajor">48dp</dimen>

    <!-- Safe headphone volume index. When music stream volume is below this index
    the SPL on headphone output is compliant to EN 60950 requirements for portable music
    players. -->
    <integer name="config_safe_media_volume_index">10</integer>

    <!-- Safe USB headset gain. This value is used to ensure that the SPL on the USB
    headset output is compliant to EN 60950 requirements for portable music players. -->
    <integer name="config_safe_media_volume_usb_mB">-3700</integer>

    <!-- Configure mobile network MTU. The standard default is set here but each carrier
         may have a specific value set in an overlay config.xml file. -->
    <integer name="config_mobile_mtu">1500</integer>

    <!-- Configure mobile tcp buffer sizes in the form:
         rat-name:rmem_min,rmem_def,rmem_max,wmem_min,wmem_def,wmem_max
         If no value is found for the rat-name in use, the system default will be applied.
    -->
    <string-array name="config_mobile_tcp_buffers">
    </string-array>

    <!-- Configure ethernet tcp buffersizes in the form:
         rmem_min,rmem_def,rmem_max,wmem_min,wmem_def,wmem_max -->
    <string name="config_ethernet_tcp_buffers" translatable="false">524288,1048576,3145728,524288,1048576,2097152</string>

    <!-- Configure wifi tcp buffersizes in the form:
         rmem_min,rmem_def,rmem_max,wmem_min,wmem_def,wmem_max -->
    <string name="config_wifi_tcp_buffers" translatable="false">524288,1048576,2097152,262144,524288,1048576</string>

    <!-- Whether WiFi display is supported by this device.
         There are many prerequisites for this feature to work correctly.
         Here are a few of them:
         * The WiFi radio must support WiFi P2P.
         * The WiFi radio must support concurrent connections to the WiFi display and
           to an access point.
         * The Audio Flinger audio_policy.conf file must specify a rule for the "r_submix"
           remote submix module.  This module is used to record and stream system
           audio output to the WiFi display encoder in the media server.
         * The remote submix module "audio.r_submix.default" must be installed on the device.
         * The device must be provisioned with HDCP keys (for protected content).
    -->
    <bool name="config_enableWifiDisplay">false</bool>

    <!-- When true, local displays that do not contain any of their own content will automatically
         mirror the content of the default display. -->
    <bool name="config_localDisplaysMirrorContent">true</bool>

    <!-- Indicates whether local non-default displays are private.
         {@see android.view.Display#FLAG_PRIVATE} -->
    <bool name="config_localDisplaysPrivate">false</bool>

    <!-- The default mode for the default display. One of the following values (See Display.java):
             0 - COLOR_MODE_DEFAULT
             7 - COLOR_MODE_SRGB
    -->
    <integer name="config_defaultDisplayDefaultColorMode">0</integer>

    <!-- When true use the linux /dev/input/event subsystem to detect the switch changes
         on the headphone/microphone jack. When false use the older uevent framework. -->
    <bool name="config_useDevInputEventForAudioJack">false</bool>

    <!-- Whether safe headphone volume is enabled or not (country specific). -->
    <bool name="config_safe_media_volume_enabled">true</bool>

    <!-- Whether safe headphone volume warning dialog is disabled on Vol+ (operator specific). -->
    <bool name="config_safe_media_disable_on_volume_up">true</bool>

    <!-- Set to true if the wifi display supports compositing content stored
         in gralloc protected buffers.  For this to be true, there must exist
         a protected hardware path for surface flinger to composite and send
         protected buffers to the wifi display video encoder.

         If this flag is false, we advise applications not to use protected
         buffers (if possible) when presenting content to a wifi display because
         the content may be blanked.

         This flag controls whether the {@link Display#FLAG_SUPPORTS_PROTECTED_BUFFERS}
         flag is set for wifi displays.
    -->
    <bool name="config_wifiDisplaySupportsProtectedBuffers">false</bool>

    <!-- Whether camera shutter sound is forced or not  (country specific). -->
    <bool name="config_camera_sound_forced">false</bool>

    <!-- Set to true if we need to not prefer an APN.
         This is being added to enable a simple scenario of pre-paid
         provisioning on some carriers, working around a bug (7305641)
         where if the preferred is used we don't try the others. -->
    <bool name="config_dontPreferApn">false</bool>

    <!-- Set to true if after a provisioning apn the radio should be restarted -->
    <bool name="config_restartRadioAfterProvisioning">false</bool>

    <!-- Boolean indicating if RADIO POWER OFF is required on receiving SIM REFRESH with RESET.
         This will be handled by modem if it is false. -->
    <bool name="config_requireRadioPowerOffOnSimRefreshReset">false</bool>

    <!-- Vibrator pattern to be used as the default for notifications
         that specify DEFAULT_VIBRATE.
     -->
    <integer-array name="config_defaultNotificationVibePattern">
        <item>0</item>
        <item>350</item>
        <item>250</item>
        <item>350</item>
    </integer-array>

    <!-- Vibrator pattern to be used as the default for notifications
         that do not specify vibration but vibrate anyway because the device
         is in vibrate mode.
     -->
    <integer-array name="config_notificationFallbackVibePattern">
        <item>0</item>
        <item>100</item>
        <item>150</item>
        <item>100</item>
    </integer-array>

    <!-- Flag indicating if the speed up audio on mt call code should be executed -->
    <bool name="config_speed_up_audio_on_mt_calls">false</bool>

    <!-- Class name of the framework account picker activity.
         Can be customized for other product types -->
    <string name="config_chooseAccountActivity" translatable="false"
            >android/android.accounts.ChooseAccountActivity</string>
    <!-- Class name of the account type and account picker activity.
         Can be customized for other product types -->
    <string name="config_chooseTypeAndAccountActivity" translatable="false"
            >android/android.accounts.ChooseTypeAndAccountActivity</string>

    <!-- Component name of a custom ResolverActivity (Intent resolver) to be used instead of
         the default framework version. If left empty, then the framework version will be used.
         Example: com.google.android.myapp/.resolver.MyResolverActivity  -->
    <string name="config_customResolverActivity" translatable="false"></string>

    <!-- Name of the activity or service that prompts the user to reject, accept, or whitelist
         an adb host's public key, when an unwhitelisted host connects to the local adbd.
         Can be customized for other product types -->
    <string name="config_customAdbPublicKeyConfirmationComponent"
            >com.android.systemui/com.android.systemui.usb.UsbDebuggingActivity</string>

    <!-- Name of the activity that prompts the secondary user to acknowledge she/he needs to
         switch to the primary user to enable USB debugging.
         Can be customized for other product types -->
    <string name="config_customAdbPublicKeyConfirmationSecondaryUserComponent"
            >com.android.systemui/com.android.systemui.usb.UsbDebuggingSecondaryUserActivity</string>

    <!-- Name of the dialog that is used to request the user's consent to VPN connection -->
    <string name="config_customVpnConfirmDialogComponent" translatable="false"
            >com.android.vpndialogs/com.android.vpndialogs.ConfirmDialog</string>

    <!-- Name of the dialog that is used to inform the user that always-on VPN is disconnected -->
    <string name="config_customVpnAlwaysOnDisconnectedDialogComponent" translatable="false"
            >com.android.vpndialogs/com.android.vpndialogs.AlwaysOnDisconnectedDialog</string>

    <!-- Name of the dialog that is used to install the carrier app when the SIM is inserted -->
    <string name="config_carrierAppInstallDialogComponent" translatable="false"
            >com.android.simappdialog/com.android.simappdialog.InstallCarrierAppActivity</string>

    <!-- Apps that are authorized to access shared accounts, overridden by product overlays -->
    <string name="config_appsAuthorizedForSharedAccounts" translatable="false">;com.android.settings;</string>

    <!-- Flag indicating that the media framework should not allow changes or mute on any
         stream or master volumes. -->
    <bool name="config_useFixedVolume">false</bool>

    <!-- The list of IMEs which should be disabled until used.
         This function suppresses update notifications for these pre-installed apps.
         We need to set this configuration carefully that they should not have functionarities
         other than "IME" or "Spell Checker". In InputMethodManagerService,
         the listed IMEs are disabled until used when all of the following conditions are met.
         1. Not selected as an enabled IME in the Settings
         2. Not selected as a spell checker in the Settings
         3. Installed
         4. A pre-installed IME
         5. Not enabled
         And the disabled_until_used state for an IME is released by InputMethodManagerService
         when the IME is selected as an enabled IME. -->
    <string-array name="config_disabledUntilUsedPreinstalledImes" translatable="false">
        <item>com.android.inputmethod.latin</item>
    </string-array>

    <!-- The list of classes that should be added to the notification ranking pipeline.
     See {@link com.android.server.notification.NotificationSignalExtractor}
      If you add a new extractor to this list make sure to update
      NotificationManagerService.handleRankingSort()-->
    <string-array name="config_notificationSignalExtractors">
        <!-- many of the following extractors depend on the notification channel, so this
        extractor must come first -->
        <item>com.android.server.notification.NotificationChannelExtractor</item>
        <item>com.android.server.notification.NotificationAdjustmentExtractor</item>
        <!-- depends on AdjustmentExtractor-->
        <item>com.android.server.notification.ValidateNotificationPeople</item>
        <item>com.android.server.notification.PriorityExtractor</item>
        <!-- depends on PriorityExtractor -->
        <item>com.android.server.notification.ZenModeExtractor</item>
        <item>com.android.server.notification.ImportanceExtractor</item>
        <!-- depends on ImportanceExtractor-->
        <item>com.android.server.notification.NotificationIntrusivenessExtractor</item>
        <item>com.android.server.notification.VisibilityExtractor</item>
        <!-- Depends on ZenModeExtractor -->
        <item>com.android.server.notification.BadgeExtractor</item>
        <item>com.android.server.notification.CriticalNotificationExtractor</item>

    </string-array>

    <!-- Flag indicating that this device does not rotate and will always remain in its default
         orientation. Activities that desire to run in a non-compatible orientation will be run
         from an emulated display within the physical display. -->
    <bool name="config_forceDefaultOrientation">false</bool>

    <!-- Default Gravity setting for the system Toast view. Equivalent to: Gravity.CENTER_HORIZONTAL | Gravity.BOTTOM -->
    <integer name="config_toastDefaultGravity">0x00000051</integer>

    <!-- set to false if we need to show user confirmation
         when alpha identifier is not provided by the UICC -->
    <bool name="config_stkNoAlphaUsrCnf">true</bool>

    <!-- Threshold (in ms) under which a screen off / screen on will be considered a reset of the
         immersive mode confirmation prompt.-->
    <integer name="config_immersive_mode_confirmation_panic">5000</integer>

    <!-- For some operators, PDU has garbages. To fix it, need to use valid index -->
    <integer name="config_valid_wappush_index">-1</integer>

    <!-- call barring MMI code from TS 22.030 Annex B -->
    <string-array translatable="false" name="config_callBarringMMI">
        <item>33</item>
        <item>331</item>
        <item>332</item>
        <item>35</item>
        <item>351</item>
        <item>330</item>
        <item>333</item>
        <item>353</item>
    </string-array>

    <!-- Override the default detection behavior for the framework method
         android.view.ViewConfiguration#hasPermanentMenuKey().
         Valid settings are:
         0 - No change. Use the default autodetection behavior.
         1 - The device DOES have a permanent menu key; ignore autodetection.
         2 - The device DOES NOT have a permanent menu key; ignore autodetection. -->
    <integer name="config_overrideHasPermanentMenuKey">0</integer>

    <!-- Override the DPad detection behavior for configuration purposes -->
    <bool name="config_hasPermanentDpad">false</bool>

    <!-- default window inset isRound property -->
    <bool name="config_windowIsRound">false</bool>

    <!-- Override this value if the device has a chin, i.e. area that is not actual part of the
         screen but you would like to be treated as a real display. The value is the height of the
         chin. -->
    <integer name="config_windowOutsetBottom">0</integer>

    <!-- Package name for default network scorer app; overridden by product overlays. -->
    <string name="config_defaultNetworkScorerPackageName"></string>

    <!-- Determines whether recent tasks are provided to the user. Default device has recents
         property. If this is false, then the following recents config flags are ignored. -->
    <bool name="config_hasRecents">true</bool>

    <!-- Component name for the activity that will be presenting the Recents UI, which will receive special permissions for API related
          to fetching and presenting recent tasks. The default configuration uses Launcehr3QuickStep as default launcher and points to
          the corresponding recents component. When using a different default launcher, change this appropriately or use the default
          systemui implementation: com.android.systemui/.recents.RecentsActivity -->
    <string name="config_recentsComponentName" translatable="false">com.android.launcher3/com.android.quickstep.RecentsActivity</string>

    <!-- The minimum number of visible recent tasks to be presented to the user through the
         SystemUI. Can be -1 if there is no minimum limit. -->
    <integer name="config_minNumVisibleRecentTasks_grid">-1</integer>

    <!-- The maximum number of visible recent tasks to be presented to the user through the
         SystemUI. Can be -1 if there is no maximum limit. -->
    <integer name="config_maxNumVisibleRecentTasks_grid">9</integer>

    <!-- The minimum number of visible recent tasks to be presented to the user through the
         SystemUI. Can be -1 if there is no minimum limit. -->
    <integer name="config_minNumVisibleRecentTasks_lowRam">-1</integer>

    <!-- The maximum number of visible recent tasks to be presented to the user through the
         SystemUI. Can be -1 if there is no maximum limit. -->
    <integer name="config_maxNumVisibleRecentTasks_lowRam">9</integer>

    <!-- The minimum number of visible recent tasks to be presented to the user through the
         SystemUI. Can be -1 if there is no minimum limit. -->
    <integer name="config_minNumVisibleRecentTasks">5</integer>

    <!-- The maximum number of visible recent tasks to be presented to the user through the
         SystemUI. Can be -1 if there is no maximum limit. -->
    <integer name="config_maxNumVisibleRecentTasks">-1</integer>

    <!-- The duration in which a recent task is considered in session and should be visible. -->
    <integer name="config_activeTaskDurationHours">6</integer>

    <!-- default window ShowCircularMask property -->
    <bool name="config_windowShowCircularMask">false</bool>

    <!-- default value for whether circular emulators (ro.emulator.circular)
         should show a display overlay on the screen -->
    <bool name="config_windowEnableCircularEmulatorDisplayOverlay">false</bool>

    <!-- Defines the default set of global actions. Actions may still be disabled or hidden based
         on the current state of the device.
         Each item must be one of the following strings:
         "power" = Power off
         "settings" = An action to launch settings
         "airplane" = Airplane mode toggle
         "bugreport" = Take bug report, if available
         "silent" = silent mode
         "users" = list of users
         "restart" = restart device
         "emergency" = Launch emergency dialer
         "lockdown" = Lock down device until the user authenticates
         "logout" =  Logout the current user
         -->
    <string-array translatable="false" name="config_globalActionsList">
        <item>power</item>
        <item>restart</item>
        <item>lockdown</item>
        <item>logout</item>
        <item>bugreport</item>
        <item>screenshot</item>
        <item>emergency</item>
    </string-array>

    <!-- Number of milliseconds to hold a wake lock to ensure that drawing is fully
         flushed to the display while dozing.  This value needs to be large enough
         to account for processing and rendering time plus a frame or two of latency
         in the display pipeline plus some slack just to be sure. -->
    <integer name="config_drawLockTimeoutMillis">120</integer>

    <!-- An array of device capabilities defined by GSMA SGP.22 v2.0.
         The first item is the capability name that the device supports. The second item is the
         major version. The minor and revision versions are default to 0s.
         The device capabilities and their definition in the spec are:
             gsm : gsmSupportedRelease
             utran : utranSupportedRelease
             cdma1x : cdma2000onexSupportedRelease
             hrpd : cdma2000hrpdSupportedRelease
             ehrpd : cdma2000ehrpdSupportedRelease
             eutran : eutranSupportedRelease
             nfc : contactlessSupportedRelease
             crl : rspCrlSupportedVersion
    -->
    <string-array translatable="false" name="config_telephonyEuiccDeviceCapabilities">
        <!-- Example:
        <item>"gsm,11"</item>
        <item>"utran,11"</item>
        <item>"cdma1x,1"</item>
        <item>"hrpd,3"</item>
        <item>"ehrpd,12"</item>
        <item>"eutran,11"</item>
        <item>"nfc,1"</item>
        <item>"crl,1"</item>
        -->
    </string-array>

    <!-- default telephony hardware configuration for this platform.
    -->
    <!-- this string array should be overridden by the device to present a list
         telephony hardware resource.  this is used by the telephony device controller
         (TDC) to offer the basic capabilities of the hardware to the telephony
         framework
    -->
    <!-- an array of "[hardware type],[hardware-uuid],[state],[[hardware-type specific]]"
         with, [[hardware-type specific]] in:
            - "[[ril-model],[rat],[max-active-voice],[max-active-data],[max-active-standby]]"
              for 'modem' hardware
            - "[[associated-modem-uuid]]"
              for 'sim' hardware.
         refer to HardwareConfig in com.android.internal.telephony for specific details/values
         those elements can carry.
    -->
    <string-array translatable="false" name="config_telephonyHardware">
        <!-- modem -->
        <item>0,modem,0,0,0,1,1,1</item>
        <!-- sim -->
        <item>1,sim,0,modem</item>
    </string-array>

    <!-- This string array can be overriden to add an additional DRM support for WebView EME. -->
    <!-- Array of "[keySystemName],[UuidOfMediaDrm]" -->
    <string-array name="config_keySystemUuidMapping" translatable="false">
        <!-- Example:
        <item>"x-com.microsoft.playready,9A04F079-9840-4286-AB92-E65BE0885F95"</item>
        -->
    </string-array>

    <!-- Flag indicating which package name can access the persistent data partition -->
    <string name="config_persistentDataPackageName" translatable="false"></string>

    <!--  Define optional package verifier name -->
    <string name="config_optionalPackageVerifierName" translatable="false"></string>

    <!-- Flag indicating apps will skip sending hold request before merge. In this case
        IMS service implementation will do both.i.e.hold followed by merge. -->
    <bool name="skipHoldBeforeMerge">true</bool>

    <!-- Flag indicating whether the IMS service can be turned off. If false then
        the service will not be turned-off completely (the ImsManager.turnOffIms() will
        be disabled) but individual Features can be disabled using ImsConfig.setFeatureValue() -->
    <bool name="imsServiceAllowTurnOff">true</bool>

    <!-- Flag specifying whether VoLTE is available on device -->
    <bool name="config_device_volte_available">false</bool>

    <!-- Flag specifying whether VoLTE should be available for carrier: independent of
         carrier provisioning. If false: hard disabled. If true: then depends on carrier
         provisioning, availability etc -->
    <bool name="config_carrier_volte_available">false</bool>

    <!-- Flag specifying whether VoLTE TTY is supported -->
    <bool name="config_carrier_volte_tty_supported">true</bool>

    <!-- Flag specifying whether VT is available on device -->
    <bool name="config_device_vt_available">false</bool>

    <!-- Flag specifying whether the device will use the "allow_hold_in_ims_call" carrier config
         option.  When false, the device will support holding of IMS calls, regardless of the
         carrier config setting. -->
    <bool name="config_device_respects_hold_carrier_config">true</bool>

    <!-- Flag specifying whether VT should be available for carrier: independent of
         carrier provisioning. If false: hard disabled. If true: then depends on carrier
         provisioning, availability etc -->
    <bool name="config_carrier_vt_available">false</bool>

    <!-- Flag specifying whether WFC over IMS is available on device -->
        <bool name="config_device_wfc_ims_available">false</bool>

    <!-- Flag specifying whether WFC over IMS should be available for carrier: independent of
         carrier provisioning. If false: hard disabled. If true: then depends on carrier
         provisioning, availability etc -->
    <bool name="config_carrier_wfc_ims_available">false</bool>

    <!-- Whether to use voip audio mode for ims call -->
    <bool name="config_use_voip_mode_for_ims">false</bool>

    <!-- ImsService package name to bind to by default. If none is specified in an overlay, an
         empty string is passed in -->
    <string name="config_ims_package"/>

    <!-- String array containing numbers that shouldn't be logged. Country-specific. -->
    <string-array name="unloggable_phone_numbers" />

    <!-- Flag specifying whether or not IMS will use the dynamic ImsResolver -->
    <bool name="config_dynamic_bind_ims">false</bool>

    <!-- Cellular data service package name to bind to by default. If none is specified in an overlay, an
         empty string is passed in -->
    <string name="config_wwan_data_service_package" translatable="false">com.android.phone</string>

    <!-- IWLAN data service package name to bind to by default. If none is specified in an overlay, an
         empty string is passed in -->
    <string name="config_wlan_data_service_package" translatable="false"></string>

    <bool name="config_networkSamplingWakesDevice">true</bool>

    <!-- Home (non-roaming) values for CDMA roaming indicator.
         Carriers can override this table by resource overlay. If not,
         the default values come from 3GPP2 C.R1001 table
         8.1-1. Enhanced Roaming Indicator Number Assignments -->
    <string-array translatable="false" name="config_cdma_home_system">
        <item>1</item>
    </string-array>

    <!--From SmsMessage-->
    <!--Support decoding the user data payload as pack GSM 8-bit (a GSM alphabet
        string that's stored in 8-bit unpacked format) characters.-->
    <bool translatable="false" name="config_sms_decode_gsm_8bit_data">false</bool>

    <!-- If EMS is not supported, framework breaks down EMS into single segment SMS
         and adds page info " x/y". This config is used to set which carrier doesn't
         support EMS and whether page info should be added at the beginning or the end.
         We use tag 'prefix' for position beginning and 'suffix' for position end.
         And use gid to distinguish different carriers which using same mcc and mnc.
         Examples: <item>simOperatorNumber;position;gid(optional)</item>>
    -->
    <string-array translatable="false" name="no_ems_support_sim_operators">
        <!-- VZW -->
        <item>20404;suffix;BAE0000000000000</item>
    </string-array>

    <bool name="config_auto_attach_data_on_creation">true</bool>

    <!-- Values for GPS configuration -->
    <string-array translatable="false" name="config_gpsParameters">
        <item>SUPL_HOST=supl.google.com</item>
        <item>SUPL_PORT=7275</item>
        <item>SUPL_VER=0x20000</item>
        <item>SUPL_MODE=1</item>
        <item>SUPL_ES=1</item>
        <item>LPP_PROFILE=0</item>
        <item>USE_EMERGENCY_PDN_FOR_EMERGENCY_SUPL=1</item>
        <item>A_GLONASS_POS_PROTOCOL_SELECT=0</item>
        <item>GPS_LOCK=0</item>
    </string-array>

    <!-- Sprint need a 70 ms delay for 3way call -->
    <integer name="config_cdma_3waycall_flash_delay">0</integer>

    <!-- If there is no preload VM number in the sim card, carriers such as
         Verizon require to load a default vm number from the configurantion.
         Define config_default_vm_number for this purpose. And there are two
         optional formats for this configuration as below:
         (1)<item>voicemail number</item>
         (2)<item>voicemail number;gid</item>
         The logic to pick up the correct voicemail number:
         (1) If the config_default_vm_number array has no gid special item, the last one will be
         picked
         (2) If the config_default_vm_number array has gid special item and  it matches the current
         sim's gid, it will be picked.
         (3) If the config_default_vm_number array has gid special item but it doesn't match the
         current sim's gid, the last one without gid will be picked -->
    <string-array translatable="false" name="config_default_vm_number" />

    <!--SIM does not save, but the voice mail number to be changed. -->
    <bool name="editable_voicemailnumber">false</bool>

    <!-- service number convert map in roaming network. -->
    <!-- [dialstring],[replacement][,optional gid] -->
    <string-array translatable="false" name="dial_string_replace">
    </string-array>

    <!-- Flag indicating whether radio is to be restarted on the error of
         PDP_FAIL_REGULAR_DEACTIVATION/0x24 -->
    <bool name="config_restart_radio_on_pdp_fail_regular_deactivation">false</bool>

    <!-- networks that don't want data deactivate when shutdown the phone
         note this is dependent on the operator of the network we're on,
         not operator on the SIM -->
    <string-array translatable="false" name="networks_not_clear_data">
        <item>71203</item>
        <item>71606</item>
        <item>71610</item>
        <item>732101</item>
    </string-array>

    <!-- Config determines whether to update phone object when voice registration
         state changes. Voice radio tech change will always trigger an update of
         phone object irrespective of this config -->
    <bool name="config_switch_phone_on_voice_reg_state_change">true</bool>

    <bool name="config_sms_force_7bit_encoding">false</bool>

    <!-- Number of physical SIM slots on the device. This includes both eSIM and pSIM slots, and
         is not necessarily the same as the number of phones/logical modems supported by the device.
         For example, a multi-sim device can have 2 phones/logical modems, but 3 physical slots,
         or a single SIM device can have 1 phones/logical modems, but 2 physical slots (one eSIM
         and one pSIM) -->
    <integer name="config_num_physical_slots">1</integer>

    <!--Thresholds for LTE dbm in status bar-->
    <integer-array translatable="false" name="config_lteDbmThresholds">
        <item>-140</item>    <!-- SIGNAL_STRENGTH_NONE_OR_UNKNOWN -->
        <item>-128</item>    <!-- SIGNAL_STRENGTH_POOR -->
        <item>-118</item>    <!-- SIGNAL_STRENGTH_MODERATE -->
        <item>-108</item>    <!-- SIGNAL_STRENGTH_GOOD -->
        <item>-98</item>     <!-- SIGNAL_STRENGTH_GREAT -->
        <item>-44</item>
    </integer-array>

    <!-- Enabled built-in zen mode condition providers -->
    <string-array translatable="false" name="config_system_condition_providers">
        <item>countdown</item>
        <item>schedule</item>
        <item>event</item>
    </string-array>

    <!-- Priority repeat caller threshold, in minutes -->
    <integer name="config_zen_repeat_callers_threshold">15</integer>

    <!-- Flags enabling default window features. See Window.java -->
    <bool name="config_defaultWindowFeatureOptionsPanel">true</bool>
    <bool name="config_defaultWindowFeatureContextMenu">true</bool>

    <!-- If true, the transition for a RemoteViews is read from a resource instead of using the
         default scale-up transition. -->
    <bool name="config_overrideRemoteViewsActivityTransition">false</bool>

    <!-- The maximum bitmap size that can be written to a MediaMetadata object. This value
         is the max width/height allowed in dips.-->
    <dimen name="config_mediaMetadataBitmapMaxSize">320dp</dimen>

    <string translatable="false" name="prohibit_manual_network_selection_in_gobal_mode">false</string>

    <!-- An array of CDMA roaming indicators which means international roaming -->
    <integer-array translatable="false" name="config_cdma_international_roaming_indicators" />

    <!-- flag to indicate if EF LI/EF PL should be used for system language -->
    <bool name="config_use_sim_language_file">false</bool>

    <!-- Use ERI text for network name on CDMA LTE -->
    <bool name="config_LTE_eri_for_network_name">true</bool>

    <!-- Whether to start in touch mode -->
    <bool name="config_defaultInTouchMode">true</bool>

    <!-- Time adjustment, in milliseconds, applied to the default double tap threshold
         used for gesture detection by the screen magnifier. -->
    <integer name="config_screen_magnification_multi_tap_adjustment">-50</integer>

    <!-- Scale factor threshold used by the screen magnifier to determine when to switch from
         panning to scaling the magnification viewport. -->
    <item name="config_screen_magnification_scaling_threshold" format="float" type="dimen">0.3</item>

    <!-- If true, the display will be shifted around in ambient mode. -->
    <bool name="config_enableBurnInProtection">false</bool>

    <!-- Specifies the maximum burn-in offset displacement from the center. If -1, no maximum value
         will be used. -->
    <integer name="config_burnInProtectionMaxRadius">-1</integer>

    <!-- Specifies the minimum burn-in offset horizontally. -->
    <integer name="config_burnInProtectionMinHorizontalOffset">0</integer>

    <!-- Specifies the maximum burn-in offset horizontally. -->
    <integer name="config_burnInProtectionMaxHorizontalOffset">0</integer>

    <!-- Specifies the minimum burn-in offset vertically. -->
    <integer name="config_burnInProtectionMinVerticalOffset">0</integer>

    <!-- Specifies the maximum burn-in offset vertically. -->
    <integer name="config_burnInProtectionMaxVerticalOffset">0</integer>

    <!-- Keyguard component -->
    <string name="config_keyguardComponent" translatable="false">com.android.systemui/com.android.systemui.keyguard.KeyguardService</string>

    <!-- Limit for the number of face templates per user -->
    <integer name="config_faceMaxTemplatesPerUser">1</integer>

    <!-- For performance and storage reasons, limit the number of fingerprints per user -->
    <integer name="config_fingerprintMaxTemplatesPerUser">5</integer>

    <!-- Specify if the fingerprint hardware support gestures-->
    <bool name="config_fingerprintSupportsGestures">false</bool>

    <!-- This config is used to force VoiceInteractionService to start on certain low ram devices.
         It declares the package name of VoiceInteractionService that should be started. -->
    <string translatable="false" name="config_forceVoiceInteractionServicePackage"></string>

    <!-- This config is ued to determine whether animations are allowed in low power mode. -->
    <bool name="config_allowAnimationsInLowPowerMode">false</bool>

    <!-- Whether device supports double tap to wake -->
    <bool name="config_supportDoubleTapWake">false</bool>

    <!-- The RadioAccessFamilies supported by the device.
         Empty is viewed as "all".  Only used on devices which
         don't support RIL_REQUEST_GET_RADIO_CAPABILITY
         format is UMTS|LTE|... -->
    <string translatable="false" name="config_radio_access_family"></string>

    <!-- Whether the main built-in display is round. This will affect
         Configuration.screenLayout's SCREENLAYOUT_ROUND_MASK flags for Configurations on the
         main built-in display. Change this in device-specific overlays.
         Defaults to the older, deprecated config_windowIsRound already used in
         some existing device-specific resource overlays. -->
    <bool name="config_mainBuiltInDisplayIsRound">@bool/config_windowIsRound</bool>

    <!-- The bounding path of the cutout region of the main built-in display.
         Must either be empty if there is no cutout region, or a string that is parsable by
         {@link android.util.PathParser}.

         The path is assumed to be specified in display coordinates with pixel units and in
         the display's native orientation, with the origin of the coordinate system at the
         center top of the display.

         To facilitate writing device-independent emulation overlays, the marker `@dp` can be
         appended after the path string to interpret coordinates in dp instead of px units.
         Note that a physical cutout should be configured in pixels for the best results.

         Example for a 10px x 10px square top-center cutout:
                <string ...>M -5,0 L -5,10 L 5,10 L 5,0 Z</string>
         Example for a 10dp x 10dp square top-center cutout:
                <string ...>M -5,0 L -5,10 L 5,10 L 5,0 Z @dp</string>

         @see https://www.w3.org/TR/SVG/paths.html#PathData
         -->
    <string translatable="false" name="config_mainBuiltInDisplayCutout"></string>

    <!-- Like config_mainBuiltInDisplayCutout, but this path is used to report the
         one single bounding rect per device edge to the app via
         {@link DisplayCutout#getBoundingRect}. Note that this path should try to match the visual
         appearance of the cutout as much as possible, and may be smaller than
         config_mainBuiltInDisplayCutout
         -->
    <string translatable="false" name="config_mainBuiltInDisplayCutoutRectApproximation">@string/config_mainBuiltInDisplayCutout</string>

    <!-- Whether the display cutout region of the main built-in display should be forced to
         black in software (to avoid aliasing or emulate a cutout that is not physically existent).
         -->
    <bool name="config_fillMainBuiltInDisplayCutout">false</bool>

    <!-- If true, and there is a cutout on the main built in display, the cutout will be masked
         by shrinking the display such that it does not overlap the cutout area. -->
    <bool name="config_maskMainBuiltInDisplayCutout">false</bool>

    <!-- Ultrasound support for Mic/speaker path -->
    <!-- Whether the default microphone audio source supports near-ultrasound frequencies
         (range of 18 - 21 kHz). -->
    <bool name="config_supportMicNearUltrasound">true</bool>
    <!-- Whether the default speaker audio output path supports near-ultrasound frequencies
         (range of 18 - 21 kHz). -->
    <bool name="config_supportSpeakerNearUltrasound">true</bool>

    <!-- Whether the Unprocessed audio source supports the required frequency range and level -->
    <bool name="config_supportAudioSourceUnprocessed">false</bool>

    <!-- Flag indicating device support for EAP SIM, AKA, AKA' -->
    <bool name="config_eap_sim_based_auth_supported">true</bool>

    <!-- How long history of previous vibrations should be kept for the dumpsys. -->
    <integer name="config_previousVibrationsDumpLimit">50</integer>

    <!-- The default vibration strength, must be between 1 and 255 inclusive. -->
    <integer name="config_defaultVibrationAmplitude">255</integer>

    <!-- If the device should still vibrate even in low power mode, for certain priority vibrations
     (e.g. accessibility, alarms). This is mainly for Wear devices that don't have speakers. -->
    <bool name="config_allowPriorityVibrationsInLowPowerMode">false</bool>

    <!-- Number of retries Cell Data should attempt for a given error code before
         restarting the modem.
         Error codes not listed will not lead to modem restarts.
         Array of "code#,retry#"  -->
    <string-array name="config_cell_retries_per_error_code">
    </string-array>

    <!-- Set initial MaxRetry value for operators -->
    <integer name="config_mdc_initial_max_retry">1</integer>

    <!-- The OEM specified sensor type for the gesture to launch the camera app. -->
    <integer name="config_cameraLaunchGestureSensorType">-1</integer>
    <!-- The OEM specified sensor string type for the gesture to launch camera app, this value
         must match the value of config_cameraLaunchGestureSensorType in OEM's HAL -->
    <string translatable="false" name="config_cameraLaunchGestureSensorStringType"></string>

    <!-- Allow the gesture to double tap the power button twice to start the camera while the device
         is non-interactive. -->
    <bool name="config_cameraDoubleTapPowerGestureEnabled">true</bool>

    <!-- Allow the gesture power + volume up to change the ringer mode while the device
         is interactive. -->
    <bool name="config_volumeHushGestureEnabled">true</bool>

    <!-- Name of the component to handle network policy notifications. If present,
         disables NetworkPolicyManagerService's presentation of data-usage notifications. -->
    <string translatable="false" name="config_networkPolicyNotificationComponent"></string>

    <!-- The BT name of the keyboard packaged with the device. If this is defined, SystemUI will
         automatically try to pair with it when the device exits tablet mode. -->
    <string translatable="false" name="config_packagedKeyboardName"></string>

    <!-- The device supports freeform window management. Windows have title bars and can be moved
         and resized. If you set this to true, you also need to add
         PackageManager.FEATURE_FREEFORM_WINDOW_MANAGEMENT feature to your device specification.
         The duplication is necessary, because this information is used before the features are
         available to the system.-->
    <bool name="config_freeformWindowManagement">false</bool>

    <!-- If set, this will force all windows to draw the status bar background, including the apps
         that have not requested doing so (via the WindowManager.FLAG_DRAWS_SYSTEM_BAR_BACKGROUNDS
         flag). -->
    <bool name="config_forceWindowDrawsStatusBarBackground">true</bool>

    <!-- Controls the opacity of the navigation bar depending on the visibility of the
         various workspace stacks.
         0 - Nav bar is always opaque when either the freeform stack or docked stack is visible.
         1 - Nav bar is always translucent when the freeform stack is visible, otherwise always
         opaque.
         -->
    <integer name="config_navBarOpacityMode">0</integer>

    <!-- Default insets [LEFT/RIGHTxTOP/BOTTOM] from the screen edge for picture-in-picture windows.
         These values are in DPs and will be converted to pixel sizes internally. -->
    <string translatable="false" name="config_defaultPictureInPictureScreenEdgeInsets">16x16</string>

    <!-- The percentage of the screen width to use for the default width or height of
         picture-in-picture windows. Regardless of the percent set here, calculated size will never
         be smaller than @dimen/default_minimal_size_pip_resizable_task. -->
    <item name="config_pictureInPictureDefaultSizePercent" format="float" type="dimen">0.23</item>

    <!-- The default aspect ratio for picture-in-picture windows. -->
    <item name="config_pictureInPictureDefaultAspectRatio" format="float" type="dimen">1.777778</item>

    <!-- This is the limit for the max and min aspect ratio (1 / this value) at which the min size
         will be used instead of an adaptive size based loosely on area. -->
    <item name="config_pictureInPictureAspectRatioLimitForMinSize" format="float" type="dimen">1.777778</item>

    <!-- The default gravity for the picture-in-picture window.
         Currently, this maps to Gravity.BOTTOM | Gravity.RIGHT -->
    <integer name="config_defaultPictureInPictureGravity">0x55</integer>

    <!-- The minimum aspect ratio (width/height) that is supported for picture-in-picture.  Any
         ratio smaller than this is considered too tall and thin to be usable. Currently, this
         is the inverse of the max landscape aspect ratio (1:2.39), but this is an extremely
         skinny aspect ratio that is not expected to be widely used. -->
    <item name="config_pictureInPictureMinAspectRatio" format="float" type="dimen">0.41841004184</item>

    <!-- The minimum aspect ratio (width/height) that is supported for picture-in-picture. Any
         ratio larger than this is considered to wide and short to be usable. Currently 2.39:1. -->
    <item name="config_pictureInPictureMaxAspectRatio" format="float" type="dimen">2.39</item>

    <!-- The snap mode to use for picture-in-picture. These values correspond to constants defined
         in PipSnapAlgorithm and should not be changed independently.
             0 - Snap to the four corners
             1 - Snap to the four corners and the mid-points on the long edge in each orientation
             2 - Snap anywhere along the edge of the screen
             3 - Snap anywhere along the edge of the screen and magnet to corners
             4 - Snap to the long edges in each orientation and magnet to corners
    -->
    <integer name="config_pictureInPictureSnapMode">4</integer>

    <!-- Controls the snap mode for the docked stack divider
             0 - 3 snap targets: left/top has 16:9 ratio, 1:1, and right/bottom has 16:9 ratio
             1 - 3 snap targets: fixed ratio, 1:1, (1 - fixed ratio)
             2 - 1 snap target: 1:1
    -->
    <integer name="config_dockedStackDividerSnapMode">0</integer>

    <!-- List of comma separated package names for which we the system will not show crash, ANR,
         etc. dialogs. -->
    <string translatable="false" name="config_appsNotReportingCrashes"></string>

    <!-- Inactivity threshold (in milliseconds) used in JobScheduler. JobScheduler will consider
         the device to be "idle" after being inactive for this long. -->
    <integer name="config_jobSchedulerInactivityIdleThreshold">4260000</integer>
    <!-- The alarm window (in milliseconds) that JobScheduler uses to enter the idle state -->
    <integer name="config_jobSchedulerIdleWindowSlop">300000</integer>

    <!-- If true, all guest users created on the device will be ephemeral. -->
    <bool name="config_guestUserEphemeral">false</bool>

    <!-- Enforce strong auth on boot. Setting this to false represents a security risk and should
         not be ordinarily done. The only case in which this might be permissible is in a car head
         unit where there are hardware mechanisms to protect the device (physical keys) and not
         much in the way of user data.
    -->
    <bool name="config_strongAuthRequiredOnBoot">true</bool>

    <!-- Wallpaper cropper package. Used as the default cropper if the active launcher doesn't
         handle wallpaper cropping.
    -->
    <string name="config_wallpaperCropperPackage" translatable="false">com.android.wallpapercropper</string>

    <!-- True if the device supports at least one form of multi-window.
         E.g. freeform, split-screen, picture-in-picture. -->
    <bool name="config_supportsMultiWindow">true</bool>

    <!-- True if the device supports split screen as a form of multi-window. -->
    <bool name="config_supportsSplitScreenMultiWindow">true</bool>

    <!-- True if the device supports running activities on secondary displays. -->
    <bool name="config_supportsMultiDisplay">true</bool>

    <!-- True if the device has no home screen. That is a launcher activity
         where the user can launch other applications from.  -->
    <bool name="config_noHomeScreen">false</bool>

    <!-- True if the device requires AppWidgetService even if it does not have
         the PackageManager.FEATURE_APP_WIDGETS feature -->
    <bool name="config_enableAppWidgetService">false</bool>

    <!-- True if the device supports Sustained Performance Mode-->
    <bool name="config_sustainedPerformanceModeSupported">false</bool>

    <!-- File used to enable the double touch gesture.
         TODO: move to input HAL once ready. -->
    <string name="config_doubleTouchGestureEnableFile"></string>

    <!-- Controls how we deal with externally connected physical keyboards.
         0 - When using this device, it is not clear for users to recognize when the physical
             keyboard is (should be) connected and when it is (should be) disconnected.  Most of
             phones and tablets with Bluetooth keyboard would fall into this category because the
             connected Bluetooth keyboard may or may not be nearby the host device.
         1 - When using this device, it is clear for users to recognize when the physical
             keyboard is (should be) connected and when it is (should be) disconnected.
             Devices with wired USB keyboard is one clear example.  Some 2-in-1 convertible
             tablets with dedicated keyboards may have the same affordance to wired USB keyboard.
    -->
    <integer name="config_externalHardKeyboardBehavior">0</integer>

    <!-- Package of the unbundled tv remote service which can connect to tv
         remote provider -->
    <string name="config_tvRemoteServicePackage" translatable="false"></string>

    <!-- True if the device supports persisting security logs across reboots.
         This requires the device's kernel to have pstore and pmsg enabled,
         and DRAM to be powered and refreshed through all stages of reboot. -->
    <bool name="config_supportPreRebootSecurityLogs">false</bool>

    <!-- Default files to pin via Pinner Service -->
    <string-array translatable="false" name="config_defaultPinnerServiceFiles">
    </string-array>

    <!-- True if camera app should be pinned via Pinner Service -->
    <bool name="config_pinnerCameraApp">false</bool>

    <!-- True if home app should be pinned via Pinner Service -->
    <bool name="config_pinnerHomeApp">false</bool>

    <!-- Number of days preloaded file cache should be preserved on a device before it can be
         deleted -->
    <integer name="config_keepPreloadsMinDays">7</integer>

    <!-- Flag indicating whether round icons should be parsed from the application manifest. -->
    <bool name="config_useRoundIcon">false</bool>

    <!-- Flag indicating whether the assist disclosure can be disabled using
         ASSIST_DISCLOSURE_ENABLED. -->
    <bool name="config_allowDisablingAssistDisclosure">false</bool>

    <!-- True if the device supports system navigation keys. -->
    <bool name="config_supportSystemNavigationKeys">false</bool>

    <!-- emergency call number for the emergency affordance -->
    <string name="config_emergency_call_number" translatable="false">112</string>

    <!-- Do not translate. Mcc codes whose existence trigger the presence of emergency
         affordances-->
    <integer-array name="config_emergency_mcc_codes" translatable="false">
        <item>404</item>
        <item>405</item>
    </integer-array>

    <!-- Package name for the device provisioning package. -->
    <string name="config_deviceProvisioningPackage"></string>

    <!-- Colon separated list of package names that should be granted DND access -->
    <string name="config_defaultDndAccessPackages" translatable="false">com.android.camera2</string>

    <!-- User restrictions set when the first user is created.
         Note: Also update appropriate overlay files. -->
    <string-array translatable="false" name="config_defaultFirstUserRestrictions">
    </string-array>

    <!-- Specifies whether certain permissions should be individually controlled. -->
    <bool name="config_permissionsIndividuallyControlled">false</bool>

    <!-- Specifies whether the user has to give consent to manage wireless (wifi + bluetooth). -->
    <bool name="config_wirelessConsentRequired">false</bool>

    <!-- Default value for android:focusableInTouchMode for some framework scrolling containers.
         ListView/GridView are notably absent since this is their default anyway.
         Set to true for watch devices. -->
    <bool name="config_focusScrollContainersInTouchMode">false</bool>

    <string name="config_networkOverLimitComponent" translatable="false">com.android.systemui/com.android.systemui.net.NetworkOverLimitActivity</string>
    <string name="config_dataUsageSummaryComponent" translatable="false">com.android.settings/com.android.settings.Settings$DataUsageSummaryActivity</string>

    <!-- Flag specifying whether user-switch operations have custom UI. When false, user-switch
         UI is handled by ActivityManagerService -->
    <bool name="config_customUserSwitchUi">false</bool>

    <!-- A array of regex to treat a SMS as VVM SMS if the message body matches.
         Each item represents an entry, which consists of two parts:
         a comma (,) separated list of MCCMNC the regex applies to, followed by a semicolon (;), and
         then the regex itself. -->
    <string-array translatable="false" name="config_vvmSmsFilterRegexes">
        <!-- Verizon requires any SMS that starts with //VZWVVM to be treated as a VVM SMS-->
        <item>310004,310010,310012,310013,310590,310890,310910,311110,311270,311271,311272,311273,311274,311275,311276,311277,311278,311279,311280,311281,311282,311283,311284,311285,311286,311287,311288,311289,311390,311480,311481,311482,311483,311484,311485,311486,311487,311488,311489;^//VZWVVM.*</item>
    </string-array>

    <!-- This config is holding calling number conversion map - expected to convert to emergency
         number. Formats for this config as below:
         <item>[dialstring1],[dialstring2],[dialstring3]:[replacement]</item>

         E.g. for Taiwan Type Approval, 110 and 119 should be converted to 112.
         <item>110,119:112</item>
    -->
    <string-array translatable="false" name="config_convert_to_emergency_number_map" />

    <!-- An array of packages for which notifications cannot be blocked. -->
    <string-array translatable="false" name="config_nonBlockableNotificationPackages" />

    <!-- An array of packages which can listen for notifications on low ram devices. -->
    <string-array translatable="false" name="config_allowedManagedServicesOnLowRamDevices" />

    <!-- The default value for transition animation scale found in developer settings.
         1.0 corresponds to 1x animator scale, 0 means that there will be no transition
         animations. Note that this is only a default and will be overridden by a
         user-set value if toggled by settings so the "Transition animation scale" setting
         should also be hidden if intended to be permanent. -->
    <item name="config_appTransitionAnimationDurationScaleDefault" format="float" type="dimen">1.0</item>

    <!-- Flag indicates that whether non-system apps can be installed on internal storage. -->
    <bool name="config_allow3rdPartyAppOnInternal">true</bool>

    <!-- Package name of the default cell broadcast receiver -->
    <string name="config_defaultCellBroadcastReceiverPkg" translatable="false">com.android.cellbroadcastreceiver</string>

    <!-- Specifies the path that is used by AdaptiveIconDrawable class to crop launcher icons. -->
    <string name="config_icon_mask" translatable="false">"M50,0L92,0C96.42,0 100,4.58 100 8L100,92C100, 96.42 96.42 100 92 100L8 100C4.58, 100 0 96.42 0 92L0 8 C 0 4.42 4.42 0 8 0L50 0Z"</string>

    <!-- The component name, flattened to a string, for the default accessibility service to be
         enabled by the accessibility shortcut. This service must be trusted, as it can be activated
         without explicit consent of the user. If no accessibility service with the specified name
         exists on the device, the accessibility shortcut will be disabled by default. -->
    <string name="config_defaultAccessibilityService" translatable="false"></string>

    <!-- Flag indicates that whether escrow token API is enabled for TrustAgent -->
    <!-- Warning: This API can be dangerous when not implemented properly. In particular,
         escrow token must NOT be retrievable from device storage. In other words, either
         escrow token is not stored on device or its ciphertext is stored on device while
         the decryption key is not. Before enabling this feature, please ensure you've read
         and followed the pertinent sections of the escrow tokens section of the CDD <link>-->
    <!-- TODO(b/35230407) complete the link field -->
    <bool name="config_allowEscrowTokenForTrustAgent">false</bool>

    <!-- A flattened ComponentName which corresponds to the only trust agent that should be enabled
         by default. If the default value is used, or set to an empty string, the restriction will
         not be applied. -->
    <string name="config_defaultTrustAgent" translatable="false"></string>

    <!-- Colon separated list of package names that should be granted Notification Listener access -->
    <string name="config_defaultListenerAccessPackages" translatable="false"></string>

    <!-- Maximum size, specified in pixels, to restrain the display space width to. Height and
         density will be scaled accordingly to maintain aspect ratio. A value of 0 indicates no
         constraint will be enforced. -->
    <integer name="config_maxUiWidth">0</integer>

    <!-- Whether the device supports quick settings and its associated APIs -->
    <bool name="config_quickSettingsSupported">true</bool>

    <!-- The component name, flattened to a string, for the default autofill service
         to  enabled for an user. This service must be trusted, as it can be activated
         without explicit consent of the user. If no autofill service with the
          specified name exists on the device, autofill will be disabled by default.
    -->
    <string name="config_defaultAutofillService" translatable="false"></string>

    <!-- The package name for the default system textclassifier service.
         This service must be trusted, as it can be activated without explicit consent of the user.
         Example: "com.android.textclassifier"
         If no textclassifier service with the specified name exists on the device (or if this is
         set to empty string), a default textclassifier will be loaded in the calling app's process.
         See android.view.textclassifier.TextClassificationManager.
    -->
    <string name="config_defaultTextClassifierPackage" translatable="false"></string>

    <!-- Whether the device uses the default focus highlight when focus state isn't specified. -->
    <bool name="config_useDefaultFocusHighlight">true</bool>

    <!-- Flag indicating that the entire notification header can be clicked to expand the
         notification. If false, then the expand icon has to be clicked in order for the expand
         to occur. The expand button will have increased touch boundaries to accomodate this. -->
    <bool name="config_notificationHeaderClickableForExpand">false</bool>

    <!-- Default data warning level in mb -->
    <integer name="default_data_warning_level_mb">2048</integer>

    <!-- When true, indicates that the vendor's IMS implementation requires a workaround when
     sending a request to enable or disable the camera while the video session is also
     paused. -->
    <bool name="config_useVideoPauseWorkaround">false</bool>

    <!-- Whether to send a custom package name with the PSD.-->
    <bool name="config_sendPackageName">false</bool>

    <!-- Name for the set of keys associating package names -->
    <string name="config_help_package_name_key" translatable="false"></string>

    <!-- Name for the set of values of package names -->
    <string name="config_help_package_name_value" translatable="false"></string>

    <!-- Intent key for the package name keys -->
    <string name="config_help_intent_extra_key" translatable="false"></string>

    <!-- Intent key for package name values -->
    <string name="config_help_intent_name_key" translatable="false"></string>

    <!-- Intent key for the package name keys -->
    <string name="config_feedback_intent_extra_key" translatable="false"></string>

    <!-- Intent key for package name values -->
    <string name="config_feedback_intent_name_key" translatable="false"></string>

    <!-- The apps that need to be hidden when they are disabled -->
    <string-array name="config_hideWhenDisabled_packageNames"></string-array>

    <!-- Additional non-platform defined global settings exposed to Instant Apps -->
    <string-array name="config_allowedGlobalInstantAppSettings"></string-array>

    <!-- Additional non-platform defined system settings exposed to Instant Apps -->
    <string-array name="config_allowedSystemInstantAppSettings"></string-array>

    <!-- Additional non-platform defined secure settings exposed to Instant Apps -->
    <string-array name="config_allowedSecureInstantAppSettings"></string-array>

    <!-- Handle volume keys directly in Window Manager without passing them to the foreground app -->
    <bool name="config_handleVolumeKeysInWindowManager">false</bool>

    <!-- Volume level of in-call notification tone playback [0..1] -->
    <item name="config_inCallNotificationVolume" format="float" type="dimen">.10</item>

    <!-- URI for in call notification sound -->
    <string translatable="false" name="config_inCallNotificationSound">/system/media/audio/ui/InCallNotification.ogg</string>

    <!-- Default number of notifications from the same app before they are automatically grouped by the OS -->
    <integer translatable="false" name="config_autoGroupAtCount">4</integer>

    <!-- The OEM specified sensor type for the lift trigger to launch the camera app. -->
    <integer name="config_cameraLiftTriggerSensorType">-1</integer>
    <!-- The OEM specified sensor string type for the gesture to launch camera app, this value
        must match the value of config_cameraLiftTriggerSensorType in OEM's HAL -->
    <string translatable="false" name="config_cameraLiftTriggerSensorStringType"></string>

    <!-- Default number of days to retain for the automatic storage manager. -->
    <integer translatable="false" name="config_storageManagerDaystoRetainDefault">90</integer>

    <!-- Name of a font family to use for headlines. If empty, falls back to platform default -->
    <string name="config_headlineFontFamily" translatable="false"></string>
    <!-- Name of a font family to use for headlines. Defaults to sans-serif-light -->
    <string name="config_headlineFontFamilyLight" translatable="false">sans-serif-light</string>
    <!-- Allows setting custom fontFeatureSettings on specific text. -->
    <string name="config_headlineFontFeatureSettings" translatable="false"></string>

    <!-- An array of packages that need to be treated as type system in battery settings -->
    <string-array translatable="false" name="config_batteryPackageTypeSystem">
        <item>com.android.providers.calendar</item>
        <item>com.android.providers.media</item>
        <item>com.android.systemui</item>
    </string-array>

    <!-- An array of packages that need to be treated as type service in battery settings -->
    <string-array translatable="false" name="config_batteryPackageTypeService"/>

    <!-- Flag indicating whether or not to enable night mode detection. -->
    <bool name="config_enableNightMode">true</bool>

    <!-- Flag indicating that the actions buttons for a notification should be tinted with by the
         color supplied by the Notification.Builder if present. -->
    <bool name="config_tintNotificationActionButtons">true</bool>

    <!-- Show area update info settings in CellBroadcastReceiver and information in SIM status in Settings app -->
    <bool name="config_showAreaUpdateInfoSettings">false</bool>

    <!-- Enable the RingtonePickerActivity in 'com.android.providers.media'. -->
    <bool name="config_defaultRingtonePickerEnabled">true</bool>

    <!-- Allow SystemUI to show the shutdown dialog -->
    <bool name="config_showSysuiShutdown">true</bool>

    <!-- The stable device width and height in pixels. If these aren't set to a positive number
         then the device will use the width and height of the default display the first time it's
         booted.  -->
    <integer name="config_stableDeviceDisplayWidth">-1</integer>
    <integer name="config_stableDeviceDisplayHeight">-1</integer>

    <!-- Decide whether to display 'No service' on status bar instead of 'Emergency calls only'
         when SIM is unready. -->
    <bool name="config_display_no_service_when_sim_unready">false</bool>

    <!-- Class names of device specific services inheriting com.android.server.SystemService. The
         classes are instantiated in the order of the array. -->
    <string-array translatable="false" name="config_deviceSpecificSystemServices"></string-array>

    <!-- Class name of the device specific implementation to replace the DevicePolicyManagerService
         or empty if the default should be used. -->
    <string translatable="false" name="config_deviceSpecificDevicePolicyManagerService"></string>

    <!-- Class name of the device specific implementation to replace the AudioService
         or empty if the default should be used. -->
    <string translatable="false" name="config_deviceSpecificAudioService"></string>

    <!-- Component name of media projection permission dialog -->
    <string name="config_mediaProjectionPermissionDialogComponent" translatable="false">com.android.systemui/com.android.systemui.media.MediaProjectionPermissionActivity</string>

    <!-- Corner radius of system dialogs -->
    <dimen name="config_dialogCornerRadius">2dp</dimen>
    <!-- Corner radius of system buttons -->
    <dimen name="config_buttonCornerRadius">@dimen/control_corner_material</dimen>
    <!-- Corner radius of system progress bars -->
    <dimen name="config_progressBarCornerRadius">@dimen/progress_bar_corner_material</dimen>
    <!-- Controls whether system buttons use all caps for text -->
    <bool name="config_buttonTextAllCaps">true</bool>
    <!-- Name of the font family used for system surfaces where the font should use medium weight -->
    <string name="config_headlineFontFamilyMedium">@string/font_family_button_material</string>

    <string translatable="false" name="config_batterySaverDeviceSpecificConfig"></string>

    <!-- Package name that should be granted Notification Assistant access -->
    <string name="config_defaultAssistantAccessPackage" translatable="false">android.ext.services</string>

    <bool name="config_supportBluetoothPersistedState">true</bool>

    <bool name="config_keepRestrictedProfilesInBackground">true</bool>

    <!-- Cellular network service package name to bind to by default. -->
    <string name="config_wwan_network_service_package" translatable="false">com.android.phone</string>

    <!-- IWLAN network service package name to bind to by default. If none is specified in an overlay, an
         empty string is passed in -->
    <string name="config_wlan_network_service_package" translatable="false"></string>

    <!-- Telephony qualified networks service package name to bind to by default. -->
    <string name="config_qualified_networks_service_package" translatable="false"></string>

    <!-- Wear devices: Controls the radios affected by Activity Mode. -->
    <string-array name="config_wearActivityModeRadios">
        <item>"wifi"</item>
    </string-array>

    <!-- Default hyphenation frequency setting (0=NONE, 1=NORMAL, 2=FULL). -->
    <item name="config_preferredHyphenationFrequency" format="integer" type="dimen">0</item>

    <!-- Package name for ManagedProvisioning which is responsible for provisioning work profiles. -->
    <string name="config_managed_provisioning_package" translatable="false">com.android.managedprovisioning</string>

    <!-- The duration (in milliseconds) for the outgoing sms authorization request to timeout.-->
    <integer name="config_sms_authorization_timeout_ms">0</integer>

    <!-- Enable sms authorization framework-->
    <bool name="config_sms_authorization_enabled">false</bool>

    <!-- whether to enable primarycard -->
    <bool name="config_primarycard">false</bool>

    <!-- Whether or not swipe up gesture is enabled by default -->
    <bool name="config_swipe_up_gesture_default">false</bool>

    <!-- Whether or not swipe up gesture's opt-in setting is available on this device -->
    <bool name="config_swipe_up_gesture_setting_available">false</bool>

    <!-- Applications which are disabled unless matching a particular sku -->
    <string-array name="config_disableApksUnlessMatchedSku_apk_list" translatable="false" />
    <string-array name="config_disableApkUnlessMatchedSku_skus_list" translatable="false" />

    <!-- Whether or not we should show the option to show battery percentage -->
    <bool name="config_battery_percentage_setting_available">true</bool>

    <!-- Whether or not battery saver should be "sticky" when manually enabled. -->
    <bool name="config_batterySaverStickyBehaviourDisabled">false</bool>
<<<<<<< HEAD
    
    <!-- List of names that represent dual SoftAp interfaces. -->
    <string-array translatable="false" name="config_wifi_dual_sap_interfaces">
    </string-array>
=======

    <!-- Model of potentially misprovisioned devices. If none is specified in an overlay, an
         empty string is passed in. -->
    <string name="config_misprovisionedDeviceModel" translatable="false"></string>

    <!-- Brand value for attestation of misprovisioned device. -->
    <string name="config_misprovisionedBrandValue" translatable="false"></string>
>>>>>>> cbdf1ce3
</resources><|MERGE_RESOLUTION|>--- conflicted
+++ resolved
@@ -3546,18 +3546,15 @@
 
     <!-- Whether or not battery saver should be "sticky" when manually enabled. -->
     <bool name="config_batterySaverStickyBehaviourDisabled">false</bool>
-<<<<<<< HEAD
+
+    <!-- Model of potentially misprovisioned devices. If none is specified in an overlay, an
+         empty string is passed in. -->
+    <string name="config_misprovisionedDeviceModel" translatable="false"></string>
+
+    <!-- Brand value for attestation of misprovisioned device. -->
+    <string name="config_misprovisionedBrandValue" translatable="false"></string>
     
     <!-- List of names that represent dual SoftAp interfaces. -->
     <string-array translatable="false" name="config_wifi_dual_sap_interfaces">
     </string-array>
-=======
-
-    <!-- Model of potentially misprovisioned devices. If none is specified in an overlay, an
-         empty string is passed in. -->
-    <string name="config_misprovisionedDeviceModel" translatable="false"></string>
-
-    <!-- Brand value for attestation of misprovisioned device. -->
-    <string name="config_misprovisionedBrandValue" translatable="false"></string>
->>>>>>> cbdf1ce3
 </resources>