--- conflicted
+++ resolved
@@ -2637,15 +2637,11 @@
         <item>settings</item>
         <item>lockdown</item>
         <item>logout</item>
-<<<<<<< HEAD
         <item>users</item>
         <item>silent</item>
         <item>onthego</item>
-=======
         <item>bugreport</item>
-        <item>screenshot</item>
         <item>emergency</item>
->>>>>>> a0a26a98
     </string-array>
 
     <!-- Number of milliseconds to hold a wake lock to ensure that drawing is fully
