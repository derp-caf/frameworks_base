<?xml version="1.0" encoding="utf-8"?>
<!--
/*
** Copyright 2009, The Android Open Source Project
**
** Licensed under the Apache License, Version 2.0 (the "License");
** you may not use this file except in compliance with the License.
** You may obtain a copy of the License at
**
**     http://www.apache.org/licenses/LICENSE-2.0
**
** Unless required by applicable law or agreed to in writing, software
** distributed under the License is distributed on an "AS IS" BASIS,
** WITHOUT WARRANTIES OR CONDITIONS OF ANY KIND, either express or implied.
** See the License for the specific language governing permissions and
** limitations under the License.
*/
-->

<!-- These resources are around just to allow their values to be customized
     for different hardware and product builds.  Do not translate.

     NOTE: The naming convention is "config_camelCaseValue". Some legacy
     entries do not follow the convention, but all new entries should. -->

<resources xmlns:xliff="urn:oasis:names:tc:xliff:document:1.2">
    <!-- Do not translate. Defines the slots for the right-hand side icons.  That is to say, the
         icons in the status bar that are not notifications. -->
    <string-array name="config_statusBarIcons">
        <item><xliff:g id="id">@string/status_bar_alarm_clock</xliff:g></item>
        <item><xliff:g id="id">@string/status_bar_rotate</xliff:g></item>
        <item><xliff:g id="id">@string/status_bar_headset</xliff:g></item>
        <item><xliff:g id="id">@string/status_bar_data_saver</xliff:g></item>
        <item><xliff:g id="id">@string/status_bar_ime</xliff:g></item>
        <item><xliff:g id="id">@string/status_bar_sync_failing</xliff:g></item>
        <item><xliff:g id="id">@string/status_bar_sync_active</xliff:g></item>
        <item><xliff:g id="id">@string/status_bar_nfc</xliff:g></item>
        <item><xliff:g id="id">@string/status_bar_tty</xliff:g></item>
        <item><xliff:g id="id">@string/status_bar_speakerphone</xliff:g></item>
        <item><xliff:g id="id">@string/status_bar_cdma_eri</xliff:g></item>
        <item><xliff:g id="id">@string/status_bar_data_connection</xliff:g></item>
        <item><xliff:g id="id">@string/status_bar_phone_evdo_signal</xliff:g></item>
        <item><xliff:g id="id">@string/status_bar_phone_signal</xliff:g></item>
        <item><xliff:g id="id">@string/status_bar_secure</xliff:g></item>
        <item><xliff:g id="id">@string/status_bar_managed_profile</xliff:g></item>
        <item><xliff:g id="id">@string/status_bar_cast</xliff:g></item>
        <item><xliff:g id="id">@string/status_bar_vpn</xliff:g></item>
        <item><xliff:g id="id">@string/status_bar_bluetooth</xliff:g></item>
        <item><xliff:g id="id">@string/status_bar_camera</xliff:g></item>
        <item><xliff:g id="id">@string/status_bar_microphone</xliff:g></item>
        <item><xliff:g id="id">@string/status_bar_location</xliff:g></item>
        <item><xliff:g id="id">@string/status_bar_mute</xliff:g></item>
        <item><xliff:g id="id">@string/status_bar_volume</xliff:g></item>
        <item><xliff:g id="id">@string/status_bar_zen</xliff:g></item>
        <item><xliff:g id="id">@string/status_bar_ethernet</xliff:g></item>
        <item><xliff:g id="id">@string/status_bar_wifi</xliff:g></item>
        <item><xliff:g id="id">@string/status_bar_hotspot</xliff:g></item>
        <item><xliff:g id="id">@string/status_bar_mobile</xliff:g></item>
        <item><xliff:g id="id">@string/status_bar_airplane</xliff:g></item>
        <item><xliff:g id="id">@string/status_bar_battery</xliff:g></item>
        <item><xliff:g id="id">@string/status_bar_sensors_off</xliff:g></item>
        <item><xliff:g id="id">@string/status_bar_screen_record</xliff:g></item>
    </string-array>

    <string translatable="false" name="status_bar_rotate">rotate</string>
    <string translatable="false" name="status_bar_headset">headset</string>
    <string translatable="false" name="status_bar_data_saver">data_saver</string>
    <string translatable="false" name="status_bar_managed_profile">managed_profile</string>
    <string translatable="false" name="status_bar_ime">ime</string>
    <string translatable="false" name="status_bar_sync_failing">sync_failing</string>
    <string translatable="false" name="status_bar_sync_active">sync_active</string>
    <string translatable="false" name="status_bar_cast">cast</string>
    <string translatable="false" name="status_bar_hotspot">hotspot</string>
    <string translatable="false" name="status_bar_location">location</string>
    <string translatable="false" name="status_bar_bluetooth">bluetooth</string>
    <string translatable="false" name="status_bar_nfc">nfc</string>
    <string translatable="false" name="status_bar_tty">tty</string>
    <string translatable="false" name="status_bar_speakerphone">speakerphone</string>
    <string translatable="false" name="status_bar_zen">zen</string>
    <string translatable="false" name="status_bar_mute">mute</string>
    <string translatable="false" name="status_bar_volume">volume</string>
    <string translatable="false" name="status_bar_wifi">wifi</string>
    <string translatable="false" name="status_bar_cdma_eri">cdma_eri</string>
    <string translatable="false" name="status_bar_data_connection">data_connection</string>
    <string translatable="false" name="status_bar_phone_evdo_signal">phone_evdo_signal</string>
    <string translatable="false" name="status_bar_phone_signal">phone_signal</string>
    <string translatable="false" name="status_bar_battery">battery</string>
    <string translatable="false" name="status_bar_alarm_clock">alarm_clock</string>
    <string translatable="false" name="status_bar_secure">secure</string>
    <string translatable="false" name="status_bar_clock">clock</string>
    <string translatable="false" name="status_bar_mobile">mobile</string>
    <string translatable="false" name="status_bar_vpn">vpn</string>
    <string translatable="false" name="status_bar_ethernet">ethernet</string>
    <string translatable="false" name="status_bar_microphone">microphone</string>
    <string translatable="false" name="status_bar_camera">camera</string>
    <string translatable="false" name="status_bar_airplane">airplane</string>
    <string translatable="false" name="status_bar_sensors_off">sensors_off</string>
    <string translatable="false" name="status_bar_screen_record">screen_record</string>

    <!-- Flag indicating whether the surface flinger has limited
         alpha compositing functionality in hardware.  If set, the window
         manager will disable alpha trasformation in animations where not
         strictly needed. -->
    <bool name="config_sf_limitedAlpha">false</bool>

    <!-- Default value used to block data calls if ims is not
         connected.  If you use the ims apn DCT will block
         any other apn from connecting until ims apn is connected-->
    <bool name="ImsConnectedDefaultValue">false</bool>

    <!-- Flag indicating whether the surface flinger is inefficient
         at performing a blur.  Used by parts of the UI to turn off
         the blur effect where it isn't worth the performance hit.
         As of Honeycomb, blurring is not supported anymore. -->
    <bool name="config_sf_slowBlur">true</bool>

    <!-- Flag indicating that the media framework should support playing of sounds on volume
         key usage.  This adds noticeable additional overhead to volume key processing, so
         is disableable for products for which it is irrelevant. -->
    <bool name="config_useVolumeKeySounds">true</bool>

    <!-- The attenuation in dB applied to the sound effects played
         through AudioManager.playSoundEffect() when no volume is specified. -->
    <integer name="config_soundEffectVolumeDb">-6</integer>

    <!-- The attenuation in dB applied to the lock/unlock sounds. -->
    <integer name="config_lockSoundVolumeDb">-6</integer>

    <!-- Flag indicating whether the AUDIO_BECOMING_NOISY notification should
         be sent during a change to the audio output device. -->
    <bool name="config_sendAudioBecomingNoisy">true</bool>

    <!-- Whether Hearing Aid profile is supported -->
    <bool name="config_hearing_aid_profile_supported">false</bool>

    <!-- Flag to disable all transition animations -->
    <bool name="config_disableTransitionAnimation">false</bool>

    <!-- The duration (in milliseconds) of a short animation. -->
    <integer name="config_shortAnimTime">200</integer>

    <!-- The duration (in milliseconds) of a medium-length animation. -->
    <integer name="config_mediumAnimTime">400</integer>

    <!-- The duration (in milliseconds) of a long animation. -->
    <integer name="config_longAnimTime">500</integer>

    <!-- The duration (in milliseconds) of the activity open/close and fragment open/close animations. -->
    <integer name="config_activityShortDur">150</integer>
    <integer name="config_activityDefaultDur">220</integer>

    <!-- Fade out time for screen rotation -->
    <integer name="config_screen_rotation_fade_out">116</integer>

    <!-- Fade in time for screen rotation -->
    <integer name="config_screen_rotation_fade_in">233</integer>

    <!-- Fade in delay time for screen rotation -->
    <integer name="config_screen_rotation_fade_in_delay">100</integer>

    <!-- Total time for 90 degree screen rotation animations -->
    <integer name="config_screen_rotation_total_90">333</integer>

    <!-- Total time for 180 degree screen rotation animation -->
    <integer name="config_screen_rotation_total_180">433</integer>

    <!-- Total time for the rotation background color transition -->
    <integer name="config_screen_rotation_color_transition">200</integer>

    <!-- The duration (in milliseconds) of the tooltip show/hide animations. -->
    <integer name="config_tooltipAnimTime">150</integer>

    <!-- Duration for the dim animation behind a dialog.  This may be either
         a percentage, which is relative to the duration of the enter/open
         animation of the window being shown that is dimming behind, or it may
         be an integer for a constant duration. -->
    <fraction name="config_dimBehindFadeDuration">100%</fraction>

    <!-- The maximum width we would prefer dialogs to be.  0 if there is no
         maximum (let them grow as large as the screen).  Actual values are
         specified for -large and -xlarge configurations. -->
    <dimen name="config_prefDialogWidth">320dp</dimen>

    <!-- Enables or disables fading edges when marquee is enabled in TextView.
         Off by default, since the framebuffer readback used to implement the
         fading edges is prohibitively expensive on most GPUs. -->
    <bool name="config_ui_enableFadingMarquee">false</bool>

    <!-- Enables or disables haptic effect when the text insertion/selection handle is moved
         manually by the user. Off by default, since the expected haptic feedback may not be
         available on some devices. -->
    <bool name="config_enableHapticTextHandle">false</bool>

    <!-- Whether dialogs should close automatically when the user touches outside
         of them.  This should not normally be modified. -->
    <bool name="config_closeDialogWhenTouchOutside">true</bool>

    <!-- Device configuration indicating whether we should avoid using accelerated graphics
         in certain places to reduce RAM footprint.  This is ignored if ro.config.low_ram
         is true (in that case this is assumed true as well).  It can allow you to tune down
         your device's memory use without going to the point of causing applications to turn
         off features. -->
    <bool name="config_avoidGfxAccel">false</bool>

    <!-- Device configuration setting the minfree tunable in the lowmemorykiller in the kernel.
         A high value will cause the lowmemorykiller to fire earlier, keeping more memory
         in the file cache and preventing I/O thrashing, but allowing fewer processes to
         stay in memory.  A low value will keep more processes in memory but may cause
         thrashing if set too low.  Overrides the default value chosen by ActivityManager
         based on screen size and total memory for the largest lowmemorykiller bucket, and
         scaled proportionally to the smaller buckets.  -1 keeps the default. -->
    <integer name="config_lowMemoryKillerMinFreeKbytesAbsolute">-1</integer>

    <!-- Device configuration adjusting the minfree tunable in the lowmemorykiller in the
         kernel.  A high value will cause the lowmemorykiller to fire earlier, keeping more
         memory in the file cache and preventing I/O thrashing, but allowing fewer processes
         to stay in memory.  A low value will keep more processes in memory but may cause
         thrashing if set too low.  Directly added to the default value chosen by
         ActivityManager based on screen size and total memory for the largest lowmemorykiller
         bucket, and scaled proportionally to the smaller buckets. 0 keeps the default. -->
    <integer name="config_lowMemoryKillerMinFreeKbytesAdjust">0</integer>

    <!-- Device configuration setting the /proc/sys/vm/extra_free_kbytes tunable in the kernel
         (if it exists).  A high value will increase the amount of memory that the kernel
         tries to keep free, reducing allocation time and causing the lowmemorykiller to kill
         earlier.  A low value allows more memory to be used by processes but may cause more
         allocations to block waiting on disk I/O or lowmemorykiller.  Overrides the default
         value chosen by ActivityManager based on screen size.  0 prevents keeping any extra
         memory over what the kernel keeps by default.  -1 keeps the default. -->
    <integer name="config_extraFreeKbytesAbsolute">-1</integer>

    <!-- Device configuration adjusting the /proc/sys/vm/extra_free_kbytes tunable in the kernel
         (if it exists).  0 uses the default value chosen by ActivityManager.  A positive value
         will increase the amount of memory that the kernel tries to keep free, reducing
         allocation time and causing the lowmemorykiller to kill earlier.  A negative value
         allows more memory to be used by processes but may cause more allocations to block
         waiting on disk I/O or lowmemorykiller.  Directly added to the default value chosen by
         ActivityManager based on screen size. -->
    <integer name="config_extraFreeKbytesAdjust">0</integer>

    <!-- Set this to true to enable the platform's auto-power-save modes like doze and
         app standby.  These are not enabled by default because they require a standard
         cloud-to-device messaging service for apps to interact correctly with the modes
         (such as to be able to deliver an instant message to the device even when it is
         dozing).  This should be enabled if you have such services and expect apps to
         correctly use them when installed on your device.  Otherwise, keep this disabled
         so that applications can still use their own mechanisms. -->
    <bool name="config_enableAutoPowerModes">false</bool>
 
    <!-- Whether (if true) this is a kind of device that can be moved around (eg. phone/laptop),
         or (if false) something for which movement is either not measurable or should not count
         toward power states (eg. tv/soundbar). -->
    <bool name="config_autoPowerModeUseMotionSensor">true</bool>

    <!-- The threshold angle for any motion detection in auto-power save modes.
         In hundreths of a degree. -->
    <integer name="config_autoPowerModeThresholdAngle">200</integer>

    <!-- The sensor id of an "any motion" sensor used in auto-power save modes.
         0 indicates this sensor is not available. -->
    <integer name="config_autoPowerModeAnyMotionSensor">0</integer>

    <!-- If an any motion sensor is not available, prefer the wrist tilt detector over the
         SMD. -->
    <bool name="config_autoPowerModePreferWristTilt">false</bool>

    <!-- If a location should be pre-fetched when going into device idle. -->
    <bool name="config_autoPowerModePrefetchLocation">true</bool>

    <!-- The duration (in milliseconds) that the radio will scan for a signal
         when there's no network connection. If the scan doesn't timeout, use zero -->
    <integer name="config_radioScanningTimeout">0</integer>

    <!-- When true, Android uses the PAC implementation included in WebView to handle
         networks with PAC scripts.
         When false, Android's own implementation of libpac is used.-->
    <bool name ="config_useWebViewPacProcessor">true</bool>

    <!-- XXXXX NOTE THE FOLLOWING RESOURCES USE THE WRONG NAMING CONVENTION.
         Please don't copy them, copy anything else. -->

    <!-- This string array should be overridden by the device to present a list of network
         attributes.  This is used by the connectivity manager to decide which networks can coexist
         based on the hardware -->
    <!-- An Array of "[Connection name],[ConnectivityManager.TYPE_xxxx],
         [associated radio-type],[priority],[restoral-timer(ms)],[dependencyMet]  -->
    <!-- the 5th element "resore-time" indicates the number of milliseconds to delay
         before automatically restore the default connection.  Set -1 if the connection
         does not require auto-restore. -->
    <!-- the 6th element indicates boot-time dependency-met value. -->
    <!-- NOTE: The telephony module is no longer reading the configuration below for available
         APN types.  The set of APN types and relevant settings are specified within the telephony
         module and are non-configurable.  Whether or not data connectivity over a cellular network
         is available at all is controlled by the flag: config_moble_data_capable. -->
    <string-array translatable="false" name="networkAttributes">
        <item>"wifi,1,1,1,-1,true"</item>
        <item>"mobile,0,0,0,-1,true"</item>
        <item>"mobile_mms,2,0,2,60000,true"</item>
        <item>"mobile_supl,3,0,2,60000,true"</item>
        <item>"mobile_dun,4,0,2,60000,true"</item>
        <item>"mobile_hipri,5,0,3,60000,true"</item>
        <item>"mobile_fota,10,0,2,60000,true"</item>
        <item>"mobile_ims,11,0,2,60000,true"</item>
        <item>"mobile_cbs,12,0,2,60000,true"</item>
        <item>"wifi_p2p,13,1,0,-1,true"</item>
        <item>"mobile_ia,14,0,2,-1,true"</item>
        <item>"mobile_emergency,15,0,2,-1,true"</item>
    </string-array>

    <!-- Array of ConnectivityManager.TYPE_xxxx constants for networks that may only
         be controlled by systemOrSignature apps.  -->
    <integer-array translatable="false" name="config_protectedNetworks">
        <item>10</item>
        <item>11</item>
        <item>12</item>
        <item>14</item>
        <item>15</item>
    </integer-array>

    <!-- This string array should be overridden by the device to present a list of radio
         attributes.  This is used by the connectivity manager to decide which networks can coexist
         based on the hardware -->
    <!-- An Array of "[ConnectivityManager connectionType],
                      [# simultaneous connection types]"  -->
    <string-array translatable="false" name="radioAttributes">
        <item>"1,1"</item>
        <item>"0,1"</item>
    </string-array>

    <!-- The maximum duration (in milliseconds) we expect a network transition to take -->
    <integer name="config_networkTransitionTimeout">60000</integer>

    <!-- Whether/how to notify the user on network switches. See LingerMonitor.java. -->
    <integer translatable="false" name="config_networkNotifySwitchType">0</integer>

    <!-- What types of network switches to notify. See LingerMonitor.java. -->
    <string-array translatable="false" name="config_networkNotifySwitches">
    </string-array>

    <!-- Whether the device should automatically switch away from Wi-Fi networks that lose
         Internet access. Actual device behaviour is controlled by
         Settings.Global.NETWORK_AVOID_BAD_WIFI. This is the default value of that setting. -->
    <integer translatable="false" name="config_networkAvoidBadWifi">1</integer>

    <!-- Configuration hook for the URL returned by ConnectivityManager#getCaptivePortalServerUrl.
         If empty, the returned value is controlled by Settings.Global.CAPTIVE_PORTAL_HTTP_URL,
         and if that value is empty, the framework will use a hard-coded default.
         This is *NOT* a URL that will always be used by the system network validation to detect
         captive portals: NetworkMonitor may use different strategies and will not necessarily use
         this URL. NetworkMonitor behaviour should be configured with NetworkStack resource overlays
         instead. -->
    <!--suppress CheckTagEmptyBody -->
    <string translatable="false" name="config_networkCaptivePortalServerUrl"></string>

    <!-- If the hardware supports specially marking packets that caused a wakeup of the
         main CPU, set this value to the mark used. -->
    <integer name="config_networkWakeupPacketMark">0</integer>

    <!-- Mask to use when checking skb mark defined in config_networkWakeupPacketMark above. -->
    <integer name="config_networkWakeupPacketMask">0</integer>

    <!-- Whether the APF Filter in the device should filter out IEEE 802.3 Frames
         Those frames are identified by the field Eth-type having values
         less than 0x600 -->
    <bool translatable="false" name="config_apfDrop802_3Frames">true</bool>

    <!-- An array of Black listed EtherType, packets with EtherTypes within this array
         will be dropped
         TODO: need to put proper values, these are for testing purposes only -->
    <integer-array translatable="false" name="config_apfEthTypeBlackList">
        <item>0x88A2</item>
        <item>0x88A4</item>
        <item>0x88B8</item>
        <item>0x88CD</item>
        <item>0x88E3</item>
    </integer-array>

    <!-- Default value for ConnectivityManager.getMultipathPreference() on metered networks. Actual
         device behaviour is controlled by Settings.Global.NETWORK_METERED_MULTIPATH_PREFERENCE.
         This is the default value of that setting. -->
    <integer translatable="false" name="config_networkMeteredMultipathPreference">0</integer>

    <!-- Default daily multipath budget used by ConnectivityManager.getMultipathPreference()
         on metered networks. This default quota only used if quota could not be determined from
         data plan or data limit/warning set by the user. The value that is actually used is
         controlled by Settings.Global.NETWORK_DEFAULT_DAILY_MULTIPATH_QUOTA_BYTES. This is the
         default value of that setting. -->
    <integer translatable="false" name="config_networkDefaultDailyMultipathQuotaBytes">2500000</integer>

    <!-- Default supported concurrent socket keepalive slots per transport type, used by
         ConnectivityManager.createSocketKeepalive() for calculating the number of keepalive
         offload slots that should be reserved for privileged access. This string array should be
         overridden by the device to present the capability of creating socket keepalives. -->
    <!-- An Array of "[NetworkCapabilities.TRANSPORT_*],[supported keepalives] -->
    <string-array translatable="false" name="config_networkSupportedKeepaliveCount">
        <item>0,1</item>
        <item>1,3</item>
    </string-array>

    <!-- Reserved privileged keepalive slots per transport. -->
    <integer translatable="false" name="config_reservedPrivilegedKeepaliveSlots">2</integer>

    <!-- Allowed unprivileged keepalive slots per uid. -->
    <integer translatable="false" name="config_allowedUnprivilegedKeepalivePerUid">2</integer>

    <!-- List of regexpressions describing the interface (if any) that represent tetherable
         USB interfaces.  If the device doesn't want to support tethering over USB this should
         be empty.  An example would be "usb.*" -->
    <string-array translatable="false" name="config_tether_usb_regexs">
    </string-array>

    <!-- List of regexpressions describing the interface (if any) that represent tetherable
         Wifi interfaces.  If the device doesn't want to support tethering over Wifi this
         should be empty.  An example would be "softap.*" -->
    <string-array translatable="false" name="config_tether_wifi_regexs">
    </string-array>

    <!-- List of regexpressions describing the interface (if any) that represent tetherable
         Wifi P2P interfaces.  If the device doesn't want to support tethering over Wifi P2p this
         should be empty.  An example would be "p2p-p2p.*" -->
    <string-array translatable="false" name="config_tether_wifi_p2p_regexs">
    </string-array>

    <!-- List of regexpressions describing the interface (if any) that represent tetherable
         WiMAX interfaces.  If the device doesn't want to support tethering over Wifi this
         should be empty.  An example would be "softap.*" -->
    <string-array translatable="false" name="config_tether_wimax_regexs">
    </string-array>

    <!-- List of regexpressions describing the interface (if any) that represent tetherable
         bluetooth interfaces.  If the device doesn't want to support tethering over bluetooth this
         should be empty. -->
    <string-array translatable="false" name="config_tether_bluetooth_regexs">
    </string-array>

    <!-- Max number of Bluetooth tethering connections allowed. If this is
         updated config_tether_dhcp_range has to be updated appropriately. -->
    <integer translatable="false" name="config_max_pan_devices">5</integer>

    <!-- Dhcp range (min, max) to use for tethering purposes -->
    <string-array translatable="false" name="config_tether_dhcp_range">
    </string-array>

    <!-- Regex of wired ethernet ifaces -->
    <string translatable="false" name="config_ethernet_iface_regex">eth\\d</string>



    <!-- Configuration of Ethernet interfaces in the following format:
         <interface name|mac address>;[Network Capabilities];[IP config];[Override Transport]
         Where
               [Network Capabilities] Optional. A comma seprated list of network capabilities.
                   Values must be from NetworkCapabilities#NET_CAPABILITIES_* constants.
               [IP config] Optional. If empty or not specified - DHCP will be used, otherwise
                   use the following format to specify static IP configuration:
                       ip=<ip-address/mask> gateway=<ip-address> dns=<comma-sep-ip-addresses>
                       domains=<comma-sep-domains>
               [Override Transport] Optional. An override network transport type to allow
                    the propagation of an interface type on the other end of a local Ethernet
                    interface. Value must be from NetworkCapabilities#TRANSPORT_* constants. If
                    left out, this will default to TRANSPORT_ETHERNET.
         -->
    <string-array translatable="false" name="config_ethernet_interfaces">
        <!--
        <item>eth1;12,13,14,15;ip=192.168.0.10/24 gateway=192.168.0.1 dns=4.4.4.4,8.8.8.8</item>
        <item>eth2;;ip=192.168.0.11/24</item>
        <item>eth3;12,13,14,15;ip=192.168.0.12/24;1</item>
        -->
    </string-array>

    <!-- Configuration of network interfaces that support WakeOnLAN -->
    <string-array translatable="false" name="config_wakeonlan_supported_interfaces">
        <!--
        <item>wlan0</item>
        <item>eth0</item>
        -->
    </string-array>

    <!-- Package name for the default CellBroadcastService module [DO NOT TRANSLATE] -->
    <string name="cellbroadcast_default_package" translatable="false">com.android.cellbroadcastservice
    </string>

    <!-- If the mobile hotspot feature requires provisioning, a package name and class name
        can be provided to launch a supported application that provisions the devices.

        Example Usage:

        String[] appDetails = getStringArray(R.array.config_mobile_hotspot_provision_app);
        Intent intent = new Intent(Intent.ACTION_MAIN);
        intent.setClassName(appDetails[0], appDetails[1]);
        startActivityForResult(intent, 0);

        public void onActivityResult(int requestCode, int resultCode, Intent intent) {
            super.onActivityResult(requestCode, resultCode, intent);
            if (requestCode == 0) {
                if (resultCode == Activity.RESULT_OK) {
                    //Mobile hotspot provisioning successful
                } else {
                    //Mobile hotspot provisioning failed
                }
            }

        See src/com/android/settings/TetherSettings.java for more details.
        For ui-less/periodic recheck support see config_mobile_hotspot_provision_app_no_ui
        -->
    <!-- The first element is the package name and the second element is the class name
         of the provisioning app -->
    <string-array translatable="false" name="config_mobile_hotspot_provision_app">
    <!--
        <item>com.example.provisioning</item>
        <item>com.example.provisioning.Activity</item>
    -->
    </string-array>

    <!-- If the mobile hotspot feature requires provisioning, an action can be provided
         that will be broadcast in non-ui cases for checking the provisioning status.

         A second broadcast, action defined by config_mobile_hotspot_provision_response,
         will be sent back to notify if provisioning succeeded or not.  The response will
         match that of the activity in config_mobile_hotspot_provision_app, but instead
         contained within the int extra "EntitlementResult".

         Example Usage:
         String provisionAction = getString(R.string.config_mobile_hotspot_provision_check);
         sendBroadcast(new Intent(provisionAction));

         public void onReceive(Context context, Intent intent) {
             String provisionResponse =
                    getString(R.string.config_mobile_hotspot_provision_response);
             if (provisionResponse.equals(intent.getAction())
                    && intent.getIntExtra("EntitlementResult") == Activity.RESULT_OK) {
                 //Mobile hotspot provisioning successful
             } else {
                 //Mobile hotspot provisioning failed
             }
         }
        -->
    <string translatable="false" name="config_mobile_hotspot_provision_app_no_ui"></string>
    <!-- Sent in response to a provisioning check. The caller must hold the
         permission android.permission.TETHER_PRIVILEGED for Settings to
         receive this response.

         See config_mobile_hotspot_provision_response
         -->
    <string translatable="false" name="config_mobile_hotspot_provision_response"></string>
    <!-- Number of hours between each background provisioning call -->
    <integer translatable="false" name="config_mobile_hotspot_provision_check_period">24</integer>

    <!-- Activity name to enable wifi tethering after provisioning app succeeds -->
    <string translatable="false" name="config_wifi_tether_enable">com.android.settings/.wifi.tether.TetherService</string>

    <!-- Array of ConnectivityManager.TYPE_xxxx values allowable for tethering.

         Common options are [1, 4] for TYPE_WIFI and TYPE_MOBILE_DUN or
         [1,7,0] for TYPE_WIFI, TYPE_BLUETOOTH, and TYPE_MOBILE.

         This list is also modified by code within the framework, including:

             - TYPE_ETHERNET (9) is prepended to this list, and

             - the return value of TelephonyManager.isTetheringApnRequired()
               determines how the array is further modified:

                   * TRUE (DUN REQUIRED).
                     TYPE_MOBILE is removed (if present).
                     TYPE_MOBILE_HIPRI is removed (if present).
                     TYPE_MOBILE_DUN is appended (if not already present).

                   * FALSE (DUN NOT REQUIRED).
                     TYPE_MOBILE_DUN is removed (if present).
                     If both of TYPE_MOBILE{,_HIPRI} are not present:
                        TYPE_MOBILE is appended.
                        TYPE_MOBILE_HIPRI is appended.

         For other changes applied to this list, now and in the future, see
         com.android.server.connectivity.tethering.TetheringConfiguration.

         Note also: the order of this is important. The first upstream type
         for which a satisfying network exists is used.
    -->
    <integer-array translatable="false" name="config_tether_upstream_types">
        <item>1</item>
        <item>7</item>
        <item>0</item>
    </integer-array>

    <!-- When true, the tethering upstream network follows the current default
         Internet network (except when the current default network is mobile,
         in which case a DUN network will be used if required).

         When true, overrides the config_tether_upstream_types setting above.
    -->
    <bool translatable="false" name="config_tether_upstream_automatic">true</bool>

    <!-- If the DUN connection for this CDMA device supports more than just DUN -->
    <!-- traffic you should list them here. -->
    <!-- If this device is not CDMA this is ignored.  If this list is empty on -->
    <!-- a DUN-requiring CDMA device, the DUN APN will just support just DUN. -->
    <string-array translatable="false" name="config_cdma_dun_supported_types">
    </string-array>

    <!-- Flag indicating whether we should enable the automatic brightness.
         Software implementation will be used if config_hardware_auto_brightness_available is not set -->
    <bool name="config_automatic_brightness_available">false</bool>

    <!-- Flag indicating whether we should enable the adaptive sleep.-->
    <bool name="config_adaptive_sleep_available">false</bool>

    <!-- Flag indicating whether we should enable smart battery. -->
    <bool name="config_smart_battery_available">false</bool>

    <!-- Fast brightness animation ramp rate in brightness units per second-->
    <integer translatable="false" name="config_brightness_ramp_rate_fast">180</integer>

    <!-- Slow brightness animation ramp rate in brightness units per second-->
    <integer translatable="false" name="config_brightness_ramp_rate_slow">60</integer>

    <!-- Don't name config resources like this.  It should look like config_annoyDianne -->
    <bool name="config_annoy_dianne">true</bool>

    <!-- XXXXXX END OF RESOURCES USING WRONG NAMING CONVENTION -->

    <!-- If this is true, notification effects will be played by the notification server.
         When false, car notification effects will be handled elsewhere. -->
    <bool name="config_enableServerNotificationEffectsForAutomotive">false</bool>

    <!-- If this is true, the screen will come on when you unplug usb/power/whatever. -->
    <bool name="config_unplugTurnsOnScreen">false</bool>

    <!-- If this is true, the message that USB is only being used for charging will be shown. -->
    <bool name="config_usbChargingMessage">true</bool>

    <!-- Set this true only if the device has separate attention and notification lights. -->
    <bool name="config_useAttentionLight">false</bool>

    <!-- If this is true, the screen will fade off. -->
    <bool name="config_animateScreenLights">false</bool>

    <!-- If this is true, key chords can be used to take a screenshot on the device. -->
    <bool name="config_enableScreenshotChord">true</bool>

    <!-- If this is true, allow wake from theater mode when plugged in or unplugged. -->
    <bool name="config_allowTheaterModeWakeFromUnplug">false</bool>
    <!-- If this is true, allow wake from theater mode from gesture. -->
    <bool name="config_allowTheaterModeWakeFromGesture">false</bool>
    <!-- If this is true, allow wake from theater mode from camera lens cover is switched. -->
    <bool name="config_allowTheaterModeWakeFromCameraLens">false</bool>
    <!-- If this is true, allow wake from theater mode from power key press. -->
    <bool name="config_allowTheaterModeWakeFromPowerKey">true</bool>
    <!-- If this is true, allow wake from theater mode from regular key press. Setting this value to
         true implies config_allowTheaterModeWakeFromPowerKey is also true-->
    <bool name="config_allowTheaterModeWakeFromKey">false</bool>
    <!-- If this is true, allow wake from theater mode from motion. -->
    <bool name="config_allowTheaterModeWakeFromMotion">false</bool>
    <!-- If this is true, allow wake from theater mode from motion. -->
    <bool name="config_allowTheaterModeWakeFromMotionWhenNotDreaming">false</bool>
    <!-- If this is true, allow wake from theater mode from lid switch. -->
    <bool name="config_allowTheaterModeWakeFromLidSwitch">false</bool>
    <!-- If this is true, allow wake from theater mode when docked. -->
    <bool name="config_allowTheaterModeWakeFromDock">false</bool>
    <!-- If this is true, allow wake from theater mode from window layout flag. -->
    <bool name="config_allowTheaterModeWakeFromWindowLayout">false</bool>
    <!-- If this is true, go to sleep when theater mode is enabled from button press -->
    <bool name="config_goToSleepOnButtonPressTheaterMode">true</bool>
    <!-- If this is true, long press on power button will be available from the non-interactive state -->
    <bool name="config_supportLongPressPowerWhenNonInteractive">false</bool>

    <!-- Auto-rotation behavior -->

    <!-- If true, enables auto-rotation features using the accelerometer.
         Otherwise, auto-rotation is disabled.  Applications may still request
         to use specific orientations but the sensor is ignored and sensor-based
         orientations are not available.  Furthermore, all auto-rotation related
         settings are omitted from the system UI.  In certain situations we may
         still use the accelerometer to determine the orientation, such as when
         docked if the dock is configured to enable the accelerometer. -->
    <bool name="config_supportAutoRotation">true</bool>

    <!-- If true, the screen can be rotated via the accelerometer in all 4
         rotations as the default behavior. -->
    <bool name="config_allowAllRotations">false</bool>

    <!-- If true, the direction rotation is applied to get to an application's requested
         orientation is reversed.  Normally, the model is that landscape is
         clockwise from portrait; thus on a portrait device an app requesting
         landscape will cause a clockwise rotation, and on a landscape device an
         app requesting portrait will cause a counter-clockwise rotation.  Setting
         true here reverses that logic. -->
    <bool name="config_reverseDefaultRotation">false</bool>

    <!-- Sets the minimum and maximum tilt tolerance for each possible rotation.
         This array consists of 4 pairs of values which specify the minimum and maximum
         tilt angle at which the device will transition into each rotation.

         The tilt angle represents the direction in which the plane of the screen is facing;
         it is also known as the angle of elevation.

           -90 degree tilt means that the screen is facing straight down
                           (the device is being held overhead upside-down)
             0 degree tilt means that the screen is facing outwards
                           (the device is being held vertically)
            90 degree tilt means that the screen is facing straight up
                           (the device is resting on a flat table)

        The default tolerances are set conservatively such that the device is more
        likely to remain in its natural orientation than rotate into a counterclockwise,
        clockwise, or reversed posture (with an especially strong bias against the latter)
        to prevent accidental rotation while carrying the device in hand.

        These thresholds may need to be tuned when the device is intended to be
        mounted into a dock with a particularly shallow profile wherein rotation
        would ordinarily have been suppressed.

        It is helpful to consider the desired behavior both when the device is being
        held at a positive tilt (typical case) vs. a negative tilt (reading overhead in
        bed) since they are quite different.  In the overhead case, we typically want
        the device to more strongly prefer to retain its current configuration (in absence
        of a clear indication that a rotation is desired) since the user's head and neck may
        be held at an unusual angle.
    -->
    <integer-array name="config_autoRotationTiltTolerance">
        <!-- rotation:   0 (natural)    --> <item>-25</item> <item>70</item>
        <!-- rotation:  90 (rotate CCW) --> <item>-25</item> <item>65</item>
        <!-- rotation: 180 (reverse)    --> <item>-25</item> <item>60</item>
        <!-- rotation: 270 (rotate CW)  --> <item>-25</item> <item>65</item>
    </integer-array>

    <!-- Lid switch behavior -->

    <!-- The number of degrees to rotate the display when the keyboard is open.
         A value of -1 means no change in orientation by default. -->
    <integer name="config_lidOpenRotation">-1</integer>

    <!-- Indicate whether the lid state impacts the accessibility of
         the physical keyboard.  0 means it doesn't, 1 means it is accessible
         when the lid is open, 2 means it is accessible when the lid is
         closed.  The default is 0. -->
    <integer name="config_lidKeyboardAccessibility">0</integer>

    <!-- Indicate whether the lid state impacts the accessibility of
         the navigation buttons.  0 means it doesn't, 1 means it is accessible
         when the lid is open, 2 means it is accessible when the lid is
         closed.  The default is 0. -->
    <integer name="config_lidNavigationAccessibility">0</integer>

    <!-- Indicate whether closing the lid causes the lockscreen to appear.
         The default is false. -->
    <bool name="config_lidControlsScreenLock">false</bool>

    <!-- Indicate whether closing the lid causes the device to go to sleep and opening
         it causes the device to wake up.
         The default is false. -->
    <bool name="config_lidControlsSleep">false</bool>

    <!-- Indicate whether closing the lid causes the device to enter the folded state which means
         to get a smaller screen and opening the lid causes the device to enter the unfolded state
         which means to get a larger screen. -->
    <bool name="config_lidControlsDisplayFold">false</bool>

    <!-- Indicate the display area rect for foldable devices in folded state. -->
    <string name="config_foldedArea"></string>

    <!-- Desk dock behavior -->

    <!-- The number of degrees to rotate the display when the device is in a desk dock.
         A value of -1 means no change in orientation by default. -->
    <integer name="config_deskDockRotation">-1</integer>

    <!-- Control whether being in the desk dock (and powered) always
         keeps the screen on.  By default it stays on when plugged in to
         AC.  0 will not keep it on; or together 1 to stay on when plugged
         in to AC and 2 to stay on when plugged in to USB.  (So 3 for both.) -->
    <integer name="config_deskDockKeepsScreenOn">1</integer>

    <!-- Control whether being in the desk dock should enable accelerometer
         based screen orientation.  This defaults to true because it is
         common for desk docks to be sold in a variety of form factors
         with different orientations.  Since we cannot always tell these docks
         apart and the docks cannot report their true orientation on their own,
         we rely on gravity to determine the effective orientation. -->
    <bool name="config_deskDockEnablesAccelerometer">true</bool>

    <!-- Car dock behavior -->

    <!-- The number of degrees to rotate the display when the device is in a car dock.
         A value of -1 means no change in orientation by default. -->
    <integer name="config_carDockRotation">-1</integer>

    <!-- Control whether being in the car dock (and powered) always
         keeps the screen on.  By default it stays on when plugged in to
         AC.  0 will not keep it on; or together 1 to stay on when plugged
         in to AC and 2 to stay on when plugged in to USB.  (So 3 for both.) -->
    <integer name="config_carDockKeepsScreenOn">1</integer>

    <!-- Control whether being in the car dock should enable accelerometer based
         screen orientation.  This defaults to true because putting a device in
         a car dock make the accelerometer more a physical input (like a lid). -->

    <bool name="config_carDockEnablesAccelerometer">true</bool>

    <!--  Control whether to launch Car dock home app when user presses home button or when
          car dock intent is fired.
          In mobile device, usually separate home app is expected in car mode, and this should be
          enabled. But in environments like real car, default home app may be enough, and in that
          case, this can be disabled (set to false). -->
    <bool name="config_enableCarDockHomeLaunch">true</bool>

    <!-- Control whether to force the display of System UI Bars at all times regardless of
         System Ui Flags. This can be useful in the Automotive case if there's a requirement for
         a UI element to be on screen at all times. -->
    <bool name="config_forceShowSystemBars">false</bool>

    <!-- HDMI behavior -->

    <!-- The number of degrees to rotate the display when the device has HDMI connected
         but is not in a dock.  A value of -1 means no change in orientation by default.
         Use -1 except on older devices whose Hardware Composer HAL does not
         provide full support for multiple displays.  -->
    <integer name="config_undockedHdmiRotation">-1</integer>

    <!-- Control the default UI mode type to use when there is no other type override
         happening.  One of the following values (See Configuration.java):
             1  UI_MODE_TYPE_NORMAL
             4  UI_MODE_TYPE_TELEVISION
             5  UI_MODE_TYPE_APPLIANCE
             6  UI_MODE_TYPE_WATCH
             7  UI_MODE_TYPE_VR_HEADSET
         Any other values will have surprising consequences. -->
    <integer name="config_defaultUiModeType">1</integer>

    <!--  Control whether to lock UI mode to what is selected from config_defaultUiModeType.
          Once UI mode is locked, applications cannot change it anymore. -->
    <bool name="config_lockUiMode">false</bool>

    <!--  Control whether to lock day/night mode change from normal application. When it is
          true, day / night mode change is only allowed to apps with MODIFY_DAY_NIGHT_MODE
          permission. -->
    <bool name="config_lockDayNightMode">true</bool>

    <!-- Control the default night mode to use when there is no other mode override set.
         One of the following values (see UiModeManager.java):
             0 - MODE_NIGHT_AUTO
             1 - MODE_NIGHT_NO
             2 - MODE_NIGHT_YES
    -->
    <integer name="config_defaultNightMode">1</integer>

    <!-- Boolean indicating whether the HWC setColorTransform function can be performed efficiently
         in hardware. -->
    <bool name="config_setColorTransformAccelerated">false</bool>

    <!-- Boolean indicating whether the HWC setColorTransform function can be performed efficiently
         in hardware for individual layers. -->
    <bool name="config_setColorTransformAcceleratedPerLayer">false</bool>

    <!-- Control whether Night display is available. This should only be enabled on devices
         that have a HWC implementation that can apply the matrix passed to setColorTransform
         without impacting power, performance, and app compatibility (e.g. protected content). -->
    <bool name="config_nightDisplayAvailable">@bool/config_setColorTransformAccelerated</bool>

    <!-- Default mode to control how Night display is automatically activated.
         One of the following values (see ColorDisplayManager.java):
             0 - AUTO_MODE_DISABLED
             1 - AUTO_MODE_CUSTOM_TIME
             2 - AUTO_MODE_TWILIGHT
    -->
    <integer name="config_defaultNightDisplayAutoMode">0</integer>

    <!-- Default time when Night display is automatically activated.
         Represented as milliseconds from midnight (e.g. 79200000 == 10pm). -->
    <integer name="config_defaultNightDisplayCustomStartTime">79200000</integer>

    <!-- Default time when Night display is automatically deactivated.
         Represented as milliseconds from midnight (e.g. 21600000 == 6am). -->
    <integer name="config_defaultNightDisplayCustomEndTime">21600000</integer>

    <!-- Minimum color temperature, in Kelvin, supported by Night display. -->
    <integer name="config_nightDisplayColorTemperatureMin">2596</integer>

    <!-- Default color temperature, in Kelvin, to tint the screen when Night display is
         activated. -->
    <integer name="config_nightDisplayColorTemperatureDefault">2850</integer>

    <!-- Maximum color temperature, in Kelvin, supported by Night display. -->
    <integer name="config_nightDisplayColorTemperatureMax">4082</integer>

    <string-array name="config_nightDisplayColorTemperatureCoefficientsNative">
        <!-- R a-coefficient --> <item>0.0</item>
        <!-- R b-coefficient --> <item>0.0</item>
        <!-- R y-intercept --> <item>1.0</item>
        <!-- G a-coefficient --> <item>-0.00000000962353339</item>
        <!-- G b-coefficient --> <item>0.000153045476</item>
        <!-- G y-intercept --> <item>0.390782778</item>
        <!-- B a-coefficient --> <item>-0.0000000189359041</item>
        <!-- B b-coefficient --> <item>0.000302412211</item>
        <!-- B y-intercept --> <item>-0.198650895</item>
    </string-array>

    <string-array name="config_nightDisplayColorTemperatureCoefficients">
        <!-- R a-coefficient --> <item>0.0</item>
        <!-- R b-coefficient --> <item>0.0</item>
        <!-- R y-intercept --> <item>1.0</item>
        <!-- G a-coefficient --> <item>-0.00000000962353339</item>
        <!-- G b-coefficient --> <item>0.000153045476</item>
        <!-- G y-intercept --> <item>0.390782778</item>
        <!-- B a-coefficient --> <item>-0.0000000189359041</item>
        <!-- B b-coefficient --> <item>0.000302412211</item>
        <!-- B y-intercept --> <item>-0.198650895</item>
    </string-array>

    <!-- Boolean indicating whether display white balance is supported. -->
    <bool name="config_displayWhiteBalanceAvailable">false</bool>

    <!-- Boolean indicating whether display white balance should be enabled by default. -->
    <bool name="config_displayWhiteBalanceEnabledDefault">false</bool>

    <!-- Minimum color temperature, in Kelvin, supported by display white balance. -->
    <integer name="config_displayWhiteBalanceColorTemperatureMin">4000</integer>

    <!-- Maximum color temperature, in Kelvin, supported by display white balance. -->
    <integer name="config_displayWhiteBalanceColorTemperatureMax">8000</integer>

    <!-- Default color temperature, in Kelvin, used by display white balance. -->
    <integer name="config_displayWhiteBalanceColorTemperatureDefault">6500</integer>

    <!-- The display primaries, in CIE1931 XYZ color space, for display
         white balance to use in its calculations. The array must include a total of 12 float
         values: 3 values per color (X, Y, Z) and 4 colors (R, G, B, W) -->
    <string-array name="config_displayWhiteBalanceDisplayPrimaries">
        <!-- Red X -->   <item>0.412315</item>
        <!-- Red Y -->   <item>0.212600</item>
        <!-- Red Z -->   <item>0.019327</item>
        <!-- Green X --> <item>0.357600</item>
        <!-- Green Y --> <item>0.715200</item>
        <!-- Green Z --> <item>0.119200</item>
        <!-- Blue X -->  <item>0.180500</item>
        <!-- Blue Y -->  <item>0.072200</item>
        <!-- Blue Z -->  <item>0.950633</item>
        <!-- White X --> <item>0.950456</item>
        <!-- White Y --> <item>1.000000</item>
        <!-- White Z --> <item>1.089058</item>
    </string-array>

    <!-- The nominal white coordinates, in CIE1931 XYZ color space, for Display White Balance to
         use in its calculations. AWB will adapt this white point to the target ambient white
         point. The array must include a total of 3 float values (X, Y, Z) -->
    <string-array name="config_displayWhiteBalanceDisplayNominalWhite">
        <!-- Nominal White X --> <item>0.950456</item>
        <!-- Nominal White Y --> <item>1.000000</item>
        <!-- Nominal White Z --> <item>1.089058</item>
    </string-array>


    <!-- Indicate available ColorDisplayManager.COLOR_MODE_xxx. -->
    <integer-array name="config_availableColorModes">
        <!-- Example:
        <item>0</item>
        <item>1</item>
        <item>2</item>
        -->
    </integer-array>

    <!-- Color mode to use when accessibility transforms are enabled. This color mode must be
         supported by the device, but not necessarily appear in config_availableColorModes. The
         regularly selected color mode will be used if this value is negative. -->
    <integer name="config_accessibilityColorMode">-1</integer>

    <!-- The following two arrays specify which color space to use for display composition when a
         certain color mode is active.
         Composition color spaces are defined in android.view.Display.COLOR_MODE_xxx, and color
         modes are defined in ColorDisplayManager.COLOR_MODE_xxx and
         ColorDisplayManager.VENDOR_COLOR_MODE_xxx.
         The color space COLOR_MODE_DEFAULT (0) lets the system select the most appropriate
         composition color space for currently displayed content. Other values (e.g.,
         COLOR_MODE_SRGB) override system selection; these other color spaces must be supported by
         the device for for display composition.
         If a color mode does not have a corresponding color space specified in this array, the
         currently set composition color space will not be modified.-->
    <integer-array name="config_displayCompositionColorModes">
    </integer-array>
    <integer-array name="config_displayCompositionColorSpaces">
    </integer-array>

    <!-- Indicate whether to allow the device to suspend when the screen is off
         due to the proximity sensor.  This resource should only be set to true
         if the sensor HAL correctly handles the proximity sensor as a wake-up source.
         Otherwise, the device may fail to wake out of suspend reliably.
         The default is false. -->
    <bool name="config_suspendWhenScreenOffDueToProximity">false</bool>

    <!-- The time in milliseconds of prolonged user inactivity after which device goes to sleep,
         even if wakelocks are held. -->
    <integer name="config_attentiveTimeout">-1</integer>

    <!-- How long to show a warning message to user before the device goes to sleep after prolonged
         user inactivity. -->
    <integer name="config_attentiveWarningDuration">30000</integer>

    <!-- Control the behavior when the user long presses the power button.
            0 - Nothing
            1 - Global actions menu
            2 - Power off (with confirmation)
            3 - Power off (without confirmation)
            4 - Go to voice assist
            5 - Go to assistant (Settings.Secure.ASSISTANT)
    -->
    <integer name="config_longPressOnPowerBehavior">1</integer>

    <!-- Control the behavior when the user long presses the power button for a long time.
            0 - Nothing
            1 - Global actions menu
    -->
    <integer name="config_veryLongPressOnPowerBehavior">0</integer>

    <!-- Control the behavior when the user long presses the back button.  Non-zero values are only
         valid for watches as part of CDD/CTS.
            0 - Nothing
            1 - Go to voice assist
    -->
    <integer name="config_longPressOnBackBehavior">0</integer>

    <!-- Allows activities to be launched on a long press on power during device setup. -->
    <bool name="config_allowStartActivityForLongPressOnPowerInSetup">false</bool>

    <!-- Control the behavior when the user short presses the power button.
            0 - Nothing
            1 - Go to sleep (doze)
            2 - Really go to sleep (don't doze)
            3 - Really go to sleep and go home (don't doze)
            4 - Go to home
            5 - Dismiss IME if shown. Otherwise go to home
    -->
    <integer name="config_shortPressOnPowerBehavior">1</integer>

    <!-- Control the behavior when the user double presses the power button.
            0 - Nothing
            1 - Toggle theater mode setting
            2 - Brightness boost
    -->
    <integer name="config_doublePressOnPowerBehavior">0</integer>

    <!-- Control the behavior when the user triple presses the power button.
            0 - Nothing
            1 - Toggle theater mode setting
            2 - Brightness boost
    -->
    <integer name="config_triplePressOnPowerBehavior">0</integer>

    <!-- Control the behavior when the user presses the sleep button.
            0 - Go to sleep (doze)
            1 - Go to sleep (doze) and go home
    -->
    <integer name="config_shortPressOnSleepBehavior">0</integer>

    <!-- Time to wait while a button is pressed before triggering a very long press. -->
    <integer name="config_veryLongPressTimeout">3500</integer>

    <!-- Package name for default keyguard appwidget [DO NOT TRANSLATE] -->
    <string name="widget_default_package_name" translatable="false"></string>

    <!-- Class name for default keyguard appwidget [DO NOT TRANSLATE] -->
    <string name="widget_default_class_name" translatable="false"></string>

    <!-- Indicate whether the SD card is accessible without removing the battery. -->
    <bool name="config_batterySdCardAccessibility">false</bool>

    <!-- List of file paths for USB host busses to exclude from USB host support.
         For example, if the first USB bus on the device is used to communicate
         with the modem or some other restricted hardware, add "/dev/bus/usb/001/"
         to this list.  If this is empty, no parts of the host USB bus will be excluded.
    -->
    <string-array name="config_usbHostBlacklist" translatable="false">
    </string-array>

    <!-- List of paths to serial ports that are available to the serial manager.
         for example, /dev/ttyUSB0
    -->
    <string-array translatable="false" name="config_serialPorts">
    </string-array>

    <!-- Vibrator pattern for feedback about a long screen/key press -->
    <integer-array name="config_longPressVibePattern">
        <item>0</item>
        <item>1</item>
        <item>20</item>
        <item>21</item>
    </integer-array>

    <!-- Vibrator pattern for feedback about touching a virtual key -->
    <integer-array name="config_virtualKeyVibePattern">
        <item>0</item>
        <item>10</item>
        <item>20</item>
        <item>30</item>
    </integer-array>

    <!-- Vibrator pattern for a very short but reliable vibration for soft keyboard tap -->
    <integer-array name="config_keyboardTapVibePattern">
        <item>40</item>
    </integer-array>

    <!-- Vibrator pattern for feedback when selecting an hour/minute tick of a Clock -->
    <integer-array name="config_clockTickVibePattern">
        <item>125</item>
        <item>30</item>
    </integer-array>

    <!-- Vibrator pattern for feedback when selecting a day/month/year date of a Calendar -->
    <integer-array name="config_calendarDateVibePattern">
        <item>125</item>
        <item>30</item>
    </integer-array>

    <!-- Vibrator pattern for feedback about booting with safe mode enabled -->
    <integer-array name="config_safeModeEnabledVibePattern">
        <item>0</item>
        <item>1</item>
        <item>20</item>
        <item>21</item>
        <item>500</item>
        <item>600</item>
    </integer-array>

    <!-- Vibrator pattern for feedback about hitting a scroll barrier -->
    <integer-array name="config_scrollBarrierVibePattern">
        <item>0</item>
        <item>15</item>
        <item>10</item>
        <item>10</item>
    </integer-array>

    <!-- The URI to associate with each ringtone effect constant, intended to be used with the
         android.os.VibrationEffect#get(Uri, Context) API.
         The position of the string in the string-array determines which ringtone effect is chosen.
         For example, if the URI passed into get match the third string in the string-array, then
         RINGTONE_3 will be the returned effect -->
    <string-array translatable="false" name="config_ringtoneEffectUris">
    </string-array>

    <!-- The default intensity level for haptic feedback. See
         Settings.System.HAPTIC_FEEDBACK_INTENSITY more details on the constant values and
         meanings. -->
    <integer name="config_defaultHapticFeedbackIntensity">2</integer>
    <!-- The default intensity level for notification vibrations. See
         Settings.System.NOTIFICATION_VIBRATION_INTENSITY more details on the constant values and
         meanings. -->
    <integer name="config_defaultNotificationVibrationIntensity">2</integer>
    <!-- The default intensity level for ring vibrations. See
         Settings.System.RING_VIBRATION_INTENSITY more details on the constant values and
         meanings. -->
    <integer name="config_defaultRingVibrationIntensity">2</integer>

    <!-- Whether to use the strict phone number matcher by default. -->
    <bool name="config_use_strict_phone_number_comparation">false</bool>

    <!-- Whether to use the strict phone number matcher in Russia. -->
    <bool name="config_use_strict_phone_number_comparation_for_russia">true</bool>

    <!-- Whether to use the strict phone number matcher in Kazakhstan. -->
    <bool name="config_use_strict_phone_number_comparation_for_kazakhstan">true</bool>

    <!-- The character count of the minimum match for comparison phone numbers -->
    <integer name="config_phonenumber_compare_min_match">7</integer>

    <!-- Display low battery warning when battery level dips to this value.
         Also, the battery stats are flushed to disk when we hit this level.  -->
    <integer name="config_criticalBatteryWarningLevel">5</integer>

    <!-- Shutdown if the battery temperature exceeds (this value * 0.1) Celsius. -->
    <integer name="config_shutdownBatteryTemperature">680</integer>

    <!-- Display low battery warning when battery level dips to this value -->
    <integer name="config_lowBatteryWarningLevel">15</integer>

    <!-- The default suggested battery % at which we enable battery saver automatically.  -->
    <integer name="config_lowBatteryAutoTriggerDefaultLevel">15</integer>

    <!-- The app which will handle routine based automatic battery saver, if empty the UI for
         routine based battery saver will be hidden -->
    <string name="config_batterySaverScheduleProvider"></string>

    <!-- Close low battery warning when battery level reaches the lowBatteryWarningLevel
         plus this -->
    <integer name="config_lowBatteryCloseWarningBump">5</integer>

    <!-- Default color for notification LED. -->
    <color name="config_defaultNotificationColor">#ffffffff</color>

    <!-- Default LED on time for notification LED in milliseconds. -->
    <integer name="config_defaultNotificationLedOn">500</integer>

    <!-- Default LED off time for notification LED in milliseconds. -->
    <integer name="config_defaultNotificationLedOff">2000</integer>

    <!-- Default value for led color when battery is low on charge -->
    <integer name="config_notificationsBatteryLowARGB">0xFFFF0000</integer>

    <!-- Default value for led color when battery is medium charged -->
    <integer name="config_notificationsBatteryMediumARGB">0xFFFFFF00</integer>

    <!-- Default value for led color when battery is fully charged -->
    <integer name="config_notificationsBatteryFullARGB">0xFF00FF00</integer>

    <!-- Default value for LED on time when the battery is low on charge in miliseconds -->
    <integer name="config_notificationsBatteryLedOn">125</integer>

    <!-- Is the notification LED intrusive? Used to decide if there should be a disable option -->
    <bool name="config_intrusiveNotificationLed">false</bool>

    <!-- De we do icon badges? Used to decide if there should be a disable option-->
    <bool name="config_notificationBadging">true</bool>

    <!-- Default value for LED off time when the battery is low on charge in miliseconds -->
    <integer name="config_notificationsBatteryLedOff">2875</integer>

    <!-- Number of notifications to keep in the notification service historical archive -->
    <integer name="config_notificationServiceArchiveSize">100</integer>

    <!-- Allow the menu hard key to be disabled in LockScreen on some devices -->
    <bool name="config_disableMenuKeyInLockScreen">false</bool>

    <!-- Don't show lock screen before unlock screen (PIN/pattern/password) -->
    <bool name="config_enableLockBeforeUnlockScreen">false</bool>

    <!-- Disable lockscreen rotation by default -->
    <bool name="config_enableLockScreenRotation">false</bool>

    <!-- Is the device capable of hot swapping an UICC Card -->
    <bool name="config_hotswapCapable">false</bool>

    <!-- Component name of the ICC hotswap prompt for restart dialog -->
    <string name="config_iccHotswapPromptForRestartDialogComponent" translatable="false">@null</string>

    <!-- Enable puk unlockscreen by default.
         If unlock screen is disabled, the puk should be unlocked through Emergency Dialer -->
    <bool name="config_enable_puk_unlock_screen">true</bool>

    <!-- Enable emergency call when sim is locked or puk locked. Some countries/carriers do not
         allow emergency calls to be placed without the IMSI, which is locked in the SIM.
         If so, this should be set to 'false' in an overlay. -->
    <bool name="config_enable_emergency_call_while_sim_locked">true</bool>

    <!-- Is the lock-screen disabled for new users by default -->
    <bool name="config_disableLockscreenByDefault">false</bool>

    <!-- If true, enables verification of the lockscreen credential in the factory reset protection
        flow. This should be true if gatekeeper / weaver credentials can still be checked after a
        factory reset. -->
    <bool name="config_enableCredentialFactoryResetProtection">true</bool>

    <!-- Control the behavior when the user long presses the home button.
            0 - Nothing
            1 - Launch all apps intent
            2 - Launch assist intent
         This needs to match the constants in
         policy/src/com/android/internal/policy/impl/PhoneWindowManager.java
    -->
    <integer name="config_longPressOnHomeBehavior">0</integer>

    <!-- Control the behavior when the user double-taps the home button.
            0 - Nothing
            1 - Recent apps view in SystemUI
         This needs to match the constants in
         policy/src/com/android/internal/policy/impl/PhoneWindowManager.java
    -->
    <integer name="config_doubleTapOnHomeBehavior">0</integer>

    <!-- Note: This setting is deprecated, please use
    config_screenBrightnessSettingMinimumFloat instead -->
    <integer name="config_screenBrightnessSettingMinimum">10</integer>

    <!-- Note: This setting is deprecated, please use
    config_screenBrightnessSettingMaximumFloat instead -->
    <integer name="config_screenBrightnessSettingMaximum">255</integer>

    <!-- Note: This setting is deprecated, please use
    config_screenBrightnessSettingDefaultFloat instead -->
    <integer name="config_screenBrightnessSettingDefault">102</integer>

    <!-- Minimum screen brightness setting allowed by power manager.
         -2 is invalid so setting will resort to int value specified above.
         Set this to 0.0 to allow screen to go to minimal brightness.
         The user is forbidden from setting the brightness below this level. -->
    <item name="config_screenBrightnessSettingMinimumFloat" format="float" type="dimen">-2</item>

    <!-- Maximum screen brightness allowed by the power manager.
         -2 is invalid so setting will resort to int value specified above.
         Set this to 1.0 for maximum brightness range.
         The user is forbidden from setting the brightness above this level. -->
    <item name="config_screenBrightnessSettingMaximumFloat" format="float" type="dimen">-2</item>

    <!-- Default screen brightness setting set.
         -2 is invalid so setting will resort to int value specified above.
         Must be in the range specified by minimum and maximum. -->
    <item name="config_screenBrightnessSettingDefaultFloat" format="float" type="dimen">-2</item>

    <!-- Note: This setting is deprecated, please use
    config_screenBrightnessSettingForVrDefaultFloat instead -->
    <integer name="config_screenBrightnessForVrSettingDefault">86</integer>

    <!-- Note: This setting is deprecated, please use
    config_screenBrightnessSettingForVrMinimumFloat instead -->
    <integer name="config_screenBrightnessForVrSettingMinimum">79</integer>

    <!-- Note: This setting is deprecated, please use
    config_screenBrightnessSettingForVrMaximumFloat instead -->
    <integer name="config_screenBrightnessForVrSettingMaximum">255</integer>

    <!-- Default screen brightness for VR setting as a float.
    Equivalent to 86/255-->
    <item name="config_screenBrightnessSettingForVrDefaultFloat" format="float" type="dimen">0.33464</item>

    <!-- Minimum screen brightness setting allowed for VR. Device panels start increasing pulse
     width as brightness decreases below this threshold as float.
     Equivalent to 79/255 -->
    <item name="config_screenBrightnessSettingForVrMinimumFloat" format="float" type="dimen">0.307087</item>

    <!-- Maximum screen brightness setting allowed for VR as float. -->
    <item name="config_screenBrightnessSettingForVrMaximumFloat" format="float" type="dimen">1.0</item>

    <!-- Screen brightness used to dim the screen while dozing in a very low power state.
         May be less than the minimum allowed brightness setting
         that can be set by the user. -->
    <integer name="config_screenBrightnessDoze">1</integer>
    <item name="config_screenBrightnessDozeFloat" format="float" type="dimen">0.0</item>

    <!-- Delay that allows some content to arrive at the display before switching
         from DOZE to ON. -->
    <integer name="config_wakeUpDelayDoze">0</integer>

    <!-- Whether or not to skip the initial brightness ramps when the display transitions to
         STATE_ON. Setting this to true will skip the brightness ramp to the last stored active
         brightness value and will repeat for the following ramp if autobrightness is enabled. -->
    <bool name="config_skipScreenOnBrightnessRamp">false</bool>

    <!-- Allow automatic adjusting of the screen brightness while dozing in low power state. -->
    <bool name="config_allowAutoBrightnessWhileDozing">false</bool>

    <!-- Stability requirements in milliseconds for accepting a new brightness level.  This is used
         for debouncing the light sensor.  Different constants are used to debounce the light sensor
         when adapting to brighter or darker environments.  This parameter controls how quickly
         brightness changes occur in response to an observed change in light level that exceeds the
         hysteresis threshold. -->
    <integer name="config_autoBrightnessBrighteningLightDebounce">4000</integer>
    <integer name="config_autoBrightnessDarkeningLightDebounce">8000</integer>

    <!-- Initial light sensor event rate in milliseconds for automatic brightness control. This is
         used for obtaining the first light sample when the device stops dozing.

         Set this to -1 to disable this feature. -->
    <integer name="config_autoBrightnessInitialLightSensorRate">-1</integer>

    <!-- Light sensor event rate in milliseconds for automatic brightness control. -->
    <integer name="config_autoBrightnessLightSensorRate">250</integer>

    <!-- The maximum range of gamma adjustment possible using the screen
         auto-brightness adjustment setting. -->
    <fraction name="config_autoBrightnessAdjustmentMaxGamma">300%</fraction>

    <!-- If we allow automatic adjustment of screen brightness while dozing, how many times we want
         to reduce it to preserve the battery. Value of 100% means no scaling. -->
    <fraction name="config_screenAutoBrightnessDozeScaleFactor">100%</fraction>

    <!-- When the screen is turned on, the previous estimate of the ambient light level at the time
         the screen was turned off is restored and is used to determine the initial screen
         brightness.

         If this flag is true, then the ambient light level estimate will be promptly recomputed
         after the warm-up interface and the screen brightness will be adjusted immediately.

         If this flag is false, then the ambient light level estimate will be adjusted more
         gradually in the same manner that normally happens when the screen is on according to the
         brightening or dimming debounce thresholds.  As a result, it may take somewhat longer to
         adapt to the environment.  This mode may be better suited for watches. -->
    <bool name="config_autoBrightnessResetAmbientLuxAfterWarmUp">true</bool>

    <!-- Screen brightness used to dim the screen when the user activity
         timeout expires.  May be less than the minimum allowed brightness setting
         that can be set by the user. -->
    <integer name="config_screenBrightnessDim">10</integer>
    <item name="config_screenBrightnessDimFloat" format="float" type="dimen">0.05</item>

    <!-- Minimum allowable screen brightness to use in a very dark room.
         This value sets the floor for the darkest possible auto-brightness
         adjustment.  It is expected to be somewhat less than the first entry in
         config_autoBrightnessLcdBacklightValues so as to allow the user to have
         some range of adjustment to dim the screen further than usual in very
         dark rooms. The contents of the screen must still be clearly visible
         in darkness (although they may not be visible in a bright room). -->
    <integer name="config_screenBrightnessDark">1</integer>

    <!-- Array of lux values to define the minimum brightness curve, which guarantees that any
         brightness curve that dips below it is rejected by the system.
         This prevents auto-brightness from setting the screen so dark as to prevent the user from
         resetting or disabling it.

         The values must be non-negative and strictly increasing, and correspond to the values in
         the config_minimumBrightnessCurveNits array. -->
    <array name="config_minimumBrightnessCurveLux">
        <item>0.0</item>
        <item>2000.0</item>
        <item>4000.0</item>
    </array>

    <!-- Array of nits values to define the minimum brightness curve, which guarantees that any
         brightness curve that dips below it is rejected by the system.
         This should map lux to the absolute minimum nits that are still readable in that ambient
         brightness.

         The values must be non-negative and non-decreasing, and correspond to the values in the
         config_minimumBrightnessCurveLux array. -->
    <array name="config_minimumBrightnessCurveNits">
        <item>0.0</item>
        <item>50.0</item>
        <item>90.0</item>
    </array>

    <!-- Array of light sensor lux values to define our levels for auto backlight brightness support.
         The N entries of this array define N + 1 control points as follows:
         (1-based arrays)

         Point 1:            (0, value[1]):             lux <= 0
         Point 2:     (level[1], value[2]):  0        < lux <= level[1]
         Point 3:     (level[2], value[3]):  level[2] < lux <= level[3]
         ...
         Point N+1: (level[N], value[N+1]):  level[N] < lux

         The control points must be strictly increasing.  Each control point
         corresponds to an entry in the brightness backlight values arrays.
         For example, if lux == level[1] (first element of the levels array)
         then the brightness will be determined by value[2] (second element
         of the brightness values array).

         Spline interpolation is used to determine the auto-brightness
         backlight values for lux levels between these control points.

         Must be overridden in platform specific overlays -->
    <integer-array name="config_autoBrightnessLevels">
    </integer-array>

    <!-- Timeout (in milliseconds) after which we remove the effects any user interactions might've
         had on the brightness mapping. This timeout doesn't start until we transition to a
         non-interactive display policy so that we don't reset while users are using their devices,
         but also so that we don't erroneously keep the short-term model if the device is dozing
         but the display is fully on. -->
    <integer name="config_autoBrightnessShortTermModelTimeout">300000</integer>

    <!-- Array of output values for LCD backlight corresponding to the lux values
         in the config_autoBrightnessLevels array.  This array should have size one greater
         than the size of the config_autoBrightnessLevels array.
         The brightness values must be between 0 and 255 and be non-decreasing.
         This must be overridden in platform specific overlays -->
    <integer-array name="config_autoBrightnessLcdBacklightValues">
    </integer-array>

    <!-- Array of desired screen brightness in nits corresponding to the lux values
         in the config_autoBrightnessLevels array. As with config_screenBrightnessMinimumNits and
         config_screenBrightnessMaximumNits, the display brightness is defined as the measured
         brightness of an all-white image.

         If this is defined then:
            - config_autoBrightnessLcdBacklightValues should not be defined
            - config_screenBrightnessNits must be defined
            - config_screenBrightnessBacklight must be defined

         This array should have size one greater than the size of the config_autoBrightnessLevels
         array. The brightness values must be non-negative and non-decreasing. This must be
         overridden in platform specific overlays -->
    <array name="config_autoBrightnessDisplayValuesNits">
    </array>

    <!-- Array of output values for button backlight corresponding to the luX values
         in the config_autoBrightnessLevels array.  This array should have size one greater
         than the size of the config_autoBrightnessLevels array.
         The brightness values must be between 0 and 255 and be non-decreasing.
         This must be overridden in platform specific overlays -->
    <integer-array name="config_autoBrightnessButtonBacklightValues">
    </integer-array>

    <!-- Array of output values for keyboard backlight corresponding to the lux values
         in the config_autoBrightnessLevels array.  This array should have size one greater
         than the size of the config_autoBrightnessLevels array.
         The brightness values must be between 0 and 255 and be non-decreasing.
         This must be overridden in platform specific overlays -->
    <integer-array name="config_autoBrightnessKeyboardBacklightValues">
    </integer-array>

    <!-- An array describing the screen's backlight values corresponding to the brightness
         values in the config_screenBrightnessNits array.

         This array should be equal in size to config_screenBrightnessBacklight. -->
    <integer-array name="config_screenBrightnessBacklight">
    </integer-array>

    <!-- An array of floats describing the screen brightness in nits corresponding to the backlight
         values in the config_screenBrightnessBacklight array.  On OLED displays these  values
         should be measured with an all white image while the display is in the fully on state.
         Note that this value should *not* reflect the maximum brightness value for any high
         brightness modes but only the maximum brightness value obtainable in a sustainable manner.

         This array should be equal in size to config_screenBrightnessBacklight -->
    <array name="config_screenBrightnessNits">
    </array>

    <!-- Array of ambient lux threshold values. This is used for determining hysteresis constraint
         values by calculating the index to use for lookup and then setting the constraint value
         to the corresponding value of the array. The new brightening hysteresis constraint value
         is the n-th element of config_ambientBrighteningThresholds, and the new darkening
         hysteresis constraint value is the n-th element of config_ambientDarkeningThresholds.

         The (zero-based) index is calculated as follows: (MAX is the largest index of the array)
         condition                       calculated index
         value < level[0]                0
         level[n] <= value < level[n+1]  n+1
         level[MAX] <= value             MAX+1 -->
    <integer-array name="config_ambientThresholdLevels">
    </integer-array>

    <!-- Array of hysteresis constraint values for brightening, represented as tenths of a
         percent. The length of this array is assumed to be one greater than
         config_ambientThresholdLevels. The brightening threshold is calculated as
         lux * (1.0f + CONSTRAINT_VALUE). When the current lux is higher than this threshold,
         the screen brightness is recalculated. See the config_ambientThresholdLevels
         description for how the constraint value is chosen. -->
    <integer-array name="config_ambientBrighteningThresholds">
        <item>100</item>
    </integer-array>

    <!-- Array of hysteresis constraint values for darkening, represented as tenths of a
         percent. The length of this array is assumed to be one greater than
         config_ambientThresholdLevels. The darkening threshold is calculated as
         lux * (1.0f - CONSTRAINT_VALUE). When the current lux is lower than this threshold,
         the screen brightness is recalculated. See the config_ambientThresholdLevels
         description for how the constraint value is chosen. -->
    <integer-array name="config_ambientDarkeningThresholds">
        <item>200</item>
    </integer-array>

    <!-- Array of screen brightness threshold values. This is used for determining hysteresis
         constraint values by calculating the index to use for lookup and then setting the
         constraint value to the corresponding value of the array. The new brightening hysteresis
         constraint value is the n-th element of config_screenBrighteningThresholds, and the new
         darkening hysteresis constraint value is the n-th element of
         config_screenDarkeningThresholds.

         The (zero-based) index is calculated as follows: (MAX is the largest index of the array)
         condition                       calculated index
         value < level[0]                0
         level[n] <= value < level[n+1]  n+1
         level[MAX] <= value             MAX+1 -->
    <integer-array name="config_screenThresholdLevels">
    </integer-array>

    <!-- Array of hysteresis constraint values for brightening, represented as tenths of a
         percent. The length of this array is assumed to be one greater than
         config_screenThresholdLevels. The brightening threshold is calculated as
         screenBrightness * (1.0f + CONSTRAINT_VALUE). When the new screen brightness is higher
         than this threshold, it is applied. See the config_screenThresholdLevels description for
         how the constraint value is chosen. -->
    <integer-array name="config_screenBrighteningThresholds">
        <item>100</item>
    </integer-array>

    <!-- Array of hysteresis constraint values for darkening, represented as tenths of a
         percent. The length of this array is assumed to be one greater than
         config_screenThresholdLevels. The darkening threshold is calculated as
         screenBrightness * (1.0f - CONSTRAINT_VALUE). When the new screen brightness is lower than
         this threshold, it is applied. See the config_screenThresholdLevels description for how
         the constraint value is chosen. -->
    <integer-array name="config_screenDarkeningThresholds">
        <item>200</item>
    </integer-array>

    <!-- Amount of time it takes for the light sensor to warm up in milliseconds.
         For this time after the screen turns on, the Power Manager
         will not debounce light sensor readings -->
    <integer name="config_lightSensorWarmupTime">0</integer>

    <!-- Enables swipe versus poly-finger touch disambiguation in the KeyboardView -->
    <bool name="config_swipeDisambiguation">true</bool>

    <!-- Specifies the amount of time to disable virtual keys after the screen is touched
         in order to filter out accidental virtual key presses due to swiping gestures
         or taps near the edge of the display.  May be 0 to disable the feature.
         It is recommended that this value be no more than 250 ms.
         This feature should be disabled for most devices. -->
    <integer name="config_virtualKeyQuietTimeMillis">0</integer>

    <!-- A list of potential packages, in priority order, that may contain an
         ephemeral resolver. Each package will be be queried for a component
         that has been granted the PACKAGE_EPHEMERAL_AGENT permission.
         This may be empty if ephemeral apps are not supported. -->
    <string-array name="config_ephemeralResolverPackage" translatable="false">
        <!-- Add packages here -->
    </string-array>

    <!-- The set of system packages on device that are queryable by any app regardless of the
         contents of its manifest. -->
    <string-array name="config_forceQueryablePackages" translatable="false">
        <item>com.android.settings</item>
        <item>com.android.providers.settings</item>
        <!-- Add packages here -->
    </string-array>

    <!-- If true, will force all packages on any system partition as queryable by any app regardless
         of the contents of its manifest. -->
    <bool name="config_forceSystemPackagesQueryable">false</bool>

    <!-- Component name of the default wallpaper. This will be ImageWallpaper if not
         specified -->
    <string name="default_wallpaper_component" translatable="false">@null</string>

    <!-- By default a product has no distinct default lock wallpaper -->
    <item name="default_lock_wallpaper" type="drawable">@null</item>

    <!-- Component name of the built in wallpaper used to display bitmap wallpapers. This must not be null. -->
    <string name="image_wallpaper_component" translatable="false">com.android.systemui/com.android.systemui.ImageWallpaper</string>

    <!-- True if WallpaperService is enabled -->
    <bool name="config_enableWallpaperService">true</bool>

    <!-- True if the device should block turning display on at boot until wallpaper is ready -->
    <bool name="config_checkWallpaperAtBoot">true</bool>

    <!-- Class name of WallpaperManagerService. -->
    <string name="config_wallpaperManagerServiceName" translatable="false">com.android.server.wallpaper.WallpaperManagerService</string>

    <!-- Enables the TimeZoneRuleManager service. This is the master switch for the updateable time
         zone update mechanism. -->
    <bool name="config_enableUpdateableTimeZoneRules">false</bool>

    <!-- Enables APK-based time zone update triggering. Set this to false when updates are triggered
         via external events and not by APK updates. For example, if an updater checks with a server
         on a regular schedule.
         [This is only used if config_enableUpdateableTimeZoneRules is true.] -->
    <bool name="config_timeZoneRulesUpdateTrackingEnabled">false</bool>

    <!-- The package of the time zone rules updater application. Expected to be the same
         for all Android devices that support APK-based time zone rule updates.
         A package-targeted com.android.intent.action.timezone.TRIGGER_RULES_UPDATE_CHECK intent
         will be sent to the updater app if the system server detects an update to the updater or
         data app packages.
         The package referenced here must have the android.permission.UPDATE_TIME_ZONE_RULES
         permission.
         [This is only used if config_enableUpdateableTimeZoneRules and
         config_timeZoneRulesUpdateTrackingEnabled are true.] -->
    <string name="config_timeZoneRulesUpdaterPackage" translatable="false">com.android.timezone.updater</string>

    <!-- The package of the time zone rules data application. Expected to be configured
         by OEMs to reference their own priv-app APK package.
         A package-targeted com.android.intent.action.timezone.TRIGGER_RULES_UPDATE_CHECK intent
         will be sent to the updater app if the system server detects an update to the updater or
         data app packages.
         [This is only used if config_enableUpdateableTimeZoneRules and
         config_timeZoneRulesUpdateTrackingEnabled are true.] -->
    <string name="config_timeZoneRulesDataPackage" translatable="false"></string>

    <!-- The allowed time in milliseconds between an update check intent being broadcast and the
         response being considered overdue. Reliability triggers will not fire in this time.
         [This is only used if config_enableUpdateableTimeZoneRules and
         config_timeZoneRulesUpdateTrackingEnabled are true.] -->
    <!-- 5 minutes -->
    <integer name="config_timeZoneRulesCheckTimeMillisAllowed">300000</integer>

    <!-- The number of times a time zone update check is allowed to fail before the system will stop
         reacting to reliability triggers.
         [This is only used if config_enableUpdateableTimeZoneRules and
         config_timeZoneRulesUpdateTrackingEnabled are true.] -->
    <integer name="config_timeZoneRulesCheckRetryCount">5</integer>

    <!-- Whether to enable network location overlay which allows network location provider to be
         replaced by an app at run-time. When disabled, only the
         config_networkLocationProviderPackageName package will be searched for network location
         provider, otherwise any system package is eligible. Anyone who wants to disable the overlay
         mechanism can set it to false. -->
    <bool name="config_enableNetworkLocationOverlay" translatable="false">true</bool>
    <!-- Package name providing network location support. Used only when
         config_enableNetworkLocationOverlay is false. -->
    <string name="config_networkLocationProviderPackageName" translatable="false">@null</string>

    <!-- Whether to enable fused location provider overlay which allows fused location provider to
         be replaced by an app at run-time. When disabled, only the
         config_fusedLocationProviderPackageName package will be searched for fused location
         provider, otherwise any system package is eligible. Anyone who wants to disable the overlay
         mechanism can set it to false. -->
    <bool name="config_enableFusedLocationOverlay" translatable="false">true</bool>
    <!-- Package name providing fused location support. Used only when
         config_enableFusedLocationOverlay is false. -->
    <string name="config_fusedLocationProviderPackageName" translatable="false">com.android.location.fused</string>

    <string-array name="config_locationExtraPackageNames" translatable="false"></string-array>

    <!-- The package name of the default network recommendation app.
         A network recommendation provider must:
             * Be granted the SCORE_NETWORKS permission.
             * Be granted the ACCESS_COARSE_LOCATION permission.
             * Include a Service for the android.net.scoring.RECOMMEND_NETWORKS action
               protected by the BIND_NETWORK_RECOMMENDATION_SERVICE permission.

         This must be set to a valid network recommendation app or empty.
     -->
    <string name="config_defaultNetworkRecommendationProviderPackage" translatable="false"></string>

    <!-- Whether to enable geocoder overlay which allows geocoder to be replaced
         by an app at run-time. When disabled, only the
         config_geocoderProviderPackageName package will be searched for
         geocoder, otherwise any system package is eligible. Anyone who wants to
         disable the overlay mechanism can set it to false.
         -->
    <bool name="config_enableGeocoderOverlay" translatable="false">true</bool>
    <!-- Package name providing geocoder API support. Used only when
         config_enableGeocoderOverlay is false. -->
    <string name="config_geocoderProviderPackageName" translatable="false">@null</string>

    <!-- Whether to enable geofence overlay which allows geofence to be replaced
         by an app at run-time. When disabled, only the
         config_geofenceProviderPackageName package will be searched for
         geofence implementation, otherwise any system package is eligible. Anyone who
         wants to disable the overlay mechanism can set it to false.
         -->
    <bool name="config_enableGeofenceOverlay" translatable="false">true</bool>
    <!-- Package name providing geofence API support. Used only when
         config_enableGeofenceOverlay is false. -->
    <string name="config_geofenceProviderPackageName" translatable="false">@null</string>

    <!-- Whether to enable Hardware Activity-Recognition overlay which allows Hardware
         Activity-Recognition to be replaced by an app at run-time. When disabled, only the
         config_activityRecognitionHardwarePackageName package will be searched for
         its implementation, otherwise any system package is eligible. Anyone who
         wants to disable the overlay mechanism can set it to false.
         -->
    <bool name="config_enableActivityRecognitionHardwareOverlay" translatable="false">true</bool>
    <!-- Package name providing Hardware Activity-Recognition API support. Used only when
         config_enableActivityRecognitionHardwareOverlay is false. -->
    <string name="config_activityRecognitionHardwarePackageName" translatable="false">@null</string>

    <!-- Package name(s) containing location provider support. These packages will be auto-granted
         several permissions by the system, and should be system packages. -->
    <string-array name="config_locationProviderPackageNames" translatable="false">
        <!-- The standard AOSP fused location provider -->
        <item>com.android.location.fused</item>
    </string-array>

    <!-- This string array can be overriden to enable test location providers initially. -->
    <!-- Array of "[locationProviderName],[requiresNetwork],
         [requiresSatellite],[requiresCell],[hasMonetaryCost],
         [supportAltitute],[supportsSpeed],[supportsBearing],
         [powerRequirement],[accuracy]" -->
    <!-- powerRequirement is defined in android.location.Criteria
         0 = NO_REQUIREMENT / 1 = POWER_LOW / 2 = POWER_MEDIUM / 3 = POWER_HIGH -->
    <!-- accuracy is defined in anroid.location.Criteria
         1 = ACCURACY_FINE / 2 = ACCURACY_COARSE -->
    <string-array name="config_testLocationProviders" translatable="false">
        <!-- Example test network location provider
        <item>network,false,false,false,false,true,true,true,1,2</item>
        -->
    </string-array>

    <!-- Component name of the combo network location provider. -->
    <string name="config_comboNetworkLocationProvider" translatable="false">com.qualcomm.location</string>

    <!-- Boolean indicating if current platform supports bluetooth SCO for off call
    use cases -->
    <bool name="config_bluetooth_sco_off_call">true</bool>

    <!-- Boolean indicating if current platform supports bluetooth wide band
         speech -->
    <bool name="config_bluetooth_wide_band_speech">true</bool>

    <!-- Boolean indicating if current platform need do one-time bluetooth address
         re-validation -->
    <bool name="config_bluetooth_address_validation">false</bool>

    <!-- Boolean indicating if current platform supports BLE peripheral mode -->
    <bool name="config_bluetooth_le_peripheral_mode_supported">false</bool>

    <!-- Boolean indicating if current platform supports HFP inband ringing -->
    <bool name="config_bluetooth_hfp_inband_ringing_support">false</bool>

    <!-- Max number of scan filters supported by blutooth controller. 0 if the
         device does not support hardware scan filters-->
    <integer translatable="false" name="config_bluetooth_max_scan_filters">0</integer>

    <!-- Max number of advertisers supported by bluetooth controller. 0 if the
         device does not support multiple advertisement-->
    <integer translatable="false" name="config_bluetooth_max_advertisers">0</integer>

    <!-- Idle current for bluetooth controller. 0 by default-->
    <integer translatable="false" name="config_bluetooth_idle_cur_ma">0</integer>

    <!-- Rx current for bluetooth controller. 0 by default-->
    <integer translatable="false" name="config_bluetooth_rx_cur_ma">0</integer>

    <!-- Tx current for bluetooth controller. 0 by default-->
    <integer translatable="false" name="config_bluetooth_tx_cur_ma">0</integer>

    <!-- Operating volatage for bluetooth controller. 0 by default-->
    <integer translatable="false" name="config_bluetooth_operating_voltage_mv">0</integer>

    <!-- Max number of connected audio devices supported by Bluetooth stack -->
    <integer name="config_bluetooth_max_connected_audio_devices">5</integer>

    <!-- Whether supported profiles should be reloaded upon enabling bluetooth -->
    <bool name="config_bluetooth_reload_supported_profiles_when_enabled">false</bool>

    <!-- Enabling autoconnect over pan -->
    <bool name="config_bluetooth_pan_enable_autoconnect">false</bool>

    <!-- The default data-use polling period. -->
    <integer name="config_datause_polling_period_sec">600</integer>

    <!-- The default data-use threshold in bytes. 0 disables-->
    <integer name="config_datause_threshold_bytes">0</integer>

    <!-- The default reduced-datarate value in kilobits per sec -->
    <integer name="config_datause_throttle_kbitsps">300</integer>

    <!-- The default iface on which to monitor data use -->
    <string name="config_datause_iface" translatable="false">rmnet0</string>

    <!-- The default reduced-datarate notification mask -->
    <!-- 2 means give warning -->
    <integer name="config_datause_notification_type">2</integer>

    <!-- If Voice Radio Technology is RIL_RADIO_TECHNOLOGY_LTE:14 or
         RIL_RADIO_TECHNOLOGY_UNKNOWN:0 this is the value that should be used instead.
         A configuration value of RIL_RADIO_TECHNOLOGY_UNKNOWN:0 means
         there is no replacement value and that the default assumption
         for phone type (GSM) should be used. -->
    <integer name="config_volte_replacement_rat">0</integer>

    <!-- Flag indicating whether the current device is "voice capable".
         If true, this means that the device supports circuit-switched
         (i.e. voice) phone calls over the telephony network, and is
         allowed to display the in-call UI while a cellular voice call is
         active.  This can be overridden to false for "data only" devices
         which can't make voice calls and don't support any in-call UI.

         Note: this flag is subtly different from the
         PackageManager.FEATURE_TELEPHONY system feature, which is
         available on *any* device with a telephony radio, even if the
         device is data-only. -->
    <bool name="config_voice_capable">true</bool>

    <!-- Flag indicating whether all audio streams should be mapped to
         one single stream. If true, all audio streams are mapped to
         STREAM_MUSIC as if it's on TV platform. -->
    <bool name="config_single_volume">false</bool>

    <!-- Flag indicating that an outbound call must have a call capable phone account
         that has declared it can process the call's handle. -->
    <bool name="config_requireCallCapableAccountForHandle">false</bool>

    <!-- Flag indicating if the user is notified when the mobile network access is restricted -->
    <bool name="config_user_notification_of_restrictied_mobile_access">true</bool>

    <!-- Flag indicating whether the current device allows sms service.
         If true, this means that the device supports both sending and
         receiving sms via the telephony network.
         This can be overridden to false for "data only" devices
         which can't send and receive sms message.

         Note: Disable SMS also disable voicemail waiting sms,
               cell broadcasting sms, and MMS. -->
    <bool name="config_sms_capable">true</bool>

    <!-- Default SMS Application. This will be the default SMS application when
         the phone first boots. The user can then change the default app to one
         of their choosing.
         This can be overridden for devices where a different default SMS
         application is desired.

         If this string is empty or the specified package does not exist, then
         the platform will search for an SMS app and use that (if there is one)

         Note: This config is deprecated, please use config_defaultSms instead. -->
    <string name="default_sms_application" translatable="false">com.android.messaging</string>

    <!-- Flag indicating whether the current device allows data.
         If true, this means that the device supports data connectivity through
         the telephony network.
         This can be overridden to false for devices that support voice and/or sms . -->
    <bool name="config_mobile_data_capable">true</bool>

    <!-- Default web browser.  This is the package name of the application that will
         be the default browser when the device first boots.  Afterwards the user
         can select whatever browser app they wish to use as the default.

         If this string is empty or the specified package does not exist, then
         the behavior will be as though no app was named as an explicit default.

         Note: This config is deprecated, please use config_defaultBrowser instead. -->
    <string name="default_browser" translatable="false"></string>

    <!-- The name of the package that will hold the assistant role by default. -->
    <string name="config_defaultAssistant" translatable="false" />
    <!-- Whether the default assistant settings should be shown. -->
    <bool name="config_showDefaultAssistant">true</bool>
    <!-- The name of the package that will hold the browser role by default. -->
    <string name="config_defaultBrowser" translatable="false">@string/default_browser</string>
    <!-- The name of the package that will hold the dialer role by default. -->
    <string name="config_defaultDialer" translatable="false">com.android.dialer</string>
    <!-- The name of the package that will hold the SMS role by default. -->
    <string name="config_defaultSms" translatable="false">@string/default_sms_application</string>
    <!-- Whether the default emergency settings should be shown. -->
    <bool name="config_showDefaultEmergency">false</bool>
    <!-- Whether the default home settings should be shown. -->
    <bool name="config_showDefaultHome">true</bool>
    <!-- The name of the package that will hold the call redirection role by default. -->
    <string name="config_defaultCallRedirection" translatable="false"></string>
    <!-- The name of the package that will hold the call screening role by default. -->
    <string name="config_defaultCallScreening" translatable="false"></string>
    <!-- The name of the package that will hold the system gallery role. -->
    <string name="config_systemGallery" translatable="false">com.android.gallery</string>

    <!-- Enable/disable default bluetooth profiles:
        HSP_AG, ObexObjectPush, Audio, NAP -->
    <bool name="config_bluetooth_default_profiles">true</bool>

    <!-- IP address of the dns server to use if nobody else suggests one -->
    <string name="config_default_dns_server" translatable="false">8.8.8.8</string>

    <!-- The default mobile provisioning apn. Empty by default, maybe overridden by
         an mcc/mnc specific config.xml -->
    <string name="mobile_provisioning_apn" translatable="false"></string>

    <!-- The default mobile provisioning url. Empty by default, maybe overridden by
         an mcc/mnc specific config.xml -->
    <string name="mobile_provisioning_url" translatable="false"></string>

    <!-- The default character set for GsmAlphabet -->
    <!-- Empty string means MBCS is not considered -->
    <string name="gsm_alphabet_default_charset" translatable="false"></string>

    <!-- Enables SIP on WIFI only -->
    <bool name="config_sip_wifi_only">false</bool>

    <!-- Enables built-in SIP phone capability -->
    <bool name="config_built_in_sip_phone">true</bool>

    <!-- Boolean indicating if restoring network selection should be skipped -->
    <!-- The restoring is handled by modem if it is true-->
    <bool translatable="false" name="skip_restoring_network_selection">false</bool>

    <!-- Maximum number of database connections opened and managed by framework layer
         to handle queries on each database when using Write-Ahead Logging. -->
    <integer name="db_connection_pool_size">4</integer>

    <!-- The default journal mode to use use when Write-Ahead Logging is not active.
         Choices are: OFF, DELETE, TRUNCATE, PERSIST and MEMORY.
         PERSIST may improve performance by reducing how often journal blocks are
         reallocated (compared to truncation) resulting in better data block locality
         and less churn of the storage media.

         The PERSIST mode results in data persisting in the journal beyond the life of
         a transaction, so it interacts poorly with SECURE_DELETE. -->
    <string name="db_default_journal_mode" translatable="false">TRUNCATE</string>

    <!-- Maximum size of the persistent journal file in bytes.
         If the journal file grows to be larger than this amount then SQLite will
         truncate it after committing the transaction. -->
    <integer name="db_journal_size_limit">524288</integer>

    <!-- When opening a database with WAL enabled and if the wal file already exists and larger
         than this size in bytes, we'll truncate it. -->
    <integer name="db_wal_truncate_size">1048576</integer>

    <!-- The database synchronization mode when using the default journal mode.
         FULL is safest and preserves durability at the cost of extra fsyncs.
         NORMAL also preserves durability in non-WAL modes and uses checksums to ensure
         integrity although there is a small chance that an error might go unnoticed.
         Choices are: FULL, NORMAL, OFF. -->
    <string name="db_default_sync_mode" translatable="false">FULL</string>

    <!-- The database synchronization mode when using Write-Ahead Logging.
         From https://www.sqlite.org/pragma.html#pragma_synchronous:
         WAL mode is safe from corruption with synchronous=NORMAL, and probably DELETE mode is safe
         too on modern filesystems. WAL mode is always consistent with synchronous=NORMAL, but WAL
         mode does lose durability. A transaction committed in WAL mode with
         synchronous=NORMAL might roll back following a power loss or system crash.
         Transactions are durable across application crashes regardless of the synchronous setting
         or journal mode. The synchronous=NORMAL setting is a good choice for most applications
         running in WAL mode.
         Choices are: FULL, NORMAL, OFF. -->
    <string name="db_wal_sync_mode" translatable="false">NORMAL</string>

    <!-- The Write-Ahead Log auto-checkpoint interval in database pages (typically 1 to 4KB).
         The log is checkpointed automatically whenever it exceeds this many pages.
         When a database is reopened, its journal mode is set back to the default
         journal mode, which may cause a checkpoint operation to occur.  Checkpoints
         can also happen at other times when transactions are committed.
         The bigger the WAL file, the longer a checkpoint operation takes, so we try
         to keep the WAL file relatively small to avoid long delays.
         The size of the WAL file is also constrained by 'db_journal_size_limit'. -->
    <integer name="db_wal_autocheckpoint">100</integer>

    <!-- The number of milliseconds that SQLite connection is allowed to be idle before it
         is closed and removed from the pool -->
    <integer name="db_default_idle_connection_timeout">30000</integer>

    <!-- Max space (in MB) allocated to DownloadManager to store the downloaded
         files if they are to be stored in DownloadManager's data dir,
         which typically is /data/data/com.android.providers.downloads/files -->
    <integer name="config_downloadDataDirSize">200</integer>

    <!-- Max number of downloads allowed to proceed concurrently -->
    <integer name="config_MaxConcurrentDownloadsAllowed">5</integer>

    <!-- When the free space available in DownloadManager's data dir falls
         below the percentage value specified by this param, DownloadManager
         starts removing files to try to make percentage of available
         free space above this threshold value. -->
    <integer name="config_downloadDataDirLowSpaceThreshold">10</integer>

    <!-- The URL that should be sent in an x-wap-profile header with an HTTP request,
         as defined in the Open Mobile Alliance User Agent Profile specification
         OMA-TS-UAProf-V2_0-20060206-A Section 8.1.1.1. If the URL contains a '%s'
         format string then that substring will be replaced with the value of
         Build.MODEL. The format string shall not be escaped. -->
    <string name="config_useragentprofile_url" translatable="false"></string>

    <!-- When a database query is executed, the results returned are paginated
         in pages of size (in KB) indicated by this value -->
    <integer name="config_cursorWindowSize">2048</integer>

    <!-- Sets whether menu shortcuts should be displayed on panel menus when
         a keyboard is present. -->
    <bool name="config_showMenuShortcutsWhenKeyboardPresent">false</bool>

    <!-- Do not translate. Defines the slots is Two Digit Number for dialing normally not USSD.

         Note: This config is deprecated, please use carrier config which is
               CarrierConfigManager.KEY_MMI_TWO_DIGIT_NUMBER_PATTERN_STRING_ARRAY instead. -->
    <string-array name="config_twoDigitNumberPattern" translatable="false">
    </string-array>

    <!-- If this value is true, Sms encoded as octet is decoded by utf8 decoder.
         If false, decoded by Latin decoder. -->
    <bool name="config_sms_utf8_support">false</bool>

    <!-- If this value is true, The mms content-disposition field is supported correctly.
         If false, Content-disposition fragments are ignored -->
    <bool name="config_mms_content_disposition_support">true</bool>

    <!-- MMS user agent string -->
    <string name="config_mms_user_agent" translatable="false"></string>

    <!-- MMS user agent prolfile url -->
    <string name="config_mms_user_agent_profile_url" translatable="false"></string>

    <!-- National Language Identifier codes for the following two config items.
         (from 3GPP TS 23.038 V9.1.1 Table 6.2.1.2.4.1):
          0  - reserved
          1  - Turkish
          2  - Spanish (single shift table only)
          3  - Portuguese
          4  - Bengali
          5  - Gujarati
          6  - Hindi
          7  - Kannada
          8  - Malayalam
          9  - Oriya
         10  - Punjabi
         11  - Tamil
         12  - Telugu
         13  - Urdu
         14+ - reserved -->

    <!-- National language single shift tables to enable for SMS encoding.
         Decoding is always enabled. 3GPP TS 23.038 states that this feature
         should not be enabled until a formal request is issued by the relevant
         national regulatory body. Array elements are codes from the table above.
         Example 1: devices sold in Turkey must include table 1 to conform with
           By-Law Number 27230. (http://www.btk.gov.tr/eng/pdf/2009/BY-LAW_SMS.pdf)
         Example 2: devices sold in India should include tables 4 through 13
           to enable use of the new Release 9 tables for Indic languages. -->
    <integer-array name="config_sms_enabled_single_shift_tables"></integer-array>

    <!-- National language locking shift tables to enable for SMS encoding.
         Decoding is always enabled. 3GPP TS 23.038 states that this feature
         should not be enabled until a formal request is issued by the relevant
         national regulatory body. Array elements are codes from the table above.
         Example 1: devices sold in Turkey must include table 1 after the
           Turkish Telecommunication Authority requires locking shift encoding
           to be enabled (est. July 2012). (http://www.btk.gov.tr/eng/pdf/2009/BY-LAW_SMS.pdf)
           See also: http://www.mobitech.com.tr/tr/ersanozturkblog_en/index.php?entry=entry090223-160014
         Example 2: devices sold in India should include tables 4 through 13
         to enable use of the new Release 9 tables for Indic languages. -->
    <integer-array name="config_sms_enabled_locking_shift_tables"></integer-array>

    <!-- Set to true if the RSSI should always display CDMA signal strength even on EVDO -->
    <bool name="config_alwaysUseCdmaRssi">false</bool>


    <!-- If this value is true, duplicate Source/Destination port fields
         in WDP header of some carriers OMADM wap push are supported.
         ex: MSGTYPE-TotalSegments-CurrentSegment
             -SourcePortDestPort-SourcePortDestPort-OMADM PDU
         If false, not supported. -->
    <bool name="config_duplicate_port_omadm_wappush">false</bool>

    <!-- Maximum numerical value that will be shown in a status bar
         notification icon or in the notification itself. Will be replaced
         with @string/status_bar_notification_info_overflow when shown in the
         UI. -->
    <integer name="status_bar_notification_info_maxnum">999</integer>

    <!-- Path to an ISO image to be shared with via USB mass storage.
         This is intended to allow packaging drivers or tools for installation on a PC. -->
    <string translatable="false" name="config_isoImagePath"></string>

    <!-- Whether the system enables per-display focus. If the system has the input method for each
         display, this value should be true. -->
    <bool name="config_perDisplayFocusEnabled">false</bool>

    <!-- Whether a software navigation bar should be shown. NOTE: in the future this may be
         autodetected from the Configuration. -->
    <bool name="config_showNavigationBar">false</bool>

    <!-- Whether action menu items should be displayed in ALLCAPS or not.
         Defaults to true. If this is not appropriate for specific locales
         it should be disabled in that locale's resources. -->
    <bool name="config_actionMenuItemAllCaps">true</bool>

    <!-- Remote server that can provide NTP responses. -->
    <string translatable="false" name="config_ntpServer">time.android.com</string>
    <!-- Normal polling frequency in milliseconds -->
    <integer name="config_ntpPollingInterval">86400000</integer>
    <!-- Try-again polling interval in milliseconds, in case the network request failed -->
    <integer name="config_ntpPollingIntervalShorter">60000</integer>
    <!-- Number of times to try again with the shorter interval, before backing
         off until the normal polling interval. A value < 0 indicates infinite. -->
    <integer name="config_ntpRetry">3</integer>
    <!-- Timeout to wait for NTP server response in milliseconds. -->
    <integer name="config_ntpTimeout">5000</integer>

    <!-- Default network policy warning threshold, in megabytes. -->
    <integer name="config_networkPolicyDefaultWarning">2048</integer>

    <!-- Set and Unsets WiMAX -->
    <bool name="config_wimaxEnabled">false</bool>
    <!-- Location of the wimax framwork jar location -->
    <string name="config_wimaxServiceJarLocation" translatable="false"></string>
    <!-- Location of the wimax native library locaiton -->
    <string name="config_wimaxNativeLibLocation" translatable="false"></string>
    <!-- Name of the wimax manager class -->
    <string name="config_wimaxManagerClassname" translatable="false"></string>
    <!-- Name of the wimax service class -->
    <string name="config_wimaxServiceClassname" translatable="false"></string>
    <!-- Name of the wimax state tracker clas -->
    <string name="config_wimaxStateTrackerClassname" translatable="false"></string>

    <!-- Specifies whether the dreams feature should be supported.
         When true, the system will allow the user to configure dreams (screensavers)
         to launch when a user activity timeout occurs or the system is told to nap.
         When false, the dreams feature will be disabled (this does not affect dozing).

         Consider setting this resource to false or disabling dreams by default when a
         doze component is specified below since dreaming will supercede dozing and
         will prevent the system from entering a low power state until the dream ends. -->
    <bool name="config_dreamsSupported">true</bool>

    <!-- If supported, are dreams enabled? (by default) -->
    <bool name="config_dreamsEnabledByDefault">true</bool>
    <!-- If supported and enabled, are dreams activated when docked? (by default) -->
    <bool name="config_dreamsActivatedOnDockByDefault">true</bool>
    <!-- If supported and enabled, are dreams activated when asleep and charging? (by default) -->
    <bool name="config_dreamsActivatedOnSleepByDefault">false</bool>
    <!-- ComponentName of the default dream (Settings.Secure.DEFAULT_SCREENSAVER_COMPONENT) -->
    <string name="config_dreamsDefaultComponent" translatable="false">com.google.android.deskclock/com.android.deskclock.Screensaver</string>

    <!-- Are we allowed to dream while not plugged in? -->
    <bool name="config_dreamsEnabledOnBattery">false</bool>
    <!-- Minimum battery level to allow dreaming when powered.
         Use -1 to disable this safety feature. -->
    <integer name="config_dreamsBatteryLevelMinimumWhenPowered">-1</integer>
    <!-- Minimum battery level to allow dreaming when not powered.
         Use -1 to disable this safety feature. -->
    <integer name="config_dreamsBatteryLevelMinimumWhenNotPowered">15</integer>
    <!-- If the battery level drops by this percentage and the user activity timeout
         has expired, then assume the device is receiving insufficient current to charge
         effectively and terminate the dream.  Use -1 to disable this safety feature.  -->
    <integer name="config_dreamsBatteryLevelDrainCutoff">5</integer>
    <!-- Limit of how long the device can remain unlocked due to attention checking.  -->
    <integer name="config_attentionMaximumExtension">330000</integer> <!-- 5 minutes and 30 sec.-->

    <!-- ComponentName of a dream to show whenever the system would otherwise have
         gone to sleep.  When the PowerManager is asked to go to sleep, it will instead
         try to start this dream if possible.  The dream should typically call startDozing()
         to put the display into a low power state and allow the application processor
         to be suspended.  When the dream ends, the system will go to sleep as usual.
         Specify the component name or an empty string if none.

         Note that doze dreams are not subject to the same start conditions as ordinary dreams.
         Doze dreams will run whenever the power manager is in a dozing state. -->
    <string name="config_dozeComponent" translatable="false"></string>

    <!-- If true, the doze component is not started until after the screen has been
         turned off and the screen off animation has been performed. -->
    <bool name="config_dozeAfterScreenOffByDefault">false</bool>

    <!-- Doze: should the TYPE_PICK_UP_GESTURE sensor be used as a pulse signal. -->
    <bool name="config_dozePulsePickup">false</bool>

    <!-- Type of the double tap sensor. Empty if double tap is not supported. -->
    <string name="config_dozeDoubleTapSensorType" translatable="false"></string>

    <!-- Type of the tap sensor. Empty if tap is not supported. -->
    <string name="config_dozeTapSensorType" translatable="false"></string>

    <!-- Type of the long press sensor. Empty if long press is not supported. -->
    <string name="config_dozeLongPressSensorType" translatable="false"></string>

    <!-- If the sensor that wakes up the lock screen is available or not. -->
    <bool name="config_dozeWakeLockScreenSensorAvailable">false</bool>
    <integer name="config_dozeWakeLockScreenDebounce">300</integer>

    <!-- Control whether the always on display mode is available. This should only be enabled on
         devices where the display has been tuned to be power efficient in DOZE and/or DOZE_SUSPEND
         states. -->
    <bool name="config_dozeAlwaysOnDisplayAvailable">false</bool>

    <!-- Control whether the always on display mode is enabled by default. This value will be used
         during initialization when the setting is still null. -->
    <bool name="config_dozeAlwaysOnEnabled">true</bool>

    <!-- If AOD can show an ambient version of the wallpaper -->
    <bool name="config_dozeSupportsAodWallpaper">true</bool>

    <!-- Whether the display blanks itself when transitioning from a doze to a non-doze state -->
    <bool name="config_displayBlanksAfterDoze">false</bool>

    <!-- True if the display hardware only has brightness buckets rather than a full range of
         backlight values -->
    <bool name="config_displayBrightnessBucketsInDoze">false</bool>

    <!-- Power Management: Specifies whether to decouple the auto-suspend state of the
         device from the display on/off state.

         When false, autosuspend_disable() will be called before the display is turned on
         and autosuspend_enable() will be called after the display is turned off.
         This mode provides best compatibility for devices using legacy power management
         features such as early suspend / late resume.

         When true, autosuspend_display() and autosuspend_enable() will be called
         independently of whether the display is being turned on or off.  This mode
         enables the power manager to suspend the application processor while the
         display is on.

         This resource should be set to "true" when a doze component has been specified
         to maximize power savings but not all devices support it.

         Refer to autosuspend.h for details.
    -->
    <bool name="config_powerDecoupleAutoSuspendModeFromDisplay">false</bool>

    <!-- Power Management: Specifies whether to decouple the interactive state of the
         device from the display on/off state.

         When false, setInteractive(..., true) will be called before the display is turned on
         and setInteractive(..., false) will be called after the display is turned off.
         This mode provides best compatibility for devices that expect the interactive
         state to be tied to the display state.

         When true, setInteractive(...) will be called independently of whether the display
         is being turned on or off.  This mode enables the power manager to reduce
         clocks and disable the touch controller while the display is on.

         This resource should be set to "true" when a doze component has been specified
         to maximize power savings but not all devices support it.

         Refer to power.h for details.
    -->
    <bool name="config_powerDecoupleInteractiveModeFromDisplay">false</bool>

    <!-- User activity timeout: Minimum screen off timeout in milliseconds.

         Sets a lower bound for the {@link Settings.System#SCREEN_OFF_TIMEOUT} setting
         which determines how soon the device will go to sleep when there is no
         user activity.

         This value must be greater than zero, otherwise the device will immediately
         fall asleep again as soon as it is awoken.
    -->
    <integer name="config_minimumScreenOffTimeout">10000</integer>

    <!-- User activity timeout: Maximum screen dim duration in milliseconds.

         Sets an upper bound for how long the screen will dim before the device goes
         to sleep when there is no user activity.  The dim duration is subtracted from
         the overall screen off timeout to determine the screen dim timeout.
         When the screen dim timeout expires, the screen will dim, shortly thereafter
         the device will go to sleep.

         If the screen off timeout is very short, the dim duration may be reduced
         proportionally.  See config_maximumScreenDimRatio.

         This value may be zero in which case the screen will not dim before the
         device goes to sleep.
    -->
    <integer name="config_maximumScreenDimDuration">7000</integer>

    <!-- User activity timeout: Maximum screen dim duration as a percentage of screen off timeout.

         This resource is similar to config_maximumScreenDimDuration but the maximum
         screen dim duration is defined as a ratio of the overall screen off timeout
         instead of as an absolute value in milliseconds.  This is useful for reducing
         the dim duration when the screen off timeout is very short.

         When computing the screen dim duration, the power manager uses the lesser
         of the effective durations expressed by config_maximumScreenDimDuration and
         config_maximumScreenDimRatio.

         This value must be between 0% and 100%.  If the value is zero, the screen will not
         dim before the device goes to sleep.
    -->
    <fraction name="config_maximumScreenDimRatio">20%</fraction>

    <!-- Minimum size of the scrollbar thumb's touch target. -->
    <dimen name="config_minScrollbarTouchTarget">48dp</dimen>

    <!-- Base "touch slop" value used by ViewConfiguration as a
         movement threshold where scrolling should begin. -->
    <dimen name="config_viewConfigurationTouchSlop">8dp</dimen>

    <!-- Base "hover slop" value used by ViewConfiguration as a
         movement threshold under which hover is considered "stationary". -->
    <dimen name="config_viewConfigurationHoverSlop">4dp</dimen>

    <!-- Multiplier for gesture thresholds when a MotionEvent classification is ambiguous. -->
    <item name="config_ambiguousGestureMultiplier" format="float" type="dimen">2.0</item>

    <!-- Minimum velocity to initiate a fling, as measured in dips per second. -->
    <dimen name="config_viewMinFlingVelocity">50dp</dimen>

    <!-- Maximum velocity to initiate a fling, as measured in dips per second. -->
    <dimen name="config_viewMaxFlingVelocity">8000dp</dimen>

    <!-- Amount of time in ms the user needs to press the relevant key to bring up the
         global actions dialog -->
    <integer name="config_globalActionsKeyTimeout">500</integer>

    <!-- Amount of time in ms the user needs to press the relevant keys to trigger the
         screenshot chord -->
    <integer name="config_screenshotChordKeyTimeout">500</integer>

    <!-- Default width of a vertical scrollbar and height of a horizontal scrollbar.
         Takes effect only if the scrollbar drawables have no intrinsic size. -->
    <dimen name="config_scrollbarSize">4dp</dimen>

    <!-- Distance that should be scrolled, per axis value, in response to a horizontal
         {@link MotionEvent#ACTION_SCROLL} event. -->
    <dimen name="config_horizontalScrollFactor">64dp</dimen>

    <!-- Distance that should be scrolled, per axis value, in response to a vertical
         {@link MotionEvent#ACTION_SCROLL} event. -->
    <dimen name="config_verticalScrollFactor">64dp</dimen>

    <!-- Obsolete. Distance that should be scrolled, per axis value, in response to a
         {@link MotionEvent#ACTION_SCROLL} event. -->
    <dimen name="config_scrollFactor">64dp</dimen>

    <!-- Maximum number of grid columns permitted in the ResolverActivity
         used for picking activities to handle an intent. -->
    <integer name="config_maxResolverActivityColumns">3</integer>

    <!-- Array of OEM specific USB mode override config.
         OEM can override a certain USB mode depending on ro.bootmode.
         Specify an array of below items to set override rule.
         [bootmode]:[original USB mode]:[USB mode used]-->
    <integer-array translatable="false" name="config_oemUsbModeOverride">
    </integer-array>

    <!-- Set to true to add links to Cell Broadcast app from Settings and MMS app. -->
    <bool name="config_cellBroadcastAppLinks">false</bool>

    <!-- The default value if the SyncStorageEngine should sync automatically or not -->
    <bool name="config_syncstorageengine_masterSyncAutomatically">true</bool>

    <!--  Maximum number of supported users -->
    <integer name="config_multiuserMaximumUsers">1</integer>

    <!-- Maximum number of users we allow to be running at a time -->
    <integer name="config_multiuserMaxRunningUsers">3</integer>

    <!-- Whether to delay user data locking for background user.
         If false, user switched-out from user switching will still be in running state until
         config_multiuserMaxRunningUsers is reached. Once config_multiuserMaxRunningUsers is
         reached, user will be stopped and user data is locked.
         If true, user switched out from user switching will always be stopped but its user data
         is not locked. Total number of unlocked users will be limited by
         config_multiuserMaxRunningUsers. Once that limit is reached, least recently stopped user
         will be locked. -->
    <bool name="config_multiuserDelayUserDataLocking">false</bool>

    <!-- Whether to only install system packages on a user if they're whitelisted for that user
         type. These are flags and can be freely combined.
         0  - disable whitelist (install all system packages; no logging)
         1  - enforce (only install system packages if they are whitelisted)
         2  - log (log non-whitelisted packages)
         4  - any package not mentioned in the whitelist file is implicitly whitelisted on all users
         8  - same as 4, but just for the SYSTEM user
         16 - ignore OTAs (don't install system packages during OTAs)
         Common scenarios:
          - to enable feature (fully enforced) for a complete whitelist: 1
          - to enable feature for an incomplete whitelist (so use implicit whitelist mode): 5
          - to enable feature but implicitly whitelist for SYSTEM user to ease local development: 9
          - to disable feature completely if it had never been enabled: 16
          - to henceforth disable feature and try to undo its previous effects: 0
        Note: This list must be kept current with PACKAGE_WHITELIST_MODE_PROP in
        frameworks/base/services/core/java/com/android/server/pm/UserSystemPackageInstaller.java -->
    <integer name="config_userTypePackageWhitelistMode">13</integer> <!-- 1+4+8 -->

    <!-- Whether UI for multi user should be shown -->
    <bool name="config_enableMultiUserUI">false</bool>

    <!-- Whether the new Auto Selection Network UI should be shown -->
    <bool name="config_enableNewAutoSelectNetworkUI">false</bool>

    <!-- If true, then we do not ask user for permission for apps to connect to USB devices.
         Do not set this to true for production devices. Doing so will cause you to fail CTS. -->
    <bool name="config_disableUsbPermissionDialogs">false</bool>

    <!-- Activity to handle Usb Device connection in USB Host side. Keeping it to null value will
         lead into handling it inside system using Intent resolution. Non-null contents will have
         format of package-name/ActivityClassName. -->
    <string name="config_UsbDeviceConnectionHandling_component" translatable="false">@null</string>

    <!-- Minimum span needed to begin a touch scaling gesture.
         If the span is equal to or greater than this size, a scaling gesture
         will begin, where supported. (See android.view.ScaleGestureDetector)

         This also takes into account the size of any active touch points.
         Devices with screens that deviate too far from their assigned density
         bucket should consider tuning this value in a device-specific overlay.
         For best results, care should be taken such that this value remains
         larger than the minimum reported touchMajor/touchMinor values
         reported by the hardware. -->
    <dimen name="config_minScalingSpan">27mm</dimen>

    <!-- Minimum accepted value for touchMajor while scaling. This may be tuned
         per-device in overlays. -->
    <dimen name="config_minScalingTouchMajor">48dp</dimen>

    <!-- Safe headphone volume index. When music stream volume is below this index
    the SPL on headphone output is compliant to EN 60950 requirements for portable music
    players. -->
    <integer name="config_safe_media_volume_index">10</integer>

    <!-- Safe USB headset gain. This value is used to ensure that the SPL on the USB
    headset output is compliant to EN 60950 requirements for portable music players. -->
    <integer name="config_safe_media_volume_usb_mB">-3700</integer>

    <!-- Configure mobile network MTU. The standard default is set here but each carrier
         may have a specific value set in an overlay config.xml file. -->
    <integer name="config_mobile_mtu">1500</integer>

    <!-- Configure mobile tcp buffer sizes in the form:
         rat-name:rmem_min,rmem_def,rmem_max,wmem_min,wmem_def,wmem_max
         If no value is found for the rat-name in use, the system default will be applied.
    -->
    <string-array name="config_mobile_tcp_buffers">
    </string-array>

    <!-- Configure ethernet tcp buffersizes in the form:
         rmem_min,rmem_def,rmem_max,wmem_min,wmem_def,wmem_max -->
    <string name="config_ethernet_tcp_buffers" translatable="false">524288,1048576,3145728,524288,1048576,2097152</string>

    <!-- What source to use to estimate link upstream and downstream bandwidth capacities.
         Default is carrier_config, but it should be set to modem if the modem is returning
         predictive (instead of instantaneous) bandwidth estimate.
         Values are carrier_config and modem. -->
    <string name="config_bandwidthEstimateSource">carrier_config</string>

    <!-- Whether WiFi display is supported by this device.
         There are many prerequisites for this feature to work correctly.
         Here are a few of them:
         * The WiFi radio must support WiFi P2P.
         * The WiFi radio must support concurrent connections to the WiFi display and
           to an access point.
         * The Audio Server audio_policy_configuration.xml file must specify a rule for
           the "r_submix" remote submix module.  This module is used to record and stream system
           audio output to the WiFi display encoder in the media server.
         * The remote submix module "audio.r_submix.default" must be installed on the device.
         * The device must be provisioned with HDCP keys (for protected content).
    -->
    <bool name="config_enableWifiDisplay">false</bool>

    <!-- When true, local displays that do not contain any of their own content will automatically
         mirror the content of the default display. -->
    <bool name="config_localDisplaysMirrorContent">true</bool>

    <!-- Controls if local secondary displays should be private or not. Value specified in the array
         represents physical port address of each display and display in this list will be marked
         as private. {@see android.view.Display#FLAG_PRIVATE} -->
    <integer-array translatable="false" name="config_localPrivateDisplayPorts"></integer-array>

    <!-- The default mode for the default display. One of the following values (See Display.java):
             0 - COLOR_MODE_DEFAULT
             7 - COLOR_MODE_SRGB
    -->
    <integer name="config_defaultDisplayDefaultColorMode">0</integer>

    <!-- When true use the linux /dev/input/event subsystem to detect the switch changes
         on the headphone/microphone jack. When false use the older uevent framework. -->
    <bool name="config_useDevInputEventForAudioJack">false</bool>

    <!-- Whether safe headphone volume is enabled or not (country specific). -->
    <bool name="config_safe_media_volume_enabled">true</bool>

    <!-- Whether safe headphone volume warning dialog is disabled on Vol+ (operator specific). -->
    <bool name="config_safe_media_disable_on_volume_up">true</bool>

    <!-- Set to true if the wifi display supports compositing content stored
         in gralloc protected buffers.  For this to be true, there must exist
         a protected hardware path for surface flinger to composite and send
         protected buffers to the wifi display video encoder.

         If this flag is false, we advise applications not to use protected
         buffers (if possible) when presenting content to a wifi display because
         the content may be blanked.

         This flag controls whether the {@link Display#FLAG_SUPPORTS_PROTECTED_BUFFERS}
         flag is set for wifi displays.
    -->
    <bool name="config_wifiDisplaySupportsProtectedBuffers">false</bool>

    <!-- Whether camera shutter sound is forced or not  (country specific). -->
    <bool name="config_camera_sound_forced">false</bool>

    <!-- Set to true if we need to not prefer an APN.
         This is being added to enable a simple scenario of pre-paid
         provisioning on some carriers, working around a bug (7305641)
         where if the preferred is used we don't try the others. -->
    <bool name="config_dontPreferApn">false</bool>

    <!-- Set to true if after a provisioning apn the radio should be restarted -->
    <bool name="config_restartRadioAfterProvisioning">false</bool>

    <!-- Boolean indicating if RADIO POWER OFF is required on receiving SIM REFRESH with RESET.
         This will be handled by modem if it is false. -->
    <bool name="config_requireRadioPowerOffOnSimRefreshReset">false</bool>

    <!-- Vibrator pattern to be used as the default for notifications
         that specify DEFAULT_VIBRATE.
     -->
    <integer-array name="config_defaultNotificationVibePattern">
        <item>0</item>
        <item>350</item>
        <item>250</item>
        <item>350</item>
    </integer-array>

    <!-- Vibrator pattern to be used as the default for notifications
         that do not specify vibration but vibrate anyway because the device
         is in vibrate mode.
     -->
    <integer-array name="config_notificationFallbackVibePattern">
        <item>0</item>
        <item>100</item>
        <item>150</item>
        <item>100</item>
    </integer-array>

    <!-- Flag indicating if the speed up audio on mt call code should be executed -->
    <bool name="config_speed_up_audio_on_mt_calls">false</bool>

    <!-- Class name of the framework account picker activity.
         Can be customized for other product types -->
    <string name="config_chooseAccountActivity" translatable="false"
            >android/android.accounts.ChooseAccountActivity</string>
    <!-- Class name of the account type and account picker activity.
         Can be customized for other product types -->
    <string name="config_chooseTypeAndAccountActivity" translatable="false"
            >android/android.accounts.ChooseTypeAndAccountActivity</string>
    <!-- Name of the activity that will handle requests to the system to choose an activity for
         the purposes of resolving an intent. -->
    <string name="config_chooserActivity" translatable="false"
            >com.android.systemui/com.android.systemui.chooser.ChooserActivity</string>
    <!-- Component name of a custom ResolverActivity (Intent resolver) to be used instead of
         the default framework version. If left empty, then the framework version will be used.
         Example: com.google.android.myapp/.resolver.MyResolverActivity  -->
    <string name="config_customResolverActivity" translatable="false"></string>

    <!-- Name of the activity or service that prompts the user to reject, accept, or whitelist
         an adb host's public key, when an unwhitelisted host connects to the local adbd.
         Can be customized for other product types -->
    <string name="config_customAdbPublicKeyConfirmationComponent"
            >com.android.systemui/com.android.systemui.usb.UsbDebuggingActivity</string>

    <!-- Name of the activity that prompts the secondary user to acknowledge she/he needs to
         switch to the primary user to enable USB debugging.
         Can be customized for other product types -->
    <string name="config_customAdbPublicKeyConfirmationSecondaryUserComponent"
            >com.android.systemui/com.android.systemui.usb.UsbDebuggingSecondaryUserActivity</string>

    <!-- Name of the activity or service that prompts the user to reject, accept, or whitelist
         a wireless network for wireless debugging.
         Can be customized for other product types -->
    <string name="config_customAdbWifiNetworkConfirmationComponent"
            >com.android.systemui/com.android.systemui.wifi.WifiDebuggingActivity</string>

    <!-- Name of the activity that prompts the secondary user to acknowledge she/he needs to
         switch to the primary user to enable wireless debugging.
         Can be customized for other product types -->
    <string name="config_customAdbWifiNetworkConfirmationSecondaryUserComponent"
            >com.android.systemui/com.android.systemui.wifi.WifiDebuggingSecondaryUserActivity</string>

    <!-- Component name of the activity that shows the usb containment status. -->
    <string name="config_usbContaminantActivity" translatable="false"
            >com.android.systemui/com.android.systemui.usb.UsbContaminantActivity</string>

    <!-- Component name of the activity that shows the request for access to a usb device. -->
    <string name="config_usbPermissionActivity" translatable="false"
            >com.android.systemui/com.android.systemui.usb.UsbPermissionActivity</string>

    <!-- Component name of the activity that shows more information about a usb accessory. -->
    <string name="config_usbAccessoryUriActivity" translatable="false"
            >com.android.systemui/com.android.systemui.usb.UsbAccessoryUriActivity</string>

    <!-- Component name of the activity that confirms the activity to start when a usb device is
         plugged in. -->
    <string name="config_usbConfirmActivity" translatable="false"
            >com.android.systemui/com.android.systemui.usb.UsbConfirmActivity</string>

    <!-- Component name of the activity to select the activity to start when a usb device is plugged
         in. -->
    <string name="config_usbResolverActivity" translatable="false"
            >com.android.systemui/com.android.systemui.usb.UsbResolverActivity</string>

    <!-- Name of the dialog that is used to request the user's consent for a Platform VPN -->
    <string name="config_platformVpnConfirmDialogComponent" translatable="false"
            >com.android.vpndialogs/com.android.vpndialogs.PlatformVpnConfirmDialog</string>

    <!-- Name of the dialog that is used to request the user's consent for a VpnService VPN -->
    <string name="config_customVpnConfirmDialogComponent" translatable="false"
            >com.android.vpndialogs/com.android.vpndialogs.ConfirmDialog</string>

    <!-- Name of the dialog that is used to inform the user that always-on VPN is disconnected -->
    <string name="config_customVpnAlwaysOnDisconnectedDialogComponent" translatable="false"
            >com.android.vpndialogs/com.android.vpndialogs.AlwaysOnDisconnectedDialog</string>

    <!-- Name of the dialog that is used to install the carrier app when the SIM is inserted -->
    <string name="config_carrierAppInstallDialogComponent" translatable="false"
            >com.android.simappdialog/com.android.simappdialog.InstallCarrierAppActivity</string>

    <!-- Apps that are authorized to access shared accounts, overridden by product overlays -->
    <string name="config_appsAuthorizedForSharedAccounts" translatable="false">;com.android.settings;</string>

    <!-- Flag indicating that the media framework should not allow changes or mute on any
         stream or master volumes. -->
    <bool name="config_useFixedVolume">false</bool>

    <!-- The list of IMEs which should be disabled until used.
         This function suppresses update notifications for these pre-installed apps.
         We need to set this configuration carefully that they should not have functionarities
         other than "IME" or "Spell Checker". In InputMethodManagerService,
         the listed IMEs are disabled until used when all of the following conditions are met.
         1. Not selected as an enabled IME in the Settings
         2. Not selected as a spell checker in the Settings
         3. Installed
         4. A pre-installed IME
         5. Not enabled
         And the disabled_until_used state for an IME is released by InputMethodManagerService
         when the IME is selected as an enabled IME. -->
    <string-array name="config_disabledUntilUsedPreinstalledImes" translatable="false">
        <item>com.android.inputmethod.latin</item>
    </string-array>

    <!-- The list of classes that should be added to the notification ranking pipeline.
     See {@link com.android.server.notification.NotificationSignalExtractor}
      If you add a new extractor to this list make sure to update
      NotificationManagerService.handleRankingSort()-->
    <string-array name="config_notificationSignalExtractors">
        <!-- many of the following extractors depend on the notification channel, so this
        extractor must come first -->
        <item>com.android.server.notification.NotificationChannelExtractor</item>
        <item>com.android.server.notification.NotificationAdjustmentExtractor</item>
        <item>com.android.server.notification.BubbleExtractor</item>
        <!-- depends on AdjustmentExtractor-->
        <item>com.android.server.notification.ValidateNotificationPeople</item>
        <item>com.android.server.notification.PriorityExtractor</item>
        <!-- depends on PriorityExtractor -->
        <item>com.android.server.notification.ZenModeExtractor</item>
        <item>com.android.server.notification.ImportanceExtractor</item>
        <!-- depends on ImportanceExtractor-->
        <item>com.android.server.notification.NotificationIntrusivenessExtractor</item>
        <item>com.android.server.notification.VisibilityExtractor</item>
        <!-- Depends on ZenModeExtractor -->
        <item>com.android.server.notification.BadgeExtractor</item>
        <item>com.android.server.notification.CriticalNotificationExtractor</item>

    </string-array>

    <!-- Default Gravity setting for the system Toast view. Equivalent to: Gravity.CENTER_HORIZONTAL | Gravity.BOTTOM -->
    <integer name="config_toastDefaultGravity">0x00000051</integer>

    <!-- set to false if we need to show user confirmation
         when alpha identifier is not provided by the UICC -->
    <bool name="config_stkNoAlphaUsrCnf">true</bool>

    <!-- Threshold (in ms) under which a screen off / screen on will be considered a reset of the
         immersive mode confirmation prompt.-->
    <integer name="config_immersive_mode_confirmation_panic">5000</integer>

    <!-- For some operators, PDU has garbages. To fix it, need to use valid index -->
    <integer name="config_valid_wappush_index">-1</integer>

    <!-- call barring MMI code from TS 22.030 Annex B -->
    <string-array translatable="false" name="config_callBarringMMI">
        <item>33</item>
        <item>331</item>
        <item>332</item>
        <item>35</item>
        <item>351</item>
        <item>330</item>
        <item>333</item>
        <item>353</item>
    </string-array>

    <!-- Ims supported call barring MMI code -->
    <string-array translatable="false" name="config_callBarringMMI_for_ims">
        <item>33</item>
        <item>331</item>
        <item>332</item>
        <item>35</item>
        <item>351</item>
        <item>330</item>
        <item>333</item>
        <item>353</item>
    </string-array>

    <!-- Override the default detection behavior for the framework method
         android.view.ViewConfiguration#hasPermanentMenuKey().
         Valid settings are:
         0 - No change. Use the default autodetection behavior.
         1 - The device DOES have a permanent menu key; ignore autodetection.
         2 - The device DOES NOT have a permanent menu key; ignore autodetection. -->
    <integer name="config_overrideHasPermanentMenuKey">0</integer>

    <!-- Override the DPad detection behavior for configuration purposes -->
    <bool name="config_hasPermanentDpad">false</bool>

    <!-- default window inset isRound property -->
    <bool name="config_windowIsRound">false</bool>

    <!-- Override this value if the device has a chin, i.e. area that is not actual part of the
         screen but you would like to be treated as a real display. The value is the height of the
         chin. -->
    <integer name="config_windowOutsetBottom">0</integer>

    <!-- Package name for default network scorer app; overridden by product overlays. -->
    <string name="config_defaultNetworkScorerPackageName"></string>

    <!-- The amount to scale fullscreen snapshots for Overview and snapshot starting windows. -->
    <item name="config_highResTaskSnapshotScale" format="float" type="dimen">1.0</item>

    <!-- The amount to scale reduced scale snapshots for Overview and snapshot starting windows.
         Reduced scale snapshots are loaded before full screen snapshots to improve load times and
         minimize the chance the user will see an empty task card. If set to 0, reduced scale
         snapshots are disabled, and snapshots will only be stored at config_highResTaskSnapshotScale
         -->
    <item name="config_lowResTaskSnapshotScale" format="float" type="dimen">0.5</item>

    <!-- Feature flag to store TaskSnapshot in 16 bit pixel format to save memory. -->
    <bool name="config_use16BitTaskSnapshotPixelFormat">false</bool>

    <!-- Determines whether recent tasks are provided to the user. Default device has recents
         property. If this is false, then the following recents config flags are ignored. -->
    <bool name="config_hasRecents">true</bool>

    <!-- Component name for the activity that will be presenting the Recents UI, which will receive
         special permissions for API related to fetching and presenting recent tasks. The default
         configuration uses Launcehr3QuickStep as default launcher and points to the corresponding
         recents component. When using a different default launcher, change this appropriately or
         use the default systemui implementation: com.android.systemui/.recents.RecentsActivity -->
    <string name="config_recentsComponentName" translatable="false"
            >com.android.launcher3/com.android.quickstep.RecentsActivity</string>

    <!-- SystemUi service component -->
    <string name="config_systemUIServiceComponent" translatable="false"
            >com.android.systemui/com.android.systemui.SystemUIService</string>

    <!-- Package handling Quick controls -->
    <string name="config_controlsPackage" translatable="false"
            >com.android.systemui</string>

    <!-- Keyguard component -->
    <string name="config_keyguardComponent" translatable="false"
            >com.android.systemui/com.android.systemui.keyguard.KeyguardService</string>

    <!-- Screen record dialog component -->
    <string name="config_screenRecorderComponent" translatable="false"
            >com.android.systemui/com.android.systemui.screenrecord.ScreenRecordDialog</string>

    <!-- The component name of a special dock app that merely launches a dream.
         We don't want to launch this app when docked because it causes an unnecessary
         activity transition.  We just want to start the dream. -->
    <string name="config_somnambulatorComponent" translatable="false"
            >com.android.systemui/com.android.systemui.Somnambulator</string>

    <!-- The component name of a special dock app that merely launches a dream.
         We don't want to launch this app when docked because it causes an unnecessary
         activity transition.  We just want to start the dream.. -->
    <string name="config_screenshotServiceComponent" translatable="false"
            >com.android.systemui/com.android.systemui.screenshot.TakeScreenshotService</string>

    <!-- The component notified when there is an error while taking a screenshot. -->
    <string name="config_screenshotErrorReceiverComponent" translatable="false"
            >com.android.systemui/com.android.systemui.screenshot.ScreenshotServiceErrorReceiver</string>

    <!-- The component for the activity shown to grant permissions for a slice. -->
    <string name="config_slicePermissionComponent" translatable="false"
            >com.android.systemui/com.android.systemui.SlicePermissionActivity</string>

    <!-- The minimum number of visible recent tasks to be presented to the user through the
         SystemUI. Can be -1 if there is no minimum limit. -->
    <integer name="config_minNumVisibleRecentTasks_grid">-1</integer>

    <!-- The maximum number of visible recent tasks to be presented to the user through the
         SystemUI. Can be -1 if there is no maximum limit. -->
    <integer name="config_maxNumVisibleRecentTasks_grid">9</integer>

    <!-- The minimum number of visible recent tasks to be presented to the user through the
         SystemUI. Can be -1 if there is no minimum limit. -->
    <integer name="config_minNumVisibleRecentTasks_lowRam">-1</integer>

    <!-- The maximum number of visible recent tasks to be presented to the user through the
         SystemUI. Can be -1 if there is no maximum limit. -->
    <integer name="config_maxNumVisibleRecentTasks_lowRam">9</integer>

    <!-- The minimum number of visible recent tasks to be presented to the user through the
         SystemUI. Can be -1 if there is no minimum limit. -->
    <integer name="config_minNumVisibleRecentTasks">5</integer>

    <!-- The maximum number of visible recent tasks to be presented to the user through the
         SystemUI. Can be -1 if there is no maximum limit. -->
    <integer name="config_maxNumVisibleRecentTasks">-1</integer>

    <!-- The duration in which a recent task is considered in session and should be visible. -->
    <integer name="config_activeTaskDurationHours">6</integer>

    <!-- default window ShowCircularMask property -->
    <bool name="config_windowShowCircularMask">false</bool>

    <!-- default value for whether circular emulators (ro.emulator.circular)
         should show a display overlay on the screen -->
    <bool name="config_windowEnableCircularEmulatorDisplayOverlay">false</bool>

    <!-- Defines the default set of global actions. Actions may still be disabled or hidden based
         on the current state of the device.
         Each item must be one of the following strings:
         "power" = Power off
         "settings" = An action to launch settings
         "airplane" = Airplane mode toggle
         "bugreport" = Take bug report, if available
         "silent" = silent mode
         "users" = list of users
         "restart" = restart device
         "emergency" = Launch emergency dialer
         "lockdown" = Lock down device until the user authenticates
         "logout" =  Logout the current user
         -->
    <string-array translatable="false" name="config_globalActionsList">
        <item>emergency</item>
        <item>power</item>
        <item>restart</item>
        <item>lockdown</item>
        <item>logout</item>
        <item>bugreport</item>
        <item>screenshot</item>
    </string-array>

    <!-- Number of milliseconds to hold a wake lock to ensure that drawing is fully
         flushed to the display while dozing.  This value needs to be large enough
         to account for processing and rendering time plus a frame or two of latency
         in the display pipeline plus some slack just to be sure. -->
    <integer name="config_drawLockTimeoutMillis">120</integer>

    <!-- An array of device capabilities defined by GSMA SGP.22 v2.0.
         The first item is the capability name that the device supports. The second item is the
         major version. The minor and revision versions are default to 0s.
         The device capabilities and their definition in the spec are:
             gsm : gsmSupportedRelease
             utran : utranSupportedRelease
             cdma1x : cdma2000onexSupportedRelease
             hrpd : cdma2000hrpdSupportedRelease
             ehrpd : cdma2000ehrpdSupportedRelease
             eutran : eutranSupportedRelease
             nfc : contactlessSupportedRelease
             crl : rspCrlSupportedVersion
    -->
    <string-array translatable="false" name="config_telephonyEuiccDeviceCapabilities">
        <!-- Example:
        <item>"gsm,11"</item>
        <item>"utran,11"</item>
        <item>"cdma1x,1"</item>
        <item>"hrpd,3"</item>
        <item>"ehrpd,12"</item>
        <item>"eutran,11"</item>
        <item>"nfc,1"</item>
        <item>"crl,1"</item>
        -->
    </string-array>

    <!-- default telephony hardware configuration for this platform.
    -->
    <!-- this string array should be overridden by the device to present a list
         telephony hardware resource.  this is used by the telephony device controller
         (TDC) to offer the basic capabilities of the hardware to the telephony
         framework
    -->
    <!-- an array of "[hardware type],[hardware-uuid],[state],[[hardware-type specific]]"
         with, [[hardware-type specific]] in:
            - "[[ril-model],[rat],[max-active-voice],[max-active-data],[max-active-standby]]"
              for 'modem' hardware
            - "[[associated-modem-uuid]]"
              for 'sim' hardware.
         refer to HardwareConfig in com.android.internal.telephony for specific details/values
         those elements can carry.
    -->
    <string-array translatable="false" name="config_telephonyHardware">
        <!-- modem -->
        <item>0,modem,0,0,0,1,1,1</item>
        <!-- sim -->
        <item>1,sim,0,modem</item>
    </string-array>

    <!-- This string array can be overriden to add an additional DRM support for WebView EME. -->
    <!-- Array of "[keySystemName],[UuidOfMediaDrm]" -->
    <string-array name="config_keySystemUuidMapping" translatable="false">
        <!-- Example:
        <item>"x-com.microsoft.playready,9A04F079-9840-4286-AB92-E65BE0885F95"</item>
        -->
    </string-array>

    <!-- Flag indicating which package name can access the persistent data partition -->
    <string name="config_persistentDataPackageName" translatable="false"></string>

    <!-- Flag indicating which package name can access DeviceConfig table -->
    <string name="config_deviceConfiguratorPackageName" translatable="false"></string>

    <!--  Define optional package verifier name -->
    <string name="config_optionalPackageVerifierName" translatable="false"></string>

    <!-- Flag indicating apps will skip sending hold request before merge. In this case
        IMS service implementation will do both.i.e.hold followed by merge. -->
    <bool name="skipHoldBeforeMerge">true</bool>

    <!-- Flag indicating whether the IMS service can be turned off. If false then
        the service will not be turned-off completely (the ImsManager.turnOffIms() will
        be disabled) but individual Features can be disabled using ImsConfig.setFeatureValue() -->
    <bool name="imsServiceAllowTurnOff">true</bool>

    <!-- Flag specifying whether VoLTE is available on device -->
    <bool name="config_device_volte_available">false</bool>

    <!-- Flag specifying whether VoLTE should be available for carrier: independent of
         carrier provisioning. If false: hard disabled. If true: then depends on carrier
         provisioning, availability etc -->
    <bool name="config_carrier_volte_available">false</bool>

    <!-- Flag specifying whether VoLTE TTY is supported -->
    <bool name="config_carrier_volte_tty_supported">true</bool>

    <!-- Flag specifying whether VT is available on device -->
    <bool name="config_device_vt_available">false</bool>

    <!-- Flag specifying whether the device will use the "allow_hold_in_ims_call" carrier config
         option.  When false, the device will support holding of IMS calls, regardless of the
         carrier config setting. -->
    <bool name="config_device_respects_hold_carrier_config">true</bool>

    <!-- Flag specifying whether VT should be available for carrier: independent of
         carrier provisioning. If false: hard disabled. If true: then depends on carrier
         provisioning, availability etc -->
    <bool name="config_carrier_vt_available">false</bool>

    <!-- Flag specifying whether WFC over IMS is available on device -->
        <bool name="config_device_wfc_ims_available">false</bool>

    <!-- Flag specifying whether WFC over IMS should be available for carrier: independent of
         carrier provisioning. If false: hard disabled. If true: then depends on carrier
         provisioning, availability etc -->
    <bool name="config_carrier_wfc_ims_available">false</bool>

    <!-- Whether to use voip audio mode for ims call -->
    <bool name="config_use_voip_mode_for_ims">false</bool>

    <!-- Boolean indicating USSD over IMS is allowed.
     If it is not supported due to modem limitations, USSD send over the CS pipe instead.-->
    <bool name="config_allow_ussd_over_ims">false</bool>

    <!-- String array containing numbers that shouldn't be logged. Country-specific. -->
    <string-array name="unloggable_phone_numbers" />

    <!-- Cellular data service package name to bind to by default. If none is specified in an overlay, an
         empty string is passed in -->
    <string name="config_wwan_data_service_package" translatable="false">com.android.phone</string>

    <!-- IWLAN data service package name to bind to by default. If none is specified in an overlay, an
         empty string is passed in -->
    <string name="config_wlan_data_service_package" translatable="false"></string>

    <!-- Cellular data service class name to bind to by default. If none is specified in an overlay, an
         empty string is passed in -->
    <string name="config_wwan_data_service_class" translatable="false"></string>

    <!-- IWLAN data service class name to bind to by default. If none is specified in an overlay, an
         empty string is passed in -->
    <string name="config_wlan_data_service_class" translatable="false"></string>

    <bool name="config_networkSamplingWakesDevice">true</bool>

    <!--From SmsMessage-->
    <!--Support decoding the user data payload as pack GSM 8-bit (a GSM alphabet
        string that's stored in 8-bit unpacked format) characters.-->
    <bool translatable="false" name="config_sms_decode_gsm_8bit_data">false</bool>

    <!-- Configures encoding type to parse the User Data of an SMS for reserved TP-DCS value.
         Refer to SmsConstants.java
         ENCODING_UNKNOWN = 0;
         ENCODING_7BIT = 1;
         ENCODING_8BIT = 2;
         ENCODING_16BIT = 3;
         ENCODING_KSC5601 = 4;
         -->
    <integer name="default_reserved_data_coding_scheme">2</integer>

    <!-- If EMS is not supported, framework breaks down EMS into single segment SMS
         and adds page info " x/y". This config is used to set which carrier doesn't
         support EMS and whether page info should be added at the beginning or the end.
         We use tag 'prefix' for position beginning and 'suffix' for position end.
         And use gid to distinguish different carriers which using same mcc and mnc.
         Examples: <item>simOperatorNumber;position;gid(optional)</item>>
    -->
    <string-array translatable="false" name="no_ems_support_sim_operators">
        <!-- VZW -->
        <item>20404;suffix;BAE0000000000000</item>
    </string-array>

    <bool name="config_auto_attach_data_on_creation">true</bool>

    <!-- Sprint need a 70 ms delay for 3way call -->
    <integer name="config_cdma_3waycall_flash_delay">0</integer>

    <!-- If there is no preload VM number in the sim card, carriers such as
         Verizon require to load a default vm number from the configurantion.
         Define config_default_vm_number for this purpose. And there are two
         optional formats for this configuration as below:
         (1)<item>voicemail number</item>
         (2)<item>voicemail number;gid</item>
         The logic to pick up the correct voicemail number:
         (1) If the config_default_vm_number array has no gid special item, the last one will be
         picked
         (2) If the config_default_vm_number array has gid special item and  it matches the current
         sim's gid, it will be picked.
         (3) If the config_default_vm_number array has gid special item but it doesn't match the
         current sim's gid, the last one without gid will be picked -->
    <string-array translatable="false" name="config_default_vm_number" />

    <!--SIM does not save, but the voice mail number to be changed. -->
    <bool name="editable_voicemailnumber">false</bool>

    <!-- service number convert map in roaming network. -->
    <!-- [dialstring],[replacement][,optional gid] -->
    <string-array translatable="false" name="dial_string_replace">
    </string-array>

    <!-- Flag indicating whether radio is to be restarted on the error of
         PDP_FAIL_REGULAR_DEACTIVATION/0x24 -->
    <bool name="config_restart_radio_on_pdp_fail_regular_deactivation">false</bool>

    <!-- networks that don't want data deactivate when shutdown the phone
         note this is dependent on the operator of the network we're on,
         not operator on the SIM -->
    <string-array translatable="false" name="networks_not_clear_data">
        <item>71203</item>
        <item>71606</item>
        <item>71610</item>
        <item>732101</item>
    </string-array>

    <!-- Config determines whether to update phone object when voice registration
         state changes. Voice radio tech change will always trigger an update of
         phone object irrespective of this config -->
    <bool name="config_switch_phone_on_voice_reg_state_change">true</bool>

    <bool name="config_sms_force_7bit_encoding">false</bool>

    <!-- Number of physical SIM slots on the device. This includes both eSIM and pSIM slots, and
         is not necessarily the same as the number of phones/logical modems supported by the device.
         For example, a multi-sim device can have 2 phones/logical modems, but 3 physical slots,
         or a single SIM device can have 1 phones/logical modems, but 2 physical slots (one eSIM
         and one pSIM) -->
    <integer name="config_num_physical_slots">1</integer>

    <!--Thresholds for LTE dbm in status bar-->
    <integer-array translatable="false" name="config_lteDbmThresholds">
        <item>-140</item>    <!-- SIGNAL_STRENGTH_NONE_OR_UNKNOWN -->
        <item>-128</item>    <!-- SIGNAL_STRENGTH_POOR -->
        <item>-118</item>    <!-- SIGNAL_STRENGTH_MODERATE -->
        <item>-108</item>    <!-- SIGNAL_STRENGTH_GOOD -->
        <item>-98</item>     <!-- SIGNAL_STRENGTH_GREAT -->
        <item>-44</item>
    </integer-array>

    <!-- Enabled built-in zen mode condition providers -->
    <string-array translatable="false" name="config_system_condition_providers">
        <item>countdown</item>
        <item>schedule</item>
        <item>event</item>
    </string-array>

    <!-- Priority repeat caller threshold, in minutes -->
    <integer name="config_zen_repeat_callers_threshold">15</integer>

    <!-- Flags enabling default window features. See Window.java -->
    <bool name="config_defaultWindowFeatureOptionsPanel">true</bool>
    <bool name="config_defaultWindowFeatureContextMenu">true</bool>

    <!-- If true, the transition for a RemoteViews is read from a resource instead of using the
         default scale-up transition. -->
    <bool name="config_overrideRemoteViewsActivityTransition">false</bool>

    <!-- The maximum bitmap size that can be written to a MediaMetadata object. This value
         is the max width/height allowed in dips.-->
    <dimen name="config_mediaMetadataBitmapMaxSize">320dp</dimen>

    <string translatable="false" name="prohibit_manual_network_selection_in_gobal_mode">false</string>

    <!-- An array of CDMA roaming indicators which means international roaming -->
    <integer-array translatable="false" name="config_cdma_international_roaming_indicators" />

    <!-- flag to indicate if EF LI/EF PL should be used for system language -->
    <bool name="config_use_sim_language_file">false</bool>

    <!-- Use ERI text for network name on CDMA LTE -->
    <bool name="config_LTE_eri_for_network_name">true</bool>

    <!-- Whether to start in touch mode -->
    <bool name="config_defaultInTouchMode">true</bool>

    <!-- Time adjustment, in milliseconds, applied to the default double tap threshold
         used for gesture detection by the screen magnifier. -->
    <integer name="config_screen_magnification_multi_tap_adjustment">-50</integer>

    <!-- Scale factor threshold used by the screen magnifier to determine when to switch from
         panning to scaling the magnification viewport. -->
    <item name="config_screen_magnification_scaling_threshold" format="float" type="dimen">0.3</item>

    <!-- If true, the display will be shifted around in ambient mode. -->
    <bool name="config_enableBurnInProtection">false</bool>

    <!-- Specifies the maximum burn-in offset displacement from the center. If -1, no maximum value
         will be used. -->
    <integer name="config_burnInProtectionMaxRadius">-1</integer>

    <!-- Specifies the minimum burn-in offset horizontally. -->
    <integer name="config_burnInProtectionMinHorizontalOffset">0</integer>

    <!-- Specifies the maximum burn-in offset horizontally. -->
    <integer name="config_burnInProtectionMaxHorizontalOffset">0</integer>

    <!-- Specifies the minimum burn-in offset vertically. -->
    <integer name="config_burnInProtectionMinVerticalOffset">0</integer>

    <!-- Specifies the maximum burn-in offset vertically. -->
    <integer name="config_burnInProtectionMaxVerticalOffset">0</integer>

    <!-- Limit for the number of face templates per user -->
    <integer name="config_faceMaxTemplatesPerUser">1</integer>

    <!-- For performance and storage reasons, limit the number of fingerprints per user -->
    <integer name="config_fingerprintMaxTemplatesPerUser">5</integer>

    <!-- Specify if the fingerprint hardware support gestures-->
    <bool name="config_fingerprintSupportsGestures">false</bool>

    <!-- This config is used to force VoiceInteractionService to start on certain low ram devices.
         It declares the package name of VoiceInteractionService that should be started. -->
    <string translatable="false" name="config_forceVoiceInteractionServicePackage"></string>

    <!-- This config is ued to determine whether animations are allowed in low power mode. -->
    <bool name="config_allowAnimationsInLowPowerMode">false</bool>

    <!-- Whether device supports double tap to wake -->
    <bool name="config_supportDoubleTapWake">false</bool>

    <!-- The RadioAccessFamilies supported by the device.
         Empty is viewed as "all".  Only used on devices which
         don't support RIL_REQUEST_GET_RADIO_CAPABILITY
         format is UMTS|LTE|... -->
    <string translatable="false" name="config_radio_access_family"></string>

    <!-- Whether the main built-in display is round. This will affect
         Configuration.screenLayout's SCREENLAYOUT_ROUND_MASK flags for Configurations on the
         main built-in display. Change this in device-specific overlays.
         Defaults to the older, deprecated config_windowIsRound already used in
         some existing device-specific resource overlays. -->
    <bool name="config_mainBuiltInDisplayIsRound">@bool/config_windowIsRound</bool>

    <!-- The bounding path of the cutout region of the main built-in display.
         Must either be empty if there is no cutout region, or a string that is parsable by
         {@link android.util.PathParser}.

         The path is assumed to be specified in display coordinates with pixel units and in
         the display's native orientation, with the origin of the coordinate system at the
         center top of the display. Optionally, you can append either `@left` or `@right` to the
         end of the path string, in order to change the path origin to either the top left,
         or top right of the display.

         To facilitate writing device-independent emulation overlays, the marker `@dp` can be
         appended after the path string to interpret coordinates in dp instead of px units.
         Note that a physical cutout should be configured in pixels for the best results.

         Example for a 10px x 10px square top-center cutout:
                <string ...>M -5,0 L -5,10 L 5,10 L 5,0 Z</string>
         Example for a 10dp x 10dp square top-center cutout:
                <string ...>M -5,0 L -5,10 L 5,10 L 5,0 Z @dp</string>

         @see https://www.w3.org/TR/SVG/paths.html#PathData
         -->
    <string translatable="false" name="config_mainBuiltInDisplayCutout"></string>

    <!-- Like config_mainBuiltInDisplayCutout, but this path is used to report the
         one single bounding rect per device edge to the app via
         {@link DisplayCutout#getBoundingRect}. Note that this path should try to match the visual
         appearance of the cutout as much as possible, and may be smaller than
         config_mainBuiltInDisplayCutout
         -->
    <string translatable="false" name="config_mainBuiltInDisplayCutoutRectApproximation">@string/config_mainBuiltInDisplayCutout</string>

    <!-- Whether the display cutout region of the main built-in display should be forced to
         black in software (to avoid aliasing or emulate a cutout that is not physically existent).
         -->
    <bool name="config_fillMainBuiltInDisplayCutout">false</bool>

    <!-- If true, and there is a cutout on the main built in display, the cutout will be masked
         by shrinking the display such that it does not overlap the cutout area. -->
    <bool name="config_maskMainBuiltInDisplayCutout">false</bool>

    <!-- Ultrasound support for Mic/speaker path -->
    <!-- Whether the default microphone audio source supports near-ultrasound frequencies
         (range of 18 - 21 kHz). -->
    <bool name="config_supportMicNearUltrasound">true</bool>
    <!-- Whether the default speaker audio output path supports near-ultrasound frequencies
         (range of 18 - 21 kHz). -->
    <bool name="config_supportSpeakerNearUltrasound">true</bool>

    <!-- Whether the Unprocessed audio source supports the required frequency range and level -->
    <bool name="config_supportAudioSourceUnprocessed">false</bool>

    <!-- Flag indicating device support for EAP SIM, AKA, AKA' -->
    <bool name="config_eap_sim_based_auth_supported">true</bool>

    <!-- How long history of previous vibrations should be kept for the dumpsys. -->
    <integer name="config_previousVibrationsDumpLimit">50</integer>

    <!-- The default vibration strength, must be between 1 and 255 inclusive. -->
    <integer name="config_defaultVibrationAmplitude">255</integer>

    <!-- If the device should still vibrate even in low power mode, for certain priority vibrations
     (e.g. accessibility, alarms). This is mainly for Wear devices that don't have speakers. -->
    <bool name="config_allowPriorityVibrationsInLowPowerMode">false</bool>

    <!-- Number of retries Cell Data should attempt for a given error code before
         restarting the modem.
         Error codes not listed will not lead to modem restarts.
         Array of "code#,retry#"  -->
    <string-array name="config_cell_retries_per_error_code">
    </string-array>

    <!-- Set initial MaxRetry value for operators -->
    <integer name="config_mdc_initial_max_retry">1</integer>

    <!-- The OEM specified sensor type for the gesture to launch the camera app. -->
    <integer name="config_cameraLaunchGestureSensorType">-1</integer>
    <!-- The OEM specified sensor string type for the gesture to launch camera app, this value
         must match the value of config_cameraLaunchGestureSensorType in OEM's HAL -->
    <string translatable="false" name="config_cameraLaunchGestureSensorStringType"></string>

    <!-- Allow the gesture to double tap the power button twice to start the camera while the device
         is non-interactive. -->
    <bool name="config_cameraDoubleTapPowerGestureEnabled">true</bool>

    <!-- Allow the gesture power + volume up to change the ringer mode while the device
         is interactive. -->
    <bool name="config_volumeHushGestureEnabled">true</bool>

    <!-- Name of the component to handle network policy notifications. If present,
         disables NetworkPolicyManagerService's presentation of data-usage notifications. -->
    <string translatable="false" name="config_networkPolicyNotificationComponent"></string>

    <!-- The BT name of the keyboard packaged with the device. If this is defined, SystemUI will
         automatically try to pair with it when the device exits tablet mode. -->
    <string translatable="false" name="config_packagedKeyboardName"></string>

    <!-- The device supports freeform window management. Windows have title bars and can be moved
         and resized. If you set this to true, you also need to add
         PackageManager.FEATURE_FREEFORM_WINDOW_MANAGEMENT feature to your device specification.
         The duplication is necessary, because this information is used before the features are
         available to the system.-->
    <bool name="config_freeformWindowManagement">false</bool>

    <!-- If set, this will force all windows to draw the status bar background, including the apps
         that have not requested doing so (via the WindowManager.FLAG_DRAWS_SYSTEM_BAR_BACKGROUNDS
         flag). -->
    <bool name="config_forceWindowDrawsStatusBarBackground">true</bool>

    <!-- Controls the opacity of the navigation bar depending on the visibility of the
         various workspace stacks.
         0 - Nav bar is always opaque when either the freeform stack or docked stack is visible.
         1 - Nav bar is always translucent when the freeform stack is visible, otherwise always
             opaque.
         2 - Nav bar is never forced opaque.
         -->
    <integer name="config_navBarOpacityMode">0</integer>

    <!-- Controls the navigation bar interaction mode:
         0: 3 button mode (back, home, overview buttons)
         1: 2 button mode (back, home buttons + swipe up for overview)
         2: gestures only for back, home and overview -->
    <integer name="config_navBarInteractionMode">0</integer>

    <!-- Controls whether the nav bar can move from the bottom to the side in landscape.
         Only applies if the device display is not square. -->
    <bool name="config_navBarCanMove">true</bool>

    <!-- Controls whether the navigation bar lets through taps. -->
    <bool name="config_navBarTapThrough">false</bool>

    <!-- Controls whether the side edge gestures can always trigger the transient nav bar to
         show. -->
    <bool name="config_navBarAlwaysShowOnSideEdgeGesture">false</bool>

    <!-- Controls the size of the back gesture inset. -->
    <dimen name="config_backGestureInset">0dp</dimen>

    <!-- Controls whether the navbar needs a scrim with
         {@link Window#setEnsuringNavigationBarContrastWhenTransparent}. -->
    <bool name="config_navBarNeedsScrim">true</bool>

    <!-- Controls whether seamless rotation should be allowed even though the navbar can move
         (which normally prevents seamless rotation). -->
    <bool name="config_allowSeamlessRotationDespiteNavBarMoving">false</bool>

    <!-- Controls whether hints for gestural navigation are shown when the device is setup.
         This should only be set when the device has gestural navigation enabled by default. -->
    <bool name="config_showGesturalNavigationHints">false</bool>

    <!-- Default insets [LEFT/RIGHTxTOP/BOTTOM] from the screen edge for picture-in-picture windows.
         These values are in DPs and will be converted to pixel sizes internally. -->
    <string translatable="false" name="config_defaultPictureInPictureScreenEdgeInsets">16x16</string>

    <!-- The percentage of the screen width to use for the default width or height of
         picture-in-picture windows. Regardless of the percent set here, calculated size will never
         be smaller than @dimen/default_minimal_size_pip_resizable_task. -->
    <item name="config_pictureInPictureDefaultSizePercent" format="float" type="dimen">0.23</item>

    <!-- The default aspect ratio for picture-in-picture windows. -->
    <item name="config_pictureInPictureDefaultAspectRatio" format="float" type="dimen">1.777778</item>

    <!-- This is the limit for the max and min aspect ratio (1 / this value) at which the min size
         will be used instead of an adaptive size based loosely on area. -->
    <item name="config_pictureInPictureAspectRatioLimitForMinSize" format="float" type="dimen">1.777778</item>

    <!-- The default gravity for the picture-in-picture window.
         Currently, this maps to Gravity.BOTTOM | Gravity.RIGHT -->
    <integer name="config_defaultPictureInPictureGravity">0x55</integer>

    <!-- The minimum aspect ratio (width/height) that is supported for picture-in-picture.  Any
         ratio smaller than this is considered too tall and thin to be usable. Currently, this
         is the inverse of the max landscape aspect ratio (1:2.39), but this is an extremely
         skinny aspect ratio that is not expected to be widely used. -->
    <item name="config_pictureInPictureMinAspectRatio" format="float" type="dimen">0.41841004184</item>

    <!-- The maximum aspect ratio (width/height) that is supported for picture-in-picture. Any
         ratio larger than this is considered to wide and short to be usable. Currently 2.39:1. -->
    <item name="config_pictureInPictureMaxAspectRatio" format="float" type="dimen">2.39</item>

    <!-- Controls the snap mode for the docked stack divider
             0 - 3 snap targets: left/top has 16:9 ratio, 1:1, and right/bottom has 16:9 ratio
             1 - 3 snap targets: fixed ratio, 1:1, (1 - fixed ratio)
             2 - 1 snap target: 1:1
    -->
    <integer name="config_dockedStackDividerSnapMode">0</integer>

    <!-- The maximum aspect ratio (longerSide/shorterSide) that is treated as close-to-square. The
         orientation requests from apps would be ignored if the display is close-to-square. -->
    <item name="config_closeToSquareDisplayMaxAspectRatio" format="float" type="dimen">1.333</item>

    <!-- List of comma separated package names for which we the system will not show crash, ANR,
         etc. dialogs. -->
    <string translatable="false" name="config_appsNotReportingCrashes"></string>

    <!-- Inactivity threshold (in milliseconds) used in JobScheduler. JobScheduler will consider
         the device to be "idle" after being inactive for this long. -->
    <integer name="config_jobSchedulerInactivityIdleThreshold">4260000</integer>
    <!-- The alarm window (in milliseconds) that JobScheduler uses to enter the idle state -->
    <integer name="config_jobSchedulerIdleWindowSlop">300000</integer>

    <!-- If true, all guest users created on the device will be ephemeral. -->
    <bool name="config_guestUserEphemeral">false</bool>

    <!-- Enforce strong auth on boot. Setting this to false represents a security risk and should
         not be ordinarily done. The only case in which this might be permissible is in a car head
         unit where there are hardware mechanisms to protect the device (physical keys) and not
         much in the way of user data.
    -->
    <bool name="config_strongAuthRequiredOnBoot">true</bool>

    <!-- Wallpaper cropper package. Used as the default cropper if the active launcher doesn't
         handle wallpaper cropping.
    -->
    <string name="config_wallpaperCropperPackage" translatable="false">com.android.wallpapercropper</string>

    <!-- True if the device supports at least one form of multi-window.
         E.g. freeform, split-screen, picture-in-picture. -->
    <bool name="config_supportsMultiWindow">true</bool>

    <!-- True if the device supports split screen as a form of multi-window. -->
    <bool name="config_supportsSplitScreenMultiWindow">true</bool>

    <!-- True if the device supports running activities on secondary displays. -->
    <bool name="config_supportsMultiDisplay">true</bool>

    <!-- True if the device has no home screen. That is a launcher activity
         where the user can launch other applications from.  -->
    <bool name="config_noHomeScreen">false</bool>

    <!-- True if the device supports system decorations on secondary displays. -->
    <bool name="config_supportsSystemDecorsOnSecondaryDisplays">true</bool>

    <!-- True if the device supports insecure lock screen. -->
    <bool name="config_supportsInsecureLockScreen">true</bool>

    <!-- True if the device requires AppWidgetService even if it does not have
         the PackageManager.FEATURE_APP_WIDGETS feature -->
    <bool name="config_enableAppWidgetService">false</bool>

    <!-- True if the device supports Sustained Performance Mode-->
    <bool name="config_sustainedPerformanceModeSupported">false</bool>

    <!-- File used to enable the double touch gesture.
         TODO: move to input HAL once ready. -->
    <string name="config_doubleTouchGestureEnableFile"></string>

    <!-- Package of the unbundled tv remote service which can connect to tv
         remote provider -->
    <string name="config_tvRemoteServicePackage" translatable="false"></string>

    <!-- True if the device supports persisting security logs across reboots.
         This requires the device's kernel to have pstore and pmsg enabled,
         and DRAM to be powered and refreshed through all stages of reboot. -->
    <bool name="config_supportPreRebootSecurityLogs">false</bool>

    <!-- Default files to pin via Pinner Service -->
    <string-array translatable="false" name="config_defaultPinnerServiceFiles">
    </string-array>

    <!-- True if camera app should be pinned via Pinner Service -->
    <bool name="config_pinnerCameraApp">false</bool>

    <!-- True if home app should be pinned via Pinner Service -->
    <bool name="config_pinnerHomeApp">false</bool>

    <!-- True if assistant app should be pinned via Pinner Service -->
    <bool name="config_pinnerAssistantApp">false</bool>

    <!-- List of files pinned by the Pinner Service with the JIT Zygote boot image b/119800099 -->
    <string-array translatable="false" name="config_jitzygoteBootImagePinnerServiceFiles">
    </string-array>

    <!-- Number of days preloaded file cache should be preserved on a device before it can be
         deleted -->
    <integer name="config_keepPreloadsMinDays">7</integer>

    <!-- Flag indicating whether round icons should be parsed from the application manifest. -->
    <bool name="config_useRoundIcon">false</bool>

    <!-- Flag indicating whether the assist disclosure can be disabled using
         ASSIST_DISCLOSURE_ENABLED. -->
    <bool name="config_allowDisablingAssistDisclosure">true</bool>

    <!-- True if the device supports system navigation keys. -->
    <bool name="config_supportSystemNavigationKeys">false</bool>

    <!-- emergency call number for the emergency affordance -->
    <string name="config_emergency_call_number" translatable="false">112</string>

    <!-- Package name that provides Emergency Dialer -->
    <string name="config_emergency_dialer_package">com.android.phone</string>

    <!-- Do not translate. Mcc codes whose existence trigger the presence of emergency
         affordances-->
    <integer-array name="config_emergency_mcc_codes" translatable="false">
        <item>404</item>
        <item>405</item>
    </integer-array>

    <!-- Package name for the device provisioning package. -->
    <string name="config_deviceProvisioningPackage"></string>

    <!-- Colon separated list of package names that should be granted DND access -->
    <string name="config_defaultDndAccessPackages" translatable="false">com.android.camera2</string>

    <!-- User restrictions set when the first user is created.
         Note: Also update appropriate overlay files. -->
    <string-array translatable="false" name="config_defaultFirstUserRestrictions">
    </string-array>

    <!-- Specifies whether certain permissions should be individually controlled. -->
    <bool name="config_permissionsIndividuallyControlled">false</bool>

    <!-- Specifies whether the user has to give consent to manage wireless (wifi + bluetooth). -->
    <bool name="config_wirelessConsentRequired">false</bool>

    <!-- Default value for android:focusableInTouchMode for some framework scrolling containers.
         ListView/GridView are notably absent since this is their default anyway.
         Set to true for watch devices. -->
    <bool name="config_focusScrollContainersInTouchMode">false</bool>

    <string name="config_networkOverLimitComponent" translatable="false">com.android.systemui/com.android.systemui.net.NetworkOverLimitActivity</string>
    <string name="config_dataUsageSummaryComponent" translatable="false">com.android.settings/com.android.settings.Settings$DataUsageSummaryActivity</string>

    <!-- Flag specifying whether user-switch operations have custom UI. When false, user-switch
         UI is handled by ActivityManagerService -->
    <bool name="config_customUserSwitchUi">false</bool>

    <!-- A array of regex to treat a SMS as VVM SMS if the message body matches.
         Each item represents an entry, which consists of two parts:
         a comma (,) separated list of MCCMNC the regex applies to, followed by a semicolon (;), and
         then the regex itself. -->
    <string-array translatable="false" name="config_vvmSmsFilterRegexes">
        <!-- Verizon requires any SMS that starts with //VZWVVM to be treated as a VVM SMS-->
        <item>310004,310010,310012,310013,310590,310890,310910,311110,311270,311271,311272,311273,311274,311275,311276,311277,311278,311279,311280,311281,311282,311283,311284,311285,311286,311287,311288,311289,311390,311480,311481,311482,311483,311484,311485,311486,311487,311488,311489;^//VZWVVM.*</item>
    </string-array>

    <!-- This config is holding calling number conversion map - expected to convert to emergency
         number. Formats for this config as below:
         <item>[dialstring1],[dialstring2],[dialstring3]:[replacement]</item>

         E.g. for Taiwan Type Approval, 110 and 119 should be converted to 112.
         <item>110,119:112</item>
    -->
    <string-array translatable="false" name="config_convert_to_emergency_number_map" />

    <!-- An array of packages for which notifications cannot be blocked.
         Should only be used for core device functionality that must not be
         rendered inoperative for safety reasons, like the phone dialer and
         SMS handler. -->
    <string-array translatable="false" name="config_nonBlockableNotificationPackages">
        <item>com.android.dialer</item>
        <item>com.android.messaging</item>
    </string-array>

    <!-- An array of packages that can make sound on the ringer stream in priority-only DND
     mode -->
    <string-array translatable="false" name="config_priorityOnlyDndExemptPackages">
        <item>com.android.dialer</item>
        <item>com.android.systemui</item>
        <item>android</item>
    </string-array>

    <!-- The default value for transition animation scale found in developer settings.
         1.0 corresponds to 1x animator scale, 0 means that there will be no transition
         animations. Note that this is only a default and will be overridden by a
         user-set value if toggled by settings so the "Transition animation scale" setting
         should also be hidden if intended to be permanent. -->
    <item name="config_appTransitionAnimationDurationScaleDefault" format="float" type="dimen">1.0</item>

    <!-- Flag indicates that whether non-system apps can be installed on internal storage. -->
    <bool name="config_allow3rdPartyAppOnInternal">true</bool>

    <!-- Package names of the default cell broadcast receivers -->
    <string-array name="config_defaultCellBroadcastReceiverPkgs" translatable="false">
        <item>com.android.cellbroadcastreceiver</item>
    </string-array>

    <!-- Specifies the path that is used by AdaptiveIconDrawable class to crop launcher icons. -->
    <string name="config_icon_mask" translatable="false">"M50,0L92,0C96.42,0 100,4.58 100 8L100,92C100, 96.42 96.42 100 92 100L8 100C4.58, 100 0 96.42 0 92L0 8 C 0 4.42 4.42 0 8 0L50 0Z"</string>

    <!-- The component name, flattened to a string, for the default accessibility service to be
         enabled by the accessibility shortcut. This service must be trusted, as it can be activated
         without explicit consent of the user. If no accessibility service with the specified name
         exists on the device, the accessibility shortcut will be disabled by default. -->
    <string name="config_defaultAccessibilityService" translatable="false"></string>

    <!-- Flag indicates that whether escrow token API is enabled for TrustAgent -->
    <!-- Warning: This API can be dangerous when not implemented properly. In particular,
         escrow token must NOT be retrievable from device storage. In other words, either
         escrow token is not stored on device or its ciphertext is stored on device while
         the decryption key is not. Before enabling this feature, please ensure you've read
         and followed the pertinent sections of the escrow tokens section of the CDD <link>-->
    <!-- TODO(b/35230407) complete the link field -->
    <bool name="config_allowEscrowTokenForTrustAgent">false</bool>

    <!-- A flattened ComponentName which corresponds to the only trust agent that should be enabled
         by default. If the default value is used, or set to an empty string, the restriction will
         not be applied. -->
    <string name="config_defaultTrustAgent" translatable="false"></string>

    <!-- Colon separated list of package names that should be granted Notification Listener access -->
    <string name="config_defaultListenerAccessPackages" translatable="false"></string>

    <!-- Maximum size, specified in pixels, to restrain the display space width to. Height and
         density will be scaled accordingly to maintain aspect ratio. A value of 0 indicates no
         constraint will be enforced. -->
    <integer name="config_maxUiWidth">0</integer>

    <!-- Whether the device supports quick settings and its associated APIs -->
    <bool name="config_quickSettingsSupported">true</bool>

    <!-- Comma separated list of extra quick settings tiles to be added to the default set as
         defined in SystemUi (com.android.systemui.R.string.quick_settings_tiles_default).
         Custom tiles (TileService) must be specified as "custom(pkg_name/class_in_package)"
         (without the quotes, both absolute and relative class works). -->
    <string name="config_defaultExtraQuickSettingsTiles" translatable="false"></string>

    <!-- The component name, flattened to a string, for the default autofill service
         to  enabled for an user. This service must be trusted, as it can be activated
         without explicit consent of the user. If no autofill service with the
          specified name exists on the device, autofill will be disabled by default.
    -->
    <string name="config_defaultAutofillService" translatable="false"></string>

    <!-- The package name for the OEM custom system textclassifier service.
         This service must be trusted, as it can be activated without explicit consent of the user.
         Example: "com.android.textclassifier"
         If this is empty, the default textclassifier service (i.e. config_servicesExtensionPackage)
         will be used.

         See android.view.textclassifier.TextClassificationManager.
    -->
    <string name="config_defaultTextClassifierPackage" translatable="false"></string>


    <!-- The package name for the system companion device manager service.
         This service must be trusted, as it can be activated without explicit consent of the user.
         Example: "com.android.companiondevicemanager"
         See android.companion.CompanionDeviceManager.
    -->
    <string name="config_companionDeviceManagerPackage" translatable="false"></string>

    <!-- The package name for the default wellbeing app.
         This package must be trusted, as it has the permissions to control other applications
         on the device.
         Example: "com.android.wellbeing"
     -->
    <string name="config_defaultWellbeingPackage" translatable="false"></string>

    <!-- The component name for the default system attention service.
         This service must be trusted, as it can be activated without explicit consent of the user.
         See android.attention.AttentionManagerService.
    -->
    <string name="config_defaultAttentionService" translatable="false"></string>

    <!-- The component name for the system-wide captions service.
         This service must be trusted, as it controls part of the UI of the volume bar.
         Example: "com.android.captions/.SystemCaptionsService"
    -->
    <string name="config_defaultSystemCaptionsService" translatable="false"></string>

    <!-- The component name for the system-wide captions manager service.
         This service must be trusted, as the system binds to it and keeps it running.
         Example: "com.android.captions/.SystemCaptionsManagerService"
    -->
    <string name="config_defaultSystemCaptionsManagerService" translatable="false"></string>

    <!-- The package name for the incident report approver app.
        This app is usually PermissionController or an app that replaces it.  When
        a bugreport or incident report with EXPLICT-level sharing flags is going to be
        shared, this app will be sent the PENDING_INCIDENT_REPORTS_CHANGED broadcast.
    -->
    <string name="config_incidentReportApproverPackage" translatable="false">com.android.permissioncontroller</string>

    <!-- The package name for the system's content capture service.
         This service must be trusted, as it can be activated without explicit consent of the user.
         If no service with the specified name exists on the device, content capture will be
         disabled.
         Example: "com.android.contentcapture/.ContentcaptureService"
    -->
    <string name="config_defaultContentCaptureService" translatable="false"></string>

    <!-- The package name for the system's augmented autofill service.
         This service must be trusted, as it can be activated without explicit consent of the user.
         If no service with the specified name exists on the device, augmented autofill wil be
         disabled.
         Example: "com.android.augmentedautofill/.AugmentedAutofillService"
    -->
    <string name="config_defaultAugmentedAutofillService" translatable="false"></string>

    <!-- The package name for the system's app prediction service.
         This service must be trusted, as it can be activated without explicit consent of the user.
         Example: "com.android.intelligence/.AppPredictionService"
    -->
    <string name="config_defaultAppPredictionService" translatable="false"></string>

    <!-- The package name for the system's content suggestions service.
         Provides suggestions for text and image selection regions in snapshots of apps and should
         be able to classify the type of entities in those selections.

         This service must be trusted, as it can be activated without explicit consent of the user.
         If no service with the specified name exists on the device, content suggestions wil be
         disabled.
         Example: "com.android.contentsuggestions/.ContentSuggestionsService"
    -->
    <string name="config_defaultContentSuggestionsService" translatable="false"></string>

    <!-- The package name for the default retail demo app.
         This package must be trusted, as it has the permissions to query the usage stats on the
         device.
         Example: "com.google.android.retaildemo"
     -->
    <string name="config_retailDemoPackage" translatable="false"></string>

    <!-- The package signature hash for the default retail demo app.
         This package must be trusted, as it has the permissions to query the usage stats on the
         device.
     -->
    <string name="config_retailDemoPackageSignature" translatable="false"></string>

    <!-- Whether the device uses the default focus highlight when focus state isn't specified. -->
    <bool name="config_useDefaultFocusHighlight">true</bool>

    <!-- Flag indicating that the entire notification header can be clicked to expand the
         notification. If false, then the expand icon has to be clicked in order for the expand
         to occur. The expand button will have increased touch boundaries to accomodate this. -->
    <bool name="config_notificationHeaderClickableForExpand">false</bool>

    <!-- Default data warning level in mb -->
    <integer name="default_data_warning_level_mb">2048</integer>

    <!-- When true, indicates that the vendor's IMS implementation requires a workaround when
     sending a request to enable or disable the camera while the video session is also
     paused. -->
    <bool name="config_useVideoPauseWorkaround">false</bool>

    <!-- Whether to send a custom package name with the PSD.-->
    <bool name="config_sendPackageName">false</bool>

    <!-- Name for the set of keys associating package names -->
    <string name="config_helpPackageNameKey" translatable="false"></string>

    <!-- Name for the set of values of package names -->
    <string name="config_helpPackageNameValue" translatable="false"></string>

    <!-- Intent key for the package name keys -->
    <string name="config_helpIntentExtraKey" translatable="false"></string>

    <!-- Intent key for package name values -->
    <string name="config_helpIntentNameKey" translatable="false"></string>

    <!-- Intent key for the package name keys -->
    <string name="config_feedbackIntentExtraKey" translatable="false"></string>

    <!-- Intent key for package name values -->
    <string name="config_feedbackIntentNameKey" translatable="false"></string>

    <!-- The apps that need to be hidden when they are disabled -->
    <string-array name="config_hideWhenDisabled_packageNames"></string-array>

    <!-- Additional non-platform defined global settings exposed to Instant Apps -->
    <string-array name="config_allowedGlobalInstantAppSettings"></string-array>

    <!-- Additional non-platform defined system settings exposed to Instant Apps -->
    <string-array name="config_allowedSystemInstantAppSettings"></string-array>

    <!-- Additional non-platform defined secure settings exposed to Instant Apps -->
    <string-array name="config_allowedSecureInstantAppSettings"></string-array>

    <!-- Handle volume keys directly in Window Manager without passing them to the foreground app -->
    <bool name="config_handleVolumeKeysInWindowManager">false</bool>

    <!-- Volume level of in-call notification tone playback [0..1] -->
    <item name="config_inCallNotificationVolume" format="float" type="dimen">.10</item>

    <!-- URI for in call notification sound -->
    <string translatable="false" name="config_inCallNotificationSound">/product/media/audio/ui/InCallNotification.ogg</string>

    <!-- Default number of notifications from the same app before they are automatically grouped by the OS -->
    <integer translatable="false" name="config_autoGroupAtCount">4</integer>

    <!-- The OEM specified sensor type for the lift trigger to launch the camera app. -->
    <integer name="config_cameraLiftTriggerSensorType">-1</integer>
    <!-- The OEM specified sensor string type for the gesture to launch camera app, this value
        must match the value of config_cameraLiftTriggerSensorType in OEM's HAL -->
    <string translatable="false" name="config_cameraLiftTriggerSensorStringType"></string>

    <!-- Default number of days to retain for the automatic storage manager. -->
    <integer translatable="false" name="config_storageManagerDaystoRetainDefault">90</integer>

    <!-- Name of a font family to use for headlines. If empty, falls back to platform default -->
    <string name="config_headlineFontFamily" translatable="false"></string>
    <!-- Allows setting custom fontFeatureSettings on specific text. -->
    <string name="config_headlineFontFeatureSettings" translatable="false"></string>

    <!-- An array of packages that need to be treated as type system in battery settings -->
    <string-array translatable="false" name="config_batteryPackageTypeSystem">
        <item>com.android.providers.calendar</item>
        <item>com.android.providers.media</item>
        <item>com.android.systemui</item>
    </string-array>

    <!-- An array of packages that need to be treated as type service in battery settings -->
    <string-array translatable="false" name="config_batteryPackageTypeService"/>

    <!-- Flag indicating whether or not to enable night mode detection. -->
    <bool name="config_enableNightMode">true</bool>

    <!-- Flag indicating that the actions buttons for a notification should be tinted with by the
         color supplied by the Notification.Builder if present. -->
    <bool name="config_tintNotificationActionButtons">true</bool>

    <!-- Show area update info settings in CellBroadcastReceiver and information in SIM status in Settings app -->
    <bool name="config_showAreaUpdateInfoSettings">false</bool>

    <!-- Enable the RingtonePickerActivity in 'com.android.providers.media'. -->
    <bool name="config_defaultRingtonePickerEnabled">true</bool>

    <!-- Allow SystemUI to show the shutdown dialog -->
    <bool name="config_showSysuiShutdown">true</bool>

    <!-- The stable device width and height in pixels. If these aren't set to a positive number
         then the device will use the width and height of the default display the first time it's
         booted.  -->
    <integer name="config_stableDeviceDisplayWidth">-1</integer>
    <integer name="config_stableDeviceDisplayHeight">-1</integer>

    <!-- List of countries in which we display 'No service' on status bar
         instead of 'Emergency calls only' when SIM is unready. -->
    <string-array translatable="false" name="config_display_no_service_when_sim_unready">
        <item>"DE"</item>
        <item>"GB"</item>
        <item>"JP"</item>
    </string-array>

    <!-- Class names of device specific services inheriting com.android.server.SystemService. The
         classes are instantiated in the order of the array. -->
    <string-array translatable="false" name="config_deviceSpecificSystemServices"></string-array>

    <!-- Class name of the device specific implementation to replace the DevicePolicyManagerService
         or empty if the default should be used. -->
    <string translatable="false" name="config_deviceSpecificDevicePolicyManagerService"></string>

    <!-- Class name of the device specific implementation to replace the AudioService
         or empty if the default should be used. -->
    <string translatable="false" name="config_deviceSpecificAudioService"></string>

    <!-- Class name of the device specific implementation of DisplayAreaPolicy.Provider
         or empty if the default should be used. -->
    <string translatable="false" name="config_deviceSpecificDisplayAreaPolicyProvider"></string>

    <!-- Component name of media projection permission dialog -->
    <string name="config_mediaProjectionPermissionDialogComponent" translatable="false">com.android.systemui/com.android.systemui.media.MediaProjectionPermissionActivity</string>

    <!-- Corner radius of system dialogs -->
    <dimen name="config_dialogCornerRadius">2dp</dimen>
    <!-- Corner radius of system buttons -->
    <dimen name="config_buttonCornerRadius">@dimen/control_corner_material</dimen>
    <!-- Corner radius for bottom sheet system dialogs -->
    <dimen name="config_bottomDialogCornerRadius">@dimen/config_dialogCornerRadius</dimen>
    <!-- Corner radius of system progress bars -->
    <dimen name="config_progressBarCornerRadius">@dimen/progress_bar_corner_material</dimen>
    <!-- Controls whether system buttons use all caps for text -->
    <bool name="config_buttonTextAllCaps">true</bool>
    <!-- Name of the font family used for system surfaces where the font should use medium weight -->
    <string name="config_headlineFontFamilyMedium" translateable="false">@string/font_family_button_material</string>
    <!-- Name of a font family to use for body text. -->
    <string name="config_bodyFontFamily" translatable="false">sans-serif</string>
    <!-- Name of a font family to use for medium body text. -->
    <string name="config_bodyFontFamilyMedium" translatable="false">sans-serif-medium</string>

    <!-- Size of icon shown beside a preference locked by admin -->
    <dimen name="config_restrictedIconSize">@dimen/restricted_icon_size_material</dimen>

    <string translatable="false" name="config_batterySaverDeviceSpecificConfig"></string>

    <!-- Component name that should be granted Notification Assistant access -->
    <string name="config_defaultAssistantAccessComponent" translatable="false">android.ext.services/android.ext.services.notification.Assistant</string>

    <bool name="config_supportBluetoothPersistedState">true</bool>

    <bool name="config_keepRestrictedProfilesInBackground">true</bool>

    <!-- Cellular network service package name to bind to by default. -->
    <string name="config_wwan_network_service_package" translatable="false">com.android.phone</string>

    <!-- Cellular network service class name to bind to by default.-->
    <string name="config_wwan_network_service_class" translatable="false"></string>

    <!-- IWLAN network service package name to bind to by default. If none is specified in an overlay, an
         empty string is passed in -->
    <string name="config_wlan_network_service_package" translatable="false"></string>

    <!-- IWLAN network service class name to bind to by default. If none is specified in an overlay, an
         empty string is passed in -->
    <string name="config_wlan_network_service_class" translatable="false"></string>
    <!-- Telephony qualified networks service package name to bind to by default. -->
    <string name="config_qualified_networks_service_package" translatable="false"></string>

    <!-- Telephony qualified networks service class name to bind to by default. -->
    <string name="config_qualified_networks_service_class" translatable="false"></string>
    <!-- Wear devices: Controls the radios affected by Activity Mode. -->
    <string-array name="config_wearActivityModeRadios">
        <item>"wifi"</item>
    </string-array>

    <!-- Default hyphenation frequency setting (0=NONE, 1=NORMAL, 2=FULL). -->
    <item name="config_preferredHyphenationFrequency" format="integer" type="dimen">0</item>

    <!-- Package name for ManagedProvisioning which is responsible for provisioning work profiles. -->
    <string name="config_managed_provisioning_package" translatable="false">com.android.managedprovisioning</string>

    <!-- The duration (in milliseconds) for the outgoing sms authorization request to timeout.-->
    <integer name="config_sms_authorization_timeout_ms">0</integer>

    <!-- Enable sms authorization framework-->
    <bool name="config_sms_authorization_enabled">false</bool>

    <!-- whether to enable primarycard -->
    <bool name="config_primarycard">false</bool>

    <!-- Whether or not swipe up gesture's opt-in setting is available on this device -->
    <bool name="config_swipe_up_gesture_setting_available">false</bool>

    <!-- Applications which are disabled unless matching a particular sku -->
    <string-array name="config_disableApksUnlessMatchedSku_apk_list" translatable="false" />
    <string-array name="config_disableApkUnlessMatchedSku_skus_list" translatable="false" />

    <!-- Whether or not we should show the option to show battery percentage -->
    <bool name="config_battery_percentage_setting_available">true</bool>

    <!-- Whether or not battery saver should be "sticky" when manually enabled. -->
    <bool name="config_batterySaverStickyBehaviourDisabled">false</bool>

    <!-- Config flag to track default disable threshold for Dynamic power savings enabled battery saver. -->
    <integer name="config_dynamicPowerSavingsDefaultDisableThreshold">80</integer>

    <!-- Model of potentially misprovisioned devices. If none is specified in an overlay, an
         empty string is passed in. -->
    <string name="config_misprovisionedDeviceModel" translatable="false"></string>

    <!-- Brand value for attestation of misprovisioned device. -->
    <string name="config_misprovisionedBrandValue" translatable="false"></string>

    <!-- Pre-scale volume at volume step 1 for Absolute Volume -->
    <fraction name="config_prescaleAbsoluteVolume_index1">50%</fraction>

    <!-- Pre-scale volume at volume step 2 for Absolute Volume -->
    <fraction name="config_prescaleAbsoluteVolume_index2">70%</fraction>

    <!-- Pre-scale volume at volume step 3 for Absolute Volume -->
    <fraction name="config_prescaleAbsoluteVolume_index3">85%</fraction>

    <!-- Whether or not the "SMS app service" feature is enabled -->
    <bool name="config_useSmsAppService">true</bool>

    <!-- List of names that represent dual SoftAp interfaces. -->
    <string-array translatable="false" name="config_wifi_dual_sap_interfaces">
    </string-array>

    <!-- Class name for the InputEvent compatibility processor override.
         Empty string means use the default compatibility processor
         (android.view.InputEventCompatProcessor). -->
    <string name="config_inputEventCompatProcessorOverrideClassName" translatable="false"></string>

    <!-- Component name for the default module metadata provider on this device -->
    <string name="config_defaultModuleMetadataProvider" translatable="false">com.android.modulemetadata</string>

    <!-- This is the default launcher package with an activity to use on secondary displays that
         support system decorations.
         This launcher package must have an activity that supports multiple instances and has
         corresponding launch mode set in AndroidManifest.
         {@see android.view.Display#FLAG_SHOULD_SHOW_SYSTEM_DECORATIONS} -->
    <string name="config_secondaryHomePackage" translatable="false">com.android.launcher3</string>

    <!-- Force secondary home launcher specified in config_secondaryHomePackage always. If this is
         not set, secondary home launcher can be replaced by user. -->
    <bool name ="config_useSystemProvidedLauncherForSecondary">false</bool>

    <!-- If device supports corner radius on windows.
         This should be turned off on low-end devices to improve animation performance. -->
    <bool name="config_supportsRoundedCornersOnWindows">true</bool>

    <!-- If the sensor that skips media is available or not. -->
    <bool name="config_skipSensorAvailable">false</bool>

    <!-- If the sensor that silences alerts is available or not. -->
    <bool name="config_silenceSensorAvailable">false</bool>

    <!-- Enable Zram writeback feature to allow unused pages in zram be written to flash. -->
    <bool name="config_zramWriteback">false</bool>

    <!-- Whether cbrs is supported on the device or not -->
    <bool translatable="false" name="config_cbrs_supported">false</bool>

    <!-- Whether or not aware is enabled by default -->
    <bool name="config_awareSettingAvailable">false</bool>

    <!-- Display White-Balance -->

    <!-- See AmbientSensor.AmbientBrightnessSensor.
         The ambient brightness sensor rate (in milliseconds). Must be positive. -->
    <integer name="config_displayWhiteBalanceBrightnessSensorRate">250</integer>

    <!-- See AmbientFilter.
         How long ambient brightness changes are kept and taken into consideration
         (in milliseconds). Must be positive. -->
    <integer name="config_displayWhiteBalanceBrightnessFilterHorizon">10000</integer>

    <!-- See AmbientFilter.WeightedMovingAverageAmbientFilter.
         Recent changes are prioritised by integrating their duration over y = x + intercept
         (the higher it is, the less prioritised recent changes are). Must be a non-negative
         number, or NaN to avoid this implementation. -->
    <item name="config_displayWhiteBalanceBrightnessFilterIntercept" format="float" type="dimen">10.0</item>

    <!-- See AmbientSensor.AmbientColorTemperatureSensor.
         The ambient color temperature sensor name. -->
    <string name="config_displayWhiteBalanceColorTemperatureSensorName">com.google.sensor.color</string>

    <!-- See AmbientSensor.AmbientColorTemperatureSensor.
         The ambient color temperature sensor rate (in milliseconds). Must be positive. -->
    <integer name="config_displayWhiteBalanceColorTemperatureSensorRate">250</integer>

    <!-- See AmbientFilter.
         How long ambient color temperature changes are kept and taken into consideration
         (in milliseconds). Must be positive. -->
    <integer name="config_displayWhiteBalanceColorTemperatureFilterHorizon">10000</integer>

    <!-- See AmbientFilter.WeightedMovingAverageAmbientFilter.
         Recent changes are prioritised by integrating their duration over y = x + intercept
         (the higher it is, the less prioritised recent changes are). Must be a non-negative
         number, or NaN to avoid this implementation. -->
    <item name="config_displayWhiteBalanceColorTemperatureFilterIntercept" format="float"
            type="dimen">10.0</item>

    <!-- See DisplayWhiteBalanceThrottler.
         The debounce time (in milliseconds) for increasing the screen color temperature, throttled
         if time > lastTime + debounce. Must be non-negative. -->
    <integer name="config_displayWhiteBalanceIncreaseDebounce">5000</integer>

    <!-- See DisplayWhiteBalanceThrottler.
         The debounce time (in milliseconds) for decreasing the screen color tempearture, throttled
         if time < lastTime - debounce. Must be non-negative. -->
    <integer name="config_displayWhiteBalanceDecreaseDebounce">5000</integer>

    <!-- See DisplayWhiteBalanceThrottler.
         The ambient color temperature values used to determine the threshold as the corresponding
         value in config_displayWhiteBalance{Increase,Decrease}Threholds. Must be non-empty, the
         same length as config_displayWhiteBalance{Increase,Decrease}Thresholds, and contain
         non-negative, strictly increasing numbers.

         For example, if:

         - baseThresolds = [0, 100, 1000];
         - increaseThresholds = [0.1, 0.15, 0.2];
         - decreaseThresholds = [0.1, 0.05, 0.0];

         Then, given the ambient color temperature INCREASED from X to Y (so X < Y):
         - If 0 <= Y < 100, we require Y > (1 + 0.1) * X = 1.1X;
         - If 100 <= Y < 1000, we require Y > (1 + 0.15) * X = 1.15X;
         - If 1000 <= Y, we require Y > (1 + 0.2) * X = 1.2X.

         Or, if the ambient color temperature DECREASED from X to Y (so X > Y):
         - If 0 <= Y < 100, we require Y < (1 - 0.1) * X = 0.9X;
         - If 100 <= Y < 1000, we require Y < (1 - 0.05) * X = 0.95X;
         - If 1000 <= Y, we require Y < (1 - 0) * X = X.

         NOTE: the numbers in this example are made up, and don't represent how actual base,
               increase or decrease thresholds would look like. -->
    <array name="config_displayWhiteBalanceBaseThresholds">
        <item>0.0</item>
    </array>

    <!-- See DisplayWhiteBalanceThrottler.
         The increase threshold values, throttled if value < value * (1 + threshold). Must be
         non-empty, the same length as config_displayWhiteBalanceBaseThresholds, and contain
         non-negative numbers. -->
    <array name="config_displayWhiteBalanceIncreaseThresholds">
        <item>0.1</item>
    </array>

    <!-- See DisplayWhiteBalanceThrottler.
         The decrease threshold values, throttled if value > value * (1 - threshold). Must be
         non-empty, the same length as config_displayWhiteBalanceBaseThresholds, and contain
         non-negative numbers. -->
    <array name="config_displayWhiteBalanceDecreaseThresholds">
        <item>0.1</item>
    </array>

    <!-- See DisplayWhiteBalanceController.
         A float array containing a list of ambient brightnesses, in Lux. This array,
         together with config_displayWhiteBalanceLowLightAmbientBiases, is used to generate a
         lookup table used in DisplayWhiteBalanceController. This lookup table is used to map
         ambient brightness readings to a bias, where the bias is used to linearly interpolate
         between ambient color temperature and
         config_displayWhiteBalanceLowLightAmbientColorTemperature.
         This table is optional. If used, this array must,
         1) Contain at least two entries
         2) Be the same length as config_displayWhiteBalanceLowLightAmbientBiases. -->
    <array name ="config_displayWhiteBalanceLowLightAmbientBrightnesses">
        <item>10.0</item>
        <item>10.0</item>
    </array>

    <!-- See DisplayWhiteBalanceController.
         An array containing a list of biases. See
         config_displayWhiteBalanceLowLightAmbientBrightnesses for additional details.
         This array must be in the range of [0.0, 1.0]. -->
    <array name ="config_displayWhiteBalanceLowLightAmbientBiases">
        <item>0.0</item>
        <item>1.0</item>
    </array>

    <!-- See DisplayWhiteBalanceController.
         The ambient color temperature (in cct) to which we interpolate towards using the
         the look up table generated by config_displayWhiteBalanceLowLightAmbientBrightnesses
         and config_displayWhiteBalanceLowLightAmbientBiases. -->
    <item name="config_displayWhiteBalanceLowLightAmbientColorTemperature" format="float" type="dimen">6500.0</item>

    <!-- See DisplayWhiteBalanceController.
         A float array containing a list of ambient brightnesses, in Lux. This array,
         together with config_displayWhiteBalanceHighLightAmbientBiases, is used to generate a
         lookup table used in DisplayWhiteBalanceController. This lookup table is used to map
         ambient brightness readings to a bias, where the bias is used to linearly interpolate
         between ambient color temperature and
         config_displayWhiteBalanceHighLightAmbientColorTemperature.
         This table is optional. If used, this array must,
         1) Contain at least two entries
         2) Be the same length as config_displayWhiteBalanceHighLightAmbientBiases. -->
    <array name ="config_displayWhiteBalanceHighLightAmbientBrightnesses">
    </array>

    <!-- See DisplayWhiteBalanceController.
         An array containing a list of biases. See
         config_displayWhiteBalanceHighLightAmbientBrightnesses for additional details.
         This array must be in the range of [0.0, 1.0]. -->
    <array name ="config_displayWhiteBalanceHighLightAmbientBiases">
    </array>

    <!-- See DisplayWhiteBalanceController.
         The ambient color temperature (in cct) to which we interpolate towards using the
         the look up table generated by config_displayWhiteBalanceHighLightAmbientBrightnesses
         and config_displayWhiteBalanceHighLightAmbientBiases. -->
    <item name="config_displayWhiteBalanceHighLightAmbientColorTemperature" format="float" type="dimen">8000.0</item>

    <!-- See DisplayWhiteBalanceController.
         A float array containing a list of ambient color temperatures, in Kelvin. This array,
         together with config_displayWhiteBalanceDisplayColorTemperatures, is used to generate a
         lookup table used in DisplayWhiteBalanceController. This lookup table is used to map
         ambient color temperature readings to a target color temperature for the display.
         This table is optional. If used, this array must,
         1) Contain at least two entries
         2) Be the same length as config_displayWhiteBalanceDisplayColorTemperatures. -->
    <array name="config_displayWhiteBalanceAmbientColorTemperatures">
    </array>

    <!-- See DisplayWhiteBalanceController.
         An array containing a list of display color temperatures, in Kelvin. See
         config_displayWhiteBalanceAmbientColorTemperatures for additional details.
         The same restrictions apply to this array. -->
    <array name="config_displayWhiteBalanceDisplayColorTemperatures">
    </array>

    <!-- All of the paths defined for the batterymeter are defined on a 12x20 canvas, and must
     be parsable by android.utill.PathParser -->
    <string name="config_batterymeterPerimeterPath" translatable="false">
		M3.5,2 v0 H1.33 C0.6,2 0,2.6 0,3.33 V13v5.67 C0,19.4 0.6,20 1.33,20 h9.33 C11.4,20 12,19.4 12,18.67 V13V3.33 C12,2.6 11.4,2 10.67,2 H8.5 V0 H3.5 z M2,18v-7V4h8v9v5H2L2,18z
    </string>
    <string name="config_batterymeterErrorPerimeterPath" translatable="false">@string/config_batterymeterPerimeterPath</string>
    <string name="config_batterymeterFillMask" translatable="false">
        M2,18 v-14 h8 v14 z
    </string>
    <string name="config_batterymeterBoltPath" translatable="false">
        M5,17.5 V12 H3 L7,4.5 V10 h2 L5,17.5 z
    </string>
    <string name="config_batterymeterPowersavePath" translatable="false">
        M9,10l-2,0l0,-2l-2,0l0,2l-2,0l0,2l2,0l0,2l2,0l0,-2l2,0z
    </string>

    <!-- X path for SignalDrawable as defined on a 24x24 canvas. -->
    <string name="config_signalXPath" translatable="false">
        M22,16.41L20.59,15l-2.09,2.09L16.41,15L15,16.41l2.09,2.09L15,20.59L16.41,22l2.09-2.08L20.59,22L22,20.59l-2.08-2.09   L22,16.41z
    </string>
    <!-- config_signalCutout{Height,Width}Fraction define fraction of the 24x24 canvas that
         should be cut out to display config_signalXPath.-->
    <item name="config_signalCutoutWidthFraction" format="float" type="dimen">11</item>
    <item name="config_signalCutoutHeightFraction" format="float" type="dimen">11</item>

    <!-- A dual tone battery meter draws the perimeter path twice - once to define the shape
     and a second time clipped to the fill level to indicate charge -->
    <bool name="config_batterymeterDualTone">false</bool>

    <!-- The default peak refresh rate for a given device. Change this value if you want to allow
         for higher refresh rates to be automatically used out of the box -->
    <integer name="config_defaultPeakRefreshRate">60</integer>

    <!-- The display uses different gamma curves for different refresh rates. It's hard for panel
         vendor to tune the curves to have exact same brightness for different refresh rate. So
         flicker could be observed at switch time. The issue is worse at the gamma lower end.
         In addition, human eyes are more sensitive to the flicker at darker environment.
         To prevent flicker, we only support higher refresh rates if the display brightness is above
         a threshold. And the darker environment could have higher threshold.
         For example, no higher refresh rate if
             display brightness <= disp0 && ambient brightness <= amb0
             || display brightness <= disp1 && ambient brightness <= amb1 -->
    <integer-array translatable="false" name="config_brightnessThresholdsOfPeakRefreshRate">
         <!--
           <item>disp0</item>
           <item>disp1</item>
        -->
    </integer-array>
    <integer-array translatable="false" name="config_ambientThresholdsOfPeakRefreshRate">
         <!--
           <item>amb0</item>
           <item>amb1</item>
        -->
    </integer-array>

    <!-- Default refresh rate in the zone defined by brightness and ambient thresholds.
         If non-positive, then the refresh rate is unchanged even if thresholds are configured. -->
    <integer name="config_defaultRefreshRateInZone">0</integer>

    <!-- The type of the light sensor to be used by the display framework for things like
         auto-brightness. If unset, then it just gets the default sensor of type TYPE_LIGHT. -->
    <string name="config_displayLightSensorType" translatable="false" />

    <!-- Whether or not to enable automatic heap dumps for the system server on debuggable builds. -->
    <bool name="config_debugEnableAutomaticSystemServerHeapDumps">false</bool>

    <!-- Trigger a heap dump if the system server pss usage exceeds this threshold. 400 MB -->
    <integer name="config_debugSystemServerPssThresholdBytes">419430400</integer>

    <!-- See DropBoxManagerService.
         The minimum period in milliseconds between broadcasts for entries with low priority
         dropbox tags. -->
    <integer name="config_dropboxLowPriorityBroadcastRateLimitPeriod">2000</integer>

    <!-- See DropBoxManagerService.
         An array of dropbox entry tags to marked as low priority. Low priority broadcasts will be
         rated limited to a period defined by config_dropboxLowPriorityBroadcastRateLimitPeriod
         (high frequency broadcasts for the tag will be dropped) -->
    <string-array name="config_dropboxLowPriorityTags" translatable="false">
        <item>data_app_strictmode</item>
        <item>data_app_wtf</item>
        <item>keymaster</item>
        <item>netstats</item>
        <item>system_app_strictmode</item>
        <item>system_app_wtf</item>
        <item>system_server_strictmode</item>
        <item>system_server_wtf</item>
    </string-array>

    <!-- Which binder services to include in incident reports containing restricted images. -->
    <string-array name="config_restrictedImagesServices" translatable="false"/>

    <!-- List of biometric sensors on the device, in decreasing strength. Consumed by AuthService
         when registering authenticators with BiometricService. Format must be ID:Modality:Strength,
         where: IDs are unique per device, Modality as defined in BiometricAuthenticator.java,
         and Strength as defined in Authenticators.java -->
    <string-array name="config_biometric_sensors" translatable="false" >
        <!-- <item>0:2:15</item>  ID0:Fingerprint:Strong -->
    </string-array>

    <!-- Messages that should not be shown to the user during face auth enrollment. This should be
         used to hide messages that may be too chatty or messages that the user can't do much about.
         Entries are defined in android.hardware.biometrics.face@1.0 types.hal -->
    <integer-array name="config_face_acquire_enroll_ignorelist" translatable="false" >
    </integer-array>
    <!-- Same as the above, but are defined by vendorCodes -->
    <integer-array name="config_face_acquire_vendor_enroll_ignorelist" translatable="false" >
    </integer-array>

    <!-- Messages that should not be shown to the user during face authentication, on keyguard.
         This includes both lockscreen and bouncer. This should be used to hide messages that may be
         too chatty or messages that the user can't do much about. Entries are defined in
         android.hardware.biometrics.face@1.0 types.hal -->
    <integer-array name="config_face_acquire_keyguard_ignorelist" translatable="false" >
    </integer-array>
    <!-- Same as the above, but are defined by vendorCodes -->
    <integer-array name="config_face_acquire_vendor_keyguard_ignorelist" translatable="false" >
    </integer-array>

    <!-- Messages that should not be shown to the user during face authentication, on
     BiometricPrompt. This should be used to hide messages that may be too chatty or messages that
     the user can't do much about. Entries are defined in
     android.hardware.biometrics.face@1.0 types.hal -->
    <integer-array name="config_face_acquire_biometricprompt_ignorelist" translatable="false" >
    </integer-array>
    <!-- Same as the above, but are defined by vendorCodes -->
    <integer-array name="config_face_acquire_vendor_biometricprompt_ignorelist" translatable="false" >
    </integer-array>

    <!-- If face auth sends the user directly to home/last open app, or stays on keyguard -->
    <bool name="config_faceAuthDismissesKeyguard">true</bool>

    <!-- The component name for the default profile supervisor, which can be set as a profile owner
    even after user setup is complete. The defined component should be used for supervision purposes
    only. The component must be part of a system app. -->
    <string name="config_defaultSupervisionProfileOwnerComponent" translatable="false"></string>

    <!-- Whether to artificially interpret all signal strengths as
         one bar higher than they actually are -->
    <bool name="config_inflateSignalStrength">false</bool>

    <!-- Trigger a warning for notifications with RemoteView objects that are larger in bytes than
    this value (default 1MB)-->
    <integer name="config_notificationWarnRemoteViewSizeBytes">2000000</integer>

    <!-- Strip notification RemoteView objects that are larger in bytes than this value (also log)
    (default 2MB) -->
    <integer name="config_notificationStripRemoteViewSizeBytes">5000000</integer>

    <!-- Contains a blacklist of apps that should not get pre-installed carrier app permission
         grants, even if the UICC claims that the app should be privileged. See b/138150105 -->
    <string-array name="config_restrictedPreinstalledCarrierApps" translatable="false"/>

    <!-- Sharesheet: define a max number of targets per application for new shortcuts-based direct share introduced in Q -->
    <integer name="config_maxShortcutTargetsPerApp">3</integer>

    <!-- The package name for the vendor implementation of ACTION_FACTORY_RESET. For some vendors,
    the default implementation of ACTION_FACTORY_RESET does not work, so it is needed to re-route
    this intent to this package. This is being used in MasterClearReceiver.java. -->
    <string name="config_factoryResetPackage" translatable="false"></string>

    <!-- The list of packages to automatically opt out of refresh rates higher than 60hz because
         of known compatibility issues. -->
    <string-array name="config_highRefreshRateBlacklist"></string-array>

    <!-- Whether or not to hide the navigation bar when the soft keyboard is visible in order to
         create additional screen real estate outside beyond the keyboard. Note that the user needs
         to have a confirmed way to dismiss the keyboard when desired. -->
    <bool name="config_automotiveHideNavBarForKeyboard">false</bool>

    <!-- Whether or not to show the built-in charging animation when the device begins charging
         wirelessly. -->
    <bool name="config_showBuiltinWirelessChargingAnim">true</bool>

    <!-- A list of potential packages, in priority order, that can supply rules to
         AppIntegrityManager. These need to be apps on the system partition. -->
    <string-array name="config_integrityRuleProviderPackages" translatable="false">
        <!-- Add packages here -->
    </string-array>

    <!-- Whether or not wcg (wide color gamut) should be enabled on this device,
         we only enabled it while the device has ability of mixed color spaces composition -->
    <bool name="config_enableWcgMode">false</bool>

    <!-- When true, enables the whitelisted app to handle bug reports from power menu short press. -->
    <bool name="config_bugReportHandlerEnabled">false</bool>

    <!-- The package name for the default bug report handler app from power menu short press. This app must be whitelisted. -->
    <string name="config_defaultBugReportHandlerApp" translatable="false"></string>

    <!-- The default value used for RawContacts.ACCOUNT_NAME when contacts are inserted without this
         column set. These contacts are stored locally on the device and will not be removed even
         if no android.account.Account with this name exists. A null string will be used if the
         value is left empty. When this is non-empty then config_rawContactsLocalAccountType
         should also be non-empty.  -->
    <string name="config_rawContactsLocalAccountName" translatable="false"></string>

    <!-- The default value used for RawContacts.ACCOUNT_TYPE when contacts are inserted without this
         column set. These contacts are stored locally on the device and will not be removed even
         if no android.account.Account with this type exists. A null string will be used if the
         value is left empty.  When this is non-empty then config_rawContactsLocalAccountName
         should also be non-empty.-->
    <string name="config_rawContactsLocalAccountType" translatable="false"></string>

    <!-- Whether or not to use assistant stream volume separately from music volume -->
    <bool name="config_useAssistantVolume">false</bool>

    <!-- Whether to use a custom Bugreport handling. When true, ACTION_CUSTOM_BUGREPORT_REQUESTED
         intent is broadcasted on bugreporting chord (instead of the default full bugreport
         generation). -->
    <bool name="config_customBugreport">false</bool>

    <!-- Names of packages that should not be suspended when personal use is blocked by policy. -->
    <string-array name="config_packagesExemptFromSuspension" translatable="false">
        <!-- Add packages here, example: -->
        <!-- <item>com.android.settings</item> -->
    </string-array>


    <!-- Class name of the custom country detector to be used. -->
    <string name="config_customCountryDetector" translatable="false">com.android.server.location.ComprehensiveCountryDetector</string>

    <!-- Package name of the required service extension package. -->
    <string name="config_servicesExtensionPackage" translatable="false">android.ext.services</string>

    <!-- Retention policy: number of records to kept for the historical exit info per package. -->
    <integer name="config_app_exit_info_history_list_size">16</integer>

    <!-- Packages that can't be killed even if it's requested to be killed on imperceptible -->
    <string-array name="config_defaultImperceptibleKillingExemptionPkgs" translatable="false" />

    <!-- Proc States that can't be killed even if it's requested to be killed on imperceptible -->
    <integer-array name="config_defaultImperceptibleKillingExemptionProcStates">
      <item>0</item> <!-- PROCESS_STATE_PERSISTENT -->
      <item>1</item> <!-- PROCESS_STATE_PERSISTENT_UI -->
      <item>2</item> <!-- PROCESS_STATE_TOP -->
      <item>4</item> <!-- PROCESS_STATE_FOREGROUND_SERVICE -->
      <item>12</item> <!-- PROCESS_STATE_TOP_SLEEPING -->
    </integer-array>

    <!-- Component name that accepts ACTION_SEND intents for nearby (proximity-based) sharing.
         Used by ChooserActivity. -->
    <string translatable="false" name="config_defaultNearbySharingComponent"></string>

    <!-- Boolean indicating whether frameworks needs to reset cell broadcast geo-fencing
         check after reboot or airplane mode toggling -->
    <bool translatable="false" name="reset_geo_fencing_check_after_boot_or_apm">false</bool>

    <!-- Screen Wake Keys
         Determines whether the specified key groups can be used to wake up the device. -->
    <bool name="config_wakeOnDpadKeyPress">true</bool>
    <bool name="config_wakeOnAssistKeyPress">true</bool>
    <bool name="config_wakeOnBackKeyPress">true</bool>

    <!-- Whether to default to an expanded list of users on the lock screen user switcher. -->
    <bool name="config_expandLockScreenUserSwitcher">false</bool>

    <!-- Toasts posted from these packages will be shown to the current user, regardless of the user
         the process belongs to. This is useful for packages that run under a single user but serve
         multiple users, e.g. the system.
         These packages MUST be able to add flag SYSTEM_FLAG_SHOW_FOR_ALL_USERS to a window. -->
    <string-array name="config_toastCrossUserPackages" translatable="false">
        <item>android</item>
        <item>com.android.systemui</item>
    </string-array>

    <!-- Package name of custom media key dispatcher class used by MediaSessionService. -->
    <string name="config_customMediaKeyDispatcher"></string>

    <!-- Package name of custom session policy provider class used by MediaSessionService. -->
    <string name="config_customSessionPolicyProvider"></string>

    <!-- The max scale for the wallpaper when it's zoomed in -->
    <item name="config_wallpaperMaxScale" format="float" type="dimen">1.15</item>

    <!-- Package name that will receive an explicit manifest broadcast for
         android.os.action.POWER_SAVE_MODE_CHANGED. -->
    <string name="config_powerSaveModeChangedListenerPackage" translatable="false"></string>

    <!-- Set to true to enable the user switcher on the keyguard. -->
    <bool name="config_keyguardUserSwitcher">false</bool>

<<<<<<< HEAD
    <!-- pdp data retry for cause 29, 33 and 55-->
    <bool name="config_pdp_retry_for_29_33_55_enabled">false</bool>
    <!--pdp data reject retry delay can be configured here -->
    <integer name="data_retry_delay">-1</integer>
    <!-- pdp data reject idle timeout delay-->
    <integer name="data_retry_idle_delay">-1</integer>
    <!-- pdp data reject dialog string for cause 29, 33 and 55-->
    <string name="data_conn_status_title"></string>
    <string name="user_authentication_failed"></string>
    <string name="service_not_subscribed"></string>
    <string name="multi_conn_to_same_pdn_not_allowed"></string>
=======
    <!-- Set to true to make assistant show in front of the dream/screensaver. -->
    <bool name="config_assistantOnTopOfDream">false</bool>

>>>>>>> e781cc43
</resources><|MERGE_RESOLUTION|>--- conflicted
+++ resolved
@@ -4446,7 +4446,9 @@
     <!-- Set to true to enable the user switcher on the keyguard. -->
     <bool name="config_keyguardUserSwitcher">false</bool>
 
-<<<<<<< HEAD
+    <!-- Set to true to make assistant show in front of the dream/screensaver. -->
+    <bool name="config_assistantOnTopOfDream">false</bool>
+
     <!-- pdp data retry for cause 29, 33 and 55-->
     <bool name="config_pdp_retry_for_29_33_55_enabled">false</bool>
     <!--pdp data reject retry delay can be configured here -->
@@ -4458,9 +4460,4 @@
     <string name="user_authentication_failed"></string>
     <string name="service_not_subscribed"></string>
     <string name="multi_conn_to_same_pdn_not_allowed"></string>
-=======
-    <!-- Set to true to make assistant show in front of the dream/screensaver. -->
-    <bool name="config_assistantOnTopOfDream">false</bool>
-
->>>>>>> e781cc43
 </resources>