<?xml version="1.0" encoding="utf-8"?>
<!--
/*
** Copyright 2009, The Android Open Source Project
**
** Licensed under the Apache License, Version 2.0 (the "License");
** you may not use this file except in compliance with the License.
** You may obtain a copy of the License at
**
**     http://www.apache.org/licenses/LICENSE-2.0
**
** Unless required by applicable law or agreed to in writing, software
** distributed under the License is distributed on an "AS IS" BASIS,
** WITHOUT WARRANTIES OR CONDITIONS OF ANY KIND, either express or implied.
** See the License for the specific language governing permissions and
** limitations under the License.
*/
-->

<!-- These resources are around just to allow their values to be customized
     for different hardware and product builds.  Do not translate.

     NOTE: The naming convention is "config_camelCaseValue". Some legacy
     entries do not follow the convention, but all new entries should. -->

<resources xmlns:xliff="urn:oasis:names:tc:xliff:document:1.2">
    <!-- Do not translate. Defines the slots for the right-hand side icons.  That is to say, the
         icons in the status bar that are not notifications. -->
    <string-array name="config_statusBarIcons">
        <item><xliff:g id="id">@string/status_bar_rotate</xliff:g></item>
        <item><xliff:g id="id">@string/status_bar_headset</xliff:g></item>
        <item><xliff:g id="id">@string/status_bar_data_saver</xliff:g></item>
        <item><xliff:g id="id">@string/status_bar_managed_profile</xliff:g></item>
        <item><xliff:g id="id">@string/status_bar_ime</xliff:g></item>
        <item><xliff:g id="id">@string/status_bar_sync_failing</xliff:g></item>
        <item><xliff:g id="id">@string/status_bar_sync_active</xliff:g></item>
        <item><xliff:g id="id">@string/status_bar_cast</xliff:g></item>
        <item><xliff:g id="id">@string/status_bar_hotspot</xliff:g></item>
        <item><xliff:g id="id">@string/status_bar_location</xliff:g></item>
        <item><xliff:g id="id">@string/status_bar_bluetooth</xliff:g></item>
        <item><xliff:g id="id">@string/status_bar_nfc</xliff:g></item>
        <item><xliff:g id="id">@string/status_bar_tty</xliff:g></item>
        <item><xliff:g id="id">@string/status_bar_speakerphone</xliff:g></item>
        <item><xliff:g id="id">@string/status_bar_zen</xliff:g></item>
        <item><xliff:g id="id">@string/status_bar_mute</xliff:g></item>
        <item><xliff:g id="id">@string/status_bar_volume</xliff:g></item>
        <item><xliff:g id="id">@string/status_bar_vpn</xliff:g></item>
        <item><xliff:g id="id">@string/status_bar_ethernet</xliff:g></item>
        <item><xliff:g id="id">@string/status_bar_wifi</xliff:g></item>
        <item><xliff:g id="id">@string/status_bar_mobile</xliff:g></item>
        <item><xliff:g id="id">@string/status_bar_airplane</xliff:g></item>
        <item><xliff:g id="id">@string/status_bar_cdma_eri</xliff:g></item>
        <item><xliff:g id="id">@string/status_bar_data_connection</xliff:g></item>
        <item><xliff:g id="id">@string/status_bar_phone_evdo_signal</xliff:g></item>
        <item><xliff:g id="id">@string/status_bar_phone_signal</xliff:g></item>
        <item><xliff:g id="id">@string/status_bar_battery</xliff:g></item>
        <item><xliff:g id="id">@string/status_bar_alarm_clock</xliff:g></item>
        <item><xliff:g id="id">@string/status_bar_secure</xliff:g></item>
        <item><xliff:g id="id">@string/status_bar_clock</xliff:g></item>
    </string-array>

    <string translatable="false" name="status_bar_rotate">rotate</string>
    <string translatable="false" name="status_bar_headset">headset</string>
    <string translatable="false" name="status_bar_data_saver">data_saver</string>
    <string translatable="false" name="status_bar_managed_profile">managed_profile</string>
    <string translatable="false" name="status_bar_ime">ime</string>
    <string translatable="false" name="status_bar_sync_failing">sync_failing</string>
    <string translatable="false" name="status_bar_sync_active">sync_active</string>
    <string translatable="false" name="status_bar_cast">cast</string>
    <string translatable="false" name="status_bar_hotspot">hotspot</string>
    <string translatable="false" name="status_bar_location">location</string>
    <string translatable="false" name="status_bar_bluetooth">bluetooth</string>
    <string translatable="false" name="status_bar_nfc">nfc</string>
    <string translatable="false" name="status_bar_tty">tty</string>
    <string translatable="false" name="status_bar_speakerphone">speakerphone</string>
    <string translatable="false" name="status_bar_zen">zen</string>
    <string translatable="false" name="status_bar_mute">mute</string>
    <string translatable="false" name="status_bar_volume">volume</string>
    <string translatable="false" name="status_bar_wifi">wifi</string>
    <string translatable="false" name="status_bar_cdma_eri">cdma_eri</string>
    <string translatable="false" name="status_bar_data_connection">data_connection</string>
    <string translatable="false" name="status_bar_phone_evdo_signal">phone_evdo_signal</string>
    <string translatable="false" name="status_bar_phone_signal">phone_signal</string>
    <string translatable="false" name="status_bar_battery">battery</string>
    <string translatable="false" name="status_bar_alarm_clock">alarm_clock</string>
    <string translatable="false" name="status_bar_secure">secure</string>
    <string translatable="false" name="status_bar_clock">clock</string>
    <string translatable="false" name="status_bar_mobile">mobile</string>
    <string translatable="false" name="status_bar_vpn">vpn</string>
    <string translatable="false" name="status_bar_ethernet">ethernet</string>
    <string translatable="false" name="status_bar_airplane">airplane</string>

    <!-- Flag indicating whether the surface flinger has limited
         alpha compositing functionality in hardware.  If set, the window
         manager will disable alpha trasformation in animations where not
         strictly needed. -->
    <bool name="config_sf_limitedAlpha">false</bool>

    <!-- Default value used to block data calls if ims is not
         connected.  If you use the ims apn DCT will block
         any other apn from connecting until ims apn is connected-->
    <bool name="ImsConnectedDefaultValue">false</bool>

    <!-- Flag indicating whether the surface flinger is inefficient
         at performing a blur.  Used by parts of the UI to turn off
         the blur effect where it isn't worth the performance hit.
         As of Honeycomb, blurring is not supported anymore. -->
    <bool name="config_sf_slowBlur">true</bool>

    <!-- Flag indicating that the media framework should support playing of sounds on volume
         key usage.  This adds noticeable additional overhead to volume key processing, so
         is disableable for products for which it is irrelevant. -->
    <bool name="config_useVolumeKeySounds">true</bool>

    <!-- The attenuation in dB applied to the sound effects played
         through AudioManager.playSoundEffect() when no volume is specified. -->
    <integer name="config_soundEffectVolumeDb">-6</integer>

    <!-- The attenuation in dB applied to the lock/unlock sounds. -->
    <integer name="config_lockSoundVolumeDb">-6</integer>

    <!-- Flag indicating whether the AUDIO_BECOMING_NOISY notification should
         be sent during a change to the audio output device. -->
    <bool name="config_sendAudioBecomingNoisy">true</bool>

    <!-- Flag to disable all transition animations -->
    <bool name="config_disableTransitionAnimation">false</bool>

    <!-- The duration (in milliseconds) of a short animation. -->
    <integer name="config_shortAnimTime">200</integer>

    <!-- The duration (in milliseconds) of a medium-length animation. -->
    <integer name="config_mediumAnimTime">400</integer>

    <!-- The duration (in milliseconds) of a long animation. -->
    <integer name="config_longAnimTime">500</integer>

    <!-- The duration (in milliseconds) of the activity open/close and fragment open/close animations. -->
    <integer name="config_activityShortDur">150</integer>
    <integer name="config_activityDefaultDur">220</integer>

    <!-- The duration (in milliseconds) of the tooltip show/hide animations. -->
    <integer name="config_tooltipAnimTime">150</integer>

    <!-- Duration for the dim animation behind a dialog.  This may be either
         a percentage, which is relative to the duration of the enter/open
         animation of the window being shown that is dimming behind, or it may
         be an integer for a constant duration. -->
    <fraction name="config_dimBehindFadeDuration">100%</fraction>

    <!-- The maximum width we would prefer dialogs to be.  0 if there is no
         maximum (let them grow as large as the screen).  Actual values are
         specified for -large and -xlarge configurations. -->
    <dimen name="config_prefDialogWidth">320dp</dimen>

    <!-- Enables or disables fading edges when marquee is enabled in TextView.
         Off by default, since the framebuffer readback used to implement the
         fading edges is prohibitively expensive on most GPUs. -->
    <bool name="config_ui_enableFadingMarquee">false</bool>

    <!-- Enables or disables haptic effect when the text insertion/selection handle is moved
         manually by the user. Off by default, since the expected haptic feedback may not be
         available on some devices. -->
    <bool name="config_enableHapticTextHandle">false</bool>

    <!-- Whether dialogs should close automatically when the user touches outside
         of them.  This should not normally be modified. -->
    <bool name="config_closeDialogWhenTouchOutside">true</bool>

    <!-- Device configuration indicating whether we should avoid using accelerated graphics
         in certain places to reduce RAM footprint.  This is ignored if ro.config.low_ram
         is true (in that case this is assumed true as well).  It can allow you to tune down
         your device's memory use without going to the point of causing applications to turn
         off features. -->
    <bool name="config_avoidGfxAccel">false</bool>

    <!-- Device configuration setting the minfree tunable in the lowmemorykiller in the kernel.
         A high value will cause the lowmemorykiller to fire earlier, keeping more memory
         in the file cache and preventing I/O thrashing, but allowing fewer processes to
         stay in memory.  A low value will keep more processes in memory but may cause
         thrashing if set too low.  Overrides the default value chosen by ActivityManager
         based on screen size and total memory for the largest lowmemorykiller bucket, and
         scaled proportionally to the smaller buckets.  -1 keeps the default. -->
    <integer name="config_lowMemoryKillerMinFreeKbytesAbsolute">-1</integer>

    <!-- Device configuration adjusting the minfree tunable in the lowmemorykiller in the
         kernel.  A high value will cause the lowmemorykiller to fire earlier, keeping more
         memory in the file cache and preventing I/O thrashing, but allowing fewer processes
         to stay in memory.  A low value will keep more processes in memory but may cause
         thrashing if set too low.  Directly added to the default value chosen by
         ActivityManager based on screen size and total memory for the largest lowmemorykiller
         bucket, and scaled proportionally to the smaller buckets. 0 keeps the default. -->
    <integer name="config_lowMemoryKillerMinFreeKbytesAdjust">0</integer>

    <!-- Device configuration setting the /proc/sys/vm/extra_free_kbytes tunable in the kernel
         (if it exists).  A high value will increase the amount of memory that the kernel
         tries to keep free, reducing allocation time and causing the lowmemorykiller to kill
         earlier.  A low value allows more memory to be used by processes but may cause more
         allocations to block waiting on disk I/O or lowmemorykiller.  Overrides the default
         value chosen by ActivityManager based on screen size.  0 prevents keeping any extra
         memory over what the kernel keeps by default.  -1 keeps the default. -->
    <integer name="config_extraFreeKbytesAbsolute">-1</integer>

    <!-- Device configuration adjusting the /proc/sys/vm/extra_free_kbytes tunable in the kernel
         (if it exists).  0 uses the default value chosen by ActivityManager.  A positive value
         will increase the amount of memory that the kernel tries to keep free, reducing
         allocation time and causing the lowmemorykiller to kill earlier.  A negative value
         allows more memory to be used by processes but may cause more allocations to block
         waiting on disk I/O or lowmemorykiller.  Directly added to the default value chosen by
         ActivityManager based on screen size. -->
    <integer name="config_extraFreeKbytesAdjust">0</integer>

    <!-- Set this to true to enable the platform's auto-power-save modes like doze and
         app standby.  These are not enabled by default because they require a standard
         cloud-to-device messaging service for apps to interact correctly with the modes
         (such as to be able to deliver an instant message to the device even when it is
         dozing).  This should be enabled if you have such services and expect apps to
         correctly use them when installed on your device.  Otherwise, keep this disabled
         so that applications can still use their own mechanisms. -->
    <bool name="config_enableAutoPowerModes">false</bool>

    <!-- The threshold angle for any motion detection in auto-power save modes.
         In hundreths of a degree. -->
    <integer name="config_autoPowerModeThresholdAngle">200</integer>

    <!-- The sensor id of an "any motion" sensor used in auto-power save modes.
         0 indicates this sensor is not available. -->
    <integer name="config_autoPowerModeAnyMotionSensor">0</integer>

    <!-- If an any motion sensor is not available, prefer the wrist tilt detector over the
         SMD. -->
    <bool name="config_autoPowerModePreferWristTilt">false</bool>

    <!-- If a location should be pre-fetched when going into device idle. -->
    <bool name="config_autoPowerModePrefetchLocation">true</bool>

    <!-- The duration (in milliseconds) that the radio will scan for a signal
         when there's no network connection. If the scan doesn't timeout, use zero -->
    <integer name="config_radioScanningTimeout">0</integer>

    <!-- XXXXX NOTE THE FOLLOWING RESOURCES USE THE WRONG NAMING CONVENTION.
         Please don't copy them, copy anything else. -->

    <!-- This string array should be overridden by the device to present a list of network
         attributes.  This is used by the connectivity manager to decide which networks can coexist
         based on the hardware -->
    <!-- An Array of "[Connection name],[ConnectivityManager.TYPE_xxxx],
         [associated radio-type],[priority],[restoral-timer(ms)],[dependencyMet]  -->
    <!-- the 5th element "resore-time" indicates the number of milliseconds to delay
         before automatically restore the default connection.  Set -1 if the connection
         does not require auto-restore. -->
    <!-- the 6th element indicates boot-time dependency-met value. -->
    <string-array translatable="false" name="networkAttributes">
        <item>"wifi,1,1,1,-1,true"</item>
        <item>"mobile,0,0,0,-1,true"</item>
        <item>"mobile_mms,2,0,2,60000,true"</item>
        <item>"mobile_supl,3,0,2,60000,true"</item>
        <item>"mobile_dun,4,0,2,60000,true"</item>
        <item>"mobile_hipri,5,0,3,60000,true"</item>
        <item>"mobile_fota,10,0,2,60000,true"</item>
        <item>"mobile_ims,11,0,2,60000,true"</item>
        <item>"mobile_cbs,12,0,2,60000,true"</item>
        <item>"wifi_p2p,13,1,0,-1,true"</item>
        <item>"mobile_ia,14,0,2,-1,true"</item>
        <item>"mobile_emergency,15,0,2,-1,true"</item>
    </string-array>

    <!-- Array of ConnectivityManager.TYPE_xxxx constants for networks that may only
         be controlled by systemOrSignature apps.  -->
    <integer-array translatable="false" name="config_protectedNetworks">
        <item>10</item>
        <item>11</item>
        <item>12</item>
        <item>14</item>
        <item>15</item>
    </integer-array>

    <!-- This string array should be overridden by the device to present a list of radio
         attributes.  This is used by the connectivity manager to decide which networks can coexist
         based on the hardware -->
    <!-- An Array of "[ConnectivityManager connectionType],
                      [# simultaneous connection types]"  -->
    <string-array translatable="false" name="radioAttributes">
        <item>"1,1"</item>
        <item>"0,1"</item>
    </string-array>

    <!-- The maximum duration (in milliseconds) we expect a network transition to take -->
    <integer name="config_networkTransitionTimeout">60000</integer>

    <!-- Whether/how to notify the user on network switches. See LingerMonitor.java. -->
    <integer translatable="false" name="config_networkNotifySwitchType">0</integer>

    <!-- What types of network switches to notify. See LingerMonitor.java. -->
    <string-array translatable="false" name="config_networkNotifySwitches">
    </string-array>

    <!-- Whether the device should automatically switch away from Wi-Fi networks that lose
         Internet access. Actual device behaviour is controlled by
         Settings.Global.NETWORK_AVOID_BAD_WIFI. This is the default value of that setting. -->
    <integer translatable="false" name="config_networkAvoidBadWifi">1</integer>

    <!-- If the hardware supports specially marking packets that caused a wakeup of the
         main CPU, set this value to the mark used. -->
    <integer name="config_networkWakeupPacketMark">0</integer>

    <!-- Mask to use when checking skb mark defined in config_networkWakeupPacketMark above. -->
    <integer name="config_networkWakeupPacketMask">0</integer>

    <!-- Whether the APF Filter in the device should filter out IEEE 802.3 Frames
         Those frames are identified by the field Eth-type having values
         less than 0x600 -->
    <bool translatable="false" name="config_apfDrop802_3Frames">true</bool>

    <!-- An array of Black listed EtherType, packets with EtherTypes within this array
         will be dropped
         TODO: need to put proper values, these are for testing purposes only -->
    <integer-array translatable="false" name="config_apfEthTypeBlackList">
        <item>0x88A2</item>
        <item>0x88A4</item>
        <item>0x88B8</item>
        <item>0x88CD</item>
        <item>0x88E3</item>
    </integer-array>

    <!-- Default value for ConnectivityManager.getMultipathPreference() on metered networks. Actual
         device behaviour is controlled by Settings.Global.NETWORK_METERED_MULTIPATH_PREFERENCE.
         This is the default value of that setting. -->
    <integer translatable="false" name="config_networkMeteredMultipathPreference">0</integer>

    <!-- List of regexpressions describing the interface (if any) that represent tetherable
         USB interfaces.  If the device doesn't want to support tethering over USB this should
         be empty.  An example would be "usb.*" -->
    <string-array translatable="false" name="config_tether_usb_regexs">
    </string-array>

    <!-- List of regexpressions describing the interface (if any) that represent tetherable
         Wifi interfaces.  If the device doesn't want to support tethering over Wifi this
         should be empty.  An example would be "softap.*" -->
    <string-array translatable="false" name="config_tether_wifi_regexs">
    </string-array>

    <!-- List of regexpressions describing the interface (if any) that represent tetherable
         WiMAX interfaces.  If the device doesn't want to support tethering over Wifi this
         should be empty.  An example would be "softap.*" -->
    <string-array translatable="false" name="config_tether_wimax_regexs">
    </string-array>

    <!-- List of regexpressions describing the interface (if any) that represent tetherable
         bluetooth interfaces.  If the device doesn't want to support tethering over bluetooth this
         should be empty. -->
    <string-array translatable="false" name="config_tether_bluetooth_regexs">
    </string-array>

    <!-- Max number of Bluetooth tethering connections allowed. If this is
         updated config_tether_dhcp_range has to be updated appropriately. -->
    <integer translateable="false" name="config_max_pan_devices">5</integer>

    <!-- Dhcp range (min, max) to use for tethering purposes -->
    <string-array translatable="false" name="config_tether_dhcp_range">
    </string-array>

    <!-- Regex of wired ethernet ifaces -->
    <string translatable="false" name="config_ethernet_iface_regex">eth\\d</string>



    <!-- Configuration of Ethernet interfaces in the following format:
         <interface name|mac address>;[Network Capabilities];[IP config]
         Where
               [Network Capabilities] Optional. A comma seprated list of network capabilities.
                   Values must be from NetworkCapabilities#NET_CAPABILITIES_* constants.
               [IP config] Optional. If empty or not specified - DHCP will be used, otherwise
                    static IP address with the mask.
         -->
    <string-array translatable="false" name="config_ethernet_interfaces">
        <!--
        <item>eth1;12,13,14,15;192.168.0.10/24</item>
        <item>eth2;;192.168.0.11/24</item>
        -->
    </string-array>

    <!-- If the mobile hotspot feature requires provisioning, a package name and class name
        can be provided to launch a supported application that provisions the devices.

        Example Usage:

        String[] appDetails = getStringArray(R.array.config_mobile_hotspot_provision_app);
        Intent intent = new Intent(Intent.ACTION_MAIN);
        intent.setClassName(appDetails[0], appDetails[1]);
        startActivityForResult(intent, 0);

        public void onActivityResult(int requestCode, int resultCode, Intent intent) {
            super.onActivityResult(requestCode, resultCode, intent);
            if (requestCode == 0) {
                if (resultCode == Activity.RESULT_OK) {
                    //Mobile hotspot provisioning successful
                } else {
                    //Mobile hotspot provisioning failed
                }
            }

        See src/com/android/settings/TetherSettings.java for more details.
        For ui-less/periodic recheck support see config_mobile_hotspot_provision_app_no_ui
        -->
    <!-- The first element is the package name and the second element is the class name
         of the provisioning app -->
    <string-array translatable="false" name="config_mobile_hotspot_provision_app">
    <!--
        <item>com.example.provisioning</item>
        <item>com.example.provisioning.Activity</item>
    -->
    </string-array>

    <!-- If the mobile hotspot feature requires provisioning, an action can be provided
         that will be broadcast in non-ui cases for checking the provisioning status.

         A second broadcast, action defined by config_mobile_hotspot_provision_response,
         will be sent back to notify if provisioning succeeded or not.  The response will
         match that of the activity in config_mobile_hotspot_provision_app, but instead
         contained within the int extra "EntitlementResult".

         Example Usage:
         String provisionAction = getString(R.string.config_mobile_hotspot_provision_check);
         sendBroadcast(new Intent(provisionAction));

         public void onReceive(Context context, Intent intent) {
             String provisionResponse =
                    getString(R.string.config_mobile_hotspot_provision_response);
             if (provisionResponse.equals(intent.getAction())
                    && intent.getIntExtra("EntitlementResult") == Activity.RESULT_OK) {
                 //Mobile hotspot provisioning successful
             } else {
                 //Mobile hotspot provisioning failed
             }
         }
        -->
    <string translatable="false" name="config_mobile_hotspot_provision_app_no_ui"></string>
    <!-- Sent in response to a provisioning check. The caller must hold the
         permission android.permission.CONNECTIVITY_INTERNAL for Settings to
         receive this response.

         See config_mobile_hotspot_provision_response
         -->
    <string translatable="false" name="config_mobile_hotspot_provision_response"></string>
    <!-- Number of hours between each background provisioning call -->
    <integer translatable="false" name="config_mobile_hotspot_provision_check_period">24</integer>

    <!-- Activity name to enable wifi tethering after provisioning app succeeds -->
    <string translatable="false" name="config_wifi_tether_enable">com.android.settings/.wifi.tether.TetherService</string>

    <!-- Array of ConnectivityManager.TYPE_xxxx values allowable for tethering.

         Common options are [1, 4] for TYPE_WIFI and TYPE_MOBILE_DUN or
         [1,7,0] for TYPE_WIFI, TYPE_BLUETOOTH, and TYPE_MOBILE.

         This list is also modified by code within the framework, including:

             - TYPE_ETHERNET (9) is prepended to this list, and

             - the return value of TelephonyManager.getTetherApnRequired()
               determines how the array is further modified:

                   * DUN_REQUIRED
                     TYPE_MOBILE is removed (if present)
                     TYPE_MOBILE_HIPRI is removed (if present)
                     TYPE_MOBILE_DUN is appended (if not already present)

                   * DUN_NOT_REQUIRED
                     TYPE_MOBILE_DUN is removed (if present)
                     TYPE_MOBILE is appended (if not already present)
                     TYPE_MOBILE_HIPRI is appended (if not already present)

                   * DUN_UNSPECIFIED
                     if any of TYPE_MOBILE{,_DUN,_HIPRI} are present:
                         change nothing
                     else:
                         TYPE_MOBILE is appended
                         TYPE_MOBILE_HIPRI is appended

         For other changes applied to this list, now and in the future, see
         com.android.server.connectivity.tethering.TetheringConfiguration.

         Note also: the order of this is important. The first upstream type
         for which a satisfying network exists is used.
      -->
    <integer-array translatable="false" name="config_tether_upstream_types">
        <item>1</item>
        <item>7</item>
        <item>0</item>
    </integer-array>

    <!-- If the DUN connection for this CDMA device supports more than just DUN -->
    <!-- traffic you should list them here. -->
    <!-- If this device is not CDMA this is ignored.  If this list is empty on -->
    <!-- a DUN-requiring CDMA device, the DUN APN will just support just DUN. -->
    <string-array translatable="false" name="config_cdma_dun_supported_types">
    </string-array>

    <!-- String containing the apn value for tethering.  May be overriden by secure settings
         TETHER_DUN_APN.  Value is a comma separated series of strings:
         "name,apn,proxy,port,username,password,server,mmsc,mmsproxy,mmsport,mcc,mnc,auth,type",
         Or string format of ApnSettingV3.
         note that empty fields can be ommitted: "name,apn,,,,,,,,,310,260,,DUN"
         Multiple entries are separated by using string-array:
         "<item>[ApnSettingV3]Name,apn,,,,,,,,,123,45,,mms|*,IPV6,IP,true,14,,,,,,,spn,testspn</item>
          <item>[ApnSettingV3]Name1,apn2,,,,,,,,,123,46,,mms|*,IPV6,IP,true,12,,,,,,,,</item>" -->
    <string-array translatable="false" name="config_tether_apndata">
    </string-array>

    <!-- Boolean indicating whether the wifi chipset has dual frequency band support -->
    <bool translatable="false" name="config_wifi_dual_band_support">false</bool>

    <!-- Boolean indicating whether 802.11r Fast BSS Transition is enabled on this platform -->
    <bool translatable="false" name="config_wifi_fast_bss_transition_enabled">false</bool>

    <!-- Device type information conforming to Annex B format in WiFi Direct specification.
         The default represents a dual-mode smartphone -->
    <string translatable="false" name="config_wifi_p2p_device_type">10-0050F204-5</string>

    <!-- Boolean indicating whether the wifi chipset supports background scanning mechanism.
         This mechanism allows the host to remain in suspend state and the dongle to actively
         scan and wake the host when a configured SSID is detected by the dongle. This chipset
         capability can provide power savings when wifi needs to be always kept on. -->
    <bool translatable="false" name="config_wifi_background_scan_support">false</bool>

    <!-- Boolean indicating we re-try re-associating once upon disconnection and RSSI is high failure  -->
    <bool translatable="true" name="config_wifi_enable_disconnection_debounce">true</bool>

    <!-- Boolean indicating whether or not to revert to default country code when cellular
         radio is unable to find any MCC information to infer wifi country code from -->
    <bool translatable="false" name="config_wifi_revert_country_code_on_cellular_loss">false</bool>

    <!-- Boolean indicating whether or not wifi firmware debugging is enabled -->
    <bool translatable="false" name="config_wifi_enable_wifi_firmware_debugging">true</bool>

    <!-- Integer size limit, in KB, for a single WifiLogger ringbuffer, in default logging mode -->
    <integer translatable="false" name="config_wifi_logger_ring_buffer_default_size_limit_kb">32</integer>

    <!-- Integer size limit, in KB, for a single WifiLogger ringbuffer, in verbose logging mode -->
    <integer translatable="false" name="config_wifi_logger_ring_buffer_verbose_size_limit_kb">1024</integer>

    <!-- Boolean indicating whether or not wifi should turn off when emergency call is made -->
    <bool translatable="false" name="config_wifi_turn_off_during_emergency_call">false</bool>

    <!-- Integer specifying the basic autojoin parameters -->
    <integer translatable="false" name="config_wifi_framework_5GHz_preference_boost_threshold">-65</integer>
    <integer translatable="false" name="config_wifi_framework_5GHz_preference_boost_factor">40</integer>
    <integer translatable="false" name="config_wifi_framework_5GHz_preference_penalty_threshold">-75</integer>
    <integer translatable="false" name="config_wifi_framework_RSSI_SCORE_OFFSET">85</integer>
    <integer translatable="false" name="config_wifi_framework_RSSI_SCORE_SLOPE">4</integer>
    <integer translatable="false" name="config_wifi_framework_SAME_BSSID_AWARD">24</integer>
    <integer translatable="false" name="config_wifi_framework_LAST_SELECTION_AWARD">480</integer>
    <integer translatable="false" name="config_wifi_framework_PASSPOINT_SECURITY_AWARD">40</integer>
    <integer translatable="false" name="config_wifi_framework_SECURITY_AWARD">80</integer>
    <!-- Integer specifying the base interval in seconds for the exponential backoff scan for autojoin -->
    <integer translatable="false" name="config_wifi_framework_exponential_backoff_scan_base_interval">20</integer>
    <!-- Integers specifying the max packet Tx/Rx rates for full scan -->
    <integer translatable="false" name="config_wifi_framework_max_tx_rate_for_full_scan">8</integer>
    <integer translatable="false" name="config_wifi_framework_max_rx_rate_for_full_scan">16</integer>
    <!-- Integers specifying the min packet Tx/Rx rates in packets per second for staying on the same network -->
    <integer translatable="false" name="config_wifi_framework_min_tx_rate_for_staying_on_network">16</integer>
    <integer translatable="false" name="config_wifi_framework_min_rx_rate_for_staying_on_network">16</integer>
    <!-- Integer parameters of the wifi to cellular handover feature
         wifi should not stick to bad networks -->
    <integer translatable="false" name="config_wifi_framework_wifi_score_bad_rssi_threshold_5GHz">-82</integer>
    <integer translatable="false" name="config_wifi_framework_wifi_score_entry_rssi_threshold_5GHz">-82</integer>
    <integer translatable="false" name="config_wifi_framework_wifi_score_low_rssi_threshold_5GHz">-70</integer>
    <integer translatable="false" name="config_wifi_framework_wifi_score_good_rssi_threshold_5GHz">-57</integer>
    <integer translatable="false" name="config_wifi_framework_wifi_score_bad_rssi_threshold_24GHz">-85</integer>
    <integer translatable="false" name="config_wifi_framework_wifi_score_entry_rssi_threshold_24GHz">-85</integer>
    <integer translatable="false" name="config_wifi_framework_wifi_score_low_rssi_threshold_24GHz">-73</integer>
    <integer translatable="false" name="config_wifi_framework_wifi_score_good_rssi_threshold_24GHz">-60</integer>
    <integer translatable="false" name="config_wifi_framework_wifi_score_bad_link_speed_24">6</integer>
    <integer translatable="false" name="config_wifi_framework_wifi_score_bad_link_speed_5">12</integer>
    <integer translatable="false" name="config_wifi_framework_wifi_score_good_link_speed_24">24</integer>
    <integer translatable="false" name="config_wifi_framework_wifi_score_good_link_speed_5">36</integer>

    <!-- Integer delay in milliseconds before shutting down soft AP when there
         are no connected devices. Framework will enforce a minimum limit on
         this value and this setting will be overridden if the provided value is
         smaller than the limit. -->
    <integer translatable="false" name="config_wifi_framework_soft_ap_timeout_delay">600000</integer>

    <string  translatable="false" name="config_wifi_random_mac_oui">DA-A1-19</string>
    <string  translatable="false" name="config_wifi_framework_sap_2G_channel_list">1,6,11</string>

    <bool translatable="false" name="config_wifi_framework_cellular_handover_enable_user_triggered_adjustment">true</bool>

    <!-- Integer packet threshold used to allow scan while associated -->
    <integer translatable="false" name="config_wifi_framework_associated_full_scan_tx_packet_threshold">5</integer>
    <integer translatable="false" name="config_wifi_framework_associated_full_scan_rx_packet_threshold">10</integer>
    <integer translatable="false" name="config_wifi_framework_associated_partial_scan_tx_packet_threshold">40</integer>
    <integer translatable="false" name="config_wifi_framework_associated_partial_scan_rx_packet_threshold">80</integer>
    <integer translatable="false" name="config_wifi_framework_network_switch_tx_packet_threshold">2</integer>
    <integer translatable="false" name="config_wifi_framework_network_switch_rx_packet_threshold">20</integer>

    <!-- Integer indicating wpa_supplicant scan interval in milliseconds -->
    <integer translatable="false" name="config_wifi_supplicant_scan_interval">15000</integer>

    <!-- Integer indicating amount of time failed networks areblacklisted for the purpose
         of network switching in milliseconds -->
    <integer translatable="false" name="config_wifi_network_switching_blacklist_time">172800000</integer>

    <!-- Integer indicating wpa_supplicant scan interval when p2p is connected in milliseconds -->
    <integer translatable="false" name="config_wifi_scan_interval_p2p_connected">60000</integer>

    <!-- Integer indicating the framework scan interval in milliseconds. This is used in the scenario
         where the chipset does not support background scanning (config_wifi_background_scan_suport
         is false) to set up a periodic wake up scan so that the device can connect to a new access
         point on the move. A value of 0 means no periodic scans will be used in the framework. -->
    <integer translatable="false" name="config_wifi_framework_scan_interval">300000</integer>

    <!-- Integer indicating the framework no networks periodic scan interval in milliseconds. -->
    <integer translatable="false" name="config_wifi_no_network_periodic_scan_interval">300000</integer>

    <!-- Integer indicating disconnect mode short scan interval in milliseconds -->
    <integer translatable="false" name="config_wifi_disconnected_short_scan_interval">15000</integer>

    <!-- Integer indicating associated partial scan short interval in milliseconds -->
    <integer translatable="false" name="config_wifi_associated_short_scan_interval">20000</integer>

    <!-- Integer indicating associated full scan backoff, representing a fraction: xx/8 -->
    <integer translatable="false" name="config_wifi_framework_associated_full_scan_backoff">12</integer>

    <!-- Integer indicating associated full scan max interval in milliseconds -->
    <integer translatable="false" name="config_wifi_framework_associated_full_scan_max_interval">300000</integer>

    <!-- Integer indicating associated full scan max total dwell time in milliseconds -->
    <integer translatable="false" name="config_wifi_framework_associated_full_scan_max_total_dwell_time">500</integer>

    <!-- Integer indicating associated full scan max num active channels -->
    <integer translatable="false" name="config_wifi_framework_associated_partial_scan_max_num_active_channels">6</integer>

    <!-- Integer indicating RSSI boost given to current network -->
    <integer translatable="false" name="config_wifi_framework_current_network_boost">16</integer>

    <!-- Integer indicating how to handle beacons with uninitialized RSSI value of 0 -->
    <integer translatable="false" name="config_wifi_framework_scan_result_rssi_level_patchup_value">-85</integer>

    <!-- Boolean indicating associated network selection is allowed -->
    <bool translatable="false" name="config_wifi_framework_enable_associated_network_selection">true</bool>

    <!-- Boolean indicating that wifi only link configuratios that have exact same credentials (i.e PSK) -->
    <bool translatable="false" name="config_wifi_only_link_same_credential_configurations">true</bool>

    <!-- Boolean indicating whether framework needs to set the tx power limit for meeting SAR requirements
         during voice calls -->
    <bool translatable="false" name="config_wifi_framework_enable_voice_call_sar_tx_power_limit">false</bool>

    <!-- Wifi driver supports batched scan -->
    <bool translatable="false" name="config_wifi_batched_scan_supported">false</bool>

    <!-- Wifi driver supports Automatic channel selection (ACS) for softap -->
    <bool translatable="false" name="config_wifi_softap_acs_supported">false</bool>

    <!-- Wifi driver supports IEEE80211AC for softap -->
    <bool translatable="false" name="config_wifi_softap_ieee80211ac_supported">false</bool>
    
    <!-- Flag indicating whether the we should enable the automatic brightness in Settings.
         Software implementation will be used if config_hardware_auto_brightness_available is not set -->
    <bool name="config_automatic_brightness_available">false</bool>

    <!-- Fast brightness animation ramp rate in brightness units per second-->
    <integer translatable="false" name="config_brightness_ramp_rate_fast">180</integer>

    <!-- Slow brightness animation ramp rate in brightness units per second-->
    <integer translatable="false" name="config_brightness_ramp_rate_slow">60</integer>

    <!-- Don't name config resources like this.  It should look like config_annoyDianne -->
    <bool name="config_annoy_dianne">true</bool>

    <!-- XXXXXX END OF RESOURCES USING WRONG NAMING CONVENTION -->

    <!-- If this is true, the screen will come on when you unplug usb/power/whatever. -->
    <bool name="config_unplugTurnsOnScreen">false</bool>

    <!-- If this is true, the message that USB is only being used for charging will be shown. -->
    <bool name="config_usbChargingMessage">true</bool>

    <!-- Set this true only if the device has separate attention and notification lights. -->
    <bool name="config_useAttentionLight">false</bool>

    <!-- If this is true, the screen will fade off. -->
    <bool name="config_animateScreenLights">false</bool>

    <!-- If this is true, key chords can be used to take a screenshot on the device. -->
    <bool name="config_enableScreenshotChord">true</bool>

    <!-- If this is true, allow wake from theater mode when plugged in or unplugged. -->
    <bool name="config_allowTheaterModeWakeFromUnplug">false</bool>
    <!-- If this is true, allow wake from theater mode from gesture. -->
    <bool name="config_allowTheaterModeWakeFromGesture">false</bool>
    <!-- If this is true, allow wake from theater mode from camera lens cover is switched. -->
    <bool name="config_allowTheaterModeWakeFromCameraLens">false</bool>
    <!-- If this is true, allow wake from theater mode from power key press. -->
    <bool name="config_allowTheaterModeWakeFromPowerKey">true</bool>
    <!-- If this is true, allow wake from theater mode from regular key press. Setting this value to
         true implies config_allowTheaterModeWakeFromPowerKey is also true-->
    <bool name="config_allowTheaterModeWakeFromKey">false</bool>
    <!-- If this is true, allow wake from theater mode from motion. -->
    <bool name="config_allowTheaterModeWakeFromMotion">false</bool>
    <!-- If this is true, allow wake from theater mode from motion. -->
    <bool name="config_allowTheaterModeWakeFromMotionWhenNotDreaming">false</bool>
    <!-- If this is true, allow wake from theater mode from lid switch. -->
    <bool name="config_allowTheaterModeWakeFromLidSwitch">false</bool>
    <!-- If this is true, allow wake from theater mode when docked. -->
    <bool name="config_allowTheaterModeWakeFromDock">false</bool>
    <!-- If this is true, allow wake from theater mode from window layout flag. -->
    <bool name="config_allowTheaterModeWakeFromWindowLayout">false</bool>
    <!-- If this is true, go to sleep when theater mode is enabled from button press -->
    <bool name="config_goToSleepOnButtonPressTheaterMode">true</bool>
    <!-- If this is true, long press on power button will be available from the non-interactive state -->
    <bool name="config_supportLongPressPowerWhenNonInteractive">false</bool>

    <!-- Auto-rotation behavior -->

    <!-- If true, enables auto-rotation features using the accelerometer.
         Otherwise, auto-rotation is disabled.  Applications may still request
         to use specific orientations but the sensor is ignored and sensor-based
         orientations are not available.  Furthermore, all auto-rotation related
         settings are omitted from the system UI.  In certain situations we may
         still use the accelerometer to determine the orientation, such as when
         docked if the dock is configured to enable the accelerometer. -->
    <bool name="config_supportAutoRotation">true</bool>

    <!-- If true, the screen can be rotated via the accelerometer in all 4
         rotations as the default behavior. -->
    <bool name="config_allowAllRotations">false</bool>

    <!-- If true, the direction rotation is applied to get to an application's requested
         orientation is reversed.  Normally, the model is that landscape is
         clockwise from portrait; thus on a portrait device an app requesting
         landscape will cause a clockwise rotation, and on a landscape device an
         app requesting portrait will cause a counter-clockwise rotation.  Setting
         true here reverses that logic. -->
    <bool name="config_reverseDefaultRotation">false</bool>

    <!-- Sets the minimum and maximum tilt tolerance for each possible rotation.
         This array consists of 4 pairs of values which specify the minimum and maximum
         tilt angle at which the device will transition into each rotation.

         The tilt angle represents the direction in which the plane of the screen is facing;
         it is also known as the angle of elevation.

           -90 degree tilt means that the screen is facing straight down
                           (the device is being held overhead upside-down)
             0 degree tilt means that the screen is facing outwards
                           (the device is being held vertically)
            90 degree tilt means that the screen is facing straight up
                           (the device is resting on a flat table)

        The default tolerances are set conservatively such that the device is more
        likely to remain in its natural orientation than rotate into a counterclockwise,
        clockwise, or reversed posture (with an especially strong bias against the latter)
        to prevent accidental rotation while carrying the device in hand.

        These thresholds may need to be tuned when the device is intended to be
        mounted into a dock with a particularly shallow profile wherein rotation
        would ordinarily have been suppressed.

        It is helpful to consider the desired behavior both when the device is being
        held at a positive tilt (typical case) vs. a negative tilt (reading overhead in
        bed) since they are quite different.  In the overhead case, we typically want
        the device to more strongly prefer to retain its current configuration (in absence
        of a clear indication that a rotation is desired) since the user's head and neck may
        be held at an unusual angle.
    -->
    <integer-array name="config_autoRotationTiltTolerance">
        <!-- rotation:   0 (natural)    --> <item>-25</item> <item>70</item>
        <!-- rotation:  90 (rotate CCW) --> <item>-25</item> <item>65</item>
        <!-- rotation: 180 (reverse)    --> <item>-25</item> <item>60</item>
        <!-- rotation: 270 (rotate CW)  --> <item>-25</item> <item>65</item>
    </integer-array>

    <!-- Lid switch behavior -->

    <!-- The number of degrees to rotate the display when the keyboard is open.
         A value of -1 means no change in orientation by default. -->
    <integer name="config_lidOpenRotation">-1</integer>

    <!-- Indicate whether the lid state impacts the accessibility of
         the physical keyboard.  0 means it doesn't, 1 means it is accessible
         when the lid is open, 2 means it is accessible when the lid is
         closed.  The default is 0. -->
    <integer name="config_lidKeyboardAccessibility">0</integer>

    <!-- Indicate whether the lid state impacts the accessibility of
         the navigation buttons.  0 means it doesn't, 1 means it is accessible
         when the lid is open, 2 means it is accessible when the lid is
         closed.  The default is 0. -->
    <integer name="config_lidNavigationAccessibility">0</integer>

    <!-- Indicate whether closing the lid causes the lockscreen to appear.
         The default is false. -->
    <bool name="config_lidControlsScreenLock">false</bool>

    <!-- Indicate whether closing the lid causes the device to go to sleep and opening
         it causes the device to wake up.
         The default is false. -->
    <bool name="config_lidControlsSleep">false</bool>

    <!-- Desk dock behavior -->

    <!-- The number of degrees to rotate the display when the device is in a desk dock.
         A value of -1 means no change in orientation by default. -->
    <integer name="config_deskDockRotation">-1</integer>

    <!-- Control whether being in the desk dock (and powered) always
         keeps the screen on.  By default it stays on when plugged in to
         AC.  0 will not keep it on; or together 1 to stay on when plugged
         in to AC and 2 to stay on when plugged in to USB.  (So 3 for both.) -->
    <integer name="config_deskDockKeepsScreenOn">1</integer>

    <!-- Control whether being in the desk dock should enable accelerometer
         based screen orientation.  This defaults to true because it is
         common for desk docks to be sold in a variety of form factors
         with different orientations.  Since we cannot always tell these docks
         apart and the docks cannot report their true orientation on their own,
         we rely on gravity to determine the effective orientation. -->
    <bool name="config_deskDockEnablesAccelerometer">true</bool>

    <!-- Car dock behavior -->

    <!-- The number of degrees to rotate the display when the device is in a car dock.
         A value of -1 means no change in orientation by default. -->
    <integer name="config_carDockRotation">-1</integer>

    <!-- Control whether being in the car dock (and powered) always
         keeps the screen on.  By default it stays on when plugged in to
         AC.  0 will not keep it on; or together 1 to stay on when plugged
         in to AC and 2 to stay on when plugged in to USB.  (So 3 for both.) -->
    <integer name="config_carDockKeepsScreenOn">1</integer>

    <!-- Control whether being in the car dock should enable accelerometer based
         screen orientation.  This defaults to true because putting a device in
         a car dock make the accelerometer more a physical input (like a lid). -->

    <bool name="config_carDockEnablesAccelerometer">true</bool>

    <!--  Control whether to launch Car dock home app when user presses home button or when
          car dock intent is fired.
          In mobile device, usually separate home app is expected in car mode, and this should be
          enabled. But in environments like real car, default home app may be enough, and in that
          case, this can be disabled (set to false). -->
    <bool name="config_enableCarDockHomeLaunch">true</bool>

    <!-- HDMI behavior -->

    <!-- The number of degrees to rotate the display when the device has HDMI connected
         but is not in a dock.  A value of -1 means no change in orientation by default.
         Use -1 except on older devices whose Hardware Composer HAL does not
         provide full support for multiple displays.  -->
    <integer name="config_undockedHdmiRotation">-1</integer>

    <!-- Control the default UI mode type to use when there is no other type override
         happening.  One of the following values (See Configuration.java):
             1  UI_MODE_TYPE_NORMAL
             4  UI_MODE_TYPE_TELEVISION
             5  UI_MODE_TYPE_APPLIANCE
             6  UI_MODE_TYPE_WATCH
             7  UI_MODE_TYPE_VR_HEADSET
         Any other values will have surprising consequences. -->
    <integer name="config_defaultUiModeType">1</integer>

    <!--  Control whether to lock UI mode to what is selected from config_defaultUiModeType.
          Once UI mode is locked, applications cannot change it anymore. -->
    <bool name="config_lockUiMode">false</bool>

    <!--  Control whether to lock day/night mode change from normal application. When it is
          true, day / night mode change is only allowed to apps with MODIFY_DAY_NIGHT_MODE
          permission. -->
    <bool name="config_lockDayNightMode">false</bool>

    <!-- Control the default night mode to use when there is no other mode override set.
         One of the following values (see UiModeManager.java):
             0 - MODE_NIGHT_AUTO
             1 - MODE_NIGHT_NO
             2 - MODE_NIGHT_YES
    -->
    <integer name="config_defaultNightMode">1</integer>

    <!-- Boolean indicating whether the HWC setColorTransform function can be performed efficiently
         in hardware. -->
    <bool name="config_setColorTransformAccelerated">false</bool>

    <!-- Control whether Night display is available. This should only be enabled on devices
         that have a HWC implementation that can apply the matrix passed to setColorTransform
         without impacting power, performance, and app compatibility (e.g. protected content). -->
    <bool name="config_nightDisplayAvailable">@bool/config_setColorTransformAccelerated</bool>

    <!-- Default mode to control how Night display is automatically activated.
         One of the following values (see ColorDisplayController.java):
             0 - AUTO_MODE_DISABLED
             1 - AUTO_MODE_CUSTOM
             2 - AUTO_MODE_TWILIGHT
    -->
    <integer name="config_defaultNightDisplayAutoMode">0</integer>

    <!-- Default time when Night display is automatically activated.
         Represented as milliseconds from midnight (e.g. 79200000 == 10pm). -->
    <integer name="config_defaultNightDisplayCustomStartTime">79200000</integer>

    <!-- Default time when Night display is automatically deactivated.
         Represented as milliseconds from midnight (e.g. 21600000 == 6am). -->
    <integer name="config_defaultNightDisplayCustomEndTime">21600000</integer>

    <!-- Minimum color temperature, in Kelvin, supported by Night display. -->
    <integer name="config_nightDisplayColorTemperatureMin">2596</integer>

    <!-- Default color temperature, in Kelvin, to tint the screen when Night display is
         activated. -->
    <integer name="config_nightDisplayColorTemperatureDefault">2850</integer>

    <!-- Maximum color temperature, in Kelvin, supported by Night display. -->
    <integer name="config_nightDisplayColorTemperatureMax">4082</integer>

    <string-array name="config_nightDisplayColorTemperatureCoefficientsNative">
        <!-- R a-coefficient --> <item>0.0</item>
        <!-- R b-coefficient --> <item>0.0</item>
        <!-- R y-intercept --> <item>1.0</item>
        <!-- G a-coefficient --> <item>-0.00000000962353339</item>
        <!-- G b-coefficient --> <item>0.000153045476</item>
        <!-- G y-intercept --> <item>0.390782778</item>
        <!-- B a-coefficient --> <item>-0.0000000189359041</item>
        <!-- B b-coefficient --> <item>0.000302412211</item>
        <!-- B y-intercept --> <item>-0.198650895</item>
    </string-array>

    <string-array name="config_nightDisplayColorTemperatureCoefficients">
        <!-- R a-coefficient --> <item>0.0</item>
        <!-- R b-coefficient --> <item>0.0</item>
        <!-- R y-intercept --> <item>1.0</item>
        <!-- G a-coefficient --> <item>-0.00000000962353339</item>
        <!-- G b-coefficient --> <item>0.000153045476</item>
        <!-- G y-intercept --> <item>0.390782778</item>
        <!-- B a-coefficient --> <item>-0.0000000189359041</item>
        <!-- B b-coefficient --> <item>0.000302412211</item>
        <!-- B y-intercept --> <item>-0.198650895</item>
    </string-array>

    <!-- Indicate whether to allow the device to suspend when the screen is off
         due to the proximity sensor.  This resource should only be set to true
         if the sensor HAL correctly handles the proximity sensor as a wake-up source.
         Otherwise, the device may fail to wake out of suspend reliably.
         The default is false. -->
    <bool name="config_suspendWhenScreenOffDueToProximity">false</bool>

    <!-- Control the behavior when the user long presses the power button.
            0 - Nothing
            1 - Global actions menu
            2 - Power off (with confirmation)
            3 - Power off (without confirmation)
            4 - Go to voice assist
    -->
    <integer name="config_longPressOnPowerBehavior">1</integer>

    <!-- Control the behavior when the user long presses the power button for a long time.
            0 - Nothing
            1 - Global actions menu
    -->
    <integer name="config_veryLongPressOnPowerBehavior">0</integer>

    <!-- Control the behavior when the user long presses the back button.  Non-zero values are only
         valid for watches as part of CDD/CTS.
            0 - Nothing
            1 - Go to voice assist
    -->
    <integer name="config_longPressOnBackBehavior">0</integer>

    <!-- Control the behavior when the user short presses the power button.
            0 - Nothing
            1 - Go to sleep (doze)
            2 - Really go to sleep (don't doze)
            3 - Really go to sleep and go home (don't doze)
            4 - Go to home
            5 - Dismiss IME if shown. Otherwise go to home
    -->
    <integer name="config_shortPressOnPowerBehavior">1</integer>

    <!-- Control the behavior when the user double presses the power button.
            0 - Nothing
            1 - Toggle theater mode setting
            2 - Brightness boost
    -->
    <integer name="config_doublePressOnPowerBehavior">0</integer>

    <!-- Control the behavior when the user triple presses the power button.
            0 - Nothing
            1 - Toggle theater mode setting
            2 - Brightness boost
    -->
    <integer name="config_triplePressOnPowerBehavior">0</integer>

    <!-- Control the behavior when the user presses the sleep button.
            0 - Go to sleep (doze)
            1 - Go to sleep (doze) and go home
    -->
    <integer name="config_shortPressOnSleepBehavior">0</integer>

    <!-- Time to wait while a button is pressed before triggering a very long press. -->
    <integer name="config_veryLongPressTimeout">3500</integer>

    <!-- Package name for default keyguard appwidget [DO NOT TRANSLATE] -->
    <string name="widget_default_package_name" translatable="false"></string>

    <!-- Class name for default keyguard appwidget [DO NOT TRANSLATE] -->
    <string name="widget_default_class_name" translatable="false"></string>

    <!-- Indicate whether the SD card is accessible without removing the battery. -->
    <bool name="config_batterySdCardAccessibility">false</bool>

    <!-- List of file paths for USB host busses to exclude from USB host support.
         For example, if the first USB bus on the device is used to communicate
         with the modem or some other restricted hardware, add "/dev/bus/usb/001/"
         to this list.  If this is empty, no parts of the host USB bus will be excluded.
    -->
    <string-array name="config_usbHostBlacklist" translatable="false">
    </string-array>

    <!-- List of paths to serial ports that are available to the serial manager.
         for example, /dev/ttyUSB0
    -->
    <string-array translatable="false" name="config_serialPorts">
    </string-array>

    <!-- Vibrator pattern for feedback about a long screen/key press -->
    <integer-array name="config_longPressVibePattern">
        <item>0</item>
        <item>1</item>
        <item>20</item>
        <item>21</item>
    </integer-array>

    <!-- Vibrator pattern for feedback about touching a virtual key -->
    <integer-array name="config_virtualKeyVibePattern">
        <item>0</item>
        <item>10</item>
        <item>20</item>
        <item>30</item>
    </integer-array>

    <!-- Vibrator pattern for a very short but reliable vibration for soft keyboard tap -->
    <integer-array name="config_keyboardTapVibePattern">
        <item>40</item>
    </integer-array>

    <!-- Vibrator pattern for feedback when selecting an hour/minute tick of a Clock -->
    <integer-array name="config_clockTickVibePattern">
        <item>125</item>
        <item>30</item>
    </integer-array>

    <!-- Vibrator pattern for feedback when selecting a day/month/year date of a Calendar -->
    <integer-array name="config_calendarDateVibePattern">
        <item>125</item>
        <item>30</item>
    </integer-array>

    <!-- Vibrator pattern for feedback about booting with safe mode enabled -->
    <integer-array name="config_safeModeEnabledVibePattern">
        <item>0</item>
        <item>1</item>
        <item>20</item>
        <item>21</item>
        <item>500</item>
        <item>600</item>
    </integer-array>

    <!-- Vibrator pattern for feedback about hitting a scroll barrier -->
    <integer-array name="config_scrollBarrierVibePattern">
        <item>0</item>
        <item>15</item>
        <item>10</item>
        <item>10</item>
    </integer-array>

    <!-- The URI to associate with each ringtone effect constant, intended to be used with the
         android.os.VibrationEffect#get(Uri, Context) API.
         The position of the string in the string-array determines which ringtone effect is chosen.
         For example, if the URI passed into get match the third string in the string-array, then
         RINGTONE_3 will be the returned effect -->
    <string-array translatable="false" name="config_ringtoneEffectUris">
    </string-array>

    <bool name="config_use_strict_phone_number_comparation">false</bool>

    <!-- Display low battery warning when battery level dips to this value.
         Also, the battery stats are flushed to disk when we hit this level.  -->
    <integer name="config_criticalBatteryWarningLevel">5</integer>

    <!-- Shutdown if the battery temperature exceeds (this value * 0.1) Celsius. -->
    <integer name="config_shutdownBatteryTemperature">680</integer>

    <!-- Display low battery warning when battery level dips to this value -->
    <integer name="config_lowBatteryWarningLevel">15</integer>

    <!-- Close low battery warning when battery level reaches the lowBatteryWarningLevel
         plus this -->
    <integer name="config_lowBatteryCloseWarningBump">5</integer>

    <!-- Default color for notification LED. -->
    <color name="config_defaultNotificationColor">#ffffffff</color>

    <!-- Default LED on time for notification LED in milliseconds. -->
    <integer name="config_defaultNotificationLedOn">500</integer>

    <!-- Default LED off time for notification LED in milliseconds. -->
    <integer name="config_defaultNotificationLedOff">2000</integer>

    <!-- Default value for led color when battery is low on charge -->
    <integer name="config_notificationsBatteryLowARGB">0xFFFF0000</integer>

    <!-- Default value for led color when battery is medium charged -->
    <integer name="config_notificationsBatteryMediumARGB">0xFFFFFF00</integer>

    <!-- Default value for led color when battery is fully charged -->
    <integer name="config_notificationsBatteryFullARGB">0xFF00FF00</integer>

    <!-- Default value for LED on time when the battery is low on charge in miliseconds -->
    <integer name="config_notificationsBatteryLedOn">125</integer>

    <!-- Is the notification LED intrusive? Used to decide if there should be a disable option -->
    <bool name="config_intrusiveNotificationLed">false</bool>

    <!-- De we do icon badges? Used to decide if there should be a disable option-->
    <bool name="config_notificationBadging">true</bool>

    <!-- Default value for LED off time when the battery is low on charge in miliseconds -->
    <integer name="config_notificationsBatteryLedOff">2875</integer>

    <!-- Number of notifications to keep in the notification service historical archive -->
    <integer name="config_notificationServiceArchiveSize">100</integer>

    <!-- Allow the menu hard key to be disabled in LockScreen on some devices -->
    <bool name="config_disableMenuKeyInLockScreen">false</bool>

    <!-- Don't show lock screen before unlock screen (PIN/pattern/password) -->
    <bool name="config_enableLockBeforeUnlockScreen">false</bool>

    <!-- Disable lockscreen rotation by default -->
    <bool name="config_enableLockScreenRotation">false</bool>

    <!-- Enable lockscreen translucent decor by default -->
    <bool name="config_enableLockScreenTranslucentDecor">true</bool>

    <!-- Enable translucent decor by default -->
    <bool name="config_enableTranslucentDecor">true</bool>

    <!-- Is the device capable of hot swapping an UICC Card -->
    <bool name="config_hotswapCapable">false</bool>

    <!-- Component name of the ICC hotswap prompt for restart dialog -->
    <string name="config_iccHotswapPromptForRestartDialogComponent" translatable="false">@null</string>

    <!-- Enable puk unlockscreen by default.
         If unlock screen is disabled, the puk should be unlocked through Emergency Dialer -->
    <bool name="config_enable_puk_unlock_screen">true</bool>

    <!-- Enable emergency call when sim is locked or puk locked. Some countries/carriers do not
         allow emergency calls to be placed without the IMSI, which is locked in the SIM.
         If so, this should be set to 'false' in an overlay. -->
    <bool name="config_enable_emergency_call_while_sim_locked">true</bool>

    <!-- Is the lock-screen disabled for new users by default -->
    <bool name="config_disableLockscreenByDefault">false</bool>

    <!-- If true, enables verification of the lockscreen credential in the factory reset protection
        flow. This should be true if gatekeeper / weaver credentials can still be checked after a
        factory reset. -->
    <bool name="config_enableCredentialFactoryResetProtection">true</bool>

    <!-- Control the behavior when the user long presses the home button.
            0 - Nothing
            1 - Launch all apps intent
            2 - Launch assist intent
         This needs to match the constants in
         policy/src/com/android/internal/policy/impl/PhoneWindowManager.java
    -->
    <integer name="config_longPressOnHomeBehavior">0</integer>

    <!-- Control the behavior when the user double-taps the home button.
            0 - Nothing
            1 - Recent apps view in SystemUI
         This needs to match the constants in
         policy/src/com/android/internal/policy/impl/PhoneWindowManager.java
    -->
    <integer name="config_doubleTapOnHomeBehavior">0</integer>

    <!-- Minimum screen brightness setting allowed by the power manager.
         The user is forbidden from setting the brightness below this level. -->
    <integer name="config_screenBrightnessSettingMinimum">10</integer>

    <!-- Maximum screen brightness allowed by the power manager.
         The user is forbidden from setting the brightness above this level. -->
    <integer name="config_screenBrightnessSettingMaximum">255</integer>

    <!-- Default screen brightness setting.
         Must be in the range specified by minimum and maximum. -->
    <integer name="config_screenBrightnessSettingDefault">102</integer>

    <!-- Default screen brightness for VR setting. -->
    <integer name="config_screenBrightnessForVrSettingDefault">86</integer>

    <!-- Minimum screen brightness setting allowed for VR. Device panels start increasing pulse
         width as brightness decreases below this theshold. -->
    <integer name="config_screenBrightnessForVrSettingMinimum">79</integer>

    <!-- Maximum screen brightness setting allowed for VR. -->
    <integer name="config_screenBrightnessForVrSettingMaximum">255</integer>

    <!-- Screen brightness used to dim the screen while dozing in a very low power state.
         May be less than the minimum allowed brightness setting
         that can be set by the user. -->
    <integer name="config_screenBrightnessDoze">1</integer>

    <!-- Whether or not to skip the initial brightness ramps when the display transitions to
         STATE_ON. Setting this to true will skip the brightness ramp to the last stored active
         brightness value and will repeat for the following ramp if autobrightness is enabled. -->
    <bool name="config_skipScreenOnBrightnessRamp">false</bool>

    <!-- Allow automatic adjusting of the screen brightness while dozing in low power state. -->
    <bool name="config_allowAutoBrightnessWhileDozing">false</bool>

    <!-- Stability requirements in milliseconds for accepting a new brightness level.  This is used
         for debouncing the light sensor.  Different constants are used to debounce the light sensor
         when adapting to brighter or darker environments.  This parameter controls how quickly
         brightness changes occur in response to an observed change in light level that exceeds the
         hysteresis threshold. -->
    <integer name="config_autoBrightnessBrighteningLightDebounce">4000</integer>
    <integer name="config_autoBrightnessDarkeningLightDebounce">8000</integer>

    <!-- Initial light sensor event rate in milliseconds for automatic brightness control. This is
         used for obtaining the first light sample when the device stops dozing.

         Set this to -1 to disable this feature. -->
    <integer name="config_autoBrightnessInitialLightSensorRate">-1</integer>

    <!-- Light sensor event rate in milliseconds for automatic brightness control. -->
    <integer name="config_autoBrightnessLightSensorRate">250</integer>

    <!-- The maximum range of gamma adjustment possible using the screen
         auto-brightness adjustment setting. -->
    <fraction name="config_autoBrightnessAdjustmentMaxGamma">300%</fraction>

    <!-- If we allow automatic adjustment of screen brightness while dozing, how many times we want
         to reduce it to preserve the battery. Value of 100% means no scaling. -->
    <fraction name="config_screenAutoBrightnessDozeScaleFactor">100%</fraction>

    <!-- When the screen is turned on, the previous estimate of the ambient light level at the time
         the screen was turned off is restored and is used to determine the initial screen
         brightness.

         If this flag is true, then the ambient light level estimate will be promptly recomputed
         after the warm-up interface and the screen brightness will be adjusted immediately.

         If this flag is false, then the ambient light level estimate will be adjusted more
         gradually in the same manner that normally happens when the screen is on according to the
         brightening or dimming debounce thresholds.  As a result, it may take somewhat longer to
         adapt to the environment.  This mode may be better suited for watches. -->
    <bool name="config_autoBrightnessResetAmbientLuxAfterWarmUp">true</bool>

    <!-- Period of time in which to consider light samples in milliseconds. -->
    <integer name="config_autoBrightnessAmbientLightHorizon">10000</integer>

    <!-- Screen brightness used to dim the screen when the user activity
         timeout expires.  May be less than the minimum allowed brightness setting
         that can be set by the user. -->
    <integer name="config_screenBrightnessDim">10</integer>

    <!-- Minimum allowable screen brightness to use in a very dark room.
         This value sets the floor for the darkest possible auto-brightness
         adjustment.  It is expected to be somewhat less than the first entry in
         config_autoBrightnessLcdBacklightValues so as to allow the user to have
         some range of adjustment to dim the screen further than usual in very
         dark rooms. The contents of the screen must still be clearly visible
         in darkness (although they may not be visible in a bright room). -->
    <integer name="config_screenBrightnessDark">1</integer>

    <!-- Array of light sensor LUX values to define our levels for auto backlight brightness support.
         The N entries of this array define N + 1 control points as follows:
         (1-based arrays)

         Point 1:            (0, value[1]):             lux <= 0
         Point 2:     (level[1], value[2]):  0        < lux <= level[1]
         Point 3:     (level[2], value[3]):  level[2] < lux <= level[3]
         ...
         Point N+1: (level[N], value[N+1]):  level[N] < lux

         The control points must be strictly increasing.  Each control point
         corresponds to an entry in the brightness backlight values arrays.
         For example, if LUX == level[1] (first element of the levels array)
         then the brightness will be determined by value[2] (second element
         of the brightness values array).

         Spline interpolation is used to determine the auto-brightness
         backlight values for LUX levels between these control points.

         Must be overridden in platform specific overlays -->
    <integer-array name="config_autoBrightnessLevels">
    </integer-array>

    <!-- Array of output values for LCD backlight corresponding to the LUX values
         in the config_autoBrightnessLevels array.  This array should have size one greater
         than the size of the config_autoBrightnessLevels array.
         The brightness values must be between 0 and 255 and be non-decreasing.
         This must be overridden in platform specific overlays -->
    <integer-array name="config_autoBrightnessLcdBacklightValues">
    </integer-array>

    <!-- Array of desired screen brightness in nits corresponding to the lux values
         in the config_autoBrightnessLevels array. As with config_screenBrightnessMinimumNits and
         config_screenBrightnessMaximumNits, the display brightness is defined as the measured
         brightness of an all-white image.

         If this is defined then:
            - config_autoBrightnessLcdBacklightValues should not be defined
            - config_screenBrightnessNits must be defined
            - config_screenBrightnessBacklight must be defined

         This array should have size one greater than the size of the config_autoBrightnessLevels
         array. The brightness values must be non-negative and non-decreasing. This must be
         overridden in platform specific overlays -->
    <array name="config_autoBrightnessDisplayValuesNits">
    </array>

    <!-- Array of output values for button backlight corresponding to the LUX values
         in the config_autoBrightnessLevels array.  This array should have size one greater
         than the size of the config_autoBrightnessLevels array.
         The brightness values must be between 0 and 255 and be non-decreasing.
         This must be overridden in platform specific overlays -->
    <integer-array name="config_autoBrightnessButtonBacklightValues">
    </integer-array>

    <!-- Array of output values for keyboard backlight corresponding to the LUX values
         in the config_autoBrightnessLevels array.  This array should have size one greater
         than the size of the config_autoBrightnessLevels array.
         The brightness values must be between 0 and 255 and be non-decreasing.
         This must be overridden in platform specific overlays -->
    <integer-array name="config_autoBrightnessKeyboardBacklightValues">
    </integer-array>

    <!-- Array of hysteresis constraint values for brightening, represented as tenths of a
         percent. The length of this array is assumed to be one greater than
         config_dynamicHysteresisLuxLevels. The brightening threshold is calculated as
         lux * (1.0f + CONSTRAINT_VALUE). When the current lux is higher than this threshold,
         the screen brightness is recalculated. See the config_dynamicHysteresisLuxLevels
         description for how the constraint value is chosen. -->
    <integer-array name="config_dynamicHysteresisBrightLevels">
        <item>100</item>
    </integer-array>

    <!-- Array of hysteresis constraint values for darkening, represented as tenths of a
         percent. The length of this array is assumed to be one greater than
         config_dynamicHysteresisLuxLevels. The darkening threshold is calculated as
         lux * (1.0f - CONSTRAINT_VALUE). When the current lux is lower than this threshold,
         the screen brightness is recalculated. See the config_dynamicHysteresisLuxLevels
         description for how the constraint value is chosen. -->
    <integer-array name="config_dynamicHysteresisDarkLevels">
        <item>200</item>
    </integer-array>

    <!-- An array describing the screen's backlight values corresponding to the brightness
         values in the config_screenBrightnessNits array.

         This array should be equal in size to config_screenBrightnessBacklight. -->
    <integer-array name="config_screenBrightnessBacklight">
    </integer-array>

    <!-- An array of floats describing the screen brightness in nits corresponding to the backlight
         values in the config_screenBrightnessBacklight array.  On OLED displays these  values
         should be measured with an all white image while the display is in the fully on state.
         Note that this value should *not* reflect the maximum brightness value for any high
         brightness modes but only the maximum brightness value obtainable in a sustainable manner.

         This array should be equal in size to config_screenBrightnessBacklight -->
    <array name="config_screenBrightnessNits">
    </array>


    <!-- Array of ambient lux threshold values. This is used for determining hysteresis constraint
         values by calculating the index to use for lookup and then setting the constraint value
         to the corresponding value of the array. The new brightening hysteresis constraint value
         is the n-th element of config_dynamicHysteresisBrightLevels, and the new darkening
         hysteresis constraint value is the n-th element of config_dynamicHysteresisDarkLevels.

         The (zero-based) index is calculated as follows: (MAX is the largest index of the array)
         condition                      calculated index
         value < lux[0]                 0
         lux[n] <= value < lux[n+1]     n+1
         lux[MAX] <= value              MAX+1 -->
    <integer-array name="config_dynamicHysteresisLuxLevels">
    </integer-array>

    <!-- Amount of time it takes for the light sensor to warm up in milliseconds.
         For this time after the screen turns on, the Power Manager
         will not debounce light sensor readings -->
    <integer name="config_lightSensorWarmupTime">0</integer>

    <!-- Enables swipe versus poly-finger touch disambiguation in the KeyboardView -->
    <bool name="config_swipeDisambiguation">true</bool>

    <!-- Specifies the amount of time to disable virtual keys after the screen is touched
         in order to filter out accidental virtual key presses due to swiping gestures
         or taps near the edge of the display.  May be 0 to disable the feature.
         It is recommended that this value be no more than 250 ms.
         This feature should be disabled for most devices. -->
    <integer name="config_virtualKeyQuietTimeMillis">0</integer>

    <!-- A list of potential packages, in priority order, that may contain an
         ephemeral resolver. Each package will be be queried for a component
         that has been granted the PACKAGE_EPHEMERAL_AGENT permission.
         This may be empty if ephemeral apps are not supported. -->
    <string-array name="config_ephemeralResolverPackage" translatable="false">
        <!-- Add packages here -->
    </string-array>

    <!-- Component name of the default wallpaper. This will be ImageWallpaper if not
         specified -->
    <string name="default_wallpaper_component" translatable="false">@null</string>

    <!-- By default a product has no distinct default lock wallpaper -->
    <item name="default_lock_wallpaper" type="drawable">@null</item>

    <!-- Component name of the built in wallpaper used to display bitmap wallpapers. This must not be null. -->
    <string name="image_wallpaper_component" translatable="false">com.android.systemui/com.android.systemui.ImageWallpaper</string>

    <!-- True if WallpaperService is enabled -->
    <bool name="config_enableWallpaperService">true</bool>

    <!-- Class name of WallpaperManagerService. -->
    <string name="config_wallpaperManagerServiceName">com.android.server.wallpaper.WallpaperManagerService</string>

    <!-- Enables the TimeZoneRuleManager service. This is the master switch for the updateable time
         zone update mechanism. -->
    <bool name="config_enableUpdateableTimeZoneRules">false</bool>

    <!-- Enables APK-based time zone update triggering. Set this to false when updates are triggered
         via external events and not by APK updates. For example, if an updater checks with a server
         on a regular schedule.
         [This is only used if config_enableUpdateableTimeZoneRules is true.] -->
    <bool name="config_timeZoneRulesUpdateTrackingEnabled">false</bool>

    <!-- The package of the time zone rules updater application. Expected to be the same
         for all Android devices that support APK-based time zone rule updates.
         A package-targeted com.android.intent.action.timezone.TRIGGER_RULES_UPDATE_CHECK intent
         will be sent to the updater app if the system server detects an update to the updater or
         data app packages.
         The package referenced here must have the android.permission.UPDATE_TIME_ZONE_RULES
         permission.
         [This is only used if config_enableUpdateableTimeZoneRules and
         config_timeZoneRulesUpdateTrackingEnabled are true.] -->
    <string name="config_timeZoneRulesUpdaterPackage" translatable="false">com.android.timezone.updater</string>

    <!-- The package of the time zone rules data application. Expected to be configured
         by OEMs to reference their own priv-app APK package.
         A package-targeted com.android.intent.action.timezone.TRIGGER_RULES_UPDATE_CHECK intent
         will be sent to the updater app if the system server detects an update to the updater or
         data app packages.
         [This is only used if config_enableUpdateableTimeZoneRules and
         config_timeZoneRulesUpdateTrackingEnabled are true.] -->
    <string name="config_timeZoneRulesDataPackage" translatable="false"></string>

    <!-- The allowed time in milliseconds between an update check intent being broadcast and the
         response being considered overdue. Reliability triggers will not fire in this time.
         [This is only used if config_enableUpdateableTimeZoneRules and
         config_timeZoneRulesUpdateTrackingEnabled are true.] -->
    <!-- 5 minutes -->
    <integer name="config_timeZoneRulesCheckTimeMillisAllowed">300000</integer>

    <!-- The number of times a time zone update check is allowed to fail before the system will stop
         reacting to reliability triggers.
         [This is only used if config_enableUpdateableTimeZoneRules and
         config_timeZoneRulesUpdateTrackingEnabled are true.] -->
    <integer name="config_timeZoneRulesCheckRetryCount">5</integer>

    <!-- Whether to enable network location overlay which allows network
         location provider to be replaced by an app at run-time. When disabled,
         only the config_networkLocationProviderPackageName package will be
         searched for network location provider, otherwise packages whose
         signature matches the signatures of config_locationProviderPackageNames
         will be searched, and the service with the highest version number will
         be picked. Anyone who wants to disable the overlay mechanism can set it
         to false.
         -->
    <bool name="config_enableNetworkLocationOverlay" translatable="false">true</bool>
    <!-- Package name providing network location support. Used only when
         config_enableNetworkLocationOverlay is false. -->
    <string name="config_networkLocationProviderPackageName" translatable="false">@null</string>

    <!-- Whether to enable fused location provider overlay which allows fused
         location provider to be replaced by an app at run-time. When disabled,
         only the config_fusedLocationProviderPackageName package will be
         searched for fused location provider, otherwise packages whose
         signature matches the signatures of config_locationProviderPackageNames
         will be searched, and the service with the highest version number will
         be picked. Anyone who wants to disable the overlay mechanism can set it
         to false.
         -->
    <bool name="config_enableFusedLocationOverlay" translatable="false">true</bool>
    <!-- Package name providing fused location support. Used only when
         config_enableFusedLocationOverlay is false. -->
    <string name="config_fusedLocationProviderPackageName" translatable="false">com.android.location.fused</string>

    <!-- The package name of the default network recommendation app.
         A network recommendation provider must:
             * Be granted the SCORE_NETWORKS permission.
             * Be granted the ACCESS_COARSE_LOCATION permission.
             * Include a Service for the android.net.scoring.RECOMMEND_NETWORKS action
               protected by the BIND_NETWORK_RECOMMENDATION_SERVICE permission.

         This must be set to a valid network recommendation app or empty.
     -->
    <string name="config_defaultNetworkRecommendationProviderPackage" translatable="false"></string>

    <!-- Whether to enable Hardware FLP overlay which allows Hardware FLP to be
         replaced by an app at run-time. When disabled, only the
         config_hardwareFlpPackageName package will be searched for Hardware Flp,
         otherwise packages whose signature matches the signatures of
         config_locationProviderPackageNames will be searched, and the service
         with the highest version number will be picked. Anyone who wants to
         disable the overlay mechanism can set it to false.
         -->
    <bool name="config_enableHardwareFlpOverlay" translatable="false">true</bool>
    <!-- Package name providing Hardware Flp. Used only when
         config_enableHardwareFlpOverlay is false. -->
    <string name="config_hardwareFlpPackageName" translatable="false">com.android.location.fused</string>

    <!-- Whether to enable geocoder overlay which allows geocoder to be replaced
         by an app at run-time. When disabled, only the
         config_geocoderProviderPackageName package will be searched for
         geocoder, otherwise packages whose signature matches the signatures of
         config_locationProviderPackageNames will be searched, and the service
         with the highest version number will be picked. Anyone who wants to
         disable the overlay mechanism can set it to false.
         -->
    <bool name="config_enableGeocoderOverlay" translatable="false">true</bool>
    <!-- Package name providing geocoder API support. Used only when
         config_enableGeocoderOverlay is false. -->
    <string name="config_geocoderProviderPackageName" translatable="false">@null</string>

    <!-- Whether to enable geofence overlay which allows geofence to be replaced
         by an app at run-time. When disabled, only the
         config_geofenceProviderPackageName package will be searched for
         geofence implementation, otherwise packages whose signature matches the
         signatures of config_locationProviderPackageNames will be searched, and
         the service with the highest version number will be picked. Anyone who
         wants to disable the overlay mechanism can set it to false.
         -->
    <bool name="config_enableGeofenceOverlay" translatable="false">true</bool>
    <!-- Package name providing geofence API support. Used only when
         config_enableGeofenceOverlay is false. -->
    <string name="config_geofenceProviderPackageName" translatable="false">@null</string>

    <!-- Whether to enable Hardware Activity-Recognition overlay which allows Hardware
         Activity-Recognition to be replaced by an app at run-time. When disabled, only the
         config_activityRecognitionHardwarePackageName package will be searched for
         its implementation, otherwise packages whose signature matches the
         signatures of config_locationProviderPackageNames will be searched, and
         the service with the highest version number will be picked. Anyone who
         wants to disable the overlay mechanism can set it to false.
         -->
    <bool name="config_enableActivityRecognitionHardwareOverlay" translatable="false">true</bool>
    <!-- Package name providing Hardware Activity-Recognition API support. Used only when
         config_enableActivityRecognitionHardwareOverlay is false. -->
    <string name="config_activityRecognitionHardwarePackageName" translatable="false">@null</string>

    <!-- Package name(s) containing location provider support.
         These packages can contain services implementing location providers,
         such as the Geocode Provider, Network Location Provider, and
         Fused Location Provider. They will each be searched for
         service components implementing these providers.
         It is strongly recommended that the packages explicitly named
         below are on the system image, so that they will not map to
         a 3rd party application.
         The location framework also has support for installation
         of new location providers at run-time. The new package does not
         have to be explicitly listed here, however it must have a signature
         that matches the signature of at least one package on this list.
         -->
    <string-array name="config_locationProviderPackageNames" translatable="false">
        <!-- The standard AOSP fused location provider -->
        <item>com.android.location.fused</item>
    </string-array>

    <!-- This string array can be overriden to enable test location providers initially. -->
    <!-- Array of "[locationProviderName],[requiresNetwork],
         [requiresSatellite],[requiresCell],[hasMonetaryCost],
         [supportAltitute],[supportsSpeed],[supportsBearing],
         [powerRequirement],[accuracy]" -->
    <!-- powerRequirement is defined in android.location.Criteria
         0 = NO_REQUIREMENT / 1 = POWER_LOW / 2 = POWER_MEDIUM / 3 = POWER_HIGH -->
    <!-- accuracy is defined in anroid.location.Criteria
         1 = ACCURACY_FINE / 2 = ACCURACY_COARSE -->
    <string-array name="config_testLocationProviders" translatable="false">
        <!-- Example test network location provider
        <item>network,false,false,false,false,true,true,true,1,2</item>
        -->
    </string-array>

    <!-- Boolean indicating if current platform supports bluetooth SCO for off call
    use cases -->
    <bool name="config_bluetooth_sco_off_call">true</bool>

    <!-- Boolean indicating if current platform supports bluetooth wide band
         speech -->
    <bool name="config_bluetooth_wide_band_speech">true</bool>

    <!-- Boolean indicating if current platform need do one-time bluetooth address
         re-validation -->
    <bool name="config_bluetooth_address_validation">false</bool>

    <!-- Boolean indicating if current platform supports BLE peripheral mode -->
    <bool name="config_bluetooth_le_peripheral_mode_supported">false</bool>

    <!-- Boolean indicating if current platform supports HFP inband ringing -->
    <bool name="config_bluetooth_hfp_inband_ringing_support">false</bool>

    <!-- Max number of scan filters supported by blutooth controller. 0 if the
         device does not support hardware scan filters-->
    <integer translatable="false" name="config_bluetooth_max_scan_filters">0</integer>

    <!-- Max number of advertisers supported by bluetooth controller. 0 if the
         device does not support multiple advertisement-->
    <integer translatable="false" name="config_bluetooth_max_advertisers">0</integer>

    <!-- Idle current for bluetooth controller. 0 by default-->
    <integer translatable="false" name="config_bluetooth_idle_cur_ma">0</integer>

    <!-- Rx current for bluetooth controller. 0 by default-->
    <integer translatable="false" name="config_bluetooth_rx_cur_ma">0</integer>

    <!-- Tx current for bluetooth controller. 0 by default-->
    <integer translatable="false" name="config_bluetooth_tx_cur_ma">0</integer>

    <!-- Operating volatage for bluetooth controller. 0 by default-->
    <integer translatable="false" name="config_bluetooth_operating_voltage_mv">0</integer>

    <!-- Whether supported profiles should be reloaded upon enabling bluetooth -->
    <bool name="config_bluetooth_reload_supported_profiles_when_enabled">false</bool>

    <!-- Enabling autoconnect over pan -->
    <bool name="config_bluetooth_pan_enable_autoconnect">false</bool>

    <!-- The default data-use polling period. -->
    <integer name="config_datause_polling_period_sec">600</integer>

    <!-- The default data-use threshold in bytes. 0 disables-->
    <integer name="config_datause_threshold_bytes">0</integer>

    <!-- The default reduced-datarate value in kilobits per sec -->
    <integer name="config_datause_throttle_kbitsps">300</integer>

    <!-- The default iface on which to monitor data use -->
    <string name="config_datause_iface" translatable="false">rmnet0</string>

    <!-- The default reduced-datarate notification mask -->
    <!-- 2 means give warning -->
    <integer name="config_datause_notification_type">2</integer>

    <!-- If Voice Radio Technology is RIL_RADIO_TECHNOLOGY_LTE:14 or
         RIL_RADIO_TECHNOLOGY_UNKNOWN:0 this is the value that should be used instead.
         A configuration value of RIL_RADIO_TECHNOLOGY_UNKNOWN:0 means
         there is no replacement value and that the default assumption
         for phone type (GSM) should be used. -->
    <integer name="config_volte_replacement_rat">0</integer>

    <!-- Flag indicating whether the current device is "voice capable".
         If true, this means that the device supports circuit-switched
         (i.e. voice) phone calls over the telephony network, and is
         allowed to display the in-call UI while a cellular voice call is
         active.  This can be overridden to false for "data only" devices
         which can't make voice calls and don't support any in-call UI.

         Note: this flag is subtly different from the
         PackageManager.FEATURE_TELEPHONY system feature, which is
         available on *any* device with a telephony radio, even if the
         device is data-only. -->
    <bool name="config_voice_capable">true</bool>

    <!-- Flag indicating whether all audio streams should be mapped to
         one single stream. If true, all audio streams are mapped to
         STREAM_MUSIC as if it's on TV platform. -->
    <bool name="config_single_volume">false</bool>

    <!-- Flag indicating that an outbound call must have a call capable phone account
         that has declared it can process the call's handle. -->
    <bool name="config_requireCallCapableAccountForHandle">false</bool>

    <!-- Flag indicating if the user is notified when the mobile network access is restricted -->
    <bool name="config_user_notification_of_restrictied_mobile_access">true</bool>

    <!-- Flag indicating whether the current device allows sms service.
         If true, this means that the device supports both sending and
         receiving sms via the telephony network.
         This can be overridden to false for "data only" devices
         which can't send and receive sms message.

         Note: Disable SMS also disable voicemail waiting sms,
               cell broadcasting sms, and MMS. -->
    <bool name="config_sms_capable">true</bool>

    <!-- Default SMS Application. This will be the default SMS application when
         the phone first boots. The user can then change the default app to one
         of their choosing.
         This can be overridden for devices where a different default SMS
         application is desired.

         If this string is empty or the specified package does not exist, then
         the platform will search for an SMS app and use that (if there is one)-->
    <string name="default_sms_application" translatable="false">com.android.messaging</string>

    <!-- Default web browser.  This is the package name of the application that will
         be the default browser when the device first boots.  Afterwards the user
         can select whatever browser app they wish to use as the default.

         If this string is empty or the specified package does not exist, then
         the behavior will be as though no app was named as an explicit default. -->
    <string name="default_browser" translatable="false"></string>

    <!-- Enable/disable default bluetooth profiles:
        HSP_AG, ObexObjectPush, Audio, NAP -->
    <bool name="config_bluetooth_default_profiles">true</bool>

    <!-- IP address of the dns server to use if nobody else suggests one -->
    <string name="config_default_dns_server" translatable="false">8.8.8.8</string>

    <!-- The default mobile provisioning apn. Empty by default, maybe overridden by
         an mcc/mnc specific config.xml -->
    <string name="mobile_provisioning_apn" translatable="false"></string>

    <!-- The default mobile provisioning url. Empty by default, maybe overridden by
         an mcc/mnc specific config.xml -->
    <string name="mobile_provisioning_url" translatable="false"></string>

    <!-- The default character set for GsmAlphabet -->
    <!-- Empty string means MBCS is not considered -->
    <string name="gsm_alphabet_default_charset" translatable="false"></string>

    <!-- Enables SIP on WIFI only -->
    <bool name="config_sip_wifi_only">false</bool>

    <!-- Enables built-in SIP phone capability -->
    <bool name="config_built_in_sip_phone">true</bool>

    <!-- Boolean indicating if restoring network selection should be skipped -->
    <!-- The restoring is handled by modem if it is true-->
    <bool translatable="false" name="skip_restoring_network_selection">false</bool>

    <!-- Maximum number of database connections opened and managed by framework layer
         to handle queries on each database when using Write-Ahead Logging. -->
    <integer name="db_connection_pool_size">4</integer>

    <!-- The default journal mode to use use when Write-Ahead Logging is not active.
         Choices are: OFF, DELETE, TRUNCATE, PERSIST and MEMORY.
         PERSIST may improve performance by reducing how often journal blocks are
         reallocated (compared to truncation) resulting in better data block locality
         and less churn of the storage media.

         The PERSIST mode results in data persisting in the journal beyond the life of
         a transaction, so it interacts poorly with SECURE_DELETE. -->
    <string name="db_default_journal_mode" translatable="false">TRUNCATE</string>

    <!-- Enables compatibility WAL mode.
         In this mode, only database journal mode will be changed, connection pool
         size will still be limited to a single connection. -->
    <bool name="db_compatibility_wal_supported">true</bool>

    <!-- Maximum size of the persistent journal file in bytes.
         If the journal file grows to be larger than this amount then SQLite will
         truncate it after committing the transaction. -->
    <integer name="db_journal_size_limit">524288</integer>

    <!-- The database synchronization mode when using the default journal mode.
         FULL is safest and preserves durability at the cost of extra fsyncs.
         NORMAL also preserves durability in non-WAL modes and uses checksums to ensure
         integrity although there is a small chance that an error might go unnoticed.
         Choices are: FULL, NORMAL, OFF. -->
    <string name="db_default_sync_mode" translatable="false">FULL</string>

    <!-- The database synchronization mode when using Write-Ahead Logging.
         FULL is safest and preserves durability at the cost of extra fsyncs.
         NORMAL sacrifices durability in WAL mode because syncs are only performed before
         and after checkpoint operations.  If checkpoints are infrequent and power loss
         occurs, then committed transactions could be lost and applications might break.
         Choices are: FULL, NORMAL, OFF. -->
    <string name="db_wal_sync_mode" translatable="false">FULL</string>

    <!-- The Write-Ahead Log auto-checkpoint interval in database pages (typically 1 to 4KB).
         The log is checkpointed automatically whenever it exceeds this many pages.
         When a database is reopened, its journal mode is set back to the default
         journal mode, which may cause a checkpoint operation to occur.  Checkpoints
         can also happen at other times when transactions are committed.
         The bigger the WAL file, the longer a checkpoint operation takes, so we try
         to keep the WAL file relatively small to avoid long delays.
         The size of the WAL file is also constrained by 'db_journal_size_limit'. -->
    <integer name="db_wal_autocheckpoint">100</integer>

    <!-- The number of milliseconds that SQLite connection is allowed to be idle before it
         is closed and removed from the pool -->
    <integer name="db_default_idle_connection_timeout">30000</integer>

    <!-- Max space (in MB) allocated to DownloadManager to store the downloaded
         files if they are to be stored in DownloadManager's data dir,
         which typically is /data/data/com.android.providers.downloads/files -->
    <integer name="config_downloadDataDirSize">200</integer>

    <!-- Max number of downloads allowed to proceed concurrently -->
    <integer name="config_MaxConcurrentDownloadsAllowed">5</integer>

    <!-- When the free space available in DownloadManager's data dir falls
         below the percentage value specified by this param, DownloadManager
         starts removing files to try to make percentage of available
         free space above this threshold value. -->
    <integer name="config_downloadDataDirLowSpaceThreshold">10</integer>

    <!-- The URL that should be sent in an x-wap-profile header with an HTTP request,
         as defined in the Open Mobile Alliance User Agent Profile specification
         OMA-TS-UAProf-V2_0-20060206-A Section 8.1.1.1. If the URL contains a '%s'
         format string then that substring will be replaced with the value of
         Build.MODEL. The format string shall not be escaped. -->
    <string name="config_useragentprofile_url" translatable="false"></string>

    <!-- When a database query is executed, the results returned are paginated
         in pages of size (in KB) indicated by this value -->
    <integer name="config_cursorWindowSize">2048</integer>

    <!-- Sets whether menu shortcuts should be displayed on panel menus when
         a keyboard is present. -->
    <bool name="config_showMenuShortcutsWhenKeyboardPresent">false</bool>

    <!-- Do not translate. Defines the slots is Two Digit Number for dialing normally not USSD -->
    <string-array name="config_twoDigitNumberPattern" translatable="false">
    </string-array>

    <!-- If this value is true, Sms encoded as octet is decoded by utf8 decoder.
         If false, decoded by Latin decoder. -->
    <bool name="config_sms_utf8_support">false</bool>

    <!-- If this value is true, The mms content-disposition field is supported correctly.
         If false, Content-disposition fragments are ignored -->
    <bool name="config_mms_content_disposition_support">true</bool>

    <!-- MMS user agent string -->
    <string name="config_mms_user_agent" translatable="false"></string>

    <!-- MMS user agent prolfile url -->
    <string name="config_mms_user_agent_profile_url" translatable="false"></string>

    <!-- National Language Identifier codes for the following two config items.
         (from 3GPP TS 23.038 V9.1.1 Table 6.2.1.2.4.1):
          0  - reserved
          1  - Turkish
          2  - Spanish (single shift table only)
          3  - Portuguese
          4  - Bengali
          5  - Gujarati
          6  - Hindi
          7  - Kannada
          8  - Malayalam
          9  - Oriya
         10  - Punjabi
         11  - Tamil
         12  - Telugu
         13  - Urdu
         14+ - reserved -->

    <!-- National language single shift tables to enable for SMS encoding.
         Decoding is always enabled. 3GPP TS 23.038 states that this feature
         should not be enabled until a formal request is issued by the relevant
         national regulatory body. Array elements are codes from the table above.
         Example 1: devices sold in Turkey must include table 1 to conform with
           By-Law Number 27230. (http://www.btk.gov.tr/eng/pdf/2009/BY-LAW_SMS.pdf)
         Example 2: devices sold in India should include tables 4 through 13
           to enable use of the new Release 9 tables for Indic languages. -->
    <integer-array name="config_sms_enabled_single_shift_tables"></integer-array>

    <!-- National language locking shift tables to enable for SMS encoding.
         Decoding is always enabled. 3GPP TS 23.038 states that this feature
         should not be enabled until a formal request is issued by the relevant
         national regulatory body. Array elements are codes from the table above.
         Example 1: devices sold in Turkey must include table 1 after the
           Turkish Telecommunication Authority requires locking shift encoding
           to be enabled (est. July 2012). (http://www.btk.gov.tr/eng/pdf/2009/BY-LAW_SMS.pdf)
           See also: http://www.mobitech.com.tr/tr/ersanozturkblog_en/index.php?entry=entry090223-160014
         Example 2: devices sold in India should include tables 4 through 13
         to enable use of the new Release 9 tables for Indic languages. -->
    <integer-array name="config_sms_enabled_locking_shift_tables"></integer-array>

    <!-- Set to true if the RSSI should always display CDMA signal strength even on EVDO -->
    <bool name="config_alwaysUseCdmaRssi">false</bool>


    <!-- If this value is true, duplicate Source/Destination port fields
         in WDP header of some carriers OMADM wap push are supported.
         ex: MSGTYPE-TotalSegments-CurrentSegment
             -SourcePortDestPort-SourcePortDestPort-OMADM PDU
         If false, not supported. -->
    <bool name="config_duplicate_port_omadm_wappush">false</bool>

    <!-- Maximum numerical value that will be shown in a status bar
         notification icon or in the notification itself. Will be replaced
         with @string/status_bar_notification_info_overflow when shown in the
         UI. -->
    <integer name="status_bar_notification_info_maxnum">999</integer>

    <!-- Path to an ISO image to be shared with via USB mass storage.
         This is intended to allow packaging drivers or tools for installation on a PC. -->
    <string translatable="false" name="config_isoImagePath"></string>

    <!-- Whether a software navigation bar should be shown. NOTE: in the future this may be
         autodetected from the Configuration. -->
    <bool name="config_showNavigationBar">false</bool>

    <!-- Whether action menu items should be displayed in ALLCAPS or not.
         Defaults to true. If this is not appropriate for specific locales
         it should be disabled in that locale's resources. -->
    <bool name="config_actionMenuItemAllCaps">true</bool>

    <!-- Remote server that can provide NTP responses. -->
    <string translatable="false" name="config_ntpServer">time.android.com</string>
    <!-- Normal polling frequency in milliseconds -->
    <integer name="config_ntpPollingInterval">86400000</integer>
    <!-- Try-again polling interval in milliseconds, in case the network request failed -->
    <integer name="config_ntpPollingIntervalShorter">60000</integer>
    <!-- Number of times to try again with the shorter interval, before backing
         off until the normal polling interval. A value < 0 indicates infinite. -->
    <integer name="config_ntpRetry">3</integer>
    <!-- If the time difference is greater than this threshold in milliseconds,
         then update the time. -->
    <integer name="config_ntpThreshold">5000</integer>
    <!-- Timeout to wait for NTP server response in milliseconds. -->
    <integer name="config_ntpTimeout">5000</integer>

    <!-- Default network policy warning threshold, in megabytes. -->
    <integer name="config_networkPolicyDefaultWarning">2048</integer>

    <!-- Set and Unsets WiMAX -->
    <bool name="config_wimaxEnabled">false</bool>
    <!-- Location of the wimax framwork jar location -->
    <string name="config_wimaxServiceJarLocation" translatable="false"></string>
    <!-- Location of the wimax native library locaiton -->
    <string name="config_wimaxNativeLibLocation" translatable="false"></string>
    <!-- Name of the wimax manager class -->
    <string name="config_wimaxManagerClassname" translatable="false"></string>
    <!-- Name of the wimax service class -->
    <string name="config_wimaxServiceClassname" translatable="false"></string>
    <!-- Name of the wimax state tracker clas -->
    <string name="config_wimaxStateTrackerClassname" translatable="false"></string>

    <!-- Specifies whether the dreams feature should be supported.
         When true, the system will allow the user to configure dreams (screensavers)
         to launch when a user activity timeout occurs or the system is told to nap.
         When false, the dreams feature will be disabled (this does not affect dozing).

         Consider setting this resource to false or disabling dreams by default when a
         doze component is specified below since dreaming will supercede dozing and
         will prevent the system from entering a low power state until the dream ends. -->
    <bool name="config_dreamsSupported">true</bool>

    <!-- If supported, are dreams enabled? (by default) -->
    <bool name="config_dreamsEnabledByDefault">true</bool>
    <!-- If supported and enabled, are dreams activated when docked? (by default) -->
    <bool name="config_dreamsActivatedOnDockByDefault">true</bool>
    <!-- If supported and enabled, are dreams activated when asleep and charging? (by default) -->
    <bool name="config_dreamsActivatedOnSleepByDefault">false</bool>
    <!-- ComponentName of the default dream (Settings.Secure.DEFAULT_SCREENSAVER_COMPONENT) -->
    <string name="config_dreamsDefaultComponent" translatable="false">com.google.android.deskclock/com.android.deskclock.Screensaver</string>

    <!-- Are we allowed to dream while not plugged in? -->
    <bool name="config_dreamsEnabledOnBattery">false</bool>
    <!-- Minimum battery level to allow dreaming when powered.
         Use -1 to disable this safety feature. -->
    <integer name="config_dreamsBatteryLevelMinimumWhenPowered">-1</integer>
    <!-- Minimum battery level to allow dreaming when not powered.
         Use -1 to disable this safety feature. -->
    <integer name="config_dreamsBatteryLevelMinimumWhenNotPowered">15</integer>
    <!-- If the battery level drops by this percentage and the user activity timeout
         has expired, then assume the device is receiving insufficient current to charge
         effectively and terminate the dream.  Use -1 to disable this safety feature.  -->
    <integer name="config_dreamsBatteryLevelDrainCutoff">5</integer>

    <!-- ComponentName of a dream to show whenever the system would otherwise have
         gone to sleep.  When the PowerManager is asked to go to sleep, it will instead
         try to start this dream if possible.  The dream should typically call startDozing()
         to put the display into a low power state and allow the application processor
         to be suspended.  When the dream ends, the system will go to sleep as usual.
         Specify the component name or an empty string if none.

         Note that doze dreams are not subject to the same start conditions as ordinary dreams.
         Doze dreams will run whenever the power manager is in a dozing state. -->
    <string name="config_dozeComponent" translatable="false"></string>

    <!-- If true, the doze component is not started until after the screen has been
         turned off and the screen off animation has been performed. -->
    <bool name="config_dozeAfterScreenOff">false</bool>

    <!-- Doze: should the TYPE_PICK_UP_GESTURE sensor be used as a pulse signal. -->
    <bool name="config_dozePulsePickup">false</bool>

    <!-- Type of the double tap sensor. Empty if double tap is not supported. -->
    <string name="config_dozeDoubleTapSensorType" translatable="false"></string>

    <!-- Type of the long press sensor. Empty if long press is not supported. -->
    <string name="config_dozeLongPressSensorType" translatable="false"></string>

    <!-- Control whether the always on display mode is available. This should only be enabled on
         devices where the display has been tuned to be power efficient in DOZE and/or DOZE_SUSPEND
         states. -->
    <bool name="config_dozeAlwaysOnDisplayAvailable">false</bool>

    <!-- Whether the display blanks itself when transitioning from a doze to a non-doze state -->
    <bool name="config_displayBlanksAfterDoze">false</bool>

    <!-- True if the display hardware only has brightness buckets rather than a full range of
         backlight values -->
    <bool name="config_displayBrightnessBucketsInDoze">false</bool>

    <!-- Power Management: Specifies whether to decouple the auto-suspend state of the
         device from the display on/off state.

         When false, autosuspend_disable() will be called before the display is turned on
         and autosuspend_enable() will be called after the display is turned off.
         This mode provides best compatibility for devices using legacy power management
         features such as early suspend / late resume.

         When true, autosuspend_display() and autosuspend_enable() will be called
         independently of whether the display is being turned on or off.  This mode
         enables the power manager to suspend the application processor while the
         display is on.

         This resource should be set to "true" when a doze component has been specified
         to maximize power savings but not all devices support it.

         Refer to autosuspend.h for details.
    -->
    <bool name="config_powerDecoupleAutoSuspendModeFromDisplay">false</bool>

    <!-- Power Management: Specifies whether to decouple the interactive state of the
         device from the display on/off state.

         When false, setInteractive(..., true) will be called before the display is turned on
         and setInteractive(..., false) will be called after the display is turned off.
         This mode provides best compatibility for devices that expect the interactive
         state to be tied to the display state.

         When true, setInteractive(...) will be called independently of whether the display
         is being turned on or off.  This mode enables the power manager to reduce
         clocks and disable the touch controller while the display is on.

         This resource should be set to "true" when a doze component has been specified
         to maximize power savings but not all devices support it.

         Refer to power.h for details.
    -->
    <bool name="config_powerDecoupleInteractiveModeFromDisplay">false</bool>

    <!-- User activity timeout: Minimum screen off timeout in milliseconds.

         Sets a lower bound for the {@link Settings.System#SCREEN_OFF_TIMEOUT} setting
         which determines how soon the device will go to sleep when there is no
         user activity.

         This value must be greater than zero, otherwise the device will immediately
         fall asleep again as soon as it is awoken.
    -->
    <integer name="config_minimumScreenOffTimeout">10000</integer>

    <!-- User activity timeout: Maximum screen dim duration in milliseconds.

         Sets an upper bound for how long the screen will dim before the device goes
         to sleep when there is no user activity.  The dim duration is subtracted from
         the overall screen off timeout to determine the screen dim timeout.
         When the screen dim timeout expires, the screen will dim, shortly thereafter
         the device will go to sleep.

         If the screen off timeout is very short, the dim duration may be reduced
         proportionally.  See config_maximumScreenDimRatio.

         This value may be zero in which case the screen will not dim before the
         device goes to sleep.
    -->
    <integer name="config_maximumScreenDimDuration">7000</integer>

    <!-- User activity timeout: Maximum screen dim duration as a percentage of screen off timeout.

         This resource is similar to config_maximumScreenDimDuration but the maximum
         screen dim duration is defined as a ratio of the overall screen off timeout
         instead of as an absolute value in milliseconds.  This is useful for reducing
         the dim duration when the screen off timeout is very short.

         When computing the screen dim duration, the power manager uses the lesser
         of the effective durations expressed by config_maximumScreenDimDuration and
         config_maximumScreenDimRatio.

         This value must be between 0% and 100%.  If the value is zero, the screen will not
         dim before the device goes to sleep.
    -->
    <fraction name="config_maximumScreenDimRatio">20%</fraction>

    <!-- Minimum size of the scrollbar thumb's touch target. -->
    <dimen name="config_minScrollbarTouchTarget">48dp</dimen>

    <!-- Base "touch slop" value used by ViewConfiguration as a
         movement threshold where scrolling should begin. -->
    <dimen name="config_viewConfigurationTouchSlop">8dp</dimen>

    <!-- Base "hover slop" value used by ViewConfiguration as a
         movement threshold under which hover is considered "stationary". -->
    <dimen name="config_viewConfigurationHoverSlop">4dp</dimen>

    <!-- Minimum velocity to initiate a fling, as measured in dips per second. -->
    <dimen name="config_viewMinFlingVelocity">50dp</dimen>

    <!-- Maximum velocity to initiate a fling, as measured in dips per second. -->
    <dimen name="config_viewMaxFlingVelocity">8000dp</dimen>

    <!-- Amount of time in ms the user needs to press the relevant key to bring up the global actions dialog -->
    <integer name="config_globalActionsKeyTimeout">500</integer>

    <!-- Default width of a vertical scrollbar and height of a horizontal scrollbar.
         Takes effect only if the scrollbar drawables have no intrinsic size. -->
    <dimen name="config_scrollbarSize">4dp</dimen>

    <!-- Distance that should be scrolled, per axis value, in response to a horizontal
         {@link MotionEvent#ACTION_SCROLL} event. -->
    <dimen name="config_horizontalScrollFactor">64dp</dimen>

    <!-- Distance that should be scrolled, per axis value, in response to a vertical
         {@link MotionEvent#ACTION_SCROLL} event. -->
    <dimen name="config_verticalScrollFactor">64dp</dimen>

    <!-- Obsolete. Distance that should be scrolled, per axis value, in response to a
         {@link MotionEvent#ACTION_SCROLL} event. -->
    <dimen name="config_scrollFactor">64dp</dimen>

    <!-- Maximum number of grid columns permitted in the ResolverActivity
         used for picking activities to handle an intent. -->
    <integer name="config_maxResolverActivityColumns">3</integer>

    <!-- Array of OEM specific USB mode override config.
         OEM can override a certain USB mode depending on ro.bootmode.
         Specify an array of below items to set override rule.
         [bootmode]:[original USB mode]:[USB mode used]-->
    <integer-array translatable="false" name="config_oemUsbModeOverride">
    </integer-array>

    <!-- Set to true to add links to Cell Broadcast app from Settings and MMS app. -->
    <bool name="config_cellBroadcastAppLinks">false</bool>

    <!-- The default value if the SyncStorageEngine should sync automatically or not -->
    <bool name="config_syncstorageengine_masterSyncAutomatically">true</bool>

    <!--  Maximum number of supported users -->
    <integer name="config_multiuserMaximumUsers">1</integer>

    <!-- Maximum number of users we allow to be running at a time -->
    <integer name="config_multiuserMaxRunningUsers">3</integer>

    <!-- Whether UI for multi user should be shown -->
    <bool name="config_enableMultiUserUI">false</bool>

    <!-- If true, then we do not ask user for permission for apps to connect to USB devices.
         Do not set this to true for production devices. Doing so will cause you to fail CTS. -->
    <bool name="config_disableUsbPermissionDialogs">false</bool>

    <!-- Activity to handle Usb Device connection in USB Host side. Keeping it to null value will
         lead into handling it inside system using Intent resolution. Non-null contents will have
         format of package-name/ActivityClassName. -->
    <string name="config_UsbDeviceConnectionHandling_component" translatable="false">@null</string>

    <!-- Minimum span needed to begin a touch scaling gesture.
         If the span is equal to or greater than this size, a scaling gesture
         will begin, where supported. (See android.view.ScaleGestureDetector)

         This also takes into account the size of any active touch points.
         Devices with screens that deviate too far from their assigned density
         bucket should consider tuning this value in a device-specific overlay.
         For best results, care should be taken such that this value remains
         larger than the minimum reported touchMajor/touchMinor values
         reported by the hardware. -->
    <dimen name="config_minScalingSpan">27mm</dimen>

    <!-- Minimum accepted value for touchMajor while scaling. This may be tuned
         per-device in overlays. -->
    <dimen name="config_minScalingTouchMajor">48dp</dimen>

    <!-- Safe headphone volume index. When music stream volume is below this index
    the SPL on headphone output is compliant to EN 60950 requirements for portable music
    players. -->
    <integer name="config_safe_media_volume_index">10</integer>

    <!-- Configure mobile network MTU. The standard default is set here but each carrier
         may have a specific value set in an overlay config.xml file. -->
    <integer name="config_mobile_mtu">1500</integer>

    <!-- Configure mobile tcp buffer sizes in the form:
         rat-name:rmem_min,rmem_def,rmem_max,wmem_min,wmem_def,wmem_max
         If no value is found for the rat-name in use, the system default will be applied.
    -->
    <string-array name="config_mobile_tcp_buffers">
    </string-array>

    <!-- Configure ethernet tcp buffersizes in the form:
         rmem_min,rmem_def,rmem_max,wmem_min,wmem_def,wmem_max -->
    <string name="config_ethernet_tcp_buffers" translatable="false">524288,1048576,3145728,524288,1048576,2097152</string>

    <!-- Configure wifi tcp buffersizes in the form:
         rmem_min,rmem_def,rmem_max,wmem_min,wmem_def,wmem_max -->
    <string name="config_wifi_tcp_buffers" translatable="false">524288,1048576,2097152,262144,524288,1048576</string>

    <!-- Whether WiFi display is supported by this device.
         There are many prerequisites for this feature to work correctly.
         Here are a few of them:
         * The WiFi radio must support WiFi P2P.
         * The WiFi radio must support concurrent connections to the WiFi display and
           to an access point.
         * The Audio Flinger audio_policy.conf file must specify a rule for the "r_submix"
           remote submix module.  This module is used to record and stream system
           audio output to the WiFi display encoder in the media server.
         * The remote submix module "audio.r_submix.default" must be installed on the device.
         * The device must be provisioned with HDCP keys (for protected content).
    -->
    <bool name="config_enableWifiDisplay">false</bool>

    <!-- When true, local displays that do not contain any of their own content will automatically
         mirror the content of the default display. -->
    <bool name="config_localDisplaysMirrorContent">true</bool>

    <!-- The default mode for the default display. One of the following values (See Display.java):
             0 - COLOR_MODE_DEFAULT
             7 - COLOR_MODE_SRGB
    -->
    <integer name="config_defaultDisplayDefaultColorMode">0</integer>

    <!-- When true use the linux /dev/input/event subsystem to detect the switch changes
         on the headphone/microphone jack. When false use the older uevent framework. -->
    <bool name="config_useDevInputEventForAudioJack">false</bool>

    <!-- Whether safe headphone volume is enabled or not (country specific). -->
    <bool name="config_safe_media_volume_enabled">true</bool>

    <!-- Set to true if the wifi display supports compositing content stored
         in gralloc protected buffers.  For this to be true, there must exist
         a protected hardware path for surface flinger to composite and send
         protected buffers to the wifi display video encoder.

         If this flag is false, we advise applications not to use protected
         buffers (if possible) when presenting content to a wifi display because
         the content may be blanked.

         This flag controls whether the {@link Display#FLAG_SUPPORTS_PROTECTED_BUFFERS}
         flag is set for wifi displays.
    -->
    <bool name="config_wifiDisplaySupportsProtectedBuffers">false</bool>

    <!-- Whether camera shutter sound is forced or not  (country specific). -->
    <bool name="config_camera_sound_forced">false</bool>

    <!-- Set to true if we need to not prefer an APN.
         This is being added to enable a simple scenario of pre-paid
         provisioning on some carriers, working around a bug (7305641)
         where if the preferred is used we don't try the others. -->
    <bool name="config_dontPreferApn">false</bool>

    <!-- Set to true if after a provisioning apn the radio should be restarted -->
    <bool name="config_restartRadioAfterProvisioning">false</bool>

    <!-- Boolean indicating if RADIO POWER OFF is required on receiving SIM REFRESH with RESET.
         This will be handled by modem if it is false. -->
    <bool name="config_requireRadioPowerOffOnSimRefreshReset">false</bool>

    <!-- Vibrator pattern to be used as the default for notifications
         that specify DEFAULT_VIBRATE.
     -->
    <integer-array name="config_defaultNotificationVibePattern">
        <item>0</item>
        <item>350</item>
        <item>250</item>
        <item>350</item>
    </integer-array>

    <!-- Vibrator pattern to be used as the default for notifications
         that do not specify vibration but vibrate anyway because the device
         is in vibrate mode.
     -->
    <integer-array name="config_notificationFallbackVibePattern">
        <item>0</item>
        <item>100</item>
        <item>150</item>
        <item>100</item>
    </integer-array>

    <!-- Flag indicating if the speed up audio on mt call code should be executed -->
    <bool name="config_speed_up_audio_on_mt_calls">false</bool>

    <!-- Class name of the framework account picker activity.
         Can be customized for other product types -->
    <string name="config_chooseAccountActivity" translatable="false"
            >android/android.accounts.ChooseAccountActivity</string>
    <!-- Class name of the account type and account picker activity.
         Can be customized for other product types -->
    <string name="config_chooseTypeAndAccountActivity" translatable="false"
            >android/android.accounts.ChooseTypeAndAccountActivity</string>

    <!-- Component name of a custom ResolverActivity (Intent resolver) to be used instead of
         the default framework version. If left empty, then the framework version will be used.
         Example: com.google.android.myapp/.resolver.MyResolverActivity  -->
    <string name="config_customResolverActivity" translatable="false"></string>

    <!-- Name of the activity or service that prompts the user to reject, accept, or whitelist
         an adb host's public key, when an unwhitelisted host connects to the local adbd.
         Can be customized for other product types -->
    <string name="config_customAdbPublicKeyConfirmationComponent"
            >com.android.systemui/com.android.systemui.usb.UsbDebuggingActivity</string>

    <!-- Name of the activity that prompts the secondary user to acknowledge she/he needs to
         switch to the primary user to enable USB debugging.
         Can be customized for other product types -->
    <string name="config_customAdbPublicKeyConfirmationSecondaryUserComponent"
            >com.android.systemui/com.android.systemui.usb.UsbDebuggingSecondaryUserActivity</string>

    <!-- Name of the dialog that is used to request the user's consent to VPN connection -->
    <string name="config_customVpnConfirmDialogComponent" translatable="false"
            >com.android.vpndialogs/com.android.vpndialogs.ConfirmDialog</string>

    <!-- Name of the dialog that is used to inform the user that always-on VPN is disconnected -->
    <string name="config_customVpnAlwaysOnDisconnectedDialogComponent" translatable="false"
            >com.android.vpndialogs/com.android.vpndialogs.AlwaysOnDisconnectedDialog</string>

    <!-- Name of the dialog that is used to install the carrier app when the SIM is inserted -->
    <string name="config_carrierAppInstallDialogComponent" translatable="false"
            >com.android.simappdialog/com.android.simappdialog.InstallCarrierAppActivity</string>

    <!-- Apps that are authorized to access shared accounts, overridden by product overlays -->
    <string name="config_appsAuthorizedForSharedAccounts" translatable="false">;com.android.settings;</string>

    <!-- Flag indicating that the media framework should not allow changes or mute on any
         stream or master volumes. -->
    <bool name="config_useFixedVolume">false</bool>

    <!-- The list of IMEs which should be disabled until used.
         This function suppresses update notifications for these pre-installed apps.
         We need to set this configuration carefully that they should not have functionarities
         other than "IME" or "Spell Checker". In InputMethodManagerService,
         the listed IMEs are disabled until used when all of the following conditions are met.
         1. Not selected as an enabled IME in the Settings
         2. Not selected as a spell checker in the Settings
         3. Installed
         4. A pre-installed IME
         5. Not enabled
         And the disabled_until_used state for an IME is released by InputMethodManagerService
         when the IME is selected as an enabled IME. -->
    <string-array name="config_disabledUntilUsedPreinstalledImes" translatable="false">
        <item>com.android.inputmethod.latin</item>
    </string-array>

    <!-- The list of carrier applications which should be disabled until used.
         This function suppresses update notifications for these pre-installed apps.
         In SubscriptionInfoUpdater, the listed applications are disabled until used when all of the
         following conditions are met.
         1. Not currently carrier-privileged according to the inserted SIM
         2. Pre-installed
         3. In the default state (enabled but not explicitly)
         And SubscriptionInfoUpdater undoes this and marks the app enabled when a SIM is inserted
         that marks the app as carrier privileged. It also grants the app default permissions
         for Phone and Location. As such, apps MUST only ever be added to this list if they
         obtain user consent to access their location through other means. -->
    <string-array name="config_disabledUntilUsedPreinstalledCarrierApps" translatable="false" />

    <!-- The list of classes that should be added to the notification ranking pipline.
     See {@link com.android.server.notification.NotificationSignalExtractor}
      If you add a new extractor to this list make sure to update
      NotificationManagerService.handleRankingSort()-->
    <string-array name="config_notificationSignalExtractors">
        <!-- many of the following extractors depend on the notification channel, so this
        extractor must come first -->
        <item>com.android.server.notification.NotificationChannelExtractor</item>
        <item>com.android.server.notification.NotificationAdjustmentExtractor</item>
        <!-- depends on AdjustmentExtractor-->
        <item>com.android.server.notification.ValidateNotificationPeople</item>
        <item>com.android.server.notification.PriorityExtractor</item>
        <item>com.android.server.notification.ImportanceExtractor</item>
        <!-- depends on ImportanceExtractor-->
        <item>com.android.server.notification.NotificationIntrusivenessExtractor</item>
        <item>com.android.server.notification.VisibilityExtractor</item>
        <item>com.android.server.notification.BadgeExtractor</item>
    </string-array>

    <!-- Flag indicating that this device does not rotate and will always remain in its default
         orientation. Activities that desire to run in a non-compatible orientation will be run
         from an emulated display within the physical display. -->
    <bool name="config_forceDefaultOrientation">false</bool>

    <!-- Default Gravity setting for the system Toast view. Equivalent to: Gravity.CENTER_HORIZONTAL | Gravity.BOTTOM -->
    <integer name="config_toastDefaultGravity">0x00000051</integer>

    <!-- set to false if we need to show user confirmation
         when alpha identifier is not provided by the UICC -->
    <bool name="config_stkNoAlphaUsrCnf">true</bool>

    <!-- Threshold (in ms) under which a screen off / screen on will be considered a reset of the
         immersive mode confirmation prompt.-->
    <integer name="config_immersive_mode_confirmation_panic">5000</integer>

    <!-- For some operators, PDU has garbages. To fix it, need to use valid index -->
    <integer name="config_valid_wappush_index">-1</integer>

    <!-- call barring MMI code from TS 22.030 Annex B -->
    <string-array translatable="false" name="config_callBarringMMI">
        <item>33</item>
        <item>331</item>
        <item>332</item>
        <item>35</item>
        <item>351</item>
        <item>330</item>
        <item>333</item>
        <item>353</item>
    </string-array>

    <!-- Override the default detection behavior for the framework method
         android.view.ViewConfiguration#hasPermanentMenuKey().
         Valid settings are:
         0 - No change. Use the default autodetection behavior.
         1 - The device DOES have a permanent menu key; ignore autodetection.
         2 - The device DOES NOT have a permanent menu key; ignore autodetection. -->
    <integer name="config_overrideHasPermanentMenuKey">0</integer>

    <!-- Override the DPad detection behavior for configuration purposes -->
    <bool name="config_hasPermanentDpad">false</bool>

    <!-- default window inset isRound property -->
    <bool name="config_windowIsRound">false</bool>

    <!-- Override this value if the device has a chin, i.e. area that is not actual part of the
         screen but you would like to be treated as a real display. The value is the height of the
         chin. -->
    <integer name="config_windowOutsetBottom">0</integer>

    <!-- Package name for default network scorer app; overridden by product overlays. -->
    <string name="config_defaultNetworkScorerPackageName"></string>

    <!-- Determines whether recent tasks are provided to the user. Default device has recents
         property. If this is false, then the following recents config flags are ignored. -->
    <bool name="config_hasRecents">true</bool>

    <!-- Component name for the activity that will be presenting the Recents UI, which will receive
         special permissions for API related to fetching and presenting recent tasks. -->
    <string name="config_recentsComponentName" translatable="false">com.android.systemui/.recents.RecentsActivity</string>

    <!-- The minimum number of visible recent tasks to be presented to the user through the
         SystemUI. Can be -1 if there is no minimum limit. -->
    <integer name="config_minNumVisibleRecentTasks_grid">-1</integer>

    <!-- The maximum number of visible recent tasks to be presented to the user through the
         SystemUI. Can be -1 if there is no maximum limit. -->
    <integer name="config_maxNumVisibleRecentTasks_grid">9</integer>

    <!-- The minimum number of visible recent tasks to be presented to the user through the
         SystemUI. Can be -1 if there is no minimum limit. -->
    <integer name="config_minNumVisibleRecentTasks_lowRam">-1</integer>

    <!-- The maximum number of visible recent tasks to be presented to the user through the
         SystemUI. Can be -1 if there is no maximum limit. -->
    <integer name="config_maxNumVisibleRecentTasks_lowRam">9</integer>

    <!-- The minimum number of visible recent tasks to be presented to the user through the
         SystemUI. Can be -1 if there is no minimum limit. -->
    <integer name="config_minNumVisibleRecentTasks">5</integer>

    <!-- The maximum number of visible recent tasks to be presented to the user through the
         SystemUI. Can be -1 if there is no maximum limit. -->
    <integer name="config_maxNumVisibleRecentTasks">-1</integer>

    <!-- The duration in which a recent task is considered in session and should be visible. -->
    <integer name="config_activeTaskDurationHours">6</integer>

    <!-- default window ShowCircularMask property -->
    <bool name="config_windowShowCircularMask">false</bool>

    <!-- default value for whether circular emulators (ro.emulator.circular)
         should show a display overlay on the screen -->
    <bool name="config_windowEnableCircularEmulatorDisplayOverlay">false</bool>

    <!-- Defines the default set of global actions. Actions may still be disabled or hidden based
         on the current state of the device.
         Each item must be one of the following strings:
         "power" = Power off
         "settings" = An action to launch settings
         "airplane" = Airplane mode toggle
         "bugreport" = Take bug report, if available
         "silent" = silent mode
         "users" = list of users
         "restart" = restart device
         "lockdown" = Lock down device until the user authenticates
         "logout" =  Logout the current user
         -->
    <string-array translatable="false" name="config_globalActionsList">
        <item>power</item>
        <item>restart</item>
        <item>lockdown</item>
        <item>logout</item>
        <item>screenshot</item>
        <item>bugreport</item>
        <item>users</item>
    </string-array>

    <!-- Number of milliseconds to hold a wake lock to ensure that drawing is fully
         flushed to the display while dozing.  This value needs to be large enough
         to account for processing and rendering time plus a frame or two of latency
         in the display pipeline plus some slack just to be sure. -->
    <integer name="config_drawLockTimeoutMillis">120</integer>

    <!-- default telephony hardware configuration for this platform.
    -->
    <!-- this string array should be overridden by the device to present a list
         telephony hardware resource.  this is used by the telephony device controller
         (TDC) to offer the basic capabilities of the hardware to the telephony
         framework
    -->
    <!-- an array of "[hardware type],[hardware-uuid],[state],[[hardware-type specific]]"
         with, [[hardware-type specific]] in:
            - "[[ril-model],[rat],[max-active-voice],[max-active-data],[max-active-standby]]"
              for 'modem' hardware
            - "[[associated-modem-uuid]]"
              for 'sim' hardware.
         refer to HardwareConfig in com.android.internal.telephony for specific details/values
         those elements can carry.
    -->
    <string-array translatable="false" name="config_telephonyHardware">
        <!-- modem -->
        <item>0,modem,0,0,0,1,1,1</item>
        <!-- sim -->
        <item>1,sim,0,modem</item>
    </string-array>

    <!-- This string array can be overriden to add an additional DRM support for WebView EME. -->
    <!-- Array of "[keySystemName],[UuidOfMediaDrm]" -->
    <string-array name="config_keySystemUuidMapping" translatable="false">
        <!-- Example:
        <item>"x-com.microsoft.playready,9A04F079-9840-4286-AB92-E65BE0885F95"</item>
        -->
    </string-array>

    <!-- Flag indicating which package name can access the persistent data partition -->
    <string name="config_persistentDataPackageName" translatable="false"></string>

    <!-- Flag indicating apps will skip sending hold request before merge. In this case
        IMS service implementation will do both.i.e.hold followed by merge. -->
    <bool name="skipHoldBeforeMerge">true</bool>

    <!-- Flag indicating whether the IMS service can be turned off. If false then
        the service will not be turned-off completely (the ImsManager.turnOffIms() will
        be disabled) but individual Features can be disabled using ImsConfig.setFeatureValue() -->
    <bool name="imsServiceAllowTurnOff">true</bool>

    <!-- Flag specifying whether VoLTE is available on device -->
    <bool name="config_device_volte_available">false</bool>

    <!-- Flag specifying whether VoLTE should be available for carrier: independent of
         carrier provisioning. If false: hard disabled. If true: then depends on carrier
         provisioning, availability etc -->
    <bool name="config_carrier_volte_available">false</bool>

    <!-- Flag specifying whether VoLTE TTY is supported -->
    <bool name="config_carrier_volte_tty_supported">true</bool>

    <!-- Flag specifying whether VT is available on device -->
    <bool name="config_device_vt_available">false</bool>

    <!-- Flag specifying whether the device will use the "allow_hold_in_ims_call" carrier config
         option.  When false, the device will support holding of IMS calls, regardless of the
         carrier config setting. -->
    <bool name="config_device_respects_hold_carrier_config">true</bool>

    <!-- Flag specifying whether VT should be available for carrier: independent of
         carrier provisioning. If false: hard disabled. If true: then depends on carrier
         provisioning, availability etc -->
    <bool name="config_carrier_vt_available">false</bool>

    <!-- Flag specifying whether WFC over IMS is available on device -->
        <bool name="config_device_wfc_ims_available">false</bool>

    <!-- Flag specifying whether WFC over IMS should be available for carrier: independent of
         carrier provisioning. If false: hard disabled. If true: then depends on carrier
         provisioning, availability etc -->
    <bool name="config_carrier_wfc_ims_available">false</bool>

    <!-- Whether to use voip audio mode for ims call -->
    <bool name="config_use_voip_mode_for_ims">false</bool>

    <!-- ImsService package name to bind to by default. If none is specified in an overlay, an
         empty string is passed in -->
    <string name="config_ims_package"/>

    <!-- Flag specifying whether or not IMS will use the dynamic ImsResolver -->
    <bool name="config_dynamic_bind_ims">false</bool>

    <!-- Cellular data service package name to bind to by default. If none is specified in an overlay, an
         empty string is passed in -->
    <string name="config_wwan_data_service_package" translatable="false">com.android.phone</string>

    <!-- IWLAN data service package name to bind to by default. If none is specified in an overlay, an
         empty string is passed in -->
    <string name="config_wlan_data_service_package" translatable="false"></string>

    <bool name="config_networkSamplingWakesDevice">true</bool>

    <!-- Home (non-roaming) values for CDMA roaming indicator.
         Carriers can override this table by resource overlay. If not,
         the default values come from 3GPP2 C.R1001 table
         8.1-1. Enhanced Roaming Indicator Number Assignments -->
    <string-array translatable="false" name="config_cdma_home_system">
        <item>1</item>
    </string-array>

    <!--From SmsMessage-->
    <!--Support decoding the user data payload as pack GSM 8-bit (a GSM alphabet
        string that's stored in 8-bit unpacked format) characters.-->
    <bool translatable="false" name="config_sms_decode_gsm_8bit_data">false</bool>

    <!-- If EMS is not supported, framework breaks down EMS into single segment SMS
         and adds page info " x/y". This config is used to set which carrier doesn't
         support EMS and whether page info should be added at the beginning or the end.
         We use tag 'prefix' for position beginning and 'suffix' for position end.
         And use gid to distinguish different carriers which using same mcc and mnc.
         Examples: <item>simOperatorNumber;position;gid(optional)</item>>
    -->
    <string-array translatable="false" name="no_ems_support_sim_operators">
        <!-- VZW -->
        <item>20404;suffix;BAE0000000000000</item>
    </string-array>

    <bool name="config_auto_attach_data_on_creation">true</bool>

    <!-- Values for GPS configuration -->
    <string-array translatable="false" name="config_gpsParameters">
        <item>SUPL_HOST=supl.google.com</item>
        <item>SUPL_PORT=7275</item>
        <item>SUPL_VER=0x20000</item>
        <item>SUPL_MODE=1</item>
        <item>SUPL_ES=0</item>
        <item>LPP_PROFILE=0</item>
        <item>USE_EMERGENCY_PDN_FOR_EMERGENCY_SUPL=1</item>
        <item>A_GLONASS_POS_PROTOCOL_SELECT=0</item>
        <item>GPS_LOCK=0</item>
    </string-array>

    <!-- Sprint need a 70 ms delay for 3way call -->
    <integer name="config_cdma_3waycall_flash_delay">0</integer>

    <!-- If there is no preload VM number in the sim card, carriers such as
         Verizon require to load a default vm number from the configurantion.
         Define config_default_vm_number for this purpose. And there are two
         optional formats for this configuration as below:
         (1)<item>voicemail number</item>
         (2)<item>voicemail number;gid</item>
         The logic to pick up the correct voicemail number:
         (1) If the config_default_vm_number array has no gid special item, the last one will be
         picked
         (2) If the config_default_vm_number array has gid special item and  it matches the current
         sim's gid, it will be picked.
         (3) If the config_default_vm_number array has gid special item but it doesn't match the
         current sim's gid, the last one without gid will be picked -->
    <string-array translatable="false" name="config_default_vm_number" />

    <!--SIM does not save, but the voice mail number to be changed. -->
    <bool name="editable_voicemailnumber">false</bool>

    <!-- service number convert map in roaming network. -->
    <!-- [dialstring],[replacement][,optional gid] -->
    <string-array translatable="false" name="dial_string_replace">
    </string-array>

    <!-- Flag indicating whether radio is to be restarted on the error of
         PDP_FAIL_REGULAR_DEACTIVATION/0x24 -->
    <bool name="config_restart_radio_on_pdp_fail_regular_deactivation">false</bool>

    <!-- networks that don't want data deactivate when shutdown the phone
         note this is dependent on the operator of the network we're on,
         not operator on the SIM -->
    <string-array translatable="false" name="networks_not_clear_data">
        <item>71203</item>
        <item>71606</item>
        <item>71610</item>
        <item>732101</item>
    </string-array>

    <!-- Config determines whether to update phone object when voice registration
         state changes. Voice radio tech change will always trigger an update of
         phone object irrespective of this config -->
    <bool name="config_switch_phone_on_voice_reg_state_change">true</bool>

    <bool name="config_sms_force_7bit_encoding">false</bool>

    <!-- Number of physical SIM slots on the device. This includes both eSIM and pSIM slots, and
         is not necessarily the same as the number of phones/logical modems supported by the device.
         For example, a multi-sim device can have 2 phones/logical modems, but 3 physical slots,
         or a single SIM device can have 1 phones/logical modems, but 2 physical slots (one eSIM
         and one pSIM) -->
    <integer name="config_num_physical_slots">1</integer>

    <!--Thresholds for LTE dbm in status bar-->
    <integer-array translatable="false" name="config_lteDbmThresholds">
        <item>-140</item>    <!-- SIGNAL_STRENGTH_NONE_OR_UNKNOWN -->
        <item>-128</item>    <!-- SIGNAL_STRENGTH_POOR -->
        <item>-118</item>    <!-- SIGNAL_STRENGTH_MODERATE -->
        <item>-108</item>    <!-- SIGNAL_STRENGTH_GOOD -->
        <item>-98</item>     <!-- SIGNAL_STRENGTH_GREAT -->
        <item>-44</item>
    </integer-array>

    <!-- Enabled built-in zen mode condition providers -->
    <string-array translatable="false" name="config_system_condition_providers">
        <item>countdown</item>
        <item>schedule</item>
        <item>event</item>
    </string-array>

    <!-- Priority repeat caller threshold, in minutes -->
    <integer name="config_zen_repeat_callers_threshold">15</integer>

    <!-- Flags enabling default window features. See Window.java -->
    <bool name="config_defaultWindowFeatureOptionsPanel">true</bool>
    <bool name="config_defaultWindowFeatureContextMenu">true</bool>

    <!-- If true, the transition for a RemoteViews is read from a resource instead of using the
         default scale-up transition. -->
    <bool name="config_overrideRemoteViewsActivityTransition">false</bool>

    <!-- The maximum bitmap size that can be written to a MediaMetadata object. This value
         is the max width/height allowed in dips.-->
    <dimen name="config_mediaMetadataBitmapMaxSize">320dp</dimen>

    <string translatable="false" name="prohibit_manual_network_selection_in_gobal_mode">false</string>

    <!-- An array of CDMA roaming indicators which means international roaming -->
    <integer-array translatable="false" name="config_cdma_international_roaming_indicators" />

    <!-- flag to indicate if EF LI/EF PL should be used for system language -->
    <bool name="config_use_sim_language_file">false</bool>

    <!-- Use ERI text for network name on CDMA LTE -->
    <bool name="config_LTE_eri_for_network_name">true</bool>

    <!-- Whether to start in touch mode -->
    <bool name="config_defaultInTouchMode">true</bool>

    <!-- Time adjustment, in milliseconds, applied to the default double tap threshold
         used for gesture detection by the screen magnifier. -->
    <integer name="config_screen_magnification_multi_tap_adjustment">-50</integer>

    <!-- Scale factor threshold used by the screen magnifier to determine when to switch from
         panning to scaling the magnification viewport. -->
    <item name="config_screen_magnification_scaling_threshold" format="float" type="dimen">0.3</item>

    <!-- If true, the display will be shifted around in ambient mode. -->
    <bool name="config_enableBurnInProtection">false</bool>

    <!-- Specifies the maximum burn-in offset displacement from the center. If -1, no maximum value
         will be used. -->
    <integer name="config_burnInProtectionMaxRadius">-1</integer>

    <!-- Specifies the minimum burn-in offset horizontally. -->
    <integer name="config_burnInProtectionMinHorizontalOffset">0</integer>

    <!-- Specifies the maximum burn-in offset horizontally. -->
    <integer name="config_burnInProtectionMaxHorizontalOffset">0</integer>

    <!-- Specifies the minimum burn-in offset vertically. -->
    <integer name="config_burnInProtectionMinVerticalOffset">0</integer>

    <!-- Specifies the maximum burn-in offset vertically. -->
    <integer name="config_burnInProtectionMaxVerticalOffset">0</integer>

    <!-- Keyguard component -->
    <string name="config_keyguardComponent" translatable="false">com.android.systemui/com.android.systemui.keyguard.KeyguardService</string>

    <!-- For performance and storage reasons, limit the number of fingerprints per user -->
    <integer name="config_fingerprintMaxTemplatesPerUser">5</integer>

    <!-- This config is used to force VoiceInteractionService to start on certain low ram devices.
         It declares the package name of VoiceInteractionService that should be started. -->
    <string translatable="false" name="config_forceVoiceInteractionServicePackage"></string>

    <!-- This config is ued to determine whether animations are allowed in low power mode. -->
    <bool name="config_allowAnimationsInLowPowerMode">false</bool>

    <!-- Whether device supports double tap to wake -->
    <bool name="config_supportDoubleTapWake">false</bool>

    <!-- The RadioAccessFamilies supported by the device.
         Empty is viewed as "all".  Only used on devices which
         don't support RIL_REQUEST_GET_RADIO_CAPABILITY
         format is UMTS|LTE|... -->
    <string translatable="false" name="config_radio_access_family"></string>

    <!-- Whether the main built-in display is round. This will affect
         Configuration.screenLayout's SCREENLAYOUT_ROUND_MASK flags for Configurations on the
         main built-in display. Change this in device-specific overlays.
         Defaults to the older, deprecated config_windowIsRound already used in
         some existing device-specific resource overlays. -->
    <bool name="config_mainBuiltInDisplayIsRound">@bool/config_windowIsRound</bool>

    <!-- The bounding path of the cutout region of the main built-in display.
         Must either be empty if there is no cutout region, or a string that is parsable by
         {@link android.util.PathParser}.

         The path is assumed to be specified in display coordinates with pixel units and in
         the display's native orientation, with the origin of the coordinate system at the
         center top of the display.

         To facilitate writing device-independent emulation overlays, the marker `@dp` can be
         appended after the path string to interpret coordinates in dp instead of px units.
         Note that a physical cutout should be configured in pixels for the best results.

         Example for a 10px x 10px square top-center cutout:
                <string ...>M -5,0 L -5,10 L 5,10 L 5,0 Z</string>
         Example for a 10dp x 10dp square top-center cutout:
                <string ...>M -5,0 L -5,10 L 5,10 L 5,0 Z @dp</string>

         @see https://www.w3.org/TR/SVG/paths.html#PathData
         -->
    <string translatable="false" name="config_mainBuiltInDisplayCutout"></string>

    <!-- Whether the display cutout region of the main built-in display should be forced to
         black in software (to avoid aliasing or emulate a cutout that is not physically existent).
         -->
    <bool name="config_fillMainBuiltInDisplayCutout">false</bool>

    <!-- Ultrasound support for Mic/speaker path -->
    <!-- Whether the default microphone audio source supports near-ultrasound frequencies
         (range of 18 - 21 kHz). -->
    <bool name="config_supportMicNearUltrasound">true</bool>
    <!-- Whether the default speaker audio output path supports near-ultrasound frequencies
         (range of 18 - 21 kHz). -->
    <bool name="config_supportSpeakerNearUltrasound">true</bool>

    <!-- Whether the Unprocessed audio source supports the required frequency range and level -->
    <bool name="config_supportAudioSourceUnprocessed">false</bool>

    <!-- Flag indicating device support for EAP SIM, AKA, AKA' -->
    <bool name="config_eap_sim_based_auth_supported">true</bool>

    <!-- How long history of previous vibrations should be kept for the dumpsys. -->
    <integer name="config_previousVibrationsDumpLimit">50</integer>

    <!-- The default vibration strength, must be between 1 and 255 inclusive. -->
    <integer name="config_defaultVibrationAmplitude">255</integer>

    <!-- If the device should still vibrate even in low power mode, for certain priority vibrations
     (e.g. accessibility, alarms). This is mainly for Wear devices that don't have speakers. -->
    <bool name="config_allowPriorityVibrationsInLowPowerMode">false</bool>

    <!-- Number of retries Cell Data should attempt for a given error code before
         restarting the modem.
         Error codes not listed will not lead to modem restarts.
         Array of "code#,retry#"  -->
    <string-array name="config_cell_retries_per_error_code">
    </string-array>

    <!-- Set initial MaxRetry value for operators -->
    <integer name="config_mdc_initial_max_retry">1</integer>

    <!-- The OEM specified sensor type for the gesture to launch the camera app. -->
    <integer name="config_cameraLaunchGestureSensorType">-1</integer>
    <!-- The OEM specified sensor string type for the gesture to launch camera app, this value
         must match the value of config_cameraLaunchGestureSensorType in OEM's HAL -->
    <string translatable="false" name="config_cameraLaunchGestureSensorStringType"></string>

    <!-- Allow the gesture to double tap the power button twice to start the camera while the device
         is non-interactive. -->
    <bool name="config_cameraDoubleTapPowerGestureEnabled">true</bool>

    <!-- Name of the component to handle network policy notifications. If present,
         disables NetworkPolicyManagerService's presentation of data-usage notifications. -->
    <string translatable="false" name="config_networkPolicyNotificationComponent"></string>

    <!-- The BT name of the keyboard packaged with the device. If this is defined, SystemUI will
         automatically try to pair with it when the device exits tablet mode. -->
    <string translatable="false" name="config_packagedKeyboardName"></string>

    <!-- The device supports freeform window management. Windows have title bars and can be moved
         and resized. If you set this to true, you also need to add
         PackageManager.FEATURE_FREEFORM_WINDOW_MANAGEMENT feature to your device specification.
         The duplication is necessary, because this information is used before the features are
         available to the system.-->
    <bool name="config_freeformWindowManagement">false</bool>

    <!-- If set, this will force all windows to draw the status bar background, including the apps
         that have not requested doing so (via the WindowManager.FLAG_DRAWS_SYSTEM_BAR_BACKGROUNDS
         flag). -->
    <bool name="config_forceWindowDrawsStatusBarBackground">true</bool>

    <!-- Controls the opacity of the navigation bar depending on the visibility of the
         various workspace stacks.
         0 - Nav bar is always opaque when either the freeform stack or docked stack is visible.
         1 - Nav bar is always translucent when the freeform stack is visible, otherwise always
         opaque.
         -->
    <integer name="config_navBarOpacityMode">0</integer>

    <!-- Default insets [LEFT/RIGHTxTOP/BOTTOM] from the screen edge for picture-in-picture windows.
         These values are in DPs and will be converted to pixel sizes internally. -->
    <string translatable="false" name="config_defaultPictureInPictureScreenEdgeInsets">16x16</string>

    <!-- The percentage of the screen width to use for the default width or height of
         picture-in-picture windows. Regardless of the percent set here, calculated size will never
         be smaller than @dimen/default_minimal_size_pip_resizable_task. -->
    <item name="config_pictureInPictureDefaultSizePercent" format="float" type="dimen">0.23</item>

    <!-- The default aspect ratio for picture-in-picture windows. -->
    <item name="config_pictureInPictureDefaultAspectRatio" format="float" type="dimen">1.777778</item>

    <!-- This is the limit for the max and min aspect ratio (1 / this value) at which the min size
         will be used instead of an adaptive size based loosely on area. -->
    <item name="config_pictureInPictureAspectRatioLimitForMinSize" format="float" type="dimen">1.777778</item>

    <!-- The default gravity for the picture-in-picture window.
         Currently, this maps to Gravity.TOP | Gravity.RIGHT -->
    <integer name="config_defaultPictureInPictureGravity">0x35</integer>

    <!-- The minimum aspect ratio (width/height) that is supported for picture-in-picture.  Any
         ratio smaller than this is considered too tall and thin to be usable. Currently, this
         is the inverse of the max landscape aspect ratio (1:2.39), but this is an extremely
         skinny aspect ratio that is not expected to be widely used. -->
    <item name="config_pictureInPictureMinAspectRatio" format="float" type="dimen">0.41841004184</item>

    <!-- The minimum aspect ratio (width/height) that is supported for picture-in-picture. Any
         ratio larger than this is considered to wide and short to be usable. Currently 2.39:1. -->
    <item name="config_pictureInPictureMaxAspectRatio" format="float" type="dimen">2.39</item>

    <!-- The snap mode to use for picture-in-picture. These values correspond to constants defined
         in PipSnapAlgorithm and should not be changed independently.
             0 - Snap to the four corners
             1 - Snap to the four corners and the mid-points on the long edge in each orientation
             2 - Snap anywhere along the edge of the screen
             3 - Snap anywhere along the edge of the screen and magnet to corners
             4 - Snap to the long edges in each orientation and magnet to corners
    -->
    <integer name="config_pictureInPictureSnapMode">4</integer>

    <!-- Controls the snap mode for the docked stack divider
             0 - 3 snap targets: left/top has 16:9 ratio, 1:1, and right/bottom has 16:9 ratio
             1 - 3 snap targets: fixed ratio, 1:1, (1 - fixed ratio)
             2 - 1 snap target: 1:1
    -->
    <integer name="config_dockedStackDividerSnapMode">0</integer>

    <!-- List of comma separated package names for which we the system will not show crash, ANR,
         etc. dialogs. -->
    <string translatable="false" name="config_appsNotReportingCrashes"></string>

    <!-- Inactivity threshold (in milliseconds) used in JobScheduler. JobScheduler will consider
         the device to be "idle" after being inactive for this long. -->
    <integer name="config_jobSchedulerInactivityIdleThreshold">4260000</integer>
    <!-- The alarm window (in milliseconds) that JobScheduler uses to enter the idle state -->
    <integer name="config_jobSchedulerIdleWindowSlop">300000</integer>

    <!-- If true, all guest users created on the device will be ephemeral. -->
    <bool name="config_guestUserEphemeral">false</bool>

    <!-- Enforce strong auth on boot. Setting this to false represents a security risk and should
         not be ordinarily done. The only case in which this might be permissible is in a car head
         unit where there are hardware mechanisms to protect the device (physical keys) and not
         much in the way of user data.
    -->
    <bool name="config_strongAuthRequiredOnBoot">true</bool>

    <!-- Wallpaper cropper package. Used as the default cropper if the active launcher doesn't
         handle wallpaper cropping.
    -->
    <string name="config_wallpaperCropperPackage" translatable="false">com.android.wallpapercropper</string>

    <!-- True if the device supports at least one form of multi-window.
         E.g. freeform, split-screen, picture-in-picture. -->
    <bool name="config_supportsMultiWindow">true</bool>

    <!-- True if the device supports split screen as a form of multi-window. -->
    <bool name="config_supportsSplitScreenMultiWindow">true</bool>

    <!-- True if the device supports running activities on secondary displays. -->
    <bool name="config_supportsMultiDisplay">true</bool>

    <!-- True if the device has no home screen. That is a launcher activity
         where the user can launch other applications from.  -->
    <bool name="config_noHomeScreen">false</bool>

    <!-- True if the device requires AppWidgetService even if it does not have
         the PackageManager.FEATURE_APP_WIDGETS feature -->
    <bool name="config_enableAppWidgetService">false</bool>

    <!-- True if the device supports Sustained Performance Mode-->
    <bool name="config_sustainedPerformanceModeSupported">false</bool>

    <!-- File used to enable the double touch gesture.
         TODO: move to input HAL once ready. -->
    <string name="config_doubleTouchGestureEnableFile"></string>

    <!-- Controls how we deal with externally connected physical keyboards.
         0 - When using this device, it is not clear for users to recognize when the physical
             keyboard is (should be) connected and when it is (should be) disconnected.  Most of
             phones and tablets with Bluetooth keyboard would fall into this category because the
             connected Bluetooth keyboard may or may not be nearby the host device.
         1 - When using this device, it is clear for users to recognize when the physical
             keyboard is (should be) connected and when it is (should be) disconnected.
             Devices with wired USB keyboard is one clear example.  Some 2-in-1 convertible
             tablets with dedicated keyboards may have the same affordance to wired USB keyboard.
    -->
    <integer name="config_externalHardKeyboardBehavior">0</integer>

    <!-- Package of the unbundled tv remote service which can connect to tv
         remote provider -->
    <string name="config_tvRemoteServicePackage" translatable="false"></string>

    <!-- True if the device supports persisting security logs across reboots.
         This requires the device's kernel to have pstore and pmsg enabled,
         and DRAM to be powered and refreshed through all stages of reboot. -->
    <bool name="config_supportPreRebootSecurityLogs">false</bool>

    <!-- Default files to pin via Pinner Service -->
    <string-array translatable="false" name="config_defaultPinnerServiceFiles">
    </string-array>

    <!-- True if camera app should be pinned via Pinner Service -->
    <bool name="config_pinnerCameraApp">false</bool>

    <!-- Number of days preloaded file cache should be preserved on a device before it can be
         deleted -->
    <integer name="config_keepPreloadsMinDays">7</integer>

    <!-- Flag indicating whether round icons should be parsed from the application manifest. -->
    <bool name="config_useRoundIcon">false</bool>

    <!-- Flag indicating whether the assist disclosure can be disabled using
         ASSIST_DISCLOSURE_ENABLED. -->
    <bool name="config_allowDisablingAssistDisclosure">false</bool>

    <!-- True if the device supports system navigation keys. -->
    <bool name="config_supportSystemNavigationKeys">false</bool>

    <!-- emergency call number for the emergency affordance -->
    <string name="config_emergency_call_number" translatable="false">112</string>

    <!-- Do not translate. Mcc codes whose existence trigger the presence of emergency
         affordances-->
    <integer-array name="config_emergency_mcc_codes" translatable="false">
        <item>404</item>
        <item>405</item>
    </integer-array>

    <!-- Package name for the device provisioning package. -->
    <string name="config_deviceProvisioningPackage"></string>

    <!-- Colon separated list of package names that should be granted DND access -->
    <string name="config_defaultDndAccessPackages" translatable="false">com.android.camera2</string>

    <!-- User restrictions set when the first user is created.
         Note: Also update appropriate overlay files. -->
    <string-array translatable="false" name="config_defaultFirstUserRestrictions">
    </string-array>

    <!-- Specifies whether the permissions needed by a legacy app should be
         reviewed before any of its components can run. A legacy app is one
         with targetSdkVersion < 23, i.e apps using the old permission model.
         If review is not required, permissions are reviewed before the app
         is installed. -->
    <bool name="config_permissionReviewRequired">false</bool>

    <!-- Default value for android:focusableInTouchMode for some framework scrolling containers.
         ListView/GridView are notably absent since this is their default anyway.
         Set to true for watch devices. -->
    <bool name="config_focusScrollContainersInTouchMode">false</bool>

    <string name="config_networkOverLimitComponent" translatable="false">com.android.systemui/com.android.systemui.net.NetworkOverLimitActivity</string>
    <string name="config_dataUsageSummaryComponent" translatable="false">com.android.settings/com.android.settings.Settings$DataUsageSummaryActivity</string>

    <!-- Flag specifying whether user-switch operations have custom UI. When false, user-switch
         UI is handled by ActivityManagerService -->
    <bool name="config_customUserSwitchUi">false</bool>

    <!-- A array of regex to treat a SMS as VVM SMS if the message body matches.
         Each item represents an entry, which consists of two parts:
         a comma (,) separated list of MCCMNC the regex applies to, followed by a semicolon (;), and
         then the regex itself. -->
    <string-array translatable="false" name="config_vvmSmsFilterRegexes">
        <!-- Verizon requires any SMS that starts with //VZWVVM to be treated as a VVM SMS-->
        <item>310004,310010,310012,310013,310590,310890,310910,311110,311270,311271,311272,311273,311274,311275,311276,311277,311278,311279,311280,311281,311282,311283,311284,311285,311286,311287,311288,311289,311390,311480,311481,311482,311483,311484,311485,311486,311487,311488,311489;^//VZWVVM.*</item>
    </string-array>

    <!-- This config is holding calling number conversion map - expected to convert to emergency
         number. Formats for this config as below:
         <item>[dialstring1],[dialstring2],[dialstring3]:[replacement]</item>

         E.g. for Taiwan Type Approval, 110 and 119 should be converted to 112.
         <item>110,119:112</item>
    -->
    <string-array translatable="false" name="config_convert_to_emergency_number_map" />

    <!-- An array of packages for which notifications cannot be blocked. -->
    <string-array translatable="false" name="config_nonBlockableNotificationPackages" />

    <!-- The default value for transition animation scale found in developer settings.
         1.0 corresponds to 1x animator scale, 0 means that there will be no transition
         animations. Note that this is only a default and will be overridden by a
         user-set value if toggled by settings so the "Transition animation scale" setting
         should also be hidden if intended to be permanent. -->
    <item name="config_appTransitionAnimationDurationScaleDefault" format="float" type="dimen">1.0</item>

    <!-- Flag indicates that whether non-system apps can be installed on internal storage. -->
    <bool name="config_allow3rdPartyAppOnInternal">true</bool>

    <!-- Package name of the default cell broadcast receiver -->
    <string name="config_defaultCellBroadcastReceiverPkg" translatable="false">com.android.cellbroadcastreceiver</string>

    <!-- Specifies the path that is used by AdaptiveIconDrawable class to crop launcher icons. -->
    <string name="config_icon_mask" translatable="false">"M50,0L92,0C96.42,0 100,4.58 100 8L100,92C100, 96.42 96.42 100 92 100L8 100C4.58, 100 0 96.42 0 92L0 8 C 0 4.42 4.42 0 8 0L50 0Z"</string>

    <!-- The component name, flattened to a string, for the default accessibility service to be
         enabled by the accessibility shortcut. This service must be trusted, as it can be activated
         without explicit consent of the user. If no accessibility service with the specified name
         exists on the device, the accessibility shortcut will be disabled by default. -->
    <string name="config_defaultAccessibilityService" translatable="false"></string>

    <!-- Flag indicates that whether escrow token API is enabled for TrustAgent -->
    <!-- Warning: This API can be dangerous when not implemented properly. In particular,
         escrow token must NOT be retrievable from device storage. In other words, either
         escrow token is not stored on device or its ciphertext is stored on device while
         the decryption key is not. Before enabling this feature, please ensure you've read
         and followed the pertinent sections of the escrow tokens section of the CDD <link>-->
    <!-- TODO(b/35230407) complete the link field -->
    <bool name="config_allowEscrowTokenForTrustAgent">false</bool>

    <!-- A flattened ComponentName which corresponds to the only trust agent that should be enabled
         by default. If the default value is used, or set to an empty string, the restriction will
         not be applied. -->
    <string name="config_defaultTrustAgent" translatable="false"></string>

    <!-- Colon separated list of package names that should be granted Notification Listener access -->
    <string name="config_defaultListenerAccessPackages" translatable="false"></string>

    <!-- Maximum size, specified in pixels, to restrain the display space width to. Height and
         density will be scaled accordingly to maintain aspect ratio. A value of 0 indicates no
         constraint will be enforced. -->
    <integer name="config_maxUiWidth">0</integer>

    <!-- Whether the device supports quick settings and its associated APIs -->
    <bool name="config_quickSettingsSupported">true</bool>

    <!-- The component name, flattened to a string, for the default autofill service
         to  enabled for an user. This service must be trusted, as it can be activated
         without explicit consent of the user. If no autofill service with the
          specified name exists on the device, autofill will be disabled by default.
    -->
    <string name="config_defaultAutofillService" translatable="false"></string>

    <!-- The component name, flattened to a string, for the default system textclassifier service.
         This service must be trusted, as it can be activated without explicit consent of the user.
         (e.g. com.android.textclassifier/.TextClassifierServiceImpl).
         If no textclassifier service with the specified name exists on the device (or if this is
         set to empty string), a default textclassifier will be loaded in the calling app's process.
         See android.view.textclassifier.TextClassificationManager.
    -->
    <string name="config_defaultTextClassifierService" translatable="false"></string>

    <!-- Whether the device uses the default focus highlight when focus state isn't specified. -->
    <bool name="config_useDefaultFocusHighlight">true</bool>

    <!-- Flag indicating that the entire notification header can be clicked to expand the
         notification. If false, then the expand icon has to be clicked in order for the expand
         to occur. The expand button will have increased touch boundaries to accomodate this. -->
    <bool name="config_notificationHeaderClickableForExpand">false</bool>

    <!-- Configuration for automotive -->
    <bool name="enable_pbap_pce_profile">false</bool>

    <!-- Default data warning level in mb -->
    <integer name="default_data_warning_level_mb">2048</integer>

    <!-- When true, indicates that the vendor's IMS implementation requires a workaround when
     sending a request to enable or disable the camera while the video session is also
     paused. -->
    <bool name="config_useVideoPauseWorkaround">false</bool>

    <!-- Whether to send a custom package name with the PSD.-->
    <bool name="config_sendPackageName">false</bool>

    <!-- Name for the set of keys associating package names -->
    <string name="config_helpPackageNameKey" translatable="false"></string>

    <!-- Name for the set of values of package names -->
    <string name="config_helpPackageNameValue" translatable="false"></string>

    <!-- Intent key for the package name keys -->
    <string name="config_helpIntentExtraKey" translatable="false"></string>

    <!-- Intent key for package name values -->
    <string name="config_helpIntentNameKey" translatable="false"></string>

    <!-- Intent key for the package name keys -->
    <string name="config_feedbackIntentExtraKey" translatable="false"></string>

    <!-- Intent key for package name values -->
    <string name="config_feedbackIntentNameKey" translatable="false"></string>

    <!-- The apps that need to be hidden when they are disabled -->
    <string-array name="config_hideWhenDisabled_packageNames"></string-array>

    <!-- Additional non-platform defined global settings exposed to Instant Apps -->
    <string-array name="config_allowedGlobalInstantAppSettings"></string-array>

    <!-- Additional non-platform defined system settings exposed to Instant Apps -->
    <string-array name="config_allowedSystemInstantAppSettings"></string-array>

    <!-- Additional non-platform defined secure settings exposed to Instant Apps -->
    <string-array name="config_allowedSecureInstantAppSettings"></string-array>

    <!-- Handle volume keys directly in Window Manager without passing them to the foreground app -->
    <bool name="config_handleVolumeKeysInWindowManager">false</bool>

    <!-- Volume level of in-call notification tone playback [0..1] -->
    <item name="config_inCallNotificationVolume" format="float" type="dimen">.10</item>

    <!-- URI for in call notification sound -->
    <string translatable="false" name="config_inCallNotificationSound">/system/media/audio/ui/InCallNotification.ogg</string>

    <!-- The OEM specified sensor type for the lift trigger to launch the camera app. -->
    <integer name="config_cameraLiftTriggerSensorType">-1</integer>
    <!-- The OEM specified sensor string type for the gesture to launch camera app, this value
        must match the value of config_cameraLiftTriggerSensorType in OEM's HAL -->
    <string translatable="false" name="config_cameraLiftTriggerSensorStringType"></string>

    <!-- Default number of days to retain for the automatic storage manager. -->
    <integer translatable="false" name="config_storageManagerDaystoRetainDefault">90</integer>

    <!-- Name of a font family to use for headlines. If empty, falls back to platform default -->
    <string name="config_headlineFontFamily" translatable="false"></string>
    <!-- Name of a font family to use for headlines. Defaults to sans-serif-light -->
    <string name="config_headlineFontFamilyLight" translatable="false">sans-serif-light</string>
    <!-- Allows setting custom fontFeatureSettings on specific text. -->
    <string name="config_headlineFontFeatureSettings" translatable="false"></string>

    <!-- An array of packages that need to be treated as type system in battery settings -->
    <string-array translatable="false" name="config_batteryPackageTypeSystem">
        <item>com.android.providers.calendar</item>
        <item>com.android.providers.media</item>
        <item>com.android.systemui</item>
    </string-array>

    <!-- An array of packages that need to be treated as type service in battery settings -->
    <string-array translatable="false" name="config_batteryPackageTypeService"/>

    <!-- Flag indicating whether or not to enable night mode detection. -->
    <bool name="config_enableNightMode">false</bool>

    <!-- Flag indicating that the actions buttons for a notification should be tinted with by the
         color supplied by the Notification.Builder if present. -->
    <bool name="config_tintNotificationActionButtons">true</bool>

    <!-- Show area update info settings in CellBroadcastReceiver and information in SIM status in Settings app -->
    <bool name="config_showAreaUpdateInfoSettings">false</bool>

    <!-- Enable the RingtonePickerActivity in 'com.android.providers.media'. -->
    <bool name="config_defaultRingtonePickerEnabled">true</bool>

    <!-- Allow SystemUI to show the shutdown dialog -->
    <bool name="config_showSysuiShutdown">true</bool>

    <!-- The stable device width and height in pixels. If these aren't set to a positive number
         then the device will use the width and height of the default display the first time it's
         booted.  -->
    <integer name="config_stableDeviceDisplayWidth">-1</integer>
    <integer name="config_stableDeviceDisplayHeight">-1</integer>

    <!-- Decide whether to display 'No service' on status bar instead of 'Emergency calls only'
         when SIM is unready. -->
    <bool name="config_display_no_service_when_sim_unready">false</bool>

    <!-- Class names of device specific services inheriting com.android.server.SystemService. The
         classes are instantiated in the order of the array. -->
    <string-array translatable="false" name="config_deviceSpecificSystemServices"></string-array>

    <!-- Class name of the device specific implementation to replace the DevicePolicyManagerService
         or empty if the default should be used. -->
    <string translatable="false" name="config_deviceSpecificDevicePolicyManagerService"></string>

    <!-- Class name of the device specific implementation to replace the AudioService
         or empty if the default should be used. -->
    <string translatable="false" name="config_deviceSpecificAudioService"></string>

    <!-- Component name of media projection permission dialog -->
    <string name="config_mediaProjectionPermissionDialogComponent" translatable="false">com.android.systemui/com.android.systemui.media.MediaProjectionPermissionActivity</string>

    <!-- Corner radius of system dialogs -->
    <dimen name="config_dialogCornerRadius">2dp</dimen>
    <!-- Corner radius of system buttons -->
    <dimen name="config_buttonCornerRadius">@dimen/control_corner_material</dimen>
    <!-- Controls whether system buttons use all caps for text -->
    <bool name="config_buttonTextAllCaps">true</bool>
    <!-- Name of the font family used for system surfaces where the font should use medium weight -->
    <string name="config_headlineFontFamilyMedium">@string/font_family_button_material</string>

    <string translatable="false" name="config_batterySaverDeviceSpecificConfig"></string>

    <!-- Package name that should be granted Notification Assistant access -->
    <string name="config_defaultAssistantAccessPackage" translatable="false">android.ext.services</string>

    <bool name="config_supportBluetoothPersistedState">true</bool>

    <bool name="config_keepRestrictedProfilesInBackground">true</bool>

    <!-- Cellular network service package name to bind to by default. -->
    <string name="config_wwan_network_service_package" translatable="false">com.android.phone</string>

    <!-- IWLAN network service package name to bind to by default. If none is specified in an overlay, an
         empty string is passed in -->
    <string name="config_wlan_network_service_package" translatable="false"></string>

<<<<<<< HEAD
    <!-- whether to show dual bar -->
    <bool name="config_dual_bar">false</bool>
=======
    <!-- Wear devices: Controls the radios affected by Activity Mode. -->
    <string-array name="config_wearActivityModeRadios">
        <item>"wifi"</item>
    </string-array>

>>>>>>> ed5d4d06
</resources><|MERGE_RESOLUTION|>--- conflicted
+++ resolved
@@ -3316,14 +3316,11 @@
          empty string is passed in -->
     <string name="config_wlan_network_service_package" translatable="false"></string>
 
-<<<<<<< HEAD
     <!-- whether to show dual bar -->
     <bool name="config_dual_bar">false</bool>
-=======
     <!-- Wear devices: Controls the radios affected by Activity Mode. -->
     <string-array name="config_wearActivityModeRadios">
         <item>"wifi"</item>
     </string-array>
 
->>>>>>> ed5d4d06
 </resources>