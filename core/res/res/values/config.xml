--- conflicted
+++ resolved
@@ -4199,7 +4199,26 @@
         <!-- Add packages here -->
     </string-array>
 
-<<<<<<< HEAD
+    <!-- When true, enables the whitelisted app to handle bug reports from power menu short press. -->
+    <bool name="config_bugReportHandlerEnabled">false</bool>
+
+    <!-- The package name for the default bug report handler app from power menu short press. This app must be whitelisted. -->
+    <string name="config_defaultBugReportHandlerApp" translatable="false"></string>
+
+    <!-- The default value used for RawContacts.ACCOUNT_NAME when contacts are inserted without this
+         column set. These contacts are stored locally on the device and will not be removed even
+         if an android.account.Account with this name and type exists. A null string will be used
+         if the value is left empty. When this is non-empty then config_rawContactsLocalAccountType
+         should also be non-empty.  -->
+    <string name="config_rawContactsLocalAccountName" translatable="false"></string>
+
+    <!-- The default value used for RawContacts.ACCOUNT_TYPE when contacts are inserted without this
+         column set. These contacts are stored locally on the device and will not be removed even
+         if an android.account.Account with this name and type exists. A null string will be used
+         if the value is left empty.  When this is non-empty then config_rawContactsLocalAccountName
+         should also be non-empty.-->
+    <string name="config_rawContactsLocalAccountType" translatable="false"></string>
+
     <!-- pdp data retry for cause 29, 33 and 55-->
     <bool name="config_pdp_retry_for_29_33_55_enabled">false</bool>
     <!--pdp data reject retry delay can be configured here -->
@@ -4211,25 +4230,4 @@
     <string name="user_authentication_failed"></string>
     <string name="service_not_subscribed"></string>
     <string name="multi_conn_to_same_pdn_not_allowed"></string>
-=======
-    <!-- When true, enables the whitelisted app to handle bug reports from power menu short press. -->
-    <bool name="config_bugReportHandlerEnabled">false</bool>
-
-    <!-- The package name for the default bug report handler app from power menu short press. This app must be whitelisted. -->
-    <string name="config_defaultBugReportHandlerApp" translatable="false"></string>
-
-    <!-- The default value used for RawContacts.ACCOUNT_NAME when contacts are inserted without this
-         column set. These contacts are stored locally on the device and will not be removed even
-         if an android.account.Account with this name and type exists. A null string will be used
-         if the value is left empty. When this is non-empty then config_rawContactsLocalAccountType
-         should also be non-empty.  -->
-    <string name="config_rawContactsLocalAccountName" translatable="false"></string>
-
-    <!-- The default value used for RawContacts.ACCOUNT_TYPE when contacts are inserted without this
-         column set. These contacts are stored locally on the device and will not be removed even
-         if an android.account.Account with this name and type exists. A null string will be used
-         if the value is left empty.  When this is non-empty then config_rawContactsLocalAccountName
-         should also be non-empty.-->
-    <string name="config_rawContactsLocalAccountType" translatable="false"></string>
->>>>>>> e2e62e70
 </resources>