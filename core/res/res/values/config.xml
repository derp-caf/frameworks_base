--- conflicted
+++ resolved
@@ -4340,7 +4340,32 @@
     <!-- Whether or not to use assistant stream volume separately from music volume -->
     <bool name="config_useAssistantVolume">false</bool>
 
-<<<<<<< HEAD
+    <!-- Whether to use a custom Bugreport handling. When true, ACTION_CUSTOM_BUGREPORT_REQUESTED
+         intent is broadcasted on bugreporting chord (instead of the default full bugreport
+         generation). -->
+    <bool name="config_customBugreport">false</bool>
+
+    <!-- Class name of the custom country detector to be used. -->
+    <string name="config_customCountryDetector" translatable="false">com.android.server.location.ComprehensiveCountryDetector</string>
+
+    <!-- Package name of the required service extension package. -->
+    <string name="config_servicesExtensionPackage" translatable="false">android.ext.services</string>
+
+    <!-- Retention policy: number of records to kept for the historical exit info per package. -->
+    <integer name="config_app_exit_info_history_list_size">16</integer>
+
+    <!-- Packages that can't be killed even if it's requested to be killed on imperceptible -->
+    <string-array name="config_defaultImperceptibleKillingExemptionPkgs" translatable="false" />
+
+    <!-- Proc States that can't be killed even if it's requested to be killed on imperceptible -->
+    <integer-array name="config_defaultImperceptibleKillingExemptionProcStates">
+      <item>0</item> <!-- PROCESS_STATE_PERSISTENT -->
+      <item>1</item> <!-- PROCESS_STATE_PERSISTENT_UI -->
+      <item>2</item> <!-- PROCESS_STATE_TOP -->
+      <item>4</item> <!-- PROCESS_STATE_FOREGROUND_SERVICE -->
+      <item>12</item> <!-- PROCESS_STATE_TOP_SLEEPING -->
+    </integer-array>
+
     <!-- pdp data retry for cause 29, 33 and 55-->
     <bool name="config_pdp_retry_for_29_33_55_enabled">false</bool>
     <!--pdp data reject retry delay can be configured here -->
@@ -4352,31 +4377,4 @@
     <string name="user_authentication_failed"></string>
     <string name="service_not_subscribed"></string>
     <string name="multi_conn_to_same_pdn_not_allowed"></string>
-=======
-    <!-- Whether to use a custom Bugreport handling. When true, ACTION_CUSTOM_BUGREPORT_REQUESTED
-         intent is broadcasted on bugreporting chord (instead of the default full bugreport
-         generation). -->
-    <bool name="config_customBugreport">false</bool>
-
-    <!-- Class name of the custom country detector to be used. -->
-    <string name="config_customCountryDetector" translatable="false">com.android.server.location.ComprehensiveCountryDetector</string>
-
-    <!-- Package name of the required service extension package. -->
-    <string name="config_servicesExtensionPackage" translatable="false">android.ext.services</string>
-
-    <!-- Retention policy: number of records to kept for the historical exit info per package. -->
-    <integer name="config_app_exit_info_history_list_size">16</integer>
-
-    <!-- Packages that can't be killed even if it's requested to be killed on imperceptible -->
-    <string-array name="config_defaultImperceptibleKillingExemptionPkgs" translatable="false" />
-
-    <!-- Proc States that can't be killed even if it's requested to be killed on imperceptible -->
-    <integer-array name="config_defaultImperceptibleKillingExemptionProcStates">
-      <item>0</item> <!-- PROCESS_STATE_PERSISTENT -->
-      <item>1</item> <!-- PROCESS_STATE_PERSISTENT_UI -->
-      <item>2</item> <!-- PROCESS_STATE_TOP -->
-      <item>4</item> <!-- PROCESS_STATE_FOREGROUND_SERVICE -->
-      <item>12</item> <!-- PROCESS_STATE_TOP_SLEEPING -->
-    </integer-array>
->>>>>>> db0ac397
 </resources>