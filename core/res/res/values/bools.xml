--- conflicted
+++ resolved
@@ -29,11 +29,7 @@
          <p>The main purpose is for OEMs to customize the rendering of the
          lockscreen, setting this to true should come with customized drawables. -->
     <bool name="use_lock_pattern_drawable">false</bool>
-<<<<<<< HEAD
-    <bool name="sharesheet_show_content_preview">false</bool>
+    <bool name="resolver_landscape_phone">true</bool>
     <bool name="config_wifi_dual_sap_mode_enabled">false</bool>
     <bool name="config_wifi_wap3_sap_mode_enabled">false</bool>
-=======
-    <bool name="resolver_landscape_phone">true</bool>
->>>>>>> e781cc43
 </resources>