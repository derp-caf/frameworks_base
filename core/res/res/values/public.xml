--- conflicted
+++ resolved
@@ -2927,10 +2927,7 @@
     <public type="attr" name="enforceStatusBarContrast" id="0x01010604" />
     <public type="attr" name="enforceNavigationBarContrast" id="0x01010605" />
     <public type="attr" name="identifier" id="0x01010606" />
-<<<<<<< HEAD
-=======
     <public type="attr" name="forceQueryable" id="0x01010608" />
->>>>>>> dbf9e87c
 
     <!-- @hide @SystemApi -->
     <public type="drawable" name="ic_info" id="0x010800b4" />
