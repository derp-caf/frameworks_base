<?xml version="1.0" encoding="utf-8"?>
<!--
/* //device/apps/common/assets/res/any/strings.xml
**
** Copyright 2006, The Android Open Source Project
**
** Licensed under the Apache License, Version 2.0 (the "License");
** you may not use this file except in compliance with the License.
** You may obtain a copy of the License at
**
**     http://www.apache.org/licenses/LICENSE-2.0
**
** Unless required by applicable law or agreed to in writing, software
** distributed under the License is distributed on an "AS IS" BASIS,
** WITHOUT WARRANTIES OR CONDITIONS OF ANY KIND, either express or implied.
** See the License for the specific language governing permissions and
** limitations under the License.
*/
-->
<resources xmlns:xliff="urn:oasis:names:tc:xliff:document:1.2">
    <!-- Suffix added to a number to signify size in bytes. -->
    <string name="byteShort">B</string>
    <!-- Suffix added to a number to signify size in kilobytes (1000 bytes).
        If you retain the Latin script for the localization, please use the lowercase
        'k', as it signifies 1000 bytes as opposed to 1024 bytes. -->
    <string name="kilobyteShort">kB</string>
    <!-- Suffix added to a number to signify size in megabytes. -->
    <string name="megabyteShort">MB</string>
    <!-- Suffix added to a number to signify size in gigabytes. -->
    <string name="gigabyteShort">GB</string>
    <!-- Suffix added to a number to signify size in terabytes. -->
    <string name="terabyteShort">TB</string>
    <!-- Suffix added to a number to signify size in petabytes. -->
    <string name="petabyteShort">PB</string>
    <!-- Format string used to add a suffix like "kB" or "MB" to a number
         to display a size in kilobytes, megabytes, or other size units.
         Some languages (like French) will want to add a space between
         the placeholders. -->
    <string name="fileSizeSuffix"><xliff:g id="number" example="123">%1$s</xliff:g> <xliff:g id="unit" example="MB">%2$s</xliff:g></string>

    <!-- Used in Contacts for a field that has no label and in Note Pad
         for a note with no name. -->
    <string name="untitled">&lt;Untitled&gt;</string>

    <!-- How to display the lack of a phone number -->
    <string name="emptyPhoneNumber">(No phone number)</string>

    <!-- How to display the lack of a name -->
    <string name="unknownName">Unknown</string>

    <!-- What the UI should display for "voice mail" unless overridden by the SIM-->
    <string name="defaultVoiceMailAlphaTag">Voicemail</string>

    <!-- What the UI should display for "Msisdn" unless overridden by the SIM-->
    <string name="defaultMsisdnAlphaTag">MSISDN1</string>

    <!-- For GsmMmiCode.java --> <skip />
    <!-- Displayed when the user dialed an MMI code whose function
         could not be performed. This will be displayed in a toast. -->
    <string name="mmiError">Connection problem or invalid MMI code.</string>
    <!-- Displayed when the user dialed an MMI code whose function
         could not be performed because FDN is enabled. This will be displayed in a toast. -->
    <string name="mmiFdnError">Operation is restricted to fixed dialing numbers only.</string>
    <!-- Displayed when a carrier does not support call forwarding queries when roaming. -->
    <string name="mmiErrorWhileRoaming">Can not change call forwarding settings from your phone while you are roaming.</string>

    <!-- Displayed when a phone feature such as call barring was activated. -->
    <string name="serviceEnabled">Service was enabled.</string>
    <!-- Displayed in front of the list of a set of service classes
         (voice, data, fax, etc.) that were enabled. -->
    <string name="serviceEnabledFor">Service was enabled for:</string>
    <!-- Displayed when a phone feature such as call forwarding was deactivated. -->
    <string name="serviceDisabled">Service has been disabled.</string>
    <!-- Displayed when a phone property such as a SIM password was registered. -->
    <string name="serviceRegistered">Registration was successful.</string>
    <!-- Displayed when a phone property such as a SIM password was erased. -->
    <string name="serviceErased">Erasure was successful.</string>
    <!-- Displayed when a SIM password was entered incorrectly. -->
    <string name="passwordIncorrect">Incorrect password.</string>
    <!-- Displayed when a phone feature triggered by an MMI code is complete. -->
    <string name="mmiComplete">MMI complete.</string>
    <!-- Displayed when a SIM PIN password is entered incorrectly. -->
    <string name="badPin">The old PIN you typed isn\'t correct.</string>
    <!-- Displayed when a SIM PUK password is entered incorrectly. -->
    <string name="badPuk">The PUK you typed isn\'t correct.</string>
    <!-- Displayed when SIM PIN passwords are entered inconsistently. -->
    <string name="mismatchPin">The PINs you typed don\'t match.</string>
    <!-- Displayed when a SIM PIN password is too long or too short. -->
    <string name="invalidPin">Type a PIN that is 4 to 8 numbers.</string>
    <!-- Displayed when a SIM PUK password is too short. -->
    <string name="invalidPuk">Type a PUK that is 8 numbers or longer.</string>
    <!-- Displayed to prompt the user to type the PUK password to unlock
         the SIM card. -->
    <string name="needPuk">Your SIM card is PUK-locked. Type the PUK code to unlock it.</string>
    <string name="needPuk2">Type PUK2 to unblock SIM card.</string>
    <!-- Displayed when user attempts to change SIM PIN1 without enabling PIN1. -->
    <string name="enablePin">Unsuccessful, enable SIM/RUIM Lock.</string>
    <!-- Displayed when a SIM PIN/PUK is entered incorrectly. -->
    <plurals name="pinpuk_attempts">
        <item quantity="one">You have <xliff:g id="number">%d</xliff:g> remaining attempt before SIM is locked.</item>
        <item quantity="other">You have <xliff:g id="number">%d</xliff:g> remaining attempts before SIM is locked.</item>
    </plurals>
    <!-- Title for the dialog used to display the user's IMEI number [CHAR LIMIT=10] -->
    <string name="imei">IMEI</string>

    <!-- Title for the dialog used to display the user's MEID number on CDMA network
         [CHAR LIMIT=10] -->
    <string name="meid">MEID</string>

    <!-- Displayed as the title for a success/failure report enabling/disabling caller ID. -->
    <string name="ClipMmi">Incoming Caller ID</string>
    <!-- Displayed as the title for a success/failure report enabling/disabling caller ID. -->
    <string name="ClirMmi">Outgoing Caller ID</string>
    <!-- Displayed as the title for a success/failure report enabling/disabling connected line ID. -->
    <string name="ColpMmi">Connected Line ID</string>
    <!-- Displayed as the title for a success/failure report enabling/disabling connected line ID restriction. -->
    <string name="ColrMmi">Connected Line ID Restriction</string>
    <!-- Displayed as the title for a success/failure report enabling/disabling call forwarding. -->
    <string name="CfMmi">Call forwarding</string>
    <!-- Displayed as the title for a success/failure report enabling/disabling call waiting. -->
    <string name="CwMmi">Call waiting</string>
    <!-- Displayed as the title for a success/failure report enabling/disabling call barring. -->
    <string name="BaMmi">Call barring</string>
    <!-- Displayed as the title for a success/failure report changing the SIM password. -->
    <string name="PwdMmi">Password change</string>
    <!-- Displayed as the title for a success/failure report changing the SIM PIN. -->
    <string name="PinMmi">PIN change</string>
    <string name="CnipMmi">Calling number present</string>
    <string name="CnirMmi">Calling number restricted</string>
    <string name="ThreeWCMmi">Three way calling</string>
    <string name="RuacMmi">Rejection of undesired annoying calls</string>
    <string name="CndMmi">Calling number delivery</string>
    <string name="DndMmi">Do not disturb</string>

    <!-- Displayed to confirm to the user that caller ID will be restricted on the next call as usual. -->
    <string name="CLIRDefaultOnNextCallOn">Caller ID defaults to restricted. Next call: Restricted</string>
    <!-- Displayed to confirm to the user that caller ID will be not restricted on the next call even though it usually is. -->
    <string name="CLIRDefaultOnNextCallOff">Caller ID defaults to restricted. Next call: Not restricted</string>
    <!-- Displayed to confirm to the user that caller ID will not be restricted on the next call but usually is. -->
    <string name="CLIRDefaultOffNextCallOn">Caller ID defaults to not restricted. Next call: Restricted</string>
    <!-- Displayed to confirm to the user that caller ID will not be restricted on the next call or in general. -->
    <string name="CLIRDefaultOffNextCallOff">Caller ID defaults to not restricted. Next call: Not restricted</string>


    <!-- Displayed to tell the user that caller ID is not provisioned for their SIM. -->
    <string name="serviceNotProvisioned">Service not provisioned.</string>
    <!-- Displayed to tell the user that they cannot change the caller ID setting. -->
    <string name="CLIRPermanent">You can\'t change the caller ID setting.</string>

    <!-- Notification title to tell the user that data service is blocked by access control. [CHAR LIMIT=NOTIF_TITLE] -->
    <string name="RestrictedOnDataTitle">No mobile data service</string>
    <!-- Notification title to tell the user that emergency calling is blocked by access control. [CHAR LIMIT=NOTIF_TITLE] -->
    <string name="RestrictedOnEmergencyTitle">Emergency calling unavailable</string>
    <!-- Notification title to tell the user that normal service is blocked by access control. [CHAR LIMIT=NOTIF_TITLE] -->
    <string name="RestrictedOnNormalTitle">No voice service</string>
    <!-- Notification title to tell the user that all emergency and normal voice services are blocked by access control. [CHAR LIMIT=NOTIF_TITLE] -->
    <string name="RestrictedOnAllVoiceTitle">No voice service or emergency calling</string>

    <!-- Notification content to tell the user that voice/data/emergency service is blocked by access control. [CHAR LIMIT=NOTIF_BODY] -->
    <string name="RestrictedStateContent">Temporarily turned off by your carrier</string>

    <!-- Notification content to tell the user that voice/data/emergency service is blocked by access control when multiple SIMs are active. [CHAR LIMIT=NOTIF_BODY] -->
    <string name="RestrictedStateContentMsimTemplate">Temporarily turned off by your carrier for SIM <xliff:g id="simNumber" example="1">%d</xliff:g></string>

    <!-- Displayed to tell the user that they should switch their network preference. -->
    <string name="NetworkPreferenceSwitchTitle">Can\u2019t reach mobile network</string>
    <!-- Displayed to tell the user that they should switch their network preference. -->
    <string name="NetworkPreferenceSwitchSummary">Try changing preferred network. Tap to change.</string>
    <!-- Displayed to tell the user that emergency calls might not be available. -->
    <string name="EmergencyCallWarningTitle">Emergency calling unavailable</string>
    <!-- Displayed to tell the user that emergency calls might not be available. -->
    <string name="EmergencyCallWarningSummary">Can\u2019t make emergency calls over Wi\u2011Fi</string>

    <!-- Telephony notification channel name for a channel containing network alert notifications. -->
    <string name="notification_channel_network_alert">Alerts</string>
    <!-- Telephony notification channel name for a channel containing call forwarding notifications. -->
    <string name="notification_channel_call_forward">Call forwarding</string>
    <!-- Telephony notification channel name for a channel containing emergency callback mode notifications. -->
    <string name="notification_channel_emergency_callback">Emergency callback mode</string>
    <!-- Telephony notification channel name for a channel containing mobile data status notifications. -->
    <string name="notification_channel_mobile_data_status">Mobile data status</string>
    <!-- Telephony notification channel name for a channel containing sms notifications. -->
    <string name="notification_channel_sms">SMS messages</string>
    <!-- Telephony notification channel name for a channel containing voice mail notifications. -->
    <string name="notification_channel_voice_mail">Voicemail messages</string>
    <!-- Telephony notification channel name for a channel containing wifi calling status notifications. -->
    <string name="notification_channel_wfc">Wi-Fi calling</string>
    <!-- Telephony notification channel name for a channel containing SIM notifications -->
    <string name="notification_channel_sim">SIM status</string>

    <!-- Displayed to tell the user that peer changed TTY mode -->
    <string name="peerTtyModeFull">Peer requested TTY Mode FULL</string>
    <string name="peerTtyModeHco">Peer requested TTY Mode HCO</string>
    <string name="peerTtyModeVco">Peer requested TTY Mode VCO</string>
    <string name="peerTtyModeOff">Peer requested TTY Mode OFF</string>

    <!-- Mappings between TS 27.007 +CFCC/+CLCK "service classes" and human-readable strings--> <skip />
    <!-- Example: Service was enabled for: Voice, Data -->
    <string name="serviceClassVoice">Voice</string>
    <!-- Example: Service was enabled for: Voice, Data -->
    <string name="serviceClassData">Data</string>
    <!-- Example: Service was enabled for: Voice, FAX -->
    <string name="serviceClassFAX">FAX</string>
    <!-- Example: Service was enabled for: Voice, SMS -->
    <string name="serviceClassSMS">SMS</string>
    <!-- Meaning: asynchronous data.  Example: Service was enabled for: Voice, Async -->
    <string name="serviceClassDataAsync">Async</string>
    <!-- Meaning: synchronous data.  Example: Service was enabled for: Voice, Async -->
    <string name="serviceClassDataSync">Sync</string>
    <!-- Meaning: packet data.  Example: Service was enabled for: Voice, Packet -->
    <string name="serviceClassPacket">Packet</string>
    <!-- Meaning: unknown.  Example: Service was enabled for: Voice, PAD -->
    <string name="serviceClassPAD">PAD</string>

    <!-- CDMA Roaming Indicator Strings (non ERI)--> <skip />
    <!-- Default roaming indicator text -->
    <string name="roamingText0">Roaming Indicator On</string>
    <string name="roamingText1">Roaming Indicator Off</string>
    <string name="roamingText2">Roaming Indicator Flashing</string>
    <string name="roamingText3">Out of Neighborhood</string>
    <string name="roamingText4">Out of Building</string>
    <string name="roamingText5">Roaming - Preferred System</string>
    <string name="roamingText6">Roaming - Available System</string>
    <string name="roamingText7">Roaming - Alliance Partner</string>
    <string name="roamingText8">Roaming - Premium Partner</string>
    <string name="roamingText9">Roaming - Full Service Functionality</string>
    <string name="roamingText10">Roaming - Partial Service Functionality</string>
    <string name="roamingText11">Roaming Banner On</string>
    <string name="roamingText12">Roaming Banner Off</string>
    <string name="roamingTextSearching">Searching for Service</string>

    <!-- Displayed when WFC registration fails -->
    <string name="wfcRegErrorTitle">Couldn\u2019t set up Wi\u2011Fi calling</string>
    <!-- WFC Operator Error Messages showed as alerts -->
    <string-array name="wfcOperatorErrorAlertMessages">
        <item>To make calls and send messages over Wi-Fi, first ask your carrier to set up this service. Then turn on Wi-Fi calling again from Settings. (Error code: <xliff:g id="code" example="REG09 - No 911 Address">%1$s</xliff:g>)</item>
    </string-array>
    <!-- WFC Operator Error Messages showed as notifications -->
    <string-array name="wfcOperatorErrorNotificationMessages">
        <item>Issue registering Wi\u2011Fi calling with your carrier: <xliff:g id="code" example="REG09 - No 911 Address">%1$s</xliff:g></item>
    </string-array>
    <!-- Template for showing mobile network operator name while WFC is active -->
    <string-array name="wfcSpnFormats" translatable="false">
        <item>@string/wfcSpnFormat_spn</item>
        <item>@string/wfcSpnFormat_spn_wifi_calling</item>
        <item>@string/wfcSpnFormat_wlan_call</item>
        <item>@string/wfcSpnFormat_spn_wlan_call</item>
        <item>@string/wfcSpnFormat_spn_wifi</item>
        <item>@string/wfcSpnFormat_wifi_calling_bar_spn</item>
        <item>@string/wfcSpnFormat_spn_vowifi</item>
        <item>@string/wfcSpnFormat_wifi_calling</item>
        <item>@string/wfcSpnFormat_wifi</item>
        <item>@string/wfcSpnFormat_wifi_calling_wo_hyphen</item>
        <item>@string/wfcSpnFormat_vowifi</item>
    </string-array>

    <!-- Spn during Wi-Fi Calling: "<operator>" -->
    <string name="wfcSpnFormat_spn"><xliff:g id="spn" example="Operator">%s</xliff:g></string>
    <!-- Spn during Wi-Fi Calling: "<operator> Wi-Fi Calling" -->
    <string name="wfcSpnFormat_spn_wifi_calling"><xliff:g id="spn" example="Operator">%s</xliff:g> Wi-Fi Calling</string>
    <!-- Spn during Wi-Fi Calling: "WLAN Call" -->
    <string name="wfcSpnFormat_wlan_call">WLAN Call</string>
    <!-- Spn during Wi-Fi Calling: "<operator> WLAN Call" -->
    <string name="wfcSpnFormat_spn_wlan_call"><xliff:g id="spn" example="Operator">%s</xliff:g> WLAN Call</string>
    <!-- Spn during Wi-Fi Calling: "<operator> Wi-Fi" -->
    <string name="wfcSpnFormat_spn_wifi"><xliff:g id="spn" example="Operator">%s</xliff:g> Wi-Fi</string>
    <!-- Spn during Wi-Fi Calling: "WiFi Calling | <operator>" -->
    <string name="wfcSpnFormat_wifi_calling_bar_spn">WiFi Calling | <xliff:g id="spn" example="Operator">%s</xliff:g></string>
    <!-- Spn during Wi-Fi Calling: "<operator> VoWifi" -->
    <string name="wfcSpnFormat_spn_vowifi"><xliff:g id="spn" example="Operator">%s</xliff:g> VoWifi</string>
    <!-- Spn during Wi-Fi Calling: "Wi-Fi Calling" -->
    <string name="wfcSpnFormat_wifi_calling">Wi-Fi Calling</string>
    <!-- Spn during Wi-Fi Calling: "Wi-Fi" -->
    <string name="wfcSpnFormat_wifi">Wi-Fi</string>
    <!-- Spn during Wi-Fi Calling: "WiFi Calling" (without hyphen) -->
    <string name="wfcSpnFormat_wifi_calling_wo_hyphen">WiFi Calling</string>
    <!-- Spn during Wi-Fi Calling: "VoWifi" -->
    <string name="wfcSpnFormat_vowifi">VoWifi</string>

    <!-- WFC, summary for Disabled -->
    <string name="wifi_calling_off_summary">Off</string>
    <!-- WFC, summary for Wi-Fi Preferred -->
    <string name="wfc_mode_wifi_preferred_summary">Wi-Fi preferred</string>
    <!-- WFC, summary for Mobile data Preferred -->
    <string name="wfc_mode_cellular_preferred_summary">Mobile preferred</string>
    <!-- WFC, summary for Wi-Fi Only -->
    <string name="wfc_mode_wifi_only_summary">Wi-Fi only</string>

    <!--
        {0} is one of "bearerServiceCode*"
        {1} is dialing number
        {2} is time in seconds

        cfTemplateRegistered and cfTemplateRegisteredTime mean that a phone number
        has been set but forwarding is not on.
    --> <skip />
    <!-- Displayed when the call forwarding query was not able to be forwarded. -->
    <string name="cfTemplateNotForwarded"><xliff:g id="bearer_service_code">{0}</xliff:g>: Not forwarded</string>
    <!-- Displayed when the call forwarding query was forwarded. -->
    <string name="cfTemplateForwarded"><xliff:g id="bearer_service_code">{0}</xliff:g>: <xliff:g id="dialing_number">{1}</xliff:g></string>
    <!-- Displayed when the call forwarding query will be forwarded after some time. -->
    <string name="cfTemplateForwardedTime"><xliff:g id="bearer_service_code">{0}</xliff:g>: <xliff:g id="dialing_number">{1}</xliff:g> after <xliff:g id="time_delay">{2}</xliff:g> seconds</string>
    <!-- Displayed when the call forwarding query was set but forwarding is not enabled. -->
    <string name="cfTemplateRegistered"><xliff:g id="bearer_service_code">{0}</xliff:g>: Not forwarded</string>
    <!-- Displayed when the call forwarding query was set but forwarding is not enabled. -->
    <string name="cfTemplateRegisteredTime"><xliff:g id="bearer_service_code">{0}</xliff:g>: Not forwarded</string>

    <!-- android.net.http Error strings --> <skip />
    <!-- Displayed when a feature code (non-phone number) is dialed and completes successfully. -->
    <string name="fcComplete">Feature code complete.</string>
    <!-- Displayed when a feature code (non-phone number) is dialed and completes unsuccessfully. -->
    <string name="fcError">Connection problem or invalid feature code.</string>
    <!-- android.net.http Error strings --> <skip />
    <!-- Displayed when a web request was successful. -->
    <string name="httpErrorOk">OK</string>
    <!-- Displayed when a web request failed with a generic network error. -->
    <string name="httpError">There was a network error.</string>
    <!-- Displayed when a web request failed because the URL could not be found. -->
    <string name="httpErrorLookup">Couldn\'t find the URL.</string>
    <!-- Displayed when a web request failed because the site's authentication scheme is not supported by us. -->
    <string name="httpErrorUnsupportedAuthScheme">The site authentication scheme isn\'t supported.</string>
    <!-- Displayed when a web request failed because the authentication failed. -->
    <string name="httpErrorAuth">Couldn\'t authenticate.</string>
    <!-- Displayed when a web request failed because the authentication with the proxy failed. -->
    <string name="httpErrorProxyAuth">Authentication via the proxy server was unsuccessful.</string>
    <!-- Displayed when a web request failed because there was a connection error. -->
    <string name="httpErrorConnect">Couldn\'t connect to the server.</string>
    <!-- Displayed when a web request failed because there was an input or output error. -->
    <string name="httpErrorIO">Couldn\'t communicate with the server. Try again later.</string>
    <!-- Displayed when a web request failed because the request timed out -->
    <string name="httpErrorTimeout">The connection to the server timed out.</string>
    <!-- Displayed when a web request failed because the site tried to redirect us one too many times -->
    <string name="httpErrorRedirectLoop">The page contains too many server redirects.</string>
    <!-- Displayed when a web request failed because the protocol of the server is not supported. -->
    <string name="httpErrorUnsupportedScheme">The protocol isn\'t supported.</string>
    <!-- Displayed when a web request failed because the a secure connection couldn't be made to the server.-->
    <string name="httpErrorFailedSslHandshake">Couldn\'t establish a secure connection.</string>
    <!-- Displayed when a web request failed because the URL isn't in a valid form. -->
    <string name="httpErrorBadUrl">Couldn\'t open the page because the URL is invalid.</string>
    <!-- Displayed when a request failed because we failed to open the file. -->
    <string name="httpErrorFile">Couldn\'t access the file.</string>
    <!-- Displayed when a request failed because the file wasn't found. -->
    <string name="httpErrorFileNotFound">Couldn\'t find the requested file.</string>
    <!-- Displayed when a request failed because there are too many requests right now. -->
    <string name="httpErrorTooManyRequests">Too many requests are being processed. Try again later.</string>

    <!-- Account notifications --> <skip />
    <!-- A notification is shown when the AccountManager is unable to
    supply an auth token without prompting the user to re-enter the
    password.  This is the text that will scroll through the
    notification bar (will be seen by the user as he uses another application). -->
    <string name="notification_title">Signin error for <xliff:g id="account" example="foo@gmail.com">%1$s</xliff:g></string>

    <!-- Sync notifications --> <skip />
    <!-- A notification is shown when there is a sync error.  This is the text that will scroll through the notification bar (will be seen by the user as he uses another application). -->
    <string name="contentServiceSync">Sync</string>
    <!-- A notification is shown when there is a sync error.  This is the title of the notification.  It will be seen in the pull-down notification tray. [CHAR LIMIT=NOTIF_TITLE] -->
    <string name="contentServiceSyncNotificationTitle">Can\'t sync</string>
    <!-- A notification is shown when there is a sync error.  This is the message of the notification.  It describes the error, in this case is there were too many deletes. The argument is the type of content, for example Gmail or Calendar. It will be seen in the pull-down notification tray. [CHAR LIMIT=NOTIF_BODY] -->
    <string name="contentServiceTooManyDeletesNotificationDesc">Attempted to delete too many <xliff:g id="content_type">%s</xliff:g>.</string>

    <!-- If MMS discovers there isn't much space left on the device, it will show a toast with this message. [CHAR LIMIT=TOAST] -->
    <string name="low_memory" product="tablet">Tablet storage is full. Delete some files to free space.</string>
    <!-- If MMS discovers there isn't much space left on the device, it will show a toast with this message. [CHAR LIMIT=TOAST] -->
    <string name="low_memory" product="watch">Watch storage is full. Delete some files to free space.</string>
    <!-- If MMS discovers there isn't much space left on the device, it will show a toast with this message. [CHAR LIMIT=TOAST] -->
    <string name="low_memory" product="tv">TV storage is full. Delete some files to free space.</string>
    <!-- If MMS discovers there isn't much space left on the device, it will show a toast with this message. [CHAR LIMIT=TOAST] -->
    <string name="low_memory" product="default">Phone storage is full. Delete some files to free space.</string>

    <!-- SSL CA cert notification --> <skip />
    <!-- Shows up when there is a user SSL CA Cert installed on the
         device.  Indicates to the user that SSL traffic can be intercepted.  [CHAR LIMIT=NONE] -->
    <plurals name="ssl_ca_cert_warning">
        <item quantity="one">Certificate authority installed</item>
        <item quantity="other">Certificate authorities installed</item>
    </plurals>
    <!-- Content text for a notification. The Title of the notification is "ssl_ca_cert_warning".
         This says that an unknown party is doing the monitoring. [CHAR LIMIT=100]-->
    <string name="ssl_ca_cert_noti_by_unknown">By an unknown third party</string>
    <!-- Content text for a notification. The Title of the notification is "ssl_ca_cert_warning".
         This indicates that an unspecified administrator is doing the monitoring. [CHAR LIMIT=100]-->
    <string name="ssl_ca_cert_noti_by_administrator">By your work profile admin</string>
    <!-- Content text for a notification. The Title of the notification is "ssl_ca_cert_warning".
         This indicates who is doing the monitoring. [CHAR LIMIT=100]-->
    <string name="ssl_ca_cert_noti_managed">By <xliff:g id="managing_domain">%s</xliff:g></string>

    <!-- Work profile deleted notification--> <skip />
    <!-- Shows up in the notification's title when the system deletes the work profile. [CHAR LIMIT=NONE] -->
    <string name="work_profile_deleted">Work profile deleted</string>
    <!-- Content text for an expanded notification. The Title of the notification is "Work profile deleted".
        This further explains that the profile is deleted by the system as a result of the current profile admin gone missing. [CHAR LIMIT=NONE]-->
    <string name="work_profile_deleted_details">The work profile admin app is either missing or corrupted.
         As a result, your work profile and related data have been deleted. Contact your admin for assistance.</string>
    <!-- Content text for a notification. The Title of the notification is "Work profile deleted",
        This indicates that a work profile has been deleted. [CHAR LIMIT=NONE]-->
    <string name="work_profile_deleted_description_dpm_wipe">Your work profile is no longer available on this device</string>
    <!-- Content text for a notification. The Title of the notification is "Work profile deleted",
        This indicates that a work profile has been deleted because the maximum failed password attempts as been reached. [CHAR LIMIT=NONE]-->
    <string name="work_profile_deleted_reason_maximum_password_failure">Too many password attempts</string>

    <!-- Content title for a notification. This notification indicates that the device is managed
         and network logging was activated by a device owner. [CHAR LIMIT=NONE]-->
    <string name="network_logging_notification_title">Device is managed</string>
    <!-- Content text for a notification. Tapping opens a dialog with more information on device management and network
         logging. [CHAR LIMIT=NONE]-->
    <string name="network_logging_notification_text">Your organization manages this device and may monitor network traffic. Tap for details.</string>

    <!-- Factory reset warning dialog strings--> <skip />
    <!-- Shows up in the dialog's title to warn about an impeding factory reset. [CHAR LIMIT=NONE] -->
    <string name="factory_reset_warning">Your device will be erased</string>
    <!-- Text message in the factory reset warning dialog. This says that the the device admin app
         is missing or corrupted. As a result the device will be erased. [CHAR LIMIT=NONE]-->
    <string name="factory_reset_message">The admin app can\'t be used. Your device will now be
        erased.\n\nIf you have questions, contact your organization\'s admin.</string>

    <!-- A toast message displayed when printing is attempted but disabled by policy. -->
    <string name="printing_disabled_by">Printing disabled by <xliff:g id="owner_app">%s</xliff:g>.</string>

    <!-- Display name for any time a piece of data refers to the owner of the phone. For example, this could be used in place of the phone's phone number. -->
    <string name="me">Me</string>

    <!-- Power Dialog --> <skip />
    <!-- Title for the Phone Options dialog to lock the screen, turn off the phone etc. -->
    <string name="power_dialog" product="tablet">Tablet options</string>
    <!-- Title for the Phone Options dialog to lock the screen, turn off the phone etc. -->
    <string name="power_dialog" product="tv">TV options</string>
    <!-- Title for the Phone Options dialog to lock the screen, turn off the phone etc. -->
    <string name="power_dialog" product="default">Phone options</string>
    <!-- Button to turn on silent mode, within the Phone Options dialog -->
    <string name="silent_mode">Silent mode</string>
    <!-- Button to turn on the radio, within the Phone Options dialog -->
    <string name="turn_on_radio">Turn on wireless</string>
    <!-- Button to turn off the radio, within the Phone Options dialog -->
    <string name="turn_off_radio">Turn off wireless</string>
    <!-- Button to lock the screen, within the Phone Options dialog -->
    <string name="screen_lock">Screen lock</string>
    <!-- Button to turn off the phone, within the Phone Options dialog -->
    <string name="power_off">Power off</string>
    <!-- Spoken description for ringer silent option. [CHAR LIMIT=NONE] -->
    <string name="silent_mode_silent">Ringer off</string>
    <!-- Spoken description for ringer vibrate option. [CHAR LIMIT=NONE] -->
    <string name="silent_mode_vibrate">Ringer vibrate</string>
    <!-- Spoken description for ringer normal option. [CHAR LIMIT=NONE] -->
    <string name="silent_mode_ring">Ringer on</string>

    <!-- Reboot to Recovery Progress Dialog. This is shown before it reboots to recovery. -->
    <string name="reboot_to_update_title">Android system update</string>
    <string name="reboot_to_update_prepare">Preparing to update\u2026</string>
    <string name="reboot_to_update_package">Processing the update package\u2026</string>
    <string name="reboot_to_update_reboot">Restarting\u2026</string>

    <!-- Reboot to Recovery for factory reset. -->
    <string name="reboot_to_reset_title">Factory data reset</string>
    <string name="reboot_to_reset_message">Restarting\u2026</string>

    <!-- Shutdown Progress Dialog. This is shown if the user chooses to power off the phone. -->
    <string name="shutdown_progress">Shutting down\u2026</string>

    <!-- Shutdown Confirmation Dialog.  When the user chooses to power off the phone, there will
         be a confirmation dialog.  This is the message. -->
    <string name="shutdown_confirm" product="tablet">Your tablet will shut down.</string>
    <!-- Shutdown Confirmation Dialog.  When the user chooses to power off the TV, there will
         be a confirmation dialog.  This is the message. -->
    <string name="shutdown_confirm" product="tv">Your TV will shut down.</string>
    <!-- Shutdown Confirmation Dialog.  When the user chooses to power off the watch, there will
         be a confirmation dialog.  This is the message. -->
    <string name="shutdown_confirm" product="watch">Your watch will shut down.</string>
    <!-- Shutdown Confirmation Dialog.  When the user chooses to power off the phone, there will
         be a confirmation dialog.  This is the message. -->
    <string name="shutdown_confirm" product="default">Your phone will shut down.</string>

    <!-- Shutdown Confirmation Dialog.  When the user chooses to power off the phone, it asks
         the user if they'd like to shut down.  This is the message.  This is used instead of
         shutdown_confirm when the system is configured to use long press to go directly to the
         power off dialog instead of the global actions menu. -->
    <string name="shutdown_confirm_question">Do you want to shut down?</string>

    <!-- Title of dialog to confirm rebooting into safe mode. [CHAR LIMIT=50] -->
    <string name="reboot_safemode_title">Reboot to safe mode</string>

    <!-- Shutdown Confirmation Dialog.  Message in the confirmation dialog
         when the user asks to reboot into safe mode. [CHAR LIMIT=NONE] -->
    <string name="reboot_safemode_confirm">Do you want to reboot into safe mode?
         This will disable all third party applications you have installed.
         They will be restored when you reboot again.</string>

    <!-- Recent Tasks dialog: title
     TODO: this should move to SystemUI.apk, but the code for the old
            recent dialog is still in the framework
     -->
    <string name="recent_tasks_title">Recent</string>
    <!-- Recent Tasks dialog: message when there are no recent applications
     TODO: this should move to SystemUI.apk, but the code for the old
            recent dialog is still in the framework
     -->
    <string name="no_recent_tasks">No recent apps.</string>

    <!-- Title of the Global Actions Dialog -->
    <string name="global_actions" product="tablet">Tablet options</string>
    <!-- Title of the Global Actions Dialog -->
    <string name="global_actions" product="tv">TV options</string>
    <!-- Title of the Global Actions Dialog -->
    <string name="global_actions" product="default">Phone options</string>

    <!-- label for item that locks the phone in the phone options dialog -->
    <string name="global_action_lock">Screen lock</string>

    <!-- label for item that turns off power in phone options dialog -->
    <string name="global_action_power_off">Power off</string>

    <!-- label for item that restarts phone in phone options dialog -->
    <!-- TODO: promote to separate string-->
    <string name="global_action_restart" translatable="false">@string/sim_restart_button</string>

    <!-- label for item that starts emergency call -->
    <string name="global_action_emergency">Emergency</string>

    <!-- label for item that generates a bug report in the phone options dialog -->
    <string name="global_action_bug_report">Bug report</string>

    <!-- label for item that logouts the current user -->
    <string name="global_action_logout">End session</string>

    <!-- label for screenshot item in power menu -->
    <string name="global_action_screenshot">Screenshot</string>

    <!-- Take bug report menu title [CHAR LIMIT=NONE] -->
    <string name="bugreport_title">Take bug report</string>
    <!-- Message in bugreport dialog describing what it does [CHAR LIMIT=NONE] -->
    <!-- TODO: remove if not used anymore -->
    <string name="bugreport_message">This will collect information about your
        current device state, to send as an e-mail message.  It will take a little
        time from starting the bug report until it is ready to be sent; please be
        patient.</string>
    <!-- Title in the bugreport dialog for the interactive workflow. Should fit in one line. [CHAR LIMIT=30] -->
    <string name="bugreport_option_interactive_title">Interactive report</string>
    <!-- Summary in the bugreport dialog for the interactive workflow. [CHAR LIMIT=NONE] -->
    <string name="bugreport_option_interactive_summary">Use this under most circumstances.
        It allows you to track progress of the report, enter more details about the problem, and take screenshots.
        It might omit some less-used sections that take a long time to report.</string>
    <!-- Title in the bugreport dialog for the full workflow. Should fit in one line. [CHAR LIMIT=30] -->
    <string name="bugreport_option_full_title">Full report</string>
    <!-- Summary in the bugreport dialog for the full workflow. [CHAR LIMIT=NONE] -->
    <string name="bugreport_option_full_summary">Use this option for minimal system interference when
        your device is unresponsive or too slow, or when you need all report sections.
        Does not allow you to enter more details or take additional screenshots.</string>
    <!--  Toast message informing user in how many seconds a bugreport screenshot will be taken -->
    <plurals name="bugreport_countdown">
        <item quantity="one">Taking screenshot for bug report in <xliff:g id="number">%d</xliff:g> second.</item>
        <item quantity="other">Taking screenshot for bug report in <xliff:g id="number">%d</xliff:g> seconds.</item>
    </plurals>

    <!-- Format for build summary info [CHAR LIMIT=NONE] -->
    <string name="bugreport_status" translatable="false">%s (%s)</string>

    <!-- label for item that enables silent mode in phone options dialog -->
    <string name="global_action_toggle_silent_mode">Silent mode</string>

    <!-- status message in phone options dialog for when silent mode is enabled -->
    <string name="global_action_silent_mode_on_status">Sound is OFF</string>

    <!-- status message in phone options dialog for when silent mode is disabled -->
    <string name="global_action_silent_mode_off_status">Sound is ON</string>

    <!-- label for item that toggles airplane mode -->
    <string name="global_actions_toggle_airplane_mode">Airplane mode</string>

    <!-- status message in phone options dialog for when airplane mode is on -->
    <string name="global_actions_airplane_mode_on_status">Airplane mode is ON</string>

    <!-- status message in phone options dialog for when airplane mode is off -->
    <string name="global_actions_airplane_mode_off_status">Airplane mode is OFF</string>

    <!-- label for item that launches settings in phone options dialog [CHAR LIMIT=15]-->
    <string name="global_action_settings">Settings</string>

    <!-- label for item that launches assist in phone options dialog [CHAR LIMIT=15]-->
    <string name="global_action_assist">Assist</string>

    <!-- label for item that launches voice assist in phone options dialog [CHAR LIMIT=15]-->
    <string name="global_action_voice_assist">Voice Assist</string>

    <!-- label for item that locks the phone and enforces that it can't be unlocked without strong authentication. [CHAR LIMIT=15] -->
    <string name="global_action_lockdown">Lockdown</string>

    <!-- Text to use when the number in a notification info is too large
         (greater than status_bar_notification_info_maxnum, defined in
         values/config.xml) and must be truncated. May need to be localized
         for most appropriate textual indicator of "more than X".
         [CHAR LIMIT=4] -->
    <string name="status_bar_notification_info_overflow">999+</string>

    <!-- The divider symbol between different parts of the notification header. not translatable [CHAR LIMIT=1] -->
    <string name="notification_header_divider_symbol" translatable="false">•</string>

    <!-- The divider symbol between different parts of the notification header including spaces. not translatable [CHAR LIMIT=3] -->
    <string name="notification_header_divider_symbol_with_spaces" translatable="false">" • "</string>

    <!-- Text shown in place of notification contents when the notification is hidden on a secure lockscreen -->
    <string name="notification_hidden_text">New notification</string>

    <!-- Text shown when viewing channel settings for notifications related to the virtual keyboard -->
    <string name="notification_channel_virtual_keyboard">Virtual keyboard</string>

    <!-- Text shown when viewing channel settings for notifications related to the hardware keyboard -->
    <string name="notification_channel_physical_keyboard">Physical keyboard</string>

    <!-- Text shown when viewing channel settings for notifications related to security -->
    <string name="notification_channel_security">Security</string>

    <!-- Text shown when viewing channel settings for notifications related to car mode -->
    <string name="notification_channel_car_mode">Car mode</string>

    <!-- Text shown when viewing channel settings for notifications related to account status -->
    <string name="notification_channel_account">Account status</string>

    <!-- Text shown when viewing channel settings for notifications related to developers -->
    <string name="notification_channel_developer">Developer messages</string>

    <!-- Text shown when viewing channel settings for notifications related to system updates -->
    <string name="notification_channel_updates">Updates</string>

    <!-- Text shown when viewing channel settings for notifications related to network status -->
    <string name="notification_channel_network_status">Network status</string>

    <!-- Text shown when viewing channel settings for notifications related to network alerts -->
    <string name="notification_channel_network_alerts">Network alerts</string>

    <!-- Text shown when viewing the channel settings for notification about open nearby wireless networks. -->
    <string name="notification_channel_network_available">Network available</string>

    <!-- Text shown when viewing channel settings for notifications related to vpn status -->
    <string name="notification_channel_vpn">VPN status</string>

    <!-- Text shown when viewing channel settings for notifications related to remote device administration -->
    <string name="notification_channel_device_admin">Device administration</string>

    <!-- Text shown when viewing channel settings for notifications related to important alerts -->
    <string name="notification_channel_alerts">Alerts</string>

    <!-- Text shown when viewing channel settings for notifications related to being in retail mode -->
    <string name="notification_channel_retail_mode">Retail demo</string>

    <!-- Text shown when viewing channel settings for notifications related to a usb connection -->
    <string name="notification_channel_usb">USB connection</string>

    <!-- Text shown when viewing channel settings for notification about a heavy-weight app
         currently running.
         [CHAR_LIMIT=NONE] -->
    <string name="notification_channel_heavy_weight_app">App running</string>

    <!-- This is the label for the notification channel settings that controls the behavior
        of the notification about applications that are running in the background (that is,
        perhaps confusingly, running foreground services but not the foreground UI on the screen).
        [CHAR LIMIT=NONE BACKUP_MESSAGE_ID=6665375982962336520] -->
    <string name="notification_channel_foreground_service">Apps consuming battery</string>

    <!-- Label for foreground service notification when one app is running.
    [CHAR LIMIT=NONE BACKUP_MESSAGE_ID=6826789589341671842] -->
    <string name="foreground_service_app_in_background"><xliff:g id="app_name">%1$s</xliff:g> is
        using battery</string>

    <!-- Label for foreground service notification when multiple apps are running.
        [CHAR LIMIT=NONE BACKUP_MESSAGE_ID=7150914856893450380] -->
    <string name="foreground_service_apps_in_background"><xliff:g id="number">%1$d</xliff:g> apps
        are using battery</string>

    <!-- Content for foreground service notification when one app is running.
        [CHAR LIMIT=NONE] -->
    <string name="foreground_service_tap_for_details">Tap for details on battery and
        data usage</string>

    <!-- Separator for foreground service notification content listing all apps when there
        are multiple apps running.  The left and right side may both already be compound
        (constructed using this separator).  Should be kept as short as possible, this is
        for summary text in the notification where there is not a lot of space.
        [CHAR LIMIT=NONE] -->
    <string name="foreground_service_multiple_separator"><xliff:g id="left_side">%1$s</xliff:g>,
        <xliff:g id="right_side">%2$s</xliff:g></string>

    <!-- Displayed to the user to tell them that they have started up the phone in "safe mode" -->
    <string name="safeMode">Safe mode</string>

    <!-- Label for the Android system components when they are shown to the user. -->
    <string name="android_system_label">Android System</string>

    <!-- "Switch" is a verb; it means to change user profile by tapping another user profile name. -->
    <string name="user_owner_label">Switch to personal profile</string>

    <!-- "Switch" is a verb; it means to change user profile by tapping another user profile name. -->
    <string name="managed_profile_label">Switch to work profile</string>

    <!-- Title of a category of application permissions, listed so the user can choose whether they want to allow the application to do this. -->
    <string name="permgrouplab_contacts">Contacts</string>
    <!-- Description of a category of application permissions, listed so the user can choose whether they want to allow the application to do this. -->
    <string name="permgroupdesc_contacts">access your contacts</string>
    <!-- Message shown to the user when the apps requests permission from this group. If ever possible this should stay below 80 characters (assuming the parameters takes 20 characters). Don't abbreviate until the message reaches 120 characters though. [CHAR LIMIT=120] -->
    <string name="permgrouprequest_contacts">Allow
        &lt;b><xliff:g id="app_name" example="Gmail">%1$s</xliff:g>&lt;/b> to access your contacts?</string>

    <!-- Title of a category of application permissions, listed so the user can choose whether they want to allow the application to do this. -->
    <string name="permgrouplab_location">Location</string>
    <!-- Description of a category of application permissions, listed so the user can choose whether they want to allow the application to do this. -->
    <string name="permgroupdesc_location">access this device\'s location</string>
    <!-- Message shown to the user when the apps requests permission from this group. If ever possible this should stay below 80 characters (assuming the parameters takes 20 characters). Don't abbreviate until the message reaches 120 characters though. [CHAR LIMIT=120] -->
    <string name="permgrouprequest_location">Allow
        &lt;b><xliff:g id="app_name" example="Gmail">%1$s</xliff:g>&lt;/b> to access this device\'s location?</string>
    <!-- Subtitle of the message shown to the user when the apps requests permission to use the location only while app is in foreground [CHAR LIMIT=150]-->
    <string name="permgrouprequestdetail_location">The app will only have access to the location while you\u2019re using the app.</string>
    <!-- Message shown to the user when the apps requests permission to use the location while app is in foreground and background. If ever possible this should stay below 80 characters (assuming the parameters takes 20 characters). Don't abbreviate until the message reaches 120 characters though. [CHAR LIMIT=120] -->
    <string name="permgroupbackgroundrequest_location">Always allow
        &lt;b><xliff:g id="app_name" example="Gmail">%1$s</xliff:g>&lt;/b> to access this device\u2019s location?</string>
    <!-- Subtitle of the message shown to the user when the apps requests permission to use the location while app is in foreground and background [CHAR LIMIT=150] -->
    <string name="permgroupbackgroundrequestdetail_location">The app will always have access to the location, even when you\u2019re not using the app.</string>

    <!-- Title of a category of application permissions, listed so the user can choose whether they want to allow the application to do this. -->
    <string name="permgrouplab_calendar">Calendar</string>
    <!-- Description of a category of application permissions, listed so the user can choose whether they want to allow the application to do this. -->
    <string name="permgroupdesc_calendar">access your calendar</string>
    <!-- Message shown to the user when the apps requests permission from this group. If ever possible this should stay below 80 characters (assuming the parameters takes 20 characters). Don't abbreviate until the message reaches 120 characters though. [CHAR LIMIT=120] -->
    <string name="permgrouprequest_calendar">Allow
        &lt;b><xliff:g id="app_name" example="Gmail">%1$s</xliff:g>&lt;/b> to access your calendar?</string>

    <!-- Title of a category of application permissions, listed so the user can choose whether they want to allow the application to do this. -->
    <string name="permgrouplab_sms">SMS</string>
    <!-- Description of a category of application permissions, listed so the user can choose whether they want to allow the application to do this. -->
    <string name="permgroupdesc_sms">send and view SMS messages</string>
    <!-- Message shown to the user when the apps requests permission from this group. If ever possible this should stay below 80 characters (assuming the parameters takes 20 characters). Don't abbreviate until the message reaches 120 characters though. [CHAR LIMIT=120] -->
    <string name="permgrouprequest_sms">Allow
        &lt;b><xliff:g id="app_name" example="Gmail">%1$s</xliff:g>&lt;/b> to send and view SMS messages?</string>

    <!-- Title of a category of application permissions, listed so the user can choose whether they want to allow the application to do this. -->
    <string name="permgrouplab_storage">Storage</string>
    <!-- Description of a category of application permissions, listed so the user can choose whether they want to allow the application to do this. -->
    <string name="permgroupdesc_storage">access photos, media, and files on your device</string>
    <!-- Message shown to the user when the apps requests permission from this group. If ever possible this should stay below 80 characters (assuming the parameters takes 20 characters). Don't abbreviate until the message reaches 120 characters though. [CHAR LIMIT=120] -->
    <string name="permgrouprequest_storage">Allow
        &lt;b><xliff:g id="app_name" example="Gmail">%1$s</xliff:g>&lt;/b> to access photos, media, and files on your device?</string>

    <!-- Title of a category of application permissioncds, listed so the user can choose whether they want to allow the application to do this. -->
    <string name="permgrouplab_microphone">Microphone</string>
    <!-- Description of a category of application permissions, listed so the user can choose whether they want to allow the application to do this. -->
    <string name="permgroupdesc_microphone">record audio</string>
    <!-- Message shown to the user when the apps requests permission from this group. If ever possible this should stay below 80 characters (assuming the parameters takes 20 characters). Don't abbreviate until the message reaches 120 characters though. [CHAR LIMIT=120] -->
    <string name="permgrouprequest_microphone">Allow
        &lt;b><xliff:g id="app_name" example="Gmail">%1$s</xliff:g>&lt;/b> to record audio?</string>

    <!-- Title of a category of application permissions, listed so the user can choose whether they want to allow the application to do this. [CHAR LIMIT=40]-->
    <string name="permgrouplab_activityRecognition">Activity recognition</string>
    <!-- Description of a category of application permissions, listed so the user can choose whether they want to allow the application to do this. [CHAR LIMIT=40]-->
    <string name="permgroupdesc_activityRecognition">recognize activity</string>
    <!-- Message shown to the user when the apps requests permission from this group. If ever possible this should stay below 80 characters (assuming the parameters takes 20 characters). Don't abbreviate until the message reaches 120 characters though. [CHAR LIMIT=120] -->
    <string name="permgrouprequest_activityRecognition">Allow
        &lt;b><xliff:g id="app_name" example="Gmail">%1$s</xliff:g>&lt;/b> to recognize your physical activity?</string>

    <!-- Title of a category of application permissions, listed so the user can choose whether they want to allow the application to do this. -->
    <string name="permgrouplab_camera">Camera</string>
    <!-- Description of a category of application permissions, listed so the user can choose whether they want to allow the application to do this. -->
    <string name="permgroupdesc_camera">take pictures and record video</string>
    <!-- Message shown to the user when the apps requests permission from this group. If ever possible this should stay below 80 characters (assuming the parameters takes 20 characters). Don't abbreviate until the message reaches 120 characters though. [CHAR LIMIT=120] -->
    <string name="permgrouprequest_camera">Allow
        &lt;b><xliff:g id="app_name" example="Gmail">%1$s</xliff:g>&lt;/b> to take pictures and record video?</string>

    <!-- Title of a category of application permissions, listed so the user can choose whether they want to allow the application to do this. -->
    <string name="permgrouplab_calllog">Call logs</string>
    <!-- Description of a category of application permissions, listed so the user can choose whether they want to allow the application to do this. -->
    <string name="permgroupdesc_calllog">read and write phone call log</string>
    <!-- Message shown to the user when the apps requests permission from this group. If ever possible this should stay below 80 characters (assuming the parameters takes 20 characters). Don't abbreviate until the message reaches 120 characters though. [CHAR LIMIT=120] -->
    <string name="permgrouprequest_calllog">Allow
        &lt;b><xliff:g id="app_name" example="Gmail">%1$s</xliff:g>&lt;/b> to access your phone call logs?</string>

    <!-- Title of a category of application permissions, listed so the user can choose whether they want to allow the application to do this. -->
    <string name="permgrouplab_phone">Phone</string>
    <!-- Description of a category of application permissions, listed so the user can choose whether they want to allow the application to do this. -->
    <string name="permgroupdesc_phone">make and manage phone calls</string>
    <!-- Message shown to the user when the apps requests permission from this group. If ever possible this should stay below 80 characters (assuming the parameters takes 20 characters). Don't abbreviate until the message reaches 120 characters though. [CHAR LIMIT=120] -->
    <string name="permgrouprequest_phone">Allow
        &lt;b><xliff:g id="app_name" example="Gmail">%1$s</xliff:g>&lt;/b> to make and manage phone calls?</string>

    <!-- Title of a category of application permissions, listed so the user can choose whether they want to allow the application to do this. -->
    <string name="permgrouplab_sensors">Body Sensors</string>
    <!-- Description of a category of application permissions, listed so the user can choose whether they want to allow the application to do this. -->
    <string name="permgroupdesc_sensors">access sensor data about your vital signs</string>
    <!-- Message shown to the user when the apps requests permission from this group. If ever possible this should stay below 80 characters (assuming the parameters takes 20 characters). Don't abbreviate until the message reaches 120 characters though. [CHAR LIMIT=120] -->
    <string name="permgrouprequest_sensors">Allow
        &lt;b><xliff:g id="app_name" example="Gmail">%1$s</xliff:g>&lt;/b> to access sensor data about your vital signs?</string>

    <!-- Title of a category of application permissions, listed so the user can choose whether they want to allow the application to do this. -->
    <string name="permgrouplab_aural">Music</string>
    <!-- Description of a category of application permissions, listed so the user can choose whether they want to allow the application to do this. -->
    <string name="permgroupdesc_aural">access your music</string>
    <!-- Message shown to the user when the apps requests permission from this group. If ever possible this should stay below 80 characters (assuming the parameters takes 20 characters). Don't abbreviate until the message reaches 120 characters though. [CHAR LIMIT=120] -->
    <string name="permgrouprequest_aural">Allow
        &lt;b><xliff:g id="app_name" example="Gmail">%1$s</xliff:g>&lt;/b> to access your music?</string>

    <!-- Title of a category of application permissions, listed so the user can choose whether they want to allow the application to do this. -->
    <string name="permgrouplab_visual">Photos &amp; Videos</string>
    <!-- Description of a category of application permissions, listed so the user can choose whether they want to allow the application to do this. -->
    <string name="permgroupdesc_visual">access your photos &amp; videos</string>
    <!-- Message shown to the user when the apps requests permission from this group. If ever possible this should stay below 80 characters (assuming the parameters takes 20 characters). Don't abbreviate until the message reaches 120 characters though. [CHAR LIMIT=120] -->
    <string name="permgrouprequest_visual">Allow
        &lt;b><xliff:g id="app_name" example="Gmail">%1$s</xliff:g>&lt;/b> to access your photos &amp; videos?</string>

    <!-- Title for the capability of an accessibility service to retrieve window content. -->
    <string name="capability_title_canRetrieveWindowContent">Retrieve window content</string>
    <!-- Description for the capability of an accessibility service to retrieve window content. -->
    <string name="capability_desc_canRetrieveWindowContent">Inspect the content of a window you\'re
        interacting with.</string>

    <!-- Title for the capability of an accessibility service to request touch exploration. -->
    <string name="capability_title_canRequestTouchExploration">Turn on Explore by Touch</string>
    <!-- Description for the capability of an accessibility service to request touch exploration. -->
    <string name="capability_desc_canRequestTouchExploration">Tapped items will be spoken aloud
        and the screen can be explored using gestures.</string>

    <!-- Title for the capability of an accessibility service to request to filter key events. -->
    <string name="capability_title_canRequestFilterKeyEvents">Observe text you type</string>
    <!-- Description for the capability of an accessibility service to request to filter key events. -->
    <string name="capability_desc_canRequestFilterKeyEvents">Includes personal data such as credit
        card numbers and passwords.</string>

    <!-- Title for the capability of an accessibility service to control display magnification. -->
    <string name="capability_title_canControlMagnification">Control display magnification</string>
    <!-- Description for the capability of an accessibility service to control display magnification. -->
    <string name="capability_desc_canControlMagnification">Control the display\'s zoom level and
        positioning.</string>

    <!-- Title for the capability of an accessibility service to perform gestures. -->
    <string name="capability_title_canPerformGestures">Perform gestures</string>
    <!-- Description for the capability of an accessibility service to perform gestures. -->
    <string name="capability_desc_canPerformGestures">Can tap, swipe, pinch, and perform other
        gestures.</string>

    <!-- Title for the capability of an accessibility service to capture fingerprint gestures. -->
    <string name="capability_title_canCaptureFingerprintGestures">Fingerprint gestures</string>
    <!-- Description for the capability of an accessibility service to perform gestures. -->
    <string name="capability_desc_canCaptureFingerprintGestures">Can capture gestures performed on
        the device\'s fingerprint sensor.</string>

    <!--  Permissions -->

    <!-- Title of an application permission, listed so the user can choose whether they want to allow the application to do this. -->
    <string name="permlab_statusBar">disable or modify status bar</string>
    <!-- Description of an application permission, listed so the user can choose whether they want to allow the application to do this. -->
    <string name="permdesc_statusBar">Allows the app to disable the status bar or add and remove system icons.</string>

    <!-- Title of an application permission, listed so the user can choose whether they want to allow the application to do this. -->
    <string name="permlab_statusBarService">be the status bar</string>
    <!-- Description of an application permission, listed so the user can choose whether they want to allow the application to do this. -->
    <string name="permdesc_statusBarService">Allows the app to be the status bar.</string>

    <!-- Title of an application permission, listed so the user can choose whether they want to allow the application to do this. -->
    <string name="permlab_expandStatusBar">expand/collapse status bar</string>
    <!-- Description of an application permission, listed so the user can choose whether they want to allow the application to do this. -->
    <string name="permdesc_expandStatusBar">Allows the app to expand or collapse the status bar.</string>

    <!-- Title of an application permission, listed so the user can install application shortcuts
    in their Launcher -->
    <string name="permlab_install_shortcut">install shortcuts</string>
    <!-- Description of an application permission, listed so the user can install application shortcuts
    in their Launcher -->
    <string name="permdesc_install_shortcut">Allows an application to add
        Homescreen shortcuts without user intervention.</string>

    <!-- Title of an application permission, listed so the user can uninstall application shortcuts
    in their Launcher -->
    <string name="permlab_uninstall_shortcut">uninstall shortcuts</string>
    <!-- Description of an application permission, listed so the user can install application shortcuts
    in their Launcher -->
    <string name="permdesc_uninstall_shortcut">Allows the application to remove
        Homescreen shortcuts without user intervention.</string>

    <!-- Title of an application permission, listed so the user can choose whether they want to allow the application to do this. -->
    <string name="permlab_processOutgoingCalls">reroute outgoing calls</string>
    <!-- Description of an application permission, listed so the user can choose whether they want to allow the application to do this. -->
    <string name="permdesc_processOutgoingCalls">Allows the app to see the
        number being dialed during an outgoing call with the option to redirect
        the call to a different number or abort the call altogether.</string>

    <!-- Title of an application permission, listed so the user can choose whether they want to allow the application to do this. -->
    <string name="permlab_answerPhoneCalls">answer phone calls</string>
    <!-- Description of an application permission, listed so the user can choose whether they want to allow the application to do this. -->
    <string name="permdesc_answerPhoneCalls">Allows the app to answer an incoming phone call.</string>

    <!-- Title of an application permission, listed so the user can choose whether they want to allow the application to do this. -->
    <string name="permlab_receiveSms">receive text messages (SMS)</string>
    <!-- Description of an application permission, listed so the user can choose whether they want to allow the application to do this. -->
    <string name="permdesc_receiveSms">Allows the app to receive and process SMS
      messages. This means the app could monitor or delete messages sent to your
      device without showing them to you.</string>

    <!-- Title of an application permission, listed so the user can choose whether they want to allow the application to do this. -->
    <string name="permlab_receiveMms">receive text messages (MMS)</string>
    <!-- Description of an application permission, listed so the user can choose whether they want to allow the application to do this. -->
    <string name="permdesc_receiveMms">Allows the app to receive and process MMS
      messages. This means the app could monitor or delete messages sent to your
      device without showing them to you.</string>

    <!-- Title of an application permission, listed so the user can choose whether they want to allow the application to do this. -->
    <string name="permlab_readCellBroadcasts">read cell broadcast messages</string>
    <!-- Description of an application permission, listed so the user can choose whether they want to allow the application to do this. -->
    <string name="permdesc_readCellBroadcasts">Allows the app to read
        cell broadcast messages received by your device. Cell broadcast alerts
        are delivered in some locations to warn you of emergency situations.
        Malicious apps may interfere with the performance or operation of your
        device when an emergency cell broadcast is received.</string>

    <!-- Title of an application permission, listed so the user can choose whether they want to allow the application to do this. -->
    <string name="permlab_subscribedFeedsRead">read subscribed feeds</string>
    <!-- Description of an application permission, listed so the user can choose whether they want to allow the application to do this. -->
    <string name="permdesc_subscribedFeedsRead">Allows the app to get details about the currently synced feeds.</string>

    <!-- Title of an application permission, listed so the user can choose whether they want to allow the application to do this. -->
    <string name="permlab_sendSms">send and view SMS messages</string>
    <!-- Description of an application permission, listed so the user can choose whether they want to allow the application to do this. -->
    <string name="permdesc_sendSms">Allows the app to send SMS messages.
     This may result in unexpected charges. Malicious apps may cost you money by
     sending messages without your confirmation.</string>

    <!-- Title of an application permission, listed so the user can choose whether they want to allow the application to do this. -->
    <string name="permlab_readSms">read your text messages (SMS or MMS)</string>
    <!-- Description of an application permission, listed so the user can choose whether they want to allow the application to do this. -->
    <string name="permdesc_readSms" product="tablet">This app can read all SMS (text) messages stored on your tablet.</string>
    <!-- Description of an application permission, listed so the user can choose whether they want to allow the application to do this. -->
    <string name="permdesc_readSms" product="tv">This app can read all SMS (text) messages stored on your TV.</string>
    <!-- Description of an application permission, listed so the user can choose whether they want to allow the application to do this. -->
    <string name="permdesc_readSms" product="default">This app can read all SMS (text) messages stored on your phone.</string>

    <!-- Title of an application permission, listed so the user can choose whether they want to allow the application to do this. -->
    <string name="permlab_receiveWapPush">receive text messages (WAP)</string>
    <!-- Description of an application permission, listed so the user can choose whether they want to allow the application to do this. -->
    <string name="permdesc_receiveWapPush">Allows the app to receive and process
     WAP messages.  This permission includes the ability to monitor or delete
     messages sent to you without showing them to you.</string>

    <!-- Title of an application permission, listed so the user can choose whether they want to allow the application to do this. -->
    <string name="permlab_getTasks">retrieve running apps</string>
    <!-- Description of an application permission, listed so the user can choose whether they want to allow the application to do this. -->
    <string name="permdesc_getTasks">Allows the app to retrieve information
       about currently and recently running tasks.  This may allow the app to
       discover information about which applications are used on the device.</string>

    <!-- Title of an application permission, listed so the user can choose whether they want to allow the application to do this. -->
    <string name="permlab_manageProfileAndDeviceOwners">manage profile and device owners</string>
    <!-- Description of an application permission, listed so the user can choose whether they want to allow the application to set the profile/device owners.
     [CHAR LIMIT=NONE] -->
    <string name="permdesc_manageProfileAndDeviceOwners">Allows apps to set the profile owners and the device owner.</string>

    <!-- Title of an application permission, listed so the user can choose whether they want to allow the application to do this. -->
    <string name="permlab_reorderTasks">reorder running apps</string>
    <!-- Description of an application permission, listed so the user can choose whether they want to allow the application to do this. -->
    <string name="permdesc_reorderTasks">Allows the app to move tasks to the
      foreground and background.  The app may do this without your input.</string>

    <!-- Title of an application permission, listed so the user can choose whether they want to allow the application to do this. -->
    <string name="permlab_enableCarMode">enable car mode</string>
    <!-- Description of an application permission, listed so the user can choose whether they want to allow the application to do this. -->
    <string name="permdesc_enableCarMode">Allows the app to
        enable the car mode.</string>

    <!-- Title of an application permission, listed so the user can choose whether they want to allow the application to do this. -->
    <string name="permlab_killBackgroundProcesses">close other apps</string>
    <!-- Description of an application permission, listed so the user can choose whether they want to allow the application to do this. -->
    <string name="permdesc_killBackgroundProcesses">Allows the app to end
      background processes of other apps.  This may cause other apps to stop
      running.</string>

    <!-- Title of an application permission, listed so the user can choose whether they want to allow the application to do this. -->
    <string name="permlab_systemAlertWindow">This app can appear on top of other apps</string>
    <!-- Description of an application permission, listed so the user can choose whether they want to allow the application to do this. -->
    <string name="permdesc_systemAlertWindow">This app can appear on top of other apps or other parts of the screen. This may interfere with normal app usage and change the way that other apps appear.</string>

    <!-- Title of an application permission, listed so the user can choose whether they want to allow the application to do this. -->
    <string name="permlab_runInBackground">run in the background</string>
    <!-- Description of an application permission, listed so the user can choose whether they want to allow the application to do this. -->
    <string name="permdesc_runInBackground">This app can run in the background. This may drain battery faster.</string>

    <!-- Title of an application permission, listed so the user can choose whether they want to allow the application to do this. -->
    <string name="permlab_useDataInBackground">use data in the background</string>
    <!-- Description of an application permission, listed so the user can choose whether they want to allow the application to do this. -->
    <string name="permdesc_useDataInBackground">This app can use data in the background. This may increase data usage.</string>

    <!-- Title of an application permission, listed so the user can choose whether they want to allow the application to do this. -->
    <string name="permlab_persistentActivity">make app always run</string>
    <!-- Description of an application permission, listed so the user can choose whether they want to allow the application to do this. -->
    <string name="permdesc_persistentActivity" product="tablet">Allows the app to make parts of itself persistent in memory.  This can limit memory available to other apps slowing down the tablet.</string>
    <!-- Description of an application permission, listed so the user can choose whether they want to allow the application to do this. -->
    <string name="permdesc_persistentActivity" product="tv">Allows the app to make parts of itself persistent in memory.  This can limit memory available to other apps slowing down the TV.</string>
    <string name="permdesc_persistentActivity" product="default">Allows the app to make parts of itself persistent in memory.  This can limit memory available to other apps slowing down the phone.</string>

    <!-- Title of an application permission, listed so the user can choose whether they want to allow the application to do this. -->
    <string name="permlab_foregroundService">run foreground service</string>
    <!-- Description of an application permission, listed so the user can choose whether they want to allow the application to do this. -->
    <string name="permdesc_foregroundService">Allows the app to make use of foreground services.</string>

    <!-- Title of an application permission, listed so the user can choose whether they want to allow the application to do this. -->
    <string name="permlab_getPackageSize">measure app storage space</string>
    <!-- Description of an application permission, listed so the user can choose whether they want to allow the application to do this. -->
    <string name="permdesc_getPackageSize">Allows the app to retrieve its code, data, and cache sizes</string>

    <!-- Title of an application permission, listed so the user can choose whether they want to allow the application to do this. -->
    <string name="permlab_writeSettings">modify system settings</string>
    <!-- Description of an application permission, listed so the user can choose whether they want to allow the application to do this. -->
    <string name="permdesc_writeSettings">Allows the app to modify the
        system\'s settings data. Malicious apps may corrupt your system\'s
        configuration.</string>

    <!-- Title of an application permission, listed so the user can choose whether they want to allow the application to do this. -->
    <string name="permlab_receiveBootCompleted">run at startup</string>
    <!-- Description of an application permission, listed so the user can choose whether they want to allow the application to do this. -->
    <string name="permdesc_receiveBootCompleted" product="tablet">Allows the app to
        have itself started as soon as the system has finished booting.
        This can make it take longer to start the tablet and allow the
        app to slow down the overall tablet by always running.</string>
    <!-- Description of an application permission, listed so the user can choose whether they want to allow the application to do this. -->
    <string name="permdesc_receiveBootCompleted" product="tv">Allows the app to
        have itself started as soon as the system has finished booting.
        This can make it take longer to start the TV and allow the
        app to slow down the overall tablet by always running.</string>
    <!-- Description of an application permission, listed so the user can choose whether they want to allow the application to do this. -->
    <string name="permdesc_receiveBootCompleted" product="default">Allows the app to
        have itself started as soon as the system has finished booting.
        This can make it take longer to start the phone and allow the
        app to slow down the overall phone by always running.</string>

    <!-- Title of an application permission, listed so the user can choose whether they want to allow the application to do this. -->
    <string name="permlab_broadcastSticky">send sticky broadcast</string>
    <!-- Description of an application permission, listed so the user can choose whether they want to allow the application to do this. -->
    <string name="permdesc_broadcastSticky" product="tablet">Allows the app to
    send sticky broadcasts, which remain after the broadcast ends. Excessive use
    may make the tablet slow or unstable by causing it to use too much memory.
    </string>
    <!-- Description of an application permission, listed so the user can choose whether they want to allow the application to do this. -->
    <string name="permdesc_broadcastSticky" product="tv">Allows the app to
    send sticky broadcasts, which remain after the broadcast ends. Excessive use
    may make the TV slow or unstable by causing it to use too much memory.
    </string>
    <!-- Description of an application permission, listed so the user can choose whether they want to allow the application to do this. -->
    <string name="permdesc_broadcastSticky" product="default">Allows the app to
    send sticky broadcasts, which remain after the broadcast ends. Excessive
    use may make the phone slow or unstable by causing it to use too
    much memory.</string>

    <!-- Title of an application permission, listed so the user can choose whether they want to allow the application to do this. -->
    <string name="permlab_readContacts">read your contacts</string>
    <!-- Description of an application permission, listed so the user can choose whether they want to allow the application to do this. -->
    <string name="permdesc_readContacts" product="tablet">Allows the app to read
      data about your contacts stored on your tablet, including the frequency
      with which you\'ve called, emailed, or communicated in other ways with
      specific individuals. This permission allows apps to save your contact
      data, and malicious apps may share contact data without your
      knowledge.</string>
    <!-- Description of an application permission, listed so the user can choose whether they want to allow the application to do this. -->
    <string name="permdesc_readContacts" product="tv">Allows the app to read
      data about your contacts stored on your TV, including the frequency
      with which you\'ve called, emailed, or communicated in other ways with
      specific individuals. This permission allows apps to save your contact
      data, and malicious apps may share contact data without your
      knowledge.</string>
    <!-- Description of an application permission, listed so the user can choose whether they want to allow the application to do this. -->
    <string name="permdesc_readContacts" product="default">Allows the app to
      read data about your contacts stored on your phone, including the
      frequency with which you\'ve called, emailed, or communicated in other ways
      with specific individuals. This permission allows apps to save your
      contact data, and malicious apps may share contact data without your
      knowledge.</string>

    <!-- Title of an application permission, listed so the user can choose whether they want to allow the application to do this. -->
    <string name="permlab_writeContacts">modify your contacts</string>
    <!-- Description of an application permission, listed so the user can choose whether they want to allow the application to do this. -->
    <string name="permdesc_writeContacts" product="tablet">Allows the app to
      modify the data about your contacts stored on your tablet, including the
      frequency with which you\'ve called, emailed, or communicated in other ways
      with specific contacts. This permission allows apps to delete contact
      data.</string>
    <!-- Description of an application permission, listed so the user can choose whether they want to allow the application to do this. -->
    <string name="permdesc_writeContacts" product="tv">Allows the app to
      modify the data about your contacts stored on your TV, including the
      frequency with which you\'ve called, emailed, or communicated in other ways
      with specific contacts. This permission allows apps to delete contact
      data.</string>
    <!-- Description of an application permission, listed so the user can choose whether they want to allow the application to do this. -->
    <string name="permdesc_writeContacts" product="default">Allows the app to
    modify the data about your contacts stored on your phone, including the
    frequency with which you\'ve called, emailed, or communicated in other ways
    with specific contacts. This permission allows apps to delete contact
    data.</string>

    <!-- Title of an application permission, listed so the user can choose whether they want to allow the application to do this. -->
    <string name="permlab_readCallLog">read call log</string>
    <!-- Description of an application permission, listed so the user can choose whether they want to allow the application to do this. -->
    <string name="permdesc_readCallLog">This app can read your call history.</string>

    <!-- Title of an application permission, listed so the user can choose whether they want to allow the application to do this. -->
    <string name="permlab_writeCallLog">write call log</string>
    <!-- Description of an application permission, listed so the user can choose whether they want to allow the application to do this. -->
    <string name="permdesc_writeCallLog" product="tablet">Allows the app to modify your tablet\'s call log, including data about incoming and outgoing calls.
        Malicious apps may use this to erase or modify your call log.</string>
    <!-- Description of an application permission, listed so the user can choose whether they want to allow the application to do this. -->
    <string name="permdesc_writeCallLog" product="tv">Allows the app to modify your TV\'s call log, including data about incoming and outgoing calls.
        Malicious apps may use this to erase or modify your call log.</string>
    <!-- Description of an application permission, listed so the user can choose whether they want to allow the application to do this. -->
    <string name="permdesc_writeCallLog" product="default">Allows the app to modify your phone\'s call log, including data about incoming and outgoing calls.
        Malicious apps may use this to erase or modify your call log.</string>

    <!-- Title of the body sensors permission, listed so the user can decide whether to allow the application to access body sensor data. [CHAR LIMIT=80] -->
    <string name="permlab_bodySensors">access body sensors (like heart rate monitors)
    </string>
    <!-- Description of the body sensors permission, listed so the user can decide whether to allow the application to access data from body sensors. [CHAR LIMIT=NONE] -->
    <string name="permdesc_bodySensors" product="default">Allows the app to access data from sensors
    that monitor your physical condition, such as your heart rate.</string>

    <!-- Title of an application permission, listed so the user can choose whether they want to allow the application to do this. -->
    <string name="permlab_readCalendar">Read calendar events and details</string>
    <!-- Description of an application permission, listed so the user can choose whether they want to allow the application to do this. -->
    <string name="permdesc_readCalendar" product="tablet">This app can read all calendar events stored on your tablet and share or save your calendar data.</string>
    <!-- Description of an application permission, listed so the user can choose whether they want to allow the application to do this. -->
    <string name="permdesc_readCalendar" product="tv">This app can read all calendar events stored on your TV and share or save your calendar data.</string>
    <!-- Description of an application permission, listed so the user can choose whether they want to allow the application to do this. -->
    <string name="permdesc_readCalendar" product="default">This app can read all calendar events stored on your phone and share or save your calendar data.</string>

    <!-- Title of an application permission, listed so the user can choose whether they want to allow the application to do this. -->
    <string name="permlab_writeCalendar">add or modify calendar events and send email to guests without owners\' knowledge</string>
    <!-- Description of an application permission, listed so the user can choose whether they want to allow the application to do this. -->
    <string name="permdesc_writeCalendar" product="tablet">This app can add, remove, or change calendar events on your tablet. This app can send messages that may appear to come from calendar owners, or change events without notifying their owners.</string>
    <!-- Description of an application permission, listed so the user can choose whether they want to allow the application to do this. -->
    <string name="permdesc_writeCalendar" product="tv">This app can add, remove, or change calendar events on your TV. This app can send messages that may appear to come from calendar owners, or change events without notifying their owners.</string>
    <!-- Description of an application permission, listed so the user can choose whether they want to allow the application to do this. -->
    <string name="permdesc_writeCalendar" product="default">This app can add, remove, or change calendar events on your phone. This app can send messages that may appear to come from calendar owners, or change events without notifying their owners.</string>

    <!-- Title of an application permission, listed so the user can choose whether they want to allow the applicatfion to do this. -->
    <string name="permlab_accessLocationExtraCommands">access extra location provider commands</string>
    <!-- Description of an application permission, listed so the user can choose whether they want to allow the application to do this. -->
    <string name="permdesc_accessLocationExtraCommands">Allows the app to access
        extra location provider commands.  This may allow the app to interfere
        with the operation of the GPS or other location sources.</string>

    <!-- Title of an application permission, listed so the user can choose whether they want to allow the application to do this. -->
    <string name="permlab_accessFineLocation">access precise location only in the foreground</string>
    <!-- Description of an application permission, listed so the user can choose whether they want to allow the application to do this. -->
    <string name="permdesc_accessFineLocation">This app can get your exact location only when it is in the foreground. These location services must be turned on and available on your phone for the app to be able to use them. This may increase battery consumption.</string>

    <!-- Title of an application permission, listed so the user can choose whether they want to allow the application to do this. -->
    <string name="permlab_accessCoarseLocation">access approximate location (network-based) only in the foreground</string>
    <!-- Description of an application permission, listed so the user can choose whether they want to allow the application to do this. -->
    <string name="permdesc_accessCoarseLocation" product="tablet">This app can get your location based on network sources such as cell towers and Wi-Fi networks, but only when when the app is in the foreground. These location services must be turned on and available on your tablet for the app to be able to use them.</string>
    <!-- Description of an application permission, listed so the user can choose whether they want to allow the application to do this. -->
    <string name="permdesc_accessCoarseLocation" product="tv">This app can get your location based on network sources such as cell towers and Wi-Fi networks, but only when when the app is in the foreground. These location services must be turned on and available on your TV for the app to be able to use them.</string>
    <!-- Description of an application permission, listed so the user can choose whether they want to allow the application to do this. -->
    <string name="permdesc_accessCoarseLocation" product="default">This app can get your location based on network sources such as cell towers and Wi-Fi networks, but only when the app is in the foreground. These location services must be turned on and available on your phone for the app to be able to use them.</string>

    <!-- Title of an application permission, listed so the user can choose whether they want to allow the application to do this. -->
    <string name="permlab_accessBackgroundLocation">access location in the background</string>
    <!-- Description of an application permission, listed so the user can choose whether they want to allow the application to do this. -->
    <string name="permdesc_accessBackgroundLocation">If this is granted additionally to the approximate or precise location access the app can access the location while running in the background.</string>

    <!-- Title of an application permission, listed so the user can choose whether they want to allow the application to do this. -->
    <string name="permlab_modifyAudioSettings">change your audio settings</string>
    <!-- Description of an application permission, listed so the user can choose whether they want to allow the application to do this. -->
    <string name="permdesc_modifyAudioSettings">Allows the app to modify global audio settings such as volume and which speaker is used for output.</string>

    <!-- Title of an application permission, listed so the user can choose whether they want to allow the application to do this. -->
    <string name="permlab_recordAudio">record audio</string>
    <!-- Description of an application permission, listed so the user can choose whether they want to allow the application to do this. -->
    <string name="permdesc_recordAudio">This app can record audio using the microphone at any time.</string>

    <!-- Title of an application permission, listed so the user can choose whether they want to allow the application to do this. -->
    <string name="permlab_sim_communication">send commands to the SIM</string>
    <!-- Description of an application permission, listed so the user can choose whether they want to allow the application to do this. -->
    <string name="permdesc_sim_communication">Allows the app to send commands to the SIM. This is very dangerous.</string>

    <!-- Title of an application permission, listed so the user can choose whether they want to allow the application to do this. [CHAR LIMIT=50]-->
    <string name="permlab_activityRecognition">recognize physical activity</string>
    <!-- Description of an application permission, listed so the user can choose whether they want to allow the application to do this. [CHAR LIMIT=120]-->
    <string name="permdesc_activityRecognition">This app can recognize your physical activity.</string>

    <!-- Title of an application permission, listed so the user can choose whether they want to allow the application to do this. -->
    <string name="permlab_camera">take pictures and videos</string>
    <!-- Description of an application permission, listed so the user can choose whether they want to allow the application to do this. -->
    <string name="permdesc_camera">This app can take pictures and record videos using the camera at any time.</string>

    <!-- Title of an application permission, listed so the user can choose whether they want to allow the application to do this. -->
    <string name="permlab_vibrate">control vibration</string>
    <!-- Description of an application permission, listed so the user can choose whether they want to allow the application to do this. -->
    <string name="permdesc_vibrate">Allows the app to control the vibrator.</string>

    <!-- Title of an application permission, listed so the user can choose whether they want to allow the application to do this. -->
    <string name="permlab_callPhone">directly call phone numbers</string>
    <!-- Description of an application permission, listed so the user can choose whether they want to allow the application to do this. -->
    <string name="permdesc_callPhone">Allows the app to call phone numbers
      without your intervention. This may result in unexpected charges or calls.
      Note that this doesn\'t allow the app to call emergency numbers.
      Malicious apps may cost you money by making calls without your
      confirmation.</string>

    <!-- Title of an application permission, listed so the user can choose whether they want to allow the application to do this. -->
    <string name="permlab_accessImsCallService">access IMS call service</string>
    <!-- Description of an application permission, listed so the user can choose whether they want to allow the application to do this. -->
    <string name="permdesc_accessImsCallService">Allows the app to use the IMS service to make calls without your intervention.</string>

    <!-- Title of an application permission, listed so the user can choose whether they want to allow the application to do this. -->
    <string name="permlab_readPhoneState">read phone status and identity</string>
    <!-- Description of an application permission, listed so the user can choose whether they want to allow the application to do this. -->
    <string name="permdesc_readPhoneState">Allows the app to access the phone
      features of the device.  This permission allows the app to determine the
      phone number and device IDs, whether a call is active, and the remote number
      connected by a call.</string>

    <!-- Title of an application permission.  When granted the user is giving access to a third
         party app to route its calls through the system. -->
    <string name="permlab_manageOwnCalls">route calls through the system</string>
    <!-- Description of an application permission.  When granted the user is giving access to a
         third party app to route its calls through the system. -->
    <string name="permdesc_manageOwnCalls">Allows the app to route its calls through the system in
        order to improve the calling experience.</string>

    <!-- Title of an application permission. When granted the app is allowed to be enabled as
        a companion app. [CHAR LIMIT=NONE]-->
    <string name="permlab_callCompanionApp">see and control calls through the system.</string>
    <!-- Description of an application permission. When granted the app is allowed to be enabled as
        a companion app. [CHAR LIMIT=NONE]-->
    <string name="permdesc_callCompanionApp">Allows the app to see and control ongoing calls on the
        device. This includes information such as call numbers for calls and the state of the
        calls.</string>

    <!-- Title of an application permission.  When granted the user is giving access to a third
         party app to continue a call which originated in another app.  For example, the user
         could be in a voice call over their carrier's mobile network, and a third party video
         calling app wants to continue that voice call as a video call. -->
    <string name="permlab_acceptHandover">continue a call from another app</string>
    <!-- Description of an application permission.  When granted the user is giving access to a
         third party app to continue a call which originated in another app.  For example, the user
         could be in a voice call over their carrier's mobile network, and a third party video
         calling app wants to continue that voice call as a video call -->
    <string name="permdesc_acceptHandovers">Allows the app to continue a call which was started in another app.</string>

    <!-- Title of an application permission, listed so the user can choose whether they want to allow the application to do this. -->
    <string name="permlab_readPhoneNumbers">read phone numbers</string>
    <!-- Description of an application permission, listed so the user can choose whether they want to allow the application to do this. -->
    <string name="permdesc_readPhoneNumbers">Allows the app to access the phone numbers of the device.</string>

    <!-- Title of an application permission, listed so the user can choose whether they want to allow the application to do this. -->
    <string name="permlab_wakeLock" product="tablet">prevent tablet from sleeping</string>
    <!-- Title of an application permission, listed so the user can choose whether they want to allow the application to do this. -->
    <string name="permlab_wakeLock" product="tv">prevent TV from sleeping</string>
    <!-- Title of an application permission, listed so the user can choose whether they want to allow the application to do this. -->
    <string name="permlab_wakeLock" product="default">prevent phone from sleeping</string>
    <!-- Description of an application permission, listed so the user can choose whether they want to allow the application to do this. -->
    <string name="permdesc_wakeLock" product="tablet">Allows the app to prevent the tablet from going to sleep.</string>
    <!-- Description of an application permission, listed so the user can choose whether they want to allow the application to do this. -->
    <string name="permdesc_wakeLock" product="tv">Allows the app to prevent the TV from going to sleep.</string>
    <!-- Description of an application permission, listed so the user can choose whether they want to allow the application to do this. -->
    <string name="permdesc_wakeLock" product="default">Allows the app to prevent the phone from going to sleep.</string>

    <!-- Title of an application permission, listed so the user can choose whether they want to allow the application to do this. -->
    <string name="permlab_transmitIr">transmit infrared</string>
    <!-- Description of an application permission, listed so the user can choose whether they want to allow the application to do this. -->
    <string name="permdesc_transmitIr" product="tablet">Allows the app to use the tablet\'s infrared transmitter.</string>
    <!-- Description of an application permission, listed so the user can choose whether they want to allow the application to do this. -->
    <string name="permdesc_transmitIr" product="tv">Allows the app to use the TV\'s infrared transmitter.</string>
    <!-- Description of an application permission, listed so the user can choose whether they want to allow the application to do this. -->
    <string name="permdesc_transmitIr" product="default">Allows the app to use the phone\'s infrared transmitter.</string>

    <!-- Title of an application permission, listed so the user can choose whether they want to allow the application to do this. -->
    <string name="permlab_setWallpaper">set wallpaper</string>
    <!-- Description of an application permission, listed so the user can choose whether they want to allow the application to do this. -->
    <string name="permdesc_setWallpaper">Allows the app to set the system wallpaper.</string>

    <!-- Title of an application permission, listed so the user can choose whether they want to allow the application to do this. -->
    <string name="permlab_setWallpaperHints">adjust your wallpaper size</string>
    <!-- Description of an application permission, listed so the user can choose whether they want to allow the application to do this. -->
    <string name="permdesc_setWallpaperHints">Allows the app to set the system wallpaper size hints.</string>

    <!-- Title of an application permission, listed so the user can choose whether they want to allow the application to do this. -->
    <string name="permlab_setTimeZone">set time zone</string>
    <!-- Description of an application permission, listed so the user can choose whether they want to allow the application to do this. -->
    <string name="permdesc_setTimeZone" product="tablet">Allows the app to change the tablet\'s time zone.</string>
    <!-- Description of an application permission, listed so the user can choose whether they want to allow the application to do this. -->
    <string name="permdesc_setTimeZone" product="tv">Allows the app to change the TV\'s time zone.</string>
    <!-- Description of an application permission, listed so the user can choose whether they want to allow the application to do this. -->
    <string name="permdesc_setTimeZone" product="default">Allows the app to change the phone\'s time zone.</string>

    <!-- Title of an application permission, listed so the user can choose whether they want to allow the application to do this. -->
    <string name="permlab_getAccounts">find accounts on the device</string>
    <!-- Description of an application permission, listed so the user can choose whether they want to allow the application to do this. -->
    <string name="permdesc_getAccounts" product="tablet">Allows the app to get
      the list of accounts known by the tablet.  This may include any accounts
      created by applications you have installed.</string>
    <!-- Description of an application permission, listed so the user can choose whether they want to allow the application to do this. -->
    <string name="permdesc_getAccounts" product="tv">Allows the app to get
      the list of accounts known by the TV.  This may include any accounts
      created by applications you have installed.</string>
    <!-- Description of an application permission, listed so the user can choose whether they want to allow the application to do this. -->
    <string name="permdesc_getAccounts" product="default">Allows the app to get
      the list of accounts known by the phone.  This may include any accounts
      created by applications you have installed.</string>

    <!-- Title of an application permission, listed so the user can choose whether they want to allow the application to do this. -->
    <string name="permlab_accessNetworkState">view network connections</string>
    <!-- Description of an application permission, listed so the user can choose whether they want to allow the application to do this. -->
    <string name="permdesc_accessNetworkState">Allows the app to view
      information about network connections such as which networks exist and are
      connected.</string>

    <!-- Title of an application permission, listed so the user can choose whether they want to allow the application to do this. -->
    <string name="permlab_createNetworkSockets">have full network access</string>
    <!-- Description of an application permission, listed so the user can choose whether they want to allow the application to do this. -->
    <string name="permdesc_createNetworkSockets">Allows the app to create
     network sockets and use custom network protocols. The browser and other
     applications provide means to send data to the internet, so this
     permission is not required to send data to the internet.</string>

 <!-- Title of an application permission, listed so the user can choose whether they want to allow the application to do this. -->
    <string name="permlab_changeNetworkState">change network connectivity</string>
    <!-- Description of an application permission, listed so the user can choose whether they want to allow the application to do this. -->
    <string name="permdesc_changeNetworkState">Allows the app to change the state of network connectivity.</string>

    <!-- Title of an application permission, listed so the user can choose whether they want to allow the application to do this. -->
    <string name="permlab_changeTetherState">change tethered connectivity</string>
    <!-- Description of an application permission, listed so the user can choose whether they want to allow the applicaiton to do this. -->
    <string name="permdesc_changeTetherState">Allows the app to change the state of tethered network connectivity.</string>

    <!-- Title of an application permission, listed so the user can choose whether they want to allow the application to do this. -->
    <string name="permlab_accessWifiState">view Wi-Fi connections</string>
    <!-- Description of an application permission, listed so the user can choose whether they want to allow the application to do this. -->
    <string name="permdesc_accessWifiState">Allows the app to view information
      about Wi-Fi networking, such as whether Wi-Fi is enabled and name of
      connected Wi-Fi devices.</string>

    <!-- Title of an application permission, listed so the user can choose whether they want to allow the application to do this. -->
    <string name="permlab_changeWifiState">connect and disconnect from Wi-Fi</string>
    <!-- Description of an application permission, listed so the user can choose whether they want to allow the application to do this. -->
    <string name="permdesc_changeWifiState">Allows the app to connect to and
      disconnect from Wi-Fi access points and to make changes to device
      configuration for Wi-Fi networks.</string>

    <!-- Title of an application permission, listed so the user can choose whether they want to allow the application to do this. -->
    <string name="permlab_changeWifiMulticastState">allow Wi-Fi Multicast reception</string>
    <!-- Description of an application permission, listed so the user can choose whether they want to allow the application to do this. -->
    <string name="permdesc_changeWifiMulticastState" product="tablet">Allows the app to receive
      packets sent to all devices on a Wi-Fi network using multicast addresses,
      not just your tablet.  It uses more power than the non-multicast mode.</string>
    <!-- Description of an application permission, listed so the user can choose whether they want to allow the application to do this. -->
    <string name="permdesc_changeWifiMulticastState" product="tv">Allows the app to receive
      packets sent to all devices on a Wi-Fi network using multicast addresses,
      not just your TV.  It uses more power than the non-multicast mode.</string>
    <string name="permdesc_changeWifiMulticastState" product="default">Allows the app to receive
      packets sent to all devices on a Wi-Fi network using multicast addresses,
      not just your phone.  It uses more power than the non-multicast mode.</string>

 <!-- Title of an application permission, listed so the user can choose whether they want to allow the application to do this. -->
    <string name="permlab_bluetoothAdmin">access Bluetooth settings</string>
    <!-- Description of an application permission, listed so the user can choose whether they want to allow the application to do this. -->
    <string name="permdesc_bluetoothAdmin" product="tablet">Allows the app to
      configure the local Bluetooth tablet, and to discover and pair with remote
      devices.</string>
    <!-- Description of an application permission, listed so the user can choose whether they want to allow the application to do this. -->
    <string name="permdesc_bluetoothAdmin" product="tv">Allows the app to
      configure the local Bluetooth TV, and to discover and pair with remote
      devices.</string>
    <!-- Description of an application permission, listed so the user can choose whether they want to allow the application to do this. -->
    <string name="permdesc_bluetoothAdmin" product="default">Allows the app to configure
      the local Bluetooth phone, and to discover and pair with remote devices.</string>

    <string name="permlab_accessWimaxState">connect and disconnect from WiMAX</string>
    <string name="permdesc_accessWimaxState">Allows the app to determine whether
     WiMAX is enabled and information about any WiMAX networks that are
     connected. </string>

    <string name="permlab_changeWimaxState">change WiMAX state</string>
    <string name="permdesc_changeWimaxState" product="tablet">Allows the app to
      connect the tablet to and disconnect the tablet from WiMAX networks.</string>
    <string name="permdesc_changeWimaxState" product="tv">Allows the app to
      connect the TV to and disconnect the TV from WiMAX networks.</string>
    <string name="permdesc_changeWimaxState" product="default">Allows the app to
      connect the phone to and disconnect the phone from WiMAX networks.</string>

 <!-- Title of an application permission, listed so the user can choose whether they want to allow the application to do this. -->
    <string name="permlab_bluetooth">pair with Bluetooth devices</string>
    <!-- Description of an application permission, listed so the user can choose whether they want to allow the application to do this. -->
    <string name="permdesc_bluetooth" product="tablet">Allows the app to view the
      configuration of Bluetooth on the tablet, and to make and accept
      connections with paired devices.</string>
    <!-- Description of an application permission, listed so the user can choose whether they want to allow the application to do this. -->
    <string name="permdesc_bluetooth" product="tv">Allows the app to view the
      configuration of Bluetooth on the TV, and to make and accept
      connections with paired devices.</string>
    <!-- Description of an application permission, listed so the user can choose whether they want to allow the application to do this. -->
    <string name="permdesc_bluetooth" product="default">Allows the app to view the
      configuration of the Bluetooth on the phone, and to make and accept
      connections with paired devices.</string>

    <!-- Title of an application permission, listed so the user can choose whether they want to allow the application to do this. -->
    <string name="permlab_nfc">control Near Field Communication</string>
    <!-- Description of an application permission, listed so the user can choose whether they want to allow the application to do this. -->
    <string name="permdesc_nfc">Allows the app to communicate
      with Near Field Communication (NFC) tags, cards, and readers.</string>

    <!-- Title of an application permission, listed so the user can choose whether they want to allow the application to do this. -->
    <string name="permlab_disableKeyguard">disable your screen lock</string>
    <!-- Description of an application permission, listed so the user can choose whether they want to allow the application to do this. -->
    <string name="permdesc_disableKeyguard">Allows the app to disable the
      keylock and any associated password security.  For example, the phone
      disables the keylock when receiving an incoming phone call, then
      re-enables the keylock when the call is finished.</string>

    <!-- Title of an application permission, listed so the user can choose whether they want to allow the application to do this. [CHAR_LIMIT=NONE] -->
    <string name="permlab_getAndRequestScreenLockComplexity">get and request screen lock complexity</string>
    <!-- Description of an application permission, listed so the user can choose whether they want to allow the application to do this. [CHAR_LIMIT=NONE] -->
    <string name="permdesc_getAndRequestScreenLockComplexity">Allows the app to learn the screen
        lock complexity level (high, medium, low or none), which indicates the possible range of
        length and type of the screen lock. The app can also suggest to users that they update the
        screen lock to a certain level but users can freely ignore and navigate away. Note that the
        screen lock is not stored in plaintext so the app does not know the exact password.
    </string>

    <!-- Title of an application permission, listed so the user can choose whether they want to allow the application to do this. [CHAR_LIMIT=NONE] -->
    <string name="permlab_useBiometric">use biometric hardware</string>
    <!-- Description of an application permission, listed so the user can choose whether they want to allow the application to do this.[CHAR_LIMIT=NONE] -->
    <string name="permdesc_useBiometric">Allows the app to use biometric hardware for authentication</string>

    <!-- Title of an application permission, listed so the user can choose whether they want to allow the application to do this. -->
    <string name="permlab_manageFingerprint">manage fingerprint hardware</string>
    <!-- Description of an application permission, listed so the user can choose whether they want to allow the application to do this. -->
    <string name="permdesc_manageFingerprint">Allows the app to invoke methods to add and delete fingerprint templates for use.</string>
    <!-- Title of an application permission, listed so the user can choose whether they want to allow the application to do this. -->
    <string name="permlab_useFingerprint">use fingerprint hardware</string>
    <!-- Description of an application permission, listed so the user can choose whether they want to allow the application to do this. -->
    <string name="permdesc_useFingerprint">Allows the app to use fingerprint hardware for authentication</string>

    <!-- Title of an application permission, listed so the user can choose whether they want to allow the application to do this. -->
    <string name="permlab_audioRead">read your music collection</string>
    <!-- Description of an application permission, listed so the user can choose whether they want to allow the application to do this. -->
    <string name="permdesc_audioRead">Allows the app to read your music collection.</string>
    <!-- Title of an application permission, listed so the user can choose whether they want to allow the application to do this. -->
    <string name="permlab_audioWrite">modify your music collection</string>
    <!-- Description of an application permission, listed so the user can choose whether they want to allow the application to do this. -->
    <string name="permdesc_audioWrite">Allows the app to modify your music collection.</string>

    <!-- Title of an application permission, listed so the user can choose whether they want to allow the application to do this. -->
    <string name="permlab_videoRead">read your video collection</string>
    <!-- Description of an application permission, listed so the user can choose whether they want to allow the application to do this. -->
    <string name="permdesc_videoRead">Allows the app to read your video collection.</string>
    <!-- Title of an application permission, listed so the user can choose whether they want to allow the application to do this. -->
    <string name="permlab_videoWrite">modify your video collection</string>
    <!-- Description of an application permission, listed so the user can choose whether they want to allow the application to do this. -->
    <string name="permdesc_videoWrite">Allows the app to modify your video collection.</string>

    <!-- Title of an application permission, listed so the user can choose whether they want to allow the application to do this. -->
    <string name="permlab_imagesRead">read your photo collection</string>
    <!-- Description of an application permission, listed so the user can choose whether they want to allow the application to do this. -->
    <string name="permdesc_imagesRead">Allows the app to read your photo collection.</string>
    <!-- Title of an application permission, listed so the user can choose whether they want to allow the application to do this. -->
    <string name="permlab_imagesWrite">modify your photo collection</string>
    <!-- Description of an application permission, listed so the user can choose whether they want to allow the application to do this. -->
    <string name="permdesc_imagesWrite">Allows the app to modify your photo collection.</string>

    <!-- Title of an application permission, listed so the user can choose whether they want to allow the application to do this. -->
    <string name="permlab_mediaLocation">read locations from your media collection</string>
    <!-- Description of an application permission, listed so the user can choose whether they want to allow the application to do this. -->
    <string name="permdesc_mediaLocation">Allows the app to read locations from your media collection.</string>

    <!-- Title shown when the system-provided biometric dialog is shown, asking the user to authenticate. [CHAR LIMIT=40] -->
    <string name="biometric_dialog_default_title">Application <xliff:g id="app" example="Gmail">%s</xliff:g> wants to authenticate.</string>
    <!-- Message shown when biometric hardware is not available [CHAR LIMIT=50] -->
    <string name="biometric_error_hw_unavailable">Biometric hardware unavailable</string>
    <!-- Message shown when biometric authentication was canceled by the user [CHAR LIMIT=50] -->
    <string name="biometric_error_user_canceled">Authentication canceled</string>
    <!-- Message shown by the biometric dialog when biometric is not recognized -->
    <string name="biometric_not_recognized">Not recognized</string>
    <!-- Message shown when biometric authentication has been canceled [CHAR LIMIT=50] -->
    <string name="biometric_error_canceled">Authentication canceled</string>

    <!-- Message shown during fingerprint acquisision when the fingerprint cannot be recognized -->
    <string name="fingerprint_acquired_partial">Partial fingerprint detected. Please try again.</string>
    <!-- Message shown during fingerprint acquisision when the fingerprint cannot be recognized -->
    <string name="fingerprint_acquired_insufficient">Couldn\'t process fingerprint. Please try again.</string>
    <!-- Message shown during fingerprint acquisision when the fingerprint sensor needs cleaning -->
    <string name="fingerprint_acquired_imager_dirty">Fingerprint sensor is dirty. Please clean and try again.</string>
    <!-- Message shown during fingerprint acquisision when the user removes their finger from the sensor too quickly -->
    <string name="fingerprint_acquired_too_fast">Finger moved too fast. Please try again.</string>
    <!-- Message shown during fingerprint acquisision when the user moves their finger too slowly -->
    <string name="fingerprint_acquired_too_slow">Finger moved too slow. Please try again.</string>
    <!-- Array containing custom messages shown during fingerprint acquisision from vendor.  Vendor is expected to add and translate these strings -->
    <string-array name="fingerprint_acquired_vendor">
    </string-array>

    <!-- Accessibility message announced when a fingerprint has been authenticated [CHAR LIMIT=NONE] -->
    <string name="fingerprint_authenticated">Fingerprint authenticated</string>
    <!-- Accessibility message announced when a face has been authenticated [CHAR LIMIT=NONE] -->
    <string name="face_authenticated_no_confirmation_required">Face authenticated</string>
    <!-- Accessibility message announced when a face has been authenticated, but requires the user to press the confirm button [CHAR LIMIT=NONE] -->
    <string name="face_authenticated_confirmation_required">Face authenticated, please press confirm</string>

    <!-- Error message shown when the fingerprint hardware can't be accessed -->
    <string name="fingerprint_error_hw_not_available">Fingerprint hardware not available.</string>
    <!-- Error message shown when the fingerprint hardware has run out of room for storing fingerprints -->
    <string name="fingerprint_error_no_space">Fingerprint can\'t be stored. Please remove an existing fingerprint.</string>
    <!-- Error message shown when the fingerprint hardware timer has expired and the user needs to restart the operation. -->
    <string name="fingerprint_error_timeout">Fingerprint time out reached. Try again.</string>
    <!-- Generic error message shown when the fingerprint operation (e.g. enrollment or authentication) is canceled. Generally not shown to the user-->
    <string name="fingerprint_error_canceled">Fingerprint operation canceled.</string>
    <!-- Generic error message shown when the fingerprint authentication operation is canceled due to user input. Generally not shown to the user -->
    <string name="fingerprint_error_user_canceled">Fingerprint operation canceled by user.</string>
    <!-- Generic error message shown when the fingerprint operation fails because too many attempts have been made. -->
    <string name="fingerprint_error_lockout">Too many attempts. Try again later.</string>
    <!-- Generic error message shown when the fingerprint operation fails because strong authentication is required -->
    <string name="fingerprint_error_lockout_permanent">Too many attempts. Fingerprint sensor disabled.</string>
    <!-- Generic error message shown when the fingerprint hardware can't recognize the fingerprint -->
    <string name="fingerprint_error_unable_to_process">Try again.</string>
    <!-- Generic error message shown when the user has no enrolled fingerprints -->
    <string name="fingerprint_error_no_fingerprints">No fingerprints enrolled.</string>
    <!-- Generic error message shown when the app requests fingerprint authentication on a device without a sensor -->
    <string name="fingerprint_error_hw_not_present">This device does not have a fingerprint sensor</string>

    <!-- Template to be used to name enrolled fingerprints by default. -->
    <string name="fingerprint_name_template">Finger <xliff:g id="fingerId" example="1">%d</xliff:g></string>

    <!-- Array containing custom error messages from vendor.  Vendor is expected to add and translate these strings -->
    <string-array name="fingerprint_error_vendor">
    </string-array>

    <!-- Content description which should be used for the fingerprint icon. -->
    <string name="fingerprint_icon_content_description">Fingerprint icon</string>

    <!-- Title of an application permission, listed so the user can choose whether they want to allow the application to do this. [CHAR LIMIT=70] -->
    <string name="permlab_manageFace">manage face authentication hardware</string>
    <!-- Description of an application permission, listed so the user can choose whether they want to allow the application to do this. [CHAR LIMIT=90] -->
    <string name="permdesc_manageFace">Allows the app to invoke methods to add and delete facial templates for use.</string>
    <!-- Title of an application permission, listed so the user can choose whether they want to allow the application to do this. [CHAR LIMIT=70] -->
    <string name="permlab_useFaceAuthentication">use face authentication hardware</string>
    <!-- Description of an application permission, listed so the user can choose whether they want to allow the application to do this. [CHAR LIMIT=90] -->
    <string name="permdesc_useFaceAuthentication">Allows the app to use face authentication hardware for authentication</string>

    <!-- Message shown during face acquisition when the face cannot be recognized [CHAR LIMIT=50] -->
    <string name="face_acquired_insufficient">Couldn\u2019t process face. Please try again.</string>
    <!-- Message shown during face acquisition when the image is too bright [CHAR LIMIT=50] -->
    <string name="face_acquired_too_bright">Face is too bright. Please try in lower light.</string>
    <!-- Message shown during face acquisition when the image is too dark [CHAR LIMIT=50] -->
    <string name="face_acquired_too_dark">Face is too dark. Please uncover light source.</string>
    <!-- Message shown during face acquisition when the user is too close to sensor [CHAR LIMIT=50] -->
    <string name="face_acquired_too_close">Please move sensor farther from face.</string>
    <!-- Message shown during face acquisition when the user is too far from sensor [CHAR LIMIT=50] -->
    <string name="face_acquired_too_far">Please bring sensor closer to face.</string>
    <!-- Message shown during face acquisition when the user is too high relatively to sensor [CHAR LIMIT=50] -->
    <string name="face_acquired_too_high">Please move sensor higher.</string>
    <!-- Message shown during face acquisition when the user is too low relatively to sensor [CHAR LIMIT=50] -->
    <string name="face_acquired_too_low">Please move sensor lower.</string>
    <!-- Message shown during face acquisition when the user is too right relatively to sensor [CHAR LIMIT=50] -->
    <string name="face_acquired_too_right">Please move sensor to the right.</string>
    <!-- Message shown during face acquisition when the user is too left relatively to sensor [CHAR LIMIT=50] -->
    <string name="face_acquired_too_left">Please move sensor to the left.</string>
    <!-- Message shown during face acquisition when the user is not front facing the sensor [CHAR LIMIT=50] -->
    <string name="face_acquired_poor_gaze">Please look at the sensor.</string>
    <!-- Message shown during face acquisition when the user is not detected [CHAR LIMIT=50] -->
    <string name="face_acquired_not_detected">No face detected.</string>
    <!-- Message shown during face acquisition when the face is not kept steady infront of device [CHAR LIMIT=50] -->
    <string name="face_acquired_not_steady">Keep face steady infront of device.</string>
    <!-- Array containing custom messages shown during face acquisition from vendor.  Vendor is expected to add and translate these strings -->
    <string-array name="face_acquired_vendor">
    </string-array>

    <!-- Error message shown when the face hardware can't be accessed. [CHAR LIMIT=50] -->
    <string name="face_error_hw_not_available">Face hardware not available.</string>
    <!-- Error message shown when the face hardware timer has expired and the user needs to restart the operation. [CHAR LIMIT=50] -->
    <string name="face_error_timeout">Face time out reached. Try again.</string>
    <!-- Error message shown when the face hardware has run out of room for storing faces. [CHAR LIMIT=50] -->
    <string name="face_error_no_space">Face can\u2019t be stored.</string>
    <!-- Generic error message shown when the face operation (e.g. enrollment or authentication) is canceled. Generally not shown to the user. [CHAR LIMIT=50] -->
    <string name="face_error_canceled">Face operation canceled.</string>
    <!-- Generic error message shown when the face authentication operation is canceled due to user input. Generally not shown to the user [CHAR LIMIT=50] -->
    <string name="face_error_user_canceled">Face authentication canceled by user.</string>
    <!-- Generic error message shown when the face operation fails because too many attempts have been made. [CHAR LIMIT=50] -->
    <string name="face_error_lockout">Too many attempts. Try again later.</string>
    <!-- Generic error message shown when the face operation fails because strong authentication is required. [CHAR LIMIT=50] -->
    <string name="face_error_lockout_permanent">Too many attempts. Facial authentication disabled.</string>
    <!-- Generic error message shown when the face hardware can't recognize the face. [CHAR LIMIT=50] -->
    <string name="face_error_unable_to_process">Try again.</string>
    <!-- Generic error message shown when the user has no enrolled face. [CHAR LIMIT=50] -->
    <string name="face_error_not_enrolled">No face enrolled.</string>
    <!-- Generic error message shown when the app requests face authentication on a device without a sensor. [CHAR LIMIT=60] -->
    <string name="face_error_hw_not_present">This device does not have a face authentication sensor</string>

    <!-- Template to be used to name enrolled faces by default. [CHAR LIMIT=10] -->
    <string name="face_name_template">Face <xliff:g id="faceId" example="1">%d</xliff:g></string>

    <!-- Array containing custom error messages from vendor.  Vendor is expected to add and translate these strings -->
    <string-array name="face_error_vendor">
    </string-array>

    <!-- Content description which should be used for the face icon. [CHAR LIMIT=10] -->
    <string name="face_icon_content_description">Face icon</string>

    <!-- Title of an application permission, listed so the user can choose whether they want to allow the application to do this. -->
    <string name="permlab_readSyncSettings">read sync settings</string>
    <!-- Description of an application permission, listed so the user can choose whether they want to allow the application to do this. -->
    <string name="permdesc_readSyncSettings">Allows the app to read the sync settings for an account. For example, this can determine whether the People app is synced with an account.</string>

    <!-- Title of an application permission, listed so the user can choose whether they want to allow the application to do this. -->
    <string name="permlab_writeSyncSettings">toggle sync on and off</string>
    <!-- Description of an application permission, listed so the user can choose whether they want to allow the application to do this. -->
    <string name="permdesc_writeSyncSettings">Allows an app to modify the sync settings for an account.  For example, this can be used to enable sync of the People app with an account.</string>

    <!-- Title of an application permission, listed so the user can choose whether they want to allow the application to do this. -->
    <string name="permlab_readSyncStats">read sync statistics</string>
    <!-- Description of an application permission, listed so the user can choose whether they want to allow the application to do this. -->
    <string name="permdesc_readSyncStats">Allows an app to read the sync stats for an account, including the history of sync events and how much data is synced. </string>

<<<<<<< HEAD
    <!-- Title of an application permission, listed so the user can choose whether they want to allow the application to do this. [CHAR LIMIT=30] -->
    <string name="permlab_sdcardRead">read the contents of your shared storage</string>
    <!-- Description of an application permission, listed so the user can choose whether they want to allow the application to do this. [CHAR LIMIT=30] -->
    <string name="permdesc_sdcardRead">Allows the app to read the contents of your shared storage.</string>

    <!-- Title of an application permission, listed so the user can choose whether they want to allow the application to do this. [CHAR LIMIT=30] -->
    <string name="permlab_sdcardWrite">modify or delete the contents of your shared storage</string>
    <!-- Description of an application permission, listed so the user can choose whether they want to allow the application to do this. [CHAR LIMIT=30] -->
=======
    <!-- Title of an application permission, listed so the user can choose whether they want to allow the application to do this. "shared storage" refers to a storage space on the device that all apps with this permission can read from. [CHAR LIMIT=none] -->
    <string name="permlab_sdcardRead">read the contents of your shared storage</string>
    <!-- Description of an application permission, listed so the user can choose whether they want to allow the application to do this. "shared storage" refers to a storage space on the device that all apps with this permission can read from. [CHAR LIMIT=none] -->
    <string name="permdesc_sdcardRead">Allows the app to read the contents of your shared storage.</string>

    <!-- Title of an application permission, listed so the user can choose whether they want to allow the application to do this. "shared storage" refers to a storage space on the device that all apps with this permission can write to. [CHAR LIMIT=none] -->
    <string name="permlab_sdcardWrite">modify or delete the contents of your shared storage</string>
    <!-- Description of an application permission, listed so the user can choose whether they want to allow the application to do this. "shared storage" refers to a storage space on the device that all apps with this permission can write to. [CHAR LIMIT=none] -->
>>>>>>> de843449
    <string name="permdesc_sdcardWrite">Allows the app to write the contents of your shared storage.</string>

    <!-- Title of an application permission, listed so the user can choose whether they want to allow the application to do this. -->
    <string name="permlab_use_sip">make/receive SIP calls</string>
    <!-- Description of an application permission, listed so the user can choose whether they want to allow the application to do this. -->
    <string name="permdesc_use_sip">Allows the app to make and receive SIP calls.</string>

    <!-- Title of an application permission, listed so the user can choose whether they want to allow the application to do this. -->
    <string name="permlab_register_sim_subscription">register new telecom SIM connections</string>
    <!-- Description of an application permission, listed so the user can choose whether they want to allow the application to do this. -->
    <string name="permdesc_register_sim_subscription">Allows the app to register new telecom SIM connections.</string>

    <!-- Title of an application permission, listed so the user can choose whether they want to allow the application to do this. -->
    <string name="permlab_register_call_provider">register new telecom connections</string>
    <!-- Description of an application permission, listed so the user can choose whether they want to allow the application to do this. -->
    <string name="permdesc_register_call_provider">Allows the app to register new telecom connections.</string>

    <!-- Title of an application permission, listed so the user can choose whether they want to allow the application to do this. -->
    <string name="permlab_connection_manager">manage telecom connections</string>
    <!-- Description of an application permission, listed so the user can choose whether they want to allow the application to do this. -->
    <string name="permdesc_connection_manager">Allows the app to manage telecom connections.</string>

    <!-- Title of an application permission, listed so the user can choose whether they want to allow the application to do this. -->
    <string name="permlab_bind_incall_service">interact with in-call screen</string>
    <!-- Description of an application permission, listed so the user can choose whether they want to allow the application to do this. -->
    <string name="permdesc_bind_incall_service">Allows the app to control when and how the user sees the in-call screen.</string>

    <!-- Title of an application permission, listed so the user can choose whether they want to allow the application to do this. -->
    <string name="permlab_bind_connection_service">interact with telephony services</string>
    <!-- Description of an application permission, listed so the user can choose whether they want to allow the application to do this. -->
    <string name="permdesc_bind_connection_service">Allows the app to interact with telephony services to make/receive calls.</string>

    <!-- Title of an application permission, listed so the user can choose whether they want to allow the application to do this. -->
    <string name="permlab_control_incall_experience">provide an in-call user experience</string>
    <!-- Description of an application permission, listed so the user can choose whether they want to allow the application to do this. -->
    <string name="permdesc_control_incall_experience">Allows the app to provide an in-call user experience.</string>

    <!-- Title of an application permission, listed so the user can choose whether they want to allow the application to do this. -->
    <string name="permlab_readNetworkUsageHistory">read historical network usage</string>
    <!-- Description of an application permission, listed so the user can choose whether they want to allow the application to do this. -->
    <string name="permdesc_readNetworkUsageHistory">Allows the app to read historical network usage for specific networks and apps.</string>

    <!-- Title of an application permission, listed so the user can choose whether they want to allow the application to do this. -->
    <string name="permlab_manageNetworkPolicy">manage network policy</string>
    <!-- Description of an application permission, listed so the user can choose whether they want to allow the application to do this. -->
    <string name="permdesc_manageNetworkPolicy">Allows the app to manage network policies and define app-specific rules.</string>

    <!-- Title of an application permission, listed so the user can choose whether they want to allow the application to do this. -->
    <string name="permlab_modifyNetworkAccounting">modify network usage accounting</string>
    <!-- Description of an application permission, listed so the user can choose whether they want to allow the application to do this. -->
    <string name="permdesc_modifyNetworkAccounting">Allows the app to modify how network usage is accounted against apps. Not for use by normal apps.</string>

    <!-- Title of an application permission, listed so the user can choose whether they want to allow the application to do this. -->
    <string name="permlab_accessNotifications">access notifications</string>
    <!-- Description of an application permission, listed so the user can choose whether they want to allow the application to do this. -->
    <string name="permdesc_accessNotifications">Allows the app to retrieve, examine, and clear notifications, including those posted by other apps.</string>

    <!-- Title of an application permission, listed so the user can choose whether they want to allow the application to do this. -->
    <string name="permlab_bindNotificationListenerService">bind to a notification listener service</string>
    <!-- Description of an application permission, listed so the user can choose whether they want to allow the application to do this. -->
    <string name="permdesc_bindNotificationListenerService">Allows the holder to bind to the top-level interface of a notification listener service. Should never be needed for normal apps.</string>

    <!-- Title of an application permission, listed so the user can choose whether they want to allow the application to do this. -->
    <string name="permlab_bindConditionProviderService">bind to a condition provider service</string>
    <!-- Description of an application permission, listed so the user can choose whether they want to allow the application to do this. -->
    <string name="permdesc_bindConditionProviderService">Allows the holder to bind to the top-level interface of a condition provider service. Should never be needed for normal apps.</string>

    <!-- Title of an application permission, listed so the user can choose whether they want to allow the application to do this. -->
    <string name="permlab_bindDreamService">bind to a dream service</string>
    <!-- Description of an application permission, listed so the user can choose whether they want to allow the application to do this. -->
    <string name="permdesc_bindDreamService">Allows the holder to bind to the top-level interface of a dream service. Should never be needed for normal apps.</string>

    <!-- Title of an application permission, listed so the user can choose whether they want to allow the application to do this. -->
    <string name="permlab_invokeCarrierSetup">invoke the carrier-provided configuration app</string>
    <!-- Description of an application permission, listed so the user can choose whether they want to allow the application to do this. -->
    <string name="permdesc_invokeCarrierSetup">Allows the holder to invoke the carrier-provided configuration app. Should never be needed for normal apps.</string>

    <!-- Title of an application permission, listed so the user can choose whether they want to allow the application to do this. -->
    <string name="permlab_accessNetworkConditions">listen for observations on network conditions</string>
    <!-- Description of an application permission, listed so the user can choose whether they want to allow the application to do this. -->
    <string name="permdesc_accessNetworkConditions">Allows an application to listen for observations on network conditions. Should never be needed for normal apps.</string>

    <string name="permlab_setInputCalibration">change input device calibration</string>
    <!-- Description of an application permission, listed so the user can choose whether they want to allow the application to do this. -->
    <string name="permdesc_setInputCalibration">Allows the app to modify the calibration parameters of the touch screen. Should never be needed for normal apps.</string>

    <!-- Title of an application permission, listed so the user can choose whether they want to allow the application to do this. -->
    <string name="permlab_accessDrmCertificates">access DRM certificates</string>
    <!-- Description of an application permission, listed so the user can choose whether they want to allow the application to do this. -->
    <string name="permdesc_accessDrmCertificates">Allows an application to provision and use DRM certficates. Should never be needed for normal apps.</string>

    <string name="permlab_handoverStatus">receive Android Beam transfer status</string>
    <string name="permdesc_handoverStatus">Allows this application to receive information about current Android Beam transfers</string>

    <!-- Title of an application permission, listed so the user can choose whether they want to allow the application to do this. -->
    <string name="permlab_removeDrmCertificates">remove DRM certificates</string>
    <!-- Description of an application permission, listed so the user can choose whether they want to allow the application to do this. -->
    <string name="permdesc_removeDrmCertificates">Allows an application to remove DRM certficates. Should never be needed for normal apps.</string>

    <!-- Title of an application permission, listed so the user can choose whether they want to allow the application to do this. -->
    <string name="permlab_bindCarrierMessagingService">bind to a carrier messaging service</string>
    <!-- Description of an application permission, listed so the user can choose whether they want to allow the application to do this. -->
    <string name="permdesc_bindCarrierMessagingService">Allows the holder to bind to the top-level interface of a carrier messaging service. Should never be needed for normal apps.</string>

    <!-- Title of an application permission, listed so the user can choose whether they want to allow the application to do this. -->
    <string name="permlab_bindCarrierServices">bind to carrier services</string>
    <!-- Description of an application permission, listed so the user can choose whether they want to allow the application to do this. -->
    <string name="permdesc_bindCarrierServices">Allows the holder to bind to carrier services. Should never be needed for normal apps.</string>

    <!-- Title of an application permission, for applications that wish to access notification policy. -->
    <string name="permlab_access_notification_policy">access Do Not Disturb</string>
    <!-- Description of an application permission, listed so the user can choose whether they want to allow the application to do this. -->
    <string name="permdesc_access_notification_policy">Allows the app to read and write Do Not Disturb configuration.</string>

    <!-- Policy administration -->

    <!-- Title of policy access to limiting the user's password choices -->
    <string name="policylab_limitPassword">Set password rules</string>
    <!-- Description of policy access to limiting the user's password choices -->
    <string name="policydesc_limitPassword">Control the length and the characters allowed in screen lock passwords and PINs.</string>
    <!-- Title of policy access to watch user login attempts -->
    <string name="policylab_watchLogin">Monitor screen unlock attempts</string>
    <!-- Description of policy access to watch user login attempts -->
    <string name="policydesc_watchLogin" product="tablet">Monitor the number of incorrect passwords
    typed when unlocking the screen, and lock the tablet or erase all the tablet\'s
    data if too many incorrect passwords are typed.</string>
    <!-- Description of policy access to watch user login attempts -->
    <string name="policydesc_watchLogin" product="TV">Monitor the number of incorrect passwords
    typed when unlocking the screen, and lock the TV or erase all the TV\'s
    data if too many incorrect passwords are typed.</string>
    <!-- Description of policy access to watch user login attempts -->
    <string name="policydesc_watchLogin" product="default">Monitor the number of incorrect passwords
    typed. when unlocking the screen, and lock the phone or erase all the phone\'s
    data if too many incorrect passwords are typed.</string>
    <string name="policydesc_watchLogin_secondaryUser" product="tablet">Monitor the number of incorrect passwords
    typed when unlocking the screen, and lock the tablet or erase all this user\'s data
    if too many incorrect passwords are typed.</string>
    <string name="policydesc_watchLogin_secondaryUser" product="TV">Monitor the number of incorrect passwords
    typed when unlocking the screen, and lock the TV or erase all this user\'s data
    if too many incorrect passwords are typed.</string>
    <string name="policydesc_watchLogin_secondaryUser" product="default">Monitor the number of incorrect passwords
    typed when unlocking the screen, and lock the phone or erase all this user\'s data
    if too many incorrect passwords are typed.</string>
    <!-- Title of policy access to reset user's password -->
    <string name="policylab_resetPassword">Change the screen lock</string>
    <!-- Description of policy access to reset user's password -->
    <string name="policydesc_resetPassword">Change the screen lock.</string>
    <!-- Title of policy access to force lock the device -->
    <string name="policylab_forceLock">Lock the screen</string>
    <!-- Description of policy access to limiting the user's password choices -->
    <string name="policydesc_forceLock">Control how and when the screen locks.</string>
    <!-- Title of policy access to wipe primary user's data -->
    <string name="policylab_wipeData">Erase all data</string>
    <!-- Description of policy access to wipe the user's data -->
    <string name="policydesc_wipeData" product="tablet">Erase the tablet\'s data without warning by performing a factory data reset.</string>
    <!-- Description of policy access to wipe the user's data -->
    <string name="policydesc_wipeData" product="tv">Erase the TV\'s data without warning by performing a factory data reset.</string>
    <!-- Description of policy access to wipe the user's data -->
    <string name="policydesc_wipeData" product="default">Erase the phone\'s data without warning by performing a factory data reset.</string>
    <!-- Title of policy access to wipe secondary user's data -->
    <string name="policylab_wipeData_secondaryUser">Erase user data</string>
    <!-- Description of policy access to wipe the user's data -->
    <string name="policydesc_wipeData_secondaryUser" product="tablet">Erase this user\'s data on this tablet without warning.</string>
    <!-- Description of policy access to wipe the user's data -->
    <string name="policydesc_wipeData_secondaryUser" product="tv">Erase this user\'s data on this TV without warning.</string>
    <!-- Description of policy access to wipe the user's data -->
    <string name="policydesc_wipeData_secondaryUser" product="default">Erase this user\'s data on this phone without warning.</string>
    <!-- Title of policy access to set global proxy -->
    <string name="policylab_setGlobalProxy">Set the device global proxy</string>
    <!-- Description of policy access to set global proxy -->
    <string name="policydesc_setGlobalProxy">Set the device global proxy
    to be used while policy is enabled. Only the device owner can set the global proxy.</string>
    <!-- Title of policy access to enforce password expiration [CHAR LIMIT=50]-->
    <string name="policylab_expirePassword">Set screen lock password expiration</string>
    <!-- Description of policy access to enforce password expiration [CHAR LIMIT=110]-->
    <string name="policydesc_expirePassword">Change how frequently the screen lock password, PIN, or pattern must be changed.</string>
    <!-- Title of policy access to require encrypted storage [CHAR LIMIT=30]-->
    <string name="policylab_encryptedStorage">Set storage encryption</string>
    <!-- Description of policy access to require encrypted storage [CHAR LIMIT=110]-->
    <string name="policydesc_encryptedStorage">Require that stored app data be encrypted.</string>
    <!-- Title of policy access to disable all device cameras [CHAR LIMIT=30]-->
    <string name="policylab_disableCamera">Disable cameras</string>
    <!-- Description of policy access to disable all device cameras [CHAR LIMIT=110]-->
    <string name="policydesc_disableCamera">Prevent use of all device cameras.</string>
    <!-- Title of policy access to disable keyguard features [CHAR LIMIT=30]-->
    <string name="policylab_disableKeyguardFeatures">Disable some screen lock features</string>
    <!-- Description of policy access to disable keyguard features. [CHAR LIMIT=110]-->
    <string name="policydesc_disableKeyguardFeatures">Prevent use of some screen lock features.</string>

    <!-- The order of these is important, don't reorder without changing Contacts.java --> <skip />
    <!-- Phone number types from android.provider.Contacts. This could be used when adding a new phone number for a contact, for example. -->
    <string-array name="phoneTypes">
        <item>Home</item>
        <item>Mobile</item>
        <item>Work</item>
        <item>Work Fax</item>
        <item>Home Fax</item>
        <item>Pager</item>
        <item>Other</item>
        <item>Custom</item>
    </string-array>

    <!-- The order of these is important, don't reorder without changing Contacts.java --> <skip />
    <!-- Email address types from android.provider.Contacts. This could be used when adding a new e-mail address for a contact, for example. -->
    <string-array name="emailAddressTypes">
        <item>Home</item>
        <item>Work</item>
        <item>Other</item>
        <item>Custom</item>
    </string-array>

    <!-- The order of these is important, don't reorder without changing Contacts.java --> <skip />
    <!-- Postal address types from android.provider.Contacts. This could be used when adding a new address for a contact, for example. -->
    <string-array name="postalAddressTypes">
        <item>Home</item>
        <item>Work</item>
        <item>Other</item>
        <item>Custom</item>
    </string-array>

    <!-- The order of these is important, don't reorder without changing Contacts.java --> <skip />
    <!-- Instant Messenger ID types from android.provider.Contacts. This could be used when adding a new IM for a contact, for example. -->
    <string-array name="imAddressTypes">
        <item>Home</item>
        <item>Work</item>
        <item>Other</item>
        <item>Custom</item>
    </string-array>

    <!-- The order of these is important, don't reorder without changing Contacts.java --> <skip />
    <!-- Organization types from android.provider.Contacts. This could be used when adding a new organization for a contact, for example. -->
    <string-array name="organizationTypes">
        <item>Work</item>
        <item>Other</item>
        <item>Custom</item>
    </string-array>

    <!-- The order of these is important, don't reorder without changing Contacts.java --> <skip />
    <!-- Instant Message protocols/providers from android.provider.Contacts -->
    <string-array name="imProtocols">
        <item>AIM</item>
        <item>Windows Live</item>
        <item>Yahoo</item>
        <item>Skype</item>
        <item>QQ</item>
        <item>Google Talk</item>
        <item>ICQ</item>
        <item>Jabber</item>
    </string-array>

    <!-- Custom phone number type -->
    <string name="phoneTypeCustom">Custom</string>
    <!-- Home phone number type -->
    <string name="phoneTypeHome">Home</string>
    <!-- Mobile phone number type -->
    <string name="phoneTypeMobile">Mobile</string>
    <!-- Work phone number type -->
    <string name="phoneTypeWork">Work</string>
    <!-- Work fax phone number type -->
    <string name="phoneTypeFaxWork">Work Fax</string>
    <!-- Home fax phone number type -->
    <string name="phoneTypeFaxHome">Home Fax</string>
    <!-- Pager phone number type -->
    <string name="phoneTypePager">Pager</string>
    <!-- Other phone number type -->
    <string name="phoneTypeOther">Other</string>
    <!-- Callback phone number type -->
    <string name="phoneTypeCallback">Callback</string>
    <!-- Car phone number type -->
    <string name="phoneTypeCar">Car</string>
    <!-- Company main phone number type -->
    <string name="phoneTypeCompanyMain">Company Main</string>
    <!-- ISDN phone number type -->
    <string name="phoneTypeIsdn">ISDN</string>
    <!-- Main phone number type -->
    <string name="phoneTypeMain">Main</string>
    <!-- Other fax phone number type -->
    <string name="phoneTypeOtherFax">Other Fax</string>
    <!-- Radio phone number type -->
    <string name="phoneTypeRadio">Radio</string>
    <!-- Telex phone number type -->
    <string name="phoneTypeTelex">Telex</string>
    <!-- TTY TDD phone number type -->
    <string name="phoneTypeTtyTdd">TTY TDD</string>
    <!-- Work mobile phone number type -->
    <string name="phoneTypeWorkMobile">Work Mobile</string>
    <!-- Work pager phone number type -->
    <string name="phoneTypeWorkPager">Work Pager</string>
    <!-- Assistant phone number type -->
    <string name="phoneTypeAssistant">Assistant</string>
    <!-- MMS phone number type -->
    <string name="phoneTypeMms">MMS</string>

    <!-- Label for custom events  [CHAR LIMIT=20] -->
    <string name="eventTypeCustom">Custom</string>
    <!-- Label for a birthday event  [CHAR LIMIT=20] -->
    <string name="eventTypeBirthday">Birthday</string>
    <!-- Label for an anniversary event  [CHAR LIMIT=20] -->
    <string name="eventTypeAnniversary">Anniversary</string>
    <!-- Label for other events  [CHAR LIMIT=20] -->
    <string name="eventTypeOther">Other</string>

    <!-- Custom email type -->
    <string name="emailTypeCustom">Custom</string>
    <!-- Home email type -->
    <string name="emailTypeHome">Home</string>
    <!-- Work email type -->
    <string name="emailTypeWork">Work</string>
    <!-- Other email type -->
    <string name="emailTypeOther">Other</string>
    <!-- Mobile email type -->
    <string name="emailTypeMobile">Mobile</string>

    <!-- Custom postal address type -->
    <string name="postalTypeCustom">Custom</string>
    <!-- Home postal address type -->
    <string name="postalTypeHome">Home</string>
    <!-- Work postal address type -->
    <string name="postalTypeWork">Work</string>
    <!-- Other postal address type -->
    <string name="postalTypeOther">Other</string>

    <!-- Custom IM address type -->
    <string name="imTypeCustom">Custom</string>
    <!-- Home IM address type -->
    <string name="imTypeHome">Home</string>
    <!-- Work IM address type -->
    <string name="imTypeWork">Work</string>
    <!-- Other IM address type -->
    <string name="imTypeOther">Other</string>

    <!-- Custom IM protocol type -->
    <string name="imProtocolCustom">Custom</string>
    <!-- AIM IM protocol type -->
    <string name="imProtocolAim">AIM</string>
    <!-- MSN IM protocol type -->
    <string name="imProtocolMsn">Windows Live</string>
    <!-- Yahoo IM protocol type -->
    <string name="imProtocolYahoo">Yahoo</string>
    <!-- Skype IM protocol type -->
    <string name="imProtocolSkype">Skype</string>
    <!-- QQ IM protocol type -->
    <string name="imProtocolQq">QQ</string>
    <!-- Google Talk IM protocol type -->
    <string name="imProtocolGoogleTalk">Hangouts</string>
    <!-- ICQ IM protocol type -->
    <string name="imProtocolIcq">ICQ</string>
    <!-- Jabber IM protocol type -->
    <string name="imProtocolJabber">Jabber</string>
    <!-- NetMeeting IM protocol type -->
    <string name="imProtocolNetMeeting">NetMeeting</string>

    <!-- Work organization type -->
    <string name="orgTypeWork">Work</string>
    <!-- Other organization type -->
    <string name="orgTypeOther">Other</string>
    <!-- Custom organization type -->
    <string name="orgTypeCustom">Custom</string>

    <!-- Custom relationship custom [CHAR LIMIT=20] -->
    <string name="relationTypeCustom">Custom</string>
    <!-- Assistant relationship type [CHAR LIMIT=20] -->
    <string name="relationTypeAssistant">Assistant</string>
    <!-- Brother relationship type [CHAR LIMIT=20] -->
    <string name="relationTypeBrother">Brother</string>
    <!-- Child relationship type [CHAR LIMIT=20] -->
    <string name="relationTypeChild">Child</string>
    <!-- Domestic Partner relationship type [CHAR LIMIT=20] -->
    <string name="relationTypeDomesticPartner">Domestic Partner</string>
    <!-- Father relationship type [CHAR LIMIT=20] -->
    <string name="relationTypeFather">Father</string>
    <!-- Friend relationship type [CHAR LIMIT=20] -->
    <string name="relationTypeFriend">Friend</string>
    <!-- Manager relationship type [CHAR LIMIT=20] -->
    <string name="relationTypeManager">Manager</string>
    <!-- Mother relationship type [CHAR LIMIT=20] -->
    <string name="relationTypeMother">Mother</string>
    <!-- Parent relationship type [CHAR LIMIT=20] -->
    <string name="relationTypeParent">Parent</string>
    <!-- Partner relationship type [CHAR LIMIT=20] -->
    <string name="relationTypePartner">Partner</string>
    <!-- Referred by relationship type [CHAR LIMIT=20] -->
    <string name="relationTypeReferredBy">Referred by</string>
    <!-- Relative relationship type [CHAR LIMIT=20] -->
    <string name="relationTypeRelative">Relative</string>
    <!-- Sister relationship type [CHAR LIMIT=20] -->
    <string name="relationTypeSister">Sister</string>
    <!-- Spouse relationship type [CHAR LIMIT=20] -->
    <string name="relationTypeSpouse">Spouse</string>

    <!-- Custom SIP address type. Same context as Custom phone type.  -->
    <string name="sipAddressTypeCustom">Custom</string>
    <!-- Home SIP address type. Same context as Home phone type. -->
    <string name="sipAddressTypeHome">Home</string>
    <!-- Work SIP address type. Same context as Work phone type. -->
    <string name="sipAddressTypeWork">Work</string>
    <!-- Other SIP address type. Same context as Other phone type. -->
    <string name="sipAddressTypeOther">Other</string>

    <!-- Error message that is displayed when the user clicks on a quick contacts badge, but
         there is no contacts application installed that can display the quick contact -->
    <string name="quick_contacts_not_available">No application found to view this contact.</string>

    <!-- Instructions telling the user to enter their SIM PIN to unlock the keyguard.
         Displayed in one line in a large font.  -->
    <string name="keyguard_password_enter_pin_code">Type PIN code</string>

    <!-- Instructions telling the user to enter their SIM PUK to unlock the keyguard.
         Displayed in one line in a large font.  -->
    <string name="keyguard_password_enter_puk_code">Type PUK and new PIN code</string>

    <!-- Prompt to enter SIM PUK in Edit Text Box in unlock screen -->
    <string name="keyguard_password_enter_puk_prompt">PUK code</string>
    <!-- Prompt to enter New SIM PIN in Edit Text Box in unlock screen -->
    <string name="keyguard_password_enter_pin_prompt">New PIN code</string>

    <!-- Displayed as hint in passwordEntry EditText on PasswordUnlockScreen [CHAR LIMIT=30]-->
    <string name="keyguard_password_entry_touch_hint"><font size="17">Tap to type password</font></string>

    <!-- Instructions telling the user to enter their text password to unlock the keyguard.
         Displayed in one line in a large font.  -->
    <string name="keyguard_password_enter_password_code">Type password to unlock</string>

    <!-- Instructions telling the user to enter their PIN password to unlock the keyguard.
         Displayed in one line in a large font.  -->
    <string name="keyguard_password_enter_pin_password_code">Type PIN to unlock</string>

    <!-- Instructions telling the user that they entered the wrong pin while trying
         to unlock the keyguard.  Displayed in one line in a large font.  -->
    <string name="keyguard_password_wrong_pin_code">Incorrect PIN code.</string>

    <!-- Instructions telling the user how to unlock the phone. -->
    <string name="keyguard_label_text">To unlock, press Menu then 0.</string>

    <!-- This can be used in any application wanting to disable the text "Emergency number" -->
    <string name="emergency_call_dialog_number_for_display">Emergency number</string>

    <!--
       *** touch based lock / unlock ***
                                          --> <skip />

    <!-- On the keyguard screen, it shows the carrier the phone is connected to.  This is displayed if the phone is not connected to a carrier.-->
    <string name="lockscreen_carrier_default">No service</string>

    <!-- Shown in the lock screen to tell the user that the screen is locked. -->
    <string name="lockscreen_screen_locked">Screen locked.</string>

    <!-- when pattern lock is enabled, tell them about the emergency dial -->
    <string name="lockscreen_instructions_when_pattern_enabled">Press Menu to unlock or place emergency call.</string>

    <!-- On the keyguard screen, when pattern lock is disabled, only tell them to press menu to unlock.  This is shown in small font at the bottom. -->
    <string name="lockscreen_instructions_when_pattern_disabled">Press Menu to unlock.</string>

    <!-- On the unlock pattern screen, shown at the top of the unlock screen to tell the user what to do. Below this text is the place for theu ser to draw the pattern. -->
    <string name="lockscreen_pattern_instructions">Draw pattern to unlock</string>
    <!-- Button at the bottom of the unlock screen to make an emergency call or access other emergency assistance functions. -->
    <string name="lockscreen_emergency_call">Emergency</string>
    <!-- Button at the bottom of the unlock screen that lets the user return to a call -->
    <string name="lockscreen_return_to_call">Return to call</string>
    <!-- Shown to confirm that the user entered their lock pattern correctly. -->
    <string name="lockscreen_pattern_correct">Correct!</string>
    <!-- On the unlock pattern screen, shown when the user enters the wrong lock pattern and must try again. -->
    <string name="lockscreen_pattern_wrong">Try again</string>
    <!-- On the unlock password screen, shown when the user enters the wrong lock password and must try again. -->
    <string name="lockscreen_password_wrong">Try again</string>

    <!-- On the keyguard screen, this string explains that some features or data may not be available until the device is unlocked. [CHAR LIMIT=48] -->
    <string name="lockscreen_storage_locked">Unlock for all features and data</string>

    <!-- Shown when face unlock failed multiple times so we're just using the backup -->
    <string name="faceunlock_multiple_failures">Maximum Face Unlock attempts exceeded</string>

    <!-- Shown in the lock screen when there is no SIM card. -->
    <string name="lockscreen_missing_sim_message_short">No SIM card</string>
    <!-- Shown in the lock screen when there is no SIM card. -->
    <string name="lockscreen_missing_sim_message" product="tablet">No SIM card in tablet.</string>
    <!-- Shown in the lock screen when there is no SIM card. -->
    <string name="lockscreen_missing_sim_message" product="tv">No SIM card in TV.</string>
    <!-- Shown in the lock screen when there is no SIM card. -->
    <string name="lockscreen_missing_sim_message" product="default">No SIM card in phone.</string>
    <!-- Shown in the lock screen to ask the user to insert a SIM card. -->
    <string name="lockscreen_missing_sim_instructions">Insert a SIM card.</string>
    <!-- Shown in the lock screen to ask the user to insert a SIM card when sim is missing or not readable. -->
    <string name="lockscreen_missing_sim_instructions_long">The SIM card is missing or not readable. Insert a SIM card.</string>
    <!-- Shown in the lock screen when SIM card is permanently disabled. -->
    <string name="lockscreen_permanent_disabled_sim_message_short">Unusable SIM card.</string>
    <!-- Shown in the lock screen to inform the user to SIM card is permanently disabled. -->
    <string name="lockscreen_permanent_disabled_sim_instructions">Your SIM card has been permanently disabled.\n
    Contact your wireless service provider for another SIM card.</string>

    <!-- Shown on transport control of lockscreen. Pressing button goes to previous track. -->
    <string name="lockscreen_transport_prev_description">Previous track</string>
    <!-- Shown on transport control of lockscreen. Pressing button goes to next track. -->
    <string name="lockscreen_transport_next_description">Next track</string>
    <!-- Shown on transport control of lockscreen. Pressing button pauses playback -->
    <string name="lockscreen_transport_pause_description">Pause</string>
    <!-- Shown on transport control of lockscreen. Pressing button pauses playback -->
    <string name="lockscreen_transport_play_description">Play</string>
    <!-- Shown on transport control of lockscreen. Pressing button pauses playback -->
    <string name="lockscreen_transport_stop_description">Stop</string>
    <!-- Shown on transport control screens. Pressing button rewinds playback [CHAR LIMIT=NONE]-->
    <string name="lockscreen_transport_rew_description">Rewind</string>
    <!-- Shown on transport control screens. Pressing button fast forwards playback [CHAR LIMIT=NONE]-->
    <string name="lockscreen_transport_ffw_description">Fast forward</string>

    <!-- Shown in the lock screen when there is emergency calls only mode. -->
    <string name="emergency_calls_only" msgid="2485604591272668370">Emergency calls only</string>

    <!-- When the user inserts a sim card from an unsupported network, it becomes network
         locked -->
    <string name="lockscreen_network_locked_message">Network locked</string>


    <!-- When the user enters a wrong sim pin too many times, it becomes
         PUK locked (Pin Unlock Kode) -->
    <string name="lockscreen_sim_puk_locked_message">SIM card is PUK-locked.</string>
    <!-- Shown in the lock screen when the SIM has become PUK locked and the user must call customer care to unlock it. -->
    <string name="lockscreen_sim_puk_locked_instructions">See the User Guide or contact Customer Care.</string>

    <!-- Shown in the lock screen to tell the user that their SIM is locked and they must unlock it. -->
    <string name="lockscreen_sim_locked_message">SIM card is locked.</string>

    <!-- For the unlock screen, When the user enters a sim unlock code, it takes a little while to check
         whether it is valid, and to unlock the sim if it is valid.  we display a
         progress dialog in the meantime.  this is the emssage. -->
    <string name="lockscreen_sim_unlock_progress_dialog_message">Unlocking SIM card\u2026</string>

    <!-- For the unlock screen, Information message shown in dialog when user has too many failed attempts at
         drawing the unlock pattern -->
    <string name="lockscreen_too_many_failed_attempts_dialog_message">
        You have incorrectly drawn your unlock pattern <xliff:g id="number">%1$d</xliff:g> times.
        \n\nTry again in <xliff:g id="number">%2$d</xliff:g> seconds.
    </string>

    <!-- For the unlock screen, Information message shown in dialog when user has too many failed attempts at
         entering the password -->
    <string name="lockscreen_too_many_failed_password_attempts_dialog_message">
        You have incorrectly typed your password <xliff:g id="number">%1$d</xliff:g> times.
        \n\nTry again in <xliff:g id="number">%2$d</xliff:g> seconds.
    </string>

    <!-- For the unlock screen, Information message shown in dialog when user has too many failed attempts at
         entering the PIN -->
    <string name="lockscreen_too_many_failed_pin_attempts_dialog_message">
        You have incorrectly typed your PIN <xliff:g id="number">%1$d</xliff:g> times.
        \n\nTry again in <xliff:g id="number">%2$d</xliff:g> seconds.
    </string>

    <!-- For the unlock screen, informational message shown in dialog when user is almost at the limit
         where they will be locked out and may have to enter an alternate username/password to unlock the phone -->
    <string name="lockscreen_failed_attempts_almost_glogin" product="tablet">
        You have incorrectly drawn your unlock pattern <xliff:g id="number">%1$d</xliff:g> times.
       After <xliff:g id="number">%2$d</xliff:g> more unsuccessful attempts,
       you will be asked to unlock your tablet using your Google signin.\n\n
       Try again in <xliff:g id="number">%3$d</xliff:g> seconds.
    </string>

    <!-- For the unlock screen, informational message shown in dialog when user is almost at the limit
         where they will be locked out and may have to enter an alternate username/password to unlock the phone -->
    <string name="lockscreen_failed_attempts_almost_glogin" product="tv">
        You have incorrectly drawn your unlock pattern <xliff:g id="number">%1$d</xliff:g> times.
       After <xliff:g id="number">%2$d</xliff:g> more unsuccessful attempts,
       you will be asked to unlock your TV using your Google signin.\n\n
       Try again in <xliff:g id="number">%3$d</xliff:g> seconds.
    </string>

    <!-- For the unlock screen, informational message shown in dialog when user is almost at the limit
         where they will be locked out and may have to enter an alternate username/password to unlock the phone -->
    <string name="lockscreen_failed_attempts_almost_glogin" product="default">
        You have incorrectly drawn your unlock pattern <xliff:g id="number">%1$d</xliff:g> times.
       After <xliff:g id="number">%2$d</xliff:g> more unsuccessful attempts,
       you will be asked to unlock your phone using your Google signin.\n\n
       Try again in <xliff:g id="number">%3$d</xliff:g> seconds.
    </string>

    <!-- For the unlock screen, informational message shown in dialog when user is almost at the limit
         where the device will be wiped. -->
    <string name="lockscreen_failed_attempts_almost_at_wipe" product="tablet">
       You have incorrectly attempted to unlock the tablet <xliff:g id="number">%1$d</xliff:g> times.
       After <xliff:g id="number">%2$d</xliff:g> more unsuccessful attempts,
       the tablet will be reset to factory default and all user data will be lost.
    </string>

    <!-- For the unlock screen, informational message shown in dialog when user is almost at the limit
         where the device will be wiped. -->
    <string name="lockscreen_failed_attempts_almost_at_wipe" product="tv">
       You have incorrectly attempted to unlock the TV <xliff:g id="number">%1$d</xliff:g> times.
       After <xliff:g id="number">%2$d</xliff:g> more unsuccessful attempts,
       the TV will be reset to factory default and all user data will be lost.
    </string>

    <!-- For the unlock screen, informational message shown in dialog when user is almost at the limit
         where the device will be wiped. -->
    <string name="lockscreen_failed_attempts_almost_at_wipe" product="default">
       You have incorrectly attempted to unlock the phone <xliff:g id="number">%1$d</xliff:g> times.
       After <xliff:g id="number">%2$d</xliff:g> more unsuccessful attempts,
       the phone will be reset to factory default and all user data will be lost.
    </string>

    <!-- For the unlock screen, informational message shown in dialog when user has exceeded the
        maximum attempts and the device will now be wiped -->
    <string name="lockscreen_failed_attempts_now_wiping" product="tablet">
       You have incorrectly attempted to unlock the tablet <xliff:g id="number">%d</xliff:g> times.
       The tablet will now be reset to factory default.
    </string>

    <!-- For the unlock screen, informational message shown in dialog when user has exceeded the
        maximum attempts and the device will now be wiped -->
    <string name="lockscreen_failed_attempts_now_wiping" product="tv">
       You have incorrectly attempted to unlock the TV <xliff:g id="number">%d</xliff:g> times.
       The TV will now be reset to factory default.
    </string>

    <!-- For the unlock screen, informational message shown in dialog when user has exceeded the
        maximum attempts and the device will now be wiped -->
    <string name="lockscreen_failed_attempts_now_wiping" product="default">
       You have incorrectly attempted to unlock the phone <xliff:g id="number">%d</xliff:g> times.
       The phone will now be reset to factory default.
    </string>

    <!-- On the unlock screen, countdown message shown while user is waiting to try again after too many
         failed attempts -->
    <string name="lockscreen_too_many_failed_attempts_countdown">Try again in <xliff:g id="number">%d</xliff:g> seconds.</string>

    <!-- On the unlock screen, message shown on button that appears once it's apparent the user may have forgotten
         their lock gesture -->
    <string name="lockscreen_forgot_pattern_button_text">Forgot pattern?</string>

    <!-- Title of the unlock screen that uses your Google login and password when the user hit
         the 'forgot pattern' button.-->
    <string name="lockscreen_glogin_forgot_pattern">Account unlock</string>
    <!-- Title of the unlock screen that uses your Google login and password when the user attempted
         too many patterns and we are forcing them to use their account instead. -->
    <string name="lockscreen_glogin_too_many_attempts">Too many pattern attempts</string>
    <!-- In the unlock screen, message telling the user that they need to use their Google login and password to unlock the phone -->
    <string name="lockscreen_glogin_instructions">To unlock, sign in with your Google account.</string>
    <!-- Hint caption for the username field when unlocking the phone using login and password -->
    <string name="lockscreen_glogin_username_hint">Username (email)</string>
    <!-- Hint caption for the password field when unlocking the phone using login and password -->
    <string name="lockscreen_glogin_password_hint">Password</string>
    <!-- Button to try to unlock the phone using username and password -->
    <string name="lockscreen_glogin_submit_button">Sign in</string>
    <!-- Displayed to the user when unlocking the phone with a username and password fails. -->
    <string name="lockscreen_glogin_invalid_input">Invalid username or password.</string>
    <!-- Hint displayed on account unlock screen to advise the user on how to recover the account. -->
    <string name="lockscreen_glogin_account_recovery_hint">Forgot your username or password\?\nVisit <b>google.com/accounts/recovery</b>.</string>

    <!-- Displayed in a progress dialog while a username and password are being checked. -->
    <string name="lockscreen_glogin_checking_password">Checking\u2026</string>
    <!-- Displayed on lock screen's left tab - unlock -->
    <string name="lockscreen_unlock_label">Unlock</string>
    <!-- Displayed on lock screen's right tab - turn sound on -->
    <string name="lockscreen_sound_on_label">Sound on</string>
    <!-- Displayed on lock screen's right tab - turn sound off -->
    <string name="lockscreen_sound_off_label">Sound off</string>

    <!-- Accessibility description sent when user starts drawing a lock pattern. [CHAR LIMIT=NONE] -->
    <string name="lockscreen_access_pattern_start">Pattern started</string>
    <!-- Accessibility description sent when the pattern times out and is cleared. [CHAR LIMIT=NONE] -->
    <string name="lockscreen_access_pattern_cleared">Pattern cleared</string>
    <!-- Accessibility description sent when user adds a dot to the pattern. [CHAR LIMIT=NONE]  -->
    <string name="lockscreen_access_pattern_cell_added">Cell added</string>
    <!-- Accessibility description sent when user adds a dot to the pattern. Announces the
    actual cell when headphones are connected [CHAR LIMIT=NONE]  -->
    <string name="lockscreen_access_pattern_cell_added_verbose">
            Cell <xliff:g id="cell_index" example="3">%1$s</xliff:g> added</string>
    <!-- Accessibility description sent when user completes drawing a pattern. [CHAR LIMIT=NONE] -->
    <string name="lockscreen_access_pattern_detected">Pattern completed</string>
    <!-- Accessibility description of the unlock pattern area. [CHAR_LIMIT=none] -->
    <string name="lockscreen_access_pattern_area" msgid="">Pattern area.</string>

    <!-- Accessibility description sent when user changes the current lock screen widget. [CHAR_LIMIT=none] -->
    <string name="keyguard_accessibility_widget_changed">%1$s. Widget %2$d of %3$d.</string>
    <!-- Accessibility description of the add widget button. [CHAR_LIMIT=none] -->
    <string name="keyguard_accessibility_add_widget">Add widget.</string>
    <!-- Accessibility description of the empty sidget slot (place holder for a new widget). [CHAR_LIMIT=none] -->
    <string name="keyguard_accessibility_widget_empty_slot">Empty</string>
    <!-- Accessibility description of the event of expanding an unlock area. [CHAR_LIMIT=none] -->
    <string name="keyguard_accessibility_unlock_area_expanded">Unlock area expanded.</string>
    <!-- Accessibility description of the event of collapsing an unlock area. [CHAR_LIMIT=none] -->
    <string name="keyguard_accessibility_unlock_area_collapsed">Unlock area collapsed.</string>
    <!-- Accessibility description of a lock screen widget. [CHAR_LIMIT=none] -->
    <string name="keyguard_accessibility_widget"><xliff:g id="widget_index">%1$s</xliff:g> widget.</string>
    <!-- Accessibility description of the lock screen user selector widget. [CHAR_LIMIT=none] -->
    <string name="keyguard_accessibility_user_selector">User selector</string>
    <!-- Accessibility description of the lock screen status widget. [CHAR_LIMIT=none] -->
    <string name="keyguard_accessibility_status">Status</string>
    <!-- Accessibility description of the camera widget. [CHAR_LIMIT=none] -->
    <string name="keyguard_accessibility_camera">Camera</string>
    <!-- Accessibility description of the lock media control widget. [CHAR_LIMIT=none] -->
    <string name="keygaurd_accessibility_media_controls">Media controls</string>
    <!-- Accessibility description of widget reordering start. [CHAR_LIMIT=none] -->
    <string name="keyguard_accessibility_widget_reorder_start">Widget reordering started.</string>
    <!-- Accessibility description of widget reordering end. [CHAR_LIMIT=none] -->
    <string name="keyguard_accessibility_widget_reorder_end">Widget reordering ended.</string>
    <!-- Accessibility description of the a widget deletion event. [CHAR_LIMIT=none] -->
    <string name="keyguard_accessibility_widget_deleted">Widget <xliff:g id="widget_index">%1$s</xliff:g> deleted.</string>
    <!-- Accessibility description of the button to expand the lock area. [CHAR_LIMIT=none] -->
    <string name="keyguard_accessibility_expand_lock_area">Expand unlock area.</string>
    <!-- Accessibility description of the slide unlock. [CHAR_LIMIT=none] -->
    <string name="keyguard_accessibility_slide_unlock">Slide unlock.</string>
    <!-- Accessibility description of the pattern unlock. [CHAR_LIMIT=none] -->
    <string name="keyguard_accessibility_pattern_unlock">Pattern unlock.</string>
    <!-- Accessibility description of the face unlock. [CHAR_LIMIT=none] -->
    <string name="keyguard_accessibility_face_unlock">Face unlock.</string>
    <!-- Accessibility description of the pin lock. [CHAR_LIMIT=none] -->
    <string name="keyguard_accessibility_pin_unlock">Pin unlock.</string>
    <!-- Accessibility description of the sim pin lock. [CHAR_LIMIT=none] -->
    <string name="keyguard_accessibility_sim_pin_unlock">Sim Pin unlock.</string>
    <!-- Accessibility description of the sim puk lock. [CHAR_LIMIT=none] -->
    <string name="keyguard_accessibility_sim_puk_unlock">Sim Puk unlock.</string>
    <!-- Accessibility description of the password lock. [CHAR_LIMIT=none] -->
    <string name="keyguard_accessibility_password_unlock">Password unlock.</string>
    <!-- Accessibility description of the unlock pattern area. [CHAR_LIMIT=none] -->
    <string name="keyguard_accessibility_pattern_area">Pattern area.</string>
    <!-- Accessibility description of the unlock slide area. [CHAR_LIMIT=none] -->
    <string name="keyguard_accessibility_slide_area">Slide area.</string>

    <!-- Password keyboard strings. Used by LockScreen and Settings --><skip />
    <!-- Label for "switch to symbols" key.  Must be short to fit on key! -->
    <string name="password_keyboard_label_symbol_key">\?123</string>
    <!-- Label for "switch to alphabetic" key.  Must be short to fit on key! -->
    <string name="password_keyboard_label_alpha_key">ABC</string>
    <!-- Label for ALT modifier key.  Must be short to fit on key! -->
    <string name="password_keyboard_label_alt_key">ALT</string>

    <!-- Label for granularity to traverse the content on an AccessibilityNodeInfo by character. Only spoken to the user. [CHAR LIMIT=NONE] -->
    <string name="granularity_label_character">character</string>
    <!-- Label for granularity to traverse the content on an AccessibilityNodeInfo by word. Only spoken to the user. [CHAR LIMIT=NONE] -->
    <string name="granularity_label_word">word</string>
    <!-- Label for granularity to traverse the content on an AccessibilityNodeInfo by link. Only spoken to the user. [CHAR LIMIT=NONE] -->
    <string name="granularity_label_link">link</string>
    <!-- Label for granularity to traverse the content on an AccessibilityNodeInfo by line. Only spoken to the user. [CHAR LIMIT=NONE] -->
    <string name="granularity_label_line">line</string>

    <!-- Title of the alert when something went wrong in the factory test. -->
    <string name="factorytest_failed">Factory test failed</string>
    <!-- Error message displayed when a non-system application tries to start a factory test. -->
    <string name="factorytest_not_system">The FACTORY_TEST action
        is only supported for packages installed in /system/app.</string>
    <!-- Error message displayed when the factory test could not be started. -->
    <string name="factorytest_no_action">No package was found that provides the
        FACTORY_TEST action.</string>
    <!-- Button to restart the device after the factory test. -->
    <string name="factorytest_reboot">Reboot</string>

    <!-- Do not translate.  timepicker mode, overridden for watch -->
    <string name="time_picker_mode" translatable="false">"clock"</string>

    <!-- Do not translate.  datepicker mode, overridden for watch -->
    <string name="date_picker_mode" translatable="false">"calendar"</string>

    <!-- Title for a JavaScript dialog. "The page at <url of current page> says:" -->
    <string name="js_dialog_title">The page at \"<xliff:g id="title">%s</xliff:g>\" says:</string>
    <!-- Default title for a javascript dialog -->
    <string name="js_dialog_title_default">JavaScript</string>
    <!-- Title for the unload javascript dialog -->
    <string name="js_dialog_before_unload_title">Confirm Navigation</string>
    <!-- Text for the positive button on the unload javascript dialog -->
    <string name="js_dialog_before_unload_positive_button">Leave this Page</string>
    <!-- Text for the negative button on the unload javascript dialog -->
    <string name="js_dialog_before_unload_negative_button">Stay on this Page</string>
    <!-- Message in a javascript dialog asking if the user wishes to leave the current page -->
    <string name="js_dialog_before_unload"><xliff:g id="message">%s</xliff:g>\n\nAre you sure you want to navigate away from this page?</string>

    <!-- Title of the WebView save password dialog.  If the user enters a password in a form on a website, a dialog will come up asking if they want to save the password. -->
    <string name="save_password_label">Confirm</string>

    <!-- Toast for double-tap -->
    <string name="double_tap_toast">Tip: Double-tap to zoom in and out.</string>

    <!-- Text to show in the auto complete drop down list on a text view when the WebView can auto fill the entire form, and the user has configured an AutoFill profile [CHAR-LIMIT=8] -->
    <string name="autofill_this_form">Autofill</string>
    <!-- Text to show in the auto complete drop down list on a text view when the WebView can auto fill the entire form but the user has not configured an AutoFill profile [CHAR-LIMIT=19] -->
    <string name="setup_autofill">Set up Autofill</string>

    <!-- Title of fullscreen autofill window, including the name of which autofill service it is using [CHAR-LIMIT=NONE] -->
    <string name="autofill_window_title">Autofill with <xliff:g id="serviceName" example="MyPass">%1$s</xliff:g></string>

    <!-- String used to separate FirstName and LastName when writing out a local name
         e.g. John<separator>Smith [CHAR-LIMIT=NONE]-->
    <string name="autofill_address_name_separator">\u0020</string>
    <!-- Format string for displaying a name. $1 is First Name, $2 is autofill_address_name_separator, $3 is Last Name.
         e.g. (John)( )(Smith) -->
    <string name="autofill_address_summary_name_format">$1$2$3</string>

    <!-- String used to separate Name and Address Line 1
         e.g. John Smith<separator>123 Main Street [CHAR-LIMIT=NONE]-->
    <string name="autofill_address_summary_separator">,\u0020</string>
    <!-- Format string for displaying a name and address summary. $1 is the Full Name, $2 is autofill_address_summary_separator, $3 is the Address
         e.g. (John Smith)(, )(123 Main Street) -->
    <string name="autofill_address_summary_format">$1$2$3</string>

    <!-- Do not translate. Regex used by AutoFill. -->
    <string name="autofill_attention_ignored_re">attention|attn</string>

    <!-- Do not translate. Regex used by AutoFill. -->
    <string name="autofill_region_ignored_re">province|region|other<!-- es -->|provincia<!-- pt-BR, pt-PT -->|bairro|suburb</string>

    <!-- Do not translate. Regex used by AutoFill. -->
    <string name="autofill_company_re">company|business|organization|organisation|department<!-- de-DE -->|firma|firmenname<!-- es -->|empresa<!-- fr-FR -->|societe|société<!-- it-IT -->|ragione.?sociale<!-- ja-JP -->|会社<!-- ru -->|название.?компании<!-- zh-CN -->|单位|公司</string>

    <!-- Do not translate. Regex used by AutoFill. -->
    <string name="autofill_address_line_1_re">address.?line|address1|addr1|street<!-- de-DE -->|strasse|straße|hausnummer|housenumber<!-- en-GB -->|house.?name<!-- es -->|direccion|dirección<!-- fr-FR -->|adresse<!-- it-IT -->|indirizzo<!-- ja-JP -->|住所1<!-- pt-BR, pt-PT -->|morada|endereço<!-- ru -->|Адрес<!-- zh-CN -->|地址</string>

    <!-- Do not translate. Regex used by AutoFill. -->
    <string name="autofill_address_line_1_label_re">address<!-- fr-FR -->|adresse<!-- it-IT -->|indirizzo<!-- ja-JP -->|住所<!-- zh-CN -->|地址</string>

    <!-- Do not translate. Regex used by AutoFill. -->
    <string name="autofill_address_line_2_re">address.?line2|address2|addr2|street|suite|unit<!-- de-DE -->|adresszusatz|ergänzende.?angaben<!-- es -->|direccion2|colonia|adicional<!-- fr-FR -->|addresssuppl|complementnom|appartement<!-- it-IT -->|indirizzo2<!-- ja-JP -->|住所2</string>

    <!-- Do not translate. Regex used by AutoFill. -->
    <string name="autofill_address_line_3_re">address.?line3|address3|addr3|street|line3<!-- es -->|municipio<!-- fr-FR -->|batiment|residence<!-- it-IT -->|indirizzo3</string>

    <!-- Do not translate. Regex used by AutoFill. -->
    <string name="autofill_country_re">country|location<!-- ja-JP -->|国<!-- zh-CN -->|国家</string>

    <!-- Do not translate. Regex used by AutoFill. -->
    <string name="autofill_zip_code_re">zip|postal|post code|pcode|^1z$<!-- de-DE -->|postleitzahl<!-- es -->|cp<!-- fr-FR -->|cdp<!-- it-IT -->|cap<!-- ja-JP -->|郵便番号<!-- pt-BR, pt-PT -->|codigo|codpos|cep<!-- ru -->|Почтовый.?Индекс<!--zh-CN -->|邮政编码|邮编<!-- zh-TW -->|郵遞區號</string>

    <!-- Do not translate. Regex used by AutoFill. -->
    <string name="autofill_zip_4_re">zip|^-$|post2<!-- pt-BR, pt-PT -->|codpos2</string>

    <!-- Do not translate. Regex used by AutoFill. -->
    <string name="autofill_city_re">city|town<!-- de-DE -->|ort|stadt<!-- en-AU -->|suburb<!-- es -->|ciudad|provincia|localidad|poblacion<!-- fr-FR -->|ville|commune<!-- it-IT -->|localita<!-- ja-JP -->|市区町村<!-- pt-BR, pt-PT -->|cidade<!-- ru -->|Город<!-- zh-CN -->|市<!-- zh-TW -->|分區</string>

    <!-- Do not translate. Regex used by AutoFill. -->
    <string name="autofill_state_re">state|county|region|province<!-- de-DE -->|land<!-- en-UK -->|county|principality<!-- ja-JP -->|都道府県<!-- pt-BR, pt-PT -->|estado|provincia<!-- ru -->|область<!-- zh-CN -->|省<!-- zh-TW -->|地區</string>

    <!-- Do not translate. Regex used by AutoFill. -->
    <string name="autofill_address_type_same_as_re">same as</string>

    <!-- Do not translate. Regex used by AutoFill. -->
    <string name="autofill_address_type_use_my_re">use my</string>

    <!-- Do not translate. Regex used by AutoFill. -->
    <string name="autofill_billing_designator_re">bill</string>

    <!-- Do not translate. Regex used by AutoFill. -->
    <string name="autofill_shipping_designator_re">ship</string>

    <!-- Do not translate. Regex used by AutoFill. -->
    <string name="autofill_email_re">e.?mail<!-- ja-JP -->|メールアドレス<!-- ru -->|Электронной.?Почты<!-- zh-CN -->|邮件|邮箱<!-- zh-TW -->|電郵地址</string>

    <!-- Do not translate. Regex used by AutoFill. -->
    <string name="autofill_username_re">user.?name|user.?id<!-- de-DE -->|vollständiger.?name<!-- zh-CN -->|用户名</string>

    <!-- Do not translate. Regex used by AutoFill. -->
    <string name="autofill_name_re">^name|full.?name|your.?name|customer.?name|firstandlastname<!-- es -->|nombre.*y.*apellidos<!-- fr-FR -->|^nom<!-- ja-JP -->|お名前|氏名<!-- pt-BR, pt-PT -->|^nome<!-- zh-CN -->|姓名</string>

    <!-- Do not translate. Regex used by AutoFill. -->
    <string name="autofill_name_specific_re">^name<!-- fr-FR -->|^nom<!-- pt-BR, pt-PT -->|^nome</string>

    <!-- Do not translate. Regex used by AutoFill. -->

    <string name="autofill_first_name_re">irst.*name|initials|fname|first$<!-- de-DE -->|vorname<!-- es -->|nombre<!-- fr-FR -->|forename|prénom|prenom<!-- ja-JP -->|名<!-- pt-BR, pt-PT -->|nome<!-- ru -->|Имя</string>

    <!-- Do not translate. Regex used by AutoFill. -->
    <string name="autofill_middle_initial_re">middle.*initial|m\\.i\\.|mi$</string>

    <!-- Do not translate. Regex used by AutoFill. -->
    <string name="autofill_middle_name_re">middle.*name|mname|middle$<!-- es -->|apellido.?materno|lastlastname</string>

    <!-- Do not translate. Regex used by AutoFill. -->
    <string name="autofill_last_name_re">last.*name|lname|surname|last$<!-- de-DE -->|nachname<!-- es -->|apellidos<!-- fr-FR -->|famille|^nom<!-- it-IT -->|cognome<!-- ja-JP -->|姓<!-- pt-BR, pt-PT -->|morada|apelidos|surename|sobrenome<!-- ru -->|Фамилия</string>

    <!-- Do not translate. Regex used by AutoFill. -->
    <string name="autofill_phone_re">phone<!-- de-DE -->|telefonnummer<!-- es -->|telefono|teléfono<!-- fr-FR -->|telfixe<!-- ja-JP -->|電話<!-- pt-BR, pt-PT -->|telefone|telemovel<!-- ru -->|телефон<!-- zh-CN -->|电话</string>

    <!-- Do not translate. Regex used by AutoFill. -->
    <string name="autofill_area_code_re">area.*code|acode|area</string>

    <!-- Do not translate. Regex used by AutoFill. -->
    <string name="autofill_phone_prefix_re">prefix<!-- fr-FR -->|preselection<!-- pt-BR, pt-PT -->|ddd</string>

    <!-- Do not translate. Regex used by AutoFill. -->
    <string name="autofill_phone_suffix_re">suffix</string>

    <!-- Do not translate. Regex used by AutoFill. -->
    <string name="autofill_phone_extension_re">ext<!-- pt-BR, pt-PT -->|ramal</string>

    <!-- Do not translate. Regex used by AutoFill. -->
    <string name="autofill_name_on_card_re">card.?holder|name.?on.?card|ccname|owner<!-- de-DE -->|karteninhaber<!-- es -->|nombre.*tarjeta<!-- fr-FR -->|nom.*carte<!-- it-IT -->|nome.*cart<!-- ja-JP -->|名前<!-- ru -->|Имя.*карты<!-- zh-CN -->|信用卡开户名|开户名|持卡人姓名<!-- zh-TW -->|持卡人姓名</string>

    <!-- Do not translate. Regex used by AutoFill. -->
    <string name="autofill_name_on_card_contextual_re">name</string>

    <!-- Do not translate. Regex used by AutoFill. -->
    <string name="autofill_card_cvc_re">verification|card identification|cvn|security code|cvv code|cvc</string>

    <!-- Do not translate. Regex used by AutoFill. -->
    <string name="autofill_card_number_re">number|card.?#|card.?no|ccnum<!-- de-DE -->|nummer<!-- es -->|credito|numero|número<!-- fr-FR -->|numéro<!-- ja-JP -->|カード番号<!-- ru -->|Номер.*карты<!-- zh-CN -->|信用卡号|信用卡号码<!-- zh-TW -->|信用卡卡號</string>

    <!-- Do not translate. Regex used by AutoFill. -->
    <string name="autofill_expiration_month_re">expir|exp.*month|exp.*date|ccmonth<!-- de-DE -->|gueltig|gültig|monat<!-- es -->|fecha<!-- fr-FR -->|date.*exp<!-- it-IT -->|scadenza<!-- ja-JP -->|有効期限<!-- pt-BR, pt-PT -->|validade<!-- ru -->|Срок действия карты<!-- zh-CN -->|月</string>

    <!-- Do not translate. Regex used by AutoFill. -->
    <string name="autofill_expiration_date_re">exp|^/|year<!-- de-DE -->|ablaufdatum|gueltig|gültig|yahr<!-- es -->|fecha<!-- it-IT -->|scadenza<!-- ja-JP -->|有効期限<!-- pt-BR, pt-PT -->|validade<!-- ru -->|Срок действия карты<!-- zh-CN -->|年|有效期</string>

    <!-- Do not translate. Regex used by AutoFill. -->
    <string name="autofill_card_ignored_re">^card</string>

    <!-- Do not translate. Regex used by AutoFill. -->
    <string name="autofill_fax_re">fax<!-- fr-FR -->|télécopie|telecopie<!-- ja-JP -->|ファックス<!-- ru -->|факс<!-- zh-CN -->|传真<!-- zh-TW -->|傳真</string>

    <!-- Do not translate. Regex used by AutoFill. -->
    <string name="autofill_country_code_re">country.*code|ccode|_cc</string>

    <!-- Do not translate. Regex used by AutoFill. -->
    <string name="autofill_area_code_notext_re">^\\($</string>

    <!-- Do not translate. Regex used by AutoFill. -->
    <string name="autofill_phone_prefix_separator_re">^-$|^\\)$</string>

    <!-- Do not translate. Regex used by AutoFill. -->
    <string name="autofill_phone_suffix_separator_re">^-$</string>

    <!-- Label in a web form for "Province" [CHAR-LIMIT=NONE]  -->
    <string name="autofill_province">Province</string>

    <!-- Label in a web form for "Postal code" [CHAR-LIMIT=NONE]  -->
    <string name="autofill_postal_code">Postal code</string>

    <!-- Label in a web form for "State" [CHAR-LIMIT=NONE]  -->
    <string name="autofill_state">State</string>

    <!-- Label in a web form for "ZIP code" [CHAR-LIMIT=NONE]  -->
    <string name="autofill_zip_code">ZIP code</string>

    <!-- Label in a web form for "County" [CHAR-LIMIT=NONE]  -->
    <string name="autofill_county">County</string>

    <!-- Label in a web form for "Island" [CHAR-LIMIT=NONE]  -->
    <string name="autofill_island">Island</string>

    <!-- Label in a web form for "District" [CHAR-LIMIT=NONE]  -->
    <string name="autofill_district">District</string>

    <!-- Label in a web form for "Department" [CHAR-LIMIT=NONE]  -->
    <string name="autofill_department">Department</string>

    <!-- Label in a web form for "Prefecture" [CHAR-LIMIT=NONE]  -->
    <string name="autofill_prefecture">Prefecture</string>

    <!-- Label in a web form for "Parish" [CHAR-LIMIT=NONE]  -->
    <string name="autofill_parish">Parish</string>

    <!-- Label in a web form for "Area" [CHAR-LIMIT=NONE]  -->
    <string name="autofill_area">Area</string>

    <!-- Label in a web form for "Emirate" [CHAR-LIMIT=NONE]  -->
    <string name="autofill_emirate">Emirate</string>


    <!-- Title of an application permission, listed so the user can choose whether
        they want to allow the application to do this. -->
    <string name="permlab_readHistoryBookmarks">read your Web bookmarks and history</string>
    <!-- Description of an application permission, listed so the user can choose whether
        they want to allow the application to do this. -->
    <string name="permdesc_readHistoryBookmarks">Allows the app to read the
     history of all URLs that the Browser has visited, and all of the Browser\'s
     bookmarks. Note: this permission may not be enforced by third-party
     browsers or other  applications with web browsing capabilities.</string>
    <!-- Title of an application permission, listed so the user can choose whether
        they want to allow the application to do this. -->

    <string name="permlab_writeHistoryBookmarks">write web bookmarks and history</string>
    <!-- Description of an application permission, listed so the user can choose whether
        they want to allow the application to do this. -->
    <string name="permdesc_writeHistoryBookmarks" product="tablet">Allows the
        app to modify the Browser\'s history or bookmarks stored on your tablet.
        This may allow the app to erase or modify Browser data.  Note: this
        permission may note be enforced by third-party browsers or other
        applications with web browsing capabilities.</string>
    <!-- Description of an application permission, listed so the user can choose whether
        they want to allow the application to do this. -->
    <string name="permdesc_writeHistoryBookmarks" product="tv">Allows the
        app to modify the Browser\'s history or bookmarks stored on your TV.
        This may allow the app to erase or modify Browser data.  Note: this
        permission may note be enforced by third-party browsers or other
        applications with web browsing capabilities.</string>
    <!-- Description of an application permission, listed so the user can choose whether
        they want to allow the application to do this. -->
    <string name="permdesc_writeHistoryBookmarks" product="default">Allows the
        app to modify the Browser\'s history or bookmarks stored on your phone.
        This may allow the app to erase or modify Browser data.  Note:
        this permission may note be enforced by third-party browsers or other
        applications with web browsing capabilities.</string>

    <!-- Title of an application permission, listed so the user can choose whether
    they want to allow the application to do this. -->
    <string name="permlab_setAlarm">set an alarm</string>
    <!-- Description of an application permission, listed so the user can choose whether
        they want to allow the application to do this. -->
    <string name="permdesc_setAlarm">Allows the app to set an alarm in
        an installed alarm clock app. Some alarm clock apps may
        not implement this feature.</string>

    <!-- Title of an application permission, listed so the user can choose whether
        they want to allow the application to do this. [CHAR LIMIT=NONE] -->
    <string name="permlab_addVoicemail">add voicemail</string>
    <!-- Description of an application permission, listed so the user can choose whether
        they want to allow the application to do this. [CHAR LIMIT=NONE] -->
    <string name="permdesc_addVoicemail">Allows the app to add messages
      to your voicemail inbox.</string>

    <!-- Title of an application permission, listed so the user can choose whether
        they want to allow the application to do this. -->
    <string name="permlab_writeGeolocationPermissions">modify Browser geolocation permissions</string>
    <!-- Description of an application permission, listed so the user can choose whether
        they want to allow the application to do this. -->
    <string name="permdesc_writeGeolocationPermissions">Allows the app to modify the
        Browser\'s geolocation permissions. Malicious apps
        may use this to allow sending location information to arbitrary web sites.</string>

    <!-- If the user enters a password in a form on a website, a dialog will come up asking if they want to save the password. Text in the save password dialog, asking if the browser should remember a password. -->
    <string name="save_password_message">Do you want the browser to remember this password?</string>
    <!-- If the user enters a password in a form on a website, a dialog will come up asking if they want to save the password. Button in the save password dialog, saying not to remember this password. -->
    <string name="save_password_notnow">Not now</string>
    <!-- If the user enters a password in a form on a website, a dialog will come up asking if they want to save the password. Button in the save password dialog, saying to remember this password. -->
    <string name="save_password_remember">Remember</string>
    <!-- Button in the save password dialog, saying never to remember this password. This should be short. Should be "Never for this site". But it is too long, use "Never" instead -->
    <string name="save_password_never">Never</string>

    <!-- Displayed to the user when they do not have permission to open a particular web page. -->
    <string name="open_permission_deny">You don\'t have permission to open this page.</string>

    <!-- Displayed to the user to confirm that they have copied text from a web page to the clipboard. -->
    <string name="text_copied">Text copied to clipboard.</string>

    <!-- Menu item displayed at the end of a menu to allow users to see another page worth of menu items. This is shown on any app's menu as long as the app has too many items in the menu.-->
    <string name="more_item_label">More</string>
    <!-- Prepended to the shortcut for a menu item to indicate that the user should hold the MENU button together with the shortcut to invoke the item. For example, if the shortcut to open a new tab in browser is MENU and B together, then this would be prepended to the letter "B" -->
    <string name="prepend_shortcut_label">Menu+</string>
    <!-- Prepended to the shortcut for a menu item to indicate that the user should hold the META key together with the shortcut to invoke the item. -->
    <string name="menu_meta_shortcut_label">Meta+</string>
    <!-- Prepended to the shortcut for a menu item to indicate that the user should hold the CTRL key together with the shortcut to invoke the item. -->
    <string name="menu_ctrl_shortcut_label">Ctrl+</string>
    <!-- Prepended to the shortcut for a menu item to indicate that the user should hold the ALT key together with the shortcut to invoke the item. -->
    <string name="menu_alt_shortcut_label">Alt+</string>
    <!-- Prepended to the shortcut for a menu item to indicate that the user should hold the SHIFT key together with the shortcut to invoke the item. -->
    <string name="menu_shift_shortcut_label">Shift+</string>
    <!-- Prepended to the shortcut for a menu item to indicate that the user should hold the SYM key together with the shortcut to invoke the item. -->
    <string name="menu_sym_shortcut_label">Sym+</string>
    <!-- Prepended to the shortcut for a menu item to indicate that the user should hold the FUNCTION key together with the shortcut to invoke the item. -->
    <string name="menu_function_shortcut_label">Function+</string>
    <!-- Displayed in place of the regular shortcut letter when a menu item has Menu+space for the shortcut. -->
    <string name="menu_space_shortcut_label">space</string>
    <!-- Displayed in place of the regular shortcut letter when a menu item has Menu+enter for the shortcut. -->
    <string name="menu_enter_shortcut_label">enter</string>
    <!-- Displayed in place of the regular shortcut letter when a menu item has Menu+delete for the shortcut. -->
    <string name="menu_delete_shortcut_label">delete</string>

    <!-- Strings used for search bar --><skip />

    <!-- This is the default button label in the system-wide search UI.
         It is also used by the home screen's search "widget". It should be short -->
    <string name="search_go">Search</string>
    <!-- Default hint text for the system-wide search UI's text field. [CHAR LIMIT=30] -->
    <string name="search_hint">Search\u2026</string>
    <!-- SearchView accessibility description for search button [CHAR LIMIT=NONE] -->
    <string name="searchview_description_search">Search</string>
    <!-- SearchView accessibility description for search text field [CHAR LIMIT=NONE] -->
    <string name="searchview_description_query">Search query</string>
    <!-- SearchView accessibility description for clear button [CHAR LIMIT=NONE] -->
    <string name="searchview_description_clear">Clear query</string>
    <!-- SearchView accessibility description for submit button [CHAR LIMIT=NONE] -->
    <string name="searchview_description_submit">Submit query</string>
    <!-- SearchView accessibility description for voice button [CHAR LIMIT=NONE] -->
    <string name="searchview_description_voice">Voice search</string>

    <!-- Title for a warning message about the interaction model changes after allowing an accessibility
         service to put the device into explore by touch mode, displayed as a dialog message when
         the user selects to enables the service. (default). [CHAR LIMIT=45] -->
    <string name="enable_explore_by_touch_warning_title">Enable Explore by Touch?</string>
    <!-- Summary for a warning message about the interaction model changes after allowing an accessibility
         service to put the device into explore by touch mode, displayed as a dialog message when
         the user selects to enables the service. (tablet). [CHAR LIMIT=NONE] -->
    <string name="enable_explore_by_touch_warning_message" product="tablet">
        <xliff:g id="accessibility_service_name">%1$s</xliff:g> wants to enable Explore by Touch.
        When Explore by Touch is turned on, you can hear or see descriptions of what\'s under
        your finger or perform gestures to interact with the tablet.</string>
    <!-- Summary for a warning message about the interaction model changes after allowing an accessibility
         service to put the device into explore by touch mode, displayed as a dialog message when
         the user selects to enables the service. (default). [CHAR LIMIT=NONE] -->
    <string name="enable_explore_by_touch_warning_message" product="default">
        <xliff:g id="accessibility_service_name">%1$s</xliff:g> wants to enable Explore by Touch.
       When Explore by Touch is turned on, you can hear or see descriptions of what\'s under
       your finger or perform gestures to interact with the phone.</string>

    <!-- String used to display the date. This is the string to say something happened 1 month ago. -->
    <string name="oneMonthDurationPast">1 month ago</string>
    <!-- String used to display the date. This is the string to say something happened more than 1 month ago. -->
    <string name="beforeOneMonthDurationPast">Before 1 month ago</string>

    <!-- This is used to express that something occurred within the last X days (e.g., Last 7 days). -->
    <plurals name="last_num_days">
        <item quantity="one">Last <xliff:g id="count">%d</xliff:g> day</item>
        <item quantity="other">Last <xliff:g id="count">%d</xliff:g> days</item>
    </plurals>

    <!-- This is used to express that something has occurred within the last month -->
    <string name="last_month">Last month</string>

    <!-- This is used to express that something happened longer ago than the previous options -->
    <string name="older">Older</string>

    <!-- String used to display the date. Preposition for date display ("on May 29") -->
    <string name="preposition_for_date">on <xliff:g id="date" example="May 29">%s</xliff:g></string>
    <!-- String used to display the date. Preposition for time display ("at 2:33am") -->
    <string name="preposition_for_time">at <xliff:g id="time" example="2:33 am">%s</xliff:g></string>
    <!-- String used to display the date. Preposition for year display ("in 2008") -->
    <string name="preposition_for_year">in <xliff:g id="year" example="2003">%s</xliff:g></string>

    <!-- Appened to express the value is this unit of time: singular day -->
    <string name="day">day</string>
    <!-- Appened to express the value is this unit of time: plural days -->
    <string name="days">days</string>
    <!-- Appened to express the value is this unit of time: singular hour -->
    <string name="hour">hour</string>
    <!-- Appened to express the value is this unit of time: plural hours -->
    <string name="hours">hours</string>
    <!-- Appened to express the value is this unit of time: singular minute -->
    <string name="minute">min</string>
    <!-- Appened to express the value is this unit of time: plural minutes -->
    <string name="minutes">mins</string>
    <!-- Appened to express the value is this unit of time. -->
    <string name="second">sec</string>
    <!-- Appened to express the value is this unit of time. -->
    <string name="seconds">secs</string>
    <!-- Appened to express the value is this unit of time. -->
    <string name="week">week</string>
    <!-- Appened to express the value is this unit of time. -->
    <string name="weeks">weeks</string>
    <!-- Appened to express the value is this unit of time. -->
    <string name="year">year</string>
    <!-- Appened to express the value is this unit of time. -->
    <string name="years">years</string>

    <!-- A string denoting the current point in time that should be as short as possible. Abbreviations are preferred to full strings as this might be shown repetitively. It is used in the header of notifications. [CHAR LIMIT=8]-->
    <string name="now_string_shortest">now</string>

    <!-- Phrase describing a time duration using minutes that is as short as possible, preferrably one character. If the language needs a space in between the integer and the unit, please also integrate it in the string, but preferably it should not have a space in between.[CHAR LIMIT=6] -->
    <plurals name="duration_minutes_shortest">
        <item quantity="one"><xliff:g example="1" id="count">%d</xliff:g>m</item>
        <item quantity="other"><xliff:g example="2" id="count">%d</xliff:g>m</item>
    </plurals>

    <!-- Phrase describing a time duration using hours that is as short as possible, preferrably one character. If the language needs a space in between the integer and the unit, please also integrate it in the string, but preferably it should not have a space in between.[CHAR LIMIT=6] -->
    <plurals name="duration_hours_shortest">
        <item quantity="one"><xliff:g example="1" id="count">%d</xliff:g>h</item>
        <item quantity="other"><xliff:g example="2" id="count">%d</xliff:g>h</item>
    </plurals>

    <!-- Phrase describing a time duration using days that is as short as possible, preferrably one character. If the language needs a space in between the integer and the unit, please also integrate it in the string, but preferably it should not have a space in between.[CHAR LIMIT=6] -->
    <plurals name="duration_days_shortest">
        <item quantity="one"><xliff:g example="1" id="count">%d</xliff:g>d</item>
        <item quantity="other"><xliff:g example="2" id="count">%d</xliff:g>d</item>
    </plurals>

    <!-- Phrase describing a time duration using years that is as short as possible, preferrably one character. If the language needs a space in between the integer and the unit, please also integrate it in the string, but preferably it should not have a space in between.[CHAR LIMIT=6] -->
    <plurals name="duration_years_shortest">
        <item quantity="one"><xliff:g example="1" id="count">%d</xliff:g>y</item>
        <item quantity="other"><xliff:g example="2" id="count">%d</xliff:g>y</item>
    </plurals>

    <!-- Phrase describing a time duration using minutes that is as short as possible, preferrably one character. This version should be a future point in time. If the language needs a space in between the integer and the unit, please also integrate it in the string, but preferably it should not have a space in between.[CHAR LIMIT=14] -->
    <plurals name="duration_minutes_shortest_future">
        <item quantity="one">in <xliff:g example="1" id="count">%d</xliff:g>m</item>
        <item quantity="other">in <xliff:g example="2" id="count">%d</xliff:g>m</item>
    </plurals>

    <!-- Phrase describing a time duration using hours that is as short as possible, preferrably one character. This version should be a future point in time. If the language needs a space in between the integer and the unit, please also integrate it in the string, but preferably it should not have a space in between.[CHAR LIMIT=14] -->
    <plurals name="duration_hours_shortest_future">
        <item quantity="one">in <xliff:g example="1" id="count">%d</xliff:g>h</item>
        <item quantity="other">in <xliff:g example="2" id="count">%d</xliff:g>h</item>
    </plurals>

    <!-- Phrase describing a time duration using days that is as short as possible, preferrably one character. This version should be a future point in time. If the language needs a space in between the integer and the unit, please also integrate it in the string, but preferably it should not have a space in between.[CHAR LIMIT=14] -->
    <plurals name="duration_days_shortest_future">
        <item quantity="one">in <xliff:g example="1" id="count">%d</xliff:g>d</item>
        <item quantity="other">in <xliff:g example="2" id="count">%d</xliff:g>d</item>
    </plurals>

    <!-- Phrase describing a time duration using years that is as short as possible, preferrably one character. This version should be a future point in time. If the language needs a space in between the integer and the unit, please also integrate it in the string, but preferably it should not have a space in between.[CHAR LIMIT=14] -->
    <plurals name="duration_years_shortest_future">
        <item quantity="one">in <xliff:g example="1" id="count">%d</xliff:g>y</item>
        <item quantity="other">in <xliff:g example="2" id="count">%d</xliff:g>y</item>
    </plurals>

    <!-- Phrase describing a relative time using minutes in the past that is not shown on the screen but used for accessibility. [CHAR LIMIT=NONE] -->
    <plurals name="duration_minutes_relative">
        <item quantity="one"><xliff:g example="1" id="count">%d</xliff:g> minute ago</item>
        <item quantity="other"><xliff:g example="2" id="count">%d</xliff:g> minutes ago</item>
    </plurals>

    <!-- Phrase describing a relative time using hours in the past that is not shown on the screen but used for accessibility. [CHAR LIMIT=NONE] -->
    <plurals name="duration_hours_relative">
        <item quantity="one"><xliff:g example="1" id="count">%d</xliff:g> hour ago</item>
        <item quantity="other"><xliff:g example="2" id="count">%d</xliff:g> hours ago</item>
    </plurals>

    <!-- Phrase describing a relative time using days in the past that is not shown on the screen but used for accessibility. [CHAR LIMIT=NONE] -->
    <plurals name="duration_days_relative">
        <item quantity="one"><xliff:g example="1" id="count">%d</xliff:g> day ago</item>
        <item quantity="other"><xliff:g example="2" id="count">%d</xliff:g> days ago</item>
    </plurals>

    <!-- Phrase describing a relative time using years in the past that is not shown on the screen but used for accessibility. [CHAR LIMIT=NONE] -->
    <plurals name="duration_years_relative">
        <item quantity="one"><xliff:g example="1" id="count">%d</xliff:g> year ago</item>
        <item quantity="other"><xliff:g example="2" id="count">%d</xliff:g> years ago</item>
    </plurals>

    <!-- Phrase describing a relative time using minutes that is not shown on the screen but used for accessibility. This version should be a future point in time. [CHAR LIMIT=NONE] -->
    <plurals name="duration_minutes_relative_future">
        <item quantity="one">in <xliff:g example="1" id="count">%d</xliff:g> minute</item>
        <item quantity="other">in <xliff:g example="2" id="count">%d</xliff:g> minutes</item>
    </plurals>

    <!-- Phrase describing a relative time using hours that is not shown on the screen but used for accessibility. This version should be a future point in time. [CHAR LIMIT=NONE] -->
    <plurals name="duration_hours_relative_future">
        <item quantity="one">in <xliff:g example="1" id="count">%d</xliff:g> hour</item>
        <item quantity="other">in <xliff:g example="2" id="count">%d</xliff:g> hours</item>
    </plurals>

    <!-- Phrase describing a relative time using days that is not shown on the screen but used for accessibility. This version should be a future point in time. [CHAR LIMIT=NONE] -->
    <plurals name="duration_days_relative_future">
        <item quantity="one">in <xliff:g example="1" id="count">%d</xliff:g> day</item>
        <item quantity="other">in <xliff:g example="2" id="count">%d</xliff:g> days</item>
    </plurals>

    <!-- Phrase describing a relative time using years that is not shown on the screen but used for accessibility. This version should be a future point in time. [CHAR LIMIT=NONE] -->
    <plurals name="duration_years_relative_future">
        <item quantity="one">in <xliff:g example="1" id="count">%d</xliff:g> year</item>
        <item quantity="other">in <xliff:g example="2" id="count">%d</xliff:g> years</item>
    </plurals>

    <!-- Title for error alert when a video cannot be played.  it can be used by any app. -->
    <string name="VideoView_error_title">Video problem</string>
    <!-- Text for error alert when a video container is not valid for progressive download/playback. -->
    <string name="VideoView_error_text_invalid_progressive_playback">This video isn\'t valid for streaming to this device.</string>
    <!-- Text for error alert when a video cannot be played. it can be used by any app. -->
    <string name="VideoView_error_text_unknown">Can\'t play this video.</string>
    <!-- Button to close error alert when a video cannot be played -->
    <string name="VideoView_error_button">OK</string>




    <!-- Format indicating a relative expression and time.
         Example: "4 hours ago, 11:00 am" -->
    <string name="relative_time">"<xliff:g id="date" example="4 hours ago">%1$s</xliff:g>, <xliff:g id="time" example="11:00 am">%2$s</xliff:g>"</string>


    <!-- Quoted name for 12pm, lowercase -->
    <string name="noon">"noon"</string>
    <!-- Quoted name for 12pm, uppercase first letter -->
    <string name="Noon">"Noon"</string>
    <!-- Quoted name for 12am, lowercase -->
    <string name="midnight">"midnight"</string>
    <!-- Quoted name for 12am, uppercase first letter -->
    <string name="Midnight">"Midnight"</string>











    <!-- Format string for durations like "01:23" (1 minute, 23 seconds) -->
    <string name="elapsed_time_short_format_mm_ss"><xliff:g id="minutes" example="1">%1$02d</xliff:g>:<xliff:g id="seconds" example="23">%2$02d</xliff:g></string>

    <!-- Format string for times like "1:43:33" (1 hour, 43 minutes, 33 seconds) -->
    <string name="elapsed_time_short_format_h_mm_ss"><xliff:g id="hours" example="1">%1$d</xliff:g>:<xliff:g id="minutes" example="43">%2$02d</xliff:g>:<xliff:g id="seconds" example="33">%3$02d</xliff:g></string>

    <!-- Item on EditText context menu. This action is used to select all text in the edit field. -->
    <string name="selectAll">Select all</string>

    <!-- Item on EditText context menu.  This action is used to cut selected the text into the clipboard.  -->
    <string name="cut">Cut</string>

    <!-- Item on EditText context menu. This action is used to cut selected the text into the clipboard. -->
    <string name="copy">Copy</string>

    <!-- Error shown by TextView/EditText when cut/copy operation fails because text is too long to copy into the clipboard. -->
    <string name="failed_to_copy_to_clipboard">Failed to copy to clipboard</string>

    <!-- Item on EditText context menu. This action is used to paste from the clipboard into the eidt field -->
    <string name="paste">Paste</string>

    <!-- Item on EditText context menu. This action is used to paste from the clipboard into the eidt field without formatting -->
    <string name="paste_as_plain_text">Paste as plain text</string>

    <!-- Item on EditText context menu. This action is used to replace the current word by other suggested words, suggested by the IME or the spell checker -->
    <string name="replace">Replace\u2026</string>

    <!-- Item on EditText pop-up window. This action is used to delete the text that the user recently added. [CHAR LIMIT=15] -->
    <string name="delete">Delete</string>

    <!-- Item on EditText context menu. This action is used to copy a URL from the edit field into the clipboard. -->
    <string name="copyUrl">Copy URL</string>

    <!-- Item on EditText context menu. Added only when the context menu is not empty, it enable selection context mode. [CHAR LIMIT=20] -->
    <string name="selectTextMode">Select text</string>

    <!-- Item on EditText context menu. This action is used to undo a text edit operation. -->
    <string name="undo">Undo</string>

    <!-- Item on EditText context menu. This action is used to redo a text edit operation. -->
    <string name="redo">Redo</string>

    <!-- Item on EditText context menu. This action is used to request autofill. -->
    <string name="autofill">Autofill</string>

    <!-- Text selection contextual mode title, displayed in the CAB. [CHAR LIMIT=20] -->
    <string name="textSelectionCABTitle">Text selection</string>

    <!-- Option to add the current misspelled word to the user dictionary. [CHAR LIMIT=25] -->
    <string name="addToDictionary">Add to dictionary</string>

    <!-- Option to delete the highlighted part of the text from the suggestion popup. [CHAR LIMIT=25] -->
    <string name="deleteText">Delete</string>

    <!-- EditText context menu -->
    <string name="inputMethod">Input method</string>

    <!-- Title for EditText context menu [CHAR LIMIT=20] -->
    <string name="editTextMenuTitle">Text actions</string>

    <!-- Label for item in the text selection menu to trigger an Email app. Should be a verb. [CHAR LIMIT=30] -->
    <string name="email">Email</string>

    <!-- Accessibility description for an item in the text selection menu to trigger an Email app [CHAR LIMIT=NONE] -->
    <string name="email_desc">Email selected address</string>

    <!-- Label for item in the text selection menu to trigger a Dialer app. Should be a verb. [CHAR LIMIT=30] -->
    <string name="dial">Call</string>

    <!-- Accessibility description for an item in the text selection menu to call a phone number [CHAR LIMIT=NONE] -->
    <string name="dial_desc">Call selected phone number</string>

    <!-- Label for item in the text selection menu to trigger a Map app. Should be a verb. [CHAR LIMIT=30] -->
    <string name="map">Map</string>

    <!-- Accessibility description for an item in the text selection menu to open maps for an address [CHAR LIMIT=NONE] -->
    <string name="map_desc">Locate selected address</string>

    <!-- Label for item in the text selection menu to trigger a Browser app. Should be a verb. [CHAR LIMIT=30] -->
    <string name="browse">Open</string>

    <!-- Accessibility description for an item in the text selection menu to open a URL in a browser [CHAR LIMIT=NONE] -->
    <string name="browse_desc">Open selected URL</string>

    <!-- Label for item in the text selection menu to trigger an SMS app. Should be a verb. [CHAR LIMIT=30] -->
    <string name="sms">Message</string>

    <!-- Accessibility description for an item in the text selection menu to send an SMS to a phone number [CHAR LIMIT=NONE] -->
    <string name="sms_desc">Message selected phone number</string>

    <!-- Label for item in the text selection menu to trigger adding a contact. Should be a verb. [CHAR LIMIT=30] -->
    <string name="add_contact">Add</string>

    <!-- Accessibility description for an item in the text selection menu to add the selected detail to contacts [CHAR LIMIT=NONE] -->
    <string name="add_contact_desc">Add to contacts</string>

    <!-- Label for item in the text selection menu to view the calendar for the selected time/date. Should be a verb. [CHAR LIMIT=30] -->
    <string name="view_calendar">View</string>

    <!-- Accessibility description for an item in the text selection menu to view the calendar for a date [CHAR LIMIT=NONE]-->
    <string name="view_calendar_desc">View selected time in calendar</string>

    <!-- Label for item in the text selection menu to create a calendar event at the selected time/date. Should be a verb. [CHAR LIMIT=30] -->
    <string name="add_calendar_event">Schedule</string>

    <!-- Accessibility description for an item in the text selection menu to schedule an event for a date [CHAR LIMIT=NONE] -->
    <string name="add_calendar_event_desc">Schedule event for selected time</string>

    <!-- Label for item in the text selection menu to track a selected flight number. Should be a verb. [CHAR LIMIT=30] -->
    <string name="view_flight">Track</string>

    <!-- Accessibility description for an item in the text selection menu to track a flight [CHAR LIMIT=NONE] -->
    <string name="view_flight_desc">Track selected flight</string>

    <!-- Label for item in the text selection menu to translate selected text with a translation app. Should be a verb. [CHAR LIMIT=30] -->
    <string name="translate">Translate</string>
<<<<<<< HEAD
    
=======

>>>>>>> de843449
    <!-- Accessibility description for an item in the text selection menu to translate selected text with a translation app. [CHAR LIMIT=NONE] -->
    <string name="translate_desc">Translate selected text</string>

    <!-- Label for item in the text selection menu to define selected text with a dictionary app. Should be a verb. [CHAR LIMIT=30] -->
    <string name="define">Define</string>

    <!-- Accessibility description for an item in the text selection menu to define selected text with a dictionary app. Should be a verb. [CHAR LIMIT=NONE] -->
    <string name="define_desc">Define selected text</string>

    <!-- If the device is getting low on internal storage, a notification is shown to the user.  This is the title of that notification. -->
    <string name="low_internal_storage_view_title">Storage space running out</string>
    <!-- If the device is getting low on internal storage, a notification is shown to the user.  This is the message of that notification. -->
    <string name="low_internal_storage_view_text">Some system functions may not work</string>
    <!-- If the device does not have storage for the main system classes, a notification is shown to the user.  This is the message of that notification. -->
    <string name="low_internal_storage_view_text_no_boot">Not enough storage for the system. Make sure you have 250MB of free space and restart.</string>

    <!-- [CHAR LIMIT=NONE] Stub notification title for an app running a service that has provided
         a bad bad notification for itself. -->
    <string name="app_running_notification_title"><xliff:g id="app_name">%1$s</xliff:g>
        is running</string>
    <!-- [CHAR LIMIT=NONE] Stub notification text for an app running a service that has provided
         a bad bad notification for itself. -->
    <string name="app_running_notification_text">Tap for more information
        or to stop the app.</string>

    <!-- Preference framework strings. -->
    <string name="ok">OK</string>
    <!-- Preference framework strings. -->
    <string name="cancel">Cancel</string>
    <!-- Preference framework strings. -->
    <string name="yes">OK</string>
    <!-- Preference framework strings. -->
    <string name="no">Cancel</string>
    <!-- This is the generic "attention" string to be used in attention dialogs.  Typically
         combined with setIconAttribute(android.R.attr.alertDialogIcon)
         (or setIcon(android.R.drawable.ic_dialog_alert) on legacy versions of the platform) -->
    <string name="dialog_alert_title">Attention</string>

    <!-- Text shown by list fragment when waiting for data to display. -->
    <string name="loading">Loading\u2026</string>

    <!-- Default text for a button that can be toggled on and off. -->
    <string name="capital_on">ON</string>
    <!-- Default text for a button that can be toggled on and off. -->
    <string name="capital_off">OFF</string>

    <!-- Title of intent resolver dialog when selecting an application to run. -->
    <string name="whichApplication">Complete action using</string>
    <!-- Title of intent resolver dialog when selecting an application to run
         and a previously used application is known. -->
    <string name="whichApplicationNamed">Complete action using %1$s</string>
    <!-- Generic label for a link to a intent resolver. -->
    <string name="whichApplicationLabel">Complete action</string>
    <!-- Title of intent resolver dialog when selecting a viewer application to run. -->
    <string name="whichViewApplication">Open with</string>
    <!-- Title of intent resolver dialog when selecting a viewer application to run
         and a previously used application is known. -->
    <string name="whichViewApplicationNamed">Open with %1$s</string>
    <!-- Label for a link to a intent resolver dialog to view something -->
    <string name="whichViewApplicationLabel">Open</string>
    <!-- Title of intent resolver dialog when selecting a viewer application that opens URI
         [CHAR LIMIT=128]. -->
    <string name="whichGiveAccessToApplication">Give access to open <xliff:g id="host" example="mail.google.com">%1$s</xliff:g> links with</string>
    <!-- Title of intent resolver dialog when selecting a viewer application that opens URI
         and a previously used application is known [CHAR LIMIT=128]. -->
    <string name="whichGiveAccessToApplicationNamed">Give access to open <xliff:g id="host" example="mail.google.com">%1$s</xliff:g> links with <xliff:g id="application" example="Gmail">%2$s</xliff:g></string>
    <!-- Label for a link to an intent resolver dialog to open URI [CHAR LIMIT=18] -->
    <string name="whichGiveAccessToApplicationLabel">Give access</string>
    <!-- Title of intent resolver dialog when selecting an editor application to run. -->
    <string name="whichEditApplication">Edit with</string>
    <!-- Title of intent resolver dialog when selecting an editor application to run
         and a previously used application is known. -->
    <string name="whichEditApplicationNamed">Edit with %1$s</string>
    <!-- Label for a link to a intent resolver dialog when selecting an editor application -->
    <string name="whichEditApplicationLabel">Edit</string>
    <!-- Title of intent resolver dialog when selecting a sharing application to run. -->
    <string name="whichSendApplication">Share with</string>
    <!-- Title of intent resolver dialog when selecting a sharing application to run
         and a previously used application is known. -->
    <string name="whichSendApplicationNamed">Share with %1$s</string>
    <!-- Label for a link to a intent resolver dialog to sharing something -->
    <string name="whichSendApplicationLabel">Share</string>
    <!-- Title of intent resolver dialog when selecting an application to run to
         send content to a specific recipient. Often used for email. -->
    <string name="whichSendToApplication">Send using</string>
    <!-- Title of intent resolver dialog when selecting an application to run to
         send content to a specific recipient and a previously used application is known.
         Often used for email. -->
    <string name="whichSendToApplicationNamed">Send using %1$s</string>
    <!-- Label for a link to a intent resolver dialog to send content to a specific recipient. -->
    <string name="whichSendToApplicationLabel">Send</string>
    <!-- Title of intent resolver dialog when selecting a HOME application to run. -->
    <string name="whichHomeApplication">Select a Home app</string>
    <!-- Title of intent resolver dialog when selecting a HOME application to run
         and a previously used application is known. -->
    <string name="whichHomeApplicationNamed">Use %1$s as Home</string>
    <!-- Label for a link to a intent resolver dialog when selecting a HOME -->
    <string name="whichHomeApplicationLabel">Capture image</string>
    <!-- Option to always use the selected application resolution in the future. See the "Complete action using" dialog title-->
    <!-- Title of intent resolver dialog when capturing an image. -->
    <string name="whichImageCaptureApplication">Capture image with</string>
    <!-- Title of intent resolver dialog when capturing an image
         and a previously used application is known. -->
    <string name="whichImageCaptureApplicationNamed">Capture image with %1$s</string>
    <!-- Label for a link to a intent resolver dialog when capturing an image -->
    <string name="whichImageCaptureApplicationLabel">Capture image</string>
    <!-- Option to always use the selected application resolution in the future. See the "Complete action using" dialog title-->
    <string name="alwaysUse">Use by default for this action.</string>
    <!-- Title of the list of alternate options to complete an action shown when the
         last used option is being displayed separately. -->
    <string name="use_a_different_app">Use a different app</string>
    <!-- Text displayed when the user selects the check box for setting default application.  See the "Use by default for this action" check box. -->
    <string name="clearDefaultHintMsg">Clear default in System settings &gt; Apps &gt; Downloaded.</string>
    <!-- Default title for the activity chooser, when one is not given. Android allows multiple activities to perform an action.  for example, there may be many ringtone pickers installed.  A dialog is shown to the user allowing him to pick which activity should be used.  This is the title. -->
    <string name="chooseActivity">Choose an action</string>
    <!-- title for the USB activity chooser. -->
    <string name="chooseUsbActivity">Choose an app for the USB device</string>
    <!-- Text to display when there are no activities found to display in the
         activity chooser. See the "Select an action" title. -->
    <string name="noApplications">No apps can perform this action.</string>
    <!-- Text of the alert that is displayed when an application has crashed. -->
    <string name="aerr_application"><xliff:g id="application">%1$s</xliff:g> has stopped</string>
    <!-- Text of the alert that is displayed when a process has crashed. -->
    <string name="aerr_process"><xliff:g id="process">%1$s</xliff:g> has
        stopped</string>
    <!-- Text of the alert that is displayed when an application has crashed repeatedly. -->
    <string name="aerr_application_repeated"><xliff:g id="application">%1$s</xliff:g> keeps stopping</string>
    <!-- Text of the alert that is displayed when a process has crashed repeatedly. -->
    <string name="aerr_process_repeated"><xliff:g id="process">%1$s</xliff:g> keeps stopping</string>
    <!-- Button that restarts a crashed application -->
    <string name="aerr_restart">Open app again</string>
    <!-- Button that sends feedback about a crashed application -->
    <string name="aerr_report">Send feedback</string>
    <!-- Button that closes a crashed application -->
    <string name="aerr_close">Close</string>
    <!-- Button that mutes further crashes of the crashed application. Note that this only appears on engineering builds. -->
    <string name="aerr_mute">Mute until device restarts</string>
    <!-- Button that waits a bit more for an unresponsive app -->
    <string name="aerr_wait">Wait</string>
    <!-- Button that closes an unresponsive application -->
    <string name="aerr_close_app">Close app</string>

    <!-- Title of the alert when an application is not responding. -->
    <string name="anr_title"></string>
    <!-- Text of the alert that is displayed when an application is not responding. -->
    <string name="anr_activity_application"><xliff:g id="application">%2$s</xliff:g> isn\'t responding</string>
    <!-- Text of the alert that is displayed when an application is not responding. -->
    <string name="anr_activity_process"><xliff:g id="activity">%1$s</xliff:g> isn\'t responding</string>
    <!-- Text of the alert that is displayed when an application is not responding. -->
    <string name="anr_application_process"><xliff:g id="application">%1$s</xliff:g> isn\'t responding</string>
    <!-- Text of the alert that is displayed when an application is not responding. -->
    <string name="anr_process">Process <xliff:g id="process">%1$s</xliff:g> isn\'t responding</string>
    <!-- Button allowing the user to close an application that is not responding. This will kill the application. -->
    <string name="force_close">OK</string>
    <!-- Button allowing the user to send a bug report for application which has encountered an error. -->
    <string name="report">Report</string>
    <!-- Button allowing the user to choose to wait for an application that is not responding to become responsive again. -->
    <string name="wait">Wait</string>
    <!-- Text of the alert that is displayed when a web page is not responding. [CHAR-LIMIT=NONE] -->
    <string name="webpage_unresponsive">The page has become unresponsive.\n\nDo you want to close it?</string>
    <!-- [CHAR LIMIT=25] Title of the alert when application launches on top of another. -->
    <string name="launch_warning_title">App redirected</string>
    <!-- [CHAR LIMIT=50] Title of the alert when application launches on top of another. -->
    <string name="launch_warning_replace"><xliff:g id="app_name">%1$s</xliff:g> is now running.</string>
    <!-- [CHAR LIMIT=50] Title of the alert when application launches on top of another. -->
    <string name="launch_warning_original"><xliff:g id="app_name">%1$s</xliff:g> was originally launched.</string>
    <!-- [CHAR LIMIT=50] Compat mode dialog: compat mode switch label. -->
    <string name="screen_compat_mode_scale">Scale</string>
    <!-- [CHAR LIMIT=50] Compat mode dialog: compat mode switch label. -->
    <string name="screen_compat_mode_show">Always show</string>
    <!-- [CHAR LIMIT=200] Compat mode dialog: hint to re-enable compat mode dialog. -->
    <string name="screen_compat_mode_hint">Re-enable this in System settings &gt; Apps &gt; Downloaded.</string>

    <!-- [CHAR LIMIT=200] Unsupported display size dialog: message. Refers to "Display size" setting. -->
    <string name="unsupported_display_size_message"><xliff:g id="app_name">%1$s</xliff:g> does not support the current Display size setting and may behave unexpectedly.</string>
    <!-- [CHAR LIMIT=50] Unsupported display size dialog: check box label. -->
    <string name="unsupported_display_size_show">Always show</string>

    <!-- [CHAR LIMIT=200] Unsupported compile SDK dialog: message. Shown when an app may not be compatible with the device's current version of Android. -->
    <string name="unsupported_compile_sdk_message"><xliff:g id="app_name">%1$s</xliff:g> was built for an incompatible version of the Android OS and may behave unexpectedly. An updated version of the app may be available.</string>
    <!-- [CHAR LIMIT=50] Unsupported compile SDK dialog: check box label. -->
    <string name="unsupported_compile_sdk_show">Always show</string>
    <!-- [CHAR LIMIT=50] Unsupported compile SDK dialog: label for button to check for an app update. -->
    <string name="unsupported_compile_sdk_check_update">Check for update</string>

    <!-- Text of the alert that is displayed when an application has violated StrictMode. -->
    <string name="smv_application">The app <xliff:g id="application">%1$s</xliff:g>
        (process <xliff:g id="process">%2$s</xliff:g>) has violated its self-enforced StrictMode policy.</string>
    <!-- Text of the alert that is displayed when an application has violated StrictMode. -->
    <string name="smv_process">The process <xliff:g id="process">%1$s</xliff:g> has
      has violated its self-enforced StrictMode policy.</string>

    <!-- [CHAR LIMIT=40] Title of dialog that is shown when performing a system update. -->
    <string name="android_upgrading_title" product="default">Phone is updating\u2026</string>
    <!-- [CHAR LIMIT=40] Title of dialog that is shown when performing a system update. -->
    <string name="android_upgrading_title" product="tablet">Tablet is updating\u2026</string>
    <!-- [CHAR LIMIT=40] Title of dialog that is shown when performing a system update. -->
    <string name="android_upgrading_title" product="device">Device is updating\u2026</string>

    <!-- [CHAR LIMIT=40] Title of dialog that is shown when system is starting. -->
    <string name="android_start_title" product="default">Phone is starting\u2026</string>
    <!-- [CHAR LIMIT=40] Title of dialog that is shown when system is starting. -->
    <string name="android_start_title" product="automotive">Android is starting\u2026</string>
    <!-- [CHAR LIMIT=40] Title of dialog that is shown when system is starting. -->
    <string name="android_start_title" product="tablet">Tablet is starting\u2026</string>
    <!-- [CHAR LIMIT=40] Title of dialog that is shown when system is starting. -->
    <string name="android_start_title" product="device">Device is starting\u2026</string>

    <!-- [CHAR LIMIT=NONE] Message shown in upgrading dialog when doing an fstrim. -->
    <string name="android_upgrading_fstrim">Optimizing storage.</string>

    <!-- [CHAR LIMIT=40] Title of notification that is shown when finishing a system update. -->
    <string name="android_upgrading_notification_title" product="default">Finishing system update\u2026</string>

    <!-- [CHAR LIMIT=40] Toast that is shown when an app is still upgrading. -->
    <string name="app_upgrading_toast"><xliff:g id="application">%1$s</xliff:g> is upgrading\u2026</string>

    <!-- [CHAR LIMIT=NONE] Message shown in upgrading dialog for each .apk that is optimized. -->
    <string name="android_upgrading_apk">Optimizing app
        <xliff:g id="number" example="123">%1$d</xliff:g> of
        <xliff:g id="number" example="123">%2$d</xliff:g>.</string>

    <!-- [CHAR LIMIT=NONE] Message shown in upgrading dialog for each .apk pre boot broadcast -->
    <string name="android_preparing_apk">Preparing <xliff:g id="appname">%1$s</xliff:g>.</string>

    <!-- [CHAR LIMIT=NONE] Message to show in upgrading dialog when reached the point of starting apps. -->
    <string name="android_upgrading_starting_apps">Starting apps.</string>

    <!-- [CHAR LIMIT=NONE] Message to show in upgrading dialog when the bulk of the upgrade work is done. -->
    <string name="android_upgrading_complete">Finishing boot.</string>

    <!-- Notification text to tell the user that a heavy-weight application is running. -->
    <string name="heavy_weight_notification"><xliff:g id="app">%1$s</xliff:g> running</string>

    <!-- Notification details to tell the user that a heavy-weight application is running. -->
    <string name="heavy_weight_notification_detail">Tap to return to game</string>

    <!-- Title of dialog prompting whether user wants to switch between heavy-weight apps. -->
    <string name="heavy_weight_switcher_title">Choose game</string>

    <!-- Descriptive text for switching to a new heavy-weight application. -->
    <string name="heavy_weight_switcher_text">For better performance, only one of these
        games can be open at a time.</string>

    <string name="old_app_action">Go back to <xliff:g id="old_app">%1$s</xliff:g></string>

    <string name="new_app_action">Open <xliff:g id="new_app">%1$s</xliff:g></string>
    <string name="new_app_description"><xliff:g id="old_app">%1$s</xliff:g> will close
        without saving</string>

    <!-- Notification text to tell the user that a process has exceeded its memory limit. -->
    <string name="dump_heap_notification"><xliff:g id="proc">%1$s</xliff:g> exceeded memory
        limit</string>

    <!-- Notification details to tell the user that a process has exceeded its memory limit. -->
    <string name="dump_heap_notification_detail">Heap dump collected. Tap to share.</string>

    <!-- Title of dialog prompting the user to share a heap dump. -->
    <string name="dump_heap_title">Share heap dump?</string>

    <!-- Text of dialog prompting the user to share a heap dump. -->
    <string name="dump_heap_text">The process <xliff:g id="proc">%1$s</xliff:g> has exceeded
        its process memory limit of <xliff:g id="size">%2$s</xliff:g>.  A heap dump is available
        for you to share with its developer.  Be careful: this heap dump can contain any
        of your personal information that the application has access to.</string>

    <!-- Displayed in the title of the chooser for things to do with text that
         is to be sent to another application. For example, I can send
         text through SMS or IM.  A dialog with those choices would be shown,
         and this would be the title. -->
    <string name="sendText">Choose an action for text</string>

    <!-- Title of the dialog where the user is adjusting the phone ringer volume -->
    <string name="volume_ringtone">Ringer volume</string>
    <!-- Title of the dialog where the user is adjusting the music volume -->
    <string name="volume_music">Media volume</string>
    <!-- Hint shown in the volume toast to inform the user that the media audio is playing through Bluetooth. -->
    <string name="volume_music_hint_playing_through_bluetooth">Playing through Bluetooth</string>
    <!-- Hint shown in the volume toast to inform the user that the current ringtone is the silent ringtone. -->
    <string name="volume_music_hint_silent_ringtone_selected">Silent ringtone set</string>
    <!-- Title of the dialog where the user is adjusting the phone call volume -->
    <string name="volume_call">In-call volume</string>
    <!-- Title of the dialog where the user is adjusting the phone call volume when connected on bluetooth-->
    <string name="volume_bluetooth_call">Bluetooth in-call volume</string>
    <!-- Title of the dialog where the user is adjusting the audio volume for alarms -->
    <string name="volume_alarm">Alarm volume</string>
    <!-- Title of the dialog where the user is adjusting the audio volume for notifications -->
    <string name="volume_notification">Notification volume</string>
    <!-- Title of the dialog where the user is adjusting the general audio volume -->
    <string name="volume_unknown">Volume</string>

    <!-- Content description for bluetooth volume icon [CHAR LIMIT=100] -->
    <string name="volume_icon_description_bluetooth">Bluetooth volume</string>
    <!-- Content description for ringer volume icon [CHAR LIMIT=100] -->
    <string name="volume_icon_description_ringer">Ringtone volume</string>
    <!-- Content description for in-call volume icon [CHAR LIMIT=100] -->
    <string name="volume_icon_description_incall">Call volume</string>
    <!-- Content description for media volume icon [CHAR LIMIT=100] -->
    <string name="volume_icon_description_media">Media volume</string>
    <!-- Content description for notification volume icon [CHAR LIMIT=100] -->
    <string name="volume_icon_description_notification">Notification volume</string>

    <!-- Ringtone picker strings --> <skip />
    <!-- Choice in the ringtone picker.  If chosen, the default ringtone will be used. -->
    <string name="ringtone_default">Default ringtone</string>
    <!-- Choice in the ringtone picker.  If chosen, the default ringtone will be used. This fills in the actual ringtone's title into the message. -->
    <string name="ringtone_default_with_actual">Default (<xliff:g id="actual_ringtone">%1$s</xliff:g>)</string>
    <!-- Choice in the ringtone picker.  If chosen, there will be silence instead of a ringtone played. -->
    <string name="ringtone_silent">None</string>
    <!-- The title of the ringtone picker dialog. -->
    <string name="ringtone_picker_title">Ringtones</string>
    <!-- The title of the alarm sound picker dialog [CHAR LIMIT=100] -->
    <string name="ringtone_picker_title_alarm">Alarm sounds</string>
    <!-- The title of the notification sound picker dialog [CHAR LIMIT=100] -->
    <string name="ringtone_picker_title_notification">Notification sounds</string>
    <!-- If there is ever a ringtone set for some setting, but that ringtone can no longer be resolved, t his is shown instead.  For example, if the ringtone was on a SD card and it had been removed, this woudl be shown for ringtones on that SD card. -->
    <string name="ringtone_unknown">Unknown</string>

    <!-- A notification is shown when there are open wireless networks nearby.  This is the notification's title. -->
    <plurals name="wifi_available">
        <item quantity="one">Wi-Fi network available</item>
        <item quantity="other">Wi-Fi networks available</item>
    </plurals>
    <!-- A notification is shown when there are open wireless networks nearby.  This is the notification's message. -->
    <plurals name="wifi_available_detailed">
        <item quantity="one">Open Wi-Fi network available</item>
        <item quantity="other">Open Wi-Fi networks available</item>
    </plurals>

    <!-- Notification title for a nearby open wireless network.-->
    <string name="wifi_available_title">Connect to open Wi\u2011Fi network</string>
    <!-- Notification title for a nearby carrier wireless network.-->
    <string name="wifi_available_carrier_network_title">Connect to carrier Wi\u2011Fi network</string>
    <!-- Notification title when the system is connecting to the specified network. The network name is specified in the notification content. -->
    <string name="wifi_available_title_connecting">Connecting to Wi\u2011Fi network</string>
    <!-- Notification title when the system has connected to the network. The network name is specified in the notification content. -->
    <string name="wifi_available_title_connected">Connected to Wi\u2011Fi network</string>
    <!-- Notification title when the system failed to connect to the specified network. -->
    <string name="wifi_available_title_failed_to_connect">Could not connect to Wi\u2011Fi network</string>
    <!-- Notification content when the system failed to connect to the specified network. This informs the user that tapping on this notification will open the wifi picker. -->
    <string name="wifi_available_content_failed_to_connect">Tap to see all networks</string>
    <!-- Notification action name for connecting to the network specified in the notification body. -->
    <string name="wifi_available_action_connect">Connect</string>
    <!-- Notification action name for opening the wifi picker, showing the user all the nearby networks. -->
    <string name="wifi_available_action_all_networks">All networks</string>

    <!-- Notification title for a connection to a app suggested wireless network.-->
    <string name="wifi_suggestion_title">Connected to Wi\u2011Fi network proposed by <xliff:g id="name" example="App123">%s</xliff:g></string>
    <!-- Notification content for a connection to a app suggested wireless network.-->
    <string name="wifi_suggestion_content">Do you want to let <xliff:g id="name" example="App123">%s</xliff:g> propose networks for you?</string>
    <!-- Notification action for allowing app specified in the notification body.-->
    <string name="wifi_suggestion_action_allow_app">Yes</string>
    <!-- Notification action for disallowing app specified in the notification body.-->
    <string name="wifi_suggestion_action_disallow_app">No</string>

    <!--Notification title for Wi-Fi Wake onboarding. This is displayed the first time a user disables Wi-Fi with the feature enabled. -->
    <string name="wifi_wakeup_onboarding_title">Wi\u2011Fi will turn on automatically</string>
    <!--Notification subtext for Wi-Fi Wake onboarding.-->
    <string name="wifi_wakeup_onboarding_subtext">When you\'re near a high quality saved network</string>
    <!--Notification action to disable Wi-Fi Wake during onboarding.-->
    <string name="wifi_wakeup_onboarding_action_disable">Don\'t turn back on</string>
    <!--Notification title for when Wi-Fi Wake enables Wi-Fi.-->
    <string name="wifi_wakeup_enabled_title">Wi\u2011Fi turned on automatically</string>
    <!--Notification content for when Wi-Fi Wake enables Wi-Fi. %1$s is the SSID of the nearby saved network that triggered the wakeup. -->
    <string name="wifi_wakeup_enabled_content">You\u0027re near a saved network: <xliff:g id="network_ssid">%1$s</xliff:g></string>

    <!-- A notification is shown when a wifi captive portal network is detected.  This is the notification's title. -->
    <string name="wifi_available_sign_in">Sign in to Wi-Fi network</string>

    <!-- A notification is shown when a captive portal network is detected.  This is the notification's title. -->
    <string name="network_available_sign_in">Sign in to network</string>

    <!-- A notification is shown when a captive portal network is detected.  This is the notification's message. -->
    <string name="network_available_sign_in_detailed"><xliff:g id="network_ssid">%1$s</xliff:g></string>

    <!-- A notification is shown when the user connects to a Wi-Fi network and the system detects that that network has no Internet access. This is the notification's title. -->
    <string name="wifi_no_internet">Wi-Fi has no internet access</string>

    <!-- A notification is shown when the user connects to a Wi-Fi network and the system detects that that network has no Internet access. This is the notification's message. -->
    <string name="wifi_no_internet_detailed">Tap for options</string>

    <!-- A notification is shown when the user's softap config has been changed due to underlying
         hardware restrictions. This is the notifications's title.
         [CHAR_LIMIT=NONE] -->
    <string name="wifi_softap_config_change">Changes to your hotspot settings</string>

    <!-- A notification is shown when the user's softap config has been changed due to underlying
         hardware restrictions. This is the notification's summary message.
         [CHAR_LIMIT=NONE] -->
    <string name="wifi_softap_config_change_summary">Your hotspot band has changed.</string>

    <!-- A notification is shown when the user's softap config has been changed due to underlying
         hardware restrictions. This is the notification's full message.
         [CHAR_LIMIT=NONE] -->
    <string name="wifi_softap_config_change_detailed">This device doesn\u2019t support your preference for 5GHz only. Instead, this device will use the 5GHz band when available.</string>

    <!-- A notification might be shown if the device switches to another network type (e.g., mobile data) because it detects that the network it was using (e.g., Wi-Fi) has lost Internet connectivity. This is the notification's title. %1$s is the network type that the device switched to, e.g., cellular data. It is one of the strings in the network_switch_type_name array. -->
    <string name="network_switch_metered">Switched to <xliff:g id="network_type">%1$s</xliff:g></string>

    <!-- A notification might be shown if the device switches to another network type (e.g., mobile data) because it detects that the network it was using (e.g., Wi-Fi) has lost Internet connectivity. This is the notification's message. %1$s is the network that the device switched to, e.g., cellular data. %2$s is the network type the device switched from, e.g., Wi-Fi. Both are strings in the network_switch_type_name array. -->
    <string name="network_switch_metered_detail">Device uses <xliff:g id="new_network">%1$s</xliff:g> when <xliff:g id="previous_network">%2$s</xliff:g> has no internet access. Charges may apply.</string>

    <!-- A toast might be shown if the device switches to another network type (e.g., mobile data) because it detects that the network it was using (e.g., Wi-Fi) has lost Internet connectivity. This is the text of the toast. %1$s is the network that the device switched from, e.g., Wi-Fi. %2$s is the network type the device switched from, e.g., cellular data. Both are strings in the network_switch_type_name array. -->
    <string name="network_switch_metered_toast">Switched from <xliff:g id="previous_network">%1$s</xliff:g> to <xliff:g id="new_network">%2$s</xliff:g></string>

    <!-- Network type names used in the network_switch_metered and network_switch_metered_detail strings. These must be kept in the sync with the values NetworkCapabilities.TRANSPORT_xxx values, and in the same order. -->
    <string-array name="network_switch_type_name">
        <item>mobile data</item>
        <item>Wi-Fi</item>
        <item>Bluetooth</item>
        <item>Ethernet</item>
        <item>VPN</item>
    </string-array>

    <!-- Network type name displayed if one of the types is not found in network_switch_type_name. -->
    <string name="network_switch_type_name_unknown">an unknown network type</string>

     <!-- A notification is shown when a user's selected SSID is later disabled due to connectivity problems.  This is the notification's title / ticker. -->
     <string name="wifi_watchdog_network_disabled">Couldn\'t connect to Wi-Fi</string>
     <!-- A notification is shown when a user's selected SSID is later disabled due to connectivity problems.  The complete alert msg is: <hotspot name> + this string, i.e. "Linksys has a poor internet connection" -->
    <string name="wifi_watchdog_network_disabled_detailed">\u0020has a poor internet connection.</string>

    <!-- Do not translate. Default access point SSID used for tethering -->
    <string name="wifi_tether_configure_ssid_default" translatable="false">AndroidAP</string>
    <!-- Do not translate. Default access point SSID used for local only hotspot -->
    <string name="wifi_localhotspot_configure_ssid_default" translatable="false">AndroidShare</string>

    <!-- A notification is shown the first time a connection is attempted on an app owned AP -->
    <!-- title for this message -->
    <string name="wifi_connect_alert_title">Allow connection?</string>
    <!-- message explaining who is connecting to what -->
    <string name="wifi_connect_alert_message">Application %1$s would like to connect to Wifi Network %2$s</string>
    <!-- default application in case name can not be found -->
    <string name="wifi_connect_default_application">An application</string>

    <string name="wifi_p2p_dialog_title">Wi-Fi Direct</string>
    <string name="wifi_p2p_turnon_message">Start Wi-Fi Direct. This will turn off Wi-Fi client/hotspot.</string>
    <string name="wifi_p2p_failed_message">Couldn\'t start Wi-Fi Direct.</string>
    <string name="wifi_p2p_enabled_notification_title">Wi-Fi Direct is on</string>
    <string name="wifi_p2p_enabled_notification_message">Tap for settings</string>

    <string name="accept">Accept</string>
    <string name="decline">Decline</string>
    <string name="wifi_p2p_invitation_sent_title">Invitation sent</string>
    <string name="wifi_p2p_invitation_to_connect_title">Invitation to connect</string>

    <string name="wifi_p2p_from_message">From: </string>
    <string name="wifi_p2p_to_message">To: </string>
    <string name="wifi_p2p_enter_pin_message">Type the required PIN: </string>
    <string name="wifi_p2p_show_pin_message">PIN: </string>

    <string name="wifi_p2p_frequency_conflict_message" product="tablet">The tablet will temporarily disconnect from Wi-Fi while it\'s connected to <xliff:g id="device_name">%1$s</xliff:g></string>
    <string name="wifi_p2p_frequency_conflict_message" product="tv">The TV will temporarily disconnect from Wi-Fi while it\'s connected to <xliff:g id="device_name">%1$s</xliff:g></string>
    <string name="wifi_p2p_frequency_conflict_message" product="default">The phone will temporarily disconnect from Wi-Fi while it\'s connected to <xliff:g id="device_name">%1$s</xliff:g></string>

    <!-- Name of the dialog that lets the user choose an accented character to insert -->
    <string name="select_character">Insert character</string>

    <!-- SMS per-application rate control Dialog --> <skip />
    <!-- SMS_DIALOG: An SMS dialog is shown if an application tries to send too many SMSes.  This is the title of that dialog. -->
    <string name="sms_control_title">Sending SMS messages</string>
    <!-- See SMS_DIALOG.  This is the message shown in that dialog. [CHAR LIMIT=NONE] -->
    <string name="sms_control_message">&lt;b><xliff:g id="app_name">%1$s</xliff:g>&lt;/b> is sending a large number of SMS messages. Do you want to allow this app to continue sending messages?</string>
    <!-- See SMS_DIALOG.  This is a button choice to allow sending the SMSes. [CHAR LIMIT=30] -->
    <string name="sms_control_yes">Allow</string>
    <!-- See SMS_DIALOG.  This is a button choice to disallow sending the SMSes. [CHAR LIMIT=30] -->
    <string name="sms_control_no">Deny</string>

    <!-- SMS short code verification dialog. --> <skip />
    <!-- The message text for the SMS short code confirmation dialog. [CHAR LIMIT=NONE] -->
    <string name="sms_short_code_confirm_message">&lt;b><xliff:g id="app_name">%1$s</xliff:g>&lt;/b> would like to send a message to &lt;b><xliff:g id="dest_address">%2$s</xliff:g>&lt;/b>.</string>
    <!-- Message details for the SMS short code confirmation dialog (possible premium short code). [CHAR LIMIT=NONE] -->
    <string name="sms_short_code_details">This <b>may cause charges</b> on your mobile account.</string>
    <!-- Message details for the SMS short code confirmation dialog (premium short code). [CHAR LIMIT=NONE] -->
    <string name="sms_premium_short_code_details"><b>This will cause charges on your mobile account.</b></string>
    <!-- Text of the approval button for the SMS short code confirmation dialog. [CHAR LIMIT=30] -->
    <string name="sms_short_code_confirm_allow">Send</string>
    <!-- Text of the cancel button for the SMS short code confirmation dialog. [CHAR LIMIT=30] -->
    <string name="sms_short_code_confirm_deny">Cancel</string>
    <!-- Text of the checkbox for the SMS short code confirmation dialog to remember the user's choice. [CHAR LIMIT=40] -->
    <string name="sms_short_code_remember_choice">Remember my choice</string>
    <!-- Text shown when remember checkbox is checked to inform the user how they may undo the setting. [CHAR LIMIT=40] -->
    <string name="sms_short_code_remember_undo_instruction">You can change this later in Settings\u00A0>\u00A0Apps"</string>

    <!-- Text of the approval button for the SMS short code confirmation dialog when checkbox is checked. [CHAR LIMIT=30] -->
    <string name="sms_short_code_confirm_always_allow">Always Allow</string>
    <!-- Text of the cancel button for the SMS short code confirmation dialog when checkbox is checked. [CHAR LIMIT=30] -->
    <string name="sms_short_code_confirm_never_allow">Never Allow</string>

    <!-- SIM swap and device reboot Dialog --> <skip />
    <!-- See SIM_REMOVED_DIALOG.  This is the title of that dialog. -->
    <string name="sim_removed_title">SIM card removed</string>
    <!-- See SIM_REMOVED_DIALOG.  This is the message of that dialog. -->
    <string name="sim_removed_message">The mobile network will be unavailable until you restart with a valid SIM card inserted.</string>
    <!-- See SIM_REMOVED_DIALOG.  This is the button of that dialog. -->
    <string name="sim_done_button">Done</string>
    <!-- See SIM_ADDED_DIALOG.  This is the title of that dialog. -->
    <string name="sim_added_title">SIM card added</string>
    <!-- See SIM_ADDED_DIALOG.  This is the message of that dialog. -->
    <string name="sim_added_message">Restart your device to access the mobile network.</string>
    <!-- See SIM_ADDED_DIALOG.  This is the button of that dialog. -->
    <string name="sim_restart_button">Restart</string>
    <!-- See Carrier_App_Dialog. This is the message of that dialog. -->
    <string name="install_carrier_app_notification_title">Activate mobile service</string>
    <!-- Notification message that shows when the user inserts a SIM card that requires a carrier app download, but the app name is unknown -->
    <string name="install_carrier_app_notification_text">Download the carrier app to activate your new SIM</string>
    <!-- Notification message that shows when the user inserts a SIM card that requires a carrier app download.  App name is known -->
    <string name="install_carrier_app_notification_text_app_name">Download the <xliff:g id="app_name">%1$s</xliff:g> app to activate your new SIM</string>
    <!-- See Carrier_App_Notification. This is the button of that dialog. -->
    <string name="install_carrier_app_notification_button">Download app</string>
    <!-- See carrier_app_notification. This is the headline. -->
    <string name="carrier_app_notification_title">New SIM inserted</string>
    <string name="carrier_app_notification_text">Tap to set it up</string>

    <!-- Date/Time picker dialogs strings -->

    <!-- The title of the time picker dialog. [CHAR LIMIT=NONE] -->
    <string name="time_picker_dialog_title">Set time</string>
    <!-- The title of the date picker dialog. [CHAR LIMIT=NONE] -->
    <string name="date_picker_dialog_title">Set date</string>
    <!-- Name of the button in the date/time picker to accept the date/time change -->
    <string name="date_time_set">Set</string>
    <!-- Name of the button in the date/time picker to accept the date/time change -->
    <string name="date_time_done">Done</string>

    <!-- Security Permissions strings-->
    <!-- Text that is placed at the front of a permission name that is being added to an app [CHAR LIMIT=NONE] -->
    <string name="perms_new_perm_prefix"><font size="12" fgcolor="#ff33b5e5">NEW: </font></string>
    <!-- Text that is placed at the front of a permission name that is being added to an app [CHAR LIMIT=NONE] -->
    <string name="perms_description_app">Provided by <xliff:g id="app_name">%1$s</xliff:g>.</string>
    <!-- Shown for an application when it doesn't require any permission grants. -->
    <string name="no_permissions">No permissions required</string>
    <!-- [CHAR LIMIT=NONE] Additional text in permission description for perms that can cost money. -->
    <string name="perm_costs_money">this may cost you money</string>
    <!-- Dialog ok button-->
    <string name="dlg_ok">OK</string>

    <!-- USB_PREFERENCES: Notification for when the user connected to the charger only.  This is the title -->
    <string name="usb_charging_notification_title">Charging this device via USB</string>
    <!-- USB_PREFERENCES: Notification for when the user connects the phone to supply power to attached device.  This is the title -->
    <string name="usb_supplying_notification_title">Charging connected device via USB</string>
    <!-- USB_PREFERENCES: Notification for when the user connects the phone to a computer via USB in MTP mode.  This is the title -->
    <string name="usb_mtp_notification_title">USB file transfer turned on</string>
    <!-- USB_PREFERENCES: Notification for when the user connects the phone to a computer via USB in PTP mode.  This is the title -->
    <string name="usb_ptp_notification_title">PTP via USB turned on</string>
    <!-- USB_PREFERENCES: Notification for when the user connects the phone to a computer via USB in Tethering mode.  This is the title -->
    <string name="usb_tether_notification_title">USB tethering turned on</string>
    <!-- USB_PREFERENCES: Notification for when the user connects the phone to a computer via USB in MIDI mode.  This is the title -->
    <string name="usb_midi_notification_title">MIDI via USB turned on</string>
    <!-- USB_PREFERENCES: Notification for when a USB accessory is attached.  This is the title -->
    <string name="usb_accessory_notification_title">USB accessory connected</string>
    <!-- See USB_PREFERENCES. This is the message. -->
    <string name="usb_notification_message">Tap for more options.</string>
    <!-- See USB_PREFERENCES. This is the message when a data mode is turned on (mtp, ptp, midi) and the device is supplying power.. -->
    <string name="usb_power_notification_message">Charging connected device. Tap for more options.</string>
    <!-- USB_PREFERENCES: Notification for when a type-c USB audio accessory is attached but not supported.  This is the title -->
    <string name="usb_unsupported_audio_accessory_title">Analog audio accessory detected</string>
    <!-- Message of notification shown when a type-c USB audio accessory is attached but not supported. -->
    <string name="usb_unsupported_audio_accessory_message">The attached device is not compatible with this phone. Tap to learn more.</string>


    <!-- Title of notification shown when ADB is actively connected to the phone. -->
    <string name="adb_active_notification_title">USB debugging connected</string>
    <!-- Message of notification shown when ADB is actively connected to the phone. -->
    <string name="adb_active_notification_message">Tap to turn off USB debugging</string>
    <string name="adb_active_notification_message" product="tv">Select to disable USB debugging.</string>

    <!-- Title of notification shown to indicate that bug report is being collected. -->
    <string name="taking_remote_bugreport_notification_title">Taking bug report\u2026</string>
    <!-- Title of notification shown to ask for user consent for sharing a bugreport that was requested remotely by the IT administrator. -->
    <string name="share_remote_bugreport_notification_title">Share bug report?</string>
    <!-- Title of notification shown to indicate that bug report is still being collected after sharing was accepted. -->
    <string name="sharing_remote_bugreport_notification_title">Sharing bug report\u2026</string>
    <!-- Message of a notification shown to ask for user consent for sharing a bugreport that was requested remotely by the IT administrator. -->
    <string name="share_remote_bugreport_notification_message_finished">Your admin requested a bug
        report to help troubleshoot this device. Apps and data may be shared.</string>
    <!-- Acceptance label of notification shown to ask for user consent for sharing the remote bugreport. -->
    <string name="share_remote_bugreport_action">SHARE</string>
    <!-- Decline label of notification shown to ask for user consent for sharing the remote bugreport. -->
    <string name="decline_remote_bugreport_action">DECLINE</string>

    <!-- Used to replace %s in urls retreived from the signin server with locales.  For Some        -->
    <!-- devices we don't support all the locales we ship to and need to replace the '%s' with a    -->
    <!-- locale string based on mcc values.  By default (0-length string) we don't replace the %s   -->
    <!-- at all and later replace it with a locale string based on the users chosen locale          -->
    <!-- DO NOT TRANSLATE -->
    <string name="locale_replacement">""</string>

    <!-- Title of the pop-up dialog in which the user switches keyboard, also known as input method. -->
    <string name="select_input_method">Choose input method</string>
    <!-- Summary text of a toggle switch to enable/disable use of the IME while a physical
         keyboard is connected -->
    <string name="show_ime">Keep it on screen while physical keyboard is active</string>
    <!-- Title of the physical keyboard category in the input method selector [CHAR LIMIT=30] -->
    <string name="hardware">Show virtual keyboard</string>

    <!-- Title of the notification to prompt the user to configure physical keyboard settings. -->
    <string name="select_keyboard_layout_notification_title">Configure physical keyboard</string>
    <!-- Message of the notification to prompt the user to configure physical keyboard settings
         where the user can associate language with physical keyboard layout. -->
    <string name="select_keyboard_layout_notification_message">Tap to select language and layout</string>

    <string name="fast_scroll_alphabet">\u0020ABCDEFGHIJKLMNOPQRSTUVWXYZ</string>
    <string name="fast_scroll_numeric_alphabet">\u00200123456789ABCDEFGHIJKLMNOPQRSTUVWXYZ</string>

    <!-- Alert windows notification strings -->
    <skip />
    <!-- Name of notification channel group the system post notification to inform the use about apps
         that are drawing ui on-top of other apps (alert-windows) [CHAR LIMIT=NONE] -->
    <string name="alert_windows_notification_channel_group_name">Display over other apps</string>
    <!-- Name of notification channel the system post notification to inform the use about apps
         that are drawing ui on-top of other apps (alert-windows) [CHAR LIMIT=NONE] -->
    <string name="alert_windows_notification_channel_name"><xliff:g id="name" example="Google Maps">%s</xliff:g> displaying over other apps</string>
    <!-- Notification title when an application is displaying ui on-top of other apps
         [CHAR LIMIT=30] -->
    <string name="alert_windows_notification_title"><xliff:g id="name" example="Google Maps">%s</xliff:g> is displaying over other apps</string>
    <!-- Notification body when an application is displaying ui on-top of other apps
         [CHAR LIMIT=NONE] -->
    <string name="alert_windows_notification_message">If you don’t want <xliff:g id="name" example="Google Maps">%s</xliff:g> to use this feature, tap to open settings and turn it off.</string>
    <!-- Notification action to turn-off app displaying on-top of other apps. [CHAR LIMIT=20] -->
    <string name="alert_windows_notification_turn_off_action">Turn off</string>

    <!-- External media notification strings -->
    <skip />

    <!-- Notification title when external media is being checked [CHAR LIMIT=30] -->
    <string name="ext_media_checking_notification_title">Checking <xliff:g id="name" example="SD card">%s</xliff:g>\u2026</string>
    <!-- Notification body when external media is being checked [CHAR LIMIT=NONE] -->
    <string name="ext_media_checking_notification_message">Reviewing current content</string>

    <!-- Notification body when new external media is detected [CHAR LIMIT=30] -->
    <string name="ext_media_new_notification_title">New <xliff:g id="name" example="SD card">%s</xliff:g></string>
    <!-- Notification body when new external media is detected [CHAR LIMIT=NONE] -->
    <string name="ext_media_new_notification_message">Tap to set up</string>

    <!-- Notification body when external media is ready for use [CHAR LIMIT=NONE] -->
    <string name="ext_media_ready_notification_message">For transferring photos and media</string>

    <!-- Notification title when external media is unmountable (corrupt) [CHAR LIMIT=30] -->
    <string name="ext_media_unmountable_notification_title">Issue with <xliff:g id="name" example="SD card">%s</xliff:g></string>
    <!-- Notification body when external media is unmountable (corrupt) [CHAR LIMIT=NONE] -->
    <string name="ext_media_unmountable_notification_message">Tap to fix</string>
    <!-- TV-specifiv notification body when external media is unmountable (corrupt) [CHAR LIMIT=NONE] -->
    <string name="ext_media_unmountable_notification_message" product="tv"><xliff:g id="name" example="SD card">%s</xliff:g> is corrupt. Select to fix.</string>

    <!-- Notification title when external media is unsupported [CHAR LIMIT=30] -->
    <string name="ext_media_unsupported_notification_title">Unsupported <xliff:g id="name" example="SD card">%s</xliff:g></string>
    <!-- Notification body when external media is unsupported [CHAR LIMIT=NONE] -->
    <string name="ext_media_unsupported_notification_message">This device doesn\u2019t support this <xliff:g id="name" example="SD card">%s</xliff:g>. Tap to set up in a supported format.</string>
    <!-- TV-specific notification body when external media is unsupported [CHAR LIMIT=NONE] -->
    <string name="ext_media_unsupported_notification_message" product="tv">This device doesn\u2019t support this <xliff:g id="name" example="SD card">%s</xliff:g>. Select to set up in a supported format.</string>

    <!-- Notification title when external media is unsafely removed [CHAR LIMIT=30] -->
    <string name="ext_media_badremoval_notification_title"><xliff:g id="name" example="SD card">%s</xliff:g> unexpectedly removed</string>
    <!-- Notification body when external media is unsafely removed [CHAR LIMIT=NONE] -->
    <string name="ext_media_badremoval_notification_message">Eject media before removing to avoid losing content</string>

    <!-- Notification title when external media is missing [CHAR LIMIT=30] -->
    <string name="ext_media_nomedia_notification_title"><xliff:g id="name" example="SD card">%s</xliff:g> removed</string>
    <!-- Notification body when external media is missing [CHAR LIMIT=NONE] -->
    <string name="ext_media_nomedia_notification_message">Some functionality may not work properly. Insert new storage.</string>

    <!-- Notification title when external media is unmounting [CHAR LIMIT=30] -->
    <string name="ext_media_unmounting_notification_title">Ejecting <xliff:g id="name" example="SD card">%s</xliff:g></string>
    <!-- Notification body when external media is unmounting [CHAR LIMIT=NONE] -->
    <string name="ext_media_unmounting_notification_message">Don\u2019t remove</string>

    <!-- Notification action to setup external media [CHAR LIMIT=20] -->
    <string name="ext_media_init_action">Set up</string>
    <!-- Notification action to unmount external media [CHAR LIMIT=20] -->
    <string name="ext_media_unmount_action">Eject</string>
    <!-- Notification action to browse external media [CHAR LIMIT=20] -->
    <string name="ext_media_browse_action">Explore</string>

    <!-- Notification title when external media is missing [CHAR LIMIT=30] -->
    <string name="ext_media_missing_title"><xliff:g id="name" example="SD card">%s</xliff:g> missing</string>
    <!-- Notification body when external media is missing [CHAR LIMIT=30] -->
    <string name="ext_media_missing_message">Insert device again</string>

    <!-- Notification title when moving an application to external storage [CHAR LIMIT=30] -->
    <string name="ext_media_move_specific_title">Moving <xliff:g id="name" example="Calculator">%s</xliff:g></string>
    <!-- Notification title when moving data to external storage [CHAR LIMIT=32] -->
    <string name="ext_media_move_title">Moving data</string>

    <!-- Notification title when moving data to external storage [CHAR LIMIT=32] -->
    <string name="ext_media_move_success_title">Content transfer is done</string>
    <!-- Notification title when moving data to external storage [CHAR LIMIT=64] -->
    <string name="ext_media_move_success_message">Content moved to <xliff:g id="name" example="SD card">%s</xliff:g></string>

    <!-- Notification title when moving data to external storage failed [CHAR LIMIT=32] -->
    <string name="ext_media_move_failure_title">Couldn\u2019t move content</string>
    <!-- Notification title when moving data to external storage failed [CHAR LIMIT=64] -->
    <string name="ext_media_move_failure_message">Try moving content again</string>

    <!-- Short summary of storage media status when removed [CHAR LIMIT=32] -->
    <string name="ext_media_status_removed">Removed</string>
    <!-- Short summary of storage media status when unmounted [CHAR LIMIT=32] -->
    <string name="ext_media_status_unmounted">Ejected</string>
    <!-- Short summary of storage media status when checking [CHAR LIMIT=32] -->
    <string name="ext_media_status_checking">Checking\u2026</string>
    <!-- Short summary of storage media status when mounted [CHAR LIMIT=32] -->
    <string name="ext_media_status_mounted">Ready</string>
    <!-- Short summary of storage media status when mounted read-only [CHAR LIMIT=32] -->
    <string name="ext_media_status_mounted_ro">Read-only</string>
    <!-- Short summary of storage media status when removed unsafely [CHAR LIMIT=32] -->
    <string name="ext_media_status_bad_removal">Removed unsafely</string>
    <!-- Short summary of storage media status when unmountable [CHAR LIMIT=32] -->
    <string name="ext_media_status_unmountable">Corrupted</string>
    <!-- Short summary of storage media status when unsupported [CHAR LIMIT=32] -->
    <string name="ext_media_status_unsupported">Unsupported</string>
    <!-- Short summary of storage media status when ejecting [CHAR LIMIT=32] -->
    <string name="ext_media_status_ejecting">Ejecting\u2026</string>
    <!-- Short summary of storage media status when formatting [CHAR LIMIT=32] -->
    <string name="ext_media_status_formatting">Formatting\u2026</string>
    <!-- Short summary of storage media status when missing [CHAR LIMIT=32] -->
    <string name="ext_media_status_missing">Not inserted</string>

    <!-- Shown in LauncherActivity when the requested target Intent didn't return any matching Activities, leaving the list empty. -->
    <string name="activity_list_empty">No matching activities found.</string>

    <!-- Title of an application permission that lets an application route media output. -->
    <string name="permlab_route_media_output">route media output</string>
    <!-- Description of an application permission that lets an application route media output. -->
    <string name="permdesc_route_media_output">Allows an application to route media output to other external devices.</string>

    <!-- Title of an application permission that lets it read install sessions. -->
    <string name="permlab_readInstallSessions">read install sessions</string>
    <!-- Description of an application permission that lets it read install sessions. -->
    <string name="permdesc_readInstallSessions">Allows an application to read install sessions. This allows it to see details about active package installations.</string>

    <!-- Title of an application permission that lets it read install sessions. -->
    <string name="permlab_requestInstallPackages">request install packages</string>
    <!-- Description of an application permission that lets it read install sessions. -->
    <string name="permdesc_requestInstallPackages">Allows an application to request installation of packages.</string>

    <!-- Title of an application permission that lets it read install sessions. -->
    <string name="permlab_requestDeletePackages">request delete packages</string>
    <!-- Description of an application permission that lets it read install sessions. -->
    <string name="permdesc_requestDeletePackages">Allows an application to request deletion of packages.</string>

    <!-- Title of an application permission that lets it ask user to ignore battery optimizations for that app. -->
    <string name="permlab_requestIgnoreBatteryOptimizations">ask to ignore battery optimizations</string>
    <!-- Description of an application permission that lets it ask user to ignore battery optimizations for that app-->
    <string name="permdesc_requestIgnoreBatteryOptimizations">Allows an app to ask for permission to ignore battery optimizations for that app.</string>

    <!-- Shown in the tutorial for tap twice for zoom control. -->
    <string name="tutorial_double_tap_to_zoom_message_short">Tap twice for zoom control</string>


    <!-- Shown in gadget hosts (e.g. the home screen) when there was an error inflating
    the gadget. -->
    <string name="gadget_host_error_inflating">Couldn\'t add widget.</string>

    <!-- Long label for a button on a full-screen input method for the "Go" action. -->
    <string name="ime_action_go">Go</string>

    <!-- Long label for a button on a full-screen input method for the "Search" action. -->
    <string name="ime_action_search">Search</string>

    <!-- Long label for a button on a full-screen input method for the "Send" action. -->
    <string name="ime_action_send">Send</string>

    <!-- Long label for a button on a full-screen input method for the "Next" action. -->
    <string name="ime_action_next">Next</string>

    <!-- Long label for a button on a full-screen input method for the "Done" action. -->
    <string name="ime_action_done">Done</string>

    <!-- [CHAR LIMIT=6] Long label for a button on a full-screen input method for the "Previous" action. -->
    <string name="ime_action_previous">Prev</string>

    <!-- Long label for a button on a full-screen input method for an unknown action. -->
    <string name="ime_action_default">Execute</string>

    <!-- Strings for search suggestions. These are going here because they are referenced by both
         ContactsProvider and GoogleContactsProvider -->
    <skip />


    <!-- This string appears (on two lines) when you type a number into contacts search, to let you dial the phone number you typed.  The first line will be in bigger type than the second. -->
    <string name="dial_number_using">Dial number\nusing <xliff:g id="number" example="555">%s</xliff:g></string>

    <!-- This string appears (on two lines) when you type a number into contacts search, to let you create a contact whose phone number is the number you typed.  The first line will be in bigger type than the second. -->
    <string name="create_contact_using">Create contact\nusing <xliff:g id="number" example="555">%s</xliff:g></string>

    <!-- This string array should be overridden by the manufacture to present a list of carrier-id,locale. The wifi regulatory domain is extracted from the locale information. This is used at startup to set system defaults by checking the system property ro.carrier for the carrier-id and searching through this array -->
    <!-- An Array of [[Carrier-ID]                     -->
    <!--              [default-locale]]                -->
    <string-array translatable="false" name="carrier_properties">
    </string-array>

    <string name="grant_credentials_permission_message_header">The following one or more apps request permission to access your account, now and in the future.</string>
    <string name="grant_credentials_permission_message_footer">Do you want to allow this request?</string>
    <string name="grant_permissions_header_text">Access request</string>
    <string name="allow">Allow</string>
    <string name="deny">Deny</string>
    <string name="permission_request_notification_title">Permission requested</string>
    <string name="permission_request_notification_with_subtitle">Permission requested\nfor account <xliff:g id="account" example="foo@gmail.com">%s</xliff:g>.</string>

    <!-- Message to show when an intent automatically switches users into the personal profile. -->
    <string name="forward_intent_to_owner">You\'re using this app outside of your work profile</string>
    <!-- Message to show when an intent automatically switches users into a work profile. -->
    <string name="forward_intent_to_work">You\'re using this app in your work profile</string>

    <!-- Label to show for a service that is running because it is an input method. -->
    <string name="input_method_binding_label">Input method</string>
    <!-- Label to show for a service that is running because it is a sync adapter. -->
    <string name="sync_binding_label">Sync</string>
    <!-- Label to show for a service that is running because it is an accessibility module. -->
    <string name="accessibility_binding_label">Accessibility</string>
    <!-- Label to show for a service that is running because it is a wallpaper. -->
    <string name="wallpaper_binding_label">Wallpaper</string>
    <!-- Dialog title for user to select a different wallpaper from service list -->
    <string name="chooser_wallpaper">Change wallpaper</string>
    <!-- Label to show for a service that is running because it is observing
         the user's notifications. -->
    <string name="notification_listener_binding_label">Notification listener</string>
    <!-- Label to show for a service that is running because the system is in VR mode. -->
    <string name="vr_listener_binding_label">VR listener</string>
    <!-- Label to show for a service that is running because it is providing conditions. -->
    <string name="condition_provider_service_binding_label">Condition provider</string>
    <!-- Label to show for a service that is running because it is observing and modifying the
         importance of the user's notifications. -->
    <string name="notification_ranker_binding_label">Notification ranker service</string>

    <!-- Do Not Translate: Alternate eri.xml -->
    <string name="alternate_eri_file">/data/eri.xml</string>

    <!-- The title of the notification when VPN is active. -->
    <string name="vpn_title">VPN activated</string>
    <!-- The title of the notification when VPN is active with an application name. -->
    <string name="vpn_title_long">VPN is activated by <xliff:g id="app" example="FooVPN client">%s</xliff:g></string>
    <!-- The text of the notification when VPN is active. -->
    <string name="vpn_text">Tap to manage the network.</string>
    <!-- The text of the notification when VPN is active with a session name. -->
    <string name="vpn_text_long">Connected to <xliff:g id="session" example="office">%s</xliff:g>. Tap to manage the network.</string>

    <!-- Notification title when connecting to always-on VPN, a VPN that's set to always stay
         connected. -->
    <string name="vpn_lockdown_connecting">Always-on VPN connecting\u2026</string>
    <!-- Notification title when connected to always-on VPN, a VPN that's set to always stay
         connected. -->
    <string name="vpn_lockdown_connected">Always-on VPN connected</string>
    <!-- Notification title when not connected to always-on VPN, a VPN that's set to always stay
         connected. -->
    <string name="vpn_lockdown_disconnected">Disconnected from always-on VPN</string>
    <!-- Notification title when error connecting to always-on VPN, a VPN that's set to always stay
         connected. -->
    <string name="vpn_lockdown_error">Couldn\'t connect to always-on VPN</string>
    <!-- Notification body that indicates user can touch to configure always-on VPN, a VPN that's
         set to always stay connected. -->
    <string name="vpn_lockdown_config">Change network or VPN settings</string>

    <!-- Localized strings for WebView -->
    <!-- Label for button in a WebView that will open a chooser to choose a file to upload -->
    <string name="upload_file">Choose file</string>
    <!-- Label for the file upload control when no file has been chosen yet -->
    <string name="no_file_chosen">No file chosen</string>
    <!-- Label for <input type="reset"> button in html -->
    <string name="reset">Reset</string>
    <!-- Label for <input type="submit"> button in html -->
    <string name="submit">Submit</string>

    <!-- Strings for car mode notification -->
    <!-- Shown when car mode is enabled -->
    <string name="car_mode_disable_notification_title">Driving app is running</string>
    <string name="car_mode_disable_notification_message">Tap to exit driving app.</string>

    <!-- Strings for tethered notification -->
    <!-- Shown when the device is tethered -->
    <string name="tethered_notification_title">Tethering or hotspot active</string>
    <string name="tethered_notification_message">Tap to set up.</string>

    <!-- Strings for tether disabling notification -->
    <!-- This notification is shown when tethering has been disabled on a user's device.
    The device is managed by the user's employer. Tethering can't be turned on unless the
    IT administrator allows it. The noun "admin" is another reference for "IT administrator." -->
    <string name="disable_tether_notification_title">Tethering is disabled</string>
    <string name="disable_tether_notification_message">Contact your admin for details</string>

    <!--  Strings for possible PreferenceActivity Back/Next buttons -->
    <string name="back_button_label">Back</string>
    <string name="next_button_label">Next</string>

    <!-- Optional button to Skip a PreferenceActivity [CHAR LIMIT=20] -->
    <string name="skip_button_label">Skip</string>

    <!-- Displayed on the Find dialog when there are no matches [CHAR LIMIT=NONE]-->
    <string name="no_matches">No matches</string>

    <!-- Find dialog hint text.  Also used in the menu item to open find on page [CHAR LIMIT=NONE] -->
    <string name="find_on_page">Find on page</string>

    <!-- Displayed on the Find dialog to display the index of the highlighted
         match and total number of matches found in the current page. [CHAR LIMIT=NONE] -->
    <plurals name="matches_found">
        <!-- Case of one match -->
        <item quantity="one">1 match</item>
        <!-- Case of multiple total matches -->
        <item quantity="other"><xliff:g id="index" example="2">%d</xliff:g> of <xliff:g id="total" example="137">%d</xliff:g></item>
    </plurals>

    <!-- Label for the "Done" button on the far left of action mode toolbars. -->
    <string name="action_mode_done">Done</string>

    <!-- Strings for MasterClearReceiver. -->
    <!-- Text for progress dialog while erasing the shared storage volume [CHAR LIMIT=NONE] -->
    <string name="progress_erasing">Erasing shared storage\u2026</string>

    <!-- Text for WebView's text selection Action Mode -->
    <!-- ActionBar action to share the current selection [CHAR LIMIT=10] -->
    <string name="share">Share</string>
    <!-- ActionBar action to use the current selection to open the Find on page functionality [CHAR LIMIT=10]-->
    <string name="find">Find</string>
    <!-- ActionBar action to use the current selection to perform a web search [CHAR-LIMIT=16] -->
    <string name="websearch">Web Search</string>
    <!-- ActionBar action to find the next match in the page [CHAR LIMIT=24] -->
    <string name="find_next">Find next</string>
    <!-- ActionBar action to find the previous match in the page [CHAR LIMIT=24] -->
    <string name="find_previous">Find previous</string>

    <!-- Network positioning notification ticker. The name of the user (e.g. John Doe) who sent
         the request is shown as a dynamic string. -->
    <string name="gpsNotifTicker">Location request from <xliff:g id="name">%s</xliff:g></string>
    <!-- Network positioning notification and verification title to inform the user about
         an incoming location request. -->
    <string name="gpsNotifTitle">Location request</string>
    <!-- Network positioning notification message. The name of the user (e.g. John Doe) and
         service (SUPL-service) who sent the request is shown as dynamic strings.
         Translation should not be longer than master text. -->
    <string name="gpsNotifMessage">Requested by <xliff:g id="name">%1$s</xliff:g> (<xliff:g id="service" example="SUPL-service">%2$s</xliff:g>)</string>
    <!-- Network positioning verification Yes. Button to push to share location information. -->
    <string name="gpsVerifYes">Yes</string>
    <!-- Network positioning verification No. Button to push to deny sharing of location
         information. -->
    <string name="gpsVerifNo">No</string>

    <!-- Error message when the sync tried to delete too many things -->
    <string name="sync_too_many_deletes">Delete limit exceeded</string>
    <!-- Dialog message for when there are too many deletes that would take place and we want user confirmation -->
    <string name="sync_too_many_deletes_desc">There are <xliff:g id="number_of_deleted_items">%1$d</xliff:g> deleted items for <xliff:g id="type_of_sync">%2$s</xliff:g>, account <xliff:g id="account_name">%3$s</xliff:g>. What do you want to do?</string>
    <!-- Dialog action for when there are too many deletes that would take place and we want user confirmation, and the user wants to delete the items -->
    <string name="sync_really_delete">Delete the items</string>
    <!-- Dialog action for when there are too many deletes that would take place and we want user confirmation, and the user wants to undo the deletions -->
    <string name="sync_undo_deletes">Undo the deletes</string>
    <!-- Dialog action for when there are too many deletes that would take place and we want user confirmation, and the user wants to do nothing for now -->
    <string name="sync_do_nothing">Do nothing for now</string>

    <!-- Choose Account Activity label -->
    <string name="choose_account_label">Choose an account</string>

    <string name="add_account_label">"Add an account"</string>

    <!-- List item to add an account [CHAR LIMIT=20] -->
    <string name="add_account_button_label">Add account</string>

    <!-- NumberPicker - accessibility support -->
    <!-- Description of the button to increase the NumberPicker value. [CHAR LIMIT=NONE] -->
    <string name="number_picker_increment_button">Increase</string>
    <!-- Description of the button to decrease the NumberPicker value. [CHAR LIMIT=NONE] -->
    <string name="number_picker_decrement_button">Decrease</string>
    <!-- Description of the tap and hold action to get into scroll mode in NumberPicker. [CHAR LIMIT=NONE] -->
    <string name="number_picker_increment_scroll_mode"><xliff:g id="value" example="3">%s</xliff:g> touch &amp; hold.</string>
    <!-- Description of the scrolling action in NumberPicker. [CHAR LIMIT=NONE] -->
    <string name="number_picker_increment_scroll_action">Slide up to increase and down to decrease.</string>

    <!-- TimePicker - accessibility support -->
    <!-- Description of the button to increase the TimePicker's minute value. [CHAR LIMIT=NONE] -->
    <string name="time_picker_increment_minute_button">Increase minute</string>
    <!-- Description of the button to decrease the TimePicker's minute value. [CHAR LIMIT=NONE] -->
    <string name="time_picker_decrement_minute_button">Decrease minute</string>
    <!-- Description of the button to increase the TimePicker's hour value. [CHAR LIMIT=NONE] -->
    <string name="time_picker_increment_hour_button">Increase hour</string>
    <!-- Description of the button to decrease the TimePicker's hour value. [CHAR LIMIT=NONE] -->
    <string name="time_picker_decrement_hour_button">Decrease hour</string>
    <!-- Description of the button to increase the TimePicker's set PM value. [CHAR LIMIT=NONE] -->
    <string name="time_picker_increment_set_pm_button">Set PM</string>
    <!-- Description of the button to decrease the TimePicker's set AM value. [CHAR LIMIT=NONE] -->
    <string name="time_picker_decrement_set_am_button">Set AM</string>

    <!-- DatePicker - accessibility support -->
    <!-- Description of the button to increase the DatePicker's month value. [CHAR LIMIT=NONE] -->
    <string name="date_picker_increment_month_button">Increase month</string>
    <!-- Description of the button to decrease the DatePicker's month value. [CHAR LIMIT=NONE] -->
    <string name="date_picker_decrement_month_button">Decrease month</string>
    <!-- Description of the button to increase the DatePicker's day value. [CHAR LIMIT=NONE] -->
    <string name="date_picker_increment_day_button">Increase day</string>
    <!-- Description of the button to decrease the DatePicker's day value. [CHAR LIMIT=NONE] -->
    <string name="date_picker_decrement_day_button">Decrease day</string>
    <!-- Description of the button to increase the DatePicker's year value. [CHAR LIMIT=NONE] -->
    <string name="date_picker_increment_year_button">Increase year</string>
    <!-- Description of the button to decrease the DatePicker's year value. [CHAR LIMIT=NONE] -->
    <string name="date_picker_decrement_year_button">Decrease year</string>
    <!-- Description of the button to move to the previous month. [CHAR LIMIT=NONE] -->
    <string name="date_picker_prev_month_button">Previous month</string>
    <!-- Description of the button to move to the next month. [CHAR LIMIT=NONE] -->
    <string name="date_picker_next_month_button">Next month</string>

    <!-- KeyboardView - accessibility support -->
    <!-- Description of the Alt button in a KeyboardView. [CHAR LIMIT=NONE] -->
    <string name="keyboardview_keycode_alt">Alt</string>
    <!-- Description of the Cancel button in a KeyboardView. [CHAR LIMIT=NONE] -->
    <string name="keyboardview_keycode_cancel">Cancel</string>
    <!-- Description of the Delete button in a KeyboardView. [CHAR LIMIT=NONE] -->
    <string name="keyboardview_keycode_delete">Delete</string>
    <!-- Description of the Done button in a KeyboardView. [CHAR LIMIT=NONE] -->
    <string name="keyboardview_keycode_done">Done</string>
    <!-- Description of the Mode change button in a KeyboardView. [CHAR LIMIT=NONE] -->
    <string name="keyboardview_keycode_mode_change">Mode change</string>
    <!-- Description of the Shift button in a KeyboardView. [CHAR LIMIT=NONE] -->
    <string name="keyboardview_keycode_shift">Shift</string>
    <!-- Description of the Enter button in a KeyboardView. [CHAR LIMIT=NONE] -->
    <string name="keyboardview_keycode_enter">Enter</string>

    <!-- ActivityChooserView - accessibility support -->
    <!-- Description of the shwoing of a popup window with activities to choose from. [CHAR LIMIT=NONE] -->
    <string name="activitychooserview_choose_application">Choose an app</string>

    <!-- Error message if the share target app cannto be launched. [CHAR LIMIT=NONE] -->
    <string name="activitychooserview_choose_application_error">Couldn\'t launch <xliff:g id="application_name" example="Acme">%s</xliff:g></string>

    <!-- ShareActionProvider - accessibility support -->
    <!-- Description of the choose target button in a ShareActionProvider (share UI). [CHAR LIMIT=NONE] -->
    <string name="shareactionprovider_share_with">Share with</string>
    <!-- Description of a share target (both in the list of such or the default share button) in a ShareActionProvider (share UI). [CHAR LIMIT=NONE] -->
    <string name="shareactionprovider_share_with_application">Share with <xliff:g id="application_name" example="Bluetooth">%s</xliff:g></string>

    <!-- Slide lock screen -->

    <!-- Description of the sliding handle in the Slide unlock screen. [CHAR LIMIT=NONE] -->
    <string name="content_description_sliding_handle">"Sliding handle. Touch &amp; hold."</string>

    <!-- Description of the unlock handle in the Slide unlock screen for tablets. [CHAR LIMIT=NONE] -->
    <string name="description_target_unlock_tablet">Swipe to unlock.</string>

    <!-- Content description for the action bar "home" affordance. [CHAR LIMIT=NONE] -->
    <string name="action_bar_home_description">Navigate home</string>
    <!-- Content description for the action bar "up" affordance. [CHAR LIMIT=NONE] -->
    <string name="action_bar_up_description">Navigate up</string>
    <!-- Content description for the action menu overflow button. [CHAR LIMIT=NONE] -->
    <string name="action_menu_overflow_description">More options</string>
    <!-- Formatting string for describing the action bar's title/home/up affordance.
         This is a single tappable "button" that includes the app icon, the Up indicator
         (usually a "<" chevron) and the window title text.
         %1$s is the title. %2$s is the description of what tapping/clicking the whole
         thing is going to do. -->
    <string name="action_bar_home_description_format">%1$s, %2$s</string>
    <!-- Just like action_bar_home_description_format, but this one will be used
         if the window is also providing subtitle text.
         %1$s is the title. %2$s is the subtitle. %3$s is the description of what
         tapping/clicking the whole thing is going to do. -->
    <string name="action_bar_home_subtitle_description_format">%1$s, %2$s, %3$s</string>

    <!-- Storage description for internal shared storage. [CHAR LIMIT=NONE] -->
    <string name="storage_internal">Internal shared storage</string>

    <!-- Storage description for a generic SD card. [CHAR LIMIT=NONE] -->
    <string name="storage_sd_card">SD card</string>
    <!-- Storage description for a SD card from a specific manufacturer. [CHAR LIMIT=NONE] -->
    <string name="storage_sd_card_label"><xliff:g id="manufacturer" example="SanDisk">%s</xliff:g> SD card</string>

    <!-- Storage description for a generic USB drive. [CHAR LIMIT=NONE] -->
    <string name="storage_usb_drive">USB drive</string>
    <!-- Storage description for a USB drive from a specific manufacturer. [CHAR LIMIT=NONE] -->
    <string name="storage_usb_drive_label"><xliff:g id="manufacturer" example="Seagate">%s</xliff:g> USB drive</string>

    <!-- Storage description for USB storage. [CHAR LIMIT=NONE] -->
    <string name="storage_usb">USB storage</string>

    <!-- Button text for the edit menu in input method extract mode. [CHAR LIMIT=16] -->
    <string name="extract_edit_menu_button">Edit</string>

    <!-- Notification title when data usage has exceeded warning threshold. [CHAR LIMIT=50] -->
    <string name="data_usage_warning_title">Data warning</string>
    <!-- Notification body when data usage has exceeded warning threshold. [CHAR LIMIT=32] -->
    <string name="data_usage_warning_body">You\'ve used <xliff:g id="app" example="3.8GB">%s</xliff:g> of data</string>

    <!-- Notification title when mobile data usage has exceeded limit threshold, and has been disabled. [CHAR LIMIT=50] -->
    <string name="data_usage_mobile_limit_title">Mobile data limit reached</string>
    <!-- Notification title when Wi-Fi data usage has exceeded limit threshold, and has been disabled. [CHAR LIMIT=32] -->
    <string name="data_usage_wifi_limit_title">Wi-Fi data limit reached</string>
    <!-- Notification body when data usage has exceeded limit threshold, and has been disabled. -->
    <string name="data_usage_limit_body">Data paused for the rest of your cycle</string>

    <!-- Notification title when mobile data usage has exceeded limit threshold. [CHAR LIMIT=32] -->
    <string name="data_usage_mobile_limit_snoozed_title">Over your mobile data limit</string>
    <!-- Notification title when Wi-Fi data usage has exceeded limit threshold. [CHAR LIMIT=32] -->
    <string name="data_usage_wifi_limit_snoozed_title">Over your Wi-Fi data limit</string>
    <!-- Notification body when data usage has exceeded limit threshold. -->
    <string name="data_usage_limit_snoozed_body">You\'ve gone <xliff:g id="size" example="3.8GB">%s</xliff:g> over your set limit</string>

    <!-- Notification title when background data usage is limited. [CHAR LIMIT=32] -->
    <string name="data_usage_restricted_title">Background data restricted</string>
    <!-- Notification body when background data usage is limited. -->
    <string name="data_usage_restricted_body">Tap to remove restriction.</string>

    <!-- Notification title when there has been recent excessive data usage. [CHAR LIMIT=32] -->
    <string name="data_usage_rapid_title">High mobile data usage</string>
    <!-- Notification body when there has been recent excessive data usage. [CHAR LIMIT=128] -->
    <string name="data_usage_rapid_body">Your apps have used more data than usual</string>
    <!-- Notification body when there has been recent excessive data usage by a specific app. [CHAR LIMIT=128] -->
    <string name="data_usage_rapid_app_body"><xliff:g id="app" example="Calculator">%s</xliff:g> has used more data than usual</string>

    <!-- SSL Certificate dialogs -->
    <!-- Title for an SSL Certificate dialog -->
    <string name="ssl_certificate">Security certificate</string>
    <!-- Message on an SSL Certificate dialog -->
    <string name="ssl_certificate_is_valid">This certificate is valid.</string>
    <!-- Label for an information field on an SSL Certificate Dialog -->
    <string name="issued_to">Issued to:</string>
    <!-- Label for an information field on an SSL Certificate Dialog -->
    <string name="common_name">Common name:</string>
    <!-- Label for an information field on an SSL Certificate Dialog -->
    <string name="org_name">Organization:</string>
    <!-- Label for an information field on an SSL Certificate Dialog -->
    <string name="org_unit">Organizational unit:</string>
    <!-- Label for an information field on an SSL Certificate Dialog -->
    <string name="issued_by">Issued by:</string>
    <!-- Label for an information field on an SSL Certificate Dialog -->
    <string name="validity_period">Validity:</string>
    <!-- Label for an information field on an SSL Certificate Dialog -->
    <string name="issued_on">Issued on:</string>
    <!-- Label for an information field on an SSL Certificate Dialog -->
    <string name="expires_on">Expires on:</string>
    <!-- Label for an information field on an SSL Certificate Dialog -->
    <string name="serial_number">Serial number:</string>
    <!-- Label for an information field on an SSL Certificate Dialog -->
    <string name="fingerprints">Fingerprints:</string>
    <!-- Label for an information field on an SSL Certificate Dialog -->
    <string name="sha256_fingerprint">SHA-256 fingerprint:</string>
    <!-- Label for an information field on an SSL Certificate Dialog -->
    <string name="sha1_fingerprint">SHA-1 fingerprint:</string>

    <!-- Title for a button to expand the list of activities in ActivityChooserView [CHAR LIMIT=25] -->
    <string name="activity_chooser_view_see_all">See all</string>
    <!-- Title default for a dialog showing possible activities in ActivityChooserView [CHAR LIMIT=25] -->
    <string name="activity_chooser_view_dialog_title_default">Choose activity</string>

    <!-- Title for a dialog showing possible activities for sharing in ShareActionProvider [CHAR LIMIT=25] -->
    <string name="share_action_provider_share_with">Share with</string>

    <!-- STK sending DTMF, SMS, USSD, SS -->
    <string name="sending">Sending\u2026</string>

    <!-- STK launch Browser -->
    <string name="launchBrowserDefault">Launch Browser?</string>

    <!-- STK setup Call -->
    <string name="SetupCallDefault">Accept call?</string>

    <!-- Title for a button to choose the currently selected activity
         as the default in the activity resolver. [CHAR LIMIT=25] -->
    <string name="activity_resolver_use_always">Always</string>

    <!-- Title for a button to choose the currently selected activity
         from the activity resolver to use just this once. [CHAR LIMIT=25] -->
    <string name="activity_resolver_use_once">Just once</string>

    <!-- Title for a button to choose to go to
          'Open by Default' app settings. [CHAR LIMIT=25] -->
    <string name="activity_resolver_app_settings">Settings</string>

    <!-- Text for the toast that is shown when the user clicks on a launcher that
         doesn't support the work profile. [CHAR LIMIT=100] -->
    <string name="activity_resolver_work_profiles_support">%1$s doesn\'t support work profile</string>

    <!-- Name of the default audio route for tablets when nothing
         is connected to a headphone or other wired audio output jack. [CHAR LIMIT=50] -->
    <string name="default_audio_route_name" product="tablet">Tablet</string>

    <!-- Name of the default audio route for tablets when nothing
         is connected to a headphone or other wired audio output jack. [CHAR LIMIT=50] -->
    <string name="default_audio_route_name" product="tv">TV</string>

    <!-- Name of the default audio route when nothing is connected to
         a headphone or other wired audio output jack. [CHAR LIMIT=50] -->
    <string name="default_audio_route_name" product="default">Phone</string>

    <!-- Name of the default audio route when an audio dock is connected. [CHAR LIMIT=50] -->
    <string name="default_audio_route_name_dock_speakers">Dock speakers</string>

    <!-- Name of the default audio route when HDMI is connected. [CHAR LIMIT=50] -->
    <string name="default_audio_route_name_hdmi">HDMI</string>

    <!-- Name of the default audio route when wired headphones are
         connected. [CHAR LIMIT=50] -->
    <string name="default_audio_route_name_headphones">Headphones</string>

    <!-- Name of the default audio route when USB is connected. [CHAR LIMIT=50] -->
    <string name="default_audio_route_name_usb">USB</string>

    <!-- Name of the default audio route category. [CHAR LIMIT=50] -->
    <string name="default_audio_route_category_name">System</string>

    <!-- Description of the bluetooth a2dp audio route. [CHAR LIMIT=50] -->
    <string name="bluetooth_a2dp_audio_route_name">Bluetooth audio</string>

    <!-- Description of a wireless display route. [CHAR LIMIT=50] -->
    <string name="wireless_display_route_description">Wireless display</string>

    <!-- Content description of a MediaRouteButton for accessibility support.
        Cast is the standard android verb for sending content to a remote device. [CHAR LIMIT=50] -->
    <string name="media_route_button_content_description">Cast</string>

    <!-- Title of the media route chooser dialog. [CHAR LIMIT=40] -->
    <string name="media_route_chooser_title">Connect to device</string>

    <!-- Title of the media route chooser dialog for selecting remote display routes. [CHAR LIMIT=40] -->
    <string name="media_route_chooser_title_for_remote_display">Cast screen to device</string>

    <!-- Placeholder text to show when no devices have been found. [CHAR LIMIT=50] -->
    <string name="media_route_chooser_searching">Searching for devices\u2026</string>

    <!-- Button to access extended settings.  [CHAR LIMIT=30] -->
    <string name="media_route_chooser_extended_settings">Settings</string>

    <!-- Button to disconnect from a media route.  [CHAR LIMIT=30] -->
    <string name="media_route_controller_disconnect">Disconnect</string>

    <!-- Status message for remote routes attempting to scan/determine availability -->
    <string name="media_route_status_scanning">Scanning...</string>

    <!-- Status message for a remote route attempting to connect -->
    <string name="media_route_status_connecting">Connecting...</string>

    <!-- Status message for a remote route that is confirmed to be available for connection -->
    <string name="media_route_status_available">Available</string>

    <!-- Status message for remote routes that are not available for connection right now -->
    <string name="media_route_status_not_available">Not available</string>

    <!-- Status message for a remote route that is in use (and thus unavailabe) right now -->
    <string name="media_route_status_in_use">In use</string>

    <!-- Display manager service -->

    <!-- Name of the built-in display.  [CHAR LIMIT=50] -->
    <string name="display_manager_built_in_display_name">Built-in Screen</string>

    <!-- Name of the HDMI display.  [CHAR LIMIT=50] -->
    <string name="display_manager_hdmi_display_name">HDMI Screen</string>

    <!-- Name of the N'th overlay display for testing.  [CHAR LIMIT=50] -->
    <string name="display_manager_overlay_display_name">Overlay #<xliff:g id="id">%1$d</xliff:g></string>

    <!-- Title text to show within the overlay.  [CHAR LIMIT=50] -->
    <string name="display_manager_overlay_display_title"><xliff:g id="name">%1$s</xliff:g>: <xliff:g id="width">%2$d</xliff:g>x<xliff:g id="height">%3$d</xliff:g>, <xliff:g id="dpi">%4$d</xliff:g> dpi</string>

    <!-- Title text to append when the display is secure.  [CHAR LIMIT=30] -->
    <string name="display_manager_overlay_display_secure_suffix">, secure</string>

    <!-- Keyguard strings -->
    <!-- Message shown in pattern unlock after some number of unsuccessful attempts -->
    <string name="kg_forgot_pattern_button_text">Forgot Pattern</string>
    <!-- Message shown when user enters wrong pattern -->
    <string name="kg_wrong_pattern">Wrong Pattern</string>
    <!-- Message shown when user enters wrong password -->
    <string name="kg_wrong_password">Wrong Password</string>
    <!-- Message shown when user enters wrong PIN -->
    <string name="kg_wrong_pin">Wrong PIN</string>
    <!-- Countdown message shown after too many failed unlock attempts -->
    <plurals name="kg_too_many_failed_attempts_countdown">
        <item quantity="one">Try again in 1 second.</item>
        <item quantity="other">Try again in <xliff:g id="number">%d</xliff:g> seconds.</item>
    </plurals>
    <!-- Instructions for using the pattern unlock screen -->
    <string name="kg_pattern_instructions">Draw your pattern</string>
    <!-- Instructions for using the SIM PIN unlock screen -->
    <string name="kg_sim_pin_instructions">Enter SIM PIN</string>
    <!-- Instructions for using the PIN unlock screen -->
    <string name="kg_pin_instructions">Enter PIN</string>
    <!-- Instructions for using the password unlock screen -->
    <string name="kg_password_instructions">Enter Password</string>
    <!-- Hint shown in the PUK screen that asks the user to enter the PUK code given to them by their provider -->
    <string name="kg_puk_enter_puk_hint">SIM is now disabled. Enter PUK code to continue. Contact carrier for details.</string>
    <!-- Hint shown in the PUK unlock screen PIN TextView -->
    <string name="kg_puk_enter_pin_hint">Enter desired PIN code</string>
    <!-- Message shown when the user needs to confirm the PIN they just entered in the PUK screen -->
    <string name="kg_enter_confirm_pin_hint">Confirm desired PIN code</string>
    <!-- Message shown in dialog while the device is unlocking the SIM card -->
    <string name="kg_sim_unlock_progress_dialog_message">Unlocking SIM card\u2026</string>
    <!-- Message shown when the user enters the wrong PIN code -->
    <string name="kg_password_wrong_pin_code">Incorrect PIN code.</string>
    <!-- Message shown when the user enters an invalid SIM pin password in PUK screen -->
    <string name="kg_invalid_sim_pin_hint">Type a PIN that is 4 to 8 numbers.</string>
    <!-- Message shown when the user enters an invalid PUK code in the PUK screen -->
    <string name="kg_invalid_sim_puk_hint">PUK code should be 8 numbers.</string>
    <!-- Message shown when the user enters an invalid PUK code -->
    <string name="kg_invalid_puk">Re-enter the correct PUK code. Repeated attempts will permanently disable the SIM.</string>
      <!-- String shown in PUK screen when PIN codes don't match -->
    <string name="kg_invalid_confirm_pin_hint" product="default">PIN codes does not match</string>
    <!-- Message shown when the user exceeds the maximum number of pattern attempts -->
    <string name="kg_login_too_many_attempts">Too many pattern attempts</string>
    <!-- Instructions show in account unlock screen allowing user to enter their email password -->
    <string name="kg_login_instructions">To unlock, sign in with your Google account.</string>
    <!-- Hint shown in TextView in account unlock screen of keyguard -->
    <string name="kg_login_username_hint">Username (email)</string>
    <!-- Hint shown in TextView in account unlock screen of keyguard -->
    <string name="kg_login_password_hint">Password</string>
    <!-- Label shown on sign in button on account unlock screen of keyguard -->
    <string name="kg_login_submit_button">Sign in</string>
    <!-- Message shown when the user enters an invalid username/password combination in account unlock screen of keyguard -->
    <string name="kg_login_invalid_input">Invalid username or password.</string>
    <!-- Hint text shown when user has too many failed password attempts in account unlock screen of keyguard -->
    <string name="kg_login_account_recovery_hint">Forgot your username or password\?\nVisit <b>google.com/accounts/recovery</b>.</string>
    <!-- Message shown while device checks username/password in account unlock screen of keyguard -->
    <string name="kg_login_checking_password">Checking account\u2026</string>
    <!-- Message shown in dialog when max number of attempts are reached for PIN screen of keyguard -->
    <string name="kg_too_many_failed_pin_attempts_dialog_message">
        You have incorrectly typed your PIN <xliff:g id="number">%1$d</xliff:g> times.
        \n\nTry again in <xliff:g id="number">%2$d</xliff:g> seconds.
    </string>
    <!-- Message shown in dialog when max number of attempts are reached for password screen of keyguard -->
    <string name="kg_too_many_failed_password_attempts_dialog_message">
        You have incorrectly typed your password <xliff:g id="number">%1$d</xliff:g> times.
        \n\nTry again in <xliff:g id="number">%2$d</xliff:g> seconds.
    </string>
    <string name="kg_too_many_failed_pattern_attempts_dialog_message">
        You have incorrectly drawn your unlock pattern <xliff:g id="number">%1$d</xliff:g> times.
        \n\nTry again in <xliff:g id="number">%2$d</xliff:g> seconds.
    </string>
    <!-- Message shown when user is almost at the limit of password attempts where the device will be wiped. -->
    <string name="kg_failed_attempts_almost_at_wipe" product="tablet">
       You have incorrectly attempted to unlock the tablet <xliff:g id="number">%1$d</xliff:g> times.
       After <xliff:g id="number">%2$d</xliff:g> more unsuccessful attempts,
       the tablet will be reset to factory default and all user data will be lost.
    </string>
    <!-- Message shown when user is almost at the limit of password attempts where the device will be wiped. -->
    <string name="kg_failed_attempts_almost_at_wipe" product="tv">
       You have incorrectly attempted to unlock the TV <xliff:g id="number">%1$d</xliff:g> times.
       After <xliff:g id="number">%2$d</xliff:g> more unsuccessful attempts,
       the TV will be reset to factory default and all user data will be lost.
    </string>
    <!-- Message shown when user is almost at the limit of password attempts where the device will be wiped. -->
    <string name="kg_failed_attempts_almost_at_wipe" product="default">
       You have incorrectly attempted to unlock the phone <xliff:g id="number">%1$d</xliff:g> times.
       After <xliff:g id="number">%2$d</xliff:g> more unsuccessful attempts,
       the phone will be reset to factory default and all user data will be lost.
    </string>
    <!-- Message shown in dialog when user has exceeded the maximum attempts and the device will now be wiped -->
    <string name="kg_failed_attempts_now_wiping" product="tablet">
       You have incorrectly attempted to unlock the tablet <xliff:g id="number">%d</xliff:g> times.
       The tablet will now be reset to factory default.
    </string>
    <!-- Message shown in dialog when user has exceeded the maximum attempts and the device will now be wiped -->
    <string name="kg_failed_attempts_now_wiping" product="tv">
       You have incorrectly attempted to unlock the TV <xliff:g id="number">%d</xliff:g> times.
       The TV will now be reset to factory default.
    </string>
    <!-- Message shown in dialog when user has exceeded the maximum attempts and the device will now be wiped -->
    <string name="kg_failed_attempts_now_wiping" product="default">
       You have incorrectly attempted to unlock the phone <xliff:g id="number">%d</xliff:g> times.
       The phone will now be reset to factory default.
    </string>
    <!-- Message shown in dialog when user is almost at the limit where they will be
    locked out and may have to enter an alternate username/password to unlock the phone -->
    <string name="kg_failed_attempts_almost_at_login" product="tablet">
       You have incorrectly drawn your unlock pattern <xliff:g id="number">%1$d</xliff:g> times.
       After <xliff:g id="number">%2$d</xliff:g> more unsuccessful attempts,
       you will be asked to unlock your tablet using an email account.\n\n
       Try again in <xliff:g id="number">%3$d</xliff:g> seconds.
    </string>
    <!-- Message shown in dialog when user is almost at the limit where they will be
    locked out and may have to enter an alternate username/password to unlock the phone -->
    <string name="kg_failed_attempts_almost_at_login" product="tv">
       You have incorrectly drawn your unlock pattern <xliff:g id="number">%1$d</xliff:g> times.
       After <xliff:g id="number">%2$d</xliff:g> more unsuccessful attempts,
       you will be asked to unlock your TV using an email account.\n\n
       Try again in <xliff:g id="number">%3$d</xliff:g> seconds.
    </string>
    <!-- Message shown in dialog when user is almost at the limit where they will be
    locked out and may have to enter an alternate username/password to unlock the phone -->
    <string name="kg_failed_attempts_almost_at_login" product="default">
       You have incorrectly drawn your unlock pattern <xliff:g id="number">%1$d</xliff:g> times.
       After <xliff:g id="number">%2$d</xliff:g> more unsuccessful attempts,
       you will be asked to unlock your phone using an email account.\n\n
       Try again in <xliff:g id="number">%3$d</xliff:g> seconds.
    </string>
    <!-- Sequence of characters used to separate message strings in keyguard. Typically just em-dash
         with spaces on either side. [CHAR LIMIT=3] -->
    <string name="kg_text_message_separator" product="default">" \u2014 "</string>
    <!-- The delete-widget drop target button text -->
    <string name="kg_reordering_delete_drop_target_text">Remove</string>

    <!-- Message shown in dialog when user is attempting to set the music volume above the
    recommended maximum level for headphones -->
    <string name="safe_media_volume_warning" product="default">
       "Raise volume above recommended level?\n\nListening at high volume for long periods may damage your hearing."
    </string>

    <!-- Dialog title for dialog shown when the accessibility shortcut is activated, and we want
     to confirm that the user understands what's going to happen-->
    <string name="accessibility_shortcut_warning_dialog_title">Use Accessibility Shortcut?</string>

    <!-- Message shown in dialog when user is in the process of enabling the accessibility
    service via the volume buttons shortcut for the first time. [CHAR LIMIT=none] -->
    <string name="accessibility_shortcut_toogle_warning">
        When the shortcut is on, pressing both volume buttons for 3 seconds will start an
        accessibility feature.\n\n
        Current accessibility feature:\n
        <xliff:g id="service_name" example="TalkBack">%1$s</xliff:g>\n\n
        You can change the feature in Settings > Accessibility.
    </string>

    <!-- Text in button that turns off the accessibility shortcut -->
    <string name="disable_accessibility_shortcut">Turn off Shortcut</string>

    <!-- Text in button that closes the warning dialog about the accessibility shortcut, leaving the
    shortcut enabled.-->
    <string name="leave_accessibility_shortcut_on">Use Shortcut</string>

    <!-- Title of Color Inversion feature shown in the warning dialog about the accessibility
    shortcut. -->
    <string name="color_inversion_feature_name">Color Inversion</string>

    <!-- Title of Color Correction feature, which is mostly used to help users who are colorblind,
     shown in the warning dialog about the accessibility shortcut. -->
    <string name="color_correction_feature_name">Color Correction</string>

    <!-- Text in toast to alert the user that the accessibility shortcut turned on an accessibility
    service.-->
    <string name="accessibility_shortcut_enabling_service">Accessibility Shortcut turned
        <xliff:g id="service_name" example="TalkBack">%1$s</xliff:g> on</string>

    <!-- Text in toast to alert the user that the accessibility shortcut turned off an accessibility
    service.-->
    <string name="accessibility_shortcut_disabling_service">Accessibility Shortcut turned
        <xliff:g id="service_name" example="TalkBack">%1$s</xliff:g> off</string>

    <!-- Text spoken when accessibility shortcut warning dialog is shown. [CHAR LIMIT=none] -->
<<<<<<< HEAD
    <string name="accessibility_shortcut_spoken_feedback">Use Accessibility Shortcut again to start the current accessibility feature</string>
=======
    <string name="accessibility_shortcut_spoken_feedback">Press and hold both volume keys for three seconds to use
        <xliff:g id="service_name" example="TalkBack">%1$s</xliff:g></string>
>>>>>>> de843449

    <!-- Text appearing in a prompt at the top of UI allowing the user to select a target service or feature to be assigned to the Accessibility button in the navigation bar. -->
    <string name="accessibility_button_prompt_text">Choose a feature to use when you tap the Accessibility button:</string>

    <!-- Text describing how to display UI allowing a user to select a target service or feature to be assigned to the Accessibility button in the navigation bar. -->
    <string name="accessibility_button_instructional_text">To change features, touch &amp; hold the Accessibility button.</string>

    <!-- Text used to describe system navigation features, shown within a UI allowing a user to assign system magnification features to the Accessibility button in the navigation bar. -->
    <string name="accessibility_magnification_chooser_text">Magnification</string>

    <!-- Text spoken when the current user is switched if accessibility is enabled. [CHAR LIMIT=none] -->
    <string name="user_switched">Current user <xliff:g id="name" example="Bob">%1$s</xliff:g>.</string>
    <!-- Message shown when switching to a user [CHAR LIMIT=none] -->
    <string name="user_switching_message">Switching to <xliff:g id="name" example="Bob">%1$s</xliff:g>\u2026</string>
    <!-- Message when logging out a user on a split user system -->
    <string name="user_logging_out_message">Logging out <xliff:g id="name" example="Bob">%1$s</xliff:g>\u2026</string>
    <!-- Default name of the owner user [CHAR LIMIT=20] -->
    <string name="owner_name" msgid="3879126011135546571">Owner</string>
    <!-- Error message title [CHAR LIMIT=35] -->
    <string name="error_message_title">Error</string>
    <!-- Message informing user that the change was disallowed by an administrator. [CHAR LIMIT=none] -->
    <string name="error_message_change_not_allowed">This change isn\'t allowed by your admin</string>
    <!-- Message informing user that the requested activity could not be found [CHAR LIMIT=none] -->
    <string name="app_not_found">No application found to handle this action</string>
    <string name="revoke">Revoke</string>

    <!-- Printing -->

    <!-- ISO (European standard) A0 media (paper) size: 33.11" × 46.81" -->
    <string name="mediasize_iso_a0">ISO A0</string>
    <!-- ISO (European standard) A1 media (paper) size: 23.39" × 33.11" -->
    <string name="mediasize_iso_a1">ISO A1</string>
    <!-- ISO (European standard) A2 media (paper) size: 16.54" x 23.39" -->
    <string name="mediasize_iso_a2">ISO A2</string>
    <!-- ISO (European standard) A3 media (paper) size: 11.69" x 16.54" -->
    <string name="mediasize_iso_a3">ISO A3</string>
    <!-- ISO (European standard) A4 media (paper) size: 8.27" x 11.69" -->
    <string name="mediasize_iso_a4">ISO A4</string>
    <!-- ISO (European standard) A5 media (paper) size: 5.83" x 8.27" -->
    <string name="mediasize_iso_a5">ISO A5</string>
    <!-- ISO (European standard) A6 media (paper) size: 4.13" x 5.83" -->
    <string name="mediasize_iso_a6">ISO A6</string>
    <!-- ISO (European standard) A7 media (paper) size: 2.91" x 4.13" -->
    <string name="mediasize_iso_a7">ISO A7</string>
    <!-- ISO (European standard) A8 media (paper) size: 2.05" x 2.91" -->
    <string name="mediasize_iso_a8">ISO A8</string>
    <!-- ISO (European standard) A9 media (paper) size: 1.46" x 2.05" -->
    <string name="mediasize_iso_a9">ISO A9</string>
    <!-- ISO (European standard) A10 media (paper) size: 1.02" x 1.46" -->
    <string name="mediasize_iso_a10">ISO A10</string>

    <!-- ISO (European standard) B0 media (paper) size: 39.37" x 55.67" -->
    <string name="mediasize_iso_b0">ISO B0</string>
    <!-- ISO (European standard) B1 media (paper) size: 27.83" x 39.37" -->
    <string name="mediasize_iso_b1">ISO B1</string>
    <!-- ISO (European standard) B2 media (paper) size - 19.69" x 27.83" -->
    <string name="mediasize_iso_b2">ISO B2</string>
    <!-- ISO (European standard) B3 media (paper) size: 13.90" x 19.69" -->
    <string name="mediasize_iso_b3">ISO B3</string>
    <!-- ISO (European standard) B4 media (paper) size: 9.84" x 13.90" -->
    <string name="mediasize_iso_b4">ISO B4</string>
    <!-- ISO (European standard) B5 media (paper) size: 6.93" x 9.84" -->
    <string name="mediasize_iso_b5">ISO B5</string>
    <!-- ISO (European standard) B6 media (paper) size: 4.92" x 6.93" -->
    <string name="mediasize_iso_b6">ISO B6</string>
    <!-- ISO (European standard) B7 media (paper) size: 3.46" x 4.92" -->
    <string name="mediasize_iso_b7">ISO B7</string>
    <!-- ISO (European standard) B8 media (paper) size: 2.44" x 3.46" -->
    <string name="mediasize_iso_b8">ISO B8</string>
    <!-- ISO (European standard) B9 media (paper) size: 1.73" x 2.44" -->
    <string name="mediasize_iso_b9">ISO B9</string>
    <!-- ISO (European standard) B10 media (paper) size: 1.22" x 1.73" -->
    <string name="mediasize_iso_b10">ISO B10</string>

    <!-- ISO (European standard) C0 media (paper) size: 36.10" x 51.06" -->
    <string name="mediasize_iso_c0">ISO C0</string>
    <!-- ISO (European standard) C1 media (paper) size: 25.51" x 36.10" -->
    <string name="mediasize_iso_c1">ISO C1</string>
    <!-- ISO (European standard) C2 media (paper) size: 18.03" x 25.51" -->
    <string name="mediasize_iso_c2">ISO C2</string>
    <!-- ISO (European standard) C3 media (paper) size: 12.76" x 18.03" -->
    <string name="mediasize_iso_c3">ISO C3</string>
    <!-- ISO (European standard) C4 media (paper) size: 9.02" x 12.76" -->
    <string name="mediasize_iso_c4">ISO C4</string>
    <!-- ISO (European standard) C5 media (paper) size: 6.38" x 9.02" -->
    <string name="mediasize_iso_c5">ISO C5</string>
    <!-- ISO (European standard) C6 media (paper) size: 4.49" x 6.38" -->
    <string name="mediasize_iso_c6">ISO C6</string>
    <!-- ISO (European standard) C7 media (paper) size: 3.19" x 4.49" -->
    <string name="mediasize_iso_c7">ISO C7</string>
    <!-- ISO ISO C8 media (paper) size: 2.24" x 3.19" -->
    <string name="mediasize_iso_c8">ISO C8</string>
    <!-- ISO ISO C9 media (paper) size: 1.57" x 2.24" -->
    <string name="mediasize_iso_c9">ISO C9</string>
    <!-- ISO (European standard) C10 media (paper) size: 1.10" x 1.57" -->
    <string name="mediasize_iso_c10">ISO C10</string>

    <!-- North America Letter media (paper) size: 8.5" × 11" (279mm x 216mm) -->
    <string name="mediasize_na_letter">Letter</string>
    <!-- North America Government Letter media (paper) size: 8.0" × 10.5" (203mm x 267mm) -->
    <string name="mediasize_na_gvrnmt_letter">Government Letter</string>
    <!-- North America Legal media (paper) size: 8.5" × 14" (216mm x 356mm) -->
    <string name="mediasize_na_legal">Legal</string>
    <!-- North America Junior Legal media (paper) size: 8.0" × 5.0" (203mm × 127mm) -->
    <string name="mediasize_na_junior_legal">Junior Legal</string>
    <!-- North America Ledger media (paper) size: 17" × 11" (432mm × 279mm) -->
    <string name="mediasize_na_ledger">Ledger</string>
    <!-- North America Tabloid media (paper) size: 11" × 17" (279mm × 432mm) -->
    <string name="mediasize_na_tabloid">Tabloid</string>

    <!-- North America Index Card 3x5 media (paper) size: 3" x 5" (76mm x 127mm) -->
    <string name="mediasize_na_index_3x5">Index Card 3x5</string>
    <!-- North America Index Card 4x6 media (paper) size: 4" x 6" (102mm x 152mm) -->
    <string name="mediasize_na_index_4x6">Index Card 4x6</string>
    <!-- North America Index Card 5x8 media (paper) size: 5" x 8" (127mm x 203mm) -->
    <string name="mediasize_na_index_5x8">Index Card 5x8</string>
    <!-- North America Monarch media (paper) size: 7.25" x 10.5" (184mm x 267mm) -->
    <string name="mediasize_na_monarch">Monarch</string>
    <!-- North America Quarto media (paper) size: 8" x 10" (203mm x 254mm) -->
    <string name="mediasize_na_quarto">Quarto</string>
    <!-- North America Foolscap media (paper) size: 8" x 13" (203mm x 330mm) -->
    <string name="mediasize_na_foolscap">Foolscap</string>

    <!-- Chinese Roc 8k media (paper) size: 270mm x 390mm (10.629" x 15.3543") -->
    <string name="mediasize_chinese_roc_8k">ROC 8K</string>
    <!-- Chinese Roc 16k media (paper) size: 195mm x 270mm (7.677" x 10.629") -->
    <string name="mediasize_chinese_roc_16k">ROC 16K</string>

    <!-- Chinese PRC 1 media (paper) size: 102mm x 165mm (4.015" x 6.496") -->
    <string name="mediasize_chinese_prc_1">PRC 1</string>
    <!-- Chinese PRC 2 media (paper) size: 102mm x 176mm (4.015" x 6.929") -->
    <string name="mediasize_chinese_prc_2">PRC 2</string>
    <!-- Chinese PRC 3 media (paper) size: 125mm x 176mm (4.921" x 6.929") -->
    <string name="mediasize_chinese_prc_3">PRC 3</string>
    <!-- Chinese PRC 4 media (paper) size: 110mm x 208mm (4.330" x 8.189") -->
    <string name="mediasize_chinese_prc_4">PRC 4</string>
    <!-- Chinese PRC 5 media (paper) size: 110mm x 220mm (4.330" x 8.661") -->
    <string name="mediasize_chinese_prc_5">PRC 5</string>
    <!-- Chinese PRC 6 media (paper) size: 120mm x 320mm (4.724" x 12.599") -->
    <string name="mediasize_chinese_prc_6">PRC 6</string>
    <!-- Chinese PRC 7 media (paper) size: 160mm x 230mm (6.299" x 9.055") -->
    <string name="mediasize_chinese_prc_7">PRC 7</string>
    <!-- Chinese PRC 8 media (paper) size: 120mm x 309mm (4.724" x 12.165") -->
    <string name="mediasize_chinese_prc_8">PRC 8</string>
    <!-- Chinese PRC 9 media (paper) size: 229mm x 324mm (9.016" x 12.756") -->
    <string name="mediasize_chinese_prc_9">PRC 9</string>
    <!-- Chinese PRC 10 media (paper) size: 324mm x 458mm (12.756" x 18.032") -->
    <string name="mediasize_chinese_prc_10">PRC 10</string>

    <!-- Chinese RPC 16K media (paper) size: 146mm x 215mm (5.749" x 8.465") -->
    <string name="mediasize_chinese_prc_16k">PRC 16K</string>
    <!-- Chinese Pa Kai media (paper) size: 146mm x 215mm (5.749" x 8.465") -->
    <string name="mediasize_chinese_om_pa_kai">Pa Kai</string>
    <!-- Chinese Dai Pa Kai media (paper) size: 275mm x 395mm (10.827" x 15.551") -->
    <string name="mediasize_chinese_om_dai_pa_kai">Dai Pa Kai</string>
    <!-- Chinese Jurro Ku Kai media (paper) size: 275mm x 395mm (10.827" x 15.551") -->
    <string name="mediasize_chinese_om_jurro_ku_kai">Jurro Ku Kai</string>

    <!-- Japanese JIS B10 media (paper) size: 32mm x 45mm (1.259" x 1.772") -->
    <string name="mediasize_japanese_jis_b10">JIS B10</string>
    <!-- Japanese JIS B9 media (paper) size: 45mm x 64mm (1.772" x 2.52") -->
    <string name="mediasize_japanese_jis_b9">JIS B9</string>
    <!-- Japanese JIS B8 media (paper) size: 64mm x 91mm (2.52" x 3.583") -->
    <string name="mediasize_japanese_jis_b8">JIS B8</string>
    <!-- Japanese JIS B7 media (paper) size: 91mm x 128mm (3.583" x 5.049") -->
    <string name="mediasize_japanese_jis_b7">JIS B7</string>
    <!-- Japanese JIS B6 media (paper) size: 128mm x 182mm (5.049" x 7.165") -->
    <string name="mediasize_japanese_jis_b6">JIS B6</string>
    <!-- Japanese JIS B5 media (paper) size: 182mm x 257mm (7.165" x 10.118") -->
    <string name="mediasize_japanese_jis_b5">JIS B5</string>
    <!-- Japanese JIS B4 media (paper) size: 257mm x 364mm (10.118" x 14.331") -->
    <string name="mediasize_japanese_jis_b4">JIS B4</string>
    <!-- Japanese JIS B3 media (paper) size: 364mm x 515mm (14.331" x 20.276") -->
    <string name="mediasize_japanese_jis_b3">JIS B3</string>
    <!-- Japanese JIS B2 media (paper) size: 515mm x 728mm (20.276" x 28.661") -->
    <string name="mediasize_japanese_jis_b2">JIS B2</string>
    <!-- Japanese JIS B1 media (paper) size: 728mm x 1030mm (28.661" x 40.551") -->
    <string name="mediasize_japanese_jis_b1">JIS B1</string>
    <!-- Japanese JIS B0 media (paper) size: 1030mm x 1456mm (40.551" x 57.323") -->
    <string name="mediasize_japanese_jis_b0">JIS B0</string>

    <!-- Japanese JIS Exec media (paper) size: 216mm x 330mm (8.504" x 12.992") -->
    <string name="mediasize_japanese_jis_exec">JIS Exec</string>

    <!-- Japanese Chou4 media (paper) size: 90mm x 205mm (3.543" x 8.071") -->
    <string name="mediasize_japanese_chou4">Chou4</string>
    <!-- Japanese Chou3 media (paper) size: 120mm x 235mm (4.724" x 9.252") -->
    <string name="mediasize_japanese_chou3">Chou3</string>
    <!-- Japanese Chou2 media (paper) size: 111.1mm x 146mm (4.374" x 5.748") -->
    <string name="mediasize_japanese_chou2">Chou2</string>

    <!-- Japanese Hagaki media (paper) size: 100mm x 148mm (3.937" x 5.827") -->
    <string name="mediasize_japanese_hagaki">Hagaki </string>
    <!-- Japanese Oufuku media (paper) size: 148mm x 200mm (5.827" x 7.874") -->
    <string name="mediasize_japanese_oufuku">Oufuku </string>
    <!-- Japanese Kahu media (paper) size: 240mm x 322.1mm (9.449" x 12.681") -->
    <string name="mediasize_japanese_kahu">Kahu</string>
    <!-- Japanese Kaku2 media (paper) size: 240mm x 332mm (9.449" x 13.071") -->
    <string name="mediasize_japanese_kaku2">Kaku2</string>
    <!-- Japanese You4 media (paper) size: 105mm x 235mm (4.134" x 9.252") -->
    <string name="mediasize_japanese_you4">You4</string>

    <!-- Media (paper) size for specifying any paper size in portrait.-->
    <string name="mediasize_unknown_portrait">Unknown portrait</string>
    <!-- Media (paper) size for specifying any paper size in landscape.-->
    <string name="mediasize_unknown_landscape">Unknown landscape</string>

    <!-- Write fail reason: printing was cancelled.[CHAR LIMIT=none] -->
    <string name="write_fail_reason_cancelled">Cancelled</string>
    <!-- Write fail reason: couldn't write the printed content. [CHAR LIMIT=none] -->
    <string name="write_fail_reason_cannot_write">Error writing content</string>

    <!-- Print fail reason: unknown. [CHAR LIMIT=25] -->
    <string name="reason_unknown">unknown</string>

    <!-- Print fail reason: the print service that has to process the print job is not available. [CHAR LIMIT=none] -->
    <string name="reason_service_unavailable">Print service not enabled</string>

    <!-- Title for the notification that a print service was installed. [CHAR LIMIT=50] -->
    <string name="print_service_installed_title"><xliff:g id="name" example="Cloud Print">%s</xliff:g> service installed</string>
    <!-- Message for the notification that a print service was installed. [CHAR LIMIT=50] -->
    <string name="print_service_installed_message">Tap to enable</string>

    <!-- PIN entry dialog title for entering the administrator PIN [CHAR LIMIT=none] -->
    <string name="restr_pin_enter_admin_pin">Enter admin PIN</string>
    <!-- PIN entry dialog label/hint for PIN [CHAR LIMIT=none] -->
    <string name="restr_pin_enter_pin">Enter PIN</string>
    <!-- PIN entry dialog label/hint for incorrect PIN entry [CHAR LIMIT=none] -->
    <string name="restr_pin_incorrect">Incorrect</string>
    <!-- PIN entry dialog label/hint for old PIN [CHAR LIMIT=none] -->
    <string name="restr_pin_enter_old_pin">Current PIN</string>
    <!-- PIN entry dialog label for new PIN [CHAR LIMIT=none] -->
    <string name="restr_pin_enter_new_pin">New PIN</string>
    <!-- PIN entry dialog label for new PIN confirmation [CHAR LIMIT=none] -->
    <string name="restr_pin_confirm_pin">Confirm new PIN</string>
    <!-- PIN creation dialog message [CHAR LIMIT=none] -->
    <string name="restr_pin_create_pin">Create a PIN for modifying restrictions</string>
    <!-- PIN entry dialog error when PINs are not the same [CHAR LIMIT=none] -->
    <string name="restr_pin_error_doesnt_match">PINs don\'t match. Try again.</string>
    <!-- PIN entry dialog error when PIN is too short [CHAR LIMIT=none] -->
    <string name="restr_pin_error_too_short">PIN is too short. Must be at least 4 digits.</string>
    <!-- PIN entry dialog countdown message for next chance to enter the PIN [CHAR LIMIT=none] -->
    <!-- Phrase describing a time duration using seconds [CHAR LIMIT=none] -->
    <plurals name="restr_pin_countdown">
        <item quantity="one">Try again in 1 second</item>
        <item quantity="other">Try again in <xliff:g id="count">%d</xliff:g> seconds</item>
    </plurals>
    <!-- PIN entry dialog tells the user to not enter a PIN for a while. [CHAR LIMIT=none] -->
    <string name="restr_pin_try_later">Try again later</string>

    <!-- Cling help message title when hiding the navigation bar entering immersive mode [CHAR LIMIT=none] -->
    <string name="immersive_cling_title">Viewing full screen</string>

    <!-- Cling help message description when hiding the navigation bar entering immersive mode [CHAR LIMIT=none] -->
    <string name="immersive_cling_description">To exit, swipe down from the top.</string>

    <!-- Cling help message confirmation button when hiding the navigation bar entering immersive mode [CHAR LIMIT=30] -->
    <string name="immersive_cling_positive">Got it</string>

    <!-- Label for button to confirm chosen date or time [CHAR LIMIT=30] -->
    <string name="done_label">Done</string>
    <!--
         Content description for the hour selector in the time picker, which displays
         selectable hours of the day along the inside edge of a circle, as in an analog clock.
         [CHAR LIMIT=50]
    -->
    <string name="hour_picker_description">Hours circular slider</string>
    <!--
         Content description for the minute selector in the time picker, which displays
         selectable five-minute intervals along the inside edge of a circle, as in an analog clock.
         [CHAR LIMIT=50]
    -->
    <string name="minute_picker_description">Minutes circular slider</string>
    <!-- Accessibility announcement for hour circular picker [CHAR LIMIT=NONE] -->
    <string name="select_hours">Select hours</string>
    <!-- Accessibility announcement for minute circular picker [CHAR LIMIT=NONE] -->
    <string name="select_minutes">Select minutes</string>

    <!-- Accessibility announcement for the day picker [CHAR LIMIT=NONE] -->
    <string name="select_day">Select month and day</string>
    <!-- Accessibility announcement for the year picker [CHAR LIMIT=NONE] -->
    <string name="select_year">Select year</string>
    <!-- Accessibility announcement when a number that had been typed in is deleted [CHAR_LIMIT=NONE] -->
    <string name="deleted_key"><xliff:g id="key" example="4">%1$s</xliff:g> deleted</string>

    <!--
        Used to wrap a label for content description for a work profile, e.g. "Work Email" instead
        of email when there are two email apps.
        [CHAR LIMIT=20]
     -->
    <string name="managed_profile_label_badge">Work <xliff:g id="label" example="Email">%1$s</xliff:g></string>
    <string name="managed_profile_label_badge_2">2nd Work <xliff:g id="label" example="Email">%1$s</xliff:g></string>
    <string name="managed_profile_label_badge_3">3rd Work <xliff:g id="label" example="Email">%1$s</xliff:g></string>

    <!-- DO NOT TRANSLATE -->
    <string name="time_placeholder">--</string>

    <!-- DO NOT TRANSLATE -->
    <string name="radial_numbers_typeface">sans-serif</string>
    <!-- DO NOT TRANSLATE -->
    <string name="sans_serif">sans-serif</string>

    <!-- DO NOT TRANSLATE -->
    <string name="date_picker_month_typeface">sans-serif-medium</string>
    <!-- DO NOT TRANSLATE -->
    <string name="date_picker_day_of_week_typeface">sans-serif-medium</string>
    <!-- DO NOT TRANSLATE -->
    <string name="date_picker_day_typeface">sans-serif-medium</string>

    <!-- Lock-to-app unlock pin string -->
    <string name="lock_to_app_unlock_pin">Ask for PIN before unpinning</string>
    <!-- Lock-to-app unlock pattern string -->
    <string name="lock_to_app_unlock_pattern">Ask for unlock pattern before unpinning</string>
    <!-- Lock-to-app unlock password string -->
    <string name="lock_to_app_unlock_password">Ask for password before unpinning</string>

    <!-- Notification shown when device owner silently installs a package [CHAR LIMIT=NONE] -->
    <string name="package_installed_device_owner">Installed by your admin</string>
    <!-- Notification shown when device owner silently updates a package [CHAR LIMIT=NONE] -->
    <string name="package_updated_device_owner">Updated by your admin</string>
    <!-- Notification shown when device owner silently deletes a package [CHAR LIMIT=NONE] -->
    <string name="package_deleted_device_owner">Deleted by your admin</string>

    <!-- [CHAR_LIMIT=NONE] Battery saver: Feature description, with a "learn more" link. -->
    <string name="battery_saver_description_with_learn_more">To extend your battery life, Battery Saver turns off some device features and restricts apps. <annotation id="url">Learn More</annotation></string>

    <!-- [CHAR_LIMIT=NONE] Battery saver: Feature description, without a "learn more" link. -->
    <string name="battery_saver_description">To extend your battery life, Battery Saver turns off some device features and restricts apps.</string>

    <!-- [CHAR_LIMIT=NONE] Data saver: Feature description -->
    <string name="data_saver_description">To help reduce data usage, Data Saver prevents some apps from sending or receiving data in the background. An app you’re currently using can access data, but may do so less frequently. This may mean, for example, that images don’t display until you tap them.</string>
    <!-- [CHAR_LIMIT=35] Data saver: Title on first-time dialog -->
    <string name="data_saver_enable_title">Turn on Data Saver?</string>
    <!-- [CHAR_LIMIT=16] Data saver: Button to turn it on on first-time dialog -->
    <string name="data_saver_enable_button">Turn on</string>

    <!-- Zen mode condition - summary: time duration in minutes. [CHAR LIMIT=NONE] -->
    <plurals name="zen_mode_duration_minutes_summary">
        <item quantity="one">For one minute (until <xliff:g id="formattedTime" example="10:00 PM">%2$s</xliff:g>)</item>
        <item quantity="other">For %1$d minutes (until <xliff:g id="formattedTime" example="10:00 PM">%2$s</xliff:g>)</item>
    </plurals>

    <!-- Zen mode condition - summary: time duration in minutes (short version). [CHAR LIMIT=NONE] -->
    <plurals name="zen_mode_duration_minutes_summary_short">
        <item quantity="one">For 1 min (until <xliff:g id="formattedTime" example="10:00 PM">%2$s</xliff:g>)</item>
        <item quantity="other">For %1$d min (until <xliff:g id="formattedTime" example="10:00 PM">%2$s</xliff:g>)</item>
    </plurals>

    <!-- Zen mode condition - summary: time duration in hours. [CHAR LIMIT=NONE] -->
    <plurals name="zen_mode_duration_hours_summary">
        <item quantity="one">For 1 hour (until <xliff:g id="formattedTime" example="10:00 PM">%2$s</xliff:g>)</item>
        <item quantity="other">For %1$d hours (until <xliff:g id="formattedTime" example="10:00 PM">%2$s</xliff:g>)</item>
    </plurals>

    <!-- Zen mode condition - summary: time duration in hours (short version). [CHAR LIMIT=NONE] -->
    <plurals name="zen_mode_duration_hours_summary_short">
        <item quantity="one">For 1 hr (until <xliff:g id="formattedTime" example="10:00 PM">%2$s</xliff:g>)</item>
        <item quantity="other">For %1$d hr (until <xliff:g id="formattedTime" example="10:00 PM">%2$s</xliff:g>)</item>
    </plurals>

    <!-- Zen mode condition - line one: time duration in minutes. [CHAR LIMIT=NONE] -->
    <plurals name="zen_mode_duration_minutes">
        <item quantity="one">For one minute</item>
        <item quantity="other">For %d minutes</item>
    </plurals>

    <!-- Zen mode condition - line one: time duration in minutes (short version). [CHAR LIMIT=NONE] -->
    <plurals name="zen_mode_duration_minutes_short">
        <item quantity="one">For 1 min</item>
        <item quantity="other">For %d min</item>
    </plurals>

    <!-- Zen mode condition - line one: time duration in hours. [CHAR LIMIT=NONE] -->
    <plurals name="zen_mode_duration_hours">
        <item quantity="one">For 1 hour</item>
        <item quantity="other">For %d hours</item>
    </plurals>

    <!-- Zen mode condition - line one: time duration in hours (short version). [CHAR LIMIT=NONE] -->
    <plurals name="zen_mode_duration_hours_short">
        <item quantity="one">For 1 hr</item>
        <item quantity="other">For %d hr</item>
    </plurals>

    <!-- Zen mode condition - line two: ending time. [CHAR LIMIT=NONE] -->
    <string name="zen_mode_until">Until <xliff:g id="formattedTime" example="10:00 PM">%1$s</xliff:g></string>

    <!-- Zen mode condition - line one: Until next alarm. [CHAR LIMIT=NONE] -->
    <string name="zen_mode_alarm">Until <xliff:g id="formattedTime" example="10:00 PM">%1$s</xliff:g> (next alarm)</string>

    <!-- Zen mode condition: no exit criteria. [CHAR LIMIT=NONE] -->
    <string name="zen_mode_forever">Until you turn off</string>

    <!-- Zen mode condition: no exit criteria, includes the name of the feature for emphasis. [CHAR LIMIT=NONE] -->
    <string name="zen_mode_forever_dnd">Until you turn off Do Not Disturb</string>

    <!-- Zen mode active automatic rule name separator. [CHAR LIMIT=NONE] -->
    <string name="zen_mode_rule_name_combination"><xliff:g id="first" example="Weeknights">%1$s</xliff:g> / <xliff:g id="rest" example="Meetings">%2$s</xliff:g></string>

    <!-- Content description for the Toolbar icon used to collapse an expanded action mode. [CHAR LIMIT=NONE] -->
    <string name="toolbar_collapse_description">Collapse</string>

    <!-- Zen mode - feature name. [CHAR LIMIT=40] -->
    <string name="zen_mode_feature_name">Do not disturb</string>

    <!-- Zen mode - downtime legacy feature name. [CHAR LIMIT=40] -->
    <string name="zen_mode_downtime_feature_name">Downtime</string>

    <!-- Zen mode - name of default automatic schedule for weeknights. [CHAR LIMIT=40] -->
    <string name="zen_mode_default_weeknights_name">Weeknight</string>

    <!-- Zen mode - name of default automatic schedule for weekends. [CHAR LIMIT=40] -->
    <string name="zen_mode_default_weekends_name">Weekend</string>

    <!-- Zen mode - name of default automatic calendar event-based rule. [CHAR LIMIT=40] -->
    <string name="zen_mode_default_events_name">Event</string>

    <!-- Zen mode - name of default automatic calendar time-based rule that is triggered every night (when sleeping). [CHAR LIMIT=40] -->
    <string name="zen_mode_default_every_night_name">Sleeping</string>

    <!-- Indication that the current volume and other effects (vibration) are being suppressed by a third party, such as a notification listener. [CHAR LIMIT=30] -->
    <string name="muted_by"><xliff:g id="third_party">%1$s</xliff:g> is muting some sounds</string>

    <!-- Error message shown when there is a system error which can be solved by user performing factory reset. [CHAR LIMIT=NONE] -->
    <string name="system_error_wipe_data">There\'s an internal problem with your device, and it may be unstable until you factory data reset.</string>
    <!-- Error message shown when there is a system error which can be solved by the manufacturer. [CHAR LIMIT=NONE] -->
    <string name="system_error_manufacturer">There\'s an internal problem with your device. Contact your manufacturer for details.</string>

    <!-- Displayed when the USSD/SS request is modified by STK CC to a
    different request. This will be displayed in a toast. -->
    <string name="stk_cc_ussd_to_dial">USSD request changed to regular call</string>
    <string name="stk_cc_ussd_to_ss">USSD request changed to SS request</string>
    <string name="stk_cc_ussd_to_ussd">Changed to new USSD request</string>
    <string name="stk_cc_ussd_to_dial_video">USSD request changed to video call</string>
    <string name="stk_cc_ss_to_dial">SS request changed to regular call</string>
    <string name="stk_cc_ss_to_dial_video">SS request changed to video call</string>
    <string name="stk_cc_ss_to_ussd">SS request changed to USSD request</string>
    <string name="stk_cc_ss_to_ss">Changed to new SS request</string>

    <!-- Content description of the work profile icon in the notification. -->
    <string name="notification_work_profile_content_description">Work profile</string>

    <!-- Content description of the alerting icon in the notification. [CHAR_LIMIT=NONE] -->
    <string name="notification_alerted_content_description">Alerted</string>

    <!-- Content description of the expand button icon in the notification when collaped.-->
    <string name="expand_button_content_description_collapsed">Expand</string>

    <!-- Content description of the expand button icon in the notification when expanded.-->
    <string name="expand_button_content_description_expanded">Collapse</string>

    <!-- Accessibility action description on the expand button. -->
    <string name="expand_action_accessibility">toggle expansion</string>

    <!-- User visible name for USB MIDI Peripheral port -->
    <string name="usb_midi_peripheral_name">Android USB Peripheral Port</string>
    <!-- Manufacturer name for USB MIDI Peripheral port -->
    <string name="usb_midi_peripheral_manufacturer_name">Android</string>
    <!-- Product name for USB MIDI Peripheral port -->
    <string name="usb_midi_peripheral_product_name">USB Peripheral Port</string>

    <!-- Floating toolbar strings -->
    <!-- Content description for the button that opens the floating toolbar overflow. [CHAR LIMIT=NONE] -->
    <string name="floating_toolbar_open_overflow_description">More options</string>
    <!-- Content description for the button that closes the floating toolbar overflow. [CHAR LIMIT=NONE] -->
    <string name="floating_toolbar_close_overflow_description">Close overflow</string>

    <!-- Free style window strings -->
    <!-- Accessibility text for the maximize window button -->
    <string name="maximize_button_text">Maximize</string>
    <!-- Accessibility text for the close window button -->
    <string name="close_button_text">Close</string>

    <!-- Ellipsis character to appear in notification templates, e.g.
         notification_template_material_inbox.xml.
         DO NOT TRANSLATE -->
    <string name="notification_inbox_ellipsis">\u2026</string>

    <!-- Tempalate for Notification.MessagingStyle to join a conversation name with the name of the sender of a message, to make a notification title [CHAR LIMIT=NONE] -->
    <string name="notification_messaging_title_template"><xliff:g id="conversation_title" example="Tasty Treat Team">%1$s</xliff:g>: <xliff:g id="sender_name" example="Adrian Baker">%2$s</xliff:g></string>


    <!-- Label describing the number of selected items [CHAR LIMIT=48] -->
    <plurals name="selected_count">
        <item quantity="one"><xliff:g id="count" example="1">%1$d</xliff:g> selected</item>
        <item quantity="other"><xliff:g id="count" example="3">%1$d</xliff:g> selected</item>
    </plurals>

    <string name="default_notification_channel_label">Uncategorized</string>

    <string name="importance_from_user">You set the importance of these notifications.</string>
    <string name="importance_from_person">This is important because of the people involved.</string>

    <!-- Message to user that app trying to create user for an account that already exists. [CHAR LIMIT=none] -->
    <string name="user_creation_account_exists">Allow <xliff:g id="app" example="Gmail">%1$s</xliff:g> to create a new User with <xliff:g id="account" example="foobar@gmail.com">%2$s</xliff:g> ?</string>
    <!-- Message to user that app is trying to create user for a specified account. [CHAR LIMIT=none] -->
    <string name="user_creation_adding">Allow <xliff:g id="app" example="Gmail">%1$s</xliff:g> to create a new User with <xliff:g id="account" example="foobar">%2$s</xliff:g> (a User with this account already exists) ?</string>

    <!-- Locale picker strings -->

    <!-- Title for the language selection screen [CHAR LIMIT=25] -->
    <string name="language_selection_title">Add a language</string>
    <!-- Title for the region selection screen [CHAR LIMIT=25] -->
    <string name="country_selection_title">Region preference</string>
    <!-- Hint text in a search edit box (used to filter long language / country lists) [CHAR LIMIT=25] -->
    <string name="search_language_hint">Type language name</string>

    <!-- List section subheader for the language picker, containing a list of suggested languages determined by the default region [CHAR LIMIT=30] -->
    <string name="language_picker_section_suggested">Suggested</string>
    <!-- List section subheader for the language picker, containing a list of all languages available [CHAR LIMIT=30] -->
    <string name="language_picker_section_all">All languages</string>
    <!-- List section subheader for the region picker, containing a list of all regions supported for the selected language.
    Warning: this is a more 'neutral' term for 'country', not for the sub-divisions of a country. [CHAR LIMIT=30] -->
    <string name="region_picker_section_all">All regions</string>

    <!-- Menu item in the locale menu  [CHAR LIMIT=30] -->
    <string name="locale_search_menu">Search</string>

    <!-- Title of the dialog that is shown when the user tries to launch a suspended application [CHAR LIMIT=50] -->
    <string name="app_suspended_title">App isn\u2019t available</string>
    <!-- Default message shown in the dialog that is shown when the user tries to launch a suspended application [CHAR LIMIT=NONE] -->
    <string name="app_suspended_default_message">
        <xliff:g id="app_name" example="Gmail">%1$s</xliff:g> isn\u2019t available right now. This is managed by <xliff:g id="app_name" example="Settings">%2$s</xliff:g>.
    </string>
    <!-- Title of the button to show users more details about why the app has been suspended [CHAR LIMIT=50]-->
    <string name="app_suspended_more_details">Learn more</string>

    <!-- Title of a dialog. The string is asking if the user wants to turn on their work profile, which contains work apps that are managed by their employer. "Work" is an adjective. [CHAR LIMIT=30] -->
    <string name="work_mode_off_title">Turn on work profile?</string>
    <!-- Text in a dialog. This string describes what will happen if a user decides to turn on their work profile. "Work profile" is used as an adjective. [CHAR LIMIT=NONE] -->
    <string name="work_mode_off_message">Your work apps, notifications, data, and other work profile features will be turned on</string>
    <!-- Title for button to turn on work profile. [CHAR LIMIT=NONE] -->
    <string name="work_mode_turn_on">Turn on</string>

    <!-- Message displayed in dialog when app is too old to run on this verison of android. [CHAR LIMIT=NONE] -->
    <string name="deprecated_target_sdk_message">This app was built for an older version of Android and may not work properly. Try checking for updates, or contact the developer.</string>
    <!-- Title for button to see application detail in app store which it came from - it may allow user to update to newer version. [CHAR LIMIT=50] -->
    <string name="deprecated_target_sdk_app_store">Check for update</string>

    <!-- Notification title shown when new SMS/MMS is received while the device is locked [CHAR LIMIT=NONE] -->
    <string name="new_sms_notification_title">You have new messages</string>
    <!-- Notification content shown when new SMS/MMS is received while the device is locked [CHAR LIMIT=NONE] -->
    <string name="new_sms_notification_content">Open SMS app to view</string>

    <!-- Notification title shown when user profile is credential encrypted and requires the user to unlock before some features are usable [CHAR LIMIT=30] -->
    <string name="user_encrypted_title">Some functionality may be limited</string>
    <!-- Notification message shown when user profile is credential encrypted and requires the user to unlock before some features are usable [CHAR LIMIT=30] -->
    <string name="user_encrypted_message">Tap to unlock</string>
    <!-- Notification detail shown when user profile is credential encrypted and requires the user to unlock before some features are usable [CHAR LIMIT=30] -->
    <string name="user_encrypted_detail">User data locked</string>

    <!-- Notification detail shown when work profile is credential encrypted and requires the user to unlock before some features are usable [CHAR LIMIT=30] -->
    <string name="profile_encrypted_detail">Work profile locked</string>
    <!-- Notification message shown when work profile is credential encrypted and requires the user to unlock before some features are usable [CHAR LIMIT=30] -->
    <string name="profile_encrypted_message">Tap to unlock work profile</string>

    <!-- Title of notification shown after a MTP device is connected to Android. -->
    <string name="usb_mtp_launch_notification_title">Connected to <xliff:g id="product_name">%1$s</xliff:g></string>
    <!-- Description of notification shown after a MTP device is connected to Android. -->
    <string name="usb_mtp_launch_notification_description">Tap to view files</string>

    <!-- Resolver target actions strings -->

    <!-- Pin (as in to a bulletin board with a pushpin) a resolver
         target to the front of the list. -->
    <string name="pin_target">Pin</string>
    <!-- Unpin a resolver target such that it sorts normally. -->
    <string name="unpin_target">Unpin</string>
    <!-- View application info for a target. -->
    <string name="app_info">App info</string>

    <!-- The representation of a time duration when negative. An example is -1:14. This can be used with a countdown timer for example.-->
    <string name="negative_duration">\u2212<xliff:g id="time" example="1:14">%1$s</xliff:g></string>

    <!-- Text of dialog shown when starting a demo user for the first time [CHAR LIMIT=40] -->
    <string name="demo_starting_message">Starting demo\u2026</string>
    <!-- Text of dialog shown when starting a new demo user in retail demo mode [CHAR LIMIT=40] -->
    <string name="demo_restarting_message">Resetting device\u2026</string>

    <!-- Accessibilty string added to a widget that has been suspended [CHAR LIMIT=20] -->
    <string name="suspended_widget_accessibility">Disabled <xliff:g id="label" example="Calendar">%1$s</xliff:g></string>

    <!-- Label used by Telephony code, assigned as the display name for conference calls [CHAR LIMIT=60] -->
    <string name="conference_call">Conference Call</string>

    <!-- Window title for a tooltip [CHAR LIMIT=NONE] -->
    <string name="tooltip_popup_title">Tooltip</string>

    <!-- Category title for apps which are primarily games. [CHAR LIMIT=32] -->
    <string name="app_category_game">Games</string>
    <!-- Category title for apps which primarily work with audio or music, such as music players. [CHAR LIMIT=32] -->
    <string name="app_category_audio">Music &amp; Audio</string>
    <!-- Category title for apps which primarily work with video or movies, such as streaming video apps. [CHAR LIMIT=32] -->
    <string name="app_category_video">Movies &amp; Video</string>
    <!-- Category title for apps which primarily work with images or photos, such as camera or gallery apps. [CHAR LIMIT=32] -->
    <string name="app_category_image">Photos &amp; Images</string>
    <!-- Category title for apps which are primarily social apps, such as messaging, communication, email, or social network apps. [CHAR LIMIT=32] -->
    <string name="app_category_social">Social &amp; Communication</string>
    <!-- Category title for apps which are primarily news apps, such as newspapers, magazines, or sports apps. [CHAR LIMIT=32] -->
    <string name="app_category_news">News &amp; Magazines</string>
    <!-- Category title for apps which are primarily maps apps, such as navigation apps. [CHAR LIMIT=32] -->
    <string name="app_category_maps">Maps &amp; Navigation</string>
    <!-- Category title for apps which are primarily productivity apps, such as cloud storage or workplace apps. [CHAR LIMIT=32] -->
    <string name="app_category_productivity">Productivity</string>

    <!-- Channel name for DeviceStorageMonitor notifications -->
    <string name="device_storage_monitor_notification_channel">Device storage</string>
    <!-- Channel name for UsbDeviceManager adb debugging notifications -->
    <string name="adb_debugging_notification_channel_tv">USB debugging</string>

    <!-- Label for the time picker hour input field. [CHAR LIMIT=20] -->
    <string name="time_picker_hour_label">hour</string>
    <!-- Label for the time picker minute input field. [CHAR LIMIT=20] -->
    <string name="time_picker_minute_label">minute</string>
    <!-- The title for the time picker dialog. [CHAR LIMIT=NONE] -->
    <string name="time_picker_header_text">Set time</string>
    <!-- Error shown to the user if they type in invalid hour or minute in the time picker. [CHAR LIMIT=NONE] -->
    <string name="time_picker_input_error">Enter a valid time</string>
    <!-- Label shown to the user in time picker to let them know that should type in time. [CHAR LIMIT=NONE] -->
    <string name="time_picker_prompt_label">Type in time</string>
    <!-- Accessibility string used for describing the button in time picker that changes the dialog to text input mode. [CHAR LIMIT=NONE] -->
    <string name="time_picker_text_input_mode_description">Switch to text input mode for the time input.</string>
    <!-- Accessibility string used for describing the button in time picker that changes the dialog to circular clock mode. [CHAR LIMIT=NONE] -->
    <string name="time_picker_radial_mode_description">Switch to clock mode for the time input.</string>

    <!-- Accessibility title for the autofill dialog used to select a list of options to autofill an activity. [CHAR LIMIT=NONE] -->
    <string name="autofill_picker_accessibility_title">Autofill options</string>

    <!-- Accessibility title for the autofill dialog used to ask user to save the information on the screen by sending it to an Autofill Service. [CHAR LIMIT=NONE] -->
    <string name="autofill_save_accessibility_title">Save for Autofill</string>

    <!-- Toast message shown when user manually request autofill but service could not figure out the data that would autofill the screen contents. [CHAR LIMIT=NONE] -->
    <string name="autofill_error_cannot_autofill">Contents can\u2019t be autofilled</string>

    <!-- Accessibility string to announce there are no autofill suggestions in the autofill picker. [CHAR LIMIT=NONE] -->
    <string name="autofill_picker_no_suggestions">No autofill suggestions</string>

    <!-- Accessibility string to announce there are some autofill suggestions in the autofill picker. [CHAR LIMIT=NONE] -->
    <plurals name="autofill_picker_some_suggestions">
        <item quantity="one">One autofill suggestion</item>
        <item quantity="other"><xliff:g id="count" example="Two">%1$s</xliff:g> autofill suggestions</item>
    </plurals>

    <!-- Title for the autofill save dialog shown when the the contents of the activity can be saved
         by an autofill service, but the service does not know what the activity represents [CHAR LIMIT=NONE] -->
    <string name="autofill_save_title">Save to <b><xliff:g id="label" example="MyPass">%1$s</xliff:g></b>?</string>
    <!-- Title for the autofill save dialog shown when the the contents of the activity can be saved
         by an autofill service, and the service knows what the activity represents (for example, credit card info) [CHAR LIMIT=NONE] -->
    <string name="autofill_save_title_with_type">Save <xliff:g id="type" example="Credit Card">%1$s</xliff:g> to <b><xliff:g id="label" example="MyPass">%2$s</xliff:g></b>?</string>
    <!-- Title for the autofill save dialog shown when the the contents of the activity can be saved
         by an autofill service, and the service knows what the activity represents, and it represents 2 types of
         data (for example, password and credit card info) [CHAR LIMIT=NONE] -->
    <string name="autofill_save_title_with_2types">Save <xliff:g id="type" example="Password">%1$s</xliff:g> and <xliff:g id="type" example="Credit Card">%2$s</xliff:g> to <b><xliff:g id="label" example="MyPass">%3$s</xliff:g></b>?</string>
    <!-- Title for the autofill save dialog shown when the the contents of the activity can be saved
         by an autofill service, and the service knows what the activity represents, and it represents 3 types of
         data (for example, username, password and credit card info) [CHAR LIMIT=NONE] -->
    <string name="autofill_save_title_with_3types">Save <xliff:g id="type" example="Username">%1$s</xliff:g>, <xliff:g id="type" example="Password">%2$s</xliff:g>, and <xliff:g id="type" example="Credit Card">%3$s</xliff:g> to <b><xliff:g id="label" example="MyPass">%4$s</xliff:g></b>?</string>

    <!-- Title for the autofill update dialog shown when the the contents of the activity can be updated
         in an autofill service, but the service does not know what the activity represents [CHAR LIMIT=NONE] -->
    <string name="autofill_update_title">Update in <b><xliff:g id="label" example="MyPass">%1$s</xliff:g></b>?</string>
    <!-- Title for the autofill update dialog shown when the the contents of the activity can be updated
         in an autofill service, and the service knows what the activity represents (for example, credit card info) [CHAR LIMIT=NONE] -->
    <string name="autofill_update_title_with_type">Update <xliff:g id="type" example="Credit Card">%1$s</xliff:g> in <b><xliff:g id="label" example="MyPass">%2$s</xliff:g></b>?</string>
    <!-- Title for the autofill update dialog shown when the the contents of the activity can be updated
         in an autofill service, and the service knows what the activity represents, and it represents 2 types of
         data (for example, password and credit card info) [CHAR LIMIT=NONE] -->
    <string name="autofill_update_title_with_2types">Update <xliff:g id="type" example="Password">%1$s</xliff:g> and <xliff:g id="type" example="Credit Card">%2$s</xliff:g> in <b><xliff:g id="label" example="MyPass">%3$s</xliff:g></b>?</string>
    <!-- Title for the autofill update dialog shown when the the contents of the activity can be updated
         in an autofill service, and the service knows what the activity represents, and it represents 3 types of
         data (for example, username, password and credit card info) [CHAR LIMIT=NONE] -->
    <string name="autofill_update_title_with_3types">Update these items in <b><xliff:g id="label" example="MyPass">%4$s</xliff:g></b>: <xliff:g id="type" example="Username">%1$s</xliff:g>, <xliff:g id="type" example="Password">%2$s</xliff:g>, and <xliff:g id="type" example="Credit Card">%3$s</xliff:g> ?</string>


    <!-- Label for the autofill save button [CHAR LIMIT=NONE] -->
    <string name="autofill_save_yes">Save</string>
    <!-- Label for the autofill cancel button [CHAR LIMIT=NONE] -->
    <string name="autofill_save_no">No thanks</string>
    <!-- Label for the autofill update button [CHAR LIMIT=NONE] -->
    <string name="autofill_update_yes">Update</string>

    <!-- Label for the type of data being saved for autofill when it represent user credentials with a password [CHAR LIMIT=NONE] -->
    <string name="autofill_save_type_password">password</string>
    <!-- Label for the type of data being saved for autofill when it represent an address (street, city, etc.) [CHAR LIMIT=NONE] -->
    <string name="autofill_save_type_address">address</string>
    <!-- Label for the type of data being saved for autofill when it represents a credit card [CHAR LIMIT=NONE] -->
    <string name="autofill_save_type_credit_card">credit card</string>
    <!-- Label for the type of data being saved for autofill when it represents an username [CHAR LIMIT=NONE] -->
    <string name="autofill_save_type_username">username</string>
    <!-- Label for the type of data being saved for autofill when it represents an email address [CHAR LIMIT=NONE] -->
    <string name="autofill_save_type_email_address">email address</string>

    <!-- Primary ETWS (Earthquake and Tsunami Warning System) default message for earthquake -->
    <string name="etws_primary_default_message_earthquake">Stay calm and seek shelter nearby.</string>

    <!-- Primary ETWS (Earthquake and Tsunami Warning System) default message for Tsunami -->
    <string name="etws_primary_default_message_tsunami">Evacuate immediately from coastal regions and riverside areas to a safer place such as high ground.</string>

    <!-- Primary ETWS (Earthquake and Tsunami Warning System) default message for earthquake and Tsunami -->
    <string name="etws_primary_default_message_earthquake_and_tsunami">Stay calm and seek shelter nearby.</string>

    <!-- Primary ETWS (Earthquake and Tsunami Warning System) default message for test -->
    <string name="etws_primary_default_message_test">Emergency messages test</string>

    <!-- Content description for the reply button in the notification area [CHAR LIMIT=NONE]-->
    <string name="notification_reply_button_accessibility">Reply</string>

    <!-- Primary ETWS (Earthquake and Tsunami Warning System) default message for others -->
    <string name="etws_primary_default_message_others"></string>

    <!-- Title of notification when UE fails CS registration with MM reject cause code from network. -->
    <string name="mmcc_authentication_reject">SIM not allowed for voice</string>
    <string name="mmcc_imsi_unknown_in_hlr">SIM not provisioned for voice</string>
    <string name="mmcc_illegal_ms">SIM not allowed for voice</string>
    <string name="mmcc_illegal_me">Phone not allowed for voice</string>

    <!-- Title of notification when UE fails to register network with MM reject cause code when multiple SIMs are active. -->
    <string name="mmcc_authentication_reject_msim_template">SIM <xliff:g id="simNumber" example="1">%d</xliff:g> not allowed</string>
    <string name="mmcc_imsi_unknown_in_hlr_msim_template">SIM <xliff:g id="simNumber" example="1">%d</xliff:g> not provisioned</string>
    <string name="mmcc_illegal_ms_msim_template">SIM <xliff:g id="simNumber" example="1">%d</xliff:g> not allowed</string>
    <string name="mmcc_illegal_me_msim_template">SIM <xliff:g id="simNumber" example="1">%d</xliff:g> not allowed</string>

    <!-- Popup window default title to be read by a screen reader-->
    <string name="popup_window_default_title">Popup Window</string>

    <!-- Format string for indicating there is more content in a slice view -->
    <string name="slice_more_content">+ <xliff:g id="number" example="5">%1$d</xliff:g></string>

    <!--
    A toast message shown when an app shortcut that was restored from a previous device is clicked,
    but it cannot be started because the shortcut was created by a newer version of the app.
    -->
    <string name="shortcut_restored_on_lower_version">App version downgraded, or isn\u2019t compatible with this shortcut</string>

    <!--
    A toast message shown when an app shortcut that was restored from a previous device is clicked,
    but it cannot be started because the shortcut was created by an app that doesn't support backup
    and restore.
    -->
    <string name="shortcut_restore_not_supported">Couldn\u2019t restore shortcut because app doesn\u2019t support backup and restore</string>

    <!--
    A toast message shown when an app shortcut that was restored from a previous device is clicked,
    but it cannot be started because the shortcut was created by an app with a different signature.
    -->
    <string name="shortcut_restore_signature_mismatch">Couldn\u2019t restore shortcut because of app signature mismatch</string>

    <!--
    A toast message shown when an app shortcut that wasn't restored due to an unknown issue is clicked,
    -->
    <string name="shortcut_restore_unknown_issue">Couldn\u2019t restore shortcut</string>

    <!--
    A toast message shown when an app shortcut is disabled for an unknown rason.
    -->
    <string name="shortcut_disabled_reason_unknown">Shortcut is disabled</string>

    <!-- Label for the uninstall button on the harmful app warning dialog. [CHAR LIMIT=20] -->
    <string name="harmful_app_warning_uninstall">UNINSTALL</string>
    <!-- Label for the open anyway button on the harmful app warning dialog. [CHAR LIMIT=20] -->
    <string name="harmful_app_warning_open_anyway">OPEN ANYWAY</string>
    <!-- Title for the harmful app warning dialog. [CHAR LIMIT=40] -->
    <string name="harmful_app_warning_title">Harmful app detected</string>

    <!-- Text describing a permission request for one app to show another app's
         slices [CHAR LIMIT=NONE] -->
    <string name="slices_permission_request"><xliff:g id="app" example="Example App">%1$s</xliff:g> wants to show <xliff:g id="app_2" example="Other Example App">%2$s</xliff:g> slices</string>

    <!-- Notification action for editing a screenshot (drawing on it, cropping it, etc) -->
    <string name="screenshot_edit">Edit</string>

    <string name="volume_dialog_ringer_guidance_vibrate">Calls and notifications will vibrate</string>
    <string name="volume_dialog_ringer_guidance_silent">Calls and notifications will be muted</string>

    <!-- Title for the notification channel notifying user of settings system changes. [CHAR LIMIT=NONE] -->
    <string name="notification_channel_system_changes">System changes</string>
    <!-- Title for the notification channel notifying user of do not disturb system changes (i.e. Do Not Disturb has changed). [CHAR LIMIT=NONE] -->
    <string name="notification_channel_do_not_disturb">Do Not Disturb</string>
    <!-- Title of notification indicating do not disturb visual interruption settings have changed when upgrading to P -->
    <string name="zen_upgrade_notification_visd_title">New: Do Not Disturb is hiding notifications</string>
    <!-- Content of notification indicating users can tap on the notification to go to dnd behavior settings -->
    <string name="zen_upgrade_notification_visd_content">Tap to learn more and change.</string>
    <!-- Title of notification indicating do not disturb settings have changed when upgrading to P -->
    <string name="zen_upgrade_notification_title">Do Not Disturb has changed</string>
    <!-- Content of notification indicating users can tap on the notification to go to dnd behavior settings -->
    <string name="zen_upgrade_notification_content">Tap to check what\'s blocked.</string>

    <!-- Application name displayed in notifications [CHAR LIMIT=60] -->
    <string name="notification_app_name_system">System</string>
    <!-- Application name displayed in notifications [CHAR LIMIT=60] -->
    <string name="notification_app_name_settings">Settings</string>

    <!-- Active Permission - accessibility support -->
    <!-- Content description of the camera icon in the notification. [CHAR LIMIT=NONE] -->
    <string name="notification_appops_camera_active">Camera</string>
    <!-- Content description of the mic icon in the notification. [CHAR LIMIT=NONE] -->
    <string name="notification_appops_microphone_active">Microphone</string>
    <!-- Content description of the overlay icon in the notification. [CHAR LIMIT=NONE] -->
    <string name="notification_appops_overlay_active">displaying over other apps on your screen</string>

    <!-- Strings for car -->
    <!-- String displayed when loading a user in the car [CHAR LIMIT=30] -->
    <string name="car_loading_profile">Loading</string>
</resources><|MERGE_RESOLUTION|>--- conflicted
+++ resolved
@@ -1607,16 +1607,6 @@
     <!-- Description of an application permission, listed so the user can choose whether they want to allow the application to do this. -->
     <string name="permdesc_readSyncStats">Allows an app to read the sync stats for an account, including the history of sync events and how much data is synced. </string>
 
-<<<<<<< HEAD
-    <!-- Title of an application permission, listed so the user can choose whether they want to allow the application to do this. [CHAR LIMIT=30] -->
-    <string name="permlab_sdcardRead">read the contents of your shared storage</string>
-    <!-- Description of an application permission, listed so the user can choose whether they want to allow the application to do this. [CHAR LIMIT=30] -->
-    <string name="permdesc_sdcardRead">Allows the app to read the contents of your shared storage.</string>
-
-    <!-- Title of an application permission, listed so the user can choose whether they want to allow the application to do this. [CHAR LIMIT=30] -->
-    <string name="permlab_sdcardWrite">modify or delete the contents of your shared storage</string>
-    <!-- Description of an application permission, listed so the user can choose whether they want to allow the application to do this. [CHAR LIMIT=30] -->
-=======
     <!-- Title of an application permission, listed so the user can choose whether they want to allow the application to do this. "shared storage" refers to a storage space on the device that all apps with this permission can read from. [CHAR LIMIT=none] -->
     <string name="permlab_sdcardRead">read the contents of your shared storage</string>
     <!-- Description of an application permission, listed so the user can choose whether they want to allow the application to do this. "shared storage" refers to a storage space on the device that all apps with this permission can read from. [CHAR LIMIT=none] -->
@@ -1625,7 +1615,6 @@
     <!-- Title of an application permission, listed so the user can choose whether they want to allow the application to do this. "shared storage" refers to a storage space on the device that all apps with this permission can write to. [CHAR LIMIT=none] -->
     <string name="permlab_sdcardWrite">modify or delete the contents of your shared storage</string>
     <!-- Description of an application permission, listed so the user can choose whether they want to allow the application to do this. "shared storage" refers to a storage space on the device that all apps with this permission can write to. [CHAR LIMIT=none] -->
->>>>>>> de843449
     <string name="permdesc_sdcardWrite">Allows the app to write the contents of your shared storage.</string>
 
     <!-- Title of an application permission, listed so the user can choose whether they want to allow the application to do this. -->
@@ -3016,11 +3005,7 @@
 
     <!-- Label for item in the text selection menu to translate selected text with a translation app. Should be a verb. [CHAR LIMIT=30] -->
     <string name="translate">Translate</string>
-<<<<<<< HEAD
-    
-=======
-
->>>>>>> de843449
+
     <!-- Accessibility description for an item in the text selection menu to translate selected text with a translation app. [CHAR LIMIT=NONE] -->
     <string name="translate_desc">Translate selected text</string>
 
@@ -4451,12 +4436,8 @@
         <xliff:g id="service_name" example="TalkBack">%1$s</xliff:g> off</string>
 
     <!-- Text spoken when accessibility shortcut warning dialog is shown. [CHAR LIMIT=none] -->
-<<<<<<< HEAD
-    <string name="accessibility_shortcut_spoken_feedback">Use Accessibility Shortcut again to start the current accessibility feature</string>
-=======
     <string name="accessibility_shortcut_spoken_feedback">Press and hold both volume keys for three seconds to use
         <xliff:g id="service_name" example="TalkBack">%1$s</xliff:g></string>
->>>>>>> de843449
 
     <!-- Text appearing in a prompt at the top of UI allowing the user to select a target service or feature to be assigned to the Accessibility button in the navigation bar. -->
     <string name="accessibility_button_prompt_text">Choose a feature to use when you tap the Accessibility button:</string>
