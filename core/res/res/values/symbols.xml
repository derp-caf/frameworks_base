--- conflicted
+++ resolved
@@ -3875,7 +3875,16 @@
   <java-symbol type="array" name="config_defaultImperceptibleKillingExemptionPkgs" />
   <java-symbol type="array" name="config_defaultImperceptibleKillingExemptionProcStates" />
 
-<<<<<<< HEAD
+  <!-- Intent resolver and share sheet -->
+  <java-symbol type="color" name="resolver_tabs_active_color" />
+  <java-symbol type="color" name="resolver_tabs_inactive_color" />
+  <java-symbol type="string" name="resolver_personal_tab" />
+  <java-symbol type="string" name="resolver_work_tab" />
+  <java-symbol type="id" name="stub" />
+
+  <!-- Toast message for background started foreground service while-in-use permission restriction feature -->
+  <java-symbol type="string" name="allow_while_in_use_permission_in_fgs" />
+
   <!-- For Pdn throttle feature -->
   <java-symbol type="bool" name="config_pdp_retry_for_29_33_55_enabled" />
   <java-symbol type="integer" name="data_retry_delay" />
@@ -3884,15 +3893,4 @@
   <java-symbol type="string" name="user_authentication_failed" />
   <java-symbol type="string" name="service_not_subscribed" />
   <java-symbol type="string" name="multi_conn_to_same_pdn_not_allowed" />
-=======
-  <!-- Intent resolver and share sheet -->
-  <java-symbol type="color" name="resolver_tabs_active_color" />
-  <java-symbol type="color" name="resolver_tabs_inactive_color" />
-  <java-symbol type="string" name="resolver_personal_tab" />
-  <java-symbol type="string" name="resolver_work_tab" />
-  <java-symbol type="id" name="stub" />
-
-  <!-- Toast message for background started foreground service while-in-use permission restriction feature -->
-  <java-symbol type="string" name="allow_while_in_use_permission_in_fgs" />
->>>>>>> 852c9950
 </resources>