--- conflicted
+++ resolved
@@ -3927,7 +3927,11 @@
   <!-- Toast message for background started foreground service while-in-use permission restriction feature -->
   <java-symbol type="string" name="allow_while_in_use_permission_in_fgs" />
 
-<<<<<<< HEAD
+  <java-symbol type="string" name="config_deviceSpecificDisplayAreaPolicyProvider" />
+
+  <!-- Whether to expand the lock screen user switcher by default -->
+  <java-symbol type="bool" name="config_expandLockScreenUserSwitcher" />
+
   <!-- For Pdn throttle feature -->
   <java-symbol type="bool" name="config_pdp_retry_for_29_33_55_enabled" />
   <java-symbol type="integer" name="data_retry_delay" />
@@ -3936,10 +3940,4 @@
   <java-symbol type="string" name="user_authentication_failed" />
   <java-symbol type="string" name="service_not_subscribed" />
   <java-symbol type="string" name="multi_conn_to_same_pdn_not_allowed" />
-=======
-  <java-symbol type="string" name="config_deviceSpecificDisplayAreaPolicyProvider" />
-
-  <!-- Whether to expand the lock screen user switcher by default -->
-  <java-symbol type="bool" name="config_expandLockScreenUserSwitcher" />
->>>>>>> b084b0c7
 </resources>