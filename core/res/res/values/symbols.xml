--- conflicted
+++ resolved
@@ -3429,16 +3429,13 @@
   <java-symbol type="bool" name="config_sms_authorization_enabled" />
 
   <java-symbol type="string" name="battery_saver_description_with_learn_more" />
-<<<<<<< HEAD
   <java-symbol type="bool" name="config_primarycard" />
-=======
 
   <java-symbol type="attr" name="opticalInsetLeft" />
   <java-symbol type="attr" name="opticalInsetTop" />
   <java-symbol type="attr" name="opticalInsetRight" />
   <java-symbol type="attr" name="opticalInsetBottom" />
 
->>>>>>> decdaee0
   <java-symbol type="drawable" name="ic_lock_lockdown" />
   <java-symbol type="drawable" name="ic_arrow_forward" />
   <java-symbol type="drawable" name="ic_permission" />
