--- conflicted
+++ resolved
@@ -66,36 +66,6 @@
 // Native layer
 // ----------------------------------------------------------------------------
 
-<<<<<<< HEAD
-// FIXME: consider exporting this to share (e.g. android_view_Surface.cpp)
-static inline SkImageInfo convertPixelFormat(const ANativeWindow_Buffer& buffer) {
-    SkColorType colorType = kUnknown_SkColorType;
-    SkAlphaType alphaType = kOpaque_SkAlphaType;
-    switch (buffer.format) {
-        case WINDOW_FORMAT_RGBA_8888:
-            colorType = kN32_SkColorType;
-            alphaType = kPremul_SkAlphaType;
-            break;
-        case WINDOW_FORMAT_RGBX_8888:
-            colorType = kN32_SkColorType;
-            alphaType = kOpaque_SkAlphaType;
-            break;
-        case AHARDWAREBUFFER_FORMAT_R16G16B16A16_FLOAT:
-            colorType = kRGBA_F16_SkColorType;
-            alphaType = kPremul_SkAlphaType;
-            break;
-        case WINDOW_FORMAT_RGB_565:
-            colorType = kRGB_565_SkColorType;
-            alphaType = kOpaque_SkAlphaType;
-            break;
-        default:
-            break;
-    }
-    return SkImageInfo::Make(buffer.width, buffer.height, colorType, alphaType);
-}
-
-=======
->>>>>>> dbf9e87c
 /**
  * This is a private API, and this implementation is also provided in the NDK.
  * However, the NDK links against android_runtime, which means that using the
