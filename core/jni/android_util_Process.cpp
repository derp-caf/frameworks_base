--- conflicted
+++ resolved
@@ -342,7 +342,22 @@
     closedir(d);
 }
 
-<<<<<<< HEAD
+void android_os_Process_setProcessFrozen(
+        JNIEnv *env, jobject clazz, jint pid, jint uid, jboolean freeze)
+{
+    bool success = true;
+
+    if (freeze) {
+        success = SetProcessProfiles(uid, pid, {"Frozen"});
+    } else {
+        success = SetProcessProfiles(uid, pid, {"Unfrozen"});
+    }
+
+    if (!success) {
+        signalExceptionForGroupError(env, EINVAL, pid);
+    }
+}
+
 void android_os_Process_setCgroupProcsProcessGroup(JNIEnv* env, jobject clazz, int uid, int pid, jint grp)
 {
     int fd;
@@ -409,21 +424,6 @@
             }
         }
         close(fd);
-=======
-void android_os_Process_setProcessFrozen(
-        JNIEnv *env, jobject clazz, jint pid, jint uid, jboolean freeze)
-{
-    bool success = true;
-
-    if (freeze) {
-        success = SetProcessProfiles(uid, pid, {"Frozen"});
-    } else {
-        success = SetProcessProfiles(uid, pid, {"Unfrozen"});
-    }
-
-    if (!success) {
-        signalExceptionForGroupError(env, EINVAL, pid);
->>>>>>> 852c9950
     }
 }
 
