--- conflicted
+++ resolved
@@ -358,7 +358,22 @@
     }
 }
 
-<<<<<<< HEAD
+void android_os_Process_enableFreezer(
+        JNIEnv *env, jobject clazz, jboolean enable)
+{
+    bool success = true;
+
+    if (enable) {
+        success = SetTaskProfiles(0, {"FreezerFrozen"}, true);
+    } else {
+        success = SetTaskProfiles(0, {"FreezerThawed"}, true);
+    }
+
+    if (!success) {
+        jniThrowException(env, "java/lang/RuntimeException", "Unknown error");
+    }
+}
+
 void android_os_Process_setCgroupProcsProcessGroup(JNIEnv* env, jobject clazz, int uid, int pid, jint grp)
 {
     int fd;
@@ -425,21 +440,6 @@
             }
         }
         close(fd);
-=======
-void android_os_Process_enableFreezer(
-        JNIEnv *env, jobject clazz, jboolean enable)
-{
-    bool success = true;
-
-    if (enable) {
-        success = SetTaskProfiles(0, {"FreezerFrozen"}, true);
-    } else {
-        success = SetTaskProfiles(0, {"FreezerThawed"}, true);
-    }
-
-    if (!success) {
-        jniThrowException(env, "java/lang/RuntimeException", "Unknown error");
->>>>>>> ebed0741
     }
 }
 
