
genrule {
    name: "android_util_StatsLogInternal.cpp",
    tools: ["stats-log-api-gen"],
    cmd: "$(location stats-log-api-gen) --jni $(genDir)/android_util_StatsLogInternal.cpp",
    out: [
        "android_util_StatsLogInternal.cpp",
    ],
}

cc_library_shared {
    name: "libandroid_runtime",

    cflags: [
        "-Wno-unused-parameter",
        "-Wno-non-virtual-dtor",
        "-Wno-maybe-uninitialized",
        "-Wno-parentheses",

        "-DGL_GLEXT_PROTOTYPES",
        "-DEGL_EGLEXT_PROTOTYPES",

        "-DU_USING_ICU_NAMESPACE=0",

        "-Wall",
        "-Werror",
        "-Wno-error=deprecated-declarations",
        "-Wunused",
        "-Wunreachable-code",
    ],

    cppflags: ["-Wno-conversion-null"],

    srcs: [
        "android_util_SeempLog.cpp",
        "AndroidRuntime.cpp",
        "com_android_internal_content_NativeLibraryHelper.cpp",
        "com_google_android_gles_jni_EGLImpl.cpp",
        "com_google_android_gles_jni_GLImpl.cpp", // TODO: .arm
        "android_app_Activity.cpp",
        "android_app_ActivityThread.cpp",
        "android_app_NativeActivity.cpp",
        "android_app_admin_SecurityLog.cpp",
        "android_opengl_EGL14.cpp",
        "android_opengl_EGL15.cpp",
        "android_opengl_EGLExt.cpp",
        "android_opengl_GLES10.cpp",
        "android_opengl_GLES10Ext.cpp",
        "android_opengl_GLES11.cpp",
        "android_opengl_GLES11Ext.cpp",
        "android_opengl_GLES20.cpp",
        "android_opengl_GLES30.cpp",
        "android_opengl_GLES31.cpp",
        "android_opengl_GLES31Ext.cpp",
        "android_opengl_GLES32.cpp",
        "android_database_CursorWindow.cpp",
        "android_database_SQLiteCommon.cpp",
        "android_database_SQLiteConnection.cpp",
        "android_database_SQLiteGlobal.cpp",
        "android_database_SQLiteDebug.cpp",
        "android_graphics_Canvas.cpp",
        "android_graphics_ColorSpace.cpp",
        "android_graphics_drawable_AnimatedVectorDrawable.cpp",
        "android_graphics_drawable_VectorDrawable.cpp",
        "android_graphics_Picture.cpp",
        "android_view_CompositionSamplingListener.cpp",
        "android_view_DisplayEventReceiver.cpp",
        "android_view_DisplayListCanvas.cpp",
        "android_view_TextureLayer.cpp",
        "android_view_InputChannel.cpp",
        "android_view_InputDevice.cpp",
        "android_view_InputEventReceiver.cpp",
        "android_view_InputEventSender.cpp",
        "android_view_InputQueue.cpp",
        "android_view_KeyCharacterMap.cpp",
        "android_view_KeyEvent.cpp",
        "android_view_MotionEvent.cpp",
        "android_view_PointerIcon.cpp",
        "android_view_RenderNode.cpp",
        "android_view_RenderNodeAnimator.cpp",
        "android_view_Surface.cpp",
        "android_view_SurfaceControl.cpp",
        "android_view_SurfaceSession.cpp",
        "android_view_TextureView.cpp",
        "android_view_ThreadedRenderer.cpp",
        "android_view_VelocityTracker.cpp",
        "android_text_AndroidCharacter.cpp",
        "android_text_Hyphenator.cpp",
        "android_os_Debug.cpp",
        "android_os_GraphicsEnvironment.cpp",
        "android_os_HidlSupport.cpp",
        "android_os_HwBinder.cpp",
        "android_os_HwBlob.cpp",
        "android_os_HwParcel.cpp",
        "android_os_HwRemoteBinder.cpp",
        "android_os_NativeHandle.cpp",
        "android_os_MemoryFile.cpp",
        "android_os_MessageQueue.cpp",
        "android_os_Parcel.cpp",
        "android_os_SELinux.cpp",
        "android_os_SharedMemory.cpp",
        "android_os_SystemClock.cpp",
        "android_os_SystemProperties.cpp",
        "android_os_Trace.cpp",
        "android_os_UEventObserver.cpp",
        "android_os_VintfObject.cpp",
        "android_os_VintfRuntimeInfo.cpp",
        "android_net_LocalSocketImpl.cpp",
        "android_net_NetUtils.cpp",
        "android_nio_utils.cpp",
        "android_util_AssetManager.cpp",
        "android_util_Binder.cpp",
        "android_util_EventLog.cpp",
        "android_util_Log.cpp",
        "android_util_StatsLog.cpp",
        "android_util_MemoryIntArray.cpp",
        "android_util_PathParser.cpp",
        "android_util_Process.cpp",
        "android_util_StringBlock.cpp",
        "android_util_XmlBlock.cpp",
        "android_util_jar_StrictJarFile.cpp",
        "android/graphics/AnimatedImageDrawable.cpp",
        "android/graphics/Bitmap.cpp",
        "android/graphics/BitmapFactory.cpp",
        "android/graphics/ByteBufferStreamAdaptor.cpp",
        "android/graphics/Camera.cpp",
        "android/graphics/CanvasProperty.cpp",
        "android/graphics/ColorFilter.cpp",
        "android/graphics/FontFamily.cpp",
        "android/graphics/FontUtils.cpp",
        "android/graphics/CreateJavaOutputStreamAdaptor.cpp",
        "android/graphics/GIFMovie.cpp",
        "android/graphics/GraphicBuffer.cpp",
        "android/graphics/Graphics.cpp",
        "android/graphics/ImageDecoder.cpp",
        "android/graphics/Interpolator.cpp",
        "android/graphics/MaskFilter.cpp",
        "android/graphics/Matrix.cpp",
        "android/graphics/Movie.cpp",
        "android/graphics/MovieImpl.cpp",
        "android/graphics/NinePatch.cpp",
        "android/graphics/NinePatchPeeker.cpp",
        "android/graphics/Paint.cpp",
        "android/graphics/PaintFilter.cpp",
        "android/graphics/Path.cpp",
        "android/graphics/PathMeasure.cpp",
        "android/graphics/PathEffect.cpp",
        "android/graphics/Picture.cpp",
        "android/graphics/BitmapRegionDecoder.cpp",
        "android/graphics/Region.cpp",
        "android/graphics/Shader.cpp",
        "android/graphics/SurfaceTexture.cpp",
        "android/graphics/Typeface.cpp",
        "android/graphics/Utils.cpp",
        "android/graphics/YuvToJpegEncoder.cpp",
        "android/graphics/fonts/Font.cpp",
        "android/graphics/fonts/FontFamily.cpp",
        "android/graphics/pdf/PdfDocument.cpp",
        "android/graphics/pdf/PdfEditor.cpp",
        "android/graphics/pdf/PdfRenderer.cpp",
        "android/graphics/pdf/PdfUtils.cpp",
        "android/graphics/text/LineBreaker.cpp",
        "android/graphics/text/MeasuredText.cpp",
        "android_media_AudioEffectDescriptor.cpp",
        "android_media_AudioRecord.cpp",
        "android_media_AudioSystem.cpp",
        "android_media_AudioTrack.cpp",
        "android_media_AudioAttributes.cpp",
        "android_media_AudioProductStrategies.cpp",
        "android_media_AudioVolumeGroups.cpp",
        "android_media_AudioVolumeGroupCallback.cpp",
        "android_media_DeviceCallback.cpp",
        "android_media_JetPlayer.cpp",
        "android_media_MediaMetricsJNI.cpp",
        "android_media_MicrophoneInfo.cpp",
        "android_media_midi.cpp",
        "android_media_RemoteDisplay.cpp",
        "android_media_ToneGenerator.cpp",
        "android_hardware_Camera.cpp",
        "android_hardware_camera2_CameraMetadata.cpp",
        "android_hardware_camera2_legacy_LegacyCameraDevice.cpp",
        "android_hardware_camera2_legacy_PerfMeasurement.cpp",
        "android_hardware_camera2_DngCreator.cpp",
        "android_hardware_display_DisplayViewport.cpp",
        "android_hardware_HardwareBuffer.cpp",
        "android_hardware_SensorManager.cpp",
        "android_hardware_SerialPort.cpp",
        "android_hardware_SoundTrigger.cpp",
        "android_hardware_UsbDevice.cpp",
        "android_hardware_UsbDeviceConnection.cpp",
        "android_hardware_UsbRequest.cpp",
        "android_hardware_location_ActivityRecognitionHardware.cpp",
        "android_util_FileObserver.cpp",
        "android/opengl/poly_clip.cpp", // TODO: .arm
        "android/opengl/util.cpp",
        "android_server_NetworkManagementSocketTagger.cpp",
        "android_ddm_DdmHandleNativeHeap.cpp",
        "android_backup_BackupDataInput.cpp",
        "android_backup_BackupDataOutput.cpp",
        "android_backup_FileBackupHelperBase.cpp",
        "android_backup_BackupHelperDispatcher.cpp",
        "android_app_backup_FullBackup.cpp",
        "android_content_res_ApkAssets.cpp",
        "android_content_res_ObbScanner.cpp",
        "android_content_res_Configuration.cpp",
        "android_animation_PropertyValuesHolder.cpp",
        "android_security_Scrypt.cpp",
        "com_android_internal_net_NetworkStatsFactory.cpp",
        "com_android_internal_os_AtomicDirectory.cpp",
        "com_android_internal_os_ClassLoaderFactory.cpp",
        "com_android_internal_os_FuseAppLoop.cpp",
        "com_android_internal_os_Zygote.cpp",
        "com_android_internal_os_ZygoteInit.cpp",
        "com_android_internal_util_VirtualRefBasePtr.cpp",
        "com_android_internal_view_animation_NativeInterpolatorFactoryHelper.cpp",
        "hwbinder/EphemeralStorage.cpp",
        "fd_utils.cpp",
        "android_hardware_input_InputWindowHandle.cpp",
        "android_hardware_input_InputApplicationHandle.cpp",
<<<<<<< HEAD
        "com_android_internal_app_ActivityTrigger.cpp",
=======
>>>>>>> 825827da
    ],

    include_dirs: [
        // we need to access the private Bionic header
        // <bionic_tls.h> in com_google_android_gles_jni_GLImpl.cpp
        "bionic/libc/private",

        "external/skia/include/private",
        "external/skia/src/codec",
        "external/skia/src/core",
        "external/skia/src/effects",
        "external/skia/src/image",
        "external/skia/src/images",
        "frameworks/base/media/jni",
        "system/media/camera/include",
        "system/media/private/camera/include",
    ],

    static_libs: [
        "libasync_safe",
        "libgif",
        "libseccomp_policy",
        "libgrallocusage",
        "libscrypt_static",
        "libstatssocket",
    ],

    shared_libs: [
        "libbpf_android",
        "libnetdbpf",
        "libnetdutils",
        "libmemtrack",
        "libandroidfw",
        "libappfuse",
        "libbase",
        "libcrypto",
        "libnativehelper",
        "liblog",
        "libcutils",
        "libdebuggerd_client",
        "libutils",
        "libbinder",
        "libui",
        "libgraphicsenv",
        "libgui",
        "libsensor",
        "libinput",
        "libcamera_client",
        "libcamera_metadata",
        "libsqlite",
        "libEGL",
        "libGLESv1_CM",
        "libGLESv2",
        "libGLESv3",
        "libvulkan",
        "libziparchive",
        "libETC1",
        "libhardware",
        "libhardware_legacy",
        "libselinux",
        "libandroidicu",
        "libmedia",
        "libmedia_helper",
        "libmediametrics",
        "libmeminfo",
        "libaudioclient",
        "libaudiopolicy",
        "libjpeg",
        "libusbhost",
        "libharfbuzz_ng",
        "libz",
        "libpdfium",
        "libimg_utils",
        "libnetd_client",
        "libsoundtrigger",
        "libminikin",
        "libprocessgroup",
        "libnativebridge_lazy",
        "libnativeloader_lazy",
        "libmemunreachable",
        "libhidlbase",
        "libhidltransport",
        "libhwbinder",
        "libvintf",
        "libnativewindow",
        "libhwui",
        "libdl",
        "libstatslog",
        "server_configurable_flags",
    ],

    generated_sources: ["android_util_StatsLogInternal.cpp"],

    local_include_dirs: ["android/graphics"],
    export_include_dirs: [
        ".",
        "include",
    ],
    export_shared_lib_headers: [
        // AndroidRuntime.h depends on nativehelper/jni.h
        "libnativehelper",

        // our headers include libnativewindow's public headers
        "libnativewindow",

        // GraphicsJNI.h includes hwui headers
        "libhwui",
    ],
}<|MERGE_RESOLUTION|>--- conflicted
+++ resolved
@@ -217,10 +217,7 @@
         "fd_utils.cpp",
         "android_hardware_input_InputWindowHandle.cpp",
         "android_hardware_input_InputApplicationHandle.cpp",
-<<<<<<< HEAD
         "com_android_internal_app_ActivityTrigger.cpp",
-=======
->>>>>>> 825827da
     ],
 
     include_dirs: [
