/*
 * Copyright (C) 2012 The Android Open Source Project
 *
 * Licensed under the Apache License, Version 2.0 (the "License");
 * you may not use this file except in compliance with the License.
 * You may obtain a copy of the License at
 *
 *      http://www.apache.org/licenses/LICENSE-2.0
 *
 * Unless required by applicable law or agreed to in writing, software
 * distributed under the License is distributed on an "AS IS" BASIS,
 * WITHOUT WARRANTIES OR CONDITIONS OF ANY KIND, either express or implied.
 * See the License for the specific language governing permissions and
 * limitations under the License.
 */

#define LOG_TAG "OpenGLRenderer"
#define ATRACE_TAG ATRACE_TAG_VIEW
#include "jni.h"
#include "GraphicsJNI.h"
#include <nativehelper/JNIHelp.h>
#include <android_runtime/AndroidRuntime.h>

#include <Animator.h>
#include <DamageAccumulator.h>
#include <Matrix.h>
#include <RenderNode.h>
#ifdef __ANDROID__ // Layoutlib does not support CanvasContext
#include <renderthread/CanvasContext.h>
#endif
#include <TreeInfo.h>
#include <hwui/Paint.h>
#include <utils/TraceUtils.h>

#include "core_jni_helpers.h"

namespace android {

using namespace uirenderer;

#define SET_AND_DIRTY(prop, val, dirtyFlag) \
    (reinterpret_cast<RenderNode*>(renderNodePtr)->mutateStagingProperties().prop(val) \
        ? (reinterpret_cast<RenderNode*>(renderNodePtr)->setPropertyFieldsDirty(dirtyFlag), true) \
        : false)

// ----------------------------------------------------------------------------
// DisplayList view properties
// ----------------------------------------------------------------------------

static void android_view_RenderNode_output(JNIEnv* env, jobject clazz, jlong renderNodePtr) {
    RenderNode* renderNode = reinterpret_cast<RenderNode*>(renderNodePtr);
    renderNode->output();
}

static jint android_view_RenderNode_getDebugSize(JNIEnv* env, jobject clazz, jlong renderNodePtr) {
    RenderNode* renderNode = reinterpret_cast<RenderNode*>(renderNodePtr);
    return renderNode->getDebugSize();
}

static jlong android_view_RenderNode_create(JNIEnv* env, jobject, jstring name) {
    RenderNode* renderNode = new RenderNode();
    renderNode->incStrong(0);
    if (name != NULL) {
        const char* textArray = env->GetStringUTFChars(name, NULL);
        renderNode->setName(textArray);
        env->ReleaseStringUTFChars(name, textArray);
    }
    return reinterpret_cast<jlong>(renderNode);
}

static void releaseRenderNode(RenderNode* renderNode) {
    renderNode->decStrong(0);
}

static jlong android_view_RenderNode_getNativeFinalizer(JNIEnv* env,
        jobject clazz) {
    return static_cast<jlong>(reinterpret_cast<uintptr_t>(&releaseRenderNode));
}

static void android_view_RenderNode_setDisplayList(JNIEnv* env,
        jobject clazz, jlong renderNodePtr, jlong displayListPtr) {
    RenderNode* renderNode = reinterpret_cast<RenderNode*>(renderNodePtr);
    DisplayList* newData = reinterpret_cast<DisplayList*>(displayListPtr);
    renderNode->setStagingDisplayList(newData);
}

static jboolean android_view_RenderNode_isValid(CRITICAL_JNI_PARAMS_COMMA jlong renderNodePtr) {
    return reinterpret_cast<RenderNode*>(renderNodePtr)->isValid();
}

// ----------------------------------------------------------------------------
// RenderProperties - setters
// ----------------------------------------------------------------------------

static jboolean android_view_RenderNode_setLayerType(CRITICAL_JNI_PARAMS_COMMA jlong renderNodePtr, jint jlayerType) {
    LayerType layerType = static_cast<LayerType>(jlayerType);
    return SET_AND_DIRTY(mutateLayerProperties().setType, layerType, RenderNode::GENERIC);
}

static jboolean android_view_RenderNode_setLayerPaint(CRITICAL_JNI_PARAMS_COMMA jlong renderNodePtr, jlong paintPtr) {
    Paint* paint = reinterpret_cast<Paint*>(paintPtr);
    return SET_AND_DIRTY(mutateLayerProperties().setFromPaint, paint, RenderNode::GENERIC);
}

static jboolean android_view_RenderNode_setStaticMatrix(CRITICAL_JNI_PARAMS_COMMA jlong renderNodePtr, jlong matrixPtr) {
    SkMatrix* matrix = reinterpret_cast<SkMatrix*>(matrixPtr);
    return SET_AND_DIRTY(setStaticMatrix, matrix, RenderNode::GENERIC);
}

static jboolean android_view_RenderNode_setAnimationMatrix(CRITICAL_JNI_PARAMS_COMMA jlong renderNodePtr, jlong matrixPtr) {
    SkMatrix* matrix = reinterpret_cast<SkMatrix*>(matrixPtr);
    return SET_AND_DIRTY(setAnimationMatrix, matrix, RenderNode::GENERIC);
}

static jboolean android_view_RenderNode_setClipToBounds(CRITICAL_JNI_PARAMS_COMMA jlong renderNodePtr,
        jboolean clipToBounds) {
    return SET_AND_DIRTY(setClipToBounds, clipToBounds, RenderNode::GENERIC);
}

static jboolean android_view_RenderNode_setClipBounds(CRITICAL_JNI_PARAMS_COMMA jlong renderNodePtr,
        jint left, jint top, jint right, jint bottom) {
    android::uirenderer::Rect clipBounds(left, top, right, bottom);
    return SET_AND_DIRTY(setClipBounds, clipBounds, RenderNode::GENERIC);
}

static jboolean android_view_RenderNode_setClipBoundsEmpty(CRITICAL_JNI_PARAMS_COMMA jlong renderNodePtr) {
    return SET_AND_DIRTY(setClipBoundsEmpty,, RenderNode::GENERIC);
}

static jboolean android_view_RenderNode_setProjectBackwards(CRITICAL_JNI_PARAMS_COMMA jlong renderNodePtr,
        jboolean shouldProject) {
    return SET_AND_DIRTY(setProjectBackwards, shouldProject, RenderNode::GENERIC);
}

static jboolean android_view_RenderNode_setProjectionReceiver(CRITICAL_JNI_PARAMS_COMMA jlong renderNodePtr,
        jboolean shouldRecieve) {
    return SET_AND_DIRTY(setProjectionReceiver, shouldRecieve, RenderNode::GENERIC);
}

static jboolean android_view_RenderNode_setOutlineRoundRect(CRITICAL_JNI_PARAMS_COMMA jlong renderNodePtr,
        jint left, jint top, jint right, jint bottom, jfloat radius, jfloat alpha) {
    RenderNode* renderNode = reinterpret_cast<RenderNode*>(renderNodePtr);
    renderNode->mutateStagingProperties().mutableOutline().setRoundRect(left, top, right, bottom,
            radius, alpha);
    renderNode->setPropertyFieldsDirty(RenderNode::GENERIC);
    return true;
}

static jboolean android_view_RenderNode_setOutlineConvexPath(CRITICAL_JNI_PARAMS_COMMA jlong renderNodePtr,
        jlong outlinePathPtr, jfloat alpha) {
    RenderNode* renderNode = reinterpret_cast<RenderNode*>(renderNodePtr);
    SkPath* outlinePath = reinterpret_cast<SkPath*>(outlinePathPtr);
    renderNode->mutateStagingProperties().mutableOutline().setConvexPath(outlinePath, alpha);
    renderNode->setPropertyFieldsDirty(RenderNode::GENERIC);
    return true;
}

static jboolean android_view_RenderNode_setOutlineEmpty(CRITICAL_JNI_PARAMS_COMMA jlong renderNodePtr) {
    RenderNode* renderNode = reinterpret_cast<RenderNode*>(renderNodePtr);
    renderNode->mutateStagingProperties().mutableOutline().setEmpty();
    renderNode->setPropertyFieldsDirty(RenderNode::GENERIC);
    return true;
}

static jboolean android_view_RenderNode_setOutlineNone(CRITICAL_JNI_PARAMS_COMMA jlong renderNodePtr) {
    RenderNode* renderNode = reinterpret_cast<RenderNode*>(renderNodePtr);
    renderNode->mutateStagingProperties().mutableOutline().setNone();
    renderNode->setPropertyFieldsDirty(RenderNode::GENERIC);
    return true;
}

static jboolean android_view_RenderNode_hasShadow(CRITICAL_JNI_PARAMS_COMMA jlong renderNodePtr) {
    RenderNode* renderNode = reinterpret_cast<RenderNode*>(renderNodePtr);
    return renderNode->stagingProperties().hasShadow();
}

static jboolean android_view_RenderNode_setSpotShadowColor(CRITICAL_JNI_PARAMS_COMMA jlong renderNodePtr, jint shadowColor) {
    return SET_AND_DIRTY(setSpotShadowColor,
            static_cast<SkColor>(shadowColor), RenderNode::GENERIC);
}

static jint android_view_RenderNode_getSpotShadowColor(CRITICAL_JNI_PARAMS_COMMA jlong renderNodePtr) {
    RenderNode* renderNode = reinterpret_cast<RenderNode*>(renderNodePtr);
    return renderNode->stagingProperties().getSpotShadowColor();
}

static jboolean android_view_RenderNode_setAmbientShadowColor(CRITICAL_JNI_PARAMS_COMMA jlong renderNodePtr,
        jint shadowColor) {
    return SET_AND_DIRTY(setAmbientShadowColor,
            static_cast<SkColor>(shadowColor), RenderNode::GENERIC);
}

static jint android_view_RenderNode_getAmbientShadowColor(CRITICAL_JNI_PARAMS_COMMA jlong renderNodePtr) {
    RenderNode* renderNode = reinterpret_cast<RenderNode*>(renderNodePtr);
    return renderNode->stagingProperties().getAmbientShadowColor();
}

static jboolean android_view_RenderNode_setClipToOutline(CRITICAL_JNI_PARAMS_COMMA jlong renderNodePtr,
        jboolean clipToOutline) {
    RenderNode* renderNode = reinterpret_cast<RenderNode*>(renderNodePtr);
    renderNode->mutateStagingProperties().mutableOutline().setShouldClip(clipToOutline);
    renderNode->setPropertyFieldsDirty(RenderNode::GENERIC);
    return true;
}

static jboolean android_view_RenderNode_setRevealClip(CRITICAL_JNI_PARAMS_COMMA jlong renderNodePtr, jboolean shouldClip,
        jfloat x, jfloat y, jfloat radius) {
    RenderNode* renderNode = reinterpret_cast<RenderNode*>(renderNodePtr);
    renderNode->mutateStagingProperties().mutableRevealClip().set(
            shouldClip, x, y, radius);
    renderNode->setPropertyFieldsDirty(RenderNode::GENERIC);
    return true;
}

static jboolean android_view_RenderNode_setAlpha(CRITICAL_JNI_PARAMS_COMMA jlong renderNodePtr, float alpha) {
    return SET_AND_DIRTY(setAlpha, alpha, RenderNode::ALPHA);
}

static jboolean android_view_RenderNode_setHasOverlappingRendering(CRITICAL_JNI_PARAMS_COMMA jlong renderNodePtr,
        bool hasOverlappingRendering) {
    return SET_AND_DIRTY(setHasOverlappingRendering, hasOverlappingRendering,
            RenderNode::GENERIC);
}

<<<<<<< HEAD
static void android_view_RenderNode_setUsageHint(jlong renderNodePtr, jint usageHint) {
=======
static void android_view_RenderNode_setUsageHint(CRITICAL_JNI_PARAMS_COMMA jlong renderNodePtr, jint usageHint) {
>>>>>>> dbf9e87c
    RenderNode* renderNode = reinterpret_cast<RenderNode*>(renderNodePtr);
    renderNode->setUsageHint(static_cast<UsageHint>(usageHint));
}

<<<<<<< HEAD
static jboolean android_view_RenderNode_setElevation(jlong renderNodePtr, float elevation) {
=======
static jboolean android_view_RenderNode_setElevation(CRITICAL_JNI_PARAMS_COMMA jlong renderNodePtr, float elevation) {
>>>>>>> dbf9e87c
    return SET_AND_DIRTY(setElevation, elevation, RenderNode::Z);
}

static jboolean android_view_RenderNode_setTranslationX(CRITICAL_JNI_PARAMS_COMMA jlong renderNodePtr, float tx) {
    return SET_AND_DIRTY(setTranslationX, tx, RenderNode::TRANSLATION_X | RenderNode::X);
}

static jboolean android_view_RenderNode_setTranslationY(CRITICAL_JNI_PARAMS_COMMA jlong renderNodePtr, float ty) {
    return SET_AND_DIRTY(setTranslationY, ty, RenderNode::TRANSLATION_Y | RenderNode::Y);
}

static jboolean android_view_RenderNode_setTranslationZ(CRITICAL_JNI_PARAMS_COMMA jlong renderNodePtr, float tz) {
    return SET_AND_DIRTY(setTranslationZ, tz, RenderNode::TRANSLATION_Z | RenderNode::Z);
}

static jboolean android_view_RenderNode_setRotation(CRITICAL_JNI_PARAMS_COMMA jlong renderNodePtr, float rotation) {
    return SET_AND_DIRTY(setRotation, rotation, RenderNode::ROTATION);
}

static jboolean android_view_RenderNode_setRotationX(CRITICAL_JNI_PARAMS_COMMA jlong renderNodePtr, float rx) {
    return SET_AND_DIRTY(setRotationX, rx, RenderNode::ROTATION_X);
}

static jboolean android_view_RenderNode_setRotationY(CRITICAL_JNI_PARAMS_COMMA jlong renderNodePtr, float ry) {
    return SET_AND_DIRTY(setRotationY, ry, RenderNode::ROTATION_Y);
}

static jboolean android_view_RenderNode_setScaleX(CRITICAL_JNI_PARAMS_COMMA jlong renderNodePtr, float sx) {
    return SET_AND_DIRTY(setScaleX, sx, RenderNode::SCALE_X);
}

static jboolean android_view_RenderNode_setScaleY(CRITICAL_JNI_PARAMS_COMMA jlong renderNodePtr, float sy) {
    return SET_AND_DIRTY(setScaleY, sy, RenderNode::SCALE_Y);
}

static jboolean android_view_RenderNode_setPivotX(CRITICAL_JNI_PARAMS_COMMA jlong renderNodePtr, float px) {
    return SET_AND_DIRTY(setPivotX, px, RenderNode::GENERIC);
}

static jboolean android_view_RenderNode_setPivotY(CRITICAL_JNI_PARAMS_COMMA jlong renderNodePtr, float py) {
    return SET_AND_DIRTY(setPivotY, py, RenderNode::GENERIC);
}

static jboolean android_view_RenderNode_resetPivot(CRITICAL_JNI_PARAMS_COMMA jlong renderNodePtr) {
    return SET_AND_DIRTY(resetPivot, /* void */, RenderNode::GENERIC);
}

static jboolean android_view_RenderNode_setCameraDistance(CRITICAL_JNI_PARAMS_COMMA jlong renderNodePtr, float distance) {
    return SET_AND_DIRTY(setCameraDistance, distance, RenderNode::GENERIC);
}

static jboolean android_view_RenderNode_setLeft(CRITICAL_JNI_PARAMS_COMMA jlong renderNodePtr, int left) {
    return SET_AND_DIRTY(setLeft, left, RenderNode::X);
}

static jboolean android_view_RenderNode_setTop(CRITICAL_JNI_PARAMS_COMMA jlong renderNodePtr, int top) {
    return SET_AND_DIRTY(setTop, top, RenderNode::Y);
}

static jboolean android_view_RenderNode_setRight(CRITICAL_JNI_PARAMS_COMMA jlong renderNodePtr, int right) {
    return SET_AND_DIRTY(setRight, right, RenderNode::X);
}

static jboolean android_view_RenderNode_setBottom(CRITICAL_JNI_PARAMS_COMMA jlong renderNodePtr, int bottom) {
    return SET_AND_DIRTY(setBottom, bottom, RenderNode::Y);
}

<<<<<<< HEAD
static jint android_view_RenderNode_getLeft(jlong renderNodePtr) {
    return reinterpret_cast<RenderNode*>(renderNodePtr)->stagingProperties().getLeft();
}

static jint android_view_RenderNode_getTop(jlong renderNodePtr) {
    return reinterpret_cast<RenderNode*>(renderNodePtr)->stagingProperties().getTop();
}

static jint android_view_RenderNode_getRight(jlong renderNodePtr) {
    return reinterpret_cast<RenderNode*>(renderNodePtr)->stagingProperties().getRight();
}

static jint android_view_RenderNode_getBottom(jlong renderNodePtr) {
    return reinterpret_cast<RenderNode*>(renderNodePtr)->stagingProperties().getBottom();
}

static jboolean android_view_RenderNode_setLeftTopRightBottom(jlong renderNodePtr,
=======
static jint android_view_RenderNode_getLeft(CRITICAL_JNI_PARAMS_COMMA jlong renderNodePtr) {
    return reinterpret_cast<RenderNode*>(renderNodePtr)->stagingProperties().getLeft();
}

static jint android_view_RenderNode_getTop(CRITICAL_JNI_PARAMS_COMMA jlong renderNodePtr) {
    return reinterpret_cast<RenderNode*>(renderNodePtr)->stagingProperties().getTop();
}

static jint android_view_RenderNode_getRight(CRITICAL_JNI_PARAMS_COMMA jlong renderNodePtr) {
    return reinterpret_cast<RenderNode*>(renderNodePtr)->stagingProperties().getRight();
}

static jint android_view_RenderNode_getBottom(CRITICAL_JNI_PARAMS_COMMA jlong renderNodePtr) {
    return reinterpret_cast<RenderNode*>(renderNodePtr)->stagingProperties().getBottom();
}

static jboolean android_view_RenderNode_setLeftTopRightBottom(CRITICAL_JNI_PARAMS_COMMA jlong renderNodePtr,
>>>>>>> dbf9e87c
        int left, int top, int right, int bottom) {
    RenderNode* renderNode = reinterpret_cast<RenderNode*>(renderNodePtr);
    if (renderNode->mutateStagingProperties().setLeftTopRightBottom(left, top, right, bottom)) {
        renderNode->setPropertyFieldsDirty(RenderNode::X | RenderNode::Y);
        return true;
    }
    return false;
}

static jboolean android_view_RenderNode_offsetLeftAndRight(CRITICAL_JNI_PARAMS_COMMA jlong renderNodePtr, jint offset) {
    return SET_AND_DIRTY(offsetLeftRight, offset, RenderNode::X);
}

static jboolean android_view_RenderNode_offsetTopAndBottom(CRITICAL_JNI_PARAMS_COMMA jlong renderNodePtr, jint offset) {
    return SET_AND_DIRTY(offsetTopBottom, offset, RenderNode::Y);
}

// ----------------------------------------------------------------------------
// RenderProperties - getters
// ----------------------------------------------------------------------------

static jboolean android_view_RenderNode_hasOverlappingRendering(CRITICAL_JNI_PARAMS_COMMA jlong renderNodePtr) {
    RenderNode* renderNode = reinterpret_cast<RenderNode*>(renderNodePtr);
    return renderNode->stagingProperties().hasOverlappingRendering();
}

<<<<<<< HEAD
static jboolean android_view_RenderNode_getAnimationMatrix(jlong renderNodePtr, jlong outMatrixPtr) {
=======
static jboolean android_view_RenderNode_getAnimationMatrix(CRITICAL_JNI_PARAMS_COMMA jlong renderNodePtr, jlong outMatrixPtr) {
>>>>>>> dbf9e87c
    RenderNode* renderNode = reinterpret_cast<RenderNode*>(renderNodePtr);
    SkMatrix* outMatrix = reinterpret_cast<SkMatrix*>(outMatrixPtr);

    const SkMatrix* animationMatrix = renderNode->stagingProperties().getAnimationMatrix();

    if (animationMatrix) {
        *outMatrix = *animationMatrix;
        return JNI_TRUE;
    }
    return JNI_FALSE;
}

<<<<<<< HEAD
static jboolean android_view_RenderNode_getClipToBounds(jlong renderNodePtr) {
=======
static jboolean android_view_RenderNode_getClipToBounds(CRITICAL_JNI_PARAMS_COMMA jlong renderNodePtr) {
>>>>>>> dbf9e87c
    RenderNode* renderNode = reinterpret_cast<RenderNode*>(renderNodePtr);
    return renderNode->stagingProperties().getClipToBounds();
}

<<<<<<< HEAD
static jboolean android_view_RenderNode_getClipToOutline(jlong renderNodePtr) {
=======
static jboolean android_view_RenderNode_getClipToOutline(CRITICAL_JNI_PARAMS_COMMA jlong renderNodePtr) {
>>>>>>> dbf9e87c
    RenderNode* renderNode = reinterpret_cast<RenderNode*>(renderNodePtr);
    return renderNode->stagingProperties().getOutline().getShouldClip();
}

static jfloat android_view_RenderNode_getAlpha(CRITICAL_JNI_PARAMS_COMMA jlong renderNodePtr) {
    RenderNode* renderNode = reinterpret_cast<RenderNode*>(renderNodePtr);
    return renderNode->stagingProperties().getAlpha();
}

static jfloat android_view_RenderNode_getCameraDistance(CRITICAL_JNI_PARAMS_COMMA jlong renderNodePtr) {
    RenderNode* renderNode = reinterpret_cast<RenderNode*>(renderNodePtr);
    return renderNode->stagingProperties().getCameraDistance();
}

static jfloat android_view_RenderNode_getScaleX(CRITICAL_JNI_PARAMS_COMMA jlong renderNodePtr) {
    RenderNode* renderNode = reinterpret_cast<RenderNode*>(renderNodePtr);
    return renderNode->stagingProperties().getScaleX();
}

static jfloat android_view_RenderNode_getScaleY(CRITICAL_JNI_PARAMS_COMMA jlong renderNodePtr) {
    RenderNode* renderNode = reinterpret_cast<RenderNode*>(renderNodePtr);
    return renderNode->stagingProperties().getScaleY();
}

static jfloat android_view_RenderNode_getElevation(CRITICAL_JNI_PARAMS_COMMA jlong renderNodePtr) {
    RenderNode* renderNode = reinterpret_cast<RenderNode*>(renderNodePtr);
    return renderNode->stagingProperties().getElevation();
}

static jfloat android_view_RenderNode_getTranslationX(CRITICAL_JNI_PARAMS_COMMA jlong renderNodePtr) {
    RenderNode* renderNode = reinterpret_cast<RenderNode*>(renderNodePtr);
    return renderNode->stagingProperties().getTranslationX();
}

static jfloat android_view_RenderNode_getTranslationY(CRITICAL_JNI_PARAMS_COMMA jlong renderNodePtr) {
    RenderNode* renderNode = reinterpret_cast<RenderNode*>(renderNodePtr);
    return renderNode->stagingProperties().getTranslationY();
}

static jfloat android_view_RenderNode_getTranslationZ(CRITICAL_JNI_PARAMS_COMMA jlong renderNodePtr) {
    RenderNode* renderNode = reinterpret_cast<RenderNode*>(renderNodePtr);
    return renderNode->stagingProperties().getTranslationZ();
}

static jfloat android_view_RenderNode_getRotation(CRITICAL_JNI_PARAMS_COMMA jlong renderNodePtr) {
    RenderNode* renderNode = reinterpret_cast<RenderNode*>(renderNodePtr);
    return renderNode->stagingProperties().getRotation();
}

static jfloat android_view_RenderNode_getRotationX(CRITICAL_JNI_PARAMS_COMMA jlong renderNodePtr) {
    RenderNode* renderNode = reinterpret_cast<RenderNode*>(renderNodePtr);
    return renderNode->stagingProperties().getRotationX();
}

static jfloat android_view_RenderNode_getRotationY(CRITICAL_JNI_PARAMS_COMMA jlong renderNodePtr) {
    RenderNode* renderNode = reinterpret_cast<RenderNode*>(renderNodePtr);
    return renderNode->stagingProperties().getRotationY();
}

static jboolean android_view_RenderNode_isPivotExplicitlySet(CRITICAL_JNI_PARAMS_COMMA jlong renderNodePtr) {
    RenderNode* renderNode = reinterpret_cast<RenderNode*>(renderNodePtr);
    return renderNode->stagingProperties().isPivotExplicitlySet();
}

static jboolean android_view_RenderNode_hasIdentityMatrix(CRITICAL_JNI_PARAMS_COMMA jlong renderNodePtr) {
    RenderNode* renderNode = reinterpret_cast<RenderNode*>(renderNodePtr);
    renderNode->mutateStagingProperties().updateMatrix();
    return !renderNode->stagingProperties().hasTransformMatrix();
}

<<<<<<< HEAD
static jint android_view_RenderNode_getLayerType(jlong renderNodePtr) {
=======
static jint android_view_RenderNode_getLayerType(CRITICAL_JNI_PARAMS_COMMA jlong renderNodePtr) {
>>>>>>> dbf9e87c
    RenderNode* renderNode = reinterpret_cast<RenderNode*>(renderNodePtr);
    return static_cast<int>(renderNode->stagingProperties().layerProperties().type());
}

// ----------------------------------------------------------------------------
// RenderProperties - computed getters
// ----------------------------------------------------------------------------

static void getTransformMatrix(jlong renderNodePtr, jlong outMatrixPtr) {
    RenderNode* renderNode = reinterpret_cast<RenderNode*>(renderNodePtr);
    SkMatrix* outMatrix = reinterpret_cast<SkMatrix*>(outMatrixPtr);

    renderNode->mutateStagingProperties().updateMatrix();
    const SkMatrix* transformMatrix = renderNode->stagingProperties().getTransformMatrix();

    if (transformMatrix) {
        *outMatrix = *transformMatrix;
    } else {
        outMatrix->setIdentity();
    }
}

static void android_view_RenderNode_getTransformMatrix(CRITICAL_JNI_PARAMS_COMMA jlong renderNodePtr, jlong outMatrixPtr) {
    getTransformMatrix(renderNodePtr, outMatrixPtr);
}

static void android_view_RenderNode_getInverseTransformMatrix(CRITICAL_JNI_PARAMS_COMMA jlong renderNodePtr,
        jlong outMatrixPtr) {
    // load transform matrix
    getTransformMatrix(renderNodePtr, outMatrixPtr);
    SkMatrix* outMatrix = reinterpret_cast<SkMatrix*>(outMatrixPtr);

    // return it inverted
    if (!outMatrix->invert(outMatrix)) {
        // failed to load inverse, pass back identity
        outMatrix->setIdentity();
    }
}

static jfloat android_view_RenderNode_getPivotX(CRITICAL_JNI_PARAMS_COMMA jlong renderNodePtr) {
    RenderNode* renderNode = reinterpret_cast<RenderNode*>(renderNodePtr);
    renderNode->mutateStagingProperties().updateMatrix();
    return renderNode->stagingProperties().getPivotX();
}

static jfloat android_view_RenderNode_getPivotY(CRITICAL_JNI_PARAMS_COMMA jlong renderNodePtr) {
    RenderNode* renderNode = reinterpret_cast<RenderNode*>(renderNodePtr);
    renderNode->mutateStagingProperties().updateMatrix();
    return renderNode->stagingProperties().getPivotY();
}

<<<<<<< HEAD
static jint android_view_RenderNode_getWidth(jlong renderNodePtr) {
    return reinterpret_cast<RenderNode*>(renderNodePtr)->stagingProperties().getWidth();
}

static jint android_view_RenderNode_getHeight(jlong renderNodePtr) {
    return reinterpret_cast<RenderNode*>(renderNodePtr)->stagingProperties().getHeight();
}

static jboolean android_view_RenderNode_setAllowForceDark(jlong renderNodePtr, jboolean allow) {
    return SET_AND_DIRTY(setAllowForceDark, allow, RenderNode::GENERIC);
}

static jboolean android_view_RenderNode_getAllowForceDark(jlong renderNodePtr) {
    return reinterpret_cast<RenderNode*>(renderNodePtr)->stagingProperties().getAllowForceDark();
}

static jlong android_view_RenderNode_getUniqueId(jlong renderNodePtr) {
=======
static jint android_view_RenderNode_getWidth(CRITICAL_JNI_PARAMS_COMMA jlong renderNodePtr) {
    return reinterpret_cast<RenderNode*>(renderNodePtr)->stagingProperties().getWidth();
}

static jint android_view_RenderNode_getHeight(CRITICAL_JNI_PARAMS_COMMA jlong renderNodePtr) {
    return reinterpret_cast<RenderNode*>(renderNodePtr)->stagingProperties().getHeight();
}

static jboolean android_view_RenderNode_setAllowForceDark(CRITICAL_JNI_PARAMS_COMMA jlong renderNodePtr, jboolean allow) {
    return SET_AND_DIRTY(setAllowForceDark, allow, RenderNode::GENERIC);
}

static jboolean android_view_RenderNode_getAllowForceDark(CRITICAL_JNI_PARAMS_COMMA jlong renderNodePtr) {
    return reinterpret_cast<RenderNode*>(renderNodePtr)->stagingProperties().getAllowForceDark();
}

static jlong android_view_RenderNode_getUniqueId(CRITICAL_JNI_PARAMS_COMMA jlong renderNodePtr) {
>>>>>>> dbf9e87c
    return reinterpret_cast<RenderNode*>(renderNodePtr)->uniqueId();
}

// ----------------------------------------------------------------------------
// RenderProperties - Animations
// ----------------------------------------------------------------------------

static void android_view_RenderNode_addAnimator(JNIEnv* env, jobject clazz, jlong renderNodePtr,
        jlong animatorPtr) {
    RenderNode* renderNode = reinterpret_cast<RenderNode*>(renderNodePtr);
    RenderPropertyAnimator* animator = reinterpret_cast<RenderPropertyAnimator*>(animatorPtr);
    renderNode->addAnimator(animator);
}

static void android_view_RenderNode_endAllAnimators(JNIEnv* env, jobject clazz,
        jlong renderNodePtr) {
    RenderNode* renderNode = reinterpret_cast<RenderNode*>(renderNodePtr);
    renderNode->animators().endAllStagingAnimators();
}

// ----------------------------------------------------------------------------
// SurfaceView position callback
// ----------------------------------------------------------------------------

jmethodID gPositionListener_PositionChangedMethod;
jmethodID gPositionListener_PositionLostMethod;

static void android_view_RenderNode_requestPositionUpdates(JNIEnv* env, jobject,
        jlong renderNodePtr, jobject listener) {
    class PositionListenerTrampoline : public RenderNode::PositionListener {
    public:
        PositionListenerTrampoline(JNIEnv* env, jobject listener) {
            env->GetJavaVM(&mVm);
            mWeakRef = env->NewWeakGlobalRef(listener);
        }

        virtual ~PositionListenerTrampoline() {
            jnienv()->DeleteWeakGlobalRef(mWeakRef);
            mWeakRef = nullptr;
        }

        virtual void onPositionUpdated(RenderNode& node, const TreeInfo& info) override {
            if (CC_UNLIKELY(!mWeakRef || !info.updateWindowPositions)) return;

            Matrix4 transform;
            info.damageAccumulator->computeCurrentTransform(&transform);
            const RenderProperties& props = node.properties();
            uirenderer::Rect bounds(props.getWidth(), props.getHeight());
            transform.mapRect(bounds);

            if (CC_LIKELY(transform.isPureTranslate())) {
                // snap/round the computed bounds, so they match the rounding behavior
                // of the clear done in SurfaceView#draw().
                bounds.snapGeometryToPixelBoundaries(false);
            } else {
                // Conservatively round out so the punched hole (in the ZOrderOnTop = true case)
                // doesn't extend beyond the other window
                bounds.roundOut();
            }

            if (mPreviousPosition == bounds) {
                return;
            }
            mPreviousPosition = bounds;

<<<<<<< HEAD
=======
#ifdef __ANDROID__ // Layoutlib does not support CanvasContext
>>>>>>> dbf9e87c
            incStrong(0);
            auto functor = std::bind(
                std::mem_fn(&PositionListenerTrampoline::doUpdatePositionAsync), this,
                (jlong) info.canvasContext.getFrameNumber(),
                (jint) bounds.left, (jint) bounds.top,
                (jint) bounds.right, (jint) bounds.bottom);

            info.canvasContext.enqueueFrameWork(std::move(functor));
#endif
        }

        virtual void onPositionLost(RenderNode& node, const TreeInfo* info) override {
            if (CC_UNLIKELY(!mWeakRef || (info && !info->updateWindowPositions))) return;

            if (mPreviousPosition.isEmpty()) {
                return;
            }
            mPreviousPosition.setEmpty();

            ATRACE_NAME("SurfaceView position lost");
            JNIEnv* env = jnienv();
            jobject localref = env->NewLocalRef(mWeakRef);
            if (CC_UNLIKELY(!localref)) {
                jnienv()->DeleteWeakGlobalRef(mWeakRef);
                mWeakRef = nullptr;
                return;
            }
<<<<<<< HEAD

=======
#ifdef __ANDROID__ // Layoutlib does not support CanvasContext
>>>>>>> dbf9e87c
            // TODO: Remember why this is synchronous and then make a comment
            env->CallVoidMethod(localref, gPositionListener_PositionLostMethod,
                    info ? info->canvasContext.getFrameNumber() : 0);
#endif
            env->DeleteLocalRef(localref);
        }

    private:
        JNIEnv* jnienv() {
            JNIEnv* env;
            if (mVm->GetEnv(reinterpret_cast<void**>(&env), JNI_VERSION_1_6) != JNI_OK) {
                LOG_ALWAYS_FATAL("Failed to get JNIEnv for JavaVM: %p", mVm);
            }
            return env;
        }

        void doUpdatePositionAsync(jlong frameNumber, jint left, jint top,
                jint right, jint bottom) {
            ATRACE_NAME("Update SurfaceView position");

            JNIEnv* env = jnienv();
            jobject localref = env->NewLocalRef(mWeakRef);
            if (CC_UNLIKELY(!localref)) {
                env->DeleteWeakGlobalRef(mWeakRef);
                mWeakRef = nullptr;
            } else {
                env->CallVoidMethod(localref, gPositionListener_PositionChangedMethod,
                        frameNumber, left, top, right, bottom);
                env->DeleteLocalRef(localref);
            }

            // We need to release ourselves here
            decStrong(0);
        }

        JavaVM* mVm;
        jobject mWeakRef;
        uirenderer::Rect mPreviousPosition;
    };

    RenderNode* renderNode = reinterpret_cast<RenderNode*>(renderNodePtr);
    renderNode->setPositionListener(new PositionListenerTrampoline(env, listener));
}

// ----------------------------------------------------------------------------
// JNI Glue
// ----------------------------------------------------------------------------

const char* const kClassPathName = "android/graphics/RenderNode";

static const JNINativeMethod gMethods[] = {
// ----------------------------------------------------------------------------
// Regular JNI
// ----------------------------------------------------------------------------
    { "nCreate",               "(Ljava/lang/String;)J", (void*) android_view_RenderNode_create },
    { "nGetNativeFinalizer",   "()J",    (void*) android_view_RenderNode_getNativeFinalizer },
    { "nOutput",               "(J)V",    (void*) android_view_RenderNode_output },
    { "nGetDebugSize",         "(J)I",    (void*) android_view_RenderNode_getDebugSize },
    { "nAddAnimator",              "(JJ)V", (void*) android_view_RenderNode_addAnimator },
    { "nEndAllAnimators",          "(J)V", (void*) android_view_RenderNode_endAllAnimators },
    { "nRequestPositionUpdates",   "(JLandroid/graphics/RenderNode$PositionUpdateListener;)V", (void*) android_view_RenderNode_requestPositionUpdates },
    { "nSetDisplayList",       "(JJ)V",   (void*) android_view_RenderNode_setDisplayList },


// ----------------------------------------------------------------------------
// Fast JNI via @CriticalNative annotation in RenderNode.java
// ----------------------------------------------------------------------------
    { "nSetDisplayList",       "(JJ)V",   (void*) android_view_RenderNode_setDisplayList },


// ----------------------------------------------------------------------------
// Critical JNI via @CriticalNative annotation in RenderNode.java
// ----------------------------------------------------------------------------
    { "nIsValid",              "(J)Z",   (void*) android_view_RenderNode_isValid },
    { "nSetLayerType",         "(JI)Z",  (void*) android_view_RenderNode_setLayerType },
    { "nGetLayerType",         "(J)I",   (void*) android_view_RenderNode_getLayerType },
    { "nSetLayerPaint",        "(JJ)Z",  (void*) android_view_RenderNode_setLayerPaint },
    { "nSetStaticMatrix",      "(JJ)Z",  (void*) android_view_RenderNode_setStaticMatrix },
    { "nSetAnimationMatrix",   "(JJ)Z",  (void*) android_view_RenderNode_setAnimationMatrix },
    { "nGetAnimationMatrix",   "(JJ)Z",  (void*) android_view_RenderNode_getAnimationMatrix },
    { "nSetClipToBounds",      "(JZ)Z",  (void*) android_view_RenderNode_setClipToBounds },
    { "nGetClipToBounds",      "(J)Z",   (void*) android_view_RenderNode_getClipToBounds },
    { "nSetClipBounds",        "(JIIII)Z", (void*) android_view_RenderNode_setClipBounds },
    { "nSetClipBoundsEmpty",   "(J)Z",   (void*) android_view_RenderNode_setClipBoundsEmpty },
    { "nSetProjectBackwards",  "(JZ)Z",  (void*) android_view_RenderNode_setProjectBackwards },
    { "nSetProjectionReceiver","(JZ)Z",  (void*) android_view_RenderNode_setProjectionReceiver },

    { "nSetOutlineRoundRect",  "(JIIIIFF)Z", (void*) android_view_RenderNode_setOutlineRoundRect },
    { "nSetOutlineConvexPath", "(JJF)Z", (void*) android_view_RenderNode_setOutlineConvexPath },
    { "nSetOutlineEmpty",      "(J)Z",   (void*) android_view_RenderNode_setOutlineEmpty },
    { "nSetOutlineNone",       "(J)Z",   (void*) android_view_RenderNode_setOutlineNone },
    { "nHasShadow",            "(J)Z",   (void*) android_view_RenderNode_hasShadow },
    { "nSetSpotShadowColor",   "(JI)Z",  (void*) android_view_RenderNode_setSpotShadowColor },
    { "nGetSpotShadowColor",   "(J)I",   (void*) android_view_RenderNode_getSpotShadowColor },
    { "nSetAmbientShadowColor","(JI)Z",  (void*) android_view_RenderNode_setAmbientShadowColor },
    { "nGetAmbientShadowColor","(J)I",   (void*) android_view_RenderNode_getAmbientShadowColor },
    { "nSetClipToOutline",     "(JZ)Z",  (void*) android_view_RenderNode_setClipToOutline },
    { "nSetRevealClip",        "(JZFFF)Z", (void*) android_view_RenderNode_setRevealClip },

    { "nSetAlpha",             "(JF)Z",  (void*) android_view_RenderNode_setAlpha },
    { "nSetHasOverlappingRendering", "(JZ)Z",
            (void*) android_view_RenderNode_setHasOverlappingRendering },
    { "nSetUsageHint",    "(JI)V", (void*) android_view_RenderNode_setUsageHint },
    { "nSetElevation",         "(JF)Z",  (void*) android_view_RenderNode_setElevation },
    { "nSetTranslationX",      "(JF)Z",  (void*) android_view_RenderNode_setTranslationX },
    { "nSetTranslationY",      "(JF)Z",  (void*) android_view_RenderNode_setTranslationY },
    { "nSetTranslationZ",      "(JF)Z",  (void*) android_view_RenderNode_setTranslationZ },
    { "nSetRotation",          "(JF)Z",  (void*) android_view_RenderNode_setRotation },
    { "nSetRotationX",         "(JF)Z",  (void*) android_view_RenderNode_setRotationX },
    { "nSetRotationY",         "(JF)Z",  (void*) android_view_RenderNode_setRotationY },
    { "nSetScaleX",            "(JF)Z",  (void*) android_view_RenderNode_setScaleX },
    { "nSetScaleY",            "(JF)Z",  (void*) android_view_RenderNode_setScaleY },
    { "nSetPivotX",            "(JF)Z",  (void*) android_view_RenderNode_setPivotX },
    { "nSetPivotY",            "(JF)Z",  (void*) android_view_RenderNode_setPivotY },
    { "nResetPivot",           "(J)Z",   (void*) android_view_RenderNode_resetPivot },
    { "nSetCameraDistance",    "(JF)Z",  (void*) android_view_RenderNode_setCameraDistance },
    { "nSetLeft",              "(JI)Z",  (void*) android_view_RenderNode_setLeft },
    { "nSetTop",               "(JI)Z",  (void*) android_view_RenderNode_setTop },
    { "nSetRight",             "(JI)Z",  (void*) android_view_RenderNode_setRight },
    { "nSetBottom",            "(JI)Z",  (void*) android_view_RenderNode_setBottom },
    { "nGetLeft",              "(J)I",  (void*) android_view_RenderNode_getLeft },
    { "nGetTop",               "(J)I",  (void*) android_view_RenderNode_getTop },
    { "nGetRight",             "(J)I",  (void*) android_view_RenderNode_getRight },
    { "nGetBottom",            "(J)I",  (void*) android_view_RenderNode_getBottom },
    { "nSetLeftTopRightBottom","(JIIII)Z", (void*) android_view_RenderNode_setLeftTopRightBottom },
    { "nOffsetLeftAndRight",   "(JI)Z",  (void*) android_view_RenderNode_offsetLeftAndRight },
    { "nOffsetTopAndBottom",   "(JI)Z",  (void*) android_view_RenderNode_offsetTopAndBottom },

    { "nHasOverlappingRendering", "(J)Z",  (void*) android_view_RenderNode_hasOverlappingRendering },
    { "nGetClipToOutline",        "(J)Z",  (void*) android_view_RenderNode_getClipToOutline },
    { "nGetAlpha",                "(J)F",  (void*) android_view_RenderNode_getAlpha },
    { "nGetCameraDistance",       "(J)F",  (void*) android_view_RenderNode_getCameraDistance },
    { "nGetScaleX",               "(J)F",  (void*) android_view_RenderNode_getScaleX },
    { "nGetScaleY",               "(J)F",  (void*) android_view_RenderNode_getScaleY },
    { "nGetElevation",            "(J)F",  (void*) android_view_RenderNode_getElevation },
    { "nGetTranslationX",         "(J)F",  (void*) android_view_RenderNode_getTranslationX },
    { "nGetTranslationY",         "(J)F",  (void*) android_view_RenderNode_getTranslationY },
    { "nGetTranslationZ",         "(J)F",  (void*) android_view_RenderNode_getTranslationZ },
    { "nGetRotation",             "(J)F",  (void*) android_view_RenderNode_getRotation },
    { "nGetRotationX",            "(J)F",  (void*) android_view_RenderNode_getRotationX },
    { "nGetRotationY",            "(J)F",  (void*) android_view_RenderNode_getRotationY },
    { "nIsPivotExplicitlySet",    "(J)Z",  (void*) android_view_RenderNode_isPivotExplicitlySet },
    { "nHasIdentityMatrix",       "(J)Z",  (void*) android_view_RenderNode_hasIdentityMatrix },

    { "nGetTransformMatrix",       "(JJ)V", (void*) android_view_RenderNode_getTransformMatrix },
    { "nGetInverseTransformMatrix","(JJ)V", (void*) android_view_RenderNode_getInverseTransformMatrix },

    { "nGetPivotX",                "(J)F",  (void*) android_view_RenderNode_getPivotX },
    { "nGetPivotY",                "(J)F",  (void*) android_view_RenderNode_getPivotY },
    { "nGetWidth",                 "(J)I",  (void*) android_view_RenderNode_getWidth },
    { "nGetHeight",                "(J)I",  (void*) android_view_RenderNode_getHeight },
    { "nSetAllowForceDark",        "(JZ)Z", (void*) android_view_RenderNode_setAllowForceDark },
    { "nGetAllowForceDark",        "(J)Z",  (void*) android_view_RenderNode_getAllowForceDark },
    { "nGetUniqueId",              "(J)J",  (void*) android_view_RenderNode_getUniqueId },
};

int register_android_view_RenderNode(JNIEnv* env) {
    jclass clazz = FindClassOrDie(env, "android/graphics/RenderNode$PositionUpdateListener");
    gPositionListener_PositionChangedMethod = GetMethodIDOrDie(env, clazz,
            "positionChanged", "(JIIII)V");
    gPositionListener_PositionLostMethod = GetMethodIDOrDie(env, clazz,
            "positionLost", "(J)V");
    return RegisterMethodsOrDie(env, kClassPathName, gMethods, NELEM(gMethods));
}

};
<|MERGE_RESOLUTION|>--- conflicted
+++ resolved
@@ -222,20 +222,12 @@
             RenderNode::GENERIC);
 }
 
-<<<<<<< HEAD
-static void android_view_RenderNode_setUsageHint(jlong renderNodePtr, jint usageHint) {
-=======
 static void android_view_RenderNode_setUsageHint(CRITICAL_JNI_PARAMS_COMMA jlong renderNodePtr, jint usageHint) {
->>>>>>> dbf9e87c
     RenderNode* renderNode = reinterpret_cast<RenderNode*>(renderNodePtr);
     renderNode->setUsageHint(static_cast<UsageHint>(usageHint));
 }
 
-<<<<<<< HEAD
-static jboolean android_view_RenderNode_setElevation(jlong renderNodePtr, float elevation) {
-=======
 static jboolean android_view_RenderNode_setElevation(CRITICAL_JNI_PARAMS_COMMA jlong renderNodePtr, float elevation) {
->>>>>>> dbf9e87c
     return SET_AND_DIRTY(setElevation, elevation, RenderNode::Z);
 }
 
@@ -303,25 +295,6 @@
     return SET_AND_DIRTY(setBottom, bottom, RenderNode::Y);
 }
 
-<<<<<<< HEAD
-static jint android_view_RenderNode_getLeft(jlong renderNodePtr) {
-    return reinterpret_cast<RenderNode*>(renderNodePtr)->stagingProperties().getLeft();
-}
-
-static jint android_view_RenderNode_getTop(jlong renderNodePtr) {
-    return reinterpret_cast<RenderNode*>(renderNodePtr)->stagingProperties().getTop();
-}
-
-static jint android_view_RenderNode_getRight(jlong renderNodePtr) {
-    return reinterpret_cast<RenderNode*>(renderNodePtr)->stagingProperties().getRight();
-}
-
-static jint android_view_RenderNode_getBottom(jlong renderNodePtr) {
-    return reinterpret_cast<RenderNode*>(renderNodePtr)->stagingProperties().getBottom();
-}
-
-static jboolean android_view_RenderNode_setLeftTopRightBottom(jlong renderNodePtr,
-=======
 static jint android_view_RenderNode_getLeft(CRITICAL_JNI_PARAMS_COMMA jlong renderNodePtr) {
     return reinterpret_cast<RenderNode*>(renderNodePtr)->stagingProperties().getLeft();
 }
@@ -339,7 +312,6 @@
 }
 
 static jboolean android_view_RenderNode_setLeftTopRightBottom(CRITICAL_JNI_PARAMS_COMMA jlong renderNodePtr,
->>>>>>> dbf9e87c
         int left, int top, int right, int bottom) {
     RenderNode* renderNode = reinterpret_cast<RenderNode*>(renderNodePtr);
     if (renderNode->mutateStagingProperties().setLeftTopRightBottom(left, top, right, bottom)) {
@@ -366,11 +338,7 @@
     return renderNode->stagingProperties().hasOverlappingRendering();
 }
 
-<<<<<<< HEAD
-static jboolean android_view_RenderNode_getAnimationMatrix(jlong renderNodePtr, jlong outMatrixPtr) {
-=======
 static jboolean android_view_RenderNode_getAnimationMatrix(CRITICAL_JNI_PARAMS_COMMA jlong renderNodePtr, jlong outMatrixPtr) {
->>>>>>> dbf9e87c
     RenderNode* renderNode = reinterpret_cast<RenderNode*>(renderNodePtr);
     SkMatrix* outMatrix = reinterpret_cast<SkMatrix*>(outMatrixPtr);
 
@@ -383,20 +351,12 @@
     return JNI_FALSE;
 }
 
-<<<<<<< HEAD
-static jboolean android_view_RenderNode_getClipToBounds(jlong renderNodePtr) {
-=======
 static jboolean android_view_RenderNode_getClipToBounds(CRITICAL_JNI_PARAMS_COMMA jlong renderNodePtr) {
->>>>>>> dbf9e87c
     RenderNode* renderNode = reinterpret_cast<RenderNode*>(renderNodePtr);
     return renderNode->stagingProperties().getClipToBounds();
 }
 
-<<<<<<< HEAD
-static jboolean android_view_RenderNode_getClipToOutline(jlong renderNodePtr) {
-=======
 static jboolean android_view_RenderNode_getClipToOutline(CRITICAL_JNI_PARAMS_COMMA jlong renderNodePtr) {
->>>>>>> dbf9e87c
     RenderNode* renderNode = reinterpret_cast<RenderNode*>(renderNodePtr);
     return renderNode->stagingProperties().getOutline().getShouldClip();
 }
@@ -467,11 +427,7 @@
     return !renderNode->stagingProperties().hasTransformMatrix();
 }
 
-<<<<<<< HEAD
-static jint android_view_RenderNode_getLayerType(jlong renderNodePtr) {
-=======
 static jint android_view_RenderNode_getLayerType(CRITICAL_JNI_PARAMS_COMMA jlong renderNodePtr) {
->>>>>>> dbf9e87c
     RenderNode* renderNode = reinterpret_cast<RenderNode*>(renderNodePtr);
     return static_cast<int>(renderNode->stagingProperties().layerProperties().type());
 }
@@ -523,25 +479,6 @@
     return renderNode->stagingProperties().getPivotY();
 }
 
-<<<<<<< HEAD
-static jint android_view_RenderNode_getWidth(jlong renderNodePtr) {
-    return reinterpret_cast<RenderNode*>(renderNodePtr)->stagingProperties().getWidth();
-}
-
-static jint android_view_RenderNode_getHeight(jlong renderNodePtr) {
-    return reinterpret_cast<RenderNode*>(renderNodePtr)->stagingProperties().getHeight();
-}
-
-static jboolean android_view_RenderNode_setAllowForceDark(jlong renderNodePtr, jboolean allow) {
-    return SET_AND_DIRTY(setAllowForceDark, allow, RenderNode::GENERIC);
-}
-
-static jboolean android_view_RenderNode_getAllowForceDark(jlong renderNodePtr) {
-    return reinterpret_cast<RenderNode*>(renderNodePtr)->stagingProperties().getAllowForceDark();
-}
-
-static jlong android_view_RenderNode_getUniqueId(jlong renderNodePtr) {
-=======
 static jint android_view_RenderNode_getWidth(CRITICAL_JNI_PARAMS_COMMA jlong renderNodePtr) {
     return reinterpret_cast<RenderNode*>(renderNodePtr)->stagingProperties().getWidth();
 }
@@ -559,7 +496,6 @@
 }
 
 static jlong android_view_RenderNode_getUniqueId(CRITICAL_JNI_PARAMS_COMMA jlong renderNodePtr) {
->>>>>>> dbf9e87c
     return reinterpret_cast<RenderNode*>(renderNodePtr)->uniqueId();
 }
 
@@ -625,10 +561,7 @@
             }
             mPreviousPosition = bounds;
 
-<<<<<<< HEAD
-=======
 #ifdef __ANDROID__ // Layoutlib does not support CanvasContext
->>>>>>> dbf9e87c
             incStrong(0);
             auto functor = std::bind(
                 std::mem_fn(&PositionListenerTrampoline::doUpdatePositionAsync), this,
@@ -656,11 +589,7 @@
                 mWeakRef = nullptr;
                 return;
             }
-<<<<<<< HEAD
-
-=======
 #ifdef __ANDROID__ // Layoutlib does not support CanvasContext
->>>>>>> dbf9e87c
             // TODO: Remember why this is synchronous and then make a comment
             env->CallVoidMethod(localref, gPositionListener_PositionLostMethod,
                     info ? info->canvasContext.getFrameNumber() : 0);
