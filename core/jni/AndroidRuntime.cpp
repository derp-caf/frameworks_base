--- conflicted
+++ resolved
@@ -826,79 +826,10 @@
         addOption(localeOption);
     }
 
-    /*
-<<<<<<< HEAD
-     * Set profiler options
-     */
-    // Whether or not the profiler should be enabled.
-    property_get("dalvik.vm.profiler", propBuf, "0");
-    if (propBuf[0] == '1') {
-        addOption("-Xenable-profiler");
-    }
-
-    // Whether the profile should start upon app startup or be delayed by some random offset
-    // (in seconds) that is bound between 0 and a fixed value.
-    property_get("dalvik.vm.profile.start-immed", propBuf, "0");
-    if (propBuf[0] == '1') {
-        addOption("-Xprofile-start-immediately");
-    }
-
-    // Number of seconds during profile runs.
-    parseRuntimeOption("dalvik.vm.profile.period-secs", profilePeriod, "-Xprofile-period:");
-
-    // Length of each profile run (seconds).
-    parseRuntimeOption("dalvik.vm.profile.duration-secs",
-                       profileDuration,
-                       "-Xprofile-duration:");
-
-    // Polling interval during profile run (microseconds).
-    parseRuntimeOption("dalvik.vm.profile.interval-us", profileInterval, "-Xprofile-interval:");
-
-    // Coefficient for period backoff.  The the period is multiplied
-    // by this value after each profile run.
-    parseRuntimeOption("dalvik.vm.profile.backoff-coeff", profileBackoff, "-Xprofile-backoff:");
-
-    // Top K% of samples that are considered relevant when
-    // deciding if the app should be recompiled.
-    parseRuntimeOption("dalvik.vm.profile.top-k-thr",
-                       profileTopKThreshold,
-                       "-Xprofile-top-k-threshold:");
-
-    // The threshold after which a change in the structure of the
-    // top K% profiled samples becomes significant and triggers
-    // recompilation. A change in profile is considered
-    // significant if X% (top-k-change-threshold) of the top K%
-    // (top-k-threshold property) samples has changed.
-    parseRuntimeOption("dalvik.vm.profile.top-k-ch-thr",
-                       profileTopKChangeThreshold,
-                       "-Xprofile-top-k-change-threshold:");
-
-    // Type of profile data.
-    parseRuntimeOption("dalvik.vm.profiler.type", profileType, "-Xprofile-type:");
-
-    // Depth of bounded stack data
-    parseRuntimeOption("dalvik.vm.profile.stack-depth",
-                       profileMaxStackDepth,
-                       "-Xprofile-max-stack-depth:");
-
     // Trace files are stored in /data/misc/trace which is writable only in debug mode.
     property_get("ro.debuggable", propBuf, "0");
     if (strcmp(propBuf, "1") == 0) {
         property_get("dalvik.vm.method-trace", propBuf, "false");
-=======
-     * Tracing options.
-     */
-    property_get("dalvik.vm.method-trace", propBuf, "false");
-    if (strcmp(propBuf, "true") == 0) {
-        addOption("-Xmethod-trace");
-        parseRuntimeOption("dalvik.vm.method-trace-file",
-                           methodTraceFileBuf,
-                           "-Xmethod-trace-file:");
-        parseRuntimeOption("dalvik.vm.method-trace-file-siz",
-                           methodTraceFileSizeBuf,
-                           "-Xmethod-trace-file-size:");
-        property_get("dalvik.vm.method-trace-stream", propBuf, "false");
->>>>>>> 8e6714ba
         if (strcmp(propBuf, "true") == 0) {
             addOption("-Xmethod-trace");
             parseRuntimeOption("dalvik.vm.method-trace-file",
