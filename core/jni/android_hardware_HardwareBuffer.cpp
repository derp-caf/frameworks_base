--- conflicted
+++ resolved
@@ -20,11 +20,6 @@
 #include <nativehelper/JNIHelp.h>
 
 #include "android_os_Parcel.h"
-<<<<<<< HEAD
-#include "android/graphics/GraphicsJNI.h"
-#include "android/graphics/GraphicBuffer.h"
-=======
->>>>>>> dbf9e87c
 
 #include <android/hardware_buffer.h>
 #include <android_runtime/android_graphics_GraphicBuffer.h>
@@ -102,12 +97,8 @@
 }
 
 static jlong android_hardware_HardwareBuffer_createFromGraphicBuffer(JNIEnv* env, jobject clazz, jobject graphicBuffer) {
-<<<<<<< HEAD
-    sp<GraphicBuffer> buffer(graphicBufferForJavaObject(env, graphicBuffer));
-=======
     sp<GraphicBuffer> buffer(android_graphics_GraphicBuffer_getNativeGraphicsBuffer(env,
                                                                                     graphicBuffer));
->>>>>>> dbf9e87c
     GraphicBufferWrapper* wrapper = new GraphicBufferWrapper(buffer);
     return reinterpret_cast<jlong>(wrapper);
 }
