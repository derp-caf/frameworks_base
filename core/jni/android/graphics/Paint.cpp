--- conflicted
+++ resolved
@@ -650,11 +650,7 @@
 
     // ------------------ @CriticalNative ---------------------------
 
-<<<<<<< HEAD
-    static void reset(jlong objHandle) {
-=======
     static void reset(CRITICAL_JNI_PARAMS_COMMA jlong objHandle) {
->>>>>>> dbf9e87c
         reinterpret_cast<Paint*>(objHandle)->reset();
     }
 
@@ -664,37 +660,21 @@
         *dst = *src;
     }
 
-<<<<<<< HEAD
-    static jint getFlags(jlong paintHandle) {
-=======
     static jint getFlags(CRITICAL_JNI_PARAMS_COMMA jlong paintHandle) {
->>>>>>> dbf9e87c
         uint32_t flags = reinterpret_cast<Paint*>(paintHandle)->getJavaFlags();
         return static_cast<jint>(flags);
     }
 
-<<<<<<< HEAD
-    static void setFlags(jlong paintHandle, jint flags) {
-        reinterpret_cast<Paint*>(paintHandle)->setJavaFlags(flags);
-    }
-
-    static jint getHinting(jlong paintHandle) {
-=======
     static void setFlags(CRITICAL_JNI_PARAMS_COMMA jlong paintHandle, jint flags) {
         reinterpret_cast<Paint*>(paintHandle)->setJavaFlags(flags);
     }
 
     static jint getHinting(CRITICAL_JNI_PARAMS_COMMA jlong paintHandle) {
->>>>>>> dbf9e87c
         return (SkFontHinting)reinterpret_cast<Paint*>(paintHandle)->getSkFont().getHinting()
                 == SkFontHinting::kNone ? 0 : 1;
     }
 
-<<<<<<< HEAD
-    static void setHinting(jlong paintHandle, jint mode) {
-=======
     static void setHinting(CRITICAL_JNI_PARAMS_COMMA jlong paintHandle, jint mode) {
->>>>>>> dbf9e87c
         reinterpret_cast<Paint*>(paintHandle)->getSkFont().setHinting(
                 mode == 0 ? SkFontHinting::kNone : SkFontHinting::kNormal);
     }
@@ -703,25 +683,6 @@
         reinterpret_cast<Paint*>(paintHandle)->setAntiAlias(aa);
     }
 
-<<<<<<< HEAD
-    static void setLinearText(jlong paintHandle, jboolean linearText) {
-        reinterpret_cast<Paint*>(paintHandle)->getSkFont().setLinearMetrics(linearText);
-    }
-
-    static void setSubpixelText(jlong paintHandle, jboolean subpixelText) {
-        reinterpret_cast<Paint*>(paintHandle)->getSkFont().setSubpixel(subpixelText);
-    }
-
-    static void setUnderlineText(jlong paintHandle, jboolean underlineText) {
-        reinterpret_cast<Paint*>(paintHandle)->setUnderline(underlineText);
-    }
-
-    static void setStrikeThruText(jlong paintHandle, jboolean strikeThruText) {
-        reinterpret_cast<Paint*>(paintHandle)->setStrikeThru(strikeThruText);
-    }
-
-    static void setFakeBoldText(jlong paintHandle, jboolean fakeBoldText) {
-=======
     static void setLinearText(CRITICAL_JNI_PARAMS_COMMA jlong paintHandle, jboolean linearText) {
         reinterpret_cast<Paint*>(paintHandle)->getSkFont().setLinearMetrics(linearText);
     }
@@ -739,7 +700,6 @@
     }
 
     static void setFakeBoldText(CRITICAL_JNI_PARAMS_COMMA jlong paintHandle, jboolean fakeBoldText) {
->>>>>>> dbf9e87c
         reinterpret_cast<Paint*>(paintHandle)->getSkFont().setEmbolden(fakeBoldText);
     }
 
@@ -763,11 +723,7 @@
         obj->setStyle(style);
     }
 
-<<<<<<< HEAD
-    static void setColorLong(jlong paintHandle, jlong colorSpaceHandle,
-=======
     static void setColorLong(CRITICAL_JNI_PARAMS_COMMA jlong paintHandle, jlong colorSpaceHandle,
->>>>>>> dbf9e87c
             jlong colorLong) {
         SkColor4f color = GraphicsJNI::convertColorLong(colorLong);
         sk_sp<SkColorSpace> cs = GraphicsJNI::getNativeColorSpace(colorSpaceHandle);
@@ -925,39 +881,16 @@
                 aa ? minikin::FamilyVariant::ELEGANT : minikin::FamilyVariant::DEFAULT);
     }
 
-<<<<<<< HEAD
-    static jfloat getTextSize(jlong paintHandle) {
-        return SkScalarToFloat(reinterpret_cast<Paint*>(paintHandle)->getSkFont().getSize());
-    }
-
-    static void setTextSize(jlong paintHandle, jfloat textSize) {
-=======
     static jfloat getTextSize(CRITICAL_JNI_PARAMS_COMMA jlong paintHandle) {
         return SkScalarToFloat(reinterpret_cast<Paint*>(paintHandle)->getSkFont().getSize());
     }
 
     static void setTextSize(CRITICAL_JNI_PARAMS_COMMA jlong paintHandle, jfloat textSize) {
->>>>>>> dbf9e87c
         if (textSize >= 0) {
             reinterpret_cast<Paint*>(paintHandle)->getSkFont().setSize(textSize);
         }
     }
 
-<<<<<<< HEAD
-    static jfloat getTextScaleX(jlong paintHandle) {
-        return SkScalarToFloat(reinterpret_cast<Paint*>(paintHandle)->getSkFont().getScaleX());
-    }
-
-    static void setTextScaleX(jlong paintHandle, jfloat scaleX) {
-        reinterpret_cast<Paint*>(paintHandle)->getSkFont().setScaleX(scaleX);
-    }
-
-    static jfloat getTextSkewX(jlong paintHandle) {
-        return SkScalarToFloat(reinterpret_cast<Paint*>(paintHandle)->getSkFont().getSkewX());
-    }
-
-    static void setTextSkewX(jlong paintHandle, jfloat skewX) {
-=======
     static jfloat getTextScaleX(CRITICAL_JNI_PARAMS_COMMA jlong paintHandle) {
         return SkScalarToFloat(reinterpret_cast<Paint*>(paintHandle)->getSkFont().getScaleX());
     }
@@ -971,7 +904,6 @@
     }
 
     static void setTextSkewX(CRITICAL_JNI_PARAMS_COMMA jlong paintHandle, jfloat skewX) {
->>>>>>> dbf9e87c
         reinterpret_cast<Paint*>(paintHandle)->getSkFont().setSkewX(skewX);
     }
 
@@ -995,70 +927,39 @@
         paint->setWordSpacing(wordSpacing);
     }
 
-<<<<<<< HEAD
-    static jint getStartHyphenEdit(jlong paintHandle, jint hyphen) {
-=======
     static jint getStartHyphenEdit(CRITICAL_JNI_PARAMS_COMMA jlong paintHandle, jint hyphen) {
->>>>>>> dbf9e87c
         Paint* paint = reinterpret_cast<Paint*>(paintHandle);
         return static_cast<jint>(paint->getStartHyphenEdit());
     }
 
-<<<<<<< HEAD
-    static jint getEndHyphenEdit(jlong paintHandle, jint hyphen) {
+    static jint getEndHyphenEdit(CRITICAL_JNI_PARAMS_COMMA jlong paintHandle, jint hyphen) {
         Paint* paint = reinterpret_cast<Paint*>(paintHandle);
         return static_cast<jint>(paint->getEndHyphenEdit());
     }
 
-    static void setStartHyphenEdit(jlong paintHandle, jint hyphen) {
+    static void setStartHyphenEdit(CRITICAL_JNI_PARAMS_COMMA jlong paintHandle, jint hyphen) {
         Paint* paint = reinterpret_cast<Paint*>(paintHandle);
         paint->setStartHyphenEdit((uint32_t)hyphen);
     }
 
-    static void setEndHyphenEdit(jlong paintHandle, jint hyphen) {
+    static void setEndHyphenEdit(CRITICAL_JNI_PARAMS_COMMA jlong paintHandle, jint hyphen) {
         Paint* paint = reinterpret_cast<Paint*>(paintHandle);
         paint->setEndHyphenEdit((uint32_t)hyphen);
     }
 
-    static jfloat ascent(jlong paintHandle) {
-=======
-    static jint getEndHyphenEdit(CRITICAL_JNI_PARAMS_COMMA jlong paintHandle, jint hyphen) {
-        Paint* paint = reinterpret_cast<Paint*>(paintHandle);
-        return static_cast<jint>(paint->getEndHyphenEdit());
-    }
-
-    static void setStartHyphenEdit(CRITICAL_JNI_PARAMS_COMMA jlong paintHandle, jint hyphen) {
-        Paint* paint = reinterpret_cast<Paint*>(paintHandle);
-        paint->setStartHyphenEdit((uint32_t)hyphen);
-    }
-
-    static void setEndHyphenEdit(CRITICAL_JNI_PARAMS_COMMA jlong paintHandle, jint hyphen) {
-        Paint* paint = reinterpret_cast<Paint*>(paintHandle);
-        paint->setEndHyphenEdit((uint32_t)hyphen);
-    }
-
     static jfloat ascent(CRITICAL_JNI_PARAMS_COMMA jlong paintHandle) {
->>>>>>> dbf9e87c
         SkFontMetrics metrics;
         getMetricsInternal(paintHandle, &metrics);
         return SkScalarToFloat(metrics.fAscent);
     }
 
-<<<<<<< HEAD
-    static jfloat descent(jlong paintHandle) {
-=======
     static jfloat descent(CRITICAL_JNI_PARAMS_COMMA jlong paintHandle) {
->>>>>>> dbf9e87c
         SkFontMetrics metrics;
         getMetricsInternal(paintHandle, &metrics);
         return SkScalarToFloat(metrics.fDescent);
     }
 
-<<<<<<< HEAD
-    static jfloat getUnderlinePosition(jlong paintHandle) {
-=======
     static jfloat getUnderlinePosition(CRITICAL_JNI_PARAMS_COMMA jlong paintHandle) {
->>>>>>> dbf9e87c
         SkFontMetrics metrics;
         getMetricsInternal(paintHandle, &metrics);
         SkScalar position;
@@ -1070,11 +971,7 @@
         }
     }
 
-<<<<<<< HEAD
-    static jfloat getUnderlineThickness(jlong paintHandle) {
-=======
     static jfloat getUnderlineThickness(CRITICAL_JNI_PARAMS_COMMA jlong paintHandle) {
->>>>>>> dbf9e87c
         SkFontMetrics metrics;
         getMetricsInternal(paintHandle, &metrics);
         SkScalar thickness;
@@ -1086,29 +983,17 @@
         }
     }
 
-<<<<<<< HEAD
-    static jfloat getStrikeThruPosition(jlong paintHandle) {
-=======
     static jfloat getStrikeThruPosition(CRITICAL_JNI_PARAMS_COMMA jlong paintHandle) {
->>>>>>> dbf9e87c
         const SkScalar textSize = reinterpret_cast<Paint*>(paintHandle)->getSkFont().getSize();
         return SkScalarToFloat(Paint::kStdStrikeThru_Top * textSize);
     }
 
-<<<<<<< HEAD
-    static jfloat getStrikeThruThickness(jlong paintHandle) {
-=======
     static jfloat getStrikeThruThickness(CRITICAL_JNI_PARAMS_COMMA jlong paintHandle) {
->>>>>>> dbf9e87c
         const SkScalar textSize = reinterpret_cast<Paint*>(paintHandle)->getSkFont().getSize();
         return SkScalarToFloat(Paint::kStdStrikeThru_Thickness * textSize);
     }
 
-<<<<<<< HEAD
-    static void setShadowLayer(jlong paintHandle, jfloat radius,
-=======
     static void setShadowLayer(CRITICAL_JNI_PARAMS_COMMA jlong paintHandle, jfloat radius,
->>>>>>> dbf9e87c
                                jfloat dx, jfloat dy, jlong colorSpaceHandle,
                                jlong colorLong) {
         SkColor4f color = GraphicsJNI::convertColorLong(colorLong);
