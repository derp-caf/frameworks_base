--- conflicted
+++ resolved
@@ -130,16 +130,6 @@
     return (IGraphicBufferProducer*)env->GetLongField(thiz, fields.producer);
 }
 
-<<<<<<< HEAD
-sp<ANativeWindow> android_SurfaceTexture_getNativeWindow(JNIEnv* env, jobject thiz) {
-    sp<SurfaceTexture> surfaceTexture(SurfaceTexture_getSurfaceTexture(env, thiz));
-    sp<IGraphicBufferProducer> producer(SurfaceTexture_getProducer(env, thiz));
-    sp<Surface> surfaceTextureClient(surfaceTexture != NULL ? new Surface(producer) : NULL);
-    return surfaceTextureClient;
-}
-
-=======
->>>>>>> dbf9e87c
 bool android_SurfaceTexture_isInstanceOf(JNIEnv* env, jobject thiz) {
     jclass surfaceTextureClass = env->FindClass(kSurfaceTextureClassPathName);
     return env->IsInstanceOf(thiz, surfaceTextureClass);
