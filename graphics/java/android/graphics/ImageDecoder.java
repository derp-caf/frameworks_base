--- conflicted
+++ resolved
@@ -286,11 +286,7 @@
 
                 return createFromStream(is, true, preferAnimation, this);
             }
-<<<<<<< HEAD
-            return createFromAssetFileDescriptor(assetFd, this);
-=======
             return createFromAssetFileDescriptor(assetFd, preferAnimation, this);
->>>>>>> dbf9e87c
         }
     }
 
@@ -344,11 +340,7 @@
 
     @NonNull
     private static ImageDecoder createFromAssetFileDescriptor(@NonNull AssetFileDescriptor assetFd,
-<<<<<<< HEAD
-            Source source) throws IOException {
-=======
             boolean preferAnimation, Source source) throws IOException {
->>>>>>> dbf9e87c
         final FileDescriptor fd = assetFd.getFileDescriptor();
         final long offset = assetFd.getStartOffset();
 
@@ -356,15 +348,9 @@
         try {
             try {
                 Os.lseek(fd, offset, SEEK_SET);
-<<<<<<< HEAD
-                decoder = nCreate(fd, source);
-            } catch (ErrnoException e) {
-                decoder = createFromStream(new FileInputStream(fd), true, source);
-=======
                 decoder = nCreate(fd, preferAnimation, source);
             } catch (ErrnoException e) {
                 decoder = createFromStream(new FileInputStream(fd), true, preferAnimation, source);
->>>>>>> dbf9e87c
             }
         } finally {
             if (decoder == null) {
@@ -570,29 +556,6 @@
                 }
             }
             return createFromAssetFileDescriptor(assetFd, preferAnimation, this);
-        }
-    }
-
-    private static class CallableSource extends Source {
-        CallableSource(@NonNull Callable<AssetFileDescriptor> callable) {
-            mCallable = callable;
-        }
-
-        private final Callable<AssetFileDescriptor> mCallable;
-
-        @Override
-        public ImageDecoder createImageDecoder() throws IOException {
-            AssetFileDescriptor assetFd = null;
-            try {
-                assetFd = mCallable.call();
-            } catch (Exception e) {
-                if (e instanceof IOException) {
-                    throw (IOException) e;
-                } else {
-                    throw new IOException(e);
-                }
-            }
-            return createFromAssetFileDescriptor(assetFd, this);
         }
     }
 
