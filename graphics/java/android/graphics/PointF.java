--- conflicted
+++ resolved
@@ -35,8 +35,6 @@
     }
     
     public PointF(@NonNull Point p) {
-<<<<<<< HEAD
-=======
         this.x = p.x;
         this.y = p.y;
     }
@@ -49,7 +47,6 @@
      *          point.
      */
     public PointF(@NonNull PointF p) {
->>>>>>> dbf9e87c
         this.x = p.x;
         this.y = p.y;
     }
