--- conflicted
+++ resolved
@@ -85,7 +85,6 @@
     name: "android.test.mock.stubs",
     srcs: [":android.test.mock.docs"],
     sdk_version: "current",
-<<<<<<< HEAD
     product_variables: {
         unbundled_build: {
             // Unbundled apps will use the prebuilt one
@@ -93,6 +92,7 @@
             enabled: false,
         },
     },
+    compile_dex: true,
 }
 
 java_library_static {
@@ -106,7 +106,5 @@
             enabled: false,
         },
     },
-=======
     compile_dex: true,
->>>>>>> 6e3c86c8
 }