--- conflicted
+++ resolved
@@ -341,18 +341,6 @@
   // statsd doesn't need to deserialize the message as it's just
   // passed binary-encoded to the perfetto cmdline client.
   optional bytes trace_config = 1;
-<<<<<<< HEAD
-}
-
-message PerfprofdDetails {
-  // The |perfprofd_config| field is a proto-encoded message of type
-  // android.perfprofd.ProfilingConfig defined in
-  // //system/extras/perfprofd/. On device, statsd doesn't need to
-  // deserialize the message as it's just passed binary-encoded to
-  // the perfprofd service.
-  optional bytes perfprofd_config = 1;
-=======
->>>>>>> dbf9e87c
 }
 
 message BroadcastSubscriberDetails {
@@ -376,7 +364,6 @@
     IncidentdDetails incidentd_details = 4;
     PerfettoDetails perfetto_details = 5;
     BroadcastSubscriberDetails broadcast_subscriber_details = 6;
-    PerfprofdDetails perfprofd_details = 8;
   }
 
   optional float probability_of_informing = 7 [default = 1.1];
@@ -406,27 +393,6 @@
   repeated EventActivation event_activation = 2;
 }
 
-enum ActivationType {
-  ACTIVATION_TYPE_UNKNOWN = 0;
-  ACTIVATE_IMMEDIATELY = 1;
-  ACTIVATE_ON_BOOT = 2;
-}
-
-message EventActivation {
-  optional int64 atom_matcher_id = 1;
-  optional int64 ttl_seconds = 2;
-  optional int64 deactivation_atom_matcher_id = 3;
-  optional ActivationType activation_type = 4;
-}
-
-message MetricActivation {
-  optional int64 metric_id = 1;
-
-  optional ActivationType activation_type = 3 [deprecated = true];
-
-  repeated EventActivation event_activation = 2;
-}
-
 message StatsdConfig {
   optional int64 id = 1;
 
