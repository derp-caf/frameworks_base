--- conflicted
+++ resolved
@@ -240,8 +240,6 @@
     EXPECT_EQ(2, report.annotation(0).field_int32());
 }
 
-<<<<<<< HEAD
-=======
 TEST(StatsLogProcessorTest, TestOnDumpReportEraseData) {
     // Setup a simple config.
     StatsdConfig config;
@@ -288,7 +286,6 @@
     EXPECT_TRUE(noData);
 }
 
->>>>>>> de843449
 #else
 GTEST_LOG_(INFO) << "This test does nothing.\n";
 #endif
