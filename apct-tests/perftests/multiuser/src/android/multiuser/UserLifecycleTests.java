--- conflicted
+++ resolved
@@ -195,7 +195,6 @@
 
     @Test
     public void stopUser() throws Exception {
-<<<<<<< HEAD
         while (mRunner.keepRunning()) {
             mRunner.pauseTiming();
             final int userId = createUser();
@@ -223,35 +222,6 @@
             registerUserSwitchObserver(null, latch, userId);
             mRunner.resumeTiming();
 
-=======
-        while (mRunner.keepRunning()) {
-            mRunner.pauseTiming();
-            final int userId = createUser();
-            final CountDownLatch latch = new CountDownLatch(1);
-            registerBroadcastReceiver(Intent.ACTION_USER_STARTED, latch, userId);
-            mIam.startUserInBackground(userId);
-            latch.await(TIMEOUT_IN_SECOND, TimeUnit.SECONDS);
-            mRunner.resumeTiming();
-
-            stopUser(userId, false);
-
-            mRunner.pauseTiming();
-            removeUser(userId);
-            mRunner.resumeTiming();
-        }
-    }
-
-    @Test
-    public void lockedBootCompleted() throws Exception {
-        while (mRunner.keepRunning()) {
-            mRunner.pauseTiming();
-            final int startUser = mAm.getCurrentUser();
-            final int userId = createUser();
-            final CountDownLatch latch = new CountDownLatch(1);
-            registerUserSwitchObserver(null, latch, userId);
-            mRunner.resumeTiming();
-
->>>>>>> dbf9e87c
             mAm.switchUser(userId);
             latch.await(TIMEOUT_IN_SECOND, TimeUnit.SECONDS);
 
@@ -296,19 +266,14 @@
     /** Tests creating a new profile. */
     @Test
     public void managedProfileCreate() throws Exception {
-<<<<<<< HEAD
-=======
-        assumeTrue(mHasManagedUserFeature);
-
->>>>>>> dbf9e87c
+        assumeTrue(mHasManagedUserFeature);
+
         while (mRunner.keepRunning()) {
             final int userId = createManagedProfile();
 
             mRunner.pauseTiming();
             attestTrue("Failed creating profile " + userId, mUm.isManagedProfile(userId));
             removeUser(userId);
-<<<<<<< HEAD
-=======
             mRunner.resumeTiming();
         }
     }
@@ -371,53 +336,10 @@
 
             mRunner.pauseTiming();
             removeUser(userId);
->>>>>>> dbf9e87c
-            mRunner.resumeTiming();
-        }
-    }
-
-<<<<<<< HEAD
-    /** Tests starting (unlocking) a newly-created profile. */
-    @Test
-    public void managedProfileUnlock() throws Exception {
-        while (mRunner.keepRunning()) {
-            mRunner.pauseTiming();
-            final int userId = createManagedProfile();
-            mRunner.resumeTiming();
-
-            startUserInBackground(userId);
-
-            mRunner.pauseTiming();
-            removeUser(userId);
-            mRunner.resumeTiming();
-        }
-    }
-
-    /** Tests starting (unlocking) an already-created, but no-longer-running, profile. */
-    @Test
-    public void managedProfileUnlock_stopped() throws Exception {
-        while (mRunner.keepRunning()) {
-            mRunner.pauseTiming();
-            final int userId = createManagedProfile();
-            // Start the profile initially, then stop it. Similar to setQuietModeEnabled.
-            startUserInBackground(userId);
-            stopUser(userId, true);
-            mRunner.resumeTiming();
-
-            startUserInBackground(userId);
-
-            mRunner.pauseTiming();
-            removeUser(userId);
-            mRunner.resumeTiming();
-        }
-    }
-
-    /**
-     * Tests starting (unlocking) and launching an already-installed app in a newly-created profile.
-     */
-    @Test
-    public void managedProfileUnlockAndLaunchApp() throws Exception {
-=======
+            mRunner.resumeTiming();
+        }
+    }
+
     /**
      * Tests starting (unlocking) and launching a previously-launched app
      * in an already-created, but no-longer-running, profile.
@@ -428,19 +350,15 @@
     public void managedProfileUnlockAndLaunchApp_stopped() throws Exception {
         assumeTrue(mHasManagedUserFeature);
 
->>>>>>> dbf9e87c
         while (mRunner.keepRunning()) {
             mRunner.pauseTiming();
             final int userId = createManagedProfile();
             WindowManagerGlobal.getWindowManagerService().dismissKeyguard(null, null);
             installPreexistingApp(userId, DUMMY_PACKAGE_NAME);
-<<<<<<< HEAD
-=======
             startUserInBackground(userId);
             startApp(userId, DUMMY_PACKAGE_NAME);
             stopUser(userId, true);
             TimeUnit.SECONDS.sleep(1); // Brief cool-down before re-starting profile.
->>>>>>> dbf9e87c
             mRunner.resumeTiming();
 
             startUserInBackground(userId);
@@ -455,11 +373,8 @@
     /** Tests installing a pre-existing app in a newly-created profile. */
     @Test
     public void managedProfileInstall() throws Exception {
-<<<<<<< HEAD
-=======
-        assumeTrue(mHasManagedUserFeature);
-
->>>>>>> dbf9e87c
+        assumeTrue(mHasManagedUserFeature);
+
         while (mRunner.keepRunning()) {
             mRunner.pauseTiming();
             final int userId = createManagedProfile();
@@ -479,11 +394,8 @@
      */
     @Test
     public void managedProfileCreateUnlockInstallAndLaunchApp() throws Exception {
-<<<<<<< HEAD
-=======
-        assumeTrue(mHasManagedUserFeature);
-
->>>>>>> dbf9e87c
+        assumeTrue(mHasManagedUserFeature);
+
         final String packageName = "perftests.multiuser.apps.dummyapp";
         while (mRunner.keepRunning()) {
             mRunner.pauseTiming();
@@ -640,17 +552,10 @@
      */
     private void startApp(int userId, String packageName) throws RemoteException {
         final Context context = InstrumentationRegistry.getContext();
-<<<<<<< HEAD
-        final WaitResult result = ActivityTaskManager.getService().startActivityAndWait(null, null,
-                context.getPackageManager().getLaunchIntentForPackage(packageName),
-                null, null, null, 0, 0, null, null,
-                userId);
-=======
         final WaitResult result = ActivityTaskManager.getService().startActivityAndWait(null,
                 context.getPackageName(),
                 context.getPackageManager().getLaunchIntentForPackage(packageName), null, null,
                 null, 0, 0, null, null, userId);
->>>>>>> dbf9e87c
         attestTrue("User " + userId + " failed to start " + packageName,
                 result.result == ActivityManager.START_SUCCESS);
     }
