--- conflicted
+++ resolved
@@ -500,10 +500,6 @@
     }
 
     @Override
-<<<<<<< HEAD
-    public UsbPort[] getPorts() {
-        mContext.enforceCallingOrSelfPermission(android.Manifest.permission.MANAGE_USB, null);
-=======
     public List<ParcelableUsbPort> getPorts() {
         mContext.enforceCallingOrSelfPermission(android.Manifest.permission.MANAGE_USB, null);
 
@@ -522,7 +518,6 @@
 
                 return parcelablePorts;
             }
->>>>>>> de843449
 
         } finally {
             Binder.restoreCallingIdentity(ident);
