--- conflicted
+++ resolved
@@ -128,11 +128,7 @@
 
     private static final String TAG = "PFTBT";
 
-<<<<<<< HEAD
-    private UserBackupManagerService backupManagerService;
-=======
     private UserBackupManagerService mUserBackupManagerService;
->>>>>>> dbf9e87c
     private final Object mCancelLock = new Object();
 
     ArrayList<PackageInfo> mPackages;
@@ -324,29 +320,17 @@
         int backupRunStatus = BackupManager.SUCCESS;
 
         try {
-<<<<<<< HEAD
-            if (!backupManagerService.isEnabled() || !backupManagerService.isSetupComplete()) {
-=======
             if (!mUserBackupManagerService.isEnabled()
                     || !mUserBackupManagerService.isSetupComplete()) {
->>>>>>> dbf9e87c
                 // Backups are globally disabled, so don't proceed.
                 if (DEBUG) {
                     Slog.i(TAG, "full backup requested but enabled=" + mUserBackupManagerService
                             .isEnabled()
-<<<<<<< HEAD
-                            + " setupComplete=" + backupManagerService.isSetupComplete()
-                            + "; ignoring");
-                }
-                int monitoringEvent;
-                if (backupManagerService.isSetupComplete()) {
-=======
                             + " setupComplete=" + mUserBackupManagerService.isSetupComplete()
                             + "; ignoring");
                 }
                 int monitoringEvent;
                 if (mUserBackupManagerService.isSetupComplete()) {
->>>>>>> dbf9e87c
                     monitoringEvent = BackupManagerMonitor.LOG_EVENT_ID_BACKUP_DISABLED;
                 } else {
                     monitoringEvent = BackupManagerMonitor.LOG_EVENT_ID_DEVICE_NOT_PROVISIONED;
