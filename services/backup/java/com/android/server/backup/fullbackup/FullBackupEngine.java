--- conflicted
+++ resolved
@@ -41,10 +41,7 @@
 import com.android.server.AppWidgetBackupBridge;
 import com.android.server.backup.BackupAgentTimeoutParameters;
 import com.android.server.backup.BackupRestoreTask;
-<<<<<<< HEAD
-=======
 import com.android.server.backup.UserBackupManagerFiles;
->>>>>>> de843449
 import com.android.server.backup.UserBackupManagerService;
 import com.android.server.backup.remote.RemoteCall;
 import com.android.server.backup.utils.FullBackupUtils;
@@ -71,10 +68,7 @@
     private final BackupAgentTimeoutParameters mAgentTimeoutParameters;
 
     class FullBackupRunner implements Runnable {
-<<<<<<< HEAD
-=======
         private final @UserIdInt int mUserId;
->>>>>>> de843449
         private final PackageManager mPackageManager;
         private final PackageInfo mPackage;
         private final IBackupAgent mAgent;
@@ -90,22 +84,15 @@
                 int token,
                 boolean includeApks)
                 throws IOException {
-<<<<<<< HEAD
-=======
             // TODO: http://b/22388012
             mUserId = UserHandle.USER_SYSTEM;
->>>>>>> de843449
             mPackageManager = backupManagerService.getPackageManager();
             mPackage = packageInfo;
             mAgent = agent;
             mPipe = ParcelFileDescriptor.dup(pipe.getFileDescriptor());
             mToken = token;
             mIncludeApks = includeApks;
-<<<<<<< HEAD
-            mFilesDir = new File("/data/system");
-=======
             mFilesDir = UserBackupManagerFiles.getFullBackupEngineFilesDir(mUserId);
->>>>>>> de843449
         }
 
         @Override
@@ -132,15 +119,8 @@
                     manifestFile.delete();
 
                     // Write widget data.
-<<<<<<< HEAD
-                    // TODO: http://b/22388012
-                    byte[] widgetData =
-                            AppWidgetBackupBridge.getWidgetState(
-                                    packageName, UserHandle.USER_SYSTEM);
-=======
                     byte[] widgetData =
                             AppWidgetBackupBridge.getWidgetState(packageName, mUserId);
->>>>>>> de843449
                     if (widgetData != null && widgetData.length > 0) {
                         File metadataFile = new File(mFilesDir, BACKUP_METADATA_FILENAME);
                         appMetadataBackupWriter.backupWidget(
