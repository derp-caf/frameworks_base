/*
 * Copyright (C) 2018 The Android Open Source Project
 *
 * Licensed under the Apache License, Version 2.0 (the "License");
 * you may not use this file except in compliance with the License.
 * You may obtain a copy of the License at
 *
 *      http://www.apache.org/licenses/LICENSE-2.0
 *
 * Unless required by applicable law or agreed to in writing, software
 * distributed under the License is distributed on an "AS IS" BASIS,
 * WITHOUT WARRANTIES OR CONDITIONS OF ANY KIND, either express or implied.
 * See the License for the specific language governing permissions and
 * limitations under the License
 */

package com.android.server.backup;

<<<<<<< HEAD
import static com.android.server.backup.BackupManagerService.DEBUG_SCHEDULING;
=======
>>>>>>> dbf9e87c

import android.content.ContentResolver;
import android.os.Handler;
import android.provider.Settings;
import android.util.KeyValueListParser;
import android.util.KeyValueSettingObserver;
<<<<<<< HEAD
import android.util.Slog;
=======
>>>>>>> dbf9e87c

import com.android.internal.annotations.GuardedBy;
import com.android.internal.annotations.VisibleForTesting;

/**
 * Configure backup and restore agent timeouts.
 *
 * <p>These timeout parameters are stored in Settings.Global to be configurable flags with P/H. They
 * are represented as a comma-delimited key value list.
 */
public class BackupAgentTimeoutParameters extends KeyValueSettingObserver {
    @VisibleForTesting
    public static final String SETTING = Settings.Global.BACKUP_AGENT_TIMEOUT_PARAMETERS;

    @VisibleForTesting
    public static final String SETTING_KV_BACKUP_AGENT_TIMEOUT_MILLIS =
            "kv_backup_agent_timeout_millis";

    @VisibleForTesting
    public static final String SETTING_FULL_BACKUP_AGENT_TIMEOUT_MILLIS =
            "full_backup_agent_timeout_millis";

    @VisibleForTesting
    public static final String SETTING_SHARED_BACKUP_AGENT_TIMEOUT_MILLIS =
            "shared_backup_agent_timeout_millis";

    @VisibleForTesting
    public static final String SETTING_RESTORE_AGENT_TIMEOUT_MILLIS =
            "restore_agent_timeout_millis";

    @VisibleForTesting
    public static final String SETTING_RESTORE_AGENT_FINISHED_TIMEOUT_MILLIS =
            "restore_agent_finished_timeout_millis";

    @VisibleForTesting
    public static final String SETTING_QUOTA_EXCEEDED_TIMEOUT_MILLIS =
            "quota_exceeded_timeout_millis";

    // Default values
    @VisibleForTesting public static final long DEFAULT_KV_BACKUP_AGENT_TIMEOUT_MILLIS = 30 * 1000;

    @VisibleForTesting
    public static final long DEFAULT_FULL_BACKUP_AGENT_TIMEOUT_MILLIS = 5 * 60 * 1000;

    @VisibleForTesting
    public static final long DEFAULT_SHARED_BACKUP_AGENT_TIMEOUT_MILLIS = 30 * 60 * 1000;

    @VisibleForTesting public static final long DEFAULT_RESTORE_AGENT_TIMEOUT_MILLIS = 60 * 1000;

    @VisibleForTesting
    public static final long DEFAULT_RESTORE_AGENT_FINISHED_TIMEOUT_MILLIS = 30 * 1000;

    @VisibleForTesting
    public static final long DEFAULT_QUOTA_EXCEEDED_TIMEOUT_MILLIS = 3 * 1000;

    @GuardedBy("mLock")
    private long mKvBackupAgentTimeoutMillis;

    @GuardedBy("mLock")
    private long mFullBackupAgentTimeoutMillis;

    @GuardedBy("mLock")
    private long mSharedBackupAgentTimeoutMillis;

    @GuardedBy("mLock")
    private long mRestoreAgentTimeoutMillis;

    @GuardedBy("mLock")
    private long mRestoreAgentFinishedTimeoutMillis;

    @GuardedBy("mLock")
    private long mQuotaExceededTimeoutMillis;

    private final Object mLock = new Object();

    public BackupAgentTimeoutParameters(Handler handler, ContentResolver resolver) {
        super(handler, resolver, Settings.Global.getUriFor(SETTING));
    }

    public String getSettingValue(ContentResolver resolver) {
        return Settings.Global.getString(resolver, SETTING);
    }

    public void update(KeyValueListParser parser) {
        synchronized (mLock) {
            mKvBackupAgentTimeoutMillis =
                    parser.getLong(
                            SETTING_KV_BACKUP_AGENT_TIMEOUT_MILLIS,
                            DEFAULT_KV_BACKUP_AGENT_TIMEOUT_MILLIS);
            mFullBackupAgentTimeoutMillis =
                    parser.getLong(
                            SETTING_FULL_BACKUP_AGENT_TIMEOUT_MILLIS,
                            DEFAULT_FULL_BACKUP_AGENT_TIMEOUT_MILLIS);
            mSharedBackupAgentTimeoutMillis =
                    parser.getLong(
                            SETTING_SHARED_BACKUP_AGENT_TIMEOUT_MILLIS,
                            DEFAULT_SHARED_BACKUP_AGENT_TIMEOUT_MILLIS);
            mRestoreAgentTimeoutMillis =
                    parser.getLong(
                            SETTING_RESTORE_AGENT_TIMEOUT_MILLIS,
                            DEFAULT_RESTORE_AGENT_TIMEOUT_MILLIS);
            mRestoreAgentFinishedTimeoutMillis =
                    parser.getLong(
                            SETTING_RESTORE_AGENT_FINISHED_TIMEOUT_MILLIS,
                            DEFAULT_RESTORE_AGENT_FINISHED_TIMEOUT_MILLIS);
            mQuotaExceededTimeoutMillis =
                    parser.getLong(
                            SETTING_QUOTA_EXCEEDED_TIMEOUT_MILLIS,
                            DEFAULT_QUOTA_EXCEEDED_TIMEOUT_MILLIS);
        }
    }

    public long getKvBackupAgentTimeoutMillis() {
        synchronized (mLock) {
<<<<<<< HEAD
            if (DEBUG_SCHEDULING) {
                Slog.v(TAG, "getKvBackupAgentTimeoutMillis(): " + mKvBackupAgentTimeoutMillis);
            }
=======
>>>>>>> dbf9e87c
            return mKvBackupAgentTimeoutMillis;
        }
    }

    public long getFullBackupAgentTimeoutMillis() {
        synchronized (mLock) {
<<<<<<< HEAD
            if (DEBUG_SCHEDULING) {
                Slog.v(TAG, "getFullBackupAgentTimeoutMillis(): " + mFullBackupAgentTimeoutMillis);
            }
=======
>>>>>>> dbf9e87c
            return mFullBackupAgentTimeoutMillis;
        }
    }

    public long getSharedBackupAgentTimeoutMillis() {
        synchronized (mLock) {
<<<<<<< HEAD
            if (DEBUG_SCHEDULING) {
                Slog.v(
                        TAG,
                        "getSharedBackupAgentTimeoutMillis(): " + mSharedBackupAgentTimeoutMillis);
            }
=======
>>>>>>> dbf9e87c
            return mSharedBackupAgentTimeoutMillis;
        }
    }

    public long getRestoreAgentTimeoutMillis() {
        synchronized (mLock) {
<<<<<<< HEAD
            if (DEBUG_SCHEDULING) {
                Slog.v(TAG, "getRestoreAgentTimeoutMillis(): " + mRestoreAgentTimeoutMillis);
            }
=======
>>>>>>> dbf9e87c
            return mRestoreAgentTimeoutMillis;
        }
    }

    public long getRestoreAgentFinishedTimeoutMillis() {
        synchronized (mLock) {
<<<<<<< HEAD
            if (DEBUG_SCHEDULING) {
                Slog.v(
                        TAG,
                        "getRestoreAgentFinishedTimeoutMillis(): "
                                + mRestoreAgentFinishedTimeoutMillis);
            }
=======
>>>>>>> dbf9e87c
            return mRestoreAgentFinishedTimeoutMillis;
        }
    }

    public long getQuotaExceededTimeoutMillis() {
        synchronized (mLock) {
<<<<<<< HEAD
            if (DEBUG_SCHEDULING) {
                Slog.v(
                        TAG,
                        "getQuotaExceededTimeoutMillis(): "
                                + mQuotaExceededTimeoutMillis);
            }
=======
>>>>>>> dbf9e87c
            return mQuotaExceededTimeoutMillis;
        }
    }
}<|MERGE_RESOLUTION|>--- conflicted
+++ resolved
@@ -16,20 +16,12 @@
 
 package com.android.server.backup;
 
-<<<<<<< HEAD
-import static com.android.server.backup.BackupManagerService.DEBUG_SCHEDULING;
-=======
->>>>>>> dbf9e87c
 
 import android.content.ContentResolver;
 import android.os.Handler;
 import android.provider.Settings;
 import android.util.KeyValueListParser;
 import android.util.KeyValueSettingObserver;
-<<<<<<< HEAD
-import android.util.Slog;
-=======
->>>>>>> dbf9e87c
 
 import com.android.internal.annotations.GuardedBy;
 import com.android.internal.annotations.VisibleForTesting;
@@ -144,80 +136,36 @@
 
     public long getKvBackupAgentTimeoutMillis() {
         synchronized (mLock) {
-<<<<<<< HEAD
-            if (DEBUG_SCHEDULING) {
-                Slog.v(TAG, "getKvBackupAgentTimeoutMillis(): " + mKvBackupAgentTimeoutMillis);
-            }
-=======
->>>>>>> dbf9e87c
             return mKvBackupAgentTimeoutMillis;
         }
     }
 
     public long getFullBackupAgentTimeoutMillis() {
         synchronized (mLock) {
-<<<<<<< HEAD
-            if (DEBUG_SCHEDULING) {
-                Slog.v(TAG, "getFullBackupAgentTimeoutMillis(): " + mFullBackupAgentTimeoutMillis);
-            }
-=======
->>>>>>> dbf9e87c
             return mFullBackupAgentTimeoutMillis;
         }
     }
 
     public long getSharedBackupAgentTimeoutMillis() {
         synchronized (mLock) {
-<<<<<<< HEAD
-            if (DEBUG_SCHEDULING) {
-                Slog.v(
-                        TAG,
-                        "getSharedBackupAgentTimeoutMillis(): " + mSharedBackupAgentTimeoutMillis);
-            }
-=======
->>>>>>> dbf9e87c
             return mSharedBackupAgentTimeoutMillis;
         }
     }
 
     public long getRestoreAgentTimeoutMillis() {
         synchronized (mLock) {
-<<<<<<< HEAD
-            if (DEBUG_SCHEDULING) {
-                Slog.v(TAG, "getRestoreAgentTimeoutMillis(): " + mRestoreAgentTimeoutMillis);
-            }
-=======
->>>>>>> dbf9e87c
             return mRestoreAgentTimeoutMillis;
         }
     }
 
     public long getRestoreAgentFinishedTimeoutMillis() {
         synchronized (mLock) {
-<<<<<<< HEAD
-            if (DEBUG_SCHEDULING) {
-                Slog.v(
-                        TAG,
-                        "getRestoreAgentFinishedTimeoutMillis(): "
-                                + mRestoreAgentFinishedTimeoutMillis);
-            }
-=======
->>>>>>> dbf9e87c
             return mRestoreAgentFinishedTimeoutMillis;
         }
     }
 
     public long getQuotaExceededTimeoutMillis() {
         synchronized (mLock) {
-<<<<<<< HEAD
-            if (DEBUG_SCHEDULING) {
-                Slog.v(
-                        TAG,
-                        "getQuotaExceededTimeoutMillis(): "
-                                + mQuotaExceededTimeoutMillis);
-            }
-=======
->>>>>>> dbf9e87c
             return mQuotaExceededTimeoutMillis;
         }
     }
