/*
 * Copyright (C) 2017 The Android Open Source Project
 *
 * Licensed under the Apache License, Version 2.0 (the "License");
 * you may not use this file except in compliance with the License.
 * You may obtain a copy of the License at
 *
 *      http://www.apache.org/licenses/LICENSE-2.0
 *
 * Unless required by applicable law or agreed to in writing, software
 * distributed under the License is distributed on an "AS IS" BASIS,
 * WITHOUT WARRANTIES OR CONDITIONS OF ANY KIND, either express or implied.
 * See the License for the specific language governing permissions and
 * limitations under the License
 */

package com.android.server.backup.restore;

import static com.android.server.backup.BackupManagerService.DEBUG;
import static com.android.server.backup.BackupManagerService.MORE_DEBUG;
import static com.android.server.backup.BackupManagerService.TAG;
import static com.android.server.backup.UserBackupManagerService.KEY_WIDGET_STATE;
import static com.android.server.backup.UserBackupManagerService.OP_TYPE_RESTORE_WAIT;
import static com.android.server.backup.UserBackupManagerService.PACKAGE_MANAGER_SENTINEL;
import static com.android.server.backup.UserBackupManagerService.SETTINGS_PACKAGE;
import static com.android.server.backup.internal.BackupHandler.MSG_BACKUP_RESTORE_STEP;
import static com.android.server.backup.internal.BackupHandler.MSG_RESTORE_OPERATION_TIMEOUT;
import static com.android.server.backup.internal.BackupHandler.MSG_RESTORE_SESSION_TIMEOUT;
import static com.android.server.pm.PackageManagerService.PLATFORM_PACKAGE_NAME;

import android.annotation.Nullable;
import android.app.ApplicationThreadConstants;
import android.app.IBackupAgent;
import android.app.backup.BackupDataInput;
import android.app.backup.BackupDataOutput;
import android.app.backup.BackupManagerMonitor;
import android.app.backup.BackupTransport;
import android.app.backup.IBackupManagerMonitor;
import android.app.backup.IRestoreObserver;
import android.app.backup.RestoreDescription;
import android.content.pm.ApplicationInfo;
import android.content.pm.PackageInfo;
import android.content.pm.PackageManager;
import android.content.pm.PackageManager.NameNotFoundException;
import android.content.pm.PackageManagerInternal;
import android.os.Bundle;
import android.os.Message;
import android.os.ParcelFileDescriptor;
import android.os.RemoteException;
import android.os.SystemClock;
import android.os.UserHandle;
import android.util.EventLog;
import android.util.Slog;

import com.android.internal.backup.IBackupTransport;
import com.android.internal.util.Preconditions;
import com.android.server.AppWidgetBackupBridge;
import com.android.server.EventLogTags;
import com.android.server.LocalServices;
import com.android.server.backup.BackupAgentTimeoutParameters;
import com.android.server.backup.BackupRestoreTask;
import com.android.server.backup.BackupUtils;
import com.android.server.backup.PackageManagerBackupAgent;
import com.android.server.backup.PackageManagerBackupAgent.Metadata;
import com.android.server.backup.TransportManager;
import com.android.server.backup.UserBackupManagerService;
import com.android.server.backup.internal.OnTaskFinishedListener;
import com.android.server.backup.transport.TransportClient;
import com.android.server.backup.utils.AppBackupUtils;
import com.android.server.backup.utils.BackupManagerMonitorUtils;

import libcore.io.IoUtils;

import java.io.File;
import java.io.FileInputStream;
import java.io.FileOutputStream;
import java.io.IOException;
import java.util.ArrayList;
import java.util.List;

public class PerformUnifiedRestoreTask implements BackupRestoreTask {

    private UserBackupManagerService backupManagerService;
    private final int mUserId;
    private final TransportManager mTransportManager;
    // Transport client we're working with to do the restore
    private final TransportClient mTransportClient;

    // Where per-transport saved state goes
    private File mStateDir;

    // Restore observer; may be null
    private IRestoreObserver mObserver;

    // BackuoManagerMonitor; may be null
    private IBackupManagerMonitor mMonitor;

    // Token identifying the dataset to the transport
    private long mToken;

    // When this is a restore-during-install, this is the token identifying the
    // operation to the Package Manager, and we must ensure that we let it know
    // when we're finished.
    private int mPmToken;

    // When this is restore-during-install, we need to tell the package manager
    // whether we actually launched the app, because this affects notifications
    // around externally-visible state transitions.
    private boolean mDidLaunch;

    // Is this a whole-system restore, i.e. are we establishing a new ancestral
    // dataset to base future restore-at-install operations from?
    private boolean mIsSystemRestore;

    // If this is a single-package restore, what package are we interested in?
    private PackageInfo mTargetPackage;

    // In all cases, the calculated list of packages that we are trying to restore
    private List<PackageInfo> mAcceptSet;

    // Our bookkeeping about the ancestral dataset
    private PackageManagerBackupAgent mPmAgent;

    // Currently-bound backup agent for restore + restoreFinished purposes
    private IBackupAgent mAgent;

    // What sort of restore we're doing now
    private RestoreDescription mRestoreDescription;

    // The package we're currently restoring
    private PackageInfo mCurrentPackage;

    // Widget-related data handled as part of this restore operation
    private byte[] mWidgetData;

    // Number of apps restored in this pass
    private int mCount;

    // When did we start?
    private long mStartRealtime;

    // State machine progress
    private UnifiedRestoreState mState;

    // How are things going?
    private int mStatus;

    // Done?
    private boolean mFinished;

    // When finished call listener
    private final OnTaskFinishedListener mListener;

    // Key/value: bookkeeping about staged data and files for agent access
    private File mBackupDataName;
    private File mStageName;
    private File mNewStateName;
    private ParcelFileDescriptor mBackupData;
    private ParcelFileDescriptor mNewState;

    private final int mEphemeralOpToken;
    private final BackupAgentTimeoutParameters mAgentTimeoutParameters;

    // This task can assume that the wakelock is properly held for it and doesn't have to worry
    // about releasing it.
    public PerformUnifiedRestoreTask(
            UserBackupManagerService backupManagerService,
            TransportClient transportClient,
            IRestoreObserver observer,
            IBackupManagerMonitor monitor,
            long restoreSetToken,
            @Nullable PackageInfo targetPackage,
            int pmToken,
            boolean isFullSystemRestore,
            @Nullable String[] filterSet,
            OnTaskFinishedListener listener) {
        this.backupManagerService = backupManagerService;
        mUserId = backupManagerService.getUserId();
        mTransportManager = backupManagerService.getTransportManager();
        mEphemeralOpToken = backupManagerService.generateRandomIntegerToken();
        mState = UnifiedRestoreState.INITIAL;
        mStartRealtime = SystemClock.elapsedRealtime();

        mTransportClient = transportClient;
        mObserver = observer;
        mMonitor = monitor;
        mToken = restoreSetToken;
        mPmToken = pmToken;
        mTargetPackage = targetPackage;
        mIsSystemRestore = isFullSystemRestore;
        mFinished = false;
        mDidLaunch = false;
        mListener = listener;
        mAgentTimeoutParameters = Preconditions.checkNotNull(
                backupManagerService.getAgentTimeoutParameters(),
                "Timeout parameters cannot be null");

        if (targetPackage != null) {
            // Single package restore
            mAcceptSet = new ArrayList<>();
            mAcceptSet.add(targetPackage);
        } else {
            // Everything possible, or a target set
            if (filterSet == null) {
                // We want everything and a pony
                List<PackageInfo> apps =
                        PackageManagerBackupAgent.getStorableApplications(
                                backupManagerService.getPackageManager(), mUserId);
                filterSet = packagesToNames(apps);
                if (DEBUG) {
                    Slog.i(TAG, "Full restore; asking about " + filterSet.length + " apps");
                }
            }

            mAcceptSet = new ArrayList<>(filterSet.length);

            // Pro tem, we insist on moving the settings provider package to last place.
            // Keep track of whether it's in the list, and bump it down if so.  We also
            // want to do the system package itself first if it's called for.
            boolean hasSystem = false;
            boolean hasSettings = false;
            for (int i = 0; i < filterSet.length; i++) {
                try {
                    PackageManager pm = backupManagerService.getPackageManager();
                    PackageInfo info = pm.getPackageInfoAsUser(filterSet[i], 0, mUserId);
<<<<<<< HEAD
                    if ("android".equals(info.packageName)) {
=======
                    if (PLATFORM_PACKAGE_NAME.equals(info.packageName)) {
>>>>>>> dbf9e87c
                        hasSystem = true;
                        continue;
                    }
                    if (SETTINGS_PACKAGE.equals(info.packageName)) {
                        hasSettings = true;
                        continue;
                    }

                    if (AppBackupUtils.appIsEligibleForBackup(info.applicationInfo, mUserId)) {
                        mAcceptSet.add(info);
                    }
                } catch (NameNotFoundException e) {
                    // requested package name doesn't exist; ignore it
                }
            }
            if (hasSystem) {
                try {
                    mAcceptSet.add(0, backupManagerService.getPackageManager().getPackageInfoAsUser(
<<<<<<< HEAD
                                    "android", 0, mUserId));
=======
                                    PLATFORM_PACKAGE_NAME, 0, mUserId));
>>>>>>> dbf9e87c
                } catch (NameNotFoundException e) {
                    // won't happen; we know a priori that it's valid
                }
            }
            if (hasSettings) {
                try {
                    mAcceptSet.add(backupManagerService.getPackageManager().getPackageInfoAsUser(
                            SETTINGS_PACKAGE, 0, mUserId));
                } catch (NameNotFoundException e) {
                    // this one is always valid too
                }
            }
        }

        if (MORE_DEBUG) {
            Slog.v(TAG, "Restore; accept set size is " + mAcceptSet.size());
            for (PackageInfo info : mAcceptSet) {
                Slog.v(TAG, "   " + info.packageName);
            }
        }
    }

    private String[] packagesToNames(List<PackageInfo> apps) {
        final int N = apps.size();
        String[] names = new String[N];
        for (int i = 0; i < N; i++) {
            names[i] = apps.get(i).packageName;
        }
        return names;
    }

    // Execute one tick of whatever state machine the task implements
    @Override
    public void execute() {
        if (MORE_DEBUG) {
            Slog.v(TAG, "*** Executing restore step " + mState);
        }
        switch (mState) {
            case INITIAL:
                startRestore();
                break;

            case RUNNING_QUEUE:
                dispatchNextRestore();
                break;

            case RESTORE_KEYVALUE:
                restoreKeyValue();
                break;

            case RESTORE_FULL:
                restoreFull();
                break;

            case RESTORE_FINISHED:
                restoreFinished();
                break;

            case FINAL:
                if (!mFinished) {
                    finalizeRestore();
                } else {
                    Slog.e(TAG, "Duplicate finish");
                }
                mFinished = true;
                break;
        }
    }

    /*
     * SKETCH OF OPERATION
     *
     * create one of these PerformUnifiedRestoreTask objects, telling it which
     * dataset & transport to address, and then parameters within the restore
     * operation: single target package vs many, etc.
     *
     * 1. transport.startRestore(token, list-of-packages).  If we need @pm@  it is
     * always placed first and the settings provider always placed last [for now].
     *
     * 1a [if we needed @pm@ then nextRestorePackage() and restore the PMBA inline]
     *
     *   [ state change => RUNNING_QUEUE ]
     *
     * NOW ITERATE:
     *
     * { 3. t.nextRestorePackage()
     *   4. does the metadata for this package allow us to restore it?
     *      does the on-disk app permit us to restore it? [re-check allowBackup etc]
     *   5. is this a key/value dataset?  => key/value agent restore
     *       [ state change => RESTORE_KEYVALUE ]
     *       5a. spin up agent
     *       5b. t.getRestoreData() to stage it properly
     *       5c. call into agent to perform restore
     *       5d. tear down agent
     *       [ state change => RUNNING_QUEUE ]
     *
     *   6. else it's a stream dataset:
     *       [ state change => RESTORE_FULL ]
     *       6a. instantiate the engine for a stream restore: engine handles agent lifecycles
     *       6b. spin off engine runner on separate thread
     *       6c. ITERATE getNextFullRestoreDataChunk() and copy data to engine runner socket
     *       [ state change => RUNNING_QUEUE ]
     * }
     *
     *   [ state change => FINAL ]
     *
     * 7. t.finishRestore(), call listeners, etc.
     *
     *
     */

    // state INITIAL : set up for the restore and read the metadata if necessary
    private void startRestore() {
        sendStartRestore(mAcceptSet.size());

        // If we're starting a full-system restore, set up to begin widget ID remapping
        if (mIsSystemRestore) {
            AppWidgetBackupBridge.restoreStarting(mUserId);
        }

        try {
            String transportDirName =
                    mTransportManager.getTransportDirName(mTransportClient.getTransportComponent());
            mStateDir = new File(backupManagerService.getBaseStateDir(), transportDirName);

            // Fetch the current metadata from the dataset first
            PackageInfo pmPackage = new PackageInfo();
            pmPackage.packageName = PACKAGE_MANAGER_SENTINEL;
            mAcceptSet.add(0, pmPackage);

            PackageInfo[] packages = mAcceptSet.toArray(new PackageInfo[0]);

            IBackupTransport transport =
                    mTransportClient.connectOrThrow("PerformUnifiedRestoreTask.startRestore()");

            mStatus = transport.startRestore(mToken, packages);
            if (mStatus != BackupTransport.TRANSPORT_OK) {
                Slog.e(TAG, "Transport error " + mStatus + "; no restore possible");
                mStatus = BackupTransport.TRANSPORT_ERROR;
                executeNextState(UnifiedRestoreState.FINAL);
                return;
            }

            RestoreDescription desc = transport.nextRestorePackage();
            if (desc == null) {
                Slog.e(TAG, "No restore metadata available; halting");
                mMonitor = BackupManagerMonitorUtils.monitorEvent(mMonitor,
                        BackupManagerMonitor.LOG_EVENT_ID_NO_RESTORE_METADATA_AVAILABLE,
                        mCurrentPackage,
                        BackupManagerMonitor.LOG_EVENT_CATEGORY_BACKUP_MANAGER_POLICY, null);
                mStatus = BackupTransport.TRANSPORT_ERROR;
                executeNextState(UnifiedRestoreState.FINAL);
                return;
            }
            if (!PACKAGE_MANAGER_SENTINEL.equals(
                    desc.getPackageName())) {
                Slog.e(TAG, "Required package metadata but got "
                        + desc.getPackageName());
                mMonitor = BackupManagerMonitorUtils.monitorEvent(mMonitor,
                        BackupManagerMonitor.LOG_EVENT_ID_NO_PM_METADATA_RECEIVED,
                        mCurrentPackage,
                        BackupManagerMonitor.LOG_EVENT_CATEGORY_BACKUP_MANAGER_POLICY, null);
                mStatus = BackupTransport.TRANSPORT_ERROR;
                executeNextState(UnifiedRestoreState.FINAL);
                return;
            }

            // Pull the Package Manager metadata from the restore set first
            mCurrentPackage = new PackageInfo();
            mCurrentPackage.packageName = PACKAGE_MANAGER_SENTINEL;
            mPmAgent = backupManagerService.makeMetadataAgent(null);
            mAgent = IBackupAgent.Stub.asInterface(mPmAgent.onBind());
            if (MORE_DEBUG) {
                Slog.v(TAG, "initiating restore for PMBA");
            }
            initiateOneRestore(mCurrentPackage, 0);
            // The PM agent called operationComplete() already, because our invocation
            // of it is process-local and therefore synchronous.  That means that the
            // next-state message (RUNNING_QUEUE) is already enqueued.  Only if we're
            // unable to proceed with running the queue do we remove that pending
            // message and jump straight to the FINAL state.  Because this was
            // synchronous we also know that we should cancel the pending timeout
            // message.
            backupManagerService.getBackupHandler().removeMessages(
                    MSG_RESTORE_OPERATION_TIMEOUT);

            // Verify that the backup set includes metadata.  If not, we can't do
            // signature/version verification etc, so we simply do not proceed with
            // the restore operation.
            if (!mPmAgent.hasMetadata()) {
                Slog.e(TAG, "PM agent has no metadata, so not restoring");
                mMonitor = BackupManagerMonitorUtils.monitorEvent(mMonitor,
                        BackupManagerMonitor.LOG_EVENT_ID_PM_AGENT_HAS_NO_METADATA,
                        mCurrentPackage,
                        BackupManagerMonitor.LOG_EVENT_CATEGORY_BACKUP_MANAGER_POLICY, null);
                EventLog.writeEvent(EventLogTags.RESTORE_AGENT_FAILURE,
                        PACKAGE_MANAGER_SENTINEL,
                        "Package manager restore metadata missing");
                mStatus = BackupTransport.TRANSPORT_ERROR;
                backupManagerService.getBackupHandler().removeMessages(
                        MSG_BACKUP_RESTORE_STEP, this);
                executeNextState(UnifiedRestoreState.FINAL);
                return;
            }

            // Success; cache the metadata and continue as expected with the
            // next state already enqueued

        } catch (Exception e) {
            // If we lost the transport at any time, halt
            Slog.e(TAG, "Unable to contact transport for restore: " + e.getMessage());
            mMonitor = BackupManagerMonitorUtils.monitorEvent(mMonitor,
                    BackupManagerMonitor.LOG_EVENT_ID_LOST_TRANSPORT,
                    null,
                    BackupManagerMonitor.LOG_EVENT_CATEGORY_TRANSPORT, null);
            mStatus = BackupTransport.TRANSPORT_ERROR;
            backupManagerService.getBackupHandler().removeMessages(
                    MSG_BACKUP_RESTORE_STEP, this);
            executeNextState(UnifiedRestoreState.FINAL);
            return;
        }
    }

    // state RUNNING_QUEUE : figure out what the next thing to be restored is,
    // and fire the appropriate next step
    private void dispatchNextRestore() {
        UnifiedRestoreState nextState = UnifiedRestoreState.FINAL;
        try {
            IBackupTransport transport =
                    mTransportClient.connectOrThrow(
                            "PerformUnifiedRestoreTask.dispatchNextRestore()");
            mRestoreDescription = transport.nextRestorePackage();
            final String pkgName = (mRestoreDescription != null)
                    ? mRestoreDescription.getPackageName() : null;
            if (pkgName == null) {
                Slog.e(TAG, "Failure getting next package name");
                EventLog.writeEvent(EventLogTags.RESTORE_TRANSPORT_FAILURE);
                nextState = UnifiedRestoreState.FINAL;
                return;
            } else if (mRestoreDescription == RestoreDescription.NO_MORE_PACKAGES) {
                // Yay we've reached the end cleanly
                if (DEBUG) {
                    Slog.v(TAG, "No more packages; finishing restore");
                }
                int millis = (int) (SystemClock.elapsedRealtime() - mStartRealtime);
                EventLog.writeEvent(EventLogTags.RESTORE_SUCCESS, mCount, millis);
                nextState = UnifiedRestoreState.FINAL;
                return;
            }

            if (DEBUG) {
                Slog.i(TAG, "Next restore package: " + mRestoreDescription);
            }
            sendOnRestorePackage(pkgName);

            Metadata metaInfo = mPmAgent.getRestoredMetadata(pkgName);
            if (metaInfo == null) {
                Slog.e(TAG, "No metadata for " + pkgName);
                EventLog.writeEvent(EventLogTags.RESTORE_AGENT_FAILURE, pkgName,
                        "Package metadata missing");
                nextState = UnifiedRestoreState.RUNNING_QUEUE;
                return;
            }

            try {
                mCurrentPackage = backupManagerService.getPackageManager().getPackageInfoAsUser(
                        pkgName, PackageManager.GET_SIGNING_CERTIFICATES, mUserId);
            } catch (NameNotFoundException e) {
                // Whoops, we thought we could restore this package but it
                // turns out not to be present.  Skip it.
                Slog.e(TAG, "Package not present: " + pkgName);
                mMonitor = BackupManagerMonitorUtils.monitorEvent(mMonitor,
                        BackupManagerMonitor.LOG_EVENT_ID_PACKAGE_NOT_PRESENT,
                        mCurrentPackage,
                        BackupManagerMonitor.LOG_EVENT_CATEGORY_BACKUP_MANAGER_POLICY,
                        null);
                EventLog.writeEvent(EventLogTags.RESTORE_AGENT_FAILURE, pkgName,
                        "Package missing on device");
                nextState = UnifiedRestoreState.RUNNING_QUEUE;
                return;
            }

            if (metaInfo.versionCode > mCurrentPackage.getLongVersionCode()) {
                // Data is from a "newer" version of the app than we have currently
                // installed.  If the app has not declared that it is prepared to
                // handle this case, we do not attempt the restore.
                if ((mCurrentPackage.applicationInfo.flags
                        & ApplicationInfo.FLAG_RESTORE_ANY_VERSION) == 0) {
                    String message = "Source version " + metaInfo.versionCode
                            + " > installed version " + mCurrentPackage.getLongVersionCode();
                    Slog.w(TAG, "Package " + pkgName + ": " + message);
                    Bundle monitoringExtras = BackupManagerMonitorUtils.putMonitoringExtra(null,
                            BackupManagerMonitor.EXTRA_LOG_RESTORE_VERSION,
                            metaInfo.versionCode);
                    monitoringExtras = BackupManagerMonitorUtils.putMonitoringExtra(
                            monitoringExtras,
                            BackupManagerMonitor.EXTRA_LOG_RESTORE_ANYWAY, false);
                    mMonitor = BackupManagerMonitorUtils.monitorEvent(mMonitor,
                            BackupManagerMonitor.LOG_EVENT_ID_RESTORE_VERSION_HIGHER,
                            mCurrentPackage,
                            BackupManagerMonitor.LOG_EVENT_CATEGORY_BACKUP_MANAGER_POLICY,
                            monitoringExtras);
                    EventLog.writeEvent(EventLogTags.RESTORE_AGENT_FAILURE,
                            pkgName, message);
                    nextState = UnifiedRestoreState.RUNNING_QUEUE;
                    return;
                } else {
                    if (DEBUG) {
                        Slog.v(TAG, "Source version " + metaInfo.versionCode
                                + " > installed version " + mCurrentPackage.getLongVersionCode()
                                + " but restoreAnyVersion");
                    }
                    Bundle monitoringExtras = BackupManagerMonitorUtils.putMonitoringExtra(null,
                            BackupManagerMonitor.EXTRA_LOG_RESTORE_VERSION,
                            metaInfo.versionCode);
                    monitoringExtras = BackupManagerMonitorUtils.putMonitoringExtra(
                            monitoringExtras,
                            BackupManagerMonitor.EXTRA_LOG_RESTORE_ANYWAY, true);
                    mMonitor = BackupManagerMonitorUtils.monitorEvent(mMonitor,
                            BackupManagerMonitor.LOG_EVENT_ID_RESTORE_VERSION_HIGHER,
                            mCurrentPackage,
                            BackupManagerMonitor.LOG_EVENT_CATEGORY_BACKUP_MANAGER_POLICY,
                            monitoringExtras);
                }
            }

            if (MORE_DEBUG) {
                Slog.v(TAG, "Package " + pkgName
                        + " restore version [" + metaInfo.versionCode
                        + "] is compatible with installed version ["
                        + mCurrentPackage.getLongVersionCode() + "]");
            }

            // Reset per-package preconditions and fire the appropriate next state
            mWidgetData = null;
            final int type = mRestoreDescription.getDataType();
            if (type == RestoreDescription.TYPE_KEY_VALUE) {
                nextState = UnifiedRestoreState.RESTORE_KEYVALUE;
            } else if (type == RestoreDescription.TYPE_FULL_STREAM) {
                nextState = UnifiedRestoreState.RESTORE_FULL;
            } else {
                // Unknown restore type; ignore this package and move on
                Slog.e(TAG, "Unrecognized restore type " + type);
                nextState = UnifiedRestoreState.RUNNING_QUEUE;
                return;
            }
        } catch (Exception e) {
            Slog.e(TAG, "Can't get next restore target from transport; halting: "
                    + e.getMessage());
            EventLog.writeEvent(EventLogTags.RESTORE_TRANSPORT_FAILURE);
            nextState = UnifiedRestoreState.FINAL;
            return;
        } finally {
            executeNextState(nextState);
        }
    }

    // state RESTORE_KEYVALUE : restore one package via key/value API set
    private void restoreKeyValue() {
        // Initiating the restore will pass responsibility for the state machine's
        // progress to the agent callback, so we do not always execute the
        // next state here.
        final String packageName = mCurrentPackage.packageName;
        // Validate some semantic requirements that apply in this way
        // only to the key/value restore API flow
        if (mCurrentPackage.applicationInfo.backupAgentName == null
                || "".equals(mCurrentPackage.applicationInfo.backupAgentName)) {
            if (MORE_DEBUG) {
                Slog.i(TAG, "Data exists for package " + packageName
                        + " but app has no agent; skipping");
            }
            mMonitor = BackupManagerMonitorUtils.monitorEvent(mMonitor,
                    BackupManagerMonitor.LOG_EVENT_ID_APP_HAS_NO_AGENT, mCurrentPackage,
                    BackupManagerMonitor.LOG_EVENT_CATEGORY_AGENT, null);
            EventLog.writeEvent(EventLogTags.RESTORE_AGENT_FAILURE, packageName,
                    "Package has no agent");
            executeNextState(UnifiedRestoreState.RUNNING_QUEUE);
            return;
        }

        Metadata metaInfo = mPmAgent.getRestoredMetadata(packageName);
        PackageManagerInternal pmi = LocalServices.getService(PackageManagerInternal.class);
        if (!BackupUtils.signaturesMatch(metaInfo.sigHashes, mCurrentPackage, pmi)) {
            Slog.w(TAG, "Signature mismatch restoring " + packageName);
            mMonitor = BackupManagerMonitorUtils.monitorEvent(mMonitor,
                    BackupManagerMonitor.LOG_EVENT_ID_SIGNATURE_MISMATCH, mCurrentPackage,
                    BackupManagerMonitor.LOG_EVENT_CATEGORY_BACKUP_MANAGER_POLICY, null);
            EventLog.writeEvent(EventLogTags.RESTORE_AGENT_FAILURE, packageName,
                    "Signature mismatch");
            executeNextState(UnifiedRestoreState.RUNNING_QUEUE);
            return;
        }

        // Good to go!  Set up and bind the agent...
        mAgent = backupManagerService.bindToAgentSynchronous(
                mCurrentPackage.applicationInfo,
                ApplicationThreadConstants.BACKUP_MODE_INCREMENTAL);
        if (mAgent == null) {
            Slog.w(TAG, "Can't find backup agent for " + packageName);
            mMonitor = BackupManagerMonitorUtils.monitorEvent(mMonitor,
                    BackupManagerMonitor.LOG_EVENT_ID_CANT_FIND_AGENT, mCurrentPackage,
                    BackupManagerMonitor.LOG_EVENT_CATEGORY_BACKUP_MANAGER_POLICY, null);
            EventLog.writeEvent(EventLogTags.RESTORE_AGENT_FAILURE, packageName,
                    "Restore agent missing");
            executeNextState(UnifiedRestoreState.RUNNING_QUEUE);
            return;
        }

        // Whatever happens next, we've launched the target app now; remember that.
        mDidLaunch = true;

        // And then finally start the restore on this agent
        try {
            initiateOneRestore(mCurrentPackage, metaInfo.versionCode);
            ++mCount;
        } catch (Exception e) {
            Slog.e(TAG, "Error when attempting restore: " + e.toString());
            keyValueAgentErrorCleanup(false);
            executeNextState(UnifiedRestoreState.RUNNING_QUEUE);
        }
    }

    // Guts of a key/value restore operation
    private void initiateOneRestore(PackageInfo app, long appVersionCode) {
        final String packageName = app.packageName;

        if (DEBUG) {
            Slog.d(TAG, "initiateOneRestore packageName=" + packageName);
        }

        // !!! TODO: get the dirs from the transport
        mBackupDataName = new File(backupManagerService.getDataDir(), packageName + ".restore");
        mStageName = new File(backupManagerService.getDataDir(), packageName + ".stage");
        mNewStateName = new File(mStateDir, packageName + ".new");

        // don't stage the 'android' package where the wallpaper data lives.  this is
        // an optimization: we know there's no widget data hosted/published by that
        // package, and this way we avoid doing a spurious copy of MB-sized wallpaper
        // data following the download.
        boolean staging = !packageName.equals(PLATFORM_PACKAGE_NAME);
        ParcelFileDescriptor stage;
        File downloadFile = (staging) ? mStageName : mBackupDataName;
        boolean startedAgentRestore = false;

        try {
            IBackupTransport transport =
                    mTransportClient.connectOrThrow(
                            "PerformUnifiedRestoreTask.initiateOneRestore()");

            // Run the transport's restore pass
            stage = ParcelFileDescriptor.open(downloadFile,
                    ParcelFileDescriptor.MODE_READ_WRITE |
                            ParcelFileDescriptor.MODE_CREATE |
                            ParcelFileDescriptor.MODE_TRUNCATE);

            if (transport.getRestoreData(stage) != BackupTransport.TRANSPORT_OK) {
                // Transport-level failure, so we wind everything up and
                // terminate the restore operation.
                Slog.e(TAG, "Error getting restore data for " + packageName);
                EventLog.writeEvent(EventLogTags.RESTORE_TRANSPORT_FAILURE);
                stage.close();
                downloadFile.delete();
                executeNextState(UnifiedRestoreState.FINAL);
                return;
            }

            // We have the data from the transport. Now we extract and strip
            // any per-package metadata (typically widget-related information)
            // if appropriate
            if (staging) {
                stage.close();
                stage = ParcelFileDescriptor.open(downloadFile,
                        ParcelFileDescriptor.MODE_READ_ONLY);

                mBackupData = ParcelFileDescriptor.open(mBackupDataName,
                        ParcelFileDescriptor.MODE_READ_WRITE |
                                ParcelFileDescriptor.MODE_CREATE |
                                ParcelFileDescriptor.MODE_TRUNCATE);

                BackupDataInput in = new BackupDataInput(stage.getFileDescriptor());
                BackupDataOutput out = new BackupDataOutput(mBackupData.getFileDescriptor());
                byte[] buffer = new byte[8192]; // will grow when needed
                while (in.readNextHeader()) {
                    final String key = in.getKey();
                    final int size = in.getDataSize();

                    // is this a special key?
                    if (key.equals(KEY_WIDGET_STATE)) {
                        if (DEBUG) {
                            Slog.i(TAG, "Restoring widget state for " + packageName);
                        }
                        mWidgetData = new byte[size];
                        in.readEntityData(mWidgetData, 0, size);
                    } else {
                        if (size > buffer.length) {
                            buffer = new byte[size];
                        }
                        in.readEntityData(buffer, 0, size);
                        out.writeEntityHeader(key, size);
                        out.writeEntityData(buffer, size);
                    }
                }

                mBackupData.close();
            }

            // Okay, we have the data.  Now have the agent do the restore.
            stage.close();

            mBackupData = ParcelFileDescriptor.open(mBackupDataName,
                    ParcelFileDescriptor.MODE_READ_ONLY);

            mNewState = ParcelFileDescriptor.open(mNewStateName,
                    ParcelFileDescriptor.MODE_READ_WRITE |
                            ParcelFileDescriptor.MODE_CREATE |
                            ParcelFileDescriptor.MODE_TRUNCATE);

            // Kick off the restore, checking for hung agents.  The timeout or
            // the operationComplete() callback will schedule the next step,
            // so we do not do that here.
            long restoreAgentTimeoutMillis = mAgentTimeoutParameters.getRestoreAgentTimeoutMillis();
            backupManagerService.prepareOperationTimeout(
                    mEphemeralOpToken, restoreAgentTimeoutMillis, this, OP_TYPE_RESTORE_WAIT);
            startedAgentRestore = true;
            mAgent.doRestore(mBackupData, appVersionCode, mNewState,
                    mEphemeralOpToken, backupManagerService.getBackupManagerBinder());
        } catch (Exception e) {
            Slog.e(TAG, "Unable to call app for restore: " + packageName, e);
            EventLog.writeEvent(EventLogTags.RESTORE_AGENT_FAILURE,
                    packageName, e.toString());
            // Clears any pending timeout messages as well.
            keyValueAgentErrorCleanup(startedAgentRestore);

            // After a restore failure we go back to running the queue.  If there
            // are no more packages to be restored that will be handled by the
            // next step.
            executeNextState(UnifiedRestoreState.RUNNING_QUEUE);
        }
    }

    // state RESTORE_FULL : restore one package via streaming engine
    private void restoreFull() {
        // None of this can run on the work looper here, so we spin asynchronous
        // work like this:
        //
        //   StreamFeederThread: read data from transport.getNextFullRestoreDataChunk()
        //                       write it into the pipe to the engine
        //   EngineThread: FullRestoreEngine thread communicating with the target app
        //
        // When finished, StreamFeederThread executes next state as appropriate on the
        // backup looper, and the overall unified restore task resumes
        try {
            StreamFeederThread feeder = new StreamFeederThread();
            if (MORE_DEBUG) {
                Slog.i(TAG, "Spinning threads for stream restore of "
                        + mCurrentPackage.packageName);
            }
            new Thread(feeder, "unified-stream-feeder").start();

            // At this point the feeder is responsible for advancing the restore
            // state, so we're done here.
        } catch (IOException e) {
            // Unable to instantiate the feeder thread -- we need to bail on the
            // current target.  We haven't asked the transport for data yet, though,
            // so we can do that simply by going back to running the restore queue.
            Slog.e(TAG, "Unable to construct pipes for stream restore!");
            executeNextState(UnifiedRestoreState.RUNNING_QUEUE);
        }
    }

    // state RESTORE_FINISHED : provide the "no more data" signpost callback at the end
    private void restoreFinished() {
        if (DEBUG) {
            Slog.d(TAG, "restoreFinished packageName=" + mCurrentPackage.packageName);
        }
        try {
            long restoreAgentFinishedTimeoutMillis =
                    mAgentTimeoutParameters.getRestoreAgentFinishedTimeoutMillis();
            backupManagerService
                    .prepareOperationTimeout(mEphemeralOpToken,
                            restoreAgentFinishedTimeoutMillis, this,
                            OP_TYPE_RESTORE_WAIT);
            mAgent.doRestoreFinished(mEphemeralOpToken,
                    backupManagerService.getBackupManagerBinder());
            // If we get this far, the callback or timeout will schedule the
            // next restore state, so we're done
        } catch (Exception e) {
            final String packageName = mCurrentPackage.packageName;
            Slog.e(TAG, "Unable to finalize restore of " + packageName);
            EventLog.writeEvent(EventLogTags.RESTORE_AGENT_FAILURE,
                    packageName, e.toString());
            keyValueAgentErrorCleanup(true);
            executeNextState(UnifiedRestoreState.RUNNING_QUEUE);
        }
    }

    class StreamFeederThread extends RestoreEngine implements Runnable, BackupRestoreTask {

        final String TAG = "StreamFeederThread";
        FullRestoreEngine mEngine;
        FullRestoreEngineThread mEngineThread;

        // pipe through which we read data from the transport. [0] read, [1] write
        ParcelFileDescriptor[] mTransportPipes;

        // pipe through which the engine will read data.  [0] read, [1] write
        ParcelFileDescriptor[] mEnginePipes;

        private final int mEphemeralOpToken;

        public StreamFeederThread() throws IOException {
            mEphemeralOpToken = backupManagerService.generateRandomIntegerToken();
            mTransportPipes = ParcelFileDescriptor.createPipe();
            mEnginePipes = ParcelFileDescriptor.createPipe();
            setRunning(true);
        }

        @Override
        public void run() {
            UnifiedRestoreState nextState = UnifiedRestoreState.RUNNING_QUEUE;
            int status = BackupTransport.TRANSPORT_OK;

            EventLog.writeEvent(EventLogTags.FULL_RESTORE_PACKAGE,
                    mCurrentPackage.packageName);

            mEngine = new FullRestoreEngine(backupManagerService, this, null,
<<<<<<< HEAD
                    mMonitor, mCurrentPackage, false, false, mEphemeralOpToken, false);
=======
                    mMonitor, mCurrentPackage, false, mEphemeralOpToken, false);
>>>>>>> dbf9e87c
            mEngineThread = new FullRestoreEngineThread(mEngine, mEnginePipes[0]);

            ParcelFileDescriptor eWriteEnd = mEnginePipes[1];
            ParcelFileDescriptor tReadEnd = mTransportPipes[0];
            ParcelFileDescriptor tWriteEnd = mTransportPipes[1];

            int bufferSize = 32 * 1024;
            byte[] buffer = new byte[bufferSize];
            FileOutputStream engineOut = new FileOutputStream(eWriteEnd.getFileDescriptor());
            FileInputStream transportIn = new FileInputStream(tReadEnd.getFileDescriptor());

            // spin up the engine and start moving data to it
            new Thread(mEngineThread, "unified-restore-engine").start();

            String callerLogString = "PerformUnifiedRestoreTask$StreamFeederThread.run()";
            try {
                IBackupTransport transport = mTransportClient.connectOrThrow(callerLogString);
                while (status == BackupTransport.TRANSPORT_OK) {
                    // have the transport write some of the restoring data to us
                    int result = transport.getNextFullRestoreDataChunk(tWriteEnd);
                    if (result > 0) {
                        // The transport wrote this many bytes of restore data to the
                        // pipe, so pass it along to the engine.
                        if (MORE_DEBUG) {
                            Slog.v(TAG, "  <- transport provided chunk size " + result);
                        }
                        if (result > bufferSize) {
                            bufferSize = result;
                            buffer = new byte[bufferSize];
                        }
                        int toCopy = result;
                        while (toCopy > 0) {
                            int n = transportIn.read(buffer, 0, toCopy);
                            engineOut.write(buffer, 0, n);
                            toCopy -= n;
                            if (MORE_DEBUG) {
                                Slog.v(TAG, "  -> wrote " + n + " to engine, left=" + toCopy);
                            }
                        }
                    } else if (result == BackupTransport.NO_MORE_DATA) {
                        // Clean finish.  Wind up and we're done!
                        if (MORE_DEBUG) {
                            Slog.i(TAG, "Got clean full-restore EOF for "
                                    + mCurrentPackage.packageName);
                        }
                        status = BackupTransport.TRANSPORT_OK;
                        break;
                    } else {
                        // Transport reported some sort of failure; the fall-through
                        // handling will deal properly with that.
                        Slog.e(TAG, "Error " + result + " streaming restore for "
                                + mCurrentPackage.packageName);
                        EventLog.writeEvent(EventLogTags.RESTORE_TRANSPORT_FAILURE);
                        status = result;
                    }
                }
                if (MORE_DEBUG) {
                    Slog.v(TAG, "Done copying to engine, falling through");
                }
            } catch (IOException e) {
                // We lost our ability to communicate via the pipes.  That's worrying
                // but potentially recoverable; abandon this package's restore but
                // carry on with the next restore target.
                Slog.e(TAG, "Unable to route data for restore");
                EventLog.writeEvent(EventLogTags.RESTORE_AGENT_FAILURE,
                        mCurrentPackage.packageName, "I/O error on pipes");
                status = BackupTransport.AGENT_ERROR;
            } catch (Exception e) {
                // The transport threw; terminate the whole operation.  Closing
                // the sockets will wake up the engine and it will then tidy up the
                // remote end.
                Slog.e(TAG, "Transport failed during restore: " + e.getMessage());
                EventLog.writeEvent(EventLogTags.RESTORE_TRANSPORT_FAILURE);
                status = BackupTransport.TRANSPORT_ERROR;
            } finally {
                // Close the transport pipes and *our* end of the engine pipe,
                // but leave the engine thread's end open so that it properly
                // hits EOF and winds up its operations.
                IoUtils.closeQuietly(mEnginePipes[1]);
                IoUtils.closeQuietly(mTransportPipes[0]);
                IoUtils.closeQuietly(mTransportPipes[1]);

                // Don't proceed until the engine has wound up operations
                mEngineThread.waitForResult();

                // Now we're really done with this one too
                IoUtils.closeQuietly(mEnginePipes[0]);

                // In all cases we want to remember whether we launched
                // the target app as part of our work so far.
                mDidLaunch = (mEngine.getAgent() != null);

                // If we hit a transport-level error, we are done with everything;
                // if we hit an agent error we just go back to running the queue.
                if (status == BackupTransport.TRANSPORT_OK) {
                    // Clean finish means we issue the restore-finished callback
                    nextState = UnifiedRestoreState.RESTORE_FINISHED;

                    // the engine bound the target's agent, so recover that binding
                    // to use for the callback.
                    mAgent = mEngine.getAgent();

                    // and the restored widget data, if any
                    mWidgetData = mEngine.getWidgetData();
                } else {
                    // Something went wrong somewhere.  Whether it was at the transport
                    // level is immaterial; we need to tell the transport to bail
                    try {
                        IBackupTransport transport =
                                mTransportClient.connectOrThrow(callerLogString);
                        transport.abortFullRestore();
                    } catch (Exception e) {
                        // transport itself is dead; make sure we handle this as a
                        // fatal error
                        Slog.e(TAG, "Transport threw from abortFullRestore: " + e.getMessage());
                        status = BackupTransport.TRANSPORT_ERROR;
                    }

                    // We also need to wipe the current target's data, as it's probably
                    // in an incoherent state.
                    backupManagerService.clearApplicationDataAfterRestoreFailure(
                            mCurrentPackage.packageName);

                    // Schedule the next state based on the nature of our failure
                    if (status == BackupTransport.TRANSPORT_ERROR) {
                        nextState = UnifiedRestoreState.FINAL;
                    } else {
                        nextState = UnifiedRestoreState.RUNNING_QUEUE;
                    }
                }
                executeNextState(nextState);
                setRunning(false);
            }
        }

        // BackupRestoreTask interface, specifically for timeout handling

        @Override
        public void execute() { /* intentionally empty */ }

        @Override
        public void operationComplete(long result) { /* intentionally empty */ }

        // The app has timed out handling a restoring file
        @Override
        public void handleCancel(boolean cancelAll) {
            backupManagerService.removeOperation(mEphemeralOpToken);
            if (DEBUG) {
                Slog.w(TAG, "Full-data restore target timed out; shutting down");
            }

            mMonitor = BackupManagerMonitorUtils.monitorEvent(mMonitor,
                    BackupManagerMonitor.LOG_EVENT_ID_FULL_RESTORE_TIMEOUT,
                    mCurrentPackage, BackupManagerMonitor.LOG_EVENT_CATEGORY_AGENT, null);
            mEngineThread.handleTimeout();

            IoUtils.closeQuietly(mEnginePipes[1]);
            mEnginePipes[1] = null;
            IoUtils.closeQuietly(mEnginePipes[0]);
            mEnginePipes[0] = null;
        }
    }

    // state FINAL : tear everything down and we're done.
    private void finalizeRestore() {
        if (MORE_DEBUG) {
            Slog.d(TAG, "finishing restore mObserver=" + mObserver);
        }

        String callerLogString = "PerformUnifiedRestoreTask.finalizeRestore()";
        try {
            IBackupTransport transport =
                    mTransportClient.connectOrThrow(callerLogString);
            transport.finishRestore();
        } catch (Exception e) {
            Slog.e(TAG, "Error finishing restore", e);
        }

        // Tell the observer we're done
        if (mObserver != null) {
            try {
                mObserver.restoreFinished(mStatus);
            } catch (RemoteException e) {
                Slog.d(TAG, "Restore observer died at restoreFinished");
            }
        }

        // Clear any ongoing session timeout.
        backupManagerService.getBackupHandler().removeMessages(MSG_RESTORE_SESSION_TIMEOUT);

        // If we have a PM token, we must under all circumstances be sure to
        // handshake when we've finished.
        if (mPmToken > 0) {
            if (MORE_DEBUG) {
                Slog.v(TAG, "finishing PM token " + mPmToken);
            }
            try {
                backupManagerService.getPackageManagerBinder().finishPackageInstall(mPmToken,
                        mDidLaunch);
            } catch (RemoteException e) { /* can't happen */ }
        } else {
            // We were invoked via an active restore session, not by the Package
            // Manager, so start up the session timeout again.
            long restoreAgentTimeoutMillis = mAgentTimeoutParameters.getRestoreAgentTimeoutMillis();
            backupManagerService.getBackupHandler().sendEmptyMessageDelayed(
                    MSG_RESTORE_SESSION_TIMEOUT,
                    restoreAgentTimeoutMillis);
        }

        // Kick off any work that may be needed regarding app widget restores
        AppWidgetBackupBridge.restoreFinished(mUserId);

        // If this was a full-system restore, record the ancestral
        // dataset information
        if (mIsSystemRestore && mPmAgent != null) {
            backupManagerService.setAncestralPackages(mPmAgent.getRestoredPackages());
            backupManagerService.setAncestralToken(mToken);
            backupManagerService.writeRestoreTokens();
        }

        synchronized (backupManagerService.getPendingRestores()) {
            if (backupManagerService.getPendingRestores().size() > 0) {
                if (DEBUG) {
                    Slog.d(TAG, "Starting next pending restore.");
                }
                PerformUnifiedRestoreTask task = backupManagerService.getPendingRestores().remove();
                backupManagerService.getBackupHandler().sendMessage(
                        backupManagerService.getBackupHandler().obtainMessage(
                                MSG_BACKUP_RESTORE_STEP, task));

            } else {
                backupManagerService.setRestoreInProgress(false);
                if (MORE_DEBUG) {
                    Slog.d(TAG, "No pending restores.");
                }
            }
        }

        Slog.i(TAG, "Restore complete.");
        mListener.onFinished(callerLogString);
    }

    /**
     * @param clearAppData - set to {@code true} if the backup agent had already been invoked when
     *     restore faied. So the app data may be in corrupted state and has to be cleared.
     */
    void keyValueAgentErrorCleanup(boolean clearAppData) {
        if (clearAppData) {
            // If the agent fails restore, it might have put the app's data
            // into an incoherent state.  For consistency we wipe its data
            // again in this case before continuing with normal teardown
            backupManagerService.clearApplicationDataAfterRestoreFailure(
                    mCurrentPackage.packageName);
        }
        keyValueAgentCleanup();
    }

    // TODO: clean up naming; this is now used at finish by both k/v and stream restores
    void keyValueAgentCleanup() {
        mBackupDataName.delete();
        mStageName.delete();
        try {
            if (mBackupData != null) {
                mBackupData.close();
            }
        } catch (IOException e) {
        }
        try {
            if (mNewState != null) {
                mNewState.close();
            }
        } catch (IOException e) {
        }
        mBackupData = mNewState = null;

        // if everything went okay, remember the recorded state now
        //
        // !!! TODO: the restored data could be migrated on the server
        // side into the current dataset.  In that case the new state file
        // we just created would reflect the data already extant in the
        // backend, so there'd be nothing more to do.  Until that happens,
        // however, we need to make sure that we record the data to the
        // current backend dataset.  (Yes, this means shipping the data over
        // the wire in both directions.  That's bad, but consistency comes
        // first, then efficiency.)  Once we introduce server-side data
        // migration to the newly-restored device's dataset, we will change
        // the following from a discard of the newly-written state to the
        // "correct" operation of renaming into the canonical state blob.
        mNewStateName.delete();                      // TODO: remove; see above comment

        // If this wasn't the PM pseudopackage, tear down the agent side
        if (mCurrentPackage.applicationInfo != null) {
            // unbind and tidy up even on timeout or failure
            try {
                backupManagerService.getActivityManager().unbindBackupAgent(
                        mCurrentPackage.applicationInfo);

                // The agent was probably running with a stub Application object,
                // which isn't a valid run mode for the main app logic.  Shut
                // down the app so that next time it's launched, it gets the
                // usual full initialization.  Note that this is only done for
                // full-system restores: when a single app has requested a restore,
                // it is explicitly not killed following that operation.
                //
                // We execute this kill when these conditions hold:
                //    1. it's not a system-uid process,
                //    2. the app did not request its own restore (mTargetPackage == null), and
                // either
                //    3a. the app is a full-data target (TYPE_FULL_STREAM) or
                //     b. the app does not state android:killAfterRestore="false" in its manifest
                final int appFlags = mCurrentPackage.applicationInfo.flags;
                final boolean killAfterRestore =
                        !UserHandle.isCore(mCurrentPackage.applicationInfo.uid)
                                && ((mRestoreDescription.getDataType()
                                == RestoreDescription.TYPE_FULL_STREAM)
                                || ((appFlags & ApplicationInfo.FLAG_KILL_AFTER_RESTORE) != 0));

                if (mTargetPackage == null && killAfterRestore) {
                    if (DEBUG) {
                        Slog.d(TAG, "Restore complete, killing host process of "
                                + mCurrentPackage.applicationInfo.processName);
                    }
                    backupManagerService.getActivityManager().killApplicationProcess(
                            mCurrentPackage.applicationInfo.processName,
                            mCurrentPackage.applicationInfo.uid);
                }
            } catch (RemoteException e) {
                // can't happen; we run in the same process as the activity manager
            }
        }

        // The caller is responsible for reestablishing the state machine; our
        // responsibility here is to clear the decks for whatever comes next.
        backupManagerService.getBackupHandler().removeMessages(MSG_RESTORE_OPERATION_TIMEOUT, this);
    }

    @Override
    public void operationComplete(long unusedResult) {
        backupManagerService.removeOperation(mEphemeralOpToken);
        if (MORE_DEBUG) {
            Slog.i(TAG, "operationComplete() during restore: target="
                    + mCurrentPackage.packageName
                    + " state=" + mState);
        }

        final UnifiedRestoreState nextState;
        switch (mState) {
            case INITIAL:
                // We've just (manually) restored the PMBA.  It doesn't need the
                // additional restore-finished callback so we bypass that and go
                // directly to running the queue.
                nextState = UnifiedRestoreState.RUNNING_QUEUE;
                break;

            case RESTORE_KEYVALUE:
            case RESTORE_FULL: {
                // Okay, we've just heard back from the agent that it's done with
                // the restore itself.  We now have to send the same agent its
                // doRestoreFinished() callback, so roll into that state.
                nextState = UnifiedRestoreState.RESTORE_FINISHED;
                break;
            }

            case RESTORE_FINISHED: {
                // Okay, we're done with this package.  Tidy up and go on to the next
                // app in the queue.
                int size = (int) mBackupDataName.length();
                EventLog.writeEvent(EventLogTags.RESTORE_PACKAGE,
                        mCurrentPackage.packageName, size);

                // Just go back to running the restore queue
                keyValueAgentCleanup();

                // If there was widget state associated with this app, get the OS to
                // incorporate it into current bookeeping and then pass that along to
                // the app as part of the restore-time work.
                if (mWidgetData != null) {
                    backupManagerService.restoreWidgetData(mCurrentPackage.packageName,
                            mWidgetData);
                }

                nextState = UnifiedRestoreState.RUNNING_QUEUE;
                break;
            }

            default: {
                // Some kind of horrible semantic error; we're in an unexpected state.
                // Back off hard and wind up.
                Slog.e(TAG, "Unexpected restore callback into state " + mState);
                keyValueAgentErrorCleanup(true);
                nextState = UnifiedRestoreState.FINAL;
                break;
            }
        }

        executeNextState(nextState);
    }

    // A call to agent.doRestore() or agent.doRestoreFinished() has timed out
    @Override
    public void handleCancel(boolean cancelAll) {
        backupManagerService.removeOperation(mEphemeralOpToken);
        Slog.e(TAG, "Timeout restoring application " + mCurrentPackage.packageName);
        mMonitor = BackupManagerMonitorUtils.monitorEvent(mMonitor,
                BackupManagerMonitor.LOG_EVENT_ID_KEY_VALUE_RESTORE_TIMEOUT,
                mCurrentPackage, BackupManagerMonitor.LOG_EVENT_CATEGORY_AGENT, null);
        EventLog.writeEvent(EventLogTags.RESTORE_AGENT_FAILURE,
                mCurrentPackage.packageName, "restore timeout");
        // Handle like an agent that threw on invocation: wipe it and go on to the next
        keyValueAgentErrorCleanup(true);
        executeNextState(UnifiedRestoreState.RUNNING_QUEUE);
    }

    void executeNextState(UnifiedRestoreState nextState) {
        if (MORE_DEBUG) {
            Slog.i(TAG, " => executing next step on "
                    + this + " nextState=" + nextState);
        }
        mState = nextState;
        Message msg = backupManagerService.getBackupHandler().obtainMessage(
                MSG_BACKUP_RESTORE_STEP, this);
        backupManagerService.getBackupHandler().sendMessage(msg);
    }

    // restore observer support
    void sendStartRestore(int numPackages) {
        if (mObserver != null) {
            try {
                mObserver.restoreStarting(numPackages);
            } catch (RemoteException e) {
                Slog.w(TAG, "Restore observer went away: startRestore");
                mObserver = null;
            }
        }
    }

    void sendOnRestorePackage(String name) {
        if (mObserver != null) {
            try {
                mObserver.onUpdate(mCount, name);
            } catch (RemoteException e) {
                Slog.d(TAG, "Restore observer died in onUpdate");
                mObserver = null;
            }
        }
    }

    void sendEndRestore() {
        if (mObserver != null) {
            try {
                mObserver.restoreFinished(mStatus);
            } catch (RemoteException e) {
                Slog.w(TAG, "Restore observer went away: endRestore");
                mObserver = null;
            }
        }
    }
}<|MERGE_RESOLUTION|>--- conflicted
+++ resolved
@@ -223,11 +223,7 @@
                 try {
                     PackageManager pm = backupManagerService.getPackageManager();
                     PackageInfo info = pm.getPackageInfoAsUser(filterSet[i], 0, mUserId);
-<<<<<<< HEAD
-                    if ("android".equals(info.packageName)) {
-=======
                     if (PLATFORM_PACKAGE_NAME.equals(info.packageName)) {
->>>>>>> dbf9e87c
                         hasSystem = true;
                         continue;
                     }
@@ -246,11 +242,7 @@
             if (hasSystem) {
                 try {
                     mAcceptSet.add(0, backupManagerService.getPackageManager().getPackageInfoAsUser(
-<<<<<<< HEAD
-                                    "android", 0, mUserId));
-=======
                                     PLATFORM_PACKAGE_NAME, 0, mUserId));
->>>>>>> dbf9e87c
                 } catch (NameNotFoundException e) {
                     // won't happen; we know a priori that it's valid
                 }
@@ -877,11 +869,7 @@
                     mCurrentPackage.packageName);
 
             mEngine = new FullRestoreEngine(backupManagerService, this, null,
-<<<<<<< HEAD
-                    mMonitor, mCurrentPackage, false, false, mEphemeralOpToken, false);
-=======
                     mMonitor, mCurrentPackage, false, mEphemeralOpToken, false);
->>>>>>> dbf9e87c
             mEngineThread = new FullRestoreEngineThread(mEngine, mEnginePipes[0]);
 
             ParcelFileDescriptor eWriteEnd = mEnginePipes[1];
