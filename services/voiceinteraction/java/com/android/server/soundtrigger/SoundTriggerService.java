--- conflicted
+++ resolved
@@ -1359,12 +1359,9 @@
             mSoundTriggerHelper.dump(fd, pw, args);
             // log
             sEventLogger.dump(pw);
-<<<<<<< HEAD
-=======
 
             // stats
             mSoundModelStatTracker.dump(pw);
->>>>>>> dbf9e87c
         }
 
         private synchronized boolean isInitialized() {
