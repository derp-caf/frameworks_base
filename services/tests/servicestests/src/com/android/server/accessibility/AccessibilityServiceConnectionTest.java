--- conflicted
+++ resolved
@@ -23,19 +23,13 @@
 import static org.mockito.ArgumentMatchers.anyInt;
 import static org.mockito.ArgumentMatchers.eq;
 import static org.mockito.Mockito.mock;
-<<<<<<< HEAD
-=======
 import static org.mockito.Mockito.never;
->>>>>>> dbf9e87c
 import static org.mockito.Mockito.times;
 import static org.mockito.Mockito.verify;
 import static org.mockito.Mockito.when;
 
 import android.accessibilityservice.AccessibilityServiceInfo;
-<<<<<<< HEAD
-=======
 import android.accessibilityservice.GestureDescription;
->>>>>>> dbf9e87c
 import android.accessibilityservice.IAccessibilityServiceClient;
 import android.content.ComponentName;
 import android.content.Context;
@@ -111,7 +105,7 @@
                 COMPONENT_NAME, mMockServiceInfo, SERVICE_ID, mHandler, new Object(),
                 mMockSecurityPolicy, mMockSystemSupport, mMockWindowManagerInternal,
                 mMockGlobalActionPerformer, mMockA11yWindowManager);
-<<<<<<< HEAD
+        when(mMockSecurityPolicy.canPerformGestures(mConnection)).thenReturn(true);
     }
 
     @After
@@ -119,16 +113,6 @@
         mHandler.removeAllMessages();
     }
 
-=======
-        when(mMockSecurityPolicy.canPerformGestures(mConnection)).thenReturn(true);
-    }
-
-    @After
-    public void tearDown() {
-        mHandler.removeAllMessages();
-    }
-
->>>>>>> dbf9e87c
 
     @Test
     public void bind_requestsContextToBindService() {
@@ -174,16 +158,9 @@
 
     @Test
     public void binderDied_keysGetFlushed() {
-<<<<<<< HEAD
-        IBinder mockBinder = mock(IBinder.class);
-        setServiceBinding(COMPONENT_NAME);
-        mConnection.bindLocked();
-        mConnection.onServiceConnected(COMPONENT_NAME, mockBinder);
-=======
-        setServiceBinding(COMPONENT_NAME);
-        mConnection.bindLocked();
-        mConnection.onServiceConnected(COMPONENT_NAME, mMockIBinder);
->>>>>>> dbf9e87c
+        setServiceBinding(COMPONENT_NAME);
+        mConnection.bindLocked();
+        mConnection.onServiceConnected(COMPONENT_NAME, mMockIBinder);
         mConnection.binderDied();
         assertTrue(mConnection.getServiceInfo().crashed);
         verify(mMockKeyEventDispatcher).flush(mConnection);
@@ -192,24 +169,11 @@
     @Test
     public void connectedService_notInEnabledServiceList_doNotInitClient()
             throws RemoteException {
-<<<<<<< HEAD
-        IBinder mockBinder = mock(IBinder.class);
-        IAccessibilityServiceClient mockClient = mock(IAccessibilityServiceClient.class);
-        when(mockBinder.queryLocalInterface(any())).thenReturn(mockClient);
-=======
->>>>>>> dbf9e87c
         when(mMockUserState.getEnabledServicesLocked())
                 .thenReturn(Collections.emptySet());
         setServiceBinding(COMPONENT_NAME);
 
         mConnection.bindLocked();
-<<<<<<< HEAD
-        mConnection.onServiceConnected(COMPONENT_NAME, mockBinder);
-        mHandler.sendAllMessages();
-        verify(mMockSystemSupport, times(2)).onClientChangeLocked(false);
-        verify(mockClient, times(0)).init(any(), anyInt(), any());
-    }
-=======
         mConnection.onServiceConnected(COMPONENT_NAME, mMockIBinder);
         mHandler.sendAllMessages();
         verify(mMockSystemSupport, times(2)).onClientChangeLocked(false);
@@ -266,5 +230,4 @@
         verify(mMockServiceClient).onPerformGestureResult(0, false);
     }
 
->>>>>>> dbf9e87c
 }