--- conflicted
+++ resolved
@@ -21,10 +21,7 @@
 import static com.android.server.am.MemoryStatUtil.MemoryStat;
 import static com.android.server.am.MemoryStatUtil.PAGE_SIZE;
 import static com.android.server.am.MemoryStatUtil.parseCmdlineFromProcfs;
-<<<<<<< HEAD
-=======
 import static com.android.server.am.MemoryStatUtil.parseIonHeapSizeFromDebugfs;
->>>>>>> 825827da
 import static com.android.server.am.MemoryStatUtil.parseMemoryStatFromMemcg;
 import static com.android.server.am.MemoryStatUtil.parseMemoryStatFromProcfs;
 import static com.android.server.am.MemoryStatUtil.parseVmHWMFromProcfs;
@@ -182,8 +179,6 @@
             + "voluntary_ctxt_switches:\t903\n"
             + "nonvoluntary_ctxt_switches:\t104\n";
 
-<<<<<<< HEAD
-=======
     private static final String DEBUG_SYSTEM_ION_HEAP_CONTENTS = String.join(
             "          client              pid             size\n",
             "----------------------------------------------------\n",
@@ -211,7 +206,6 @@
             "pool total (uncached + cached + secure) = 83570688\n",
             "--------------------------------------------\n");
 
->>>>>>> 825827da
     @Test
     public void testParseMemoryStatFromMemcg_parsesCorrectValues() {
         MemoryStat stat = parseMemoryStatFromMemcg(MEMORY_STAT_CONTENTS);
@@ -305,8 +299,6 @@
         output.write(bytes, 0, bytes.length);
         return output.toString();
     }
-<<<<<<< HEAD
-=======
 
     @Test
     public void testParseIonHeapSizeFromDebugfs_emptyContents() {
@@ -326,5 +318,4 @@
     public void testParseIonHeapSizeFromDebugfs_correctValue() {
         assertEquals(55193600, parseIonHeapSizeFromDebugfs(DEBUG_SYSTEM_ION_HEAP_CONTENTS));
     }
->>>>>>> 825827da
 }