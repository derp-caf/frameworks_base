--- conflicted
+++ resolved
@@ -69,10 +69,7 @@
     <uses-permission android:name="android.permission.READ_DEVICE_CONFIG" />
     <uses-permission android:name="android.permission.WRITE_DEVICE_CONFIG" />
     <uses-permission android:name="android.permission.HARDWARE_TEST"/>
-<<<<<<< HEAD
-=======
     <uses-permission android:name="android.permission.BLUETOOTH"/>
->>>>>>> dbf9e87c
 
     <!-- Uses API introduced in O (26) -->
     <uses-sdk android:minSdkVersion="1"
