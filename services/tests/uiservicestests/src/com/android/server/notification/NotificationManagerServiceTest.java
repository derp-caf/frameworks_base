/*
 * Copyright (C) 2016 The Android Open Source Project
 *
 * Licensed under the Apache License, Version 2.0 (the "License");
 * you may not use this file except in compliance with the License.
 * You may obtain a copy of the License at
 *
 *      http://www.apache.org/licenses/LICENSE-2.0
 *
 * Unless required by applicable law or agreed to in writing, software
 * distributed under the License is distributed on an "AS IS" BASIS,
 * WITHOUT WARRANTIES OR CONDITIONS OF ANY KIND, either express or implied.
 * See the License for the specific language governing permissions and
 * limitations under the License.
 */

package com.android.server.notification;

import static android.app.ActivityManager.RunningAppProcessInfo.IMPORTANCE_FOREGROUND;
import static android.app.ActivityManager.RunningAppProcessInfo.IMPORTANCE_GONE;
import static android.app.ActivityManager.RunningAppProcessInfo.IMPORTANCE_VISIBLE;
import static android.app.Notification.CATEGORY_CALL;
import static android.app.Notification.FLAG_BUBBLE;
import static android.app.Notification.FLAG_FOREGROUND_SERVICE;
import static android.app.NotificationManager.EXTRA_BLOCKED_STATE;
import static android.app.NotificationManager.IMPORTANCE_DEFAULT;
import static android.app.NotificationManager.IMPORTANCE_HIGH;
import static android.app.NotificationManager.IMPORTANCE_LOW;
import static android.app.NotificationManager.IMPORTANCE_MAX;
import static android.app.NotificationManager.IMPORTANCE_NONE;
import static android.app.NotificationManager.IMPORTANCE_UNSPECIFIED;
import static android.app.NotificationManager.Policy.SUPPRESSED_EFFECT_AMBIENT;
import static android.app.NotificationManager.Policy.SUPPRESSED_EFFECT_BADGE;
import static android.app.NotificationManager.Policy.SUPPRESSED_EFFECT_FULL_SCREEN_INTENT;
import static android.app.NotificationManager.Policy.SUPPRESSED_EFFECT_LIGHTS;
import static android.app.NotificationManager.Policy.SUPPRESSED_EFFECT_NOTIFICATION_LIST;
import static android.app.NotificationManager.Policy.SUPPRESSED_EFFECT_PEEK;
import static android.app.NotificationManager.Policy.SUPPRESSED_EFFECT_SCREEN_OFF;
import static android.app.NotificationManager.Policy.SUPPRESSED_EFFECT_SCREEN_ON;
import static android.app.NotificationManager.Policy.SUPPRESSED_EFFECT_STATUS_BAR;
import static android.content.pm.PackageManager.FEATURE_WATCH;
import static android.content.pm.PackageManager.PERMISSION_DENIED;
import static android.content.pm.PackageManager.PERMISSION_GRANTED;
import static android.os.Build.VERSION_CODES.O_MR1;
import static android.os.Build.VERSION_CODES.P;
import static android.service.notification.Adjustment.KEY_IMPORTANCE;
import static android.service.notification.Adjustment.KEY_USER_SENTIMENT;
import static android.service.notification.NotificationListenerService.Ranking.USER_SENTIMENT_NEGATIVE;
import static android.service.notification.NotificationListenerService.Ranking.USER_SENTIMENT_NEUTRAL;

import static junit.framework.Assert.assertEquals;
import static junit.framework.Assert.assertFalse;
import static junit.framework.Assert.assertNotNull;
import static junit.framework.Assert.assertNull;
import static junit.framework.Assert.assertTrue;
import static junit.framework.Assert.fail;

import static org.mockito.Matchers.anyBoolean;
import static org.mockito.Matchers.anyLong;
import static org.mockito.Matchers.anyString;
import static org.mockito.Matchers.eq;
import static org.mockito.Mockito.any;
import static org.mockito.Mockito.anyInt;
import static org.mockito.Mockito.doAnswer;
import static org.mockito.Mockito.doNothing;
import static org.mockito.Mockito.mock;
import static org.mockito.Mockito.never;
import static org.mockito.Mockito.reset;
import static org.mockito.Mockito.spy;
import static org.mockito.Mockito.timeout;
import static org.mockito.Mockito.times;
import static org.mockito.Mockito.verify;
import static org.mockito.Mockito.when;

import android.app.ActivityManager;
import android.app.AppOpsManager;
import android.app.AutomaticZenRule;
import android.app.IActivityManager;
import android.app.INotificationManager;
import android.app.ITransientNotification;
import android.app.IUriGrantsManager;
import android.app.Notification;
import android.app.Notification.MessagingStyle.Message;
import android.app.NotificationChannel;
import android.app.NotificationChannelGroup;
import android.app.NotificationManager;
import android.app.PendingIntent;
import android.app.Person;
import android.app.RemoteInput;
import android.app.admin.DevicePolicyManagerInternal;
import android.app.usage.UsageStatsManagerInternal;
import android.companion.ICompanionDeviceManager;
import android.content.ComponentName;
import android.content.ContentUris;
import android.content.Context;
import android.content.Intent;
import android.content.pm.ApplicationInfo;
import android.content.pm.IPackageManager;
import android.content.pm.PackageManager;
import android.content.pm.ParceledListSlice;
import android.content.pm.UserInfo;
import android.content.res.Resources;
import android.graphics.Color;
import android.graphics.drawable.Icon;
import android.media.AudioManager;
import android.net.Uri;
import android.os.Binder;
import android.os.Build;
import android.os.Bundle;
import android.os.IBinder;
import android.os.Process;
import android.os.RemoteException;
import android.os.SystemClock;
import android.os.UserHandle;
import android.os.UserManager;
import android.provider.DeviceConfig;
import android.provider.MediaStore;
import android.provider.Settings;
import android.service.notification.Adjustment;
import android.service.notification.NotificationListenerService;
import android.service.notification.NotificationStats;
import android.service.notification.StatusBarNotification;
import android.service.notification.ZenPolicy;
import android.test.suitebuilder.annotation.SmallTest;
import android.testing.AndroidTestingRunner;
import android.testing.TestableContext;
import android.testing.TestableLooper;
import android.testing.TestableLooper.RunWithLooper;
import android.testing.TestablePermissions;
import android.text.Html;
import android.util.ArrayMap;
import android.util.ArraySet;
import android.util.AtomicFile;
import android.util.Xml;
import android.widget.RemoteViews;

import androidx.annotation.Nullable;
import androidx.test.InstrumentationRegistry;

import androidx.annotation.Nullable;
import androidx.test.InstrumentationRegistry;

import com.android.internal.R;
import com.android.internal.config.sysui.SystemUiDeviceConfigFlags;
import com.android.internal.statusbar.NotificationVisibility;
<<<<<<< HEAD
=======
import com.android.internal.util.FastXmlSerializer;
>>>>>>> dbf9e87c
import com.android.server.LocalServices;
import com.android.server.SystemService;
import com.android.server.UiServiceTestCase;
import com.android.server.lights.Light;
import com.android.server.lights.LightsManager;
import com.android.server.notification.NotificationManagerService.NotificationAssistants;
import com.android.server.notification.NotificationManagerService.NotificationListeners;
import com.android.server.uri.UriGrantsManagerInternal;
import com.android.server.wm.WindowManagerInternal;

import org.junit.After;
import org.junit.Before;
import org.junit.Test;
import org.junit.runner.RunWith;
import org.mockito.ArgumentCaptor;
import org.mockito.Mock;
import org.mockito.MockitoAnnotations;
import org.mockito.stubbing.Answer;
import org.xmlpull.v1.XmlPullParser;
import org.xmlpull.v1.XmlSerializer;

import java.io.BufferedInputStream;
import java.io.BufferedOutputStream;
import java.io.ByteArrayInputStream;
import java.io.ByteArrayOutputStream;
import java.io.File;
import java.io.FileOutputStream;
import java.util.ArrayList;
import java.util.Arrays;
import java.util.Collections;
import java.util.List;
import java.util.Map;
import java.util.function.Consumer;
<<<<<<< HEAD
=======

>>>>>>> dbf9e87c

@SmallTest
@RunWith(AndroidTestingRunner.class)
@RunWithLooper
public class NotificationManagerServiceTest extends UiServiceTestCase {
    private static final String TEST_CHANNEL_ID = "NotificationManagerServiceTestChannelId";
<<<<<<< HEAD
    private static final String CLEAR_DEVICE_CONFIG_KEY_CMD =
            "device_config delete " + DeviceConfig.NAMESPACE_SYSTEMUI + " "
                    + SystemUiDeviceConfigFlags.NAS_DEFAULT_SERVICE;
    private static final String SET_DEFAULT_ASSISTANT_DEVICE_CONFIG_CMD =
            "device_config put " + DeviceConfig.NAMESPACE_SYSTEMUI + " "
                    + SystemUiDeviceConfigFlags.NAS_DEFAULT_SERVICE;
=======
>>>>>>> dbf9e87c

    private final int mUid = Binder.getCallingUid();
    private TestableNotificationManagerService mService;
    private INotificationManager mBinderService;
    private NotificationManagerInternal mInternalService;
    @Mock
    private IPackageManager mPackageManager;
    @Mock
    private PackageManager mPackageManagerClient;
    @Mock
    private WindowManagerInternal mWindowManagerInternal;
    private TestableContext mContext = spy(getContext());
    private final String PKG = mContext.getPackageName();
    private TestableLooper mTestableLooper;
    @Mock
    private RankingHelper mRankingHelper;
    @Mock private PreferencesHelper mPreferencesHelper;
    AtomicFile mPolicyFile;
    File mFile;
    @Mock
    private NotificationUsageStats mUsageStats;
    @Mock
    private UsageStatsManagerInternal mAppUsageStats;
    @Mock
    private AudioManager mAudioManager;
    @Mock
    ActivityManager mActivityManager;
    NotificationManagerService.WorkerHandler mHandler;
    @Mock
    Resources mResources;

    private NotificationChannel mTestNotificationChannel = new NotificationChannel(
            TEST_CHANNEL_ID, TEST_CHANNEL_ID, IMPORTANCE_DEFAULT);

    private static final int NOTIFICATION_LOCATION_UNKNOWN = 0;

    @Mock
    private NotificationListeners mListeners;
    @Mock private NotificationAssistants mAssistants;
    @Mock private ConditionProviders mConditionProviders;
    private ManagedServices.ManagedServiceInfo mListener;
    @Mock private ICompanionDeviceManager mCompanionMgr;
    @Mock SnoozeHelper mSnoozeHelper;
    @Mock GroupHelper mGroupHelper;
    @Mock
    IBinder mPermOwner;
    @Mock
    IActivityManager mAm;
    @Mock
    IUriGrantsManager mUgm;
    @Mock
    UriGrantsManagerInternal mUgmInternal;
    @Mock
    AppOpsManager mAppOpsManager;
    @Mock
    private TestableNotificationManagerService.NotificationAssistantAccessGrantedCallback
            mNotificationAssistantAccessGrantedCallback;
    @Mock
    UserManager mUm;

    // Use a Testable subclass so we can simulate calls from the system without failing.
    private static class TestableNotificationManagerService extends NotificationManagerService {
        int countSystemChecks = 0;
        boolean isSystemUid = true;
        int countLogSmartSuggestionsVisible = 0;
        @Nullable
        NotificationAssistantAccessGrantedCallback mNotificationAssistantAccessGrantedCallback;

        TestableNotificationManagerService(Context context) {
            super(context);
        }

        @Override
        protected boolean isCallingUidSystem() {
            countSystemChecks++;
            return isSystemUid;
        }

        @Override
        protected boolean isCallerSystemOrPhone() {
            countSystemChecks++;
            return isSystemUid;
        }

        @Override
        protected ICompanionDeviceManager getCompanionManager() {
            return null;
        }

        @Override
        protected void reportUserInteraction(NotificationRecord r) {
            return;
        }

        @Override
        protected void handleSavePolicyFile() {
            return;
        }

        @Override
        void logSmartSuggestionsVisible(NotificationRecord r, int notificationLocation) {
            super.logSmartSuggestionsVisible(r, notificationLocation);
            countLogSmartSuggestionsVisible++;
        }

        @Override
        protected void setNotificationAssistantAccessGrantedForUserInternal(
                ComponentName assistant, int userId, boolean granted) {
            if (mNotificationAssistantAccessGrantedCallback != null) {
                mNotificationAssistantAccessGrantedCallback.onGranted(assistant, userId, granted);
                return;
            }
            super.setNotificationAssistantAccessGrantedForUserInternal(assistant, userId, granted);
        }

        private void setNotificationAssistantAccessGrantedCallback(
                @Nullable NotificationAssistantAccessGrantedCallback callback) {
            this.mNotificationAssistantAccessGrantedCallback = callback;
        }

        interface NotificationAssistantAccessGrantedCallback {
            void onGranted(ComponentName assistant, int userId, boolean granted);
        }

        @Override
        protected boolean canLaunchInActivityView(Context context, PendingIntent pendingIntent,
                String packageName) {
            // Tests for this not being true are in CTS NotificationManagerTest
            return true;
        }
    }

    private class TestableToastCallback extends ITransientNotification.Stub {
        @Override
        public void show(IBinder windowToken) {
        }

        @Override
        public void hide() {
        }
    }

    @Before
    public void setUp() throws Exception {
        InstrumentationRegistry.getInstrumentation().getUiAutomation().adoptShellPermissionIdentity(
                "android.permission.WRITE_DEVICE_CONFIG", "android.permission.READ_DEVICE_CONFIG");

        MockitoAnnotations.initMocks(this);

        LocalServices.removeServiceForTest(UriGrantsManagerInternal.class);
        LocalServices.addService(UriGrantsManagerInternal.class, mUgmInternal);
        LocalServices.removeServiceForTest(WindowManagerInternal.class);
        LocalServices.addService(WindowManagerInternal.class, mWindowManagerInternal);

        doNothing().when(mContext).sendBroadcastAsUser(any(), any(), any());

        mService = new TestableNotificationManagerService(mContext);

        // Use this testable looper.
        mTestableLooper = TestableLooper.get(this);
        mHandler = mService.new WorkerHandler(mTestableLooper.getLooper());
        // MockPackageManager - default returns ApplicationInfo with matching calling UID
        mContext.setMockPackageManager(mPackageManagerClient);

        when(mPackageManager.getApplicationInfo(anyString(), anyInt(), anyInt()))
                .thenAnswer((Answer<ApplicationInfo>) invocation -> {
                    Object[] args = invocation.getArguments();
                    return getApplicationInfo((String) args[0], mUid);
                });
        when(mPackageManagerClient.getApplicationInfoAsUser(anyString(), anyInt(), anyInt()))
                .thenAnswer((Answer<ApplicationInfo>) invocation -> {
                    Object[] args = invocation.getArguments();
                    return getApplicationInfo((String) args[0], mUid);
                });
        when(mPackageManagerClient.getPackageUidAsUser(any(), anyInt())).thenReturn(mUid);
        final LightsManager mockLightsManager = mock(LightsManager.class);
        when(mockLightsManager.getLight(anyInt())).thenReturn(mock(Light.class));
        when(mAudioManager.getRingerModeInternal()).thenReturn(AudioManager.RINGER_MODE_NORMAL);
        when(mPackageManagerClient.hasSystemFeature(FEATURE_WATCH)).thenReturn(false);
        when(mUgmInternal.newUriPermissionOwner(anyString())).thenReturn(mPermOwner);
        when(mPackageManager.getPackagesForUid(mUid)).thenReturn(new String[]{PKG});
        when(mPackageManagerClient.getPackagesForUid(anyInt())).thenReturn(new String[]{PKG});
        mContext.addMockSystemService(AppOpsManager.class, mock(AppOpsManager.class));

        // write to a test file; the system file isn't readable from tests
        mFile = new File(mContext.getCacheDir(), "test.xml");
        mFile.createNewFile();
        final String preupgradeXml = "<notification-policy></notification-policy>";
        mPolicyFile = new AtomicFile(mFile);
        FileOutputStream fos = mPolicyFile.startWrite();
        fos.write(preupgradeXml.getBytes());
        mPolicyFile.finishWrite(fos);

        // Setup managed services
        mListener = mListeners.new ManagedServiceInfo(
                null, new ComponentName(PKG, "test_class"), mUid, true, null, 0);
        when(mListeners.checkServiceTokenLocked(any())).thenReturn(mListener);
        ManagedServices.Config listenerConfig = new ManagedServices.Config();
        listenerConfig.xmlTag = NotificationListeners.TAG_ENABLED_NOTIFICATION_LISTENERS;
        when(mListeners.getConfig()).thenReturn(listenerConfig);
        ManagedServices.Config assistantConfig = new ManagedServices.Config();
        assistantConfig.xmlTag = NotificationAssistants.TAG_ENABLED_NOTIFICATION_ASSISTANTS;
        when(mAssistants.getConfig()).thenReturn(assistantConfig);
        ManagedServices.Config dndConfig = new ManagedServices.Config();
        dndConfig.xmlTag = ConditionProviders.TAG_ENABLED_DND_APPS;
        when(mConditionProviders.getConfig()).thenReturn(dndConfig);

        when(mAssistants.isAdjustmentAllowed(anyString())).thenReturn(true);

<<<<<<< HEAD

=======
>>>>>>> dbf9e87c
        mService.init(mTestableLooper.getLooper(),
                mPackageManager, mPackageManagerClient, mockLightsManager,
                mListeners, mAssistants, mConditionProviders,
                mCompanionMgr, mSnoozeHelper, mUsageStats, mPolicyFile, mActivityManager,
                mGroupHelper, mAm, mAppUsageStats,
                mock(DevicePolicyManagerInternal.class), mUgm, mUgmInternal,
                mAppOpsManager, mUm);
        mService.onBootPhase(SystemService.PHASE_SYSTEM_SERVICES_READY);

        mService.setAudioManager(mAudioManager);

        // Tests call directly into the Binder.
        mBinderService = mService.getBinderService();
        mInternalService = mService.getInternalService();

        mBinderService.createNotificationChannels(
                PKG, new ParceledListSlice(Arrays.asList(mTestNotificationChannel)));
        assertNotNull(mBinderService.getNotificationChannel(
                PKG, mContext.getUserId(), PKG, TEST_CHANNEL_ID));
    }

    @After
    public void tearDown() throws Exception {
<<<<<<< HEAD
        mFile.delete();
        clearDeviceConfig();
        InstrumentationRegistry.getInstrumentation()
                .getUiAutomation().dropShellPermissionIdentity();
=======
        if (mFile != null) mFile.delete();
        clearDeviceConfig();
        InstrumentationRegistry.getInstrumentation()
                .getUiAutomation().dropShellPermissionIdentity();
    }

    private ApplicationInfo getApplicationInfo(String pkg, int uid) {
        final ApplicationInfo applicationInfo = new ApplicationInfo();
        applicationInfo.uid = uid;
        switch (pkg) {
            case PKG_N_MR1:
                applicationInfo.targetSdkVersion = Build.VERSION_CODES.N_MR1;
                break;
            case PKG_O:
                applicationInfo.targetSdkVersion = Build.VERSION_CODES.O;
                break;
            case PKG_P:
                applicationInfo.targetSdkVersion = Build.VERSION_CODES.P;
                break;
            default:
                applicationInfo.targetSdkVersion = Build.VERSION_CODES.CUR_DEVELOPMENT;
                break;
        }
        return applicationInfo;
>>>>>>> dbf9e87c
    }

    public void waitForIdle() {
        mTestableLooper.processAllMessages();
    }

    private void setUpPrefsForBubbles(boolean globalEnabled, boolean pkgEnabled,
            boolean channelEnabled) {
        mService.setPreferencesHelper(mPreferencesHelper);
        when(mPreferencesHelper.bubblesEnabled(any())).thenReturn(globalEnabled);
        when(mPreferencesHelper.areBubblesAllowed(anyString(), anyInt())).thenReturn(pkgEnabled);
        when(mPreferencesHelper.getNotificationChannel(
                anyString(), anyInt(), anyString(), anyBoolean())).thenReturn(
                mTestNotificationChannel);
        when(mPreferencesHelper.getImportance(anyString(), anyInt())).thenReturn(
                mTestNotificationChannel.getImportance());
        mTestNotificationChannel.setAllowBubbles(channelEnabled);
    }

    private StatusBarNotification generateSbn(String pkg, int uid, long postTime, int userId) {
        Notification.Builder nb = new Notification.Builder(mContext, "a")
                .setContentTitle("foo")
                .setSmallIcon(android.R.drawable.sym_def_app_icon);
        StatusBarNotification sbn = new StatusBarNotification(pkg, pkg, uid, "tag", uid, 0,
                nb.build(), new UserHandle(userId), null, postTime);
        return sbn;
    }

    private NotificationRecord generateNotificationRecord(NotificationChannel channel, int id,
            String groupKey, boolean isSummary) {
        Notification.Builder nb = new Notification.Builder(mContext, channel.getId())
                .setContentTitle("foo")
                .setSmallIcon(android.R.drawable.sym_def_app_icon)
                .setGroup(groupKey)
                .setGroupSummary(isSummary);

        StatusBarNotification sbn = new StatusBarNotification(PKG, PKG, id, "tag", mUid, 0,
                nb.build(), new UserHandle(mUid), null, 0);
        return new NotificationRecord(mContext, sbn, channel);
    }

    private NotificationRecord generateNotificationRecord(NotificationChannel channel) {
        return generateNotificationRecord(channel, null);
    }

    private NotificationRecord generateNotificationRecord(NotificationChannel channel,
            Notification.TvExtender extender) {
        return generateNotificationRecord(channel, extender, false /* isBubble */);
    }

    private NotificationRecord generateNotificationRecord(NotificationChannel channel,
            Notification.TvExtender extender, boolean isBubble) {
        if (channel == null) {
            channel = mTestNotificationChannel;
        }
        Notification.Builder nb = new Notification.Builder(mContext, channel.getId())
                .setContentTitle("foo")
                .setSmallIcon(android.R.drawable.sym_def_app_icon);
        if (extender != null) {
            nb.extend(extender);
        }
        if (isBubble) {
            nb.setBubbleMetadata(getBasicBubbleMetadataBuilder().build());
        }
        StatusBarNotification sbn = new StatusBarNotification(PKG, PKG, 1, "tag", mUid, 0,
                nb.build(), new UserHandle(mUid), null, 0);
        return new NotificationRecord(mContext, sbn, channel);
    }

    private Map<String, Answer> getSignalExtractorSideEffects() {
        Map<String, Answer> answers = new ArrayMap<>();

        answers.put("override group key", invocationOnMock -> {
            ((NotificationRecord) invocationOnMock.getArguments()[0])
                    .setOverrideGroupKey("bananas");
            return null;
        });
        answers.put("override people", invocationOnMock -> {
            ((NotificationRecord) invocationOnMock.getArguments()[0])
                    .setPeopleOverride(new ArrayList<>());
            return null;
        });
        answers.put("snooze criteria", invocationOnMock -> {
            ((NotificationRecord) invocationOnMock.getArguments()[0])
                    .setSnoozeCriteria(new ArrayList<>());
            return null;
        });
        answers.put("notification channel", invocationOnMock -> {
            ((NotificationRecord) invocationOnMock.getArguments()[0])
                    .updateNotificationChannel(new NotificationChannel("a", "", IMPORTANCE_LOW));
            return null;
        });
        answers.put("badging", invocationOnMock -> {
            NotificationRecord r = (NotificationRecord) invocationOnMock.getArguments()[0];
            r.setShowBadge(!r.canShowBadge());
            return null;
        });
        answers.put("bubbles", invocationOnMock -> {
            NotificationRecord r = (NotificationRecord) invocationOnMock.getArguments()[0];
            r.setAllowBubble(!r.canBubble());
            return null;
        });
        answers.put("package visibility", invocationOnMock -> {
            ((NotificationRecord) invocationOnMock.getArguments()[0]).setPackageVisibilityOverride(
                    Notification.VISIBILITY_SECRET);
            return null;
        });

        return answers;
    }

    private void clearDeviceConfig() {
        DeviceConfig.resetToDefaults(
                Settings.RESET_MODE_PACKAGE_DEFAULTS, DeviceConfig.NAMESPACE_SYSTEMUI);
    }

    private void setDefaultAssistantInDeviceConfig(String componentName) {
        DeviceConfig.setProperty(
                DeviceConfig.NAMESPACE_SYSTEMUI,
                SystemUiDeviceConfigFlags.NAS_DEFAULT_SERVICE,
                componentName,
                false);
    }

    private Notification.BubbleMetadata.Builder getBasicBubbleMetadataBuilder() {
        PendingIntent pi = PendingIntent.getActivity(mContext, 0, new Intent(), 0);
        return new Notification.BubbleMetadata.Builder()
                .setIntent(pi)
                .setIcon(Icon.createWithResource(mContext, android.R.drawable.sym_def_app_icon));
    }

    @Test
    public void testCreateNotificationChannels_SingleChannel() throws Exception {
        final NotificationChannel channel =
                new NotificationChannel("id", "name", IMPORTANCE_DEFAULT);
        mBinderService.createNotificationChannels(PKG,
                new ParceledListSlice(Arrays.asList(channel)));
        final NotificationChannel createdChannel =
                mBinderService.getNotificationChannel(PKG, mContext.getUserId(), PKG, "id");
        assertTrue(createdChannel != null);
    }

    @Test
    public void testCreateNotificationChannels_NullChannelThrowsException() throws Exception {
        try {
            mBinderService.createNotificationChannels(PKG,
                    new ParceledListSlice(Arrays.asList((Object[])null)));
            fail("Exception should be thrown immediately.");
        } catch (NullPointerException e) {
            // pass
        }
    }

    @Test
    public void testCreateNotificationChannels_TwoChannels() throws Exception {
        final NotificationChannel channel1 =
                new NotificationChannel("id1", "name", IMPORTANCE_DEFAULT);
        final NotificationChannel channel2 =
                new NotificationChannel("id2", "name", IMPORTANCE_DEFAULT);
        mBinderService.createNotificationChannels(PKG,
                new ParceledListSlice(Arrays.asList(channel1, channel2)));
        assertTrue(mBinderService.getNotificationChannel(
                PKG, mContext.getUserId(), PKG, "id1") != null);
        assertTrue(mBinderService.getNotificationChannel(
                PKG, mContext.getUserId(), PKG, "id2") != null);
    }

    @Test
    public void testCreateNotificationChannels_SecondCreateDoesNotChangeImportance()
            throws Exception {
        final NotificationChannel channel =
                new NotificationChannel("id", "name", IMPORTANCE_DEFAULT);
        mBinderService.createNotificationChannels(PKG,
                new ParceledListSlice(Arrays.asList(channel)));

        // Recreating the channel doesn't throw, but ignores importance.
        final NotificationChannel dupeChannel =
                new NotificationChannel("id", "name", IMPORTANCE_HIGH);
        mBinderService.createNotificationChannels(PKG,
                new ParceledListSlice(Arrays.asList(dupeChannel)));
        final NotificationChannel createdChannel =
                mBinderService.getNotificationChannel(PKG, mContext.getUserId(), PKG, "id");
        assertEquals(IMPORTANCE_DEFAULT, createdChannel.getImportance());
    }

    @Test
    public void testCreateNotificationChannels_SecondCreateAllowedToDowngradeImportance()
            throws Exception {
        final NotificationChannel channel =
                new NotificationChannel("id", "name", IMPORTANCE_DEFAULT);
        mBinderService.createNotificationChannels(PKG,
                new ParceledListSlice(Arrays.asList(channel)));

        // Recreating with a lower importance is allowed to modify the channel.
        final NotificationChannel dupeChannel =
                new NotificationChannel("id", "name", NotificationManager.IMPORTANCE_LOW);
        mBinderService.createNotificationChannels(PKG,
                new ParceledListSlice(Arrays.asList(dupeChannel)));
        final NotificationChannel createdChannel =
                mBinderService.getNotificationChannel(PKG, mContext.getUserId(), PKG, "id");
        assertEquals(NotificationManager.IMPORTANCE_LOW, createdChannel.getImportance());
    }

    @Test
    public void testCreateNotificationChannels_CannotDowngradeImportanceIfAlreadyUpdated()
            throws Exception {
        final NotificationChannel channel =
                new NotificationChannel("id", "name", IMPORTANCE_DEFAULT);
        mBinderService.createNotificationChannels(PKG,
                new ParceledListSlice(Arrays.asList(channel)));

        // The user modifies importance directly, can no longer be changed by the app.
        final NotificationChannel updatedChannel =
                new NotificationChannel("id", "name", IMPORTANCE_HIGH);
        mBinderService.updateNotificationChannelForPackage(PKG, mUid, updatedChannel);

        // Recreating with a lower importance leaves channel unchanged.
        final NotificationChannel dupeChannel =
                new NotificationChannel("id", "name", NotificationManager.IMPORTANCE_LOW);
        mBinderService.createNotificationChannels(PKG,
                new ParceledListSlice(Arrays.asList(dupeChannel)));
        final NotificationChannel createdChannel =
                mBinderService.getNotificationChannel(PKG, mContext.getUserId(), PKG, "id");
        assertEquals(IMPORTANCE_HIGH, createdChannel.getImportance());
    }

    @Test
    public void testCreateNotificationChannels_IdenticalChannelsInListIgnoresSecond()
            throws Exception {
        final NotificationChannel channel1 =
                new NotificationChannel("id", "name", IMPORTANCE_DEFAULT);
        final NotificationChannel channel2 =
                new NotificationChannel("id", "name", IMPORTANCE_HIGH);
        mBinderService.createNotificationChannels(PKG,
                new ParceledListSlice(Arrays.asList(channel1, channel2)));
        final NotificationChannel createdChannel =
                mBinderService.getNotificationChannel(PKG, mContext.getUserId(), PKG, "id");
        assertEquals(IMPORTANCE_DEFAULT, createdChannel.getImportance());
    }

    @Test
    public void testBlockedNotifications_suspended() throws Exception {
        when(mPackageManager.isPackageSuspendedForUser(anyString(), anyInt())).thenReturn(true);

        NotificationChannel channel = new NotificationChannel("id", "name",
                IMPORTANCE_HIGH);
        NotificationRecord r = generateNotificationRecord(channel);

        // isBlocked is only used for user blocking, not app suspension
        assertFalse(mService.isBlocked(r, mUsageStats));
    }

    @Test
    public void testBlockedNotifications_blockedChannel() throws Exception {
        when(mPackageManager.isPackageSuspendedForUser(anyString(), anyInt())).thenReturn(false);

        NotificationChannel channel = new NotificationChannel("id", "name",
                NotificationManager.IMPORTANCE_NONE);
        NotificationRecord r = generateNotificationRecord(channel);
        assertTrue(mService.isBlocked(r, mUsageStats));
        verify(mUsageStats, times(1)).registerBlocked(eq(r));

        mBinderService.createNotificationChannels(
                PKG, new ParceledListSlice(Arrays.asList(channel)));
        final StatusBarNotification sbn = generateNotificationRecord(channel).sbn;
        mBinderService.enqueueNotificationWithTag(PKG, PKG, "tag",
                sbn.getId(), sbn.getNotification(), sbn.getUserId());
        waitForIdle();
        assertEquals(0, mBinderService.getActiveNotifications(sbn.getPackageName()).length);
    }

    @Test
    public void testEnqueuedBlockedNotifications_appBlockedChannelForegroundService()
            throws Exception {
        when(mPackageManager.isPackageSuspendedForUser(anyString(), anyInt())).thenReturn(false);

        NotificationChannel channel = new NotificationChannel("blocked", "name",
                NotificationManager.IMPORTANCE_NONE);
        mBinderService.createNotificationChannels(
                PKG, new ParceledListSlice(Arrays.asList(channel)));

        final StatusBarNotification sbn = generateNotificationRecord(channel).sbn;
        sbn.getNotification().flags |= FLAG_FOREGROUND_SERVICE;
        mBinderService.enqueueNotificationWithTag(PKG, PKG, "tag",
                sbn.getId(), sbn.getNotification(), sbn.getUserId());
        waitForIdle();
        assertEquals(1, mBinderService.getActiveNotifications(sbn.getPackageName()).length);
        assertEquals(IMPORTANCE_LOW,
                mService.getNotificationRecord(sbn.getKey()).getImportance());
        assertEquals(IMPORTANCE_LOW, mBinderService.getNotificationChannel(
                PKG, mContext.getUserId(), PKG, channel.getId()).getImportance());
    }

    @Test
    public void testEnqueuedBlockedNotifications_userBlockedChannelForegroundService()
            throws Exception {
        when(mPackageManager.isPackageSuspendedForUser(anyString(), anyInt())).thenReturn(false);

        NotificationChannel channel =
                new NotificationChannel("blockedbyuser", "name", IMPORTANCE_HIGH);
        mBinderService.createNotificationChannels(
                PKG, new ParceledListSlice(Arrays.asList(channel)));

        NotificationChannel update =
                new NotificationChannel("blockedbyuser", "name", IMPORTANCE_NONE);
        mBinderService.updateNotificationChannelForPackage(PKG, mUid, update);
        waitForIdle();
        assertEquals(IMPORTANCE_NONE, mBinderService.getNotificationChannel(
                PKG, mContext.getUserId(), PKG, channel.getId()).getImportance());

        StatusBarNotification sbn = generateNotificationRecord(channel).sbn;
        sbn.getNotification().flags |= FLAG_FOREGROUND_SERVICE;
        mBinderService.enqueueNotificationWithTag(PKG, PKG, "tag",
                sbn.getId(), sbn.getNotification(), sbn.getUserId());
        waitForIdle();
        // The first time a foreground service notification is shown, we allow the channel
        // to be updated to allow it to be seen.
        assertEquals(1, mBinderService.getActiveNotifications(sbn.getPackageName()).length);
        assertEquals(IMPORTANCE_LOW,
                mService.getNotificationRecord(sbn.getKey()).getImportance());
        assertEquals(IMPORTANCE_LOW, mBinderService.getNotificationChannel(
                PKG, mContext.getUserId(), PKG, channel.getId()).getImportance());
<<<<<<< HEAD
        mBinderService.cancelNotificationWithTag(PKG, "tag", sbn.getId(), sbn.getUserId());
=======
        mBinderService.cancelNotificationWithTag(PKG, PKG, "tag", sbn.getId(), sbn.getUserId());
>>>>>>> dbf9e87c
        waitForIdle();

        update = new NotificationChannel("blockedbyuser", "name", IMPORTANCE_NONE);
        update.setFgServiceShown(true);
        mBinderService.updateNotificationChannelForPackage(PKG, mUid, update);
        waitForIdle();
        assertEquals(IMPORTANCE_NONE, mBinderService.getNotificationChannel(
                PKG, mContext.getUserId(), PKG, channel.getId()).getImportance());

        sbn = generateNotificationRecord(channel).sbn;
        sbn.getNotification().flags |= FLAG_FOREGROUND_SERVICE;
        mBinderService.enqueueNotificationWithTag(PKG, PKG, "tag",
                sbn.getId(), sbn.getNotification(), sbn.getUserId());
        waitForIdle();
        // The second time it is shown, we keep the user's preference.
        assertEquals(0, mBinderService.getActiveNotifications(sbn.getPackageName()).length);
        assertNull(mService.getNotificationRecord(sbn.getKey()));
        assertEquals(IMPORTANCE_NONE, mBinderService.getNotificationChannel(
                PKG, mContext.getUserId(), PKG, channel.getId()).getImportance());
    }

    @Test
    public void testBlockedNotifications_blockedChannelGroup() throws Exception {
        when(mPackageManager.isPackageSuspendedForUser(anyString(), anyInt())).thenReturn(false);
        mService.setPreferencesHelper(mPreferencesHelper);
        when(mPreferencesHelper.isGroupBlocked(anyString(), anyInt(), anyString())).thenReturn(true);

        NotificationChannel channel = new NotificationChannel("id", "name",
                NotificationManager.IMPORTANCE_HIGH);
        channel.setGroup("something");
        NotificationRecord r = generateNotificationRecord(channel);
        assertTrue(mService.isBlocked(r, mUsageStats));
        verify(mUsageStats, times(1)).registerBlocked(eq(r));
    }

    @Test
    public void testEnqueuedBlockedNotifications_blockedApp() throws Exception {
        when(mPackageManager.isPackageSuspendedForUser(anyString(), anyInt())).thenReturn(false);

        mBinderService.setNotificationsEnabledForPackage(PKG, mUid, false);

        final StatusBarNotification sbn = generateNotificationRecord(null).sbn;
        mBinderService.enqueueNotificationWithTag(PKG, PKG, "tag",
                sbn.getId(), sbn.getNotification(), sbn.getUserId());
        waitForIdle();
        assertEquals(0, mBinderService.getActiveNotifications(sbn.getPackageName()).length);
    }

    @Test
    public void testEnqueuedBlockedNotifications_blockedAppForegroundService() throws Exception {
        when(mPackageManager.isPackageSuspendedForUser(anyString(), anyInt())).thenReturn(false);

        mBinderService.setNotificationsEnabledForPackage(PKG, mUid, false);

        final StatusBarNotification sbn = generateNotificationRecord(null).sbn;
        sbn.getNotification().flags |= FLAG_FOREGROUND_SERVICE;
        mBinderService.enqueueNotificationWithTag(PKG, PKG, "tag",
                sbn.getId(), sbn.getNotification(), sbn.getUserId());
        waitForIdle();
        assertEquals(0, mBinderService.getActiveNotifications(sbn.getPackageName()).length);
        assertNull(mService.getNotificationRecord(sbn.getKey()));
    }

    /**
     * Confirm the system user on automotive devices can use car categories
     */
    @Test
    public void testEnqueuedRestrictedNotifications_asSystem() throws Exception {
        when(mPackageManager.hasSystemFeature(PackageManager.FEATURE_AUTOMOTIVE, 0))
                .thenReturn(true);
        List<String> categories = Arrays.asList(Notification.CATEGORY_CAR_EMERGENCY,
                Notification.CATEGORY_CAR_WARNING,
                Notification.CATEGORY_CAR_INFORMATION);
        int id = 0;
        for (String category: categories) {
            final StatusBarNotification sbn =
                    generateNotificationRecord(mTestNotificationChannel, ++id, "", false).sbn;
            sbn.getNotification().category = category;
            mBinderService.enqueueNotificationWithTag(PKG, PKG, "tag",
                    sbn.getId(), sbn.getNotification(), sbn.getUserId());
        }
        waitForIdle();
        assertEquals(categories.size(), mBinderService.getActiveNotifications(PKG).length);
    }


    /**
     * Confirm restricted notification categories only apply to automotive.
     */
    @Test
    public void testEnqueuedRestrictedNotifications_notAutomotive() throws Exception {
        mService.isSystemUid = false;
        when(mPackageManager.hasSystemFeature(PackageManager.FEATURE_AUTOMOTIVE, 0))
                .thenReturn(false);
        List<String> categories = Arrays.asList(Notification.CATEGORY_CAR_EMERGENCY,
                Notification.CATEGORY_CAR_WARNING,
                Notification.CATEGORY_CAR_INFORMATION);
        int id = 0;
        for (String category: categories) {
            final StatusBarNotification sbn =
                    generateNotificationRecord(mTestNotificationChannel, ++id, "", false).sbn;
            sbn.getNotification().category = category;
            mBinderService.enqueueNotificationWithTag(PKG, PKG, "tag",
                    sbn.getId(), sbn.getNotification(), sbn.getUserId());
        }
        waitForIdle();
        assertEquals(categories.size(), mBinderService.getActiveNotifications(PKG).length);
    }

    /**
     * Confirm if a non-system user tries to use the car categories on a automotive device that
     * they will get a security exception
     */
    @Test
    public void testEnqueuedRestrictedNotifications_badUser() throws Exception {
        mService.isSystemUid = false;
        when(mPackageManager.hasSystemFeature(PackageManager.FEATURE_AUTOMOTIVE, 0))
                .thenReturn(true);
        List<String> categories = Arrays.asList(Notification.CATEGORY_CAR_EMERGENCY,
                Notification.CATEGORY_CAR_WARNING,
                Notification.CATEGORY_CAR_INFORMATION);
        for (String category: categories) {
            final StatusBarNotification sbn = generateNotificationRecord(null).sbn;
            sbn.getNotification().category = category;
            try {
                mBinderService.enqueueNotificationWithTag(PKG, PKG, "tag",
                        sbn.getId(), sbn.getNotification(), sbn.getUserId());
                fail("Calls from non system apps should not allow use of restricted categories");
            } catch (SecurityException e) {
                // pass
            }
        }
        waitForIdle();
        assertEquals(0, mBinderService.getActiveNotifications(PKG).length);
    }

    @Test
    public void testBlockedNotifications_blockedByAssistant() throws Exception {
        when(mPackageManager.isPackageSuspendedForUser(anyString(), anyInt())).thenReturn(false);
        when(mAssistants.isSameUser(any(), anyInt())).thenReturn(true);

        NotificationChannel channel = new NotificationChannel("id", "name",
                NotificationManager.IMPORTANCE_HIGH);
        NotificationRecord r = generateNotificationRecord(channel);
        mService.addEnqueuedNotification(r);

        Bundle bundle = new Bundle();
        bundle.putInt(KEY_IMPORTANCE, IMPORTANCE_NONE);
        Adjustment adjustment = new Adjustment(
                r.sbn.getPackageName(), r.getKey(), bundle, "", r.getUser().getIdentifier());
        mBinderService.applyEnqueuedAdjustmentFromAssistant(null, adjustment);

        NotificationManagerService.PostNotificationRunnable runnable =
                mService.new PostNotificationRunnable(r.getKey());
        runnable.run();
        waitForIdle();

        verify(mUsageStats, never()).registerPostedByApp(any());
    }

    @Test
    public void testEnqueueNotificationWithTag_PopulatesGetActiveNotifications() throws Exception {
        mBinderService.enqueueNotificationWithTag(PKG, PKG, "tag", 0,
                generateNotificationRecord(null).getNotification(), 0);
        waitForIdle();
        StatusBarNotification[] notifs = mBinderService.getActiveNotifications(PKG);
        assertEquals(1, notifs.length);
        assertEquals(1, mService.getNotificationRecordCount());
    }

    @Test
    public void testCancelNotificationImmediatelyAfterEnqueue() throws Exception {
        mBinderService.enqueueNotificationWithTag(PKG, PKG, "tag", 0,
                generateNotificationRecord(null).getNotification(), 0);
        mBinderService.cancelNotificationWithTag(PKG, PKG, "tag", 0, 0);
        waitForIdle();
        StatusBarNotification[] notifs =
                mBinderService.getActiveNotifications(PKG);
        assertEquals(0, notifs.length);
        assertEquals(0, mService.getNotificationRecordCount());
    }

    @Test
    public void testCancelNotificationWhilePostedAndEnqueued() throws Exception {
        mBinderService.enqueueNotificationWithTag(PKG, PKG, "tag", 0,
                generateNotificationRecord(null).getNotification(), 0);
        waitForIdle();
        mBinderService.enqueueNotificationWithTag(PKG, PKG, "tag", 0,
                generateNotificationRecord(null).getNotification(), 0);
        mBinderService.cancelNotificationWithTag(PKG, PKG, "tag", 0, 0);
        waitForIdle();
        StatusBarNotification[] notifs =
                mBinderService.getActiveNotifications(PKG);
        assertEquals(0, notifs.length);
        assertEquals(0, mService.getNotificationRecordCount());
        ArgumentCaptor<NotificationStats> captor = ArgumentCaptor.forClass(NotificationStats.class);
        verify(mListeners, times(1)).notifyRemovedLocked(any(), anyInt(), captor.capture());
        assertEquals(NotificationStats.DISMISSAL_OTHER, captor.getValue().getDismissalSurface());
    }

    @Test
    public void testCancelNotificationsFromListenerImmediatelyAfterEnqueue() throws Exception {
        NotificationRecord r = generateNotificationRecord(null);
        final StatusBarNotification sbn = r.sbn;
        mBinderService.enqueueNotificationWithTag(PKG, PKG, "tag",
                sbn.getId(), sbn.getNotification(), sbn.getUserId());
        mBinderService.cancelNotificationsFromListener(null, null);
        waitForIdle();
        StatusBarNotification[] notifs =
                mBinderService.getActiveNotifications(sbn.getPackageName());
        assertEquals(0, notifs.length);
        assertEquals(0, mService.getNotificationRecordCount());
    }

    @Test
    public void testCancelAllNotificationsImmediatelyAfterEnqueue() throws Exception {
        final StatusBarNotification sbn = generateNotificationRecord(null).sbn;
        mBinderService.enqueueNotificationWithTag(PKG, PKG, "tag",
                sbn.getId(), sbn.getNotification(), sbn.getUserId());
        mBinderService.cancelAllNotifications(PKG, sbn.getUserId());
        waitForIdle();
        StatusBarNotification[] notifs =
                mBinderService.getActiveNotifications(sbn.getPackageName());
        assertEquals(0, notifs.length);
        assertEquals(0, mService.getNotificationRecordCount());
    }

    @Test
    public void testUserInitiatedClearAll_noLeak() throws Exception {
        final NotificationRecord n = generateNotificationRecord(
                mTestNotificationChannel, 1, "group", true);

        mBinderService.enqueueNotificationWithTag(PKG, PKG, "tag",
                n.sbn.getId(), n.sbn.getNotification(), n.sbn.getUserId());
        waitForIdle();

        mService.mNotificationDelegate.onClearAll(mUid, Binder.getCallingPid(),
                n.getUserId());
        waitForIdle();
        StatusBarNotification[] notifs =
                mBinderService.getActiveNotifications(n.sbn.getPackageName());
        assertEquals(0, notifs.length);
        assertEquals(0, mService.getNotificationRecordCount());
        ArgumentCaptor<NotificationStats> captor = ArgumentCaptor.forClass(NotificationStats.class);
        verify(mListeners, times(1)).notifyRemovedLocked(any(), anyInt(), captor.capture());
        assertEquals(NotificationStats.DISMISSAL_OTHER, captor.getValue().getDismissalSurface());
    }

    @Test
    public void testCancelAllNotificationsCancelsChildren() throws Exception {
        final NotificationRecord parent = generateNotificationRecord(
                mTestNotificationChannel, 1, "group1", true);
        final NotificationRecord child = generateNotificationRecord(
                mTestNotificationChannel, 2, "group1", false);

        mBinderService.enqueueNotificationWithTag(PKG, PKG, "tag",
                parent.sbn.getId(), parent.sbn.getNotification(), parent.sbn.getUserId());
        mBinderService.enqueueNotificationWithTag(PKG, PKG, "tag",
                child.sbn.getId(), child.sbn.getNotification(), child.sbn.getUserId());
        waitForIdle();

        mBinderService.cancelAllNotifications(PKG, parent.sbn.getUserId());
        waitForIdle();
        assertEquals(0, mService.getNotificationRecordCount());
    }

    @Test
    public void testCancelAllNotificationsMultipleEnqueuedDoesNotCrash() throws Exception {
        final StatusBarNotification sbn = generateNotificationRecord(null).sbn;
        for (int i = 0; i < 10; i++) {
            mBinderService.enqueueNotificationWithTag(PKG, PKG, "tag",
                    sbn.getId(), sbn.getNotification(), sbn.getUserId());
        }
        mBinderService.cancelAllNotifications(PKG, sbn.getUserId());
        waitForIdle();

        assertEquals(0, mService.getNotificationRecordCount());
    }

    @Test
    public void testCancelGroupSummaryMultipleEnqueuedChildrenDoesNotCrash() throws Exception {
        final NotificationRecord parent = generateNotificationRecord(
                mTestNotificationChannel, 1, "group1", true);
        final NotificationRecord parentAsChild = generateNotificationRecord(
                mTestNotificationChannel, 1, "group1", false);
        final NotificationRecord child = generateNotificationRecord(
                mTestNotificationChannel, 2, "group1", false);

        // fully post parent notification
        mBinderService.enqueueNotificationWithTag(PKG, PKG, "tag",
                parent.sbn.getId(), parent.sbn.getNotification(), parent.sbn.getUserId());
        waitForIdle();

        // enqueue the child several times
        for (int i = 0; i < 10; i++) {
            mBinderService.enqueueNotificationWithTag(PKG, PKG, "tag",
                    child.sbn.getId(), child.sbn.getNotification(), child.sbn.getUserId());
        }
        // make the parent a child, which will cancel the child notification
        mBinderService.enqueueNotificationWithTag(PKG, PKG, "tag",
                parentAsChild.sbn.getId(), parentAsChild.sbn.getNotification(),
                parentAsChild.sbn.getUserId());
        waitForIdle();

        assertEquals(0, mService.getNotificationRecordCount());
    }

    @Test
    public void testCancelAllNotifications_IgnoreForegroundService() throws Exception {
        final StatusBarNotification sbn = generateNotificationRecord(null).sbn;
        sbn.getNotification().flags |= FLAG_FOREGROUND_SERVICE;
        mBinderService.enqueueNotificationWithTag(PKG, PKG, "tag",
                sbn.getId(), sbn.getNotification(), sbn.getUserId());
        mBinderService.cancelAllNotifications(PKG, sbn.getUserId());
        waitForIdle();
        StatusBarNotification[] notifs =
                mBinderService.getActiveNotifications(sbn.getPackageName());
        assertEquals(1, notifs.length);
        assertEquals(1, mService.getNotificationRecordCount());
    }

    @Test
    public void testCancelAllNotifications_IgnoreOtherPackages() throws Exception {
        final StatusBarNotification sbn = generateNotificationRecord(null).sbn;
        sbn.getNotification().flags |= FLAG_FOREGROUND_SERVICE;
        mBinderService.enqueueNotificationWithTag(PKG, PKG, "tag",
                sbn.getId(), sbn.getNotification(), sbn.getUserId());
        mBinderService.cancelAllNotifications("other_pkg_name", sbn.getUserId());
        waitForIdle();
        StatusBarNotification[] notifs =
                mBinderService.getActiveNotifications(sbn.getPackageName());
        assertEquals(1, notifs.length);
        assertEquals(1, mService.getNotificationRecordCount());
    }

    @Test
    public void testCancelAllNotifications_NullPkgRemovesAll() throws Exception {
        final StatusBarNotification sbn = generateNotificationRecord(null).sbn;
        mBinderService.enqueueNotificationWithTag(PKG, PKG, "tag",
                sbn.getId(), sbn.getNotification(), sbn.getUserId());
        mBinderService.cancelAllNotifications(null, sbn.getUserId());
        waitForIdle();
        StatusBarNotification[] notifs =
                mBinderService.getActiveNotifications(sbn.getPackageName());
        assertEquals(0, notifs.length);
        assertEquals(0, mService.getNotificationRecordCount());
    }

    @Test
    public void testCancelAllNotifications_NullPkgIgnoresUserAllNotifications() throws Exception {
        final StatusBarNotification sbn = generateNotificationRecord(null).sbn;
        mBinderService.enqueueNotificationWithTag(PKG, PKG, "tag",
                sbn.getId(), sbn.getNotification(), UserHandle.USER_ALL);
        // Null pkg is how we signal a user switch.
        mBinderService.cancelAllNotifications(null, sbn.getUserId());
        waitForIdle();
        StatusBarNotification[] notifs =
                mBinderService.getActiveNotifications(sbn.getPackageName());
        assertEquals(1, notifs.length);
        assertEquals(1, mService.getNotificationRecordCount());
    }

    @Test
    public void testAppInitiatedCancelAllNotifications_CancelsNoClearFlag() throws Exception {
        final StatusBarNotification sbn = generateNotificationRecord(null).sbn;
        sbn.getNotification().flags |= Notification.FLAG_NO_CLEAR;
        mBinderService.enqueueNotificationWithTag(PKG, PKG, "tag",
                sbn.getId(), sbn.getNotification(), sbn.getUserId());
        mBinderService.cancelAllNotifications(PKG, sbn.getUserId());
        waitForIdle();
        StatusBarNotification[] notifs =
                mBinderService.getActiveNotifications(sbn.getPackageName());
        assertEquals(0, notifs.length);
    }

    @Test
    public void testCancelAllNotifications_CancelsNoClearFlag() throws Exception {
        final NotificationRecord notif = generateNotificationRecord(
                mTestNotificationChannel, 1, "group", true);
        notif.getNotification().flags |= Notification.FLAG_NO_CLEAR;
        mService.addNotification(notif);
        mService.cancelAllNotificationsInt(mUid, 0, PKG, null, 0, 0, true,
                notif.getUserId(), 0, null);
        waitForIdle();
        StatusBarNotification[] notifs =
                mBinderService.getActiveNotifications(notif.sbn.getPackageName());
        assertEquals(0, notifs.length);
    }

    @Test
    public void testUserInitiatedCancelAllOnClearAll_NoClearFlag() throws Exception {
        final NotificationRecord notif = generateNotificationRecord(
                mTestNotificationChannel, 1, "group", true);
        notif.getNotification().flags |= Notification.FLAG_NO_CLEAR;
        mService.addNotification(notif);

        mService.mNotificationDelegate.onClearAll(mUid, Binder.getCallingPid(),
                notif.getUserId());
        waitForIdle();
        StatusBarNotification[] notifs =
                mBinderService.getActiveNotifications(notif.sbn.getPackageName());
        assertEquals(1, notifs.length);
    }

    @Test
    public void testCancelAllCancelNotificationsFromListener_NoClearFlag() throws Exception {
        final NotificationRecord parent = generateNotificationRecord(
                mTestNotificationChannel, 1, "group", true);
        final NotificationRecord child = generateNotificationRecord(
                mTestNotificationChannel, 2, "group", false);
        final NotificationRecord child2 = generateNotificationRecord(
                mTestNotificationChannel, 3, "group", false);
        child2.getNotification().flags |= Notification.FLAG_NO_CLEAR;
        final NotificationRecord newGroup = generateNotificationRecord(
                mTestNotificationChannel, 4, "group2", false);
        mService.addNotification(parent);
        mService.addNotification(child);
        mService.addNotification(child2);
        mService.addNotification(newGroup);
        mService.getBinderService().cancelNotificationsFromListener(null, null);
        waitForIdle();
        StatusBarNotification[] notifs =
                mBinderService.getActiveNotifications(parent.sbn.getPackageName());
        assertEquals(1, notifs.length);
    }

    @Test
    public void testUserInitiatedCancelAllWithGroup_NoClearFlag() throws Exception {
        final NotificationRecord parent = generateNotificationRecord(
                mTestNotificationChannel, 1, "group", true);
        final NotificationRecord child = generateNotificationRecord(
                mTestNotificationChannel, 2, "group", false);
        final NotificationRecord child2 = generateNotificationRecord(
                mTestNotificationChannel, 3, "group", false);
        child2.getNotification().flags |= Notification.FLAG_NO_CLEAR;
        final NotificationRecord newGroup = generateNotificationRecord(
                mTestNotificationChannel, 4, "group2", false);
        mService.addNotification(parent);
        mService.addNotification(child);
        mService.addNotification(child2);
        mService.addNotification(newGroup);
        mService.mNotificationDelegate.onClearAll(mUid, Binder.getCallingPid(),
                parent.getUserId());
        waitForIdle();
        StatusBarNotification[] notifs =
                mBinderService.getActiveNotifications(parent.sbn.getPackageName());
        assertEquals(1, notifs.length);
    }

    @Test
    public void testRemoveForegroundServiceFlag_ImmediatelyAfterEnqueue() throws Exception {
        final StatusBarNotification sbn = generateNotificationRecord(null).sbn;
        sbn.getNotification().flags |= FLAG_FOREGROUND_SERVICE;
        mBinderService.enqueueNotificationWithTag(PKG, PKG, null,
                sbn.getId(), sbn.getNotification(), sbn.getUserId());
        mInternalService.removeForegroundServiceFlagFromNotification(PKG, sbn.getId(),
                sbn.getUserId());
        waitForIdle();
        StatusBarNotification[] notifs =
                mBinderService.getActiveNotifications(sbn.getPackageName());
        assertEquals(0, notifs[0].getNotification().flags & FLAG_FOREGROUND_SERVICE);
    }

    @Test
    public void testCancelAfterSecondEnqueueDoesNotSpecifyForegroundFlag() throws Exception {
        final StatusBarNotification sbn = generateNotificationRecord(null).sbn;
        sbn.getNotification().flags =
                Notification.FLAG_ONGOING_EVENT | FLAG_FOREGROUND_SERVICE;
        mBinderService.enqueueNotificationWithTag(PKG, PKG, "tag",
                sbn.getId(), sbn.getNotification(), sbn.getUserId());
        sbn.getNotification().flags = Notification.FLAG_ONGOING_EVENT;
        mBinderService.enqueueNotificationWithTag(PKG, PKG, "tag",
                sbn.getId(), sbn.getNotification(), sbn.getUserId());
        mBinderService.cancelNotificationWithTag(PKG, PKG, "tag", sbn.getId(), sbn.getUserId());
        waitForIdle();
        assertEquals(0, mBinderService.getActiveNotifications(sbn.getPackageName()).length);
        assertEquals(0, mService.getNotificationRecordCount());
    }

    @Test
    public void testCancelAllCancelNotificationsFromListener_ForegroundServiceFlag()
            throws Exception {
        final NotificationRecord parent = generateNotificationRecord(
                mTestNotificationChannel, 1, "group", true);
        final NotificationRecord child = generateNotificationRecord(
                mTestNotificationChannel, 2, "group", false);
        final NotificationRecord child2 = generateNotificationRecord(
                mTestNotificationChannel, 3, "group", false);
        child2.getNotification().flags |= FLAG_FOREGROUND_SERVICE;
        final NotificationRecord newGroup = generateNotificationRecord(
                mTestNotificationChannel, 4, "group2", false);
        mService.addNotification(parent);
        mService.addNotification(child);
        mService.addNotification(child2);
        mService.addNotification(newGroup);
        mService.getBinderService().cancelNotificationsFromListener(null, null);
        waitForIdle();
        StatusBarNotification[] notifs =
                mBinderService.getActiveNotifications(parent.sbn.getPackageName());
        assertEquals(0, notifs.length);
    }

    @Test
    public void testCancelAllCancelNotificationsFromListener_ForegroundServiceFlagWithParameter()
            throws Exception {
        final NotificationRecord parent = generateNotificationRecord(
                mTestNotificationChannel, 1, "group", true);
        final NotificationRecord child = generateNotificationRecord(
                mTestNotificationChannel, 2, "group", false);
        final NotificationRecord child2 = generateNotificationRecord(
                mTestNotificationChannel, 3, "group", false);
        child2.getNotification().flags |= FLAG_FOREGROUND_SERVICE;
        final NotificationRecord newGroup = generateNotificationRecord(
                mTestNotificationChannel, 4, "group2", false);
        mService.addNotification(parent);
        mService.addNotification(child);
        mService.addNotification(child2);
        mService.addNotification(newGroup);
        String[] keys = {parent.sbn.getKey(), child.sbn.getKey(),
                child2.sbn.getKey(), newGroup.sbn.getKey()};
        mService.getBinderService().cancelNotificationsFromListener(null, keys);
        waitForIdle();
        StatusBarNotification[] notifs =
                mBinderService.getActiveNotifications(parent.sbn.getPackageName());
        assertEquals(1, notifs.length);
    }

    @Test
    public void testUserInitiatedCancelAllWithGroup_ForegroundServiceFlag() throws Exception {
        final NotificationRecord parent = generateNotificationRecord(
                mTestNotificationChannel, 1, "group", true);
        final NotificationRecord child = generateNotificationRecord(
                mTestNotificationChannel, 2, "group", false);
        final NotificationRecord child2 = generateNotificationRecord(
                mTestNotificationChannel, 3, "group", false);
        child2.getNotification().flags |= FLAG_FOREGROUND_SERVICE;
        final NotificationRecord newGroup = generateNotificationRecord(
                mTestNotificationChannel, 4, "group2", false);
        mService.addNotification(parent);
        mService.addNotification(child);
        mService.addNotification(child2);
        mService.addNotification(newGroup);
        mService.mNotificationDelegate.onClearAll(mUid, Binder.getCallingPid(),
                parent.getUserId());
        waitForIdle();
        StatusBarNotification[] notifs =
                mBinderService.getActiveNotifications(parent.sbn.getPackageName());
        assertEquals(0, notifs.length);
    }

    @Test
    public void testFindGroupNotificationsLocked() throws Exception {
        // make sure the same notification can be found in both lists and returned
        final NotificationRecord group1 = generateNotificationRecord(
                mTestNotificationChannel, 1, "group1", true);
        mService.addEnqueuedNotification(group1);
        mService.addNotification(group1);

        // should not be returned
        final NotificationRecord group2 = generateNotificationRecord(
                mTestNotificationChannel, 2, "group2", true);
        mBinderService.enqueueNotificationWithTag(PKG, PKG, null,
                group2.sbn.getId(), group2.sbn.getNotification(), group2.sbn.getUserId());
        waitForIdle();

        // should not be returned
        final NotificationRecord nonGroup = generateNotificationRecord(
                mTestNotificationChannel, 3, null, false);
        mBinderService.enqueueNotificationWithTag(PKG, PKG, null,
                nonGroup.sbn.getId(), nonGroup.sbn.getNotification(), nonGroup.sbn.getUserId());
        waitForIdle();

        // same group, child, should be returned
        final NotificationRecord group1Child = generateNotificationRecord(
                mTestNotificationChannel, 4, "group1", false);
        mBinderService.enqueueNotificationWithTag(PKG, PKG, null, group1Child.sbn.getId(),
                group1Child.sbn.getNotification(), group1Child.sbn.getUserId());
        waitForIdle();

        List<NotificationRecord> inGroup1 =
                mService.findGroupNotificationsLocked(PKG, group1.getGroupKey(),
                        group1.sbn.getUserId());
        assertEquals(3, inGroup1.size());
        for (NotificationRecord record : inGroup1) {
            assertTrue(record.getGroupKey().equals(group1.getGroupKey()));
            assertTrue(record.sbn.getId() == 1 || record.sbn.getId() == 4);
        }
    }

    @Test
    public void testCancelAllNotifications_CancelsNoClearFlagOnGoing() throws Exception {
        final NotificationRecord notif = generateNotificationRecord(
                mTestNotificationChannel, 1, "group", true);
        notif.getNotification().flags |= Notification.FLAG_NO_CLEAR;
        mService.addNotification(notif);
        mService.cancelAllNotificationsInt(mUid, 0, PKG, null, 0,
                Notification.FLAG_ONGOING_EVENT, true, notif.getUserId(), 0, null);
        waitForIdle();
        StatusBarNotification[] notifs =
                mBinderService.getActiveNotifications(notif.sbn.getPackageName());
        assertEquals(0, notifs.length);
    }

    @Test
    public void testCancelAllCancelNotificationsFromListener_NoClearFlagWithParameter()
            throws Exception {
        final NotificationRecord parent = generateNotificationRecord(
                mTestNotificationChannel, 1, "group", true);
        final NotificationRecord child = generateNotificationRecord(
                mTestNotificationChannel, 2, "group", false);
        final NotificationRecord child2 = generateNotificationRecord(
                mTestNotificationChannel, 3, "group", false);
        child2.getNotification().flags |= Notification.FLAG_NO_CLEAR;
        final NotificationRecord newGroup = generateNotificationRecord(
                mTestNotificationChannel, 4, "group2", false);
        mService.addNotification(parent);
        mService.addNotification(child);
        mService.addNotification(child2);
        mService.addNotification(newGroup);
        String[] keys = {parent.sbn.getKey(), child.sbn.getKey(),
                child2.sbn.getKey(), newGroup.sbn.getKey()};
        mService.getBinderService().cancelNotificationsFromListener(null, keys);
        waitForIdle();
        StatusBarNotification[] notifs =
                mBinderService.getActiveNotifications(parent.sbn.getPackageName());
        assertEquals(0, notifs.length);
    }

    @Test
    public void testAppInitiatedCancelAllNotifications_CancelsOnGoingFlag() throws Exception {
        final StatusBarNotification sbn = generateNotificationRecord(null).sbn;
        sbn.getNotification().flags |= Notification.FLAG_ONGOING_EVENT;
        mBinderService.enqueueNotificationWithTag(PKG, PKG, "tag",
                sbn.getId(), sbn.getNotification(), sbn.getUserId());
        mBinderService.cancelAllNotifications(PKG, sbn.getUserId());
        waitForIdle();
        StatusBarNotification[] notifs =
                mBinderService.getActiveNotifications(sbn.getPackageName());
        assertEquals(0, notifs.length);
    }

    @Test
    public void testCancelAllNotifications_CancelsOnGoingFlag() throws Exception {
        final NotificationRecord notif = generateNotificationRecord(
                mTestNotificationChannel, 1, "group", true);
        notif.getNotification().flags |= Notification.FLAG_ONGOING_EVENT;
        mService.addNotification(notif);
        mService.cancelAllNotificationsInt(mUid, 0, PKG, null, 0, 0, true,
                notif.getUserId(), 0, null);
        waitForIdle();
        StatusBarNotification[] notifs =
                mBinderService.getActiveNotifications(notif.sbn.getPackageName());
        assertEquals(0, notifs.length);
    }

    @Test
    public void testUserInitiatedCancelAllOnClearAll_OnGoingFlag() throws Exception {
        final NotificationRecord notif = generateNotificationRecord(
                mTestNotificationChannel, 1, "group", true);
        notif.getNotification().flags |= Notification.FLAG_ONGOING_EVENT;
        mService.addNotification(notif);

        mService.mNotificationDelegate.onClearAll(mUid, Binder.getCallingPid(),
                notif.getUserId());
        waitForIdle();
        StatusBarNotification[] notifs =
                mBinderService.getActiveNotifications(notif.sbn.getPackageName());
        assertEquals(1, notifs.length);
    }

    @Test
    public void testCancelAllCancelNotificationsFromListener_OnGoingFlag() throws Exception {
        final NotificationRecord parent = generateNotificationRecord(
                mTestNotificationChannel, 1, "group", true);
        final NotificationRecord child = generateNotificationRecord(
                mTestNotificationChannel, 2, "group", false);
        final NotificationRecord child2 = generateNotificationRecord(
                mTestNotificationChannel, 3, "group", false);
        child2.getNotification().flags |= Notification.FLAG_ONGOING_EVENT;
        final NotificationRecord newGroup = generateNotificationRecord(
                mTestNotificationChannel, 4, "group2", false);
        mService.addNotification(parent);
        mService.addNotification(child);
        mService.addNotification(child2);
        mService.addNotification(newGroup);
        mService.getBinderService().cancelNotificationsFromListener(null, null);
        waitForIdle();
        StatusBarNotification[] notifs =
                mBinderService.getActiveNotifications(parent.sbn.getPackageName());
        assertEquals(1, notifs.length);
    }

    @Test
    public void testCancelAllCancelNotificationsFromListener_OnGoingFlagWithParameter()
            throws Exception {
        final NotificationRecord parent = generateNotificationRecord(
                mTestNotificationChannel, 1, "group", true);
        final NotificationRecord child = generateNotificationRecord(
                mTestNotificationChannel, 2, "group", false);
        final NotificationRecord child2 = generateNotificationRecord(
                mTestNotificationChannel, 3, "group", false);
        child2.getNotification().flags |= Notification.FLAG_ONGOING_EVENT;
        final NotificationRecord newGroup = generateNotificationRecord(
                mTestNotificationChannel, 4, "group2", false);
        mService.addNotification(parent);
        mService.addNotification(child);
        mService.addNotification(child2);
        mService.addNotification(newGroup);
        String[] keys = {parent.sbn.getKey(), child.sbn.getKey(),
                child2.sbn.getKey(), newGroup.sbn.getKey()};
        mService.getBinderService().cancelNotificationsFromListener(null, keys);
        waitForIdle();
        StatusBarNotification[] notifs =
                mBinderService.getActiveNotifications(parent.sbn.getPackageName());
        assertEquals(0, notifs.length);
    }

    @Test
    public void testUserInitiatedCancelAllWithGroup_OnGoingFlag() throws Exception {
        final NotificationRecord parent = generateNotificationRecord(
                mTestNotificationChannel, 1, "group", true);
        final NotificationRecord child = generateNotificationRecord(
                mTestNotificationChannel, 2, "group", false);
        final NotificationRecord child2 = generateNotificationRecord(
                mTestNotificationChannel, 3, "group", false);
        child2.getNotification().flags |= Notification.FLAG_ONGOING_EVENT;
        final NotificationRecord newGroup = generateNotificationRecord(
                mTestNotificationChannel, 4, "group2", false);
        mService.addNotification(parent);
        mService.addNotification(child);
        mService.addNotification(child2);
        mService.addNotification(newGroup);
        mService.mNotificationDelegate.onClearAll(mUid, Binder.getCallingPid(),
                parent.getUserId());
        waitForIdle();
        StatusBarNotification[] notifs =
                mBinderService.getActiveNotifications(parent.sbn.getPackageName());
        assertEquals(1, notifs.length);
    }

    @Test
    public void testTvExtenderChannelOverride_onTv() throws Exception {
        mService.setIsTelevision(true);
        mService.setPreferencesHelper(mPreferencesHelper);
        when(mPreferencesHelper.getNotificationChannel(
                anyString(), anyInt(), eq("foo"), anyBoolean())).thenReturn(
                        new NotificationChannel("foo", "foo", IMPORTANCE_HIGH));

        Notification.TvExtender tv = new Notification.TvExtender().setChannelId("foo");
        mBinderService.enqueueNotificationWithTag(PKG, PKG, "tag", 0,
                generateNotificationRecord(null, tv).getNotification(), 0);
        verify(mPreferencesHelper, times(1)).getNotificationChannel(
                anyString(), anyInt(), eq("foo"), anyBoolean());
    }

    @Test
    public void testTvExtenderChannelOverride_notOnTv() throws Exception {
        mService.setIsTelevision(false);
        mService.setPreferencesHelper(mPreferencesHelper);
        when(mPreferencesHelper.getNotificationChannel(
                anyString(), anyInt(), anyString(), anyBoolean())).thenReturn(
                mTestNotificationChannel);

        Notification.TvExtender tv = new Notification.TvExtender().setChannelId("foo");
        mBinderService.enqueueNotificationWithTag(PKG, PKG, "tag", 0,
                generateNotificationRecord(null, tv).getNotification(), 0);
        verify(mPreferencesHelper, times(1)).getNotificationChannel(
                anyString(), anyInt(), eq(mTestNotificationChannel.getId()), anyBoolean());
    }

    @Test
    public void testUpdateAppNotifyCreatorBlock() throws Exception {
        mService.setPreferencesHelper(mPreferencesHelper);

        mBinderService.setNotificationsEnabledForPackage(PKG, 0, true);
        ArgumentCaptor<Intent> captor = ArgumentCaptor.forClass(Intent.class);
        verify(mContext, times(1)).sendBroadcastAsUser(captor.capture(), any(), eq(null));

        assertEquals(NotificationManager.ACTION_APP_BLOCK_STATE_CHANGED,
                captor.getValue().getAction());
        assertEquals(PKG, captor.getValue().getPackage());
        assertFalse(captor.getValue().getBooleanExtra(EXTRA_BLOCKED_STATE, true));
    }

    @Test
    public void testUpdateAppNotifyCreatorBlock_notIfMatchesExistingSetting() throws Exception {
        mService.setPreferencesHelper(mPreferencesHelper);

        mBinderService.setNotificationsEnabledForPackage(PKG, 0, false);
        verify(mContext, never()).sendBroadcastAsUser(any(), any(), eq(null));
    }

    @Test
    public void testUpdateAppNotifyCreatorUnblock() throws Exception {
        mService.setPreferencesHelper(mPreferencesHelper);

        mBinderService.setNotificationsEnabledForPackage(PKG, 0, true);
        ArgumentCaptor<Intent> captor = ArgumentCaptor.forClass(Intent.class);
        verify(mContext, times(1)).sendBroadcastAsUser(captor.capture(), any(), eq(null));

        assertEquals(NotificationManager.ACTION_APP_BLOCK_STATE_CHANGED,
                captor.getValue().getAction());
        assertEquals(PKG, captor.getValue().getPackage());
        assertFalse(captor.getValue().getBooleanExtra(EXTRA_BLOCKED_STATE, true));
    }

    @Test
    public void testUpdateChannelNotifyCreatorBlock() throws Exception {
        mService.setPreferencesHelper(mPreferencesHelper);
        when(mPreferencesHelper.getNotificationChannel(eq(PKG), anyInt(),
                eq(mTestNotificationChannel.getId()), anyBoolean()))
                .thenReturn(mTestNotificationChannel);

        NotificationChannel updatedChannel =
                new NotificationChannel(mTestNotificationChannel.getId(),
                        mTestNotificationChannel.getName(), IMPORTANCE_NONE);

        mBinderService.updateNotificationChannelForPackage(PKG, 0, updatedChannel);
        ArgumentCaptor<Intent> captor = ArgumentCaptor.forClass(Intent.class);
        verify(mContext, times(1)).sendBroadcastAsUser(captor.capture(), any(), eq(null));

        assertEquals(NotificationManager.ACTION_NOTIFICATION_CHANNEL_BLOCK_STATE_CHANGED,
                captor.getValue().getAction());
        assertEquals(PKG, captor.getValue().getPackage());
        assertEquals(mTestNotificationChannel.getId(), captor.getValue().getStringExtra(
                        NotificationManager.EXTRA_NOTIFICATION_CHANNEL_ID));
        assertTrue(captor.getValue().getBooleanExtra(EXTRA_BLOCKED_STATE, false));
    }

    @Test
    public void testUpdateChannelNotifyCreatorUnblock() throws Exception {
        NotificationChannel existingChannel =
                new NotificationChannel(mTestNotificationChannel.getId(),
                        mTestNotificationChannel.getName(), IMPORTANCE_NONE);
        mService.setPreferencesHelper(mPreferencesHelper);
        when(mPreferencesHelper.getNotificationChannel(eq(PKG), anyInt(),
                eq(mTestNotificationChannel.getId()), anyBoolean()))
                .thenReturn(existingChannel);

        mBinderService.updateNotificationChannelForPackage(PKG, 0, mTestNotificationChannel);
        ArgumentCaptor<Intent> captor = ArgumentCaptor.forClass(Intent.class);
        verify(mContext, times(1)).sendBroadcastAsUser(captor.capture(), any(), eq(null));

        assertEquals(NotificationManager.ACTION_NOTIFICATION_CHANNEL_BLOCK_STATE_CHANGED,
                captor.getValue().getAction());
        assertEquals(PKG, captor.getValue().getPackage());
        assertEquals(mTestNotificationChannel.getId(), captor.getValue().getStringExtra(
                NotificationManager.EXTRA_NOTIFICATION_CHANNEL_ID));
        assertFalse(captor.getValue().getBooleanExtra(EXTRA_BLOCKED_STATE, false));
    }

    @Test
    public void testUpdateChannelNoNotifyCreatorOtherChanges() throws Exception {
        NotificationChannel existingChannel =
                new NotificationChannel(mTestNotificationChannel.getId(),
                        mTestNotificationChannel.getName(), IMPORTANCE_MAX);
        mService.setPreferencesHelper(mPreferencesHelper);
        when(mPreferencesHelper.getNotificationChannel(eq(PKG), anyInt(),
                eq(mTestNotificationChannel.getId()), anyBoolean()))
                .thenReturn(existingChannel);

        mBinderService.updateNotificationChannelForPackage(PKG, 0, mTestNotificationChannel);
        verify(mContext, never()).sendBroadcastAsUser(any(), any(), eq(null));
    }

    @Test
    public void testUpdateGroupNotifyCreatorBlock() throws Exception {
        NotificationChannelGroup existing = new NotificationChannelGroup("id", "name");
        mService.setPreferencesHelper(mPreferencesHelper);
        when(mPreferencesHelper.getNotificationChannelGroup(eq(existing.getId()), eq(PKG), anyInt()))
                .thenReturn(existing);

        NotificationChannelGroup updated = new NotificationChannelGroup("id", "name");
        updated.setBlocked(true);

        mBinderService.updateNotificationChannelGroupForPackage(PKG, 0, updated);
        ArgumentCaptor<Intent> captor = ArgumentCaptor.forClass(Intent.class);
        verify(mContext, times(1)).sendBroadcastAsUser(captor.capture(), any(), eq(null));

        assertEquals(NotificationManager.ACTION_NOTIFICATION_CHANNEL_GROUP_BLOCK_STATE_CHANGED,
                captor.getValue().getAction());
        assertEquals(PKG, captor.getValue().getPackage());
        assertEquals(existing.getId(), captor.getValue().getStringExtra(
                NotificationManager.EXTRA_NOTIFICATION_CHANNEL_GROUP_ID));
        assertTrue(captor.getValue().getBooleanExtra(EXTRA_BLOCKED_STATE, false));
    }

    @Test
    public void testUpdateGroupNotifyCreatorUnblock() throws Exception {
        NotificationChannelGroup existing = new NotificationChannelGroup("id", "name");
        existing.setBlocked(true);
        mService.setPreferencesHelper(mPreferencesHelper);
        when(mPreferencesHelper.getNotificationChannelGroup(eq(existing.getId()), eq(PKG), anyInt()))
                .thenReturn(existing);

        mBinderService.updateNotificationChannelGroupForPackage(
                PKG, 0, new NotificationChannelGroup("id", "name"));
        ArgumentCaptor<Intent> captor = ArgumentCaptor.forClass(Intent.class);
        verify(mContext, times(1)).sendBroadcastAsUser(captor.capture(), any(), eq(null));

        assertEquals(NotificationManager.ACTION_NOTIFICATION_CHANNEL_GROUP_BLOCK_STATE_CHANGED,
                captor.getValue().getAction());
        assertEquals(PKG, captor.getValue().getPackage());
        assertEquals(existing.getId(), captor.getValue().getStringExtra(
                NotificationManager.EXTRA_NOTIFICATION_CHANNEL_GROUP_ID));
        assertFalse(captor.getValue().getBooleanExtra(EXTRA_BLOCKED_STATE, false));
    }

    @Test
    public void testUpdateGroupNoNotifyCreatorOtherChanges() throws Exception {
        NotificationChannelGroup existing = new NotificationChannelGroup("id", "name");
        mService.setPreferencesHelper(mPreferencesHelper);
        when(mPreferencesHelper.getNotificationChannelGroup(eq(existing.getId()), eq(PKG), anyInt()))
                .thenReturn(existing);

        mBinderService.updateNotificationChannelGroupForPackage(
                PKG, 0, new NotificationChannelGroup("id", "new name"));
        verify(mContext, never()).sendBroadcastAsUser(any(), any(), eq(null));
    }

    @Test
    public void testCreateChannelNotifyListener() throws Exception {
        List<String> associations = new ArrayList<>();
        associations.add("a");
        when(mCompanionMgr.getAssociations(PKG, mUid)).thenReturn(associations);
        mService.setPreferencesHelper(mPreferencesHelper);
        when(mPreferencesHelper.getNotificationChannel(eq(PKG), anyInt(),
                eq(mTestNotificationChannel.getId()), anyBoolean()))
                .thenReturn(mTestNotificationChannel);
        NotificationChannel channel2 = new NotificationChannel("a", "b", IMPORTANCE_LOW);
        when(mPreferencesHelper.getNotificationChannel(eq(PKG), anyInt(),
                eq(channel2.getId()), anyBoolean()))
                .thenReturn(channel2);
        when(mPreferencesHelper.createNotificationChannel(eq(PKG), anyInt(),
                eq(channel2), anyBoolean(), anyBoolean()))
                .thenReturn(true);

        reset(mListeners);
        mBinderService.createNotificationChannels(PKG,
                new ParceledListSlice(Arrays.asList(mTestNotificationChannel, channel2)));
        verify(mListeners, never()).notifyNotificationChannelChanged(eq(PKG),
                eq(Process.myUserHandle()), eq(mTestNotificationChannel),
                eq(NotificationListenerService.NOTIFICATION_CHANNEL_OR_GROUP_ADDED));
        verify(mListeners, times(1)).notifyNotificationChannelChanged(eq(PKG),
                eq(Process.myUserHandle()), eq(channel2),
                eq(NotificationListenerService.NOTIFICATION_CHANNEL_OR_GROUP_ADDED));
    }

    @Test
    public void testCreateChannelGroupNotifyListener() throws Exception {
        List<String> associations = new ArrayList<>();
        associations.add("a");
        when(mCompanionMgr.getAssociations(PKG, mUid)).thenReturn(associations);
        mService.setPreferencesHelper(mPreferencesHelper);
        NotificationChannelGroup group1 = new NotificationChannelGroup("a", "b");
        NotificationChannelGroup group2 = new NotificationChannelGroup("n", "m");

        reset(mListeners);
        mBinderService.createNotificationChannelGroups(PKG,
                new ParceledListSlice(Arrays.asList(group1, group2)));
        verify(mListeners, times(1)).notifyNotificationChannelGroupChanged(eq(PKG),
                eq(Process.myUserHandle()), eq(group1),
                eq(NotificationListenerService.NOTIFICATION_CHANNEL_OR_GROUP_ADDED));
        verify(mListeners, times(1)).notifyNotificationChannelGroupChanged(eq(PKG),
                eq(Process.myUserHandle()), eq(group2),
                eq(NotificationListenerService.NOTIFICATION_CHANNEL_OR_GROUP_ADDED));
    }

    @Test
    public void testUpdateChannelNotifyListener() throws Exception {
        List<String> associations = new ArrayList<>();
        associations.add("a");
        when(mCompanionMgr.getAssociations(PKG, mUid)).thenReturn(associations);
        mService.setPreferencesHelper(mPreferencesHelper);
        mTestNotificationChannel.setLightColor(Color.CYAN);
        when(mPreferencesHelper.getNotificationChannel(eq(PKG), anyInt(),
                eq(mTestNotificationChannel.getId()), anyBoolean()))
                .thenReturn(mTestNotificationChannel);

        reset(mListeners);
        mBinderService.updateNotificationChannelForPackage(PKG, 0, mTestNotificationChannel);
        verify(mListeners, times(1)).notifyNotificationChannelChanged(eq(PKG),
                eq(Process.myUserHandle()), eq(mTestNotificationChannel),
                eq(NotificationListenerService.NOTIFICATION_CHANNEL_OR_GROUP_UPDATED));
    }

    @Test
    public void testDeleteChannelNotifyListener() throws Exception {
        List<String> associations = new ArrayList<>();
        associations.add("a");
        when(mCompanionMgr.getAssociations(PKG, mUid)).thenReturn(associations);
        mService.setPreferencesHelper(mPreferencesHelper);
        when(mPreferencesHelper.getNotificationChannel(eq(PKG), anyInt(),
                eq(mTestNotificationChannel.getId()), anyBoolean()))
                .thenReturn(mTestNotificationChannel);
        reset(mListeners);
        mBinderService.deleteNotificationChannel(PKG, mTestNotificationChannel.getId());
        verify(mListeners, times(1)).notifyNotificationChannelChanged(eq(PKG),
                eq(Process.myUserHandle()), eq(mTestNotificationChannel),
                eq(NotificationListenerService.NOTIFICATION_CHANNEL_OR_GROUP_DELETED));
    }

    @Test
    public void testDeleteChannelGroupNotifyListener() throws Exception {
        List<String> associations = new ArrayList<>();
        associations.add("a");
        when(mCompanionMgr.getAssociations(PKG, mUid)).thenReturn(associations);
        NotificationChannelGroup ncg = new NotificationChannelGroup("a", "b/c");
        mService.setPreferencesHelper(mPreferencesHelper);
        when(mPreferencesHelper.getNotificationChannelGroup(eq(ncg.getId()), eq(PKG), anyInt()))
                .thenReturn(ncg);
        reset(mListeners);
        mBinderService.deleteNotificationChannelGroup(PKG, ncg.getId());
        verify(mListeners, times(1)).notifyNotificationChannelGroupChanged(eq(PKG),
                eq(Process.myUserHandle()), eq(ncg),
                eq(NotificationListenerService.NOTIFICATION_CHANNEL_OR_GROUP_DELETED));
    }

    @Test
    public void testUpdateNotificationChannelFromPrivilegedListener_success() throws Exception {
        mService.setPreferencesHelper(mPreferencesHelper);
        List<String> associations = new ArrayList<>();
        associations.add("a");
        when(mCompanionMgr.getAssociations(PKG, mUid)).thenReturn(associations);
        when(mPreferencesHelper.getNotificationChannel(eq(PKG), anyInt(),
                eq(mTestNotificationChannel.getId()), anyBoolean()))
                .thenReturn(mTestNotificationChannel);

        mBinderService.updateNotificationChannelFromPrivilegedListener(
                null, PKG, Process.myUserHandle(), mTestNotificationChannel);

        verify(mPreferencesHelper, times(1)).updateNotificationChannel(
                anyString(), anyInt(), any(), anyBoolean());

        verify(mListeners, never()).notifyNotificationChannelChanged(eq(PKG),
                eq(Process.myUserHandle()), eq(mTestNotificationChannel),
                eq(NotificationListenerService.NOTIFICATION_CHANNEL_OR_GROUP_UPDATED));
    }

    @Test
    public void testUpdateNotificationChannelFromPrivilegedListener_noAccess() throws Exception {
        mService.setPreferencesHelper(mPreferencesHelper);
        List<String> associations = new ArrayList<>();
        when(mCompanionMgr.getAssociations(PKG, mUid)).thenReturn(associations);

        try {
            mBinderService.updateNotificationChannelFromPrivilegedListener(
                    null, PKG, Process.myUserHandle(), mTestNotificationChannel);
            fail("listeners that don't have a companion device shouldn't be able to call this");
        } catch (SecurityException e) {
            // pass
        }

        verify(mPreferencesHelper, never()).updateNotificationChannel(
                anyString(), anyInt(), any(), anyBoolean());

        verify(mListeners, never()).notifyNotificationChannelChanged(eq(PKG),
                eq(Process.myUserHandle()), eq(mTestNotificationChannel),
                eq(NotificationListenerService.NOTIFICATION_CHANNEL_OR_GROUP_UPDATED));
    }

    @Test
    public void testUpdateNotificationChannelFromPrivilegedListener_badUser() throws Exception {
        mService.setPreferencesHelper(mPreferencesHelper);
        List<String> associations = new ArrayList<>();
        associations.add("a");
        when(mCompanionMgr.getAssociations(PKG, mUid)).thenReturn(associations);
        mListener = mock(ManagedServices.ManagedServiceInfo.class);
        mListener.component = new ComponentName(PKG, PKG);
        when(mListener.enabledAndUserMatches(anyInt())).thenReturn(false);
        when(mListeners.checkServiceTokenLocked(any())).thenReturn(mListener);

        try {
            mBinderService.updateNotificationChannelFromPrivilegedListener(
                    null, PKG, UserHandle.ALL, mTestNotificationChannel);
            fail("incorrectly allowed a change to a user listener cannot see");
        } catch (SecurityException e) {
            // pass
        }

        verify(mPreferencesHelper, never()).updateNotificationChannel(
                anyString(), anyInt(), any(), anyBoolean());

        verify(mListeners, never()).notifyNotificationChannelChanged(eq(PKG),
                eq(Process.myUserHandle()), eq(mTestNotificationChannel),
                eq(NotificationListenerService.NOTIFICATION_CHANNEL_OR_GROUP_UPDATED));
    }

    @Test
    public void testGetNotificationChannelFromPrivilegedListener_cdm_success() throws Exception {
        mService.setPreferencesHelper(mPreferencesHelper);
        List<String> associations = new ArrayList<>();
        associations.add("a");
        when(mCompanionMgr.getAssociations(PKG, mUid)).thenReturn(associations);

        mBinderService.getNotificationChannelsFromPrivilegedListener(
                null, PKG, Process.myUserHandle());

        verify(mPreferencesHelper, times(1)).getNotificationChannels(
                anyString(), anyInt(), anyBoolean());
    }

    @Test
    public void testGetNotificationChannelFromPrivilegedListener_cdm_noAccess() throws Exception {
        mService.setPreferencesHelper(mPreferencesHelper);
        List<String> associations = new ArrayList<>();
        when(mCompanionMgr.getAssociations(PKG, mUid)).thenReturn(associations);

        try {
            mBinderService.getNotificationChannelsFromPrivilegedListener(
                    null, PKG, Process.myUserHandle());
            fail("listeners that don't have a companion device shouldn't be able to call this");
        } catch (SecurityException e) {
            // pass
        }

        verify(mPreferencesHelper, never()).getNotificationChannels(
                anyString(), anyInt(), anyBoolean());
    }

    @Test
    public void testGetNotificationChannelFromPrivilegedListener_assistant_success()
            throws Exception {
        mService.setPreferencesHelper(mPreferencesHelper);
        when(mCompanionMgr.getAssociations(PKG, mUid)).thenReturn(new ArrayList<>());
        when(mAssistants.isServiceTokenValidLocked(any())).thenReturn(true);

        mBinderService.getNotificationChannelsFromPrivilegedListener(
                null, PKG, Process.myUserHandle());

        verify(mPreferencesHelper, times(1)).getNotificationChannels(
                anyString(), anyInt(), anyBoolean());
    }

    @Test
    public void testGetNotificationChannelFromPrivilegedListener_assistant_noAccess()
            throws Exception {
        mService.setPreferencesHelper(mPreferencesHelper);
        when(mCompanionMgr.getAssociations(PKG, mUid)).thenReturn(new ArrayList<>());
        when(mAssistants.isServiceTokenValidLocked(any())).thenReturn(false);

        try {
            mBinderService.getNotificationChannelsFromPrivilegedListener(
                    null, PKG, Process.myUserHandle());
            fail("listeners that don't have a companion device shouldn't be able to call this");
        } catch (SecurityException e) {
            // pass
        }

        verify(mPreferencesHelper, never()).getNotificationChannels(
                anyString(), anyInt(), anyBoolean());
    }

    @Test
    public void testGetNotificationChannelFromPrivilegedListener_badUser() throws Exception {
        mService.setPreferencesHelper(mPreferencesHelper);
        List<String> associations = new ArrayList<>();
        associations.add("a");
        when(mCompanionMgr.getAssociations(PKG, mUid)).thenReturn(associations);
        mListener = mock(ManagedServices.ManagedServiceInfo.class);
        when(mListener.enabledAndUserMatches(anyInt())).thenReturn(false);
        when(mListeners.checkServiceTokenLocked(any())).thenReturn(mListener);

        try {
            mBinderService.getNotificationChannelsFromPrivilegedListener(
                    null, PKG, Process.myUserHandle());
            fail("listener getting channels from a user they cannot see");
        } catch (SecurityException e) {
            // pass
        }

        verify(mPreferencesHelper, never()).getNotificationChannels(
                anyString(), anyInt(), anyBoolean());
    }

    @Test
    public void testGetNotificationChannelGroupsFromPrivilegedListener_success() throws Exception {
        mService.setPreferencesHelper(mPreferencesHelper);
        List<String> associations = new ArrayList<>();
        associations.add("a");
        when(mCompanionMgr.getAssociations(PKG, mUid)).thenReturn(associations);

        mBinderService.getNotificationChannelGroupsFromPrivilegedListener(
                null, PKG, Process.myUserHandle());

        verify(mPreferencesHelper, times(1)).getNotificationChannelGroups(anyString(), anyInt());
    }

    @Test
    public void testGetNotificationChannelGroupsFromPrivilegedListener_noAccess() throws Exception {
        mService.setPreferencesHelper(mPreferencesHelper);
        List<String> associations = new ArrayList<>();
        when(mCompanionMgr.getAssociations(PKG, mUid)).thenReturn(associations);

        try {
            mBinderService.getNotificationChannelGroupsFromPrivilegedListener(
                    null, PKG, Process.myUserHandle());
            fail("listeners that don't have a companion device shouldn't be able to call this");
        } catch (SecurityException e) {
            // pass
        }

        verify(mPreferencesHelper, never()).getNotificationChannelGroups(anyString(), anyInt());
    }

    @Test
    public void testGetNotificationChannelGroupsFromPrivilegedListener_badUser() throws Exception {
        mService.setPreferencesHelper(mPreferencesHelper);
        List<String> associations = new ArrayList<>();
        when(mCompanionMgr.getAssociations(PKG, mUid)).thenReturn(associations);
        mListener = mock(ManagedServices.ManagedServiceInfo.class);
        when(mListener.enabledAndUserMatches(anyInt())).thenReturn(false);
        when(mListeners.checkServiceTokenLocked(any())).thenReturn(mListener);
        try {
            mBinderService.getNotificationChannelGroupsFromPrivilegedListener(
                    null, PKG, Process.myUserHandle());
            fail("listeners that don't have a companion device shouldn't be able to call this");
        } catch (SecurityException e) {
            // pass
        }

        verify(mPreferencesHelper, never()).getNotificationChannelGroups(anyString(), anyInt());
    }

    @Test
    public void testHasCompanionDevice_failure() throws Exception {
        when(mCompanionMgr.getAssociations(anyString(), anyInt())).thenThrow(
                new IllegalArgumentException());
        mService.hasCompanionDevice(mListener);
    }

    @Test
    public void testHasCompanionDevice_noService() {
        mService = new TestableNotificationManagerService(mContext);

        assertFalse(mService.hasCompanionDevice(mListener));
    }

    @Test
    public void testSnoozeRunnable_reSnoozeASingleSnoozedNotification() throws Exception {
        final NotificationRecord notification = generateNotificationRecord(
                mTestNotificationChannel, 1, null, true);
        mService.addNotification(notification);
        when(mSnoozeHelper.getNotification(any())).thenReturn(notification);

        NotificationManagerService.SnoozeNotificationRunnable snoozeNotificationRunnable =
                mService.new SnoozeNotificationRunnable(
                notification.getKey(), 100, null);
        snoozeNotificationRunnable.run();
        NotificationManagerService.SnoozeNotificationRunnable snoozeNotificationRunnable2 =
                mService.new SnoozeNotificationRunnable(
                notification.getKey(), 100, null);
        snoozeNotificationRunnable.run();

        // snooze twice
        verify(mSnoozeHelper, times(2)).snooze(any(NotificationRecord.class), anyLong());
    }

    @Test
    public void testSnoozeRunnable_reSnoozeASnoozedNotificationWithGroupKey() throws Exception {
        final NotificationRecord notification = generateNotificationRecord(
                mTestNotificationChannel, 1, "group", true);
        mService.addNotification(notification);
        when(mSnoozeHelper.getNotification(any())).thenReturn(notification);

        NotificationManagerService.SnoozeNotificationRunnable snoozeNotificationRunnable =
                mService.new SnoozeNotificationRunnable(
                notification.getKey(), 100, null);
        snoozeNotificationRunnable.run();
        NotificationManagerService.SnoozeNotificationRunnable snoozeNotificationRunnable2 =
                mService.new SnoozeNotificationRunnable(
                notification.getKey(), 100, null);
        snoozeNotificationRunnable.run();

        // snooze twice
        verify(mSnoozeHelper, times(2)).snooze(any(NotificationRecord.class), anyLong());
    }

    @Test
    public void testSnoozeRunnable_reSnoozeMultipleNotificationsWithGroupKey() throws Exception {
        final NotificationRecord notification = generateNotificationRecord(
                mTestNotificationChannel, 1, "group", true);
        final NotificationRecord notification2 = generateNotificationRecord(
                mTestNotificationChannel, 2, "group", true);
        mService.addNotification(notification);
        mService.addNotification(notification2);
        when(mSnoozeHelper.getNotification(any())).thenReturn(notification);
        when(mSnoozeHelper.getNotifications(
                anyString(), anyString(), anyInt())).thenReturn(new ArrayList<>());

        NotificationManagerService.SnoozeNotificationRunnable snoozeNotificationRunnable =
                mService.new SnoozeNotificationRunnable(
                        notification.getKey(), 100, null);
        snoozeNotificationRunnable.run();
        when(mSnoozeHelper.getNotifications(anyString(), anyString(), anyInt()))
                .thenReturn(new ArrayList<>(Arrays.asList(notification, notification2)));
        NotificationManagerService.SnoozeNotificationRunnable snoozeNotificationRunnable2 =
                mService.new SnoozeNotificationRunnable(
                        notification.getKey(), 100, null);
        snoozeNotificationRunnable.run();

        // snooze twice
        verify(mSnoozeHelper, times(4)).snooze(any(NotificationRecord.class), anyLong());
    }

    @Test
    public void testSnoozeRunnable_snoozeNonGrouped() throws Exception {
        final NotificationRecord nonGrouped = generateNotificationRecord(
                mTestNotificationChannel, 1, null, false);
        final NotificationRecord grouped = generateNotificationRecord(
                mTestNotificationChannel, 2, "group", false);
        mService.addNotification(grouped);
        mService.addNotification(nonGrouped);

        NotificationManagerService.SnoozeNotificationRunnable snoozeNotificationRunnable =
                mService.new SnoozeNotificationRunnable(
                        nonGrouped.getKey(), 100, null);
        snoozeNotificationRunnable.run();

        // only snooze the one notification
        verify(mSnoozeHelper, times(1)).snooze(any(NotificationRecord.class), anyLong());
        assertTrue(nonGrouped.getStats().hasSnoozed());
    }

    @Test
    public void testSnoozeRunnable_snoozeSummary_withChildren() throws Exception {
        final NotificationRecord parent = generateNotificationRecord(
                mTestNotificationChannel, 1, "group", true);
        final NotificationRecord child = generateNotificationRecord(
                mTestNotificationChannel, 2, "group", false);
        final NotificationRecord child2 = generateNotificationRecord(
                mTestNotificationChannel, 3, "group", false);
        mService.addNotification(parent);
        mService.addNotification(child);
        mService.addNotification(child2);

        NotificationManagerService.SnoozeNotificationRunnable snoozeNotificationRunnable =
                mService.new SnoozeNotificationRunnable(
                        parent.getKey(), 100, null);
        snoozeNotificationRunnable.run();

        // snooze parent and children
        verify(mSnoozeHelper, times(3)).snooze(any(NotificationRecord.class), anyLong());
    }

    @Test
    public void testSnoozeRunnable_snoozeGroupChild_fellowChildren() throws Exception {
        final NotificationRecord parent = generateNotificationRecord(
                mTestNotificationChannel, 1, "group", true);
        final NotificationRecord child = generateNotificationRecord(
                mTestNotificationChannel, 2, "group", false);
        final NotificationRecord child2 = generateNotificationRecord(
                mTestNotificationChannel, 3, "group", false);
        mService.addNotification(parent);
        mService.addNotification(child);
        mService.addNotification(child2);

        NotificationManagerService.SnoozeNotificationRunnable snoozeNotificationRunnable =
                mService.new SnoozeNotificationRunnable(
                        child2.getKey(), 100, null);
        snoozeNotificationRunnable.run();

        // only snooze the one child
        verify(mSnoozeHelper, times(1)).snooze(any(NotificationRecord.class), anyLong());
    }

    @Test
    public void testSnoozeRunnable_snoozeGroupChild_onlyChildOfSummary() throws Exception {
        final NotificationRecord parent = generateNotificationRecord(
                mTestNotificationChannel, 1, "group", true);
        assertTrue(parent.sbn.getNotification().isGroupSummary());
        final NotificationRecord child = generateNotificationRecord(
                mTestNotificationChannel, 2, "group", false);
        mService.addNotification(parent);
        mService.addNotification(child);

        NotificationManagerService.SnoozeNotificationRunnable snoozeNotificationRunnable =
                mService.new SnoozeNotificationRunnable(
                        child.getKey(), 100, null);
        snoozeNotificationRunnable.run();

        // snooze child and summary
        verify(mSnoozeHelper, times(2)).snooze(any(NotificationRecord.class), anyLong());
    }

    @Test
    public void testSnoozeRunnable_snoozeGroupChild_noOthersInGroup() throws Exception {
        final NotificationRecord child = generateNotificationRecord(
                mTestNotificationChannel, 2, "group", false);
        mService.addNotification(child);

        NotificationManagerService.SnoozeNotificationRunnable snoozeNotificationRunnable =
                mService.new SnoozeNotificationRunnable(
                        child.getKey(), 100, null);
        snoozeNotificationRunnable.run();

        // snooze child only
        verify(mSnoozeHelper, times(1)).snooze(any(NotificationRecord.class), anyLong());
    }

    @Test
    public void testPostGroupChild_unsnoozeParent() throws Exception {
        final NotificationRecord child = generateNotificationRecord(
                mTestNotificationChannel, 2, "group", false);

        mBinderService.enqueueNotificationWithTag(PKG, PKG, null,
                child.sbn.getId(), child.sbn.getNotification(), child.sbn.getUserId());
        waitForIdle();

        verify(mSnoozeHelper, times(1)).repostGroupSummary(
                anyString(), anyInt(), eq(child.getGroupKey()));
    }

    @Test
    public void testPostNonGroup_noUnsnoozing() throws Exception {
        final NotificationRecord record = generateNotificationRecord(
                mTestNotificationChannel, 2, null, false);

        mBinderService.enqueueNotificationWithTag(PKG, PKG, null,
                record.sbn.getId(), record.sbn.getNotification(), record.sbn.getUserId());
        waitForIdle();

        verify(mSnoozeHelper, never()).repostGroupSummary(anyString(), anyInt(), anyString());
    }

    @Test
    public void testPostGroupSummary_noUnsnoozing() throws Exception {
        final NotificationRecord parent = generateNotificationRecord(
                mTestNotificationChannel, 2, "group", true);

        mBinderService.enqueueNotificationWithTag(PKG, PKG, null,
                parent.sbn.getId(), parent.sbn.getNotification(), parent.sbn.getUserId());
        waitForIdle();

        verify(mSnoozeHelper, never()).repostGroupSummary(anyString(), anyInt(), anyString());
    }

    @Test
    public void testSetListenerAccessForUser() throws Exception {
        UserHandle user = UserHandle.of(10);
        ComponentName c = ComponentName.unflattenFromString("package/Component");
        mBinderService.setNotificationListenerAccessGrantedForUser(c, user.getIdentifier(), true);


        verify(mContext, times(1)).sendBroadcastAsUser(any(), eq(user), any());
        verify(mListeners, times(1)).setPackageOrComponentEnabled(
                c.flattenToString(), user.getIdentifier(), true, true);
        verify(mConditionProviders, times(1)).setPackageOrComponentEnabled(
                c.flattenToString(), user.getIdentifier(), false, true);
        verify(mAssistants, never()).setPackageOrComponentEnabled(
                any(), anyInt(), anyBoolean(), anyBoolean());
    }

    @Test
    public void testSetAssistantAccessForUser() throws Exception {
        UserHandle user = UserHandle.of(10);
        List<UserInfo> uis = new ArrayList<>();
        UserInfo ui = new UserInfo();
        ui.id = 10;
        uis.add(ui);
        ComponentName c = ComponentName.unflattenFromString("package/Component");
        when(mUm.getEnabledProfiles(10)).thenReturn(uis);

        mBinderService.setNotificationAssistantAccessGrantedForUser(c, user.getIdentifier(), true);

        verify(mContext, times(1)).sendBroadcastAsUser(any(), eq(user), any());
        verify(mAssistants, times(1)).setPackageOrComponentEnabled(
                c.flattenToString(), user.getIdentifier(), true, true);
        verify(mAssistants).setUserSet(10, true);
        verify(mConditionProviders, times(1)).setPackageOrComponentEnabled(
                c.flattenToString(), user.getIdentifier(), false, true);
        verify(mListeners, never()).setPackageOrComponentEnabled(
                any(), anyInt(), anyBoolean(), anyBoolean());
    }

    @Test
    public void testGetAssistantAllowedForUser() throws Exception {
        UserHandle user = UserHandle.of(10);
        try {
            mBinderService.getAllowedNotificationAssistantForUser(user.getIdentifier());
        } catch (IllegalStateException e) {
            if (!e.getMessage().contains("At most one NotificationAssistant")) {
                throw e;
            }
        }
        verify(mAssistants, times(1)).getAllowedComponents(user.getIdentifier());
    }

    @Test
    public void testGetAssistantAllowed() throws Exception {
        try {
            mBinderService.getAllowedNotificationAssistant();
        } catch (IllegalStateException e) {
            if (!e.getMessage().contains("At most one NotificationAssistant")) {
                throw e;
            }
        }
        verify(mAssistants, times(1)).getAllowedComponents(0);
    }

    @Test
    public void testSetDndAccessForUser() throws Exception {
        UserHandle user = UserHandle.of(10);
        ComponentName c = ComponentName.unflattenFromString("package/Component");
        mBinderService.setNotificationPolicyAccessGrantedForUser(
                c.getPackageName(), user.getIdentifier(), true);

        verify(mContext, times(1)).sendBroadcastAsUser(any(), eq(user), any());
        verify(mConditionProviders, times(1)).setPackageOrComponentEnabled(
                c.getPackageName(), user.getIdentifier(), true, true);
        verify(mAssistants, never()).setPackageOrComponentEnabled(
                any(), anyInt(), anyBoolean(), anyBoolean());
        verify(mListeners, never()).setPackageOrComponentEnabled(
                any(), anyInt(), anyBoolean(), anyBoolean());
    }

    @Test
    public void testSetListenerAccess() throws Exception {
        ComponentName c = ComponentName.unflattenFromString("package/Component");
        mBinderService.setNotificationListenerAccessGranted(c, true);

        verify(mListeners, times(1)).setPackageOrComponentEnabled(
                c.flattenToString(), 0, true, true);
        verify(mConditionProviders, times(1)).setPackageOrComponentEnabled(
                c.flattenToString(), 0, false, true);
        verify(mAssistants, never()).setPackageOrComponentEnabled(
                any(), anyInt(), anyBoolean(), anyBoolean());
    }

    @Test
    public void testSetAssistantAccess() throws Exception {
        List<UserInfo> uis = new ArrayList<>();
        UserInfo ui = new UserInfo();
        ui.id = 0;
        uis.add(ui);
        when(mUm.getEnabledProfiles(ui.id)).thenReturn(uis);
        ComponentName c = ComponentName.unflattenFromString("package/Component");

        mBinderService.setNotificationAssistantAccessGranted(c, true);

        verify(mAssistants, times(1)).setPackageOrComponentEnabled(
                c.flattenToString(), 0, true, true);
        verify(mConditionProviders, times(1)).setPackageOrComponentEnabled(
                c.flattenToString(), 0, false, true);
        verify(mListeners, never()).setPackageOrComponentEnabled(
                any(), anyInt(), anyBoolean(), anyBoolean());
    }

    @Test
    public void testSetAssistantAccess_multiProfile() throws Exception {
        List<UserInfo> uis = new ArrayList<>();
        UserInfo ui = new UserInfo();
        ui.id = 0;
        uis.add(ui);
        UserInfo ui10 = new UserInfo();
        ui10.id = 10;
        uis.add(ui10);
        when(mUm.getEnabledProfiles(ui.id)).thenReturn(uis);
<<<<<<< HEAD
        ComponentName c = ComponentName.unflattenFromString("package/Component");

        mBinderService.setNotificationAssistantAccessGranted(c, true);

        verify(mAssistants, times(1)).setPackageOrComponentEnabled(
                c.flattenToString(), 0, true, true);
        verify(mAssistants, times(1)).setPackageOrComponentEnabled(
                c.flattenToString(), 10, true, true);
        verify(mConditionProviders, times(1)).setPackageOrComponentEnabled(
                c.flattenToString(), 0, false, true);
        verify(mConditionProviders, times(1)).setPackageOrComponentEnabled(
                c.flattenToString(), 10, false, true);
        verify(mListeners, never()).setPackageOrComponentEnabled(
                any(), anyInt(), anyBoolean(), anyBoolean());
    }

    @Test
    public void testSetAssistantAccess_nullWithAllowedAssistant() throws Exception {
        ArrayList<ComponentName> componentList = new ArrayList<>();
        ComponentName c = ComponentName.unflattenFromString("package/Component");
        componentList.add(c);
        when(mAssistants.getAllowedComponents(anyInt())).thenReturn(componentList);
        List<UserInfo> uis = new ArrayList<>();
        UserInfo ui = new UserInfo();
        ui.id = 0;
        uis.add(ui);
        when(mUm.getEnabledProfiles(ui.id)).thenReturn(uis);

        mBinderService.setNotificationAssistantAccessGranted(null, true);

        verify(mAssistants, times(1)).setPackageOrComponentEnabled(
                c.flattenToString(), 0, true, false);
        verify(mConditionProviders, times(1)).setPackageOrComponentEnabled(
                c.flattenToString(), 0, false,  false);
        verify(mListeners, never()).setPackageOrComponentEnabled(
                any(), anyInt(), anyBoolean(), anyBoolean());
    }

    @Test
    public void testSetAssistantAccessForUser_nullWithAllowedAssistant() throws Exception {
        List<UserInfo> uis = new ArrayList<>();
        UserInfo ui = new UserInfo();
        ui.id = 10;
        uis.add(ui);
        UserHandle user = ui.getUserHandle();
        ArrayList<ComponentName> componentList = new ArrayList<>();
        ComponentName c = ComponentName.unflattenFromString("package/Component");
        componentList.add(c);
        when(mAssistants.getAllowedComponents(anyInt())).thenReturn(componentList);
        when(mUm.getEnabledProfiles(10)).thenReturn(uis);

        mBinderService.setNotificationAssistantAccessGrantedForUser(
                null, user.getIdentifier(), true);

        verify(mAssistants, times(1)).setPackageOrComponentEnabled(
                c.flattenToString(), user.getIdentifier(), true, false);
        verify(mAssistants).setUserSet(10, true);
        verify(mConditionProviders, times(1)).setPackageOrComponentEnabled(
                c.flattenToString(), user.getIdentifier(), false,  false);
        verify(mListeners, never()).setPackageOrComponentEnabled(
                any(), anyInt(), anyBoolean(), anyBoolean());
    }

    @Test
    public void testSetAssistantAccessForUser_workProfile_nullWithAllowedAssistant()
            throws Exception {
        List<UserInfo> uis = new ArrayList<>();
        UserInfo ui = new UserInfo();
        ui.id = 0;
        uis.add(ui);
        UserInfo ui10 = new UserInfo();
        ui10.id = 10;
        uis.add(ui10);
        UserHandle user = ui.getUserHandle();
        ArrayList<ComponentName> componentList = new ArrayList<>();
        ComponentName c = ComponentName.unflattenFromString("package/Component");
        componentList.add(c);
        when(mAssistants.getAllowedComponents(anyInt())).thenReturn(componentList);
        when(mUm.getEnabledProfiles(ui.id)).thenReturn(uis);

        mBinderService.setNotificationAssistantAccessGrantedForUser(
                    null, user.getIdentifier(), true);

        verify(mAssistants, times(1)).setPackageOrComponentEnabled(
                c.flattenToString(), user.getIdentifier(), true, false);
        verify(mAssistants, times(1)).setPackageOrComponentEnabled(
                c.flattenToString(), ui10.id, true, false);
        verify(mAssistants).setUserSet(0, true);
        verify(mAssistants).setUserSet(10, true);
        verify(mConditionProviders, times(1)).setPackageOrComponentEnabled(
                c.flattenToString(), user.getIdentifier(), false,  false);
        verify(mConditionProviders, times(1)).setPackageOrComponentEnabled(
                c.flattenToString(), ui10.id, false,  false);
        verify(mListeners, never()).setPackageOrComponentEnabled(
                any(), anyInt(), anyBoolean(), anyBoolean());
    }

    @Test
    public void testSetDndAccess() throws Exception {
        ComponentName c = ComponentName.unflattenFromString("package/Component");

        mBinderService.setNotificationPolicyAccessGranted(c.getPackageName(), true);
=======
        ComponentName c = ComponentName.unflattenFromString("package/Component");
>>>>>>> dbf9e87c

        mBinderService.setNotificationAssistantAccessGranted(c, true);

        verify(mAssistants, times(1)).setPackageOrComponentEnabled(
                c.flattenToString(), 0, true, true);
        verify(mAssistants, times(1)).setPackageOrComponentEnabled(
                c.flattenToString(), 10, true, true);
        verify(mConditionProviders, times(1)).setPackageOrComponentEnabled(
                c.flattenToString(), 0, false, true);
        verify(mConditionProviders, times(1)).setPackageOrComponentEnabled(
                c.flattenToString(), 10, false, true);
        verify(mListeners, never()).setPackageOrComponentEnabled(
                any(), anyInt(), anyBoolean(), anyBoolean());
    }

    @Test
    public void testSetAssistantAccess_nullWithAllowedAssistant() throws Exception {
        ArrayList<ComponentName> componentList = new ArrayList<>();
        ComponentName c = ComponentName.unflattenFromString("package/Component");
        componentList.add(c);
        when(mAssistants.getAllowedComponents(anyInt())).thenReturn(componentList);
        List<UserInfo> uis = new ArrayList<>();
        UserInfo ui = new UserInfo();
        ui.id = 0;
        uis.add(ui);
        when(mUm.getEnabledProfiles(ui.id)).thenReturn(uis);

        mBinderService.setNotificationAssistantAccessGranted(null, true);

        verify(mAssistants, times(1)).setPackageOrComponentEnabled(
                c.flattenToString(), 0, true, false);
        verify(mConditionProviders, times(1)).setPackageOrComponentEnabled(
                c.flattenToString(), 0, false,  false);
        verify(mListeners, never()).setPackageOrComponentEnabled(
                any(), anyInt(), anyBoolean(), anyBoolean());
    }

    @Test
    public void testSetAssistantAccessForUser_nullWithAllowedAssistant() throws Exception {
        List<UserInfo> uis = new ArrayList<>();
        UserInfo ui = new UserInfo();
        ui.id = 10;
        uis.add(ui);
        UserHandle user = ui.getUserHandle();
        ArrayList<ComponentName> componentList = new ArrayList<>();
        ComponentName c = ComponentName.unflattenFromString("package/Component");
        componentList.add(c);
        when(mAssistants.getAllowedComponents(anyInt())).thenReturn(componentList);
        when(mUm.getEnabledProfiles(10)).thenReturn(uis);

        mBinderService.setNotificationAssistantAccessGrantedForUser(
                null, user.getIdentifier(), true);

        verify(mAssistants, times(1)).setPackageOrComponentEnabled(
                c.flattenToString(), user.getIdentifier(), true, false);
        verify(mAssistants).setUserSet(10, true);
        verify(mConditionProviders, times(1)).setPackageOrComponentEnabled(
                c.flattenToString(), user.getIdentifier(), false,  false);
        verify(mListeners, never()).setPackageOrComponentEnabled(
                any(), anyInt(), anyBoolean(), anyBoolean());
    }

    @Test
    public void testSetAssistantAccessForUser_workProfile_nullWithAllowedAssistant()
            throws Exception {
        List<UserInfo> uis = new ArrayList<>();
        UserInfo ui = new UserInfo();
        ui.id = 0;
        uis.add(ui);
        UserInfo ui10 = new UserInfo();
        ui10.id = 10;
        uis.add(ui10);
        UserHandle user = ui.getUserHandle();
        ArrayList<ComponentName> componentList = new ArrayList<>();
        ComponentName c = ComponentName.unflattenFromString("package/Component");
        componentList.add(c);
        when(mAssistants.getAllowedComponents(anyInt())).thenReturn(componentList);
        when(mUm.getEnabledProfiles(ui.id)).thenReturn(uis);

        mBinderService.setNotificationAssistantAccessGrantedForUser(
                    null, user.getIdentifier(), true);

        verify(mAssistants, times(1)).setPackageOrComponentEnabled(
                c.flattenToString(), user.getIdentifier(), true, false);
        verify(mAssistants, times(1)).setPackageOrComponentEnabled(
                c.flattenToString(), ui10.id, true, false);
        verify(mAssistants).setUserSet(0, true);
        verify(mAssistants).setUserSet(10, true);
        verify(mConditionProviders, times(1)).setPackageOrComponentEnabled(
                c.flattenToString(), user.getIdentifier(), false,  false);
        verify(mConditionProviders, times(1)).setPackageOrComponentEnabled(
                c.flattenToString(), ui10.id, false,  false);
        verify(mListeners, never()).setPackageOrComponentEnabled(
                any(), anyInt(), anyBoolean(), anyBoolean());
    }

    @Test
    public void testSetDndAccess() throws Exception {
        ComponentName c = ComponentName.unflattenFromString("package/Component");

        mBinderService.setNotificationPolicyAccessGranted(c.getPackageName(), true);

        verify(mConditionProviders, times(1)).setPackageOrComponentEnabled(
                c.getPackageName(), 0, true, true);
        verify(mAssistants, never()).setPackageOrComponentEnabled(
                any(), anyInt(), anyBoolean(), anyBoolean());
        verify(mListeners, never()).setPackageOrComponentEnabled(
                any(), anyInt(), anyBoolean(), anyBoolean());
    }

    @Test
    public void testSetListenerAccess_doesNothingOnLowRam() throws Exception {
        when(mActivityManager.isLowRamDevice()).thenReturn(true);
        ComponentName c = ComponentName.unflattenFromString("package/Component");
        mBinderService.setNotificationListenerAccessGranted(c, true);

        verify(mListeners, never()).setPackageOrComponentEnabled(
                anyString(), anyInt(), anyBoolean(), anyBoolean());
        verify(mConditionProviders, never()).setPackageOrComponentEnabled(
                anyString(), anyInt(), anyBoolean(), anyBoolean());
        verify(mAssistants, never()).setPackageOrComponentEnabled(
                any(), anyInt(), anyBoolean(), anyBoolean());
    }

    @Test
    public void testSetAssistantAccess_doesNothingOnLowRam() throws Exception {
        when(mActivityManager.isLowRamDevice()).thenReturn(true);
        ComponentName c = ComponentName.unflattenFromString("package/Component");
        List<UserInfo> uis = new ArrayList<>();
        UserInfo ui = new UserInfo();
        ui.id = 0;
        uis.add(ui);
        when(mUm.getEnabledProfiles(ui.id)).thenReturn(uis);

        mBinderService.setNotificationAssistantAccessGranted(c, true);

        verify(mListeners, never()).setPackageOrComponentEnabled(
                anyString(), anyInt(), anyBoolean(), anyBoolean());
        verify(mConditionProviders, never()).setPackageOrComponentEnabled(
                anyString(), anyInt(), anyBoolean(), anyBoolean());
        verify(mAssistants, never()).setPackageOrComponentEnabled(
                any(), anyInt(), anyBoolean(), anyBoolean());
    }

    @Test
    public void testSetDndAccess_doesNothingOnLowRam() throws Exception {
        when(mActivityManager.isLowRamDevice()).thenReturn(true);
        ComponentName c = ComponentName.unflattenFromString("package/Component");
        mBinderService.setNotificationPolicyAccessGranted(c.getPackageName(), true);

        verify(mListeners, never()).setPackageOrComponentEnabled(
                anyString(), anyInt(), anyBoolean(), anyBoolean());
        verify(mConditionProviders, never()).setPackageOrComponentEnabled(
                anyString(), anyInt(), anyBoolean(), anyBoolean());
        verify(mAssistants, never()).setPackageOrComponentEnabled(
                any(), anyInt(), anyBoolean(), anyBoolean());
    }

    @Test
    public void testSetListenerAccess_doesNothingOnLowRam_exceptWatch() throws Exception {
        when(mPackageManagerClient.hasSystemFeature(FEATURE_WATCH)).thenReturn(true);
        when(mActivityManager.isLowRamDevice()).thenReturn(true);
        ComponentName c = ComponentName.unflattenFromString("package/Component");

        mBinderService.setNotificationListenerAccessGranted(c, true);

        verify(mListeners, times(1)).setPackageOrComponentEnabled(
                c.flattenToString(), 0, true, true);
        verify(mConditionProviders, times(1)).setPackageOrComponentEnabled(
                c.flattenToString(), 0, false, true);
        verify(mAssistants, never()).setPackageOrComponentEnabled(
                any(), anyInt(), anyBoolean(), anyBoolean());
    }

    @Test
    public void testSetAssistantAccess_doesNothingOnLowRam_exceptWatch() throws Exception {
        when(mPackageManagerClient.hasSystemFeature(FEATURE_WATCH)).thenReturn(true);
        when(mActivityManager.isLowRamDevice()).thenReturn(true);
        ComponentName c = ComponentName.unflattenFromString("package/Component");
        List<UserInfo> uis = new ArrayList<>();
        UserInfo ui = new UserInfo();
        ui.id = 0;
        uis.add(ui);
        when(mUm.getEnabledProfiles(ui.id)).thenReturn(uis);

        mBinderService.setNotificationAssistantAccessGranted(c, true);

        verify(mListeners, never()).setPackageOrComponentEnabled(
                anyString(), anyInt(), anyBoolean(), anyBoolean());
        verify(mConditionProviders, times(1)).setPackageOrComponentEnabled(
                c.flattenToString(), 0, false, true);
        verify(mAssistants, times(1)).setPackageOrComponentEnabled(
                c.flattenToString(), 0, true, true);
    }

    @Test
    public void testSetDndAccess_doesNothingOnLowRam_exceptWatch() throws Exception {
        when(mPackageManagerClient.hasSystemFeature(FEATURE_WATCH)).thenReturn(true);
        when(mActivityManager.isLowRamDevice()).thenReturn(true);
        ComponentName c = ComponentName.unflattenFromString("package/Component");

        mBinderService.setNotificationPolicyAccessGranted(c.getPackageName(), true);

        verify(mListeners, never()).setPackageOrComponentEnabled(
                anyString(), anyInt(), anyBoolean(), anyBoolean());
        verify(mConditionProviders, times(1)).setPackageOrComponentEnabled(
                c.getPackageName(), 0, true, true);
        verify(mAssistants, never()).setPackageOrComponentEnabled(
                any(), anyInt(), anyBoolean(), anyBoolean());
    }

    @Test
    public void testOnlyAutogroupIfGroupChanged_noPriorNoti_autogroups() throws Exception {
        NotificationRecord r = generateNotificationRecord(mTestNotificationChannel, 0, null, false);
        mService.addEnqueuedNotification(r);
        NotificationManagerService.PostNotificationRunnable runnable =
                mService.new PostNotificationRunnable(r.getKey());
        runnable.run();
        waitForIdle();

        verify(mGroupHelper, times(1)).onNotificationPosted(any(), anyBoolean());
    }

    @Test
    public void testOnlyAutogroupIfGroupChanged_groupChanged_autogroups()
            throws Exception {
        NotificationRecord r =
                generateNotificationRecord(mTestNotificationChannel, 0, "group", false);
        mService.addNotification(r);

        r = generateNotificationRecord(mTestNotificationChannel, 0, null, false);
        mService.addEnqueuedNotification(r);
        NotificationManagerService.PostNotificationRunnable runnable =
                mService.new PostNotificationRunnable(r.getKey());
        runnable.run();
        waitForIdle();

        verify(mGroupHelper, times(1)).onNotificationPosted(any(), anyBoolean());
    }

    @Test
    public void testOnlyAutogroupIfGroupChanged_noGroupChanged_autogroups()
            throws Exception {
        NotificationRecord r = generateNotificationRecord(mTestNotificationChannel, 0, "group",
                false);
        mService.addNotification(r);
        mService.addEnqueuedNotification(r);

        NotificationManagerService.PostNotificationRunnable runnable =
                mService.new PostNotificationRunnable(r.getKey());
        runnable.run();
        waitForIdle();

        verify(mGroupHelper, never()).onNotificationPosted(any(), anyBoolean());
    }

    @Test
    public void testDontAutogroupIfCritical() throws Exception {
        NotificationRecord r = generateNotificationRecord(mTestNotificationChannel, 0, null, false);
        r.setCriticality(CriticalNotificationExtractor.CRITICAL_LOW);
        mService.addEnqueuedNotification(r);
        NotificationManagerService.PostNotificationRunnable runnable =
                mService.new PostNotificationRunnable(r.getKey());
        runnable.run();

        r = generateNotificationRecord(mTestNotificationChannel, 1, null, false);
        r.setCriticality(CriticalNotificationExtractor.CRITICAL);
        runnable = mService.new PostNotificationRunnable(r.getKey());
        mService.addEnqueuedNotification(r);

        runnable.run();
        waitForIdle();

        verify(mGroupHelper, never()).onNotificationPosted(any(), anyBoolean());
    }

    @Test
    public void testNoFakeColorizedPermission() throws Exception {
        when(mPackageManagerClient.checkPermission(any(), any())).thenReturn(PERMISSION_DENIED);
        Notification.Builder nb = new Notification.Builder(mContext,
                mTestNotificationChannel.getId())
                .setContentTitle("foo")
                .setColorized(true)
                .setFlag(Notification.FLAG_CAN_COLORIZE, true)
                .setSmallIcon(android.R.drawable.sym_def_app_icon);
        StatusBarNotification sbn = new StatusBarNotification(PKG, PKG, 1, "tag", mUid, 0,
                nb.build(), new UserHandle(mUid), null, 0);
        NotificationRecord nr = new NotificationRecord(mContext, sbn, mTestNotificationChannel);

        mBinderService.enqueueNotificationWithTag(PKG, PKG, null,
                nr.sbn.getId(), nr.sbn.getNotification(), nr.sbn.getUserId());
        waitForIdle();

        NotificationRecord posted = mService.findNotificationLocked(
                PKG, null, nr.sbn.getId(), nr.sbn.getUserId());

        assertFalse(posted.getNotification().isColorized());
    }

    @Test
    public void testGetNotificationCountLocked() throws Exception {
        for (int i = 0; i < 20; i++) {
            NotificationRecord r =
                    generateNotificationRecord(mTestNotificationChannel, i, null, false);
            mService.addEnqueuedNotification(r);
        }
        for (int i = 0; i < 20; i++) {
            NotificationRecord r =
                    generateNotificationRecord(mTestNotificationChannel, i, null, false);
            mService.addNotification(r);
        }

        // another package
        Notification n =
                new Notification.Builder(mContext, mTestNotificationChannel.getId())
                .setSmallIcon(android.R.drawable.sym_def_app_icon)
                .build();

        StatusBarNotification sbn = new StatusBarNotification("a", "a", 0, "tag", mUid, 0,
                n, new UserHandle(mUid), null, 0);
        NotificationRecord otherPackage =
                new NotificationRecord(mContext, sbn, mTestNotificationChannel);
        mService.addEnqueuedNotification(otherPackage);
        mService.addNotification(otherPackage);

        // Same notifications are enqueued as posted, everything counts b/c id and tag don't match
        int userId = new UserHandle(mUid).getIdentifier();
        assertEquals(40,
                mService.getNotificationCountLocked(PKG, userId, 0, null));
        assertEquals(40,
                mService.getNotificationCountLocked(PKG, userId, 0, "tag2"));
        assertEquals(2,
                mService.getNotificationCountLocked("a", userId, 0, "banana"));

        // exclude a known notification - it's excluded from only the posted list, not enqueued
        assertEquals(39,
                mService.getNotificationCountLocked(PKG, userId, 0, "tag"));
    }

    @Test
    public void testAddAutogroup_requestsSort() throws Exception {
        RankingHandler rh = mock(RankingHandler.class);
        mService.setRankingHandler(rh);

        final NotificationRecord r = generateNotificationRecord(mTestNotificationChannel);
        mService.addNotification(r);
        mService.addAutogroupKeyLocked(r.getKey());

        verify(rh, times(1)).requestSort();
    }

    @Test
    public void testRemoveAutogroup_requestsSort() throws Exception {
        RankingHandler rh = mock(RankingHandler.class);
        mService.setRankingHandler(rh);

        final NotificationRecord r = generateNotificationRecord(mTestNotificationChannel);
        r.setOverrideGroupKey("TEST");
        mService.addNotification(r);
        mService.removeAutogroupKeyLocked(r.getKey());

        verify(rh, times(1)).requestSort();
    }

    @Test
    public void testReaddAutogroup_noSort() throws Exception {
        RankingHandler rh = mock(RankingHandler.class);
        mService.setRankingHandler(rh);

        final NotificationRecord r = generateNotificationRecord(mTestNotificationChannel);
        r.setOverrideGroupKey("TEST");
        mService.addNotification(r);
        mService.addAutogroupKeyLocked(r.getKey());

        verify(rh, never()).requestSort();
    }

    @Test
    public void testHandleRankingSort_sendsUpdateOnSignalExtractorChange() throws Exception {
        mService.setPreferencesHelper(mPreferencesHelper);
        NotificationManagerService.WorkerHandler handler = mock(
                NotificationManagerService.WorkerHandler.class);
        mService.setHandler(handler);

        Map<String, Answer> answers = getSignalExtractorSideEffects();
        for (String message : answers.keySet()) {
            mService.clearNotifications();
            final NotificationRecord r = generateNotificationRecord(mTestNotificationChannel);
            mService.addNotification(r);

            doAnswer(answers.get(message)).when(mRankingHelper).extractSignals(r);

            mService.handleRankingSort();
        }
        verify(handler, times(answers.size())).scheduleSendRankingUpdate();
    }

    @Test
    public void testHandleRankingSort_noUpdateWhenNoSignalChange() throws Exception {
        mService.setRankingHelper(mRankingHelper);
        NotificationManagerService.WorkerHandler handler = mock(
                NotificationManagerService.WorkerHandler.class);
        mService.setHandler(handler);

        final NotificationRecord r = generateNotificationRecord(mTestNotificationChannel);
        mService.addNotification(r);

        mService.handleRankingSort();
        verify(handler, never()).scheduleSendRankingUpdate();
    }

    @Test
    public void testReadPolicyXml_readApprovedServicesFromXml() throws Exception {
        final String upgradeXml = "<notification-policy version=\"1\">"
                + "<ranking></ranking>"
                + "<enabled_listeners>"
                + "<service_listing approved=\"test\" user=\"0\" primary=\"true\" />"
                + "</enabled_listeners>"
                + "<enabled_assistants>"
                + "<service_listing approved=\"test\" user=\"0\" primary=\"true\" />"
                + "</enabled_assistants>"
                + "<dnd_apps>"
                + "<service_listing approved=\"test\" user=\"0\" primary=\"true\" />"
                + "</dnd_apps>"
                + "</notification-policy>";
        mService.readPolicyXml(
                new BufferedInputStream(new ByteArrayInputStream(upgradeXml.getBytes())),
                false,
                UserHandle.USER_ALL);
        verify(mListeners, times(1)).readXml(any(), any(), anyBoolean(), anyInt());
        verify(mConditionProviders, times(1)).readXml(any(), any(), anyBoolean(), anyInt());
        verify(mAssistants, times(1)).readXml(any(), any(), anyBoolean(), anyInt());

        // numbers are inflated for setup
        verify(mListeners, times(1)).migrateToXml();
        verify(mConditionProviders, times(1)).migrateToXml();
        verify(mAssistants, times(1)).migrateToXml();
        verify(mAssistants, times(2)).resetDefaultAssistantsIfNecessary();
<<<<<<< HEAD
=======
    }

    @Test
    public void testReadPolicyXml_readSnoozedNotificationsFromXml() throws Exception {
        final String upgradeXml = "<notification-policy version=\"1\">"
                + "<snoozed-notifications>></snoozed-notifications>"
                + "</notification-policy>";
        mService.readPolicyXml(
                new BufferedInputStream(new ByteArrayInputStream(upgradeXml.getBytes())),
                false,
                UserHandle.USER_ALL);
        verify(mSnoozeHelper, times(1)).readXml(any(XmlPullParser.class));
>>>>>>> dbf9e87c
    }

    @Test
    public void testReadPolicyXml_readApprovedServicesFromSettings() throws Exception {
        final String preupgradeXml = "<notification-policy version=\"1\">"
                + "<ranking></ranking>"
                + "</notification-policy>";
        mService.readPolicyXml(
                new BufferedInputStream(new ByteArrayInputStream(preupgradeXml.getBytes())),
                false,
                UserHandle.USER_ALL);
        verify(mListeners, never()).readXml(any(), any(), anyBoolean(), anyInt());
        verify(mConditionProviders, never()).readXml(any(), any(), anyBoolean(), anyInt());
        verify(mAssistants, never()).readXml(any(), any(), anyBoolean(), anyInt());

        // numbers are inflated for setup
        verify(mListeners, times(2)).migrateToXml();
        verify(mConditionProviders, times(2)).migrateToXml();
        verify(mAssistants, times(2)).migrateToXml();
        verify(mAssistants, times(2)).resetDefaultAssistantsIfNecessary();
    }

    @Test
    public void testReadPolicyXml_doesNotRestoreManagedServicesForManagedUser() throws Exception {
        final String policyXml = "<notification-policy version=\"1\">"
                + "<ranking></ranking>"
                + "<enabled_listeners>"
                + "<service_listing approved=\"test\" user=\"10\" primary=\"true\" />"
                + "</enabled_listeners>"
                + "<enabled_assistants>"
                + "<service_listing approved=\"test\" user=\"10\" primary=\"true\" />"
                + "</enabled_assistants>"
                + "<dnd_apps>"
                + "<service_listing approved=\"test\" user=\"10\" primary=\"true\" />"
                + "</dnd_apps>"
                + "</notification-policy>";
        when(mUm.isManagedProfile(10)).thenReturn(true);
        mService.readPolicyXml(
                new BufferedInputStream(new ByteArrayInputStream(policyXml.getBytes())),
                true,
                10);
        verify(mListeners, never()).readXml(any(), any(), eq(true), eq(10));
        verify(mConditionProviders, never()).readXml(any(), any(), eq(true), eq(10));
        verify(mAssistants, never()).readXml(any(), any(), eq(true), eq(10));
    }

    @Test
    public void testReadPolicyXml_restoresManagedServicesForNonManagedUser() throws Exception {
        final String policyXml = "<notification-policy version=\"1\">"
                + "<ranking></ranking>"
                + "<enabled_listeners>"
                + "<service_listing approved=\"test\" user=\"10\" primary=\"true\" />"
                + "</enabled_listeners>"
                + "<enabled_assistants>"
                + "<service_listing approved=\"test\" user=\"10\" primary=\"true\" />"
                + "</enabled_assistants>"
                + "<dnd_apps>"
                + "<service_listing approved=\"test\" user=\"10\" primary=\"true\" />"
                + "</dnd_apps>"
                + "</notification-policy>";
        when(mUm.isManagedProfile(10)).thenReturn(false);
        mService.readPolicyXml(
                new BufferedInputStream(new ByteArrayInputStream(policyXml.getBytes())),
                true,
                10);
        verify(mListeners, times(1)).readXml(any(), any(), eq(true), eq(10));
        verify(mConditionProviders, times(1)).readXml(any(), any(), eq(true), eq(10));
        verify(mAssistants, times(1)).readXml(any(), any(), eq(true), eq(10));
    }

    @Test
    public void testLocaleChangedCallsUpdateDefaultZenModeRules() throws Exception {
        ZenModeHelper mZenModeHelper = mock(ZenModeHelper.class);
        mService.mZenModeHelper = mZenModeHelper;
        mService.mLocaleChangeReceiver.onReceive(mContext,
                new Intent(Intent.ACTION_LOCALE_CHANGED));

        verify(mZenModeHelper, times(1)).updateDefaultZenRules();
    }

    @Test
    public void testBumpFGImportance_noChannelChangePreOApp() throws Exception {
        String preOPkg = PKG_N_MR1;
        final ApplicationInfo legacy = new ApplicationInfo();
        legacy.targetSdkVersion = Build.VERSION_CODES.N_MR1;
        when(mPackageManagerClient.getApplicationInfoAsUser(eq(preOPkg), anyInt(), anyInt()))
                .thenReturn(legacy);
        when(mPackageManagerClient.getPackageUidAsUser(eq(preOPkg), anyInt()))
                .thenReturn(Binder.getCallingUid());
        getContext().setMockPackageManager(mPackageManagerClient);

        Notification.Builder nb = new Notification.Builder(mContext,
                NotificationChannel.DEFAULT_CHANNEL_ID)
                .setContentTitle("foo")
                .setSmallIcon(android.R.drawable.sym_def_app_icon)
                .setFlag(FLAG_FOREGROUND_SERVICE, true)
                .setPriority(Notification.PRIORITY_MIN);

        StatusBarNotification sbn = new StatusBarNotification(preOPkg, preOPkg, 9, "tag",
                Binder.getCallingUid(), 0, nb.build(), new UserHandle(Binder.getCallingUid()), null, 0);

        mBinderService.enqueueNotificationWithTag(sbn.getPackageName(), sbn.getOpPkg(),
                sbn.getTag(), sbn.getId(), sbn.getNotification(), sbn.getUserId());
        waitForIdle();

        assertEquals(IMPORTANCE_LOW,
                mService.getNotificationRecord(sbn.getKey()).getImportance());

        nb = new Notification.Builder(mContext)
                .setContentTitle("foo")
                .setSmallIcon(android.R.drawable.sym_def_app_icon)
                .setFlag(FLAG_FOREGROUND_SERVICE, true)
                .setPriority(Notification.PRIORITY_MIN);

        sbn = new StatusBarNotification(preOPkg, preOPkg, 9, "tag", Binder.getCallingUid(),
                0, nb.build(), new UserHandle(Binder.getCallingUid()), null, 0);

        mBinderService.enqueueNotificationWithTag(preOPkg, preOPkg, "tag",
                sbn.getId(), sbn.getNotification(), sbn.getUserId());
        waitForIdle();
        assertEquals(IMPORTANCE_LOW,
                mService.getNotificationRecord(sbn.getKey()).getImportance());

        NotificationChannel defaultChannel = mBinderService.getNotificationChannel(
                preOPkg, mContext.getUserId(), preOPkg, NotificationChannel.DEFAULT_CHANNEL_ID);
        assertEquals(IMPORTANCE_UNSPECIFIED, defaultChannel.getImportance());
    }

    @Test
    public void testStats_updatedOnDirectReply() throws Exception {
        final NotificationRecord r = generateNotificationRecord(mTestNotificationChannel);
        mService.addNotification(r);

        mService.mNotificationDelegate.onNotificationDirectReplied(r.getKey());
        assertTrue(mService.getNotificationRecord(r.getKey()).getStats().hasDirectReplied());
        verify(mAssistants).notifyAssistantNotificationDirectReplyLocked(eq(r.sbn));
    }

    @Test
    public void testStats_updatedOnUserExpansion() throws Exception {
        NotificationRecord r = generateNotificationRecord(mTestNotificationChannel);
        mService.addNotification(r);

        mService.mNotificationDelegate.onNotificationExpansionChanged(r.getKey(), true, true,
                NOTIFICATION_LOCATION_UNKNOWN);
        verify(mAssistants).notifyAssistantExpansionChangedLocked(eq(r.sbn), eq(true), eq((true)));
        assertTrue(mService.getNotificationRecord(r.getKey()).getStats().hasExpanded());

        mService.mNotificationDelegate.onNotificationExpansionChanged(r.getKey(), true, false,
                NOTIFICATION_LOCATION_UNKNOWN);
        verify(mAssistants).notifyAssistantExpansionChangedLocked(eq(r.sbn), eq(true), eq((false)));
        assertTrue(mService.getNotificationRecord(r.getKey()).getStats().hasExpanded());
    }

    @Test
    public void testStats_notUpdatedOnAutoExpansion() throws Exception {
        NotificationRecord r = generateNotificationRecord(mTestNotificationChannel);
        mService.addNotification(r);

        mService.mNotificationDelegate.onNotificationExpansionChanged(r.getKey(), false, true,
                NOTIFICATION_LOCATION_UNKNOWN);
        assertFalse(mService.getNotificationRecord(r.getKey()).getStats().hasExpanded());
        verify(mAssistants).notifyAssistantExpansionChangedLocked(eq(r.sbn), eq(false), eq((true)));

        mService.mNotificationDelegate.onNotificationExpansionChanged(r.getKey(), false, false,
                NOTIFICATION_LOCATION_UNKNOWN);
        assertFalse(mService.getNotificationRecord(r.getKey()).getStats().hasExpanded());
        verify(mAssistants).notifyAssistantExpansionChangedLocked(
                eq(r.sbn), eq(false), eq((false)));
    }

    @Test
    public void testStats_updatedOnViewSettings() throws Exception {
        final NotificationRecord r = generateNotificationRecord(mTestNotificationChannel);
        mService.addNotification(r);

        mService.mNotificationDelegate.onNotificationSettingsViewed(r.getKey());
        assertTrue(mService.getNotificationRecord(r.getKey()).getStats().hasViewedSettings());
    }

    @Test
    public void testStats_updatedOnVisibilityChanged() throws Exception {
        final NotificationRecord r = generateNotificationRecord(mTestNotificationChannel);
        mService.addNotification(r);

        final NotificationVisibility nv = NotificationVisibility.obtain(r.getKey(), 1, 2, true);
        mService.mNotificationDelegate.onNotificationVisibilityChanged(
                new NotificationVisibility[] {nv}, new NotificationVisibility[]{});
        assertTrue(mService.getNotificationRecord(r.getKey()).getStats().hasSeen());
        mService.mNotificationDelegate.onNotificationVisibilityChanged(
                new NotificationVisibility[] {}, new NotificationVisibility[]{nv});
        assertTrue(mService.getNotificationRecord(r.getKey()).getStats().hasSeen());
    }

    @Test
    public void testStats_dismissalSurface() throws Exception {
        final NotificationRecord r = generateNotificationRecord(mTestNotificationChannel);
        mService.addNotification(r);

        final NotificationVisibility nv = NotificationVisibility.obtain(r.getKey(), 0, 1, true);
        mService.mNotificationDelegate.onNotificationClear(mUid, 0, PKG, r.sbn.getTag(),
                r.sbn.getId(), r.getUserId(), r.getKey(), NotificationStats.DISMISSAL_AOD,
                NotificationStats.DISMISS_SENTIMENT_POSITIVE, nv);
        waitForIdle();

        assertEquals(NotificationStats.DISMISSAL_AOD, r.getStats().getDismissalSurface());
    }

    @Test
    public void testStats_dismissalSentiment() throws Exception {
        final NotificationRecord r = generateNotificationRecord(mTestNotificationChannel);
        mService.addNotification(r);

        final NotificationVisibility nv = NotificationVisibility.obtain(r.getKey(), 0, 1, true);
        mService.mNotificationDelegate.onNotificationClear(mUid, 0, PKG, r.sbn.getTag(),
                r.sbn.getId(), r.getUserId(), r.getKey(), NotificationStats.DISMISSAL_AOD,
                NotificationStats.DISMISS_SENTIMENT_NEGATIVE, nv);
        waitForIdle();

        assertEquals(NotificationStats.DISMISS_SENTIMENT_NEGATIVE,
                r.getStats().getDismissalSentiment());
    }

    @Test
    public void testApplyAdjustmentMultiUser() throws Exception {
        final NotificationRecord r = generateNotificationRecord(mTestNotificationChannel);
        mService.addNotification(r);
        NotificationManagerService.WorkerHandler handler = mock(
                NotificationManagerService.WorkerHandler.class);
        mService.setHandler(handler);

        when(mAssistants.isSameUser(eq(null), anyInt())).thenReturn(false);

        Bundle signals = new Bundle();
        signals.putInt(Adjustment.KEY_USER_SENTIMENT,
                USER_SENTIMENT_NEGATIVE);
        Adjustment adjustment = new Adjustment(
                r.sbn.getPackageName(), r.getKey(), signals, "", r.getUser().getIdentifier());
        mBinderService.applyAdjustmentFromAssistant(null, adjustment);

        waitForIdle();

        verify(handler, timeout(300).times(0)).scheduleSendRankingUpdate();
    }

    @Test
    public void testAssistantBlockingTriggersCancel() throws Exception {
        final NotificationRecord r = generateNotificationRecord(mTestNotificationChannel);
        mService.addNotification(r);
        NotificationManagerService.WorkerHandler handler = mock(
                NotificationManagerService.WorkerHandler.class);
        mService.setHandler(handler);

        Bundle signals = new Bundle();
        signals.putInt(KEY_IMPORTANCE, IMPORTANCE_NONE);
        Adjustment adjustment = new Adjustment(
                r.sbn.getPackageName(), r.getKey(), signals, "", r.getUser().getIdentifier());
        when(mAssistants.isSameUser(any(), anyInt())).thenReturn(true);
        mBinderService.applyAdjustmentFromAssistant(null, adjustment);

        waitForIdle();

        verify(handler, timeout(300).times(0)).scheduleSendRankingUpdate();
        verify(handler, times(1)).scheduleCancelNotification(any());
    }

    @Test
    public void testApplyEnqueuedAdjustmentFromAssistant_singleUser() throws Exception {
        final NotificationRecord r = generateNotificationRecord(mTestNotificationChannel);
        mService.addEnqueuedNotification(r);
        NotificationManagerService.WorkerHandler handler = mock(
                NotificationManagerService.WorkerHandler.class);
        mService.setHandler(handler);
        when(mAssistants.isSameUser(eq(null), anyInt())).thenReturn(true);

        Bundle signals = new Bundle();
        signals.putInt(Adjustment.KEY_USER_SENTIMENT,
                USER_SENTIMENT_NEGATIVE);
        Adjustment adjustment = new Adjustment(
                r.sbn.getPackageName(), r.getKey(), signals, "", r.getUser().getIdentifier());
        mBinderService.applyEnqueuedAdjustmentFromAssistant(null, adjustment);

        assertEquals(USER_SENTIMENT_NEGATIVE, r.getUserSentiment());
    }

    @Test
    public void testApplyEnqueuedAdjustmentFromAssistant_importance() throws Exception {
        final NotificationRecord r = generateNotificationRecord(mTestNotificationChannel);
        mService.addEnqueuedNotification(r);
        NotificationManagerService.WorkerHandler handler = mock(
                NotificationManagerService.WorkerHandler.class);
        mService.setHandler(handler);
        when(mAssistants.isSameUser(eq(null), anyInt())).thenReturn(true);

        Bundle signals = new Bundle();
        signals.putInt(KEY_IMPORTANCE, IMPORTANCE_LOW);
        Adjustment adjustment = new Adjustment(
                r.sbn.getPackageName(), r.getKey(), signals, "", r.getUser().getIdentifier());
        mBinderService.applyEnqueuedAdjustmentFromAssistant(null, adjustment);

        assertEquals(IMPORTANCE_LOW, r.getImportance());
    }

    @Test
    public void testApplyEnqueuedAdjustmentFromAssistant_crossUser() throws Exception {
        final NotificationRecord r = generateNotificationRecord(mTestNotificationChannel);
        mService.addEnqueuedNotification(r);
        NotificationManagerService.WorkerHandler handler = mock(
                NotificationManagerService.WorkerHandler.class);
        mService.setHandler(handler);
        when(mAssistants.isSameUser(eq(null), anyInt())).thenReturn(false);

        Bundle signals = new Bundle();
        signals.putInt(Adjustment.KEY_USER_SENTIMENT,
                USER_SENTIMENT_NEGATIVE);
        Adjustment adjustment = new Adjustment(
                r.sbn.getPackageName(), r.getKey(), signals, "", r.getUser().getIdentifier());
        mBinderService.applyEnqueuedAdjustmentFromAssistant(null, adjustment);

        assertEquals(USER_SENTIMENT_NEUTRAL, r.getUserSentiment());

        waitForIdle();

        verify(handler, timeout(300).times(0)).scheduleSendRankingUpdate();
    }

    @Test
    public void testUserSentimentChangeTriggersUpdate() throws Exception {
        final NotificationRecord r = generateNotificationRecord(mTestNotificationChannel);
        mService.addNotification(r);
        NotificationManagerService.WorkerHandler handler = mock(
                NotificationManagerService.WorkerHandler.class);
        mService.setHandler(handler);
        when(mAssistants.isSameUser(eq(null), anyInt())).thenReturn(true);

        Bundle signals = new Bundle();
        signals.putInt(Adjustment.KEY_USER_SENTIMENT,
                USER_SENTIMENT_NEGATIVE);
        Adjustment adjustment = new Adjustment(
                r.sbn.getPackageName(), r.getKey(), signals, "", r.getUser().getIdentifier());
        mBinderService.applyAdjustmentFromAssistant(null, adjustment);

        waitForIdle();

        verify(handler, timeout(300).times(1)).scheduleSendRankingUpdate();
    }

    @Test
    public void testTooLateAdjustmentTriggersUpdate() throws Exception {
        final NotificationRecord r = generateNotificationRecord(mTestNotificationChannel);
        mService.addNotification(r);
        NotificationManagerService.WorkerHandler handler = mock(
                NotificationManagerService.WorkerHandler.class);
        mService.setHandler(handler);
        when(mAssistants.isSameUser(eq(null), anyInt())).thenReturn(true);
<<<<<<< HEAD

        Bundle signals = new Bundle();
        signals.putInt(Adjustment.KEY_USER_SENTIMENT,
                USER_SENTIMENT_NEGATIVE);
        Adjustment adjustment = new Adjustment(
                r.sbn.getPackageName(), r.getKey(), signals, "", r.getUser().getIdentifier());
        mBinderService.applyEnqueuedAdjustmentFromAssistant(null, adjustment);

        waitForIdle();

        verify(handler, timeout(300).times(1)).scheduleSendRankingUpdate();
    }

=======

        Bundle signals = new Bundle();
        signals.putInt(Adjustment.KEY_USER_SENTIMENT,
                USER_SENTIMENT_NEGATIVE);
        Adjustment adjustment = new Adjustment(
                r.sbn.getPackageName(), r.getKey(), signals, "", r.getUser().getIdentifier());
        mBinderService.applyEnqueuedAdjustmentFromAssistant(null, adjustment);

        waitForIdle();

        verify(handler, timeout(300).times(1)).scheduleSendRankingUpdate();
    }

>>>>>>> dbf9e87c
    @Test
    public void testEnqueuedAdjustmentAppliesAdjustments() throws Exception {
        final NotificationRecord r = generateNotificationRecord(mTestNotificationChannel);
        mService.addEnqueuedNotification(r);
        NotificationManagerService.WorkerHandler handler = mock(
                NotificationManagerService.WorkerHandler.class);
        mService.setHandler(handler);
        when(mAssistants.isSameUser(eq(null), anyInt())).thenReturn(true);

        Bundle signals = new Bundle();
        signals.putInt(Adjustment.KEY_USER_SENTIMENT,
                USER_SENTIMENT_NEGATIVE);
        Adjustment adjustment = new Adjustment(
                r.sbn.getPackageName(), r.getKey(), signals, "", r.getUser().getIdentifier());
        mBinderService.applyEnqueuedAdjustmentFromAssistant(null, adjustment);

        assertEquals(USER_SENTIMENT_NEGATIVE,
                r.getUserSentiment());
    }

    @Test
    public void testRestore() throws Exception {
        int systemChecks = mService.countSystemChecks;
        mBinderService.applyRestore(null, UserHandle.USER_SYSTEM);
        assertEquals(1, mService.countSystemChecks - systemChecks);
    }

    @Test
    public void testBackupEmptySound() throws Exception {
        NotificationChannel channel = new NotificationChannel("a", "ab", IMPORTANCE_DEFAULT);
        channel.setSound(Uri.EMPTY, null);

        XmlSerializer serializer = new FastXmlSerializer();
        ByteArrayOutputStream baos = new ByteArrayOutputStream();
        serializer.setOutput(new BufferedOutputStream(baos), "utf-8");
        channel.writeXmlForBackup(serializer, getContext());

        XmlPullParser parser = Xml.newPullParser();
        parser.setInput(new BufferedInputStream(
                new ByteArrayInputStream(baos.toByteArray())), null);
        NotificationChannel restored = new NotificationChannel("a", "ab", IMPORTANCE_DEFAULT);
        restored.populateFromXmlForRestore(parser, getContext());

        assertNull(restored.getSound());
    }

    @Test
    public void testBackup() throws Exception {
        int systemChecks = mService.countSystemChecks;
        mBinderService.getBackupPayload(1);
        assertEquals(1, mService.countSystemChecks - systemChecks);
    }

    @Test
    public void testEmptyVibration_noException() throws Exception {
        NotificationChannel channel = new NotificationChannel("a", "ab", IMPORTANCE_DEFAULT);
        channel.setVibrationPattern(new long[0]);

        XmlSerializer serializer = new FastXmlSerializer();
        ByteArrayOutputStream baos = new ByteArrayOutputStream();
        serializer.setOutput(new BufferedOutputStream(baos), "utf-8");
        channel.writeXml(serializer);
    }

    @Test
    public void updateUriPermissions_update() throws Exception {
        NotificationChannel c = new NotificationChannel(
                TEST_CHANNEL_ID, TEST_CHANNEL_ID, IMPORTANCE_DEFAULT);
        c.setSound(null, Notification.AUDIO_ATTRIBUTES_DEFAULT);
        Message message1 = new Message("", 0, "");
        message1.setData("",
                ContentUris.withAppendedId(MediaStore.Images.Media.EXTERNAL_CONTENT_URI, 1));
        Message message2 = new Message("", 1, "");
        message2.setData("",
                ContentUris.withAppendedId(MediaStore.Images.Media.EXTERNAL_CONTENT_URI, 2));

        Notification.Builder nbA = new Notification.Builder(mContext, c.getId())
                .setContentTitle("foo")
                .setSmallIcon(android.R.drawable.sym_def_app_icon)
                .setStyle(new Notification.MessagingStyle("")
                        .addMessage(message1)
                        .addMessage(message2));
        NotificationRecord recordA = new NotificationRecord(mContext, new StatusBarNotification(
                PKG, PKG, 0, "tag", mUid, 0, nbA.build(), new UserHandle(mUid), null, 0), c);

        // First post means we grant access to both
        reset(mUgm);
        reset(mUgmInternal);
        when(mUgmInternal.newUriPermissionOwner(any())).thenReturn(new Binder());
        mService.updateUriPermissions(recordA, null, mContext.getPackageName(),
                UserHandle.USER_SYSTEM);
        verify(mUgm, times(1)).grantUriPermissionFromOwner(any(), anyInt(), any(),
                eq(message1.getDataUri()), anyInt(), anyInt(), anyInt());
        verify(mUgm, times(1)).grantUriPermissionFromOwner(any(), anyInt(), any(),
                eq(message2.getDataUri()), anyInt(), anyInt(), anyInt());

        Notification.Builder nbB = new Notification.Builder(mContext, c.getId())
                .setContentTitle("foo")
                .setSmallIcon(android.R.drawable.sym_def_app_icon)
                .setStyle(new Notification.MessagingStyle("").addMessage(message2));
        NotificationRecord recordB = new NotificationRecord(mContext, new StatusBarNotification(PKG,
                PKG, 0, "tag", mUid, 0, nbB.build(), new UserHandle(mUid), null, 0), c);

        // Update means we drop access to first
        reset(mUgmInternal);
        mService.updateUriPermissions(recordB, recordA, mContext.getPackageName(),
                UserHandle.USER_SYSTEM);
        verify(mUgmInternal, times(1)).revokeUriPermissionFromOwner(any(),
                eq(message1.getDataUri()), anyInt(), anyInt());

        // Update back means we grant access to first again
        reset(mUgm);
        mService.updateUriPermissions(recordA, recordB, mContext.getPackageName(),
                UserHandle.USER_SYSTEM);
        verify(mUgm, times(1)).grantUriPermissionFromOwner(any(), anyInt(), any(),
                eq(message1.getDataUri()), anyInt(), anyInt(), anyInt());

        // And update to empty means we drop everything
        reset(mUgmInternal);
        mService.updateUriPermissions(null, recordB, mContext.getPackageName(),
                UserHandle.USER_SYSTEM);
        verify(mUgmInternal, times(1)).revokeUriPermissionFromOwner(any(), eq(null),
                anyInt(), anyInt());
    }

    @Test
    public void testVisitUris() throws Exception {
        final Uri audioContents = Uri.parse("content://com.example/audio");
        final Uri backgroundImage = Uri.parse("content://com.example/background");

        Bundle extras = new Bundle();
        extras.putParcelable(Notification.EXTRA_AUDIO_CONTENTS_URI, audioContents);
        extras.putString(Notification.EXTRA_BACKGROUND_IMAGE_URI, backgroundImage.toString());

        Notification n = new Notification.Builder(mContext, "a")
                .setContentTitle("notification with uris")
                .setSmallIcon(android.R.drawable.sym_def_app_icon)
                .addExtras(extras)
                .build();

        Consumer<Uri> visitor = (Consumer<Uri>) spy(Consumer.class);
        n.visitUris(visitor);
        verify(visitor, times(1)).accept(eq(audioContents));
        verify(visitor, times(1)).accept(eq(backgroundImage));
    }

    @Test
    public void testSetNotificationPolicy_preP_setOldFields() {
        ZenModeHelper mZenModeHelper = mock(ZenModeHelper.class);
        mService.mZenModeHelper = mZenModeHelper;
        NotificationManager.Policy userPolicy =
                new NotificationManager.Policy(0, 0, 0, SUPPRESSED_EFFECT_BADGE);
        when(mZenModeHelper.getNotificationPolicy()).thenReturn(userPolicy);

        NotificationManager.Policy appPolicy = new NotificationManager.Policy(0, 0, 0,
                SUPPRESSED_EFFECT_SCREEN_ON | SUPPRESSED_EFFECT_SCREEN_OFF);

        int expected = SUPPRESSED_EFFECT_BADGE
                | SUPPRESSED_EFFECT_SCREEN_ON | SUPPRESSED_EFFECT_SCREEN_OFF
                | SUPPRESSED_EFFECT_PEEK | SUPPRESSED_EFFECT_LIGHTS
                | SUPPRESSED_EFFECT_FULL_SCREEN_INTENT;
        int actual = mService.calculateSuppressedVisualEffects(appPolicy, userPolicy, O_MR1);

        assertEquals(expected, actual);
    }

    @Test
    public void testSetNotificationPolicy_preP_setNewFields() {
        ZenModeHelper mZenModeHelper = mock(ZenModeHelper.class);
        mService.mZenModeHelper = mZenModeHelper;
        NotificationManager.Policy userPolicy =
                new NotificationManager.Policy(0, 0, 0, SUPPRESSED_EFFECT_BADGE);
        when(mZenModeHelper.getNotificationPolicy()).thenReturn(userPolicy);

        NotificationManager.Policy appPolicy = new NotificationManager.Policy(0, 0, 0,
                SUPPRESSED_EFFECT_NOTIFICATION_LIST);

        int expected = SUPPRESSED_EFFECT_BADGE;
        int actual = mService.calculateSuppressedVisualEffects(appPolicy, userPolicy, O_MR1);

        assertEquals(expected, actual);
    }

    @Test
    public void testSetNotificationPolicy_preP_setOldNewFields() {
        ZenModeHelper mZenModeHelper = mock(ZenModeHelper.class);
        mService.mZenModeHelper = mZenModeHelper;
        NotificationManager.Policy userPolicy =
                new NotificationManager.Policy(0, 0, 0, SUPPRESSED_EFFECT_BADGE);
        when(mZenModeHelper.getNotificationPolicy()).thenReturn(userPolicy);

        NotificationManager.Policy appPolicy = new NotificationManager.Policy(0, 0, 0,
                SUPPRESSED_EFFECT_SCREEN_ON | SUPPRESSED_EFFECT_STATUS_BAR);

        int expected =
                SUPPRESSED_EFFECT_BADGE | SUPPRESSED_EFFECT_SCREEN_ON | SUPPRESSED_EFFECT_PEEK;
        int actual = mService.calculateSuppressedVisualEffects(appPolicy, userPolicy, O_MR1);

        assertEquals(expected, actual);
    }

    @Test
    public void testSetNotificationPolicy_P_setOldFields() {
        ZenModeHelper mZenModeHelper = mock(ZenModeHelper.class);
        mService.mZenModeHelper = mZenModeHelper;
        NotificationManager.Policy userPolicy =
                new NotificationManager.Policy(0, 0, 0, SUPPRESSED_EFFECT_BADGE);
        when(mZenModeHelper.getNotificationPolicy()).thenReturn(userPolicy);

        NotificationManager.Policy appPolicy = new NotificationManager.Policy(0, 0, 0,
                SUPPRESSED_EFFECT_SCREEN_ON | SUPPRESSED_EFFECT_SCREEN_OFF);

        int expected = SUPPRESSED_EFFECT_SCREEN_ON | SUPPRESSED_EFFECT_SCREEN_OFF
                | SUPPRESSED_EFFECT_PEEK | SUPPRESSED_EFFECT_AMBIENT
                | SUPPRESSED_EFFECT_LIGHTS | SUPPRESSED_EFFECT_FULL_SCREEN_INTENT;
        int actual = mService.calculateSuppressedVisualEffects(appPolicy, userPolicy, P);

        assertEquals(expected, actual);
    }

    @Test
    public void testSetNotificationPolicy_P_setNewFields() {
        ZenModeHelper mZenModeHelper = mock(ZenModeHelper.class);
        mService.mZenModeHelper = mZenModeHelper;
        NotificationManager.Policy userPolicy =
                new NotificationManager.Policy(0, 0, 0, SUPPRESSED_EFFECT_BADGE);
        when(mZenModeHelper.getNotificationPolicy()).thenReturn(userPolicy);

        NotificationManager.Policy appPolicy = new NotificationManager.Policy(0, 0, 0,
                SUPPRESSED_EFFECT_NOTIFICATION_LIST | SUPPRESSED_EFFECT_AMBIENT
                        | SUPPRESSED_EFFECT_LIGHTS | SUPPRESSED_EFFECT_FULL_SCREEN_INTENT);

        int expected = SUPPRESSED_EFFECT_NOTIFICATION_LIST | SUPPRESSED_EFFECT_SCREEN_OFF
                | SUPPRESSED_EFFECT_AMBIENT | SUPPRESSED_EFFECT_LIGHTS
                | SUPPRESSED_EFFECT_FULL_SCREEN_INTENT;
        int actual = mService.calculateSuppressedVisualEffects(appPolicy, userPolicy, P);

        assertEquals(expected, actual);
    }

    @Test
    public void testSetNotificationPolicy_P_setOldNewFields() {
        ZenModeHelper mZenModeHelper = mock(ZenModeHelper.class);
        mService.mZenModeHelper = mZenModeHelper;
        NotificationManager.Policy userPolicy =
                new NotificationManager.Policy(0, 0, 0, SUPPRESSED_EFFECT_BADGE);
        when(mZenModeHelper.getNotificationPolicy()).thenReturn(userPolicy);

        NotificationManager.Policy appPolicy = new NotificationManager.Policy(0, 0, 0,
                SUPPRESSED_EFFECT_SCREEN_ON | SUPPRESSED_EFFECT_STATUS_BAR);

        int expected =  SUPPRESSED_EFFECT_STATUS_BAR;
        int actual = mService.calculateSuppressedVisualEffects(appPolicy, userPolicy, P);

        assertEquals(expected, actual);

        appPolicy = new NotificationManager.Policy(0, 0, 0,
                SUPPRESSED_EFFECT_SCREEN_ON | SUPPRESSED_EFFECT_AMBIENT
                        | SUPPRESSED_EFFECT_LIGHTS | SUPPRESSED_EFFECT_FULL_SCREEN_INTENT);

        expected =  SUPPRESSED_EFFECT_SCREEN_OFF | SUPPRESSED_EFFECT_AMBIENT
                | SUPPRESSED_EFFECT_LIGHTS | SUPPRESSED_EFFECT_FULL_SCREEN_INTENT;
        actual = mService.calculateSuppressedVisualEffects(appPolicy, userPolicy, P);

        assertEquals(expected, actual);
    }

    @Test
    public void testVisualDifference_foreground() {
        Notification.Builder nb1 = new Notification.Builder(mContext, "")
                .setContentTitle("foo");
        StatusBarNotification sbn1 = new StatusBarNotification(PKG, PKG, 0, "tag", mUid, 0,
                nb1.build(), new UserHandle(mUid), null, 0);
        NotificationRecord r1 =
                new NotificationRecord(mContext, sbn1, mock(NotificationChannel.class));

        Notification.Builder nb2 = new Notification.Builder(mContext, "")
                .setFlag(FLAG_FOREGROUND_SERVICE, true)
                .setContentTitle("bar");
        StatusBarNotification sbn2 = new StatusBarNotification(PKG, PKG, 0, "tag", mUid, 0,
                nb2.build(), new UserHandle(mUid), null, 0);
        NotificationRecord r2 =
                new NotificationRecord(mContext, sbn2, mock(NotificationChannel.class));

        assertFalse(mService.isVisuallyInterruptive(r1, r2));
    }

    @Test
    public void testVisualDifference_diffTitle() {
        Notification.Builder nb1 = new Notification.Builder(mContext, "")
                .setContentTitle("foo");
        StatusBarNotification sbn1 = new StatusBarNotification(PKG, PKG, 0, "tag", mUid, 0,
                nb1.build(), new UserHandle(mUid), null, 0);
        NotificationRecord r1 =
                new NotificationRecord(mContext, sbn1, mock(NotificationChannel.class));

        Notification.Builder nb2 = new Notification.Builder(mContext, "")
                .setContentTitle("bar");
        StatusBarNotification sbn2 = new StatusBarNotification(PKG, PKG, 0, "tag", mUid, 0,
                nb2.build(), new UserHandle(mUid), null, 0);
        NotificationRecord r2 =
                new NotificationRecord(mContext, sbn2, mock(NotificationChannel.class));

        assertTrue(mService.isVisuallyInterruptive(r1, r2));
    }

    @Test
    public void testVisualDifference_inboxStyle() {
        Notification.Builder nb1 = new Notification.Builder(mContext, "")
                .setStyle(new Notification.InboxStyle()
                    .addLine("line1").addLine("line2"));
        StatusBarNotification sbn1 = new StatusBarNotification(PKG, PKG, 0, "tag", mUid, 0,
                nb1.build(), new UserHandle(mUid), null, 0);
        NotificationRecord r1 =
                new NotificationRecord(mContext, sbn1, mock(NotificationChannel.class));

        Notification.Builder nb2 = new Notification.Builder(mContext, "")
                .setStyle(new Notification.InboxStyle()
                        .addLine("line1").addLine("line2_changed"));
        StatusBarNotification sbn2 = new StatusBarNotification(PKG, PKG, 0, "tag", mUid, 0,
                nb2.build(), new UserHandle(mUid), null, 0);
        NotificationRecord r2 =
                new NotificationRecord(mContext, sbn2, mock(NotificationChannel.class));

        assertTrue(mService.isVisuallyInterruptive(r1, r2)); // line 2 changed unnoticed

        Notification.Builder nb3 = new Notification.Builder(mContext, "")
                .setStyle(new Notification.InboxStyle()
                        .addLine("line1"));
        StatusBarNotification sbn3 = new StatusBarNotification(PKG, PKG, 0, "tag", mUid, 0,
                nb3.build(), new UserHandle(mUid), null, 0);
        NotificationRecord r3 =
                new NotificationRecord(mContext, sbn3, mock(NotificationChannel.class));

        assertTrue(mService.isVisuallyInterruptive(r1, r3)); // line 2 removed unnoticed

        Notification.Builder nb4 = new Notification.Builder(mContext, "")
                .setStyle(new Notification.InboxStyle()
                        .addLine("line1").addLine("line2").addLine("line3"));
        StatusBarNotification sbn4 = new StatusBarNotification(PKG, PKG, 0, "tag", mUid, 0,
                nb4.build(), new UserHandle(mUid), null, 0);
        NotificationRecord r4 =
                new NotificationRecord(mContext, sbn4, mock(NotificationChannel.class));

        assertTrue(mService.isVisuallyInterruptive(r1, r4)); // line 3 added unnoticed

        Notification.Builder nb5 = new Notification.Builder(mContext, "")
            .setContentText("not an inbox");
        StatusBarNotification sbn5 = new StatusBarNotification(PKG, PKG, 0, "tag", mUid, 0,
                nb5.build(), new UserHandle(mUid), null, 0);
        NotificationRecord r5 =
                new NotificationRecord(mContext, sbn5, mock(NotificationChannel.class));

        assertTrue(mService.isVisuallyInterruptive(r1, r5)); // changed Styles, went unnoticed
    }

    @Test
    public void testVisualDifference_diffText() {
        Notification.Builder nb1 = new Notification.Builder(mContext, "")
                .setContentText("foo");
        StatusBarNotification sbn1 = new StatusBarNotification(PKG, PKG, 0, "tag", mUid, 0,
                nb1.build(), new UserHandle(mUid), null, 0);
        NotificationRecord r1 =
                new NotificationRecord(mContext, sbn1, mock(NotificationChannel.class));

        Notification.Builder nb2 = new Notification.Builder(mContext, "")
                .setContentText("bar");
        StatusBarNotification sbn2 = new StatusBarNotification(PKG, PKG, 0, "tag", mUid, 0,
                nb2.build(), new UserHandle(mUid), null, 0);
        NotificationRecord r2 =
                new NotificationRecord(mContext, sbn2, mock(NotificationChannel.class));

        assertTrue(mService.isVisuallyInterruptive(r1, r2));
    }

    @Test
    public void testVisualDifference_sameText() {
        Notification.Builder nb1 = new Notification.Builder(mContext, "")
                .setContentText("foo");
        StatusBarNotification sbn1 = new StatusBarNotification(PKG, PKG, 0, "tag", mUid, 0,
                nb1.build(), new UserHandle(mUid), null, 0);
        NotificationRecord r1 =
                new NotificationRecord(mContext, sbn1, mock(NotificationChannel.class));

        Notification.Builder nb2 = new Notification.Builder(mContext, "")
                .setContentText("foo");
        StatusBarNotification sbn2 = new StatusBarNotification(PKG, PKG, 0, "tag", mUid, 0,
                nb2.build(), new UserHandle(mUid), null, 0);
        NotificationRecord r2 =
                new NotificationRecord(mContext, sbn2, mock(NotificationChannel.class));

        assertFalse(mService.isVisuallyInterruptive(r1, r2));
    }

    @Test
    public void testVisualDifference_sameTextButStyled() {
        Notification.Builder nb1 = new Notification.Builder(mContext, "")
                .setContentText(Html.fromHtml("<b>foo</b>"));
        StatusBarNotification sbn1 = new StatusBarNotification(PKG, PKG, 0, "tag", mUid, 0,
                nb1.build(), new UserHandle(mUid), null, 0);
        NotificationRecord r1 =
                new NotificationRecord(mContext, sbn1, mock(NotificationChannel.class));

        Notification.Builder nb2 = new Notification.Builder(mContext, "")
                .setContentText(Html.fromHtml("<b>foo</b>"));
        StatusBarNotification sbn2 = new StatusBarNotification(PKG, PKG, 0, "tag", mUid, 0,
                nb2.build(), new UserHandle(mUid), null, 0);
        NotificationRecord r2 =
                new NotificationRecord(mContext, sbn2, mock(NotificationChannel.class));

        assertFalse(mService.isVisuallyInterruptive(r1, r2));
    }

    @Test
    public void testVisualDifference_diffTextButStyled() {
        Notification.Builder nb1 = new Notification.Builder(mContext, "")
                .setContentText(Html.fromHtml("<b>foo</b>"));
        StatusBarNotification sbn1 = new StatusBarNotification(PKG, PKG, 0, "tag", mUid, 0,
                nb1.build(), new UserHandle(mUid), null, 0);
        NotificationRecord r1 =
                new NotificationRecord(mContext, sbn1, mock(NotificationChannel.class));

        Notification.Builder nb2 = new Notification.Builder(mContext, "")
                .setContentText(Html.fromHtml("<b>bar</b>"));
        StatusBarNotification sbn2 = new StatusBarNotification(PKG, PKG, 0, "tag", mUid, 0,
                nb2.build(), new UserHandle(mUid), null, 0);
        NotificationRecord r2 =
                new NotificationRecord(mContext, sbn2, mock(NotificationChannel.class));

        assertTrue(mService.isVisuallyInterruptive(r1, r2));
    }

    @Test
    public void testVisualDifference_diffProgress() {
        Notification.Builder nb1 = new Notification.Builder(mContext, "")
                .setProgress(100, 90, false);
        StatusBarNotification sbn1 = new StatusBarNotification(PKG, PKG, 0, "tag", mUid, 0,
                nb1.build(), new UserHandle(mUid), null, 0);
        NotificationRecord r1 =
                new NotificationRecord(mContext, sbn1, mock(NotificationChannel.class));

        Notification.Builder nb2 = new Notification.Builder(mContext, "")
                .setProgress(100, 100, false);
        StatusBarNotification sbn2 = new StatusBarNotification(PKG, PKG, 0, "tag", mUid, 0,
                nb2.build(), new UserHandle(mUid), null, 0);
        NotificationRecord r2 =
                new NotificationRecord(mContext, sbn2, mock(NotificationChannel.class));

        assertTrue(mService.isVisuallyInterruptive(r1, r2));
    }

    @Test
    public void testVisualDifference_diffProgressNotDone() {
        Notification.Builder nb1 = new Notification.Builder(mContext, "")
                .setProgress(100, 90, false);
        StatusBarNotification sbn1 = new StatusBarNotification(PKG, PKG, 0, "tag", mUid, 0,
                nb1.build(), new UserHandle(mUid), null, 0);
        NotificationRecord r1 =
                new NotificationRecord(mContext, sbn1, mock(NotificationChannel.class));

        Notification.Builder nb2 = new Notification.Builder(mContext, "")
                .setProgress(100, 91, false);
        StatusBarNotification sbn2 = new StatusBarNotification(PKG, PKG, 0, "tag", mUid, 0,
                nb2.build(), new UserHandle(mUid), null, 0);
        NotificationRecord r2 =
                new NotificationRecord(mContext, sbn2, mock(NotificationChannel.class));

        assertFalse(mService.isVisuallyInterruptive(r1, r2));
    }

    @Test
    public void testVisualDifference_sameProgressStillDone() {
        Notification.Builder nb1 = new Notification.Builder(mContext, "")
                .setProgress(100, 100, false);
        StatusBarNotification sbn1 = new StatusBarNotification(PKG, PKG, 0, "tag", mUid, 0,
                nb1.build(), new UserHandle(mUid), null, 0);
        NotificationRecord r1 =
                new NotificationRecord(mContext, sbn1, mock(NotificationChannel.class));

        Notification.Builder nb2 = new Notification.Builder(mContext, "")
                .setProgress(100, 100, false);
        StatusBarNotification sbn2 = new StatusBarNotification(PKG, PKG, 0, "tag", mUid, 0,
                nb2.build(), new UserHandle(mUid), null, 0);
        NotificationRecord r2 =
                new NotificationRecord(mContext, sbn2, mock(NotificationChannel.class));

        assertFalse(mService.isVisuallyInterruptive(r1, r2));
    }

    @Test
    public void testVisualDifference_summary() {
        Notification.Builder nb1 = new Notification.Builder(mContext, "")
                .setGroup("bananas")
                .setFlag(Notification.FLAG_GROUP_SUMMARY, true)
                .setContentText("foo");
        StatusBarNotification sbn1 = new StatusBarNotification(PKG, PKG, 0, "tag", mUid, 0,
                nb1.build(), new UserHandle(mUid), null, 0);
        NotificationRecord r1 =
                new NotificationRecord(mContext, sbn1, mock(NotificationChannel.class));

        Notification.Builder nb2 = new Notification.Builder(mContext, "")
                .setGroup("bananas")
                .setFlag(Notification.FLAG_GROUP_SUMMARY, true)
                .setContentText("bar");
        StatusBarNotification sbn2 = new StatusBarNotification(PKG, PKG, 0, "tag", mUid, 0,
                nb2.build(), new UserHandle(mUid), null, 0);
        NotificationRecord r2 =
                new NotificationRecord(mContext, sbn2, mock(NotificationChannel.class));

        assertFalse(mService.isVisuallyInterruptive(r1, r2));
    }

    @Test
    public void testVisualDifference_summaryNewNotification() {
        Notification.Builder nb2 = new Notification.Builder(mContext, "")
                .setGroup("bananas")
                .setFlag(Notification.FLAG_GROUP_SUMMARY, true)
                .setContentText("bar");
        StatusBarNotification sbn2 = new StatusBarNotification(PKG, PKG, 0, "tag", mUid, 0,
                nb2.build(), new UserHandle(mUid), null, 0);
        NotificationRecord r2 =
                new NotificationRecord(mContext, sbn2, mock(NotificationChannel.class));

        assertFalse(mService.isVisuallyInterruptive(null, r2));
    }

    @Test
    public void testHideAndUnhideNotificationsOnSuspendedPackageBroadcast() {
        // post 2 notification from this package
        final NotificationRecord notif1 = generateNotificationRecord(
                mTestNotificationChannel, 1, null, true);
        final NotificationRecord notif2 = generateNotificationRecord(
                mTestNotificationChannel, 2, null, false);
        mService.addNotification(notif1);
        mService.addNotification(notif2);

        // on broadcast, hide the 2 notifications
        mService.simulatePackageSuspendBroadcast(true, PKG);
        ArgumentCaptor<List> captorHide = ArgumentCaptor.forClass(List.class);
        verify(mListeners, times(1)).notifyHiddenLocked(captorHide.capture());
        assertEquals(2, captorHide.getValue().size());

        // on broadcast, unhide the 2 notifications
        mService.simulatePackageSuspendBroadcast(false, PKG);
        ArgumentCaptor<List> captorUnhide = ArgumentCaptor.forClass(List.class);
        verify(mListeners, times(1)).notifyUnhiddenLocked(captorUnhide.capture());
        assertEquals(2, captorUnhide.getValue().size());
    }

    @Test
    public void testNoNotificationsHiddenOnSuspendedPackageBroadcast() {
        // post 2 notification from this package
        final NotificationRecord notif1 = generateNotificationRecord(
                mTestNotificationChannel, 1, null, true);
        final NotificationRecord notif2 = generateNotificationRecord(
                mTestNotificationChannel, 2, null, false);
        mService.addNotification(notif1);
        mService.addNotification(notif2);

        // on broadcast, nothing is hidden since no notifications are of package "test_package"
        mService.simulatePackageSuspendBroadcast(true, "test_package");
        ArgumentCaptor<List> captor = ArgumentCaptor.forClass(List.class);
        verify(mListeners, times(1)).notifyHiddenLocked(captor.capture());
        assertEquals(0, captor.getValue().size());
    }

    @Test
    public void testHideAndUnhideNotificationsOnDistractingPackageBroadcast() {
        // Post 2 notifications from 2 packages
        NotificationRecord pkgA = new NotificationRecord(mContext,
                generateSbn("a", 1000, 9, 0), mTestNotificationChannel);
        mService.addNotification(pkgA);
        NotificationRecord pkgB = new NotificationRecord(mContext,
                generateSbn("b", 1001, 9, 0), mTestNotificationChannel);
        mService.addNotification(pkgB);

        // on broadcast, hide one of the packages
        mService.simulatePackageDistractionBroadcast(
                PackageManager.RESTRICTION_HIDE_NOTIFICATIONS, new String[] {"a"});
        ArgumentCaptor<List<NotificationRecord>> captorHide = ArgumentCaptor.forClass(List.class);
        verify(mListeners, times(1)).notifyHiddenLocked(captorHide.capture());
        assertEquals(1, captorHide.getValue().size());
        assertEquals("a", captorHide.getValue().get(0).sbn.getPackageName());
<<<<<<< HEAD

        // on broadcast, unhide the package
        mService.simulatePackageDistractionBroadcast(
                PackageManager.RESTRICTION_HIDE_FROM_SUGGESTIONS, new String[] {"a"});
        ArgumentCaptor<List<NotificationRecord>> captorUnhide = ArgumentCaptor.forClass(List.class);
        verify(mListeners, times(1)).notifyUnhiddenLocked(captorUnhide.capture());
        assertEquals(1, captorUnhide.getValue().size());
        assertEquals("a", captorUnhide.getValue().get(0).sbn.getPackageName());
    }

    @Test
    public void testHideAndUnhideNotificationsOnDistractingPackageBroadcast_multiPkg() {
        // Post 2 notifications from 2 packages
        NotificationRecord pkgA = new NotificationRecord(mContext,
                generateSbn("a", 1000, 9, 0), mTestNotificationChannel);
        mService.addNotification(pkgA);
        NotificationRecord pkgB = new NotificationRecord(mContext,
                generateSbn("b", 1001, 9, 0), mTestNotificationChannel);
        mService.addNotification(pkgB);

        // on broadcast, hide one of the packages
        mService.simulatePackageDistractionBroadcast(
                PackageManager.RESTRICTION_HIDE_NOTIFICATIONS, new String[] {"a", "b"});
        ArgumentCaptor<List<NotificationRecord>> captorHide = ArgumentCaptor.forClass(List.class);
        verify(mListeners, times(2)).notifyHiddenLocked(captorHide.capture());
        assertEquals(2, captorHide.getValue().size());
        assertEquals("a", captorHide.getValue().get(0).sbn.getPackageName());
        assertEquals("b", captorHide.getValue().get(1).sbn.getPackageName());

        // on broadcast, unhide the package
        mService.simulatePackageDistractionBroadcast(
                PackageManager.RESTRICTION_HIDE_FROM_SUGGESTIONS, new String[] {"a", "b"});
        ArgumentCaptor<List<NotificationRecord>> captorUnhide = ArgumentCaptor.forClass(List.class);
        verify(mListeners, times(2)).notifyUnhiddenLocked(captorUnhide.capture());
        assertEquals(2, captorUnhide.getValue().size());
        assertEquals("a", captorUnhide.getValue().get(0).sbn.getPackageName());
        assertEquals("b", captorUnhide.getValue().get(1).sbn.getPackageName());
    }

    @Test
    public void testNoNotificationsHiddenOnDistractingPackageBroadcast() {
        // post notification from this package
        final NotificationRecord notif1 = generateNotificationRecord(
                mTestNotificationChannel, 1, null, true);
        mService.addNotification(notif1);

        // on broadcast, nothing is hidden since no notifications are of package "test_package"
        mService.simulatePackageDistractionBroadcast(
                PackageManager.RESTRICTION_HIDE_NOTIFICATIONS, new String[] {"test_package"});
        ArgumentCaptor<List> captor = ArgumentCaptor.forClass(List.class);
        verify(mListeners, times(1)).notifyHiddenLocked(captor.capture());
        assertEquals(0, captor.getValue().size());
    }

    @Test
    public void testCanUseManagedServicesLowRamNoWatchNullPkg() {
        when(mPackageManagerClient.hasSystemFeature(FEATURE_WATCH)).thenReturn(false);
        when(mActivityManager.isLowRamDevice()).thenReturn(true);
        when(mResources.getStringArray(R.array.config_allowedManagedServicesOnLowRamDevices))
                .thenReturn(new String[] {"a", "b", "c"});
        when(mContext.getResources()).thenReturn(mResources);

=======

        // on broadcast, unhide the package
        mService.simulatePackageDistractionBroadcast(
                PackageManager.RESTRICTION_HIDE_FROM_SUGGESTIONS, new String[] {"a"});
        ArgumentCaptor<List<NotificationRecord>> captorUnhide = ArgumentCaptor.forClass(List.class);
        verify(mListeners, times(1)).notifyUnhiddenLocked(captorUnhide.capture());
        assertEquals(1, captorUnhide.getValue().size());
        assertEquals("a", captorUnhide.getValue().get(0).sbn.getPackageName());
    }

    @Test
    public void testHideAndUnhideNotificationsOnDistractingPackageBroadcast_multiPkg() {
        // Post 2 notifications from 2 packages
        NotificationRecord pkgA = new NotificationRecord(mContext,
                generateSbn("a", 1000, 9, 0), mTestNotificationChannel);
        mService.addNotification(pkgA);
        NotificationRecord pkgB = new NotificationRecord(mContext,
                generateSbn("b", 1001, 9, 0), mTestNotificationChannel);
        mService.addNotification(pkgB);

        // on broadcast, hide one of the packages
        mService.simulatePackageDistractionBroadcast(
                PackageManager.RESTRICTION_HIDE_NOTIFICATIONS, new String[] {"a", "b"});
        ArgumentCaptor<List<NotificationRecord>> captorHide = ArgumentCaptor.forClass(List.class);
        verify(mListeners, times(2)).notifyHiddenLocked(captorHide.capture());
        assertEquals(2, captorHide.getValue().size());
        assertEquals("a", captorHide.getValue().get(0).sbn.getPackageName());
        assertEquals("b", captorHide.getValue().get(1).sbn.getPackageName());

        // on broadcast, unhide the package
        mService.simulatePackageDistractionBroadcast(
                PackageManager.RESTRICTION_HIDE_FROM_SUGGESTIONS, new String[] {"a", "b"});
        ArgumentCaptor<List<NotificationRecord>> captorUnhide = ArgumentCaptor.forClass(List.class);
        verify(mListeners, times(2)).notifyUnhiddenLocked(captorUnhide.capture());
        assertEquals(2, captorUnhide.getValue().size());
        assertEquals("a", captorUnhide.getValue().get(0).sbn.getPackageName());
        assertEquals("b", captorUnhide.getValue().get(1).sbn.getPackageName());
    }

    @Test
    public void testNoNotificationsHiddenOnDistractingPackageBroadcast() {
        // post notification from this package
        final NotificationRecord notif1 = generateNotificationRecord(
                mTestNotificationChannel, 1, null, true);
        mService.addNotification(notif1);

        // on broadcast, nothing is hidden since no notifications are of package "test_package"
        mService.simulatePackageDistractionBroadcast(
                PackageManager.RESTRICTION_HIDE_NOTIFICATIONS, new String[] {"test_package"});
        ArgumentCaptor<List> captor = ArgumentCaptor.forClass(List.class);
        verify(mListeners, times(1)).notifyHiddenLocked(captor.capture());
        assertEquals(0, captor.getValue().size());
    }

    @Test
    public void testCanUseManagedServicesLowRamNoWatchNullPkg() {
        when(mPackageManagerClient.hasSystemFeature(FEATURE_WATCH)).thenReturn(false);
        when(mActivityManager.isLowRamDevice()).thenReturn(true);
        when(mResources.getStringArray(R.array.config_allowedManagedServicesOnLowRamDevices))
                .thenReturn(new String[] {"a", "b", "c"});
        when(mContext.getResources()).thenReturn(mResources);

>>>>>>> dbf9e87c
        assertEquals(false, mService.canUseManagedServices(null, 0, null));
    }

    @Test
    public void testCanUseManagedServicesLowRamNoWatchValidPkg() {
        when(mPackageManagerClient.hasSystemFeature(FEATURE_WATCH)).thenReturn(false);
        when(mActivityManager.isLowRamDevice()).thenReturn(true);
        when(mResources.getStringArray(R.array.config_allowedManagedServicesOnLowRamDevices))
                .thenReturn(new String[] {"a", "b", "c"});
        when(mContext.getResources()).thenReturn(mResources);

        assertEquals(true, mService.canUseManagedServices("b", 0, null));
    }

    @Test
    public void testCanUseManagedServicesLowRamNoWatchNoValidPkg() {
        when(mPackageManagerClient.hasSystemFeature(FEATURE_WATCH)).thenReturn(false);
        when(mActivityManager.isLowRamDevice()).thenReturn(true);
        when(mResources.getStringArray(R.array.config_allowedManagedServicesOnLowRamDevices))
                .thenReturn(new String[] {"a", "b", "c"});
        when(mContext.getResources()).thenReturn(mResources);

        assertEquals(false, mService.canUseManagedServices("d", 0, null));
    }

    @Test
    public void testCanUseManagedServicesLowRamWatchNoValidPkg() {
        when(mPackageManagerClient.hasSystemFeature(FEATURE_WATCH)).thenReturn(true);
        when(mActivityManager.isLowRamDevice()).thenReturn(true);
        when(mResources.getStringArray(R.array.config_allowedManagedServicesOnLowRamDevices))
                .thenReturn(new String[] {"a", "b", "c"});
        when(mContext.getResources()).thenReturn(mResources);

        assertEquals(true, mService.canUseManagedServices("d", 0, null));
    }

    @Test
    public void testCanUseManagedServicesNoLowRamNoWatchValidPkg() {
        when(mPackageManagerClient.hasSystemFeature(FEATURE_WATCH)).thenReturn(false);
        when(mActivityManager.isLowRamDevice()).thenReturn(false);
        when(mResources.getStringArray(R.array.config_allowedManagedServicesOnLowRamDevices))
                .thenReturn(new String[] {"a", "b", "c"});
        when(mContext.getResources()).thenReturn(mResources);

        assertEquals(true, mService.canUseManagedServices("d", 0 , null));
    }

    @Test
    public void testCanUseManagedServicesNoLowRamWatchValidPkg() {
        when(mPackageManagerClient.hasSystemFeature(FEATURE_WATCH)).thenReturn(true);
        when(mActivityManager.isLowRamDevice()).thenReturn(false);
        when(mResources.getStringArray(R.array.config_allowedManagedServicesOnLowRamDevices))
                .thenReturn(new String[] {"a", "b", "c"});
        when(mContext.getResources()).thenReturn(mResources);

        assertEquals(true, mService.canUseManagedServices("d", 0, null));
    }

    @Test
    public void testCanUseManagedServices_hasPermission() throws Exception {
        when(mPackageManager.checkPermission("perm", "pkg", 0))
                .thenReturn(PackageManager.PERMISSION_GRANTED);

        assertEquals(true, mService.canUseManagedServices("pkg", 0, "perm"));
    }

    @Test
    public void testCanUseManagedServices_noPermission() throws Exception {
        when(mPackageManager.checkPermission("perm", "pkg", 0))
                .thenReturn(PackageManager.PERMISSION_DENIED);

        assertEquals(false, mService.canUseManagedServices("pkg", 0, "perm"));
    }

    @Test
    public void testCanUseManagedServices_permDoesNotMatter() {
        assertEquals(true, mService.canUseManagedServices("pkg", 0, null));
    }

    @Test
    public void testOnNotificationVisibilityChanged_triggersInterruptionUsageStat() {
        final NotificationRecord r = generateNotificationRecord(
                mTestNotificationChannel, 1, null, true);
        r.setTextChanged(true);
        mService.addNotification(r);

        mService.mNotificationDelegate.onNotificationVisibilityChanged(new NotificationVisibility[]
                {NotificationVisibility.obtain(r.getKey(), 1, 1, true)},
                new NotificationVisibility[]{});

        verify(mAppUsageStats).reportInterruptiveNotification(anyString(), anyString(), anyInt());
    }

    @Test
    public void testSetNotificationsShownFromListener_triggersInterruptionUsageStat()
            throws RemoteException {
        final NotificationRecord r = generateNotificationRecord(
                mTestNotificationChannel, 1, null, true);
        r.setTextChanged(true);
        mService.addNotification(r);

        mBinderService.setNotificationsShownFromListener(null, new String[] {r.getKey()});

        verify(mAppUsageStats).reportInterruptiveNotification(anyString(), anyString(), anyInt());
    }

    @Test
    public void testMaybeRecordInterruptionLocked_doesNotRecordTwice()
            throws RemoteException {
        final NotificationRecord r = generateNotificationRecord(
                mTestNotificationChannel, 1, null, true);
        r.setInterruptive(true);
        mService.addNotification(r);

        mService.maybeRecordInterruptionLocked(r);
        mService.maybeRecordInterruptionLocked(r);

        verify(mAppUsageStats, times(1)).reportInterruptiveNotification(
                anyString(), anyString(), anyInt());
    }

    @Test
    public void testBubble() throws Exception {
        mBinderService.setBubblesAllowed(PKG, mUid, false);
        assertFalse(mBinderService.areBubblesAllowedForPackage(PKG, mUid));
    }
<<<<<<< HEAD
=======

    @Test
    public void testUserApprovedBubblesForPackage() throws Exception {
        assertFalse(mBinderService.hasUserApprovedBubblesForPackage(PKG, mUid));
        mBinderService.setBubblesAllowed(PKG, mUid, true);
        assertTrue(mBinderService.hasUserApprovedBubblesForPackage(PKG, mUid));
        assertTrue(mBinderService.areBubblesAllowedForPackage(PKG, mUid));
    }

    @Test
    public void testUserRejectsBubblesForPackage() throws Exception {
        assertFalse(mBinderService.hasUserApprovedBubblesForPackage(PKG, mUid));
        mBinderService.setBubblesAllowed(PKG, mUid, false);
        assertTrue(mBinderService.hasUserApprovedBubblesForPackage(PKG, mUid));
        assertFalse(mBinderService.areBubblesAllowedForPackage(PKG, mUid));
    }

    @Test
    public void testIsCallerInstantApp_primaryUser() throws Exception {
        ApplicationInfo info = new ApplicationInfo();
        info.privateFlags = ApplicationInfo.PRIVATE_FLAG_INSTANT;
        when(mPackageManager.getApplicationInfo(anyString(), anyInt(), eq(0))).thenReturn(info);
        when(mPackageManager.getPackagesForUid(anyInt())).thenReturn(new String[]{"any"});

        assertTrue(mService.isCallerInstantApp(45770, 0));

        info.privateFlags = 0;
        assertFalse(mService.isCallerInstantApp(575370, 0));
    }

    @Test
    public void testIsCallerInstantApp_secondaryUser() throws Exception {
        ApplicationInfo info = new ApplicationInfo();
        info.privateFlags = ApplicationInfo.PRIVATE_FLAG_INSTANT;
        when(mPackageManager.getApplicationInfo(anyString(), anyInt(), eq(10))).thenReturn(info);
        when(mPackageManager.getApplicationInfo(anyString(), anyInt(), eq(0))).thenReturn(null);
        when(mPackageManager.getPackagesForUid(anyInt())).thenReturn(new String[]{"any"});

        assertTrue(mService.isCallerInstantApp(68638450, 10));
    }

    @Test
    public void testIsCallerInstantApp_userAllNotification() throws Exception {
        ApplicationInfo info = new ApplicationInfo();
        info.privateFlags = ApplicationInfo.PRIVATE_FLAG_INSTANT;
        when(mPackageManager.getApplicationInfo(anyString(), anyInt(), eq(UserHandle.USER_SYSTEM)))
                .thenReturn(info);
        when(mPackageManager.getPackagesForUid(anyInt())).thenReturn(new String[]{"any"});

        assertTrue(mService.isCallerInstantApp(45770, UserHandle.USER_ALL));

        info.privateFlags = 0;
        assertFalse(mService.isCallerInstantApp(575370, UserHandle.USER_ALL ));
    }

    @Test
    public void testResolveNotificationUid_sameApp_nonSystemUser() throws Exception {
        ApplicationInfo info = new ApplicationInfo();
        info.uid = Binder.getCallingUid();
        when(mPackageManager.getApplicationInfo(anyString(), anyInt(), eq(10))).thenReturn(info);
        when(mPackageManager.getApplicationInfo(anyString(), anyInt(), eq(0))).thenReturn(null);

        int actualUid = mService.resolveNotificationUid("caller", "caller", info.uid, 10);

        assertEquals(info.uid, actualUid);
    }

    @Test
    public void testResolveNotificationUid_sameApp() throws Exception {
        ApplicationInfo info = new ApplicationInfo();
        info.uid = Binder.getCallingUid();
        when(mPackageManager.getApplicationInfo(anyString(), anyInt(), eq(0))).thenReturn(info);

        int actualUid = mService.resolveNotificationUid("caller", "caller", info.uid, 0);

        assertEquals(info.uid, actualUid);
    }

    @Test
    public void testResolveNotificationUid_sameAppDiffPackage() throws Exception {
        ApplicationInfo info = new ApplicationInfo();
        info.uid = Binder.getCallingUid();
        when(mPackageManager.getApplicationInfo(anyString(), anyInt(), eq(0))).thenReturn(info);

        int actualUid = mService.resolveNotificationUid("caller", "callerAlso", info.uid, 0);

        assertEquals(info.uid, actualUid);
    }

    @Test
    public void testResolveNotificationUid_sameAppWrongUid() throws Exception {
        ApplicationInfo info = new ApplicationInfo();
        info.uid = 1356347;
        when(mPackageManager.getApplicationInfo(anyString(), anyInt(), anyInt())).thenReturn(info);

        try {
            mService.resolveNotificationUid("caller", "caller", 9, 0);
            fail("Incorrect uid didn't throw security exception");
        } catch (SecurityException e) {
            // yay
        }
    }

    @Test
    public void testResolveNotificationUid_delegateAllowed() throws Exception {
        int expectedUid = 123;

        when(mPackageManagerClient.getPackageUidAsUser("target", 0)).thenReturn(expectedUid);
        mService.setPreferencesHelper(mPreferencesHelper);
        when(mPreferencesHelper.isDelegateAllowed(anyString(), anyInt(), anyString(), anyInt()))
                .thenReturn(true);

        assertEquals(expectedUid, mService.resolveNotificationUid("caller", "target", 9, 0));
    }

    @Test
    public void testResolveNotificationUid_androidAllowed() throws Exception {
        int expectedUid = 123;

        when(mPackageManagerClient.getPackageUidAsUser("target", 0)).thenReturn(expectedUid);
        // no delegate

        assertEquals(expectedUid, mService.resolveNotificationUid("android", "target", 0, 0));
    }

    @Test
    public void testPostFromAndroidForNonExistentPackage() throws Exception {
        final String notReal = "NOT REAL";
        when(mPackageManagerClient.getPackageUidAsUser(anyString(), anyInt())).thenThrow(
                PackageManager.NameNotFoundException.class);
        ApplicationInfo ai = new ApplicationInfo();
        ai.uid = -1;
        when(mPackageManager.getApplicationInfo(anyString(), anyInt(), anyInt())).thenReturn(ai);

        final StatusBarNotification sbn = generateNotificationRecord(null).sbn;
        try {
            mInternalService.enqueueNotification(notReal, "android", 0, 0, "tag",
                    sbn.getId(), sbn.getNotification(), sbn.getUserId());
            fail("can't post notifications for nonexistent packages, even if you exist");
        } catch (SecurityException e) {
            // yay
        }
    }

    @Test
    public void testCancelFromAndroidForNonExistentPackage() throws Exception {
        final String notReal = "NOT REAL";
        when(mPackageManagerClient.getPackageUidAsUser(eq(notReal), anyInt())).thenThrow(
                PackageManager.NameNotFoundException.class);
        ApplicationInfo ai = new ApplicationInfo();
        ai.uid = -1;
        when(mPackageManager.getApplicationInfo(anyString(), anyInt(), anyInt())).thenReturn(ai);

        // unlike the post case, ignore instead of throwing
        final StatusBarNotification sbn = generateNotificationRecord(null).sbn;

        mInternalService.cancelNotification(notReal, "android", 0, 0, "tag",
                sbn.getId(), sbn.getUserId());
    }

    @Test
    public void testResolveNotificationUid_delegateNotAllowed() throws Exception {
        when(mPackageManagerClient.getPackageUidAsUser("target", 0)).thenReturn(123);
        // no delegate

        try {
            mService.resolveNotificationUid("caller", "target", 9, 0);
            fail("Incorrect uid didn't throw security exception");
        } catch (SecurityException e) {
            // yay
        }
    }

    @Test
    public void testRemoveForegroundServiceFlagFromNotification_enqueued() {
        Notification n = new Notification.Builder(mContext, "").build();
        n.flags |= FLAG_FOREGROUND_SERVICE;
>>>>>>> dbf9e87c

    @Test
    public void testUserApprovedBubblesForPackage() throws Exception {
        assertFalse(mBinderService.hasUserApprovedBubblesForPackage(PKG, mUid));
        mBinderService.setBubblesAllowed(PKG, mUid, true);
        assertTrue(mBinderService.hasUserApprovedBubblesForPackage(PKG, mUid));
        assertTrue(mBinderService.areBubblesAllowedForPackage(PKG, mUid));
    }

    @Test
    public void testUserRejectsBubblesForPackage() throws Exception {
        assertFalse(mBinderService.hasUserApprovedBubblesForPackage(PKG, mUid));
        mBinderService.setBubblesAllowed(PKG, mUid, false);
        assertTrue(mBinderService.hasUserApprovedBubblesForPackage(PKG, mUid));
        assertFalse(mBinderService.areBubblesAllowedForPackage(PKG, mUid));
    }

    @Test
    public void testIsCallerInstantApp_primaryUser() throws Exception {
        ApplicationInfo info = new ApplicationInfo();
        info.privateFlags = ApplicationInfo.PRIVATE_FLAG_INSTANT;
        when(mPackageManager.getApplicationInfo(anyString(), anyInt(), eq(0))).thenReturn(info);
        when(mPackageManager.getPackagesForUid(anyInt())).thenReturn(new String[]{"any"});

        assertTrue(mService.isCallerInstantApp(45770, 0));

        info.privateFlags = 0;
        assertFalse(mService.isCallerInstantApp(575370, 0));
    }

    @Test
    public void testIsCallerInstantApp_secondaryUser() throws Exception {
        ApplicationInfo info = new ApplicationInfo();
        info.privateFlags = ApplicationInfo.PRIVATE_FLAG_INSTANT;
        when(mPackageManager.getApplicationInfo(anyString(), anyInt(), eq(10))).thenReturn(info);
        when(mPackageManager.getApplicationInfo(anyString(), anyInt(), eq(0))).thenReturn(null);
        when(mPackageManager.getPackagesForUid(anyInt())).thenReturn(new String[]{"any"});

        assertTrue(mService.isCallerInstantApp(68638450, 10));
    }

    @Test
    public void testIsCallerInstantApp_userAllNotification() throws Exception {
        ApplicationInfo info = new ApplicationInfo();
        info.privateFlags = ApplicationInfo.PRIVATE_FLAG_INSTANT;
        when(mPackageManager.getApplicationInfo(anyString(), anyInt(), eq(UserHandle.USER_SYSTEM)))
                .thenReturn(info);
        when(mPackageManager.getPackagesForUid(anyInt())).thenReturn(new String[]{"any"});

        assertTrue(mService.isCallerInstantApp(45770, UserHandle.USER_ALL));

        info.privateFlags = 0;
        assertFalse(mService.isCallerInstantApp(575370, UserHandle.USER_ALL ));
    }

    @Test
    public void testResolveNotificationUid_sameApp_nonSystemUser() throws Exception {
        ApplicationInfo info = new ApplicationInfo();
        info.uid = Binder.getCallingUid();
        when(mPackageManager.getApplicationInfo(anyString(), anyInt(), eq(10))).thenReturn(info);
        when(mPackageManager.getApplicationInfo(anyString(), anyInt(), eq(0))).thenReturn(null);

        int actualUid = mService.resolveNotificationUid("caller", "caller", info.uid, 10);

        assertEquals(info.uid, actualUid);
    }

    @Test
<<<<<<< HEAD
    public void testResolveNotificationUid_sameApp() throws Exception {
        ApplicationInfo info = new ApplicationInfo();
        info.uid = Binder.getCallingUid();
        when(mPackageManager.getApplicationInfo(anyString(), anyInt(), eq(0))).thenReturn(info);
=======
    public void testAllowForegroundToasts() throws Exception {
        final String testPackage = "testPackageName";
        assertEquals(0, mService.mToastQueue.size());
        mService.isSystemUid = false;

        // package is not suspended
        when(mPackageManager.isPackageSuspendedForUser(testPackage, UserHandle.getUserId(mUid)))
                .thenReturn(false);

        // notifications from this package are blocked by the user
        mService.setPreferencesHelper(mPreferencesHelper);
        when(mPreferencesHelper.getImportance(testPackage, mUid)).thenReturn(IMPORTANCE_NONE);

        // this app is in the foreground
        when(mActivityManager.getUidImportance(mUid)).thenReturn(IMPORTANCE_FOREGROUND);

        // enqueue toast -> toast should still enqueue
        ((INotificationManager)mService.mService).enqueueToast(testPackage,
                new TestableToastCallback(), 2000, 0);
        assertEquals(1, mService.mToastQueue.size());
    }

    @Test
    public void testDisallowToastsFromSuspendedPackages() throws Exception {
        final String testPackage = "testPackageName";
        assertEquals(0, mService.mToastQueue.size());
        mService.isSystemUid = false;

        // package is suspended
        when(mPackageManager.isPackageSuspendedForUser(testPackage, UserHandle.getUserId(mUid)))
                .thenReturn(true);

        // notifications from this package are NOT blocked by the user
        mService.setPreferencesHelper(mPreferencesHelper);
        when(mPreferencesHelper.getImportance(testPackage, mUid)).thenReturn(IMPORTANCE_LOW);

        // enqueue toast -> no toasts enqueued
        ((INotificationManager)mService.mService).enqueueToast(testPackage,
                new TestableToastCallback(), 2000, 0);
        assertEquals(0, mService.mToastQueue.size());
    }

    @Test
    public void testDisallowToastsFromBlockedApps() throws Exception {
        final String testPackage = "testPackageName";
        assertEquals(0, mService.mToastQueue.size());
        mService.isSystemUid = false;

        // package is not suspended
        when(mPackageManager.isPackageSuspendedForUser(testPackage, UserHandle.getUserId(mUid)))
                .thenReturn(false);

        // notifications from this package are blocked by the user
        mService.setPreferencesHelper(mPreferencesHelper);
        when(mPreferencesHelper.getImportance(testPackage, mUid)).thenReturn(IMPORTANCE_NONE);

        // this app is NOT in the foreground
        when(mActivityManager.getUidImportance(mUid)).thenReturn(IMPORTANCE_GONE);

        // enqueue toast -> no toasts enqueued
        ((INotificationManager)mService.mService).enqueueToast(testPackage,
                new TestableToastCallback(), 2000, 0);
        assertEquals(0, mService.mToastQueue.size());
    }

    @Test
    public void testAlwaysAllowSystemToasts() throws Exception {
        final String testPackage = "testPackageName";
        assertEquals(0, mService.mToastQueue.size());
        mService.isSystemUid = true;

        // package is suspended
        when(mPackageManager.isPackageSuspendedForUser(testPackage, UserHandle.getUserId(mUid)))
                .thenReturn(true);

        // notifications from this package ARE blocked by the user
        mService.setPreferencesHelper(mPreferencesHelper);
        when(mPreferencesHelper.getImportance(testPackage, mUid)).thenReturn(IMPORTANCE_NONE);

        // this app is NOT in the foreground
        when(mActivityManager.getUidImportance(mUid)).thenReturn(IMPORTANCE_GONE);

        // enqueue toast -> system toast can still be enqueued
        ((INotificationManager)mService.mService).enqueueToast(testPackage,
                new TestableToastCallback(), 2000, 0);
        assertEquals(1, mService.mToastQueue.size());
    }

    @Test
    public void testOnNotificationSmartReplySent() {
        final int replyIndex = 2;
        final String reply = "Hello";
        final boolean modifiedBeforeSending = true;
        final boolean generatedByAssistant = true;

        NotificationRecord r = generateNotificationRecord(mTestNotificationChannel);
        r.setSuggestionsGeneratedByAssistant(generatedByAssistant);
        mService.addNotification(r);

        mService.mNotificationDelegate.onNotificationSmartReplySent(
                r.getKey(), replyIndex, reply, NOTIFICATION_LOCATION_UNKNOWN,
                modifiedBeforeSending);
        verify(mAssistants).notifyAssistantSuggestedReplySent(
                eq(r.sbn), eq(reply), eq(generatedByAssistant));
    }

    @Test
    public void testOnNotificationActionClick() {
        final int actionIndex = 2;
        final Notification.Action action =
                new Notification.Action.Builder(null, "text", null).build();
        final boolean generatedByAssistant = false;

        NotificationRecord r = generateNotificationRecord(mTestNotificationChannel);
        mService.addNotification(r);

        NotificationVisibility notificationVisibility =
                NotificationVisibility.obtain(r.getKey(), 1, 2, true);
        mService.mNotificationDelegate.onNotificationActionClick(
                10, 10, r.getKey(), actionIndex, action, notificationVisibility,
                generatedByAssistant);
        verify(mAssistants).notifyAssistantActionClicked(
                eq(r.sbn), eq(actionIndex), eq(action), eq(generatedByAssistant));
    }

    @Test
    public void testLogSmartSuggestionsVisible_triggerOnExpandAndVisible() {
        NotificationRecord r = generateNotificationRecord(mTestNotificationChannel);
        mService.addNotification(r);

        mService.mNotificationDelegate.onNotificationExpansionChanged(r.getKey(), false, true,
                NOTIFICATION_LOCATION_UNKNOWN);
        NotificationVisibility[] notificationVisibility = new NotificationVisibility[] {
                NotificationVisibility.obtain(r.getKey(), 0, 0, true)
        };
        mService.mNotificationDelegate.onNotificationVisibilityChanged(notificationVisibility,
                new NotificationVisibility[0]);

        assertEquals(1, mService.countLogSmartSuggestionsVisible);
    }

    @Test
    public void testLogSmartSuggestionsVisible_noTriggerOnExpand() {
        NotificationRecord r = generateNotificationRecord(mTestNotificationChannel);
        mService.addNotification(r);

        mService.mNotificationDelegate.onNotificationExpansionChanged(r.getKey(), false, true,
                NOTIFICATION_LOCATION_UNKNOWN);

        assertEquals(0, mService.countLogSmartSuggestionsVisible);
    }

    @Test
    public void testLogSmartSuggestionsVisible_noTriggerOnVisible() {
        NotificationRecord r = generateNotificationRecord(mTestNotificationChannel);
        mService.addNotification(r);

        NotificationVisibility[] notificationVisibility = new NotificationVisibility[]{
                NotificationVisibility.obtain(r.getKey(), 0, 0, true)
        };
        mService.mNotificationDelegate.onNotificationVisibilityChanged(notificationVisibility,
                new NotificationVisibility[0]);

        assertEquals(0, mService.countLogSmartSuggestionsVisible);
    }

    public void testReportSeen_delegated() {
        Notification.Builder nb =
                new Notification.Builder(mContext, mTestNotificationChannel.getId())
                        .setContentTitle("foo")
                        .setSmallIcon(android.R.drawable.sym_def_app_icon);

        StatusBarNotification sbn = new StatusBarNotification(PKG, "opPkg", 0, "tag", mUid, 0,
                nb.build(), new UserHandle(mUid), null, 0);
        NotificationRecord r =  new NotificationRecord(mContext, sbn, mTestNotificationChannel);

        mService.reportSeen(r);
        verify(mAppUsageStats, never()).reportEvent(anyString(), anyInt(), anyInt());

    }

    @Test
    public void testReportSeen_notDelegated() {
        NotificationRecord r = generateNotificationRecord(mTestNotificationChannel);

        mService.reportSeen(r);
        verify(mAppUsageStats, times(1)).reportEvent(anyString(), anyInt(), anyInt());
    }

    @Test
    public void testNotificationStats_notificationError() {
        NotificationRecord r = generateNotificationRecord(mTestNotificationChannel);
        mService.addNotification(r);

        StatusBarNotification sbn = new StatusBarNotification(PKG, PKG, 1, "tag", mUid, 0,
                new Notification.Builder(mContext, mTestNotificationChannel.getId()).build(),
                new UserHandle(mUid), null, 0);
        NotificationRecord update = new NotificationRecord(mContext, sbn, mTestNotificationChannel);
        mService.addEnqueuedNotification(update);
        assertNull(update.sbn.getNotification().getSmallIcon());

        NotificationManagerService.PostNotificationRunnable runnable =
                mService.new PostNotificationRunnable(update.getKey());
        runnable.run();
        waitForIdle();

        ArgumentCaptor<NotificationStats> captor = ArgumentCaptor.forClass(NotificationStats.class);
        verify(mListeners).notifyRemovedLocked(any(), anyInt(), captor.capture());
        assertNotNull(captor.getValue());
    }

    @Test
    public void testCanNotifyAsUser_crossUser() throws Exception {
        // same user no problem
        mBinderService.canNotifyAsPackage("src", "target", mContext.getUserId());

        // cross user, no permission, problem
        try {
            mBinderService.canNotifyAsPackage("src", "target", mContext.getUserId() + 1);
            fail("Should not be callable cross user without cross user permission");
        } catch (SecurityException e) {
            // good
        }
>>>>>>> dbf9e87c

        int actualUid = mService.resolveNotificationUid("caller", "caller", info.uid, 0);

        assertEquals(info.uid, actualUid);
    }

    @Test
    public void testResolveNotificationUid_sameAppDiffPackage() throws Exception {
        ApplicationInfo info = new ApplicationInfo();
        info.uid = Binder.getCallingUid();
        when(mPackageManager.getApplicationInfo(anyString(), anyInt(), eq(0))).thenReturn(info);

        int actualUid = mService.resolveNotificationUid("caller", "callerAlso", info.uid, 0);

        assertEquals(info.uid, actualUid);
    }

    @Test
    public void testResolveNotificationUid_sameAppWrongUid() throws Exception {
        ApplicationInfo info = new ApplicationInfo();
        info.uid = 1356347;
        when(mPackageManager.getApplicationInfo(anyString(), anyInt(), anyInt())).thenReturn(info);

        try {
            mService.resolveNotificationUid("caller", "caller", 9, 0);
            fail("Incorrect uid didn't throw security exception");
        } catch (SecurityException e) {
            // yay
        }
    }

    @Test
    public void testResolveNotificationUid_delegateAllowed() throws Exception {
        int expectedUid = 123;

        when(mPackageManagerClient.getPackageUidAsUser("target", 0)).thenReturn(expectedUid);
        mService.setPreferencesHelper(mPreferencesHelper);
        when(mPreferencesHelper.isDelegateAllowed(anyString(), anyInt(), anyString(), anyInt()))
                .thenReturn(true);

        assertEquals(expectedUid, mService.resolveNotificationUid("caller", "target", 9, 0));
    }

    @Test
    public void testResolveNotificationUid_androidAllowed() throws Exception {
        int expectedUid = 123;

        when(mPackageManagerClient.getPackageUidAsUser("target", 0)).thenReturn(expectedUid);
        // no delegate

        assertEquals(expectedUid, mService.resolveNotificationUid("android", "target", 0, 0));
    }

    @Test
    public void testResolveNotificationUid_delegateNotAllowed() throws Exception {
        when(mPackageManagerClient.getPackageUidAsUser("target", 0)).thenReturn(123);
        // no delegate

        try {
            mService.resolveNotificationUid("caller", "target", 9, 0);
            fail("Incorrect uid didn't throw security exception");
        } catch (SecurityException e) {
            // yay
        }
    }

    @Test
    public void testRemoveForegroundServiceFlagFromNotification_enqueued() {
        Notification n = new Notification.Builder(mContext, "").build();
        n.flags |= FLAG_FOREGROUND_SERVICE;

        StatusBarNotification sbn = new StatusBarNotification(PKG, PKG, 9, null, mUid, 0,
                n, new UserHandle(mUid), null, 0);
        NotificationRecord r = new NotificationRecord(mContext, sbn, mTestNotificationChannel);

        mService.addEnqueuedNotification(r);

        mInternalService.removeForegroundServiceFlagFromNotification(
                PKG, r.sbn.getId(), r.sbn.getUserId());

        waitForIdle();

        verify(mListeners, timeout(200).times(0)).notifyPostedLocked(any(), any());
    }

    @Test
    public void testRemoveForegroundServiceFlagFromNotification_posted() {
        Notification n = new Notification.Builder(mContext, "").build();
        n.flags |= FLAG_FOREGROUND_SERVICE;

        StatusBarNotification sbn = new StatusBarNotification(PKG, PKG, 9, null, mUid, 0,
                n, new UserHandle(mUid), null, 0);
        NotificationRecord r = new NotificationRecord(mContext, sbn, mTestNotificationChannel);

        mService.addNotification(r);

        mInternalService.removeForegroundServiceFlagFromNotification(
                PKG, r.sbn.getId(), r.sbn.getUserId());

        waitForIdle();

        ArgumentCaptor<NotificationRecord> captor =
                ArgumentCaptor.forClass(NotificationRecord.class);
        verify(mListeners, times(1)).notifyPostedLocked(captor.capture(), any());

        assertEquals(0, captor.getValue().getNotification().flags);
    }

    @Test
    public void testAllowForegroundToasts() throws Exception {
        final String testPackage = "testPackageName";
        assertEquals(0, mService.mToastQueue.size());
        mService.isSystemUid = false;

        // package is not suspended
        when(mPackageManager.isPackageSuspendedForUser(testPackage, UserHandle.getUserId(mUid)))
                .thenReturn(false);

        // notifications from this package are blocked by the user
        mService.setPreferencesHelper(mPreferencesHelper);
        when(mPreferencesHelper.getImportance(testPackage, mUid)).thenReturn(IMPORTANCE_NONE);

        // this app is in the foreground
        when(mActivityManager.getUidImportance(mUid)).thenReturn(IMPORTANCE_FOREGROUND);

        // enqueue toast -> toast should still enqueue
        ((INotificationManager)mService.mService).enqueueToast(testPackage,
                new TestableToastCallback(), 2000, 0);
        assertEquals(1, mService.mToastQueue.size());
    }

    @Test
    public void testDisallowToastsFromSuspendedPackages() throws Exception {
        final String testPackage = "testPackageName";
        assertEquals(0, mService.mToastQueue.size());
        mService.isSystemUid = false;

        // package is suspended
        when(mPackageManager.isPackageSuspendedForUser(testPackage, UserHandle.getUserId(mUid)))
                .thenReturn(true);

        // notifications from this package are NOT blocked by the user
        mService.setPreferencesHelper(mPreferencesHelper);
        when(mPreferencesHelper.getImportance(testPackage, mUid)).thenReturn(IMPORTANCE_LOW);

        // enqueue toast -> no toasts enqueued
        ((INotificationManager)mService.mService).enqueueToast(testPackage,
                new TestableToastCallback(), 2000, 0);
        assertEquals(0, mService.mToastQueue.size());
    }

    @Test
    public void testDisallowToastsFromBlockedApps() throws Exception {
        final String testPackage = "testPackageName";
        assertEquals(0, mService.mToastQueue.size());
        mService.isSystemUid = false;

        // package is not suspended
        when(mPackageManager.isPackageSuspendedForUser(testPackage, UserHandle.getUserId(mUid)))
                .thenReturn(false);

        // notifications from this package are blocked by the user
        mService.setPreferencesHelper(mPreferencesHelper);
        when(mPreferencesHelper.getImportance(testPackage, mUid)).thenReturn(IMPORTANCE_NONE);

        // this app is NOT in the foreground
        when(mActivityManager.getUidImportance(mUid)).thenReturn(IMPORTANCE_GONE);

        // enqueue toast -> no toasts enqueued
        ((INotificationManager)mService.mService).enqueueToast(testPackage,
                new TestableToastCallback(), 2000, 0);
        assertEquals(0, mService.mToastQueue.size());
    }

    @Test
    public void testAlwaysAllowSystemToasts() throws Exception {
        final String testPackage = "testPackageName";
        assertEquals(0, mService.mToastQueue.size());
        mService.isSystemUid = true;

        // package is suspended
        when(mPackageManager.isPackageSuspendedForUser(testPackage, UserHandle.getUserId(mUid)))
                .thenReturn(true);

        // notifications from this package ARE blocked by the user
        mService.setPreferencesHelper(mPreferencesHelper);
        when(mPreferencesHelper.getImportance(testPackage, mUid)).thenReturn(IMPORTANCE_NONE);

        // this app is NOT in the foreground
        when(mActivityManager.getUidImportance(mUid)).thenReturn(IMPORTANCE_GONE);

        // enqueue toast -> system toast can still be enqueued
        ((INotificationManager)mService.mService).enqueueToast(testPackage,
                new TestableToastCallback(), 2000, 0);
        assertEquals(1, mService.mToastQueue.size());
    }

    @Test
    public void testOnNotificationSmartReplySent() {
        final int replyIndex = 2;
        final String reply = "Hello";
        final boolean modifiedBeforeSending = true;
        final boolean generatedByAssistant = true;

        NotificationRecord r = generateNotificationRecord(mTestNotificationChannel);
        r.setSuggestionsGeneratedByAssistant(generatedByAssistant);
        mService.addNotification(r);

        mService.mNotificationDelegate.onNotificationSmartReplySent(
                r.getKey(), replyIndex, reply, NOTIFICATION_LOCATION_UNKNOWN,
                modifiedBeforeSending);
        verify(mAssistants).notifyAssistantSuggestedReplySent(
                eq(r.sbn), eq(reply), eq(generatedByAssistant));
    }

    @Test
    public void testOnNotificationActionClick() {
        final int actionIndex = 2;
        final Notification.Action action =
                new Notification.Action.Builder(null, "text", null).build();
        final boolean generatedByAssistant = false;

        NotificationRecord r = generateNotificationRecord(mTestNotificationChannel);
        mService.addNotification(r);

        NotificationVisibility notificationVisibility =
                NotificationVisibility.obtain(r.getKey(), 1, 2, true);
        mService.mNotificationDelegate.onNotificationActionClick(
                10, 10, r.getKey(), actionIndex, action, notificationVisibility,
                generatedByAssistant);
        verify(mAssistants).notifyAssistantActionClicked(
                eq(r.sbn), eq(actionIndex), eq(action), eq(generatedByAssistant));
    }

    @Test
    public void testLogSmartSuggestionsVisible_triggerOnExpandAndVisible() {
        NotificationRecord r = generateNotificationRecord(mTestNotificationChannel);
        mService.addNotification(r);

        mService.mNotificationDelegate.onNotificationExpansionChanged(r.getKey(), false, true,
                NOTIFICATION_LOCATION_UNKNOWN);
        NotificationVisibility[] notificationVisibility = new NotificationVisibility[] {
                NotificationVisibility.obtain(r.getKey(), 0, 0, true)
        };
        mService.mNotificationDelegate.onNotificationVisibilityChanged(notificationVisibility,
                new NotificationVisibility[0]);

        assertEquals(1, mService.countLogSmartSuggestionsVisible);
    }

    @Test
    public void testLogSmartSuggestionsVisible_noTriggerOnExpand() {
        NotificationRecord r = generateNotificationRecord(mTestNotificationChannel);
        mService.addNotification(r);

        mService.mNotificationDelegate.onNotificationExpansionChanged(r.getKey(), false, true,
                NOTIFICATION_LOCATION_UNKNOWN);

        assertEquals(0, mService.countLogSmartSuggestionsVisible);
    }

    @Test
    public void testLogSmartSuggestionsVisible_noTriggerOnVisible() {
        NotificationRecord r = generateNotificationRecord(mTestNotificationChannel);
        mService.addNotification(r);

        NotificationVisibility[] notificationVisibility = new NotificationVisibility[]{
                NotificationVisibility.obtain(r.getKey(), 0, 0, true)
        };
        mService.mNotificationDelegate.onNotificationVisibilityChanged(notificationVisibility,
                new NotificationVisibility[0]);

        assertEquals(0, mService.countLogSmartSuggestionsVisible);
    }

    public void testReportSeen_delegated() {
        Notification.Builder nb =
                new Notification.Builder(mContext, mTestNotificationChannel.getId())
                        .setContentTitle("foo")
                        .setSmallIcon(android.R.drawable.sym_def_app_icon);

        StatusBarNotification sbn = new StatusBarNotification(PKG, "opPkg", 0, "tag", mUid, 0,
                nb.build(), new UserHandle(mUid), null, 0);
        NotificationRecord r =  new NotificationRecord(mContext, sbn, mTestNotificationChannel);

        mService.reportSeen(r);
        verify(mAppUsageStats, never()).reportEvent(anyString(), anyInt(), anyInt());

    }

    @Test
    public void testReportSeen_notDelegated() {
        NotificationRecord r = generateNotificationRecord(mTestNotificationChannel);

        mService.reportSeen(r);
        verify(mAppUsageStats, times(1)).reportEvent(anyString(), anyInt(), anyInt());
    }

    @Test
    public void testNotificationStats_notificationError() {
        NotificationRecord r = generateNotificationRecord(mTestNotificationChannel);
        mService.addNotification(r);

        StatusBarNotification sbn = new StatusBarNotification(PKG, PKG, 1, "tag", mUid, 0,
                new Notification.Builder(mContext, mTestNotificationChannel.getId()).build(),
                new UserHandle(mUid), null, 0);
        NotificationRecord update = new NotificationRecord(mContext, sbn, mTestNotificationChannel);
        mService.addEnqueuedNotification(update);
        assertNull(update.sbn.getNotification().getSmallIcon());

        NotificationManagerService.PostNotificationRunnable runnable =
                mService.new PostNotificationRunnable(update.getKey());
        runnable.run();
        waitForIdle();

        ArgumentCaptor<NotificationStats> captor = ArgumentCaptor.forClass(NotificationStats.class);
        verify(mListeners).notifyRemovedLocked(any(), anyInt(), captor.capture());
        assertNotNull(captor.getValue());
    }

    @Test
    public void testCanNotifyAsUser_crossUser() throws Exception {
        // same user no problem
        mBinderService.canNotifyAsPackage("src", "target", mContext.getUserId());

        // cross user, no permission, problem
        try {
            mBinderService.canNotifyAsPackage("src", "target", mContext.getUserId() + 1);
            fail("Should not be callable cross user without cross user permission");
        } catch (SecurityException e) {
            // good
        }

        // cross user, with permission, no problem
        TestablePermissions perms = mContext.getTestablePermissions();
        perms.setPermission(android.Manifest.permission.INTERACT_ACROSS_USERS, PERMISSION_GRANTED);
        mBinderService.canNotifyAsPackage("src", "target", mContext.getUserId() + 1);
    }

    @Test
    public void testgetNotificationChannels_crossUser() throws Exception {
        // same user no problem
        mBinderService.getNotificationChannels("src", "target", mContext.getUserId());

        // cross user, no permission, problem
        try {
            mBinderService.getNotificationChannels("src", "target", mContext.getUserId() + 1);
            fail("Should not be callable cross user without cross user permission");
        } catch (SecurityException e) {
            // good
        }

        // cross user, with permission, no problem
        TestablePermissions perms = mContext.getTestablePermissions();
        perms.setPermission(android.Manifest.permission.INTERACT_ACROSS_USERS, PERMISSION_GRANTED);
        mBinderService.getNotificationChannels("src", "target", mContext.getUserId() + 1);
    }

    @Test
    public void setDefaultAssistantForUser_fromConfigXml() {
        clearDeviceConfig();
        ComponentName xmlConfig = new ComponentName("config", "xml");
        when(mResources
                .getString(
                        com.android.internal.R.string.config_defaultAssistantAccessComponent))
                .thenReturn(xmlConfig.flattenToString());
        when(mContext.getResources()).thenReturn(mResources);
        when(mAssistants.queryPackageForServices(eq(null), anyInt(), eq(0)))
                .thenReturn(Collections.singleton(xmlConfig));
        mService.setNotificationAssistantAccessGrantedCallback(
                mNotificationAssistantAccessGrantedCallback);

        mService.setDefaultAssistantForUser(0);

        verify(mNotificationAssistantAccessGrantedCallback)
                .onGranted(eq(xmlConfig), eq(0), eq(true));
    }

    @Test
    public void setDefaultAssistantForUser_fromDeviceConfig() {
        ComponentName xmlConfig = new ComponentName("xml", "config");
        ComponentName deviceConfig = new ComponentName("device", "config");
        setDefaultAssistantInDeviceConfig(deviceConfig.flattenToString());
        when(mResources
                .getString(com.android.internal.R.string.config_defaultAssistantAccessComponent))
                .thenReturn(xmlConfig.flattenToString());
        when(mContext.getResources()).thenReturn(mResources);
        when(mAssistants.queryPackageForServices(eq(null), anyInt(), eq(0)))
                .thenReturn(new ArraySet<>(Arrays.asList(xmlConfig, deviceConfig)));
        mService.setNotificationAssistantAccessGrantedCallback(
                mNotificationAssistantAccessGrantedCallback);

        mService.setDefaultAssistantForUser(0);

        verify(mNotificationAssistantAccessGrantedCallback)
                .onGranted(eq(deviceConfig), eq(0), eq(true));
    }

    @Test
    public void setDefaultAssistantForUser_deviceConfigInvalid() {
        ComponentName xmlConfig = new ComponentName("xml", "config");
        ComponentName deviceConfig = new ComponentName("device", "config");
        setDefaultAssistantInDeviceConfig(deviceConfig.flattenToString());
        when(mResources
                .getString(com.android.internal.R.string.config_defaultAssistantAccessComponent))
                .thenReturn(xmlConfig.flattenToString());
        when(mContext.getResources()).thenReturn(mResources);
        // Only xmlConfig is valid, deviceConfig is not.
        when(mAssistants.queryPackageForServices(eq(null), anyInt(), eq(0)))
                .thenReturn(Collections.singleton(xmlConfig));
        mService.setNotificationAssistantAccessGrantedCallback(
                mNotificationAssistantAccessGrantedCallback);

        mService.setDefaultAssistantForUser(0);

        verify(mNotificationAssistantAccessGrantedCallback)
                .onGranted(eq(xmlConfig), eq(0), eq(true));
    }

    @Test
    public void testFlagBubble() throws RemoteException {
        // Bubbles are allowed!
        setUpPrefsForBubbles(true /* global */, true /* app */, true /* channel */);

        // Notif with bubble metadata but not our other misc requirements
        NotificationRecord nr = generateNotificationRecord(mTestNotificationChannel,
                null /* tvExtender */, true /* isBubble */);

        // Say we're foreground
        when(mActivityManager.getPackageImportance(nr.sbn.getPackageName())).thenReturn(
                IMPORTANCE_FOREGROUND);

        mBinderService.enqueueNotificationWithTag(PKG, PKG, "tag",
                nr.sbn.getId(), nr.sbn.getNotification(), nr.sbn.getUserId());
        waitForIdle();

        StatusBarNotification[] notifs = mBinderService.getActiveNotifications(PKG);
        assertEquals(1, notifs.length);
        assertTrue((notifs[0].getNotification().flags & FLAG_BUBBLE) != 0);
        assertTrue(mService.getNotificationRecord(
                nr.sbn.getKey()).getNotification().isBubbleNotification());
    }

    @Test
    public void testFlagBubble_noFlag_appNotAllowed() throws RemoteException {
        // Bubbles are allowed!
        setUpPrefsForBubbles(true /* global */, false /* app */, true /* channel */);

        // Notif with bubble metadata but not our other misc requirements
        NotificationRecord nr = generateNotificationRecord(mTestNotificationChannel,
                null /* tvExtender */, true /* isBubble */);

        // Say we're foreground
        when(mActivityManager.getPackageImportance(nr.sbn.getPackageName())).thenReturn(
                IMPORTANCE_FOREGROUND);

        mBinderService.enqueueNotificationWithTag(PKG, PKG, "tag",
                nr.sbn.getId(), nr.sbn.getNotification(), nr.sbn.getUserId());
        waitForIdle();

        StatusBarNotification[] notifs = mBinderService.getActiveNotifications(PKG);
        assertEquals(1, notifs.length);
        assertEquals((notifs[0].getNotification().flags & FLAG_BUBBLE), 0);
        assertFalse(mService.getNotificationRecord(
                nr.sbn.getKey()).getNotification().isBubbleNotification());
    }

    @Test
    public void testFlagBubbleNotifs_flag_appForeground() throws RemoteException {
        // Bubbles are allowed!
        setUpPrefsForBubbles(true /* global */, true /* app */, true /* channel */);

        // Notif with bubble metadata but not our other misc requirements
        NotificationRecord nr = generateNotificationRecord(mTestNotificationChannel,
                null /* tvExtender */, true /* isBubble */);

        // Say we're foreground
        when(mActivityManager.getPackageImportance(nr.sbn.getPackageName())).thenReturn(
                IMPORTANCE_FOREGROUND);

        mBinderService.enqueueNotificationWithTag(PKG, PKG, "tag",
                nr.sbn.getId(), nr.sbn.getNotification(), nr.sbn.getUserId());
        waitForIdle();

        // yes allowed, yes foreground, yes bubble
        assertTrue(mService.getNotificationRecord(
                nr.sbn.getKey()).getNotification().isBubbleNotification());
    }

    @Test
    public void testFlagBubbleNotifs_noFlag_appNotForeground() throws RemoteException {
        // Bubbles are allowed!
        setUpPrefsForBubbles(true /* global */, true /* app */, true /* channel */);

        // Notif with bubble metadata but not our other misc requirements
        NotificationRecord nr = generateNotificationRecord(mTestNotificationChannel,
                null /* tvExtender */, true /* isBubble */);

        // Make sure we're NOT foreground
        when(mActivityManager.getPackageImportance(nr.sbn.getPackageName())).thenReturn(
                IMPORTANCE_VISIBLE);

        mBinderService.enqueueNotificationWithTag(PKG, PKG, "tag",
                nr.sbn.getId(), nr.sbn.getNotification(), nr.sbn.getUserId());
        waitForIdle();

        // yes allowed but NOT foreground, no bubble
        assertFalse(mService.getNotificationRecord(
                nr.sbn.getKey()).getNotification().isBubbleNotification());
    }

    @Test
    public void testFlagBubbleNotifs_flag_previousForegroundFlag() throws RemoteException {
        // Bubbles are allowed!
        setUpPrefsForBubbles(true /* global */, true /* app */, true /* channel */);

        // Notif with bubble metadata but not our other misc requirements
        NotificationRecord nr1 = generateNotificationRecord(mTestNotificationChannel,
                null /* tvExtender */, true /* isBubble */);

        // Send notif when we're foreground
        when(mActivityManager.getPackageImportance(nr1.sbn.getPackageName())).thenReturn(
                IMPORTANCE_FOREGROUND);
        mBinderService.enqueueNotificationWithTag(PKG, PKG, "tag",
                nr1.sbn.getId(), nr1.sbn.getNotification(), nr1.sbn.getUserId());
        waitForIdle();

        // yes allowed, yes foreground, yes bubble
        assertTrue(mService.getNotificationRecord(
                nr1.sbn.getKey()).getNotification().isBubbleNotification());

        // Send a new update when we're not foreground
        NotificationRecord nr2 = generateNotificationRecord(mTestNotificationChannel,
                null /* tvExtender */, true /* isBubble */);

        when(mActivityManager.getPackageImportance(nr2.sbn.getPackageName())).thenReturn(
                IMPORTANCE_VISIBLE);
        mBinderService.enqueueNotificationWithTag(PKG, PKG, "tag",
                nr2.sbn.getId(), nr2.sbn.getNotification(), nr2.sbn.getUserId());
        waitForIdle();

        // yes allowed, previously foreground / flagged, yes bubble
        assertTrue(mService.getNotificationRecord(
                nr2.sbn.getKey()).getNotification().isBubbleNotification());

        StatusBarNotification[] notifs2 = mBinderService.getActiveNotifications(PKG);
        assertEquals(1, notifs2.length);
        assertEquals(1, mService.getNotificationRecordCount());
    }

    @Test
    public void testFlagBubbleNotifs_noFlag_previousForegroundFlag_afterRemoval()
            throws RemoteException {
        // Bubbles are allowed!
        setUpPrefsForBubbles(true /* global */, true /* app */, true /* channel */);

        // Notif with bubble metadata but not our other misc requirements
        NotificationRecord nr1 = generateNotificationRecord(mTestNotificationChannel,
                null /* tvExtender */, true /* isBubble */);

        // Send notif when we're foreground
        when(mActivityManager.getPackageImportance(nr1.sbn.getPackageName())).thenReturn(
                IMPORTANCE_FOREGROUND);
        mBinderService.enqueueNotificationWithTag(PKG, PKG, "tag",
                nr1.sbn.getId(), nr1.sbn.getNotification(), nr1.sbn.getUserId());
        waitForIdle();

        // yes allowed, yes foreground, yes bubble
        assertTrue(mService.getNotificationRecord(
                nr1.sbn.getKey()).getNotification().isBubbleNotification());

        // Remove the bubble
        mBinderService.cancelNotificationWithTag(PKG, "tag", nr1.sbn.getId(),
                nr1.sbn.getUserId());
        waitForIdle();

        StatusBarNotification[] notifs = mBinderService.getActiveNotifications(PKG);
        assertEquals(0, notifs.length);
        assertEquals(0, mService.getNotificationRecordCount());

        // Send a new update when we're not foreground
        NotificationRecord nr2 = generateNotificationRecord(mTestNotificationChannel,
                null /* tvExtender */, true /* isBubble */);

        when(mActivityManager.getPackageImportance(nr2.sbn.getPackageName())).thenReturn(
                IMPORTANCE_VISIBLE);
        mBinderService.enqueueNotificationWithTag(PKG, PKG, "tag",
                nr2.sbn.getId(), nr2.sbn.getNotification(), nr2.sbn.getUserId());
        waitForIdle();

        // yes allowed, but was removed & no foreground, so no bubble
        assertFalse(mService.getNotificationRecord(
                nr2.sbn.getKey()).getNotification().isBubbleNotification());

        StatusBarNotification[] notifs2 = mBinderService.getActiveNotifications(PKG);
        assertEquals(1, notifs2.length);
        assertEquals(1, mService.getNotificationRecordCount());
    }

    @Test
    public void testFlagBubbleNotifs_flag_messaging() throws RemoteException {
        // Bubbles are allowed!
        setUpPrefsForBubbles(true /* global */, true /* app */, true /* channel */);

        // Give it bubble metadata
        Notification.BubbleMetadata data = getBasicBubbleMetadataBuilder().build();
        // Give it a person
        Person person = new Person.Builder()
                .setName("bubblebot")
                .build();
        // It needs remote input to be bubble-able
        RemoteInput remoteInput = new RemoteInput.Builder("reply_key").setLabel("reply").build();
        PendingIntent inputIntent = PendingIntent.getActivity(mContext, 0, new Intent(), 0);
        Icon icon = Icon.createWithResource(mContext, android.R.drawable.sym_def_app_icon);
        Notification.Action replyAction = new Notification.Action.Builder(icon, "Reply",
                inputIntent).addRemoteInput(remoteInput)
                .build();
        // Make it messaging style
        Notification.Builder nb = new Notification.Builder(mContext,
                mTestNotificationChannel.getId())
                .setContentTitle("foo")
                .setBubbleMetadata(data)
                .setStyle(new Notification.MessagingStyle(person)
                        .setConversationTitle("Bubble Chat")
                        .addMessage("Hello?",
                                SystemClock.currentThreadTimeMillis() - 300000, person)
                        .addMessage("Is it me you're looking for?",
                                SystemClock.currentThreadTimeMillis(), person)
                )
                .setActions(replyAction)
                .setSmallIcon(android.R.drawable.sym_def_app_icon);

        StatusBarNotification sbn = new StatusBarNotification(PKG, PKG, 1, null, mUid, 0,
                nb.build(), new UserHandle(mUid), null, 0);
        NotificationRecord nr = new NotificationRecord(mContext, sbn, mTestNotificationChannel);

        mBinderService.enqueueNotificationWithTag(PKG, PKG, null,
                nr.sbn.getId(), nr.sbn.getNotification(), nr.sbn.getUserId());
        waitForIdle();

        // yes allowed, yes messaging, yes bubble
        assertTrue(mService.getNotificationRecord(
                sbn.getKey()).getNotification().isBubbleNotification());
    }

    @Test
    public void testFlagBubbleNotifs_flag_phonecall() throws RemoteException {
        // Bubbles are allowed!
        setUpPrefsForBubbles(true /* global */, true /* app */, true /* channel */);

        // Give it bubble metadata
        Notification.BubbleMetadata data = getBasicBubbleMetadataBuilder().build();
        // Give it a person
        Person person = new Person.Builder()
                .setName("bubblebot")
                .build();
        // Make it a phone call
        Notification.Builder nb = new Notification.Builder(mContext,
                mTestNotificationChannel.getId())
                .setCategory(CATEGORY_CALL)
                .addPerson(person)
                .setContentTitle("foo")
                .setBubbleMetadata(data)
                .setSmallIcon(android.R.drawable.sym_def_app_icon);

        StatusBarNotification sbn = new StatusBarNotification(PKG, PKG, 1, null, mUid, 0,
                nb.build(), new UserHandle(mUid), null, 0);
        // Make sure it has foreground service
        sbn.getNotification().flags |= FLAG_FOREGROUND_SERVICE;
        NotificationRecord nr = new NotificationRecord(mContext, sbn, mTestNotificationChannel);

        mBinderService.enqueueNotificationWithTag(PKG, PKG, null,
                nr.sbn.getId(), nr.sbn.getNotification(), nr.sbn.getUserId());
        waitForIdle();

        // yes phone call, yes person, yes foreground service, yes bubble
        assertTrue(mService.getNotificationRecord(
                sbn.getKey()).getNotification().isBubbleNotification());
    }

    @Test
    public void testFlagBubbleNotifs_noFlag_phonecall_noForegroundService() throws RemoteException {
        // Bubbles are allowed!
        setUpPrefsForBubbles(true /* global */, true /* app */, true /* channel */);

        // Give it bubble metadata
        Notification.BubbleMetadata data = getBasicBubbleMetadataBuilder().build();
        // Give it a person
        Person person = new Person.Builder()
                .setName("bubblebot")
                .build();
        // Make it a phone call
        Notification.Builder nb = new Notification.Builder(mContext,
                mTestNotificationChannel.getId())
                .setCategory(CATEGORY_CALL)
                .addPerson(person)
                .setContentTitle("foo")
                .setBubbleMetadata(data)
                .setSmallIcon(android.R.drawable.sym_def_app_icon);

        StatusBarNotification sbn = new StatusBarNotification(PKG, PKG, 1, null, mUid, 0,
                nb.build(), new UserHandle(mUid), null, 0);
        NotificationRecord nr = new NotificationRecord(mContext, sbn, mTestNotificationChannel);

        mBinderService.enqueueNotificationWithTag(PKG, PKG, null,
                nr.sbn.getId(), nr.sbn.getNotification(), nr.sbn.getUserId());
        waitForIdle();

        // yes phone call, yes person, NO foreground service, no bubble
        assertFalse(mService.getNotificationRecord(
                sbn.getKey()).getNotification().isBubbleNotification());
    }

    @Test
    public void testFlagBubbleNotifs_noFlag_phonecall_noPerson() throws RemoteException {
        // Bubbles are allowed!
        setUpPrefsForBubbles(true /* global */, true /* app */, true /* channel */);

        // Give it bubble metadata
        Notification.BubbleMetadata data = getBasicBubbleMetadataBuilder().build();
        // Make it a phone call
        Notification.Builder nb = new Notification.Builder(mContext,
                mTestNotificationChannel.getId())
                .setCategory(CATEGORY_CALL)
                .setContentTitle("foo")
                .setBubbleMetadata(data)
                .setSmallIcon(android.R.drawable.sym_def_app_icon);

        StatusBarNotification sbn = new StatusBarNotification(PKG, PKG, 1, null, mUid, 0,
                nb.build(), new UserHandle(mUid), null, 0);
        // Make sure it has foreground service
        sbn.getNotification().flags |= FLAG_FOREGROUND_SERVICE;
        NotificationRecord nr = new NotificationRecord(mContext, sbn, mTestNotificationChannel);

        mBinderService.enqueueNotificationWithTag(PKG, PKG, null,
                nr.sbn.getId(), nr.sbn.getNotification(), nr.sbn.getUserId());
        waitForIdle();

        // yes phone call, yes foreground service, BUT NO person, no bubble
        assertFalse(mService.getNotificationRecord(
                sbn.getKey()).getNotification().isBubbleNotification());
    }

    @Test
    public void testFlagBubbleNotifs_noFlag_phonecall_noCategory() throws RemoteException {
        // Bubbles are allowed!
        setUpPrefsForBubbles(true /* global */, true /* app */, true /* channel */);

        // Give it bubble metadata
        Notification.BubbleMetadata data = getBasicBubbleMetadataBuilder().build();
        // Give it a person
        Person person = new Person.Builder()
                .setName("bubblebot")
                .build();
        // No category
        Notification.Builder nb = new Notification.Builder(mContext,
                mTestNotificationChannel.getId())
                .addPerson(person)
                .setContentTitle("foo")
                .setBubbleMetadata(data)
                .setSmallIcon(android.R.drawable.sym_def_app_icon);

        StatusBarNotification sbn = new StatusBarNotification(PKG, PKG, 1, null, mUid, 0,
                nb.build(), new UserHandle(mUid), null, 0);
        // Make sure it has foreground service
        sbn.getNotification().flags |= FLAG_FOREGROUND_SERVICE;
        NotificationRecord nr = new NotificationRecord(mContext, sbn, mTestNotificationChannel);

        mBinderService.enqueueNotificationWithTag(PKG, PKG, null,
                nr.sbn.getId(), nr.sbn.getNotification(), nr.sbn.getUserId());
        waitForIdle();

        // yes person, yes foreground service, BUT NO call, no bubble
        assertFalse(mService.getNotificationRecord(
                sbn.getKey()).getNotification().isBubbleNotification());
    }

    @Test
    public void testFlagBubbleNotifs_noFlag_messaging_appNotAllowed() throws RemoteException {
        // Bubbles are NOT allowed!
        setUpPrefsForBubbles(false /* global */, true /* app */, true /* channel */);

        // Give it bubble metadata
        Notification.BubbleMetadata data = getBasicBubbleMetadataBuilder().build();
        // Give it a person
        Person person = new Person.Builder()
                .setName("bubblebot")
                .build();
        // Make it messaging style
        Notification.Builder nb = new Notification.Builder(mContext,
                mTestNotificationChannel.getId())
                .setContentTitle("foo")
                .setBubbleMetadata(data)
                .setStyle(new Notification.MessagingStyle(person)
                        .setConversationTitle("Bubble Chat")
                        .addMessage("Hello?",
                                SystemClock.currentThreadTimeMillis() - 300000, person)
                        .addMessage("Is it me you're looking for?",
                                SystemClock.currentThreadTimeMillis(), person)
                )
                .setSmallIcon(android.R.drawable.sym_def_app_icon);

        StatusBarNotification sbn = new StatusBarNotification(PKG, PKG, 1, null, mUid, 0,
                nb.build(), new UserHandle(mUid), null, 0);
        NotificationRecord nr = new NotificationRecord(mContext, sbn, mTestNotificationChannel);

        // Post the notification
        mBinderService.enqueueNotificationWithTag(PKG, PKG, null,
                nr.sbn.getId(), nr.sbn.getNotification(), nr.sbn.getUserId());
        waitForIdle();

        // not allowed, no bubble
        assertFalse(mService.getNotificationRecord(
                sbn.getKey()).getNotification().isBubbleNotification());
    }

    @Test
    public void testFlagBubbleNotifs_noFlag_notBubble() throws RemoteException {
        // Bubbles are allowed!
        setUpPrefsForBubbles(true /* global */, true /* app */, true /* channel */);

        // Notif WITHOUT bubble metadata
        NotificationRecord nr = generateNotificationRecord(mTestNotificationChannel);

        // Post the notification
        mBinderService.enqueueNotificationWithTag(PKG, PKG, "tag",
                nr.sbn.getId(), nr.sbn.getNotification(), nr.sbn.getUserId());
        waitForIdle();

        // no bubble metadata, no bubble
        assertFalse(mService.getNotificationRecord(
                nr.sbn.getKey()).getNotification().isBubbleNotification());
    }

    @Test
    public void testFlagBubbleNotifs_noFlag_messaging_channelNotAllowed() throws RemoteException {
        // Bubbles are allowed except on this channel
        setUpPrefsForBubbles(true /* global */, true /* app */, false /* channel */);

        // Give it bubble metadata
        Notification.BubbleMetadata data = getBasicBubbleMetadataBuilder().build();
        // Give it a person
        Person person = new Person.Builder()
                .setName("bubblebot")
                .build();
        // Make it messaging style
        Notification.Builder nb = new Notification.Builder(mContext,
                mTestNotificationChannel.getId())
                .setContentTitle("foo")
                .setBubbleMetadata(data)
                .setStyle(new Notification.MessagingStyle(person)
                        .setConversationTitle("Bubble Chat")
                        .addMessage("Hello?",
                                SystemClock.currentThreadTimeMillis() - 300000, person)
                        .addMessage("Is it me you're looking for?",
                                SystemClock.currentThreadTimeMillis(), person)
                )
                .setSmallIcon(android.R.drawable.sym_def_app_icon);

        StatusBarNotification sbn = new StatusBarNotification(PKG, PKG, 1, null, mUid, 0,
                nb.build(), new UserHandle(mUid), null, 0);
        NotificationRecord nr = new NotificationRecord(mContext, sbn, mTestNotificationChannel);

        // Post the notification
        mBinderService.enqueueNotificationWithTag(PKG, PKG, null,
                nr.sbn.getId(), nr.sbn.getNotification(), nr.sbn.getUserId());
        waitForIdle();

        // channel not allowed, no bubble
        assertFalse(mService.getNotificationRecord(
                sbn.getKey()).getNotification().isBubbleNotification());
    }

    @Test
    public void testFlagBubbleNotifs_noFlag_phonecall_notAllowed() throws RemoteException {
        // Bubbles are not allowed!
        setUpPrefsForBubbles(false /* global */, true /* app */, true /* channel */);

        // Give it bubble metadata
        Notification.BubbleMetadata data = getBasicBubbleMetadataBuilder().build();
        // Give it a person
        Person person = new Person.Builder()
                .setName("bubblebot")
                .build();
        // Make it a phone call
        Notification.Builder nb = new Notification.Builder(mContext,
                mTestNotificationChannel.getId())
                .setCategory(CATEGORY_CALL)
                .addPerson(person)
                .setContentTitle("foo")
                .setBubbleMetadata(data)
                .setSmallIcon(android.R.drawable.sym_def_app_icon);

        StatusBarNotification sbn = new StatusBarNotification(PKG, PKG, 1, null, mUid, 0,
                nb.build(), new UserHandle(mUid), null, 0);
        // Make sure it has foreground service
        sbn.getNotification().flags |= FLAG_FOREGROUND_SERVICE;
        NotificationRecord nr = new NotificationRecord(mContext, sbn, mTestNotificationChannel);

        mBinderService.enqueueNotificationWithTag(PKG, PKG, null,
                nr.sbn.getId(), nr.sbn.getNotification(), nr.sbn.getUserId());
        waitForIdle();

        // yes phone call, yes person, yes foreground service, but not allowed, no bubble
        assertFalse(mService.getNotificationRecord(
                sbn.getKey()).getNotification().isBubbleNotification());
    }

    @Test
    public void testFlagBubbleNotifs_noFlag_phonecall_channelNotAllowed() throws RemoteException {
        // Bubbles are allowed, but not on channel.
        setUpPrefsForBubbles(true /* global */, true /* app */, false /* channel */);

        // Give it bubble metadata
        Notification.BubbleMetadata data = getBasicBubbleMetadataBuilder().build();
        // Give it a person
        Person person = new Person.Builder()
                .setName("bubblebot")
                .build();
        // Make it a phone call
        Notification.Builder nb = new Notification.Builder(mContext,
                mTestNotificationChannel.getId())
                .setCategory(CATEGORY_CALL)
                .addPerson(person)
                .setContentTitle("foo")
                .setBubbleMetadata(data)
                .setSmallIcon(android.R.drawable.sym_def_app_icon);

        StatusBarNotification sbn = new StatusBarNotification(PKG, PKG, 1, null, mUid, 0,
                nb.build(), new UserHandle(mUid), null, 0);
        // Make sure it has foreground service
        sbn.getNotification().flags |= FLAG_FOREGROUND_SERVICE;
        NotificationRecord nr = new NotificationRecord(mContext, sbn, mTestNotificationChannel);

        mBinderService.enqueueNotificationWithTag(PKG, PKG, null,
                nr.sbn.getId(), nr.sbn.getNotification(), nr.sbn.getUserId());
        waitForIdle();

        // yes phone call, yes person, yes foreground service, but channel not allowed, no bubble
        assertFalse(mService.getNotificationRecord(
                sbn.getKey()).getNotification().isBubbleNotification());
    }

    @Test
    public void testCancelAllNotifications_cancelsBubble() throws Exception {
        final NotificationRecord nr = generateNotificationRecord(mTestNotificationChannel);
        nr.sbn.getNotification().flags |= FLAG_BUBBLE;
        mService.addNotification(nr);

        mBinderService.cancelAllNotifications(PKG, nr.sbn.getUserId());
        waitForIdle();

        StatusBarNotification[] notifs = mBinderService.getActiveNotifications(PKG);
        assertEquals(0, notifs.length);
        assertEquals(0, mService.getNotificationRecordCount());
    }

    @Test
    public void testAppCancelNotifications_cancelsBubbles() throws Exception {
        final NotificationRecord nrBubble = generateNotificationRecord(mTestNotificationChannel);
        nrBubble.sbn.getNotification().flags |= FLAG_BUBBLE;

        // Post the notification
        mBinderService.enqueueNotificationWithTag(PKG, PKG, null,
                nrBubble.sbn.getId(), nrBubble.sbn.getNotification(), nrBubble.sbn.getUserId());
        waitForIdle();

        StatusBarNotification[] notifs = mBinderService.getActiveNotifications(PKG);
        assertEquals(1, notifs.length);
        assertEquals(1, mService.getNotificationRecordCount());

        mBinderService.cancelNotificationWithTag(PKG, null, nrBubble.sbn.getId(),
                nrBubble.sbn.getUserId());
        waitForIdle();

        StatusBarNotification[] notifs2 = mBinderService.getActiveNotifications(PKG);
        assertEquals(0, notifs2.length);
        assertEquals(0, mService.getNotificationRecordCount());
    }

    @Test
    public void testCancelAllNotificationsFromListener_ignoresBubbles() throws Exception {
        final NotificationRecord nrNormal = generateNotificationRecord(mTestNotificationChannel);
        final NotificationRecord nrBubble = generateNotificationRecord(mTestNotificationChannel);
        nrBubble.sbn.getNotification().flags |= FLAG_BUBBLE;

        mService.addNotification(nrNormal);
        mService.addNotification(nrBubble);

        mService.getBinderService().cancelNotificationsFromListener(null, null);
        waitForIdle();

        StatusBarNotification[] notifs = mBinderService.getActiveNotifications(PKG);
        assertEquals(1, notifs.length);
        assertEquals(1, mService.getNotificationRecordCount());
    }

    @Test
    public void testCancelNotificationsFromListener_ignoresBubbles() throws Exception {
        final NotificationRecord nrNormal = generateNotificationRecord(mTestNotificationChannel);
        final NotificationRecord nrBubble = generateNotificationRecord(mTestNotificationChannel);
        nrBubble.sbn.getNotification().flags |= FLAG_BUBBLE;

        mService.addNotification(nrNormal);
        mService.addNotification(nrBubble);

        String[] keys = {nrNormal.sbn.getKey(), nrBubble.sbn.getKey()};
        mService.getBinderService().cancelNotificationsFromListener(null, keys);
        waitForIdle();

        StatusBarNotification[] notifs = mBinderService.getActiveNotifications(PKG);
        assertEquals(1, notifs.length);
        assertEquals(1, mService.getNotificationRecordCount());
    }

    @Test
    public void testGetAllowedAssistantAdjustments() throws Exception {
        List<String> capabilities = mBinderService.getAllowedAssistantAdjustments(null);
        assertNotNull(capabilities);

        for (int i = capabilities.size() - 1; i >= 0; i--) {
            String capability = capabilities.get(i);
            mBinderService.disallowAssistantAdjustment(capability);
            assertEquals(i + 1, mBinderService.getAllowedAssistantAdjustments(null).size());
            List<String> currentCapabilities = mBinderService.getAllowedAssistantAdjustments(null);
            assertNotNull(currentCapabilities);
            assertFalse(currentCapabilities.contains(capability));
        }
    }

    @Test
    public void testAdjustRestrictedKey() throws Exception {
        NotificationRecord r = generateNotificationRecord(mTestNotificationChannel);
        mService.addNotification(r);
        when(mAssistants.isSameUser(any(), anyInt())).thenReturn(true);

        when(mAssistants.isAdjustmentAllowed(KEY_IMPORTANCE)).thenReturn(true);
        when(mAssistants.isAdjustmentAllowed(KEY_USER_SENTIMENT)).thenReturn(false);

        Bundle signals = new Bundle();
        signals.putInt(KEY_IMPORTANCE, IMPORTANCE_LOW);
        signals.putInt(KEY_USER_SENTIMENT, USER_SENTIMENT_NEGATIVE);
        Adjustment adjustment = new Adjustment(r.sbn.getPackageName(), r.getKey(), signals,
               "", r.getUser().getIdentifier());

        mBinderService.applyAdjustmentFromAssistant(null, adjustment);
        r.applyAdjustments();

        assertEquals(IMPORTANCE_LOW, r.getAssistantImportance());
        assertEquals(USER_SENTIMENT_NEUTRAL, r.getUserSentiment());
    }

    @Test
    public void testAutomaticZenRuleValidation_policyFilterAgreement() throws Exception {
        when(mConditionProviders.isPackageOrComponentAllowed(anyString(), anyInt()))
                .thenReturn(true);
        mService.setZenHelper(mock(ZenModeHelper.class));
        ComponentName owner = new ComponentName(mContext, this.getClass());
        ZenPolicy zenPolicy = new ZenPolicy.Builder().allowAlarms(true).build();
        boolean isEnabled = true;
        AutomaticZenRule rule = new AutomaticZenRule("test", owner, owner, mock(Uri.class),
                zenPolicy, NotificationManager.INTERRUPTION_FILTER_NONE, isEnabled);

        try {
            mBinderService.addAutomaticZenRule(rule);
            fail("Zen policy only applies to priority only mode");
        } catch (IllegalArgumentException e) {
            // yay
        }

        rule = new AutomaticZenRule("test", owner, owner, mock(Uri.class),
                zenPolicy, NotificationManager.INTERRUPTION_FILTER_PRIORITY, isEnabled);
        mBinderService.addAutomaticZenRule(rule);

        rule = new AutomaticZenRule("test", owner, owner, mock(Uri.class),
                null, NotificationManager.INTERRUPTION_FILTER_NONE, isEnabled);
        mBinderService.addAutomaticZenRule(rule);
    }

    @Test
    public void testAreNotificationsEnabledForPackage_crossUser() throws Exception {
        try {
            mBinderService.areNotificationsEnabledForPackage(mContext.getPackageName(),
                    mUid + UserHandle.PER_USER_RANGE);
            fail("Cannot call cross user without permission");
        } catch (SecurityException e) {
            // pass
        }

        // cross user, with permission, no problem
        TestablePermissions perms = mContext.getTestablePermissions();
        perms.setPermission(android.Manifest.permission.INTERACT_ACROSS_USERS, PERMISSION_GRANTED);
        mBinderService.canNotifyAsPackage("src", "target", mContext.getUserId() + 1);
    }

    @Test
    public void testgetNotificationChannels_crossUser() throws Exception {
        // same user no problem
        mBinderService.getNotificationChannels("src", "target", mContext.getUserId());

        // cross user, no permission, problem
        try {
            mBinderService.getNotificationChannels("src", "target", mContext.getUserId() + 1);
            fail("Should not be callable cross user without cross user permission");
        } catch (SecurityException e) {
            // good
        }

        // cross user, with permission, no problem
        TestablePermissions perms = mContext.getTestablePermissions();
        perms.setPermission(android.Manifest.permission.INTERACT_ACROSS_USERS, PERMISSION_GRANTED);
        mBinderService.getNotificationChannels("src", "target", mContext.getUserId() + 1);
    }

    @Test
    public void setDefaultAssistantForUser_fromConfigXml() {
        clearDeviceConfig();
        ComponentName xmlConfig = new ComponentName("config", "xml");
        when(mResources
                .getString(
                        com.android.internal.R.string.config_defaultAssistantAccessComponent))
                .thenReturn(xmlConfig.flattenToString());
        when(mContext.getResources()).thenReturn(mResources);
        when(mAssistants.queryPackageForServices(eq(null), anyInt(), eq(0)))
                .thenReturn(Collections.singleton(xmlConfig));
        mService.setNotificationAssistantAccessGrantedCallback(
                mNotificationAssistantAccessGrantedCallback);

        mService.setDefaultAssistantForUser(0);

        verify(mNotificationAssistantAccessGrantedCallback)
                .onGranted(eq(xmlConfig), eq(0), eq(true));
    }

    @Test
    public void setDefaultAssistantForUser_fromDeviceConfig() {
        ComponentName xmlConfig = new ComponentName("xml", "config");
        ComponentName deviceConfig = new ComponentName("device", "config");
        setDefaultAssistantInDeviceConfig(deviceConfig.flattenToString());
        when(mResources
                .getString(com.android.internal.R.string.config_defaultAssistantAccessComponent))
                .thenReturn(xmlConfig.flattenToString());
        when(mContext.getResources()).thenReturn(mResources);
        when(mAssistants.queryPackageForServices(eq(null), anyInt(), eq(0)))
                .thenReturn(new ArraySet<>(Arrays.asList(xmlConfig, deviceConfig)));
        mService.setNotificationAssistantAccessGrantedCallback(
                mNotificationAssistantAccessGrantedCallback);

        mService.setDefaultAssistantForUser(0);

        verify(mNotificationAssistantAccessGrantedCallback)
                .onGranted(eq(deviceConfig), eq(0), eq(true));
    }

    @Test
    public void setDefaultAssistantForUser_deviceConfigInvalid() {
        ComponentName xmlConfig = new ComponentName("xml", "config");
        ComponentName deviceConfig = new ComponentName("device", "config");
        setDefaultAssistantInDeviceConfig(deviceConfig.flattenToString());
        when(mResources
                .getString(com.android.internal.R.string.config_defaultAssistantAccessComponent))
                .thenReturn(xmlConfig.flattenToString());
        when(mContext.getResources()).thenReturn(mResources);
        // Only xmlConfig is valid, deviceConfig is not.
        when(mAssistants.queryPackageForServices(eq(null), anyInt(), eq(0)))
                .thenReturn(Collections.singleton(xmlConfig));
        mService.setNotificationAssistantAccessGrantedCallback(
                mNotificationAssistantAccessGrantedCallback);

        mService.setDefaultAssistantForUser(0);

        verify(mNotificationAssistantAccessGrantedCallback)
                .onGranted(eq(xmlConfig), eq(0), eq(true));
    }

    @Test
    public void testFlagBubble() throws RemoteException {
        // Bubbles are allowed!
        setUpPrefsForBubbles(true /* global */, true /* app */, true /* channel */);

        // Notif with bubble metadata but not our other misc requirements
        NotificationRecord nr = generateNotificationRecord(mTestNotificationChannel,
                null /* tvExtender */, true /* isBubble */);

        // Say we're foreground
        when(mActivityManager.getPackageImportance(nr.sbn.getPackageName())).thenReturn(
                IMPORTANCE_FOREGROUND);

        mBinderService.enqueueNotificationWithTag(PKG, PKG, "tag",
                nr.sbn.getId(), nr.sbn.getNotification(), nr.sbn.getUserId());
        waitForIdle();

        StatusBarNotification[] notifs = mBinderService.getActiveNotifications(PKG);
        assertEquals(1, notifs.length);
        assertTrue((notifs[0].getNotification().flags & FLAG_BUBBLE) != 0);
        assertTrue(mService.getNotificationRecord(
                nr.sbn.getKey()).getNotification().isBubbleNotification());
    }

    @Test
    public void testFlagBubble_noFlag_appNotAllowed() throws RemoteException {
        // Bubbles are allowed!
        setUpPrefsForBubbles(true /* global */, false /* app */, true /* channel */);

        // Notif with bubble metadata but not our other misc requirements
        NotificationRecord nr = generateNotificationRecord(mTestNotificationChannel,
                null /* tvExtender */, true /* isBubble */);

        // Say we're foreground
        when(mActivityManager.getPackageImportance(nr.sbn.getPackageName())).thenReturn(
                IMPORTANCE_FOREGROUND);

        mBinderService.enqueueNotificationWithTag(PKG, PKG, "tag",
                nr.sbn.getId(), nr.sbn.getNotification(), nr.sbn.getUserId());
        waitForIdle();

        StatusBarNotification[] notifs = mBinderService.getActiveNotifications(PKG);
        assertEquals(1, notifs.length);
        assertEquals((notifs[0].getNotification().flags & FLAG_BUBBLE), 0);
        assertFalse(mService.getNotificationRecord(
                nr.sbn.getKey()).getNotification().isBubbleNotification());
    }

    @Test
    public void testFlagBubbleNotifs_flag_appForeground() throws RemoteException {
        // Bubbles are allowed!
        setUpPrefsForBubbles(true /* global */, true /* app */, true /* channel */);

        // Notif with bubble metadata but not our other misc requirements
        NotificationRecord nr = generateNotificationRecord(mTestNotificationChannel,
                null /* tvExtender */, true /* isBubble */);

        // Say we're foreground
        when(mActivityManager.getPackageImportance(nr.sbn.getPackageName())).thenReturn(
                IMPORTANCE_FOREGROUND);

        mBinderService.enqueueNotificationWithTag(PKG, PKG, "tag",
                nr.sbn.getId(), nr.sbn.getNotification(), nr.sbn.getUserId());
        waitForIdle();

        // yes allowed, yes foreground, yes bubble
        assertTrue(mService.getNotificationRecord(
                nr.sbn.getKey()).getNotification().isBubbleNotification());
    }

    @Test
    public void testFlagBubbleNotifs_noFlag_appNotForeground() throws RemoteException {
        // Bubbles are allowed!
        setUpPrefsForBubbles(true /* global */, true /* app */, true /* channel */);

        // Notif with bubble metadata but not our other misc requirements
        NotificationRecord nr = generateNotificationRecord(mTestNotificationChannel,
                null /* tvExtender */, true /* isBubble */);

        // Make sure we're NOT foreground
        when(mActivityManager.getPackageImportance(nr.sbn.getPackageName())).thenReturn(
                IMPORTANCE_VISIBLE);

        mBinderService.enqueueNotificationWithTag(PKG, PKG, "tag",
                nr.sbn.getId(), nr.sbn.getNotification(), nr.sbn.getUserId());
        waitForIdle();

        // yes allowed but NOT foreground, no bubble
        assertFalse(mService.getNotificationRecord(
                nr.sbn.getKey()).getNotification().isBubbleNotification());
    }

    @Test
    public void testFlagBubbleNotifs_flag_previousForegroundFlag() throws RemoteException {
        // Bubbles are allowed!
        setUpPrefsForBubbles(true /* global */, true /* app */, true /* channel */);

        // Notif with bubble metadata but not our other misc requirements
        NotificationRecord nr1 = generateNotificationRecord(mTestNotificationChannel,
                null /* tvExtender */, true /* isBubble */);

        // Send notif when we're foreground
        when(mActivityManager.getPackageImportance(nr1.sbn.getPackageName())).thenReturn(
                IMPORTANCE_FOREGROUND);
        mBinderService.enqueueNotificationWithTag(PKG, PKG, "tag",
                nr1.sbn.getId(), nr1.sbn.getNotification(), nr1.sbn.getUserId());
        waitForIdle();

        // yes allowed, yes foreground, yes bubble
        assertTrue(mService.getNotificationRecord(
                nr1.sbn.getKey()).getNotification().isBubbleNotification());

        // Send a new update when we're not foreground
        NotificationRecord nr2 = generateNotificationRecord(mTestNotificationChannel,
                null /* tvExtender */, true /* isBubble */);

        when(mActivityManager.getPackageImportance(nr2.sbn.getPackageName())).thenReturn(
                IMPORTANCE_VISIBLE);
        mBinderService.enqueueNotificationWithTag(PKG, PKG, "tag",
                nr2.sbn.getId(), nr2.sbn.getNotification(), nr2.sbn.getUserId());
        waitForIdle();

        // yes allowed, previously foreground / flagged, yes bubble
        assertTrue(mService.getNotificationRecord(
                nr2.sbn.getKey()).getNotification().isBubbleNotification());

        StatusBarNotification[] notifs2 = mBinderService.getActiveNotifications(PKG);
        assertEquals(1, notifs2.length);
        assertEquals(1, mService.getNotificationRecordCount());
    }

    @Test
    public void testFlagBubbleNotifs_noFlag_previousForegroundFlag_afterRemoval()
            throws RemoteException {
        // Bubbles are allowed!
        setUpPrefsForBubbles(true /* global */, true /* app */, true /* channel */);

        // Notif with bubble metadata but not our other misc requirements
        NotificationRecord nr1 = generateNotificationRecord(mTestNotificationChannel,
                null /* tvExtender */, true /* isBubble */);

        // Send notif when we're foreground
        when(mActivityManager.getPackageImportance(nr1.sbn.getPackageName())).thenReturn(
                IMPORTANCE_FOREGROUND);
        mBinderService.enqueueNotificationWithTag(PKG, PKG, "tag",
                nr1.sbn.getId(), nr1.sbn.getNotification(), nr1.sbn.getUserId());
        waitForIdle();

        // yes allowed, yes foreground, yes bubble
        assertTrue(mService.getNotificationRecord(
                nr1.sbn.getKey()).getNotification().isBubbleNotification());

        // Remove the bubble
        mBinderService.cancelNotificationWithTag(PKG, PKG, "tag", nr1.sbn.getId(),
                nr1.sbn.getUserId());
        waitForIdle();

        StatusBarNotification[] notifs = mBinderService.getActiveNotifications(PKG);
        assertEquals(0, notifs.length);
        assertEquals(0, mService.getNotificationRecordCount());

        // Send a new update when we're not foreground
        NotificationRecord nr2 = generateNotificationRecord(mTestNotificationChannel,
                null /* tvExtender */, true /* isBubble */);

        when(mActivityManager.getPackageImportance(nr2.sbn.getPackageName())).thenReturn(
                IMPORTANCE_VISIBLE);
        mBinderService.enqueueNotificationWithTag(PKG, PKG, "tag",
                nr2.sbn.getId(), nr2.sbn.getNotification(), nr2.sbn.getUserId());
        waitForIdle();

        // yes allowed, but was removed & no foreground, so no bubble
        assertFalse(mService.getNotificationRecord(
                nr2.sbn.getKey()).getNotification().isBubbleNotification());

        StatusBarNotification[] notifs2 = mBinderService.getActiveNotifications(PKG);
        assertEquals(1, notifs2.length);
        assertEquals(1, mService.getNotificationRecordCount());
    }

    @Test
    public void testFlagBubbleNotifs_flag_messaging() throws RemoteException {
        // Bubbles are allowed!
        setUpPrefsForBubbles(true /* global */, true /* app */, true /* channel */);

        // Give it bubble metadata
        Notification.BubbleMetadata data = getBasicBubbleMetadataBuilder().build();
        // Give it a person
        Person person = new Person.Builder()
                .setName("bubblebot")
                .build();
        // It needs remote input to be bubble-able
        RemoteInput remoteInput = new RemoteInput.Builder("reply_key").setLabel("reply").build();
        PendingIntent inputIntent = PendingIntent.getActivity(mContext, 0, new Intent(), 0);
        Icon icon = Icon.createWithResource(mContext, android.R.drawable.sym_def_app_icon);
        Notification.Action replyAction = new Notification.Action.Builder(icon, "Reply",
                inputIntent).addRemoteInput(remoteInput)
                .build();
        // Make it messaging style
        Notification.Builder nb = new Notification.Builder(mContext,
                mTestNotificationChannel.getId())
                .setContentTitle("foo")
                .setBubbleMetadata(data)
                .setStyle(new Notification.MessagingStyle(person)
                        .setConversationTitle("Bubble Chat")
                        .addMessage("Hello?",
                                SystemClock.currentThreadTimeMillis() - 300000, person)
                        .addMessage("Is it me you're looking for?",
                                SystemClock.currentThreadTimeMillis(), person)
                )
                .setActions(replyAction)
                .setSmallIcon(android.R.drawable.sym_def_app_icon);

        StatusBarNotification sbn = new StatusBarNotification(PKG, PKG, 1, null, mUid, 0,
                nb.build(), new UserHandle(mUid), null, 0);
        NotificationRecord nr = new NotificationRecord(mContext, sbn, mTestNotificationChannel);

        mBinderService.enqueueNotificationWithTag(PKG, PKG, null,
                nr.sbn.getId(), nr.sbn.getNotification(), nr.sbn.getUserId());
        waitForIdle();

        // yes allowed, yes messaging, yes bubble
        assertTrue(mService.getNotificationRecord(
                sbn.getKey()).getNotification().isBubbleNotification());
    }

    @Test
    public void testFlagBubbleNotifs_flag_phonecall() throws RemoteException {
        // Bubbles are allowed!
        setUpPrefsForBubbles(true /* global */, true /* app */, true /* channel */);

        // Give it bubble metadata
        Notification.BubbleMetadata data = getBasicBubbleMetadataBuilder().build();
        // Give it a person
        Person person = new Person.Builder()
                .setName("bubblebot")
                .build();
        // Make it a phone call
        Notification.Builder nb = new Notification.Builder(mContext,
                mTestNotificationChannel.getId())
                .setCategory(CATEGORY_CALL)
                .addPerson(person)
                .setContentTitle("foo")
                .setBubbleMetadata(data)
                .setSmallIcon(android.R.drawable.sym_def_app_icon);

        StatusBarNotification sbn = new StatusBarNotification(PKG, PKG, 1, null, mUid, 0,
                nb.build(), new UserHandle(mUid), null, 0);
        // Make sure it has foreground service
        sbn.getNotification().flags |= FLAG_FOREGROUND_SERVICE;
        NotificationRecord nr = new NotificationRecord(mContext, sbn, mTestNotificationChannel);

        mBinderService.enqueueNotificationWithTag(PKG, PKG, null,
                nr.sbn.getId(), nr.sbn.getNotification(), nr.sbn.getUserId());
        waitForIdle();

        // yes phone call, yes person, yes foreground service, yes bubble
        assertTrue(mService.getNotificationRecord(
                sbn.getKey()).getNotification().isBubbleNotification());
    }

    @Test
    public void testFlagBubbleNotifs_noFlag_phonecall_noForegroundService() throws RemoteException {
        // Bubbles are allowed!
        setUpPrefsForBubbles(true /* global */, true /* app */, true /* channel */);

        // Give it bubble metadata
        Notification.BubbleMetadata data = getBasicBubbleMetadataBuilder().build();
        // Give it a person
        Person person = new Person.Builder()
                .setName("bubblebot")
                .build();
        // Make it a phone call
        Notification.Builder nb = new Notification.Builder(mContext,
                mTestNotificationChannel.getId())
                .setCategory(CATEGORY_CALL)
                .addPerson(person)
                .setContentTitle("foo")
                .setBubbleMetadata(data)
                .setSmallIcon(android.R.drawable.sym_def_app_icon);

        StatusBarNotification sbn = new StatusBarNotification(PKG, PKG, 1, null, mUid, 0,
                nb.build(), new UserHandle(mUid), null, 0);
        NotificationRecord nr = new NotificationRecord(mContext, sbn, mTestNotificationChannel);

        mBinderService.enqueueNotificationWithTag(PKG, PKG, null,
                nr.sbn.getId(), nr.sbn.getNotification(), nr.sbn.getUserId());
        waitForIdle();

        // yes phone call, yes person, NO foreground service, no bubble
        assertFalse(mService.getNotificationRecord(
                sbn.getKey()).getNotification().isBubbleNotification());
    }

    @Test
    public void testFlagBubbleNotifs_noFlag_phonecall_noPerson() throws RemoteException {
        // Bubbles are allowed!
        setUpPrefsForBubbles(true /* global */, true /* app */, true /* channel */);

        // Give it bubble metadata
        Notification.BubbleMetadata data = getBasicBubbleMetadataBuilder().build();
        // Make it a phone call
        Notification.Builder nb = new Notification.Builder(mContext,
                mTestNotificationChannel.getId())
                .setCategory(CATEGORY_CALL)
                .setContentTitle("foo")
                .setBubbleMetadata(data)
                .setSmallIcon(android.R.drawable.sym_def_app_icon);

        StatusBarNotification sbn = new StatusBarNotification(PKG, PKG, 1, null, mUid, 0,
                nb.build(), new UserHandle(mUid), null, 0);
        // Make sure it has foreground service
        sbn.getNotification().flags |= FLAG_FOREGROUND_SERVICE;
        NotificationRecord nr = new NotificationRecord(mContext, sbn, mTestNotificationChannel);

        mBinderService.enqueueNotificationWithTag(PKG, PKG, null,
                nr.sbn.getId(), nr.sbn.getNotification(), nr.sbn.getUserId());
        waitForIdle();

        // yes phone call, yes foreground service, BUT NO person, no bubble
        assertFalse(mService.getNotificationRecord(
                sbn.getKey()).getNotification().isBubbleNotification());
    }

    @Test
    public void testFlagBubbleNotifs_noFlag_phonecall_noCategory() throws RemoteException {
        // Bubbles are allowed!
        setUpPrefsForBubbles(true /* global */, true /* app */, true /* channel */);

        // Give it bubble metadata
        Notification.BubbleMetadata data = getBasicBubbleMetadataBuilder().build();
        // Give it a person
        Person person = new Person.Builder()
                .setName("bubblebot")
                .build();
        // No category
        Notification.Builder nb = new Notification.Builder(mContext,
                mTestNotificationChannel.getId())
                .addPerson(person)
                .setContentTitle("foo")
                .setBubbleMetadata(data)
                .setSmallIcon(android.R.drawable.sym_def_app_icon);

        StatusBarNotification sbn = new StatusBarNotification(PKG, PKG, 1, null, mUid, 0,
                nb.build(), new UserHandle(mUid), null, 0);
        // Make sure it has foreground service
        sbn.getNotification().flags |= FLAG_FOREGROUND_SERVICE;
        NotificationRecord nr = new NotificationRecord(mContext, sbn, mTestNotificationChannel);

        mBinderService.enqueueNotificationWithTag(PKG, PKG, null,
                nr.sbn.getId(), nr.sbn.getNotification(), nr.sbn.getUserId());
        waitForIdle();

        // yes person, yes foreground service, BUT NO call, no bubble
        assertFalse(mService.getNotificationRecord(
                sbn.getKey()).getNotification().isBubbleNotification());
    }

    @Test
    public void testFlagBubbleNotifs_noFlag_messaging_appNotAllowed() throws RemoteException {
        // Bubbles are NOT allowed!
        setUpPrefsForBubbles(false /* global */, true /* app */, true /* channel */);

        // Give it bubble metadata
        Notification.BubbleMetadata data = getBasicBubbleMetadataBuilder().build();
        // Give it a person
        Person person = new Person.Builder()
                .setName("bubblebot")
                .build();
        // Make it messaging style
        Notification.Builder nb = new Notification.Builder(mContext,
                mTestNotificationChannel.getId())
                .setContentTitle("foo")
                .setBubbleMetadata(data)
                .setStyle(new Notification.MessagingStyle(person)
                        .setConversationTitle("Bubble Chat")
                        .addMessage("Hello?",
                                SystemClock.currentThreadTimeMillis() - 300000, person)
                        .addMessage("Is it me you're looking for?",
                                SystemClock.currentThreadTimeMillis(), person)
                )
                .setSmallIcon(android.R.drawable.sym_def_app_icon);

        StatusBarNotification sbn = new StatusBarNotification(PKG, PKG, 1, null, mUid, 0,
                nb.build(), new UserHandle(mUid), null, 0);
        NotificationRecord nr = new NotificationRecord(mContext, sbn, mTestNotificationChannel);

        // Post the notification
        mBinderService.enqueueNotificationWithTag(PKG, PKG, null,
                nr.sbn.getId(), nr.sbn.getNotification(), nr.sbn.getUserId());
        waitForIdle();

        // not allowed, no bubble
        assertFalse(mService.getNotificationRecord(
                sbn.getKey()).getNotification().isBubbleNotification());
    }

    @Test
    public void testFlagBubbleNotifs_noFlag_notBubble() throws RemoteException {
        // Bubbles are allowed!
        setUpPrefsForBubbles(true /* global */, true /* app */, true /* channel */);

        // Notif WITHOUT bubble metadata
        NotificationRecord nr = generateNotificationRecord(mTestNotificationChannel);

        // Post the notification
        mBinderService.enqueueNotificationWithTag(PKG, PKG, "tag",
                nr.sbn.getId(), nr.sbn.getNotification(), nr.sbn.getUserId());
        waitForIdle();

        // no bubble metadata, no bubble
        assertFalse(mService.getNotificationRecord(
                nr.sbn.getKey()).getNotification().isBubbleNotification());
    }

    @Test
    public void testFlagBubbleNotifs_noFlag_messaging_channelNotAllowed() throws RemoteException {
        // Bubbles are allowed except on this channel
        setUpPrefsForBubbles(true /* global */, true /* app */, false /* channel */);

        // Give it bubble metadata
        Notification.BubbleMetadata data = getBasicBubbleMetadataBuilder().build();
        // Give it a person
        Person person = new Person.Builder()
                .setName("bubblebot")
                .build();
        // Make it messaging style
        Notification.Builder nb = new Notification.Builder(mContext,
                mTestNotificationChannel.getId())
                .setContentTitle("foo")
                .setBubbleMetadata(data)
                .setStyle(new Notification.MessagingStyle(person)
                        .setConversationTitle("Bubble Chat")
                        .addMessage("Hello?",
                                SystemClock.currentThreadTimeMillis() - 300000, person)
                        .addMessage("Is it me you're looking for?",
                                SystemClock.currentThreadTimeMillis(), person)
                )
                .setSmallIcon(android.R.drawable.sym_def_app_icon);

        StatusBarNotification sbn = new StatusBarNotification(PKG, PKG, 1, null, mUid, 0,
                nb.build(), new UserHandle(mUid), null, 0);
        NotificationRecord nr = new NotificationRecord(mContext, sbn, mTestNotificationChannel);

        // Post the notification
        mBinderService.enqueueNotificationWithTag(PKG, PKG, null,
                nr.sbn.getId(), nr.sbn.getNotification(), nr.sbn.getUserId());
        waitForIdle();

        // channel not allowed, no bubble
        assertFalse(mService.getNotificationRecord(
                sbn.getKey()).getNotification().isBubbleNotification());
    }

    @Test
    public void testFlagBubbleNotifs_noFlag_phonecall_notAllowed() throws RemoteException {
        // Bubbles are not allowed!
        setUpPrefsForBubbles(false /* global */, true /* app */, true /* channel */);

        // Give it bubble metadata
        Notification.BubbleMetadata data = getBasicBubbleMetadataBuilder().build();
        // Give it a person
        Person person = new Person.Builder()
                .setName("bubblebot")
                .build();
        // Make it a phone call
        Notification.Builder nb = new Notification.Builder(mContext,
                mTestNotificationChannel.getId())
                .setCategory(CATEGORY_CALL)
                .addPerson(person)
                .setContentTitle("foo")
                .setBubbleMetadata(data)
                .setSmallIcon(android.R.drawable.sym_def_app_icon);

        StatusBarNotification sbn = new StatusBarNotification(PKG, PKG, 1, null, mUid, 0,
                nb.build(), new UserHandle(mUid), null, 0);
        // Make sure it has foreground service
        sbn.getNotification().flags |= FLAG_FOREGROUND_SERVICE;
        NotificationRecord nr = new NotificationRecord(mContext, sbn, mTestNotificationChannel);

        mBinderService.enqueueNotificationWithTag(PKG, PKG, null,
                nr.sbn.getId(), nr.sbn.getNotification(), nr.sbn.getUserId());
        waitForIdle();

        // yes phone call, yes person, yes foreground service, but not allowed, no bubble
        assertFalse(mService.getNotificationRecord(
                sbn.getKey()).getNotification().isBubbleNotification());
    }

    @Test
    public void testFlagBubbleNotifs_noFlag_phonecall_channelNotAllowed() throws RemoteException {
        // Bubbles are allowed, but not on channel.
        setUpPrefsForBubbles(true /* global */, true /* app */, false /* channel */);

        // Give it bubble metadata
        Notification.BubbleMetadata data = getBasicBubbleMetadataBuilder().build();
        // Give it a person
        Person person = new Person.Builder()
                .setName("bubblebot")
                .build();
        // Make it a phone call
        Notification.Builder nb = new Notification.Builder(mContext,
                mTestNotificationChannel.getId())
                .setCategory(CATEGORY_CALL)
                .addPerson(person)
                .setContentTitle("foo")
                .setBubbleMetadata(data)
                .setSmallIcon(android.R.drawable.sym_def_app_icon);

        StatusBarNotification sbn = new StatusBarNotification(PKG, PKG, 1, null, mUid, 0,
                nb.build(), new UserHandle(mUid), null, 0);
        // Make sure it has foreground service
        sbn.getNotification().flags |= FLAG_FOREGROUND_SERVICE;
        NotificationRecord nr = new NotificationRecord(mContext, sbn, mTestNotificationChannel);

        mBinderService.enqueueNotificationWithTag(PKG, PKG, null,
                nr.sbn.getId(), nr.sbn.getNotification(), nr.sbn.getUserId());
        waitForIdle();

        // yes phone call, yes person, yes foreground service, but channel not allowed, no bubble
        assertFalse(mService.getNotificationRecord(
                sbn.getKey()).getNotification().isBubbleNotification());
    }

    @Test
    public void testCancelAllNotifications_cancelsBubble() throws Exception {
        final NotificationRecord nr = generateNotificationRecord(mTestNotificationChannel);
        nr.sbn.getNotification().flags |= FLAG_BUBBLE;
        mService.addNotification(nr);

        mBinderService.cancelAllNotifications(PKG, nr.sbn.getUserId());
        waitForIdle();

        StatusBarNotification[] notifs = mBinderService.getActiveNotifications(PKG);
        assertEquals(0, notifs.length);
        assertEquals(0, mService.getNotificationRecordCount());
    }

    @Test
    public void testAppCancelNotifications_cancelsBubbles() throws Exception {
        final NotificationRecord nrBubble = generateNotificationRecord(mTestNotificationChannel);
        nrBubble.sbn.getNotification().flags |= FLAG_BUBBLE;

        // Post the notification
        mBinderService.enqueueNotificationWithTag(PKG, PKG, null,
                nrBubble.sbn.getId(), nrBubble.sbn.getNotification(), nrBubble.sbn.getUserId());
        waitForIdle();

        StatusBarNotification[] notifs = mBinderService.getActiveNotifications(PKG);
        assertEquals(1, notifs.length);
        assertEquals(1, mService.getNotificationRecordCount());

        mBinderService.cancelNotificationWithTag(PKG, PKG, null, nrBubble.sbn.getId(),
                nrBubble.sbn.getUserId());
        waitForIdle();

        StatusBarNotification[] notifs2 = mBinderService.getActiveNotifications(PKG);
        assertEquals(0, notifs2.length);
        assertEquals(0, mService.getNotificationRecordCount());
    }

    @Test
    public void testCancelAllNotificationsFromListener_ignoresBubbles() throws Exception {
        final NotificationRecord nrNormal = generateNotificationRecord(mTestNotificationChannel);
        final NotificationRecord nrBubble = generateNotificationRecord(mTestNotificationChannel);
        nrBubble.sbn.getNotification().flags |= FLAG_BUBBLE;

        mService.addNotification(nrNormal);
        mService.addNotification(nrBubble);

        mService.getBinderService().cancelNotificationsFromListener(null, null);
        waitForIdle();

        StatusBarNotification[] notifs = mBinderService.getActiveNotifications(PKG);
        assertEquals(1, notifs.length);
        assertEquals(1, mService.getNotificationRecordCount());
    }

    @Test
    public void testCancelNotificationsFromListener_ignoresBubbles() throws Exception {
        final NotificationRecord nrNormal = generateNotificationRecord(mTestNotificationChannel);
        final NotificationRecord nrBubble = generateNotificationRecord(mTestNotificationChannel);
        nrBubble.sbn.getNotification().flags |= FLAG_BUBBLE;

        mService.addNotification(nrNormal);
        mService.addNotification(nrBubble);

        String[] keys = {nrNormal.sbn.getKey(), nrBubble.sbn.getKey()};
        mService.getBinderService().cancelNotificationsFromListener(null, keys);
        waitForIdle();

        StatusBarNotification[] notifs = mBinderService.getActiveNotifications(PKG);
        assertEquals(1, notifs.length);
        assertEquals(1, mService.getNotificationRecordCount());
    }

    @Test
    public void testGetAllowedAssistantAdjustments() throws Exception {
        List<String> capabilities = mBinderService.getAllowedAssistantAdjustments(null);
        assertNotNull(capabilities);

        for (int i = capabilities.size() - 1; i >= 0; i--) {
            String capability = capabilities.get(i);
            mBinderService.disallowAssistantAdjustment(capability);
            assertEquals(i + 1, mBinderService.getAllowedAssistantAdjustments(null).size());
            List<String> currentCapabilities = mBinderService.getAllowedAssistantAdjustments(null);
            assertNotNull(currentCapabilities);
            assertFalse(currentCapabilities.contains(capability));
        }
    }

    @Test
    public void testAdjustRestrictedKey() throws Exception {
        NotificationRecord r = generateNotificationRecord(mTestNotificationChannel);
        mService.addNotification(r);
        when(mAssistants.isSameUser(any(), anyInt())).thenReturn(true);

        when(mAssistants.isAdjustmentAllowed(KEY_IMPORTANCE)).thenReturn(true);
        when(mAssistants.isAdjustmentAllowed(KEY_USER_SENTIMENT)).thenReturn(false);

        Bundle signals = new Bundle();
        signals.putInt(KEY_IMPORTANCE, IMPORTANCE_LOW);
        signals.putInt(KEY_USER_SENTIMENT, USER_SENTIMENT_NEGATIVE);
        Adjustment adjustment = new Adjustment(r.sbn.getPackageName(), r.getKey(), signals,
               "", r.getUser().getIdentifier());

        mBinderService.applyAdjustmentFromAssistant(null, adjustment);
        r.applyAdjustments();

        assertEquals(IMPORTANCE_LOW, r.getAssistantImportance());
        assertEquals(USER_SENTIMENT_NEUTRAL, r.getUserSentiment());
    }

    @Test
    public void testAutomaticZenRuleValidation_policyFilterAgreement() throws Exception {
        when(mConditionProviders.isPackageOrComponentAllowed(anyString(), anyInt()))
                .thenReturn(true);
        mService.setZenHelper(mock(ZenModeHelper.class));
        ComponentName owner = new ComponentName(mContext, this.getClass());
        ZenPolicy zenPolicy = new ZenPolicy.Builder().allowAlarms(true).build();
        boolean isEnabled = true;
        AutomaticZenRule rule = new AutomaticZenRule("test", owner, owner, mock(Uri.class),
                zenPolicy, NotificationManager.INTERRUPTION_FILTER_NONE, isEnabled);

        try {
            mBinderService.addAutomaticZenRule(rule);
            fail("Zen policy only applies to priority only mode");
        } catch (IllegalArgumentException e) {
            // yay
        }

        rule = new AutomaticZenRule("test", owner, owner, mock(Uri.class),
                zenPolicy, NotificationManager.INTERRUPTION_FILTER_PRIORITY, isEnabled);
        mBinderService.addAutomaticZenRule(rule);

        rule = new AutomaticZenRule("test", owner, owner, mock(Uri.class),
                null, NotificationManager.INTERRUPTION_FILTER_NONE, isEnabled);
        mBinderService.addAutomaticZenRule(rule);
    }

    @Test
    public void testAreNotificationsEnabledForPackage_crossUser() throws Exception {
        try {
            mBinderService.areNotificationsEnabledForPackage(mContext.getPackageName(),
                    mUid + UserHandle.PER_USER_RANGE);
            fail("Cannot call cross user without permission");
        } catch (SecurityException e) {
            // pass
        }

        // cross user, with permission, no problem
        TestablePermissions perms = mContext.getTestablePermissions();
        perms.setPermission(android.Manifest.permission.INTERACT_ACROSS_USERS, PERMISSION_GRANTED);
        mBinderService.areNotificationsEnabledForPackage(mContext.getPackageName(),
                mUid + UserHandle.PER_USER_RANGE);
    }

    @Test
    public void testAreBubblesAllowedForPackage_crossUser() throws Exception {
        try {
            mBinderService.areBubblesAllowedForPackage(mContext.getPackageName(),
                    mUid + UserHandle.PER_USER_RANGE);
            fail("Cannot call cross user without permission");
        } catch (SecurityException e) {
            // pass
        }

        // cross user, with permission, no problem
        TestablePermissions perms = mContext.getTestablePermissions();
        perms.setPermission(android.Manifest.permission.INTERACT_ACROSS_USERS, PERMISSION_GRANTED);
        mBinderService.areBubblesAllowedForPackage(mContext.getPackageName(),
                mUid + UserHandle.PER_USER_RANGE);
    }

    @Test
    public void testNotificationBubbleChanged_false() throws Exception {
        // Bubbles are allowed!
        setUpPrefsForBubbles(true /* global */, true /* app */, true /* channel */);

        // Notif with bubble metadata but not our other misc requirements
        NotificationRecord nr = generateNotificationRecord(mTestNotificationChannel,
                null /* tvExtender */, true /* isBubble */);

        // Say we're foreground
        when(mActivityManager.getPackageImportance(nr.sbn.getPackageName())).thenReturn(
                IMPORTANCE_FOREGROUND);

        mBinderService.enqueueNotificationWithTag(PKG, PKG, "tag",
                nr.sbn.getId(), nr.sbn.getNotification(), nr.sbn.getUserId());
        waitForIdle();

        // Reset as this is called when the notif is first sent
        reset(mListeners);

        // First we were a bubble
        StatusBarNotification[] notifsBefore = mBinderService.getActiveNotifications(PKG);
        assertEquals(1, notifsBefore.length);
        assertTrue((notifsBefore[0].getNotification().flags & FLAG_BUBBLE) != 0);

        // Notify we're not a bubble
        mService.mNotificationDelegate.onNotificationBubbleChanged(nr.getKey(), false);
        waitForIdle();

        // Make sure we are not a bubble
        StatusBarNotification[] notifsAfter = mBinderService.getActiveNotifications(PKG);
        assertEquals(1, notifsAfter.length);
        assertEquals((notifsAfter[0].getNotification().flags & FLAG_BUBBLE), 0);
    }

    @Test
    public void testNotificationBubbleChanged_true() throws Exception {
        // Bubbles are allowed!
        setUpPrefsForBubbles(true /* global */, true /* app */, true /* channel */);

        // Plain notification that has bubble metadata
        NotificationRecord nr = generateNotificationRecord(mTestNotificationChannel,
                null /* tvExtender */, true /* isBubble */);
        mBinderService.enqueueNotificationWithTag(PKG, PKG, "tag",
                nr.sbn.getId(), nr.sbn.getNotification(), nr.sbn.getUserId());
        waitForIdle();

        // Would be a normal notification because wouldn't have met requirements to bubble
        StatusBarNotification[] notifsBefore = mBinderService.getActiveNotifications(PKG);
        assertEquals(1, notifsBefore.length);
        assertEquals((notifsBefore[0].getNotification().flags & FLAG_BUBBLE), 0);

        // Make the package foreground so that we're allowed to be a bubble
        when(mActivityManager.getPackageImportance(nr.sbn.getPackageName())).thenReturn(
                IMPORTANCE_FOREGROUND);

        // Reset as this is called when the notif is first sent
        reset(mListeners);

        // Notify we are now a bubble
        mService.mNotificationDelegate.onNotificationBubbleChanged(nr.getKey(), true);
        waitForIdle();

        // Make sure we are a bubble
        StatusBarNotification[] notifsAfter = mBinderService.getActiveNotifications(PKG);
        assertEquals(1, notifsAfter.length);
        assertTrue((notifsAfter[0].getNotification().flags & FLAG_BUBBLE) != 0);
    }

    @Test
    public void testNotificationBubbleChanged_true_notAllowed() throws Exception {
        // Bubbles are allowed!
        setUpPrefsForBubbles(true /* global */, true /* app */, true /* channel */);

        // Notif that is not a bubble
        NotificationRecord nr = generateNotificationRecord(mTestNotificationChannel,
                null /* tvExtender */, true /* isBubble */);
        mBinderService.enqueueNotificationWithTag(PKG, PKG, "tag",
                nr.sbn.getId(), nr.sbn.getNotification(), nr.sbn.getUserId());
        waitForIdle();

        // Reset as this is called when the notif is first sent
        reset(mListeners);

        // Would be a normal notification because wouldn't have met requirements to bubble
        StatusBarNotification[] notifsBefore = mBinderService.getActiveNotifications(PKG);
        assertEquals(1, notifsBefore.length);
        assertEquals((notifsBefore[0].getNotification().flags & FLAG_BUBBLE), 0);

        // Notify we are now a bubble
        mService.mNotificationDelegate.onNotificationBubbleChanged(nr.getKey(), true);
        waitForIdle();

        // We still wouldn't be a bubble because the notification didn't meet requirements
        StatusBarNotification[] notifsAfter = mBinderService.getActiveNotifications(PKG);
        assertEquals(1, notifsAfter.length);
        assertEquals((notifsAfter[0].getNotification().flags & FLAG_BUBBLE), 0);
    }

    @Test
    public void testNotificationBubbles_disabled_lowRamDevice() throws Exception {
        // Bubbles are allowed!
        setUpPrefsForBubbles(true /* global */, true /* app */, true /* channel */);

        // Plain notification that has bubble metadata
        NotificationRecord nr = generateNotificationRecord(mTestNotificationChannel,
                null /* tvExtender */, true /* isBubble */);
        mBinderService.enqueueNotificationWithTag(PKG, PKG, "tag",
                nr.sbn.getId(), nr.sbn.getNotification(), nr.sbn.getUserId());
        waitForIdle();

        // Would be a normal notification because wouldn't have met requirements to bubble
        StatusBarNotification[] notifsBefore = mBinderService.getActiveNotifications(PKG);
        assertEquals(1, notifsBefore.length);
        assertEquals((notifsBefore[0].getNotification().flags & FLAG_BUBBLE), 0);

        // Make the package foreground so that we're allowed to be a bubble
        when(mActivityManager.getPackageImportance(nr.sbn.getPackageName())).thenReturn(
                IMPORTANCE_FOREGROUND);

        // And we are low ram
        when(mActivityManager.isLowRamDevice()).thenReturn(true);

        // We wouldn't be a bubble because the notification didn't meet requirements (low ram)
        StatusBarNotification[] notifsAfter = mBinderService.getActiveNotifications(PKG);
        assertEquals(1, notifsAfter.length);
        assertEquals((notifsAfter[0].getNotification().flags & FLAG_BUBBLE), 0);
    }

    @Test
    public void testRemoveLargeRemoteViews() throws Exception {
        int removeSize = mContext.getResources().getInteger(
                com.android.internal.R.integer.config_notificationStripRemoteViewSizeBytes);

        RemoteViews rv = mock(RemoteViews.class);
        when(rv.estimateMemoryUsage()).thenReturn(removeSize);
        when(rv.clone()).thenReturn(rv);
        RemoteViews rv1 = mock(RemoteViews.class);
        when(rv1.estimateMemoryUsage()).thenReturn(removeSize);
        when(rv1.clone()).thenReturn(rv1);
        RemoteViews rv2 = mock(RemoteViews.class);
        when(rv2.estimateMemoryUsage()).thenReturn(removeSize);
        when(rv2.clone()).thenReturn(rv2);
        RemoteViews rv3 = mock(RemoteViews.class);
        when(rv3.estimateMemoryUsage()).thenReturn(removeSize);
        when(rv3.clone()).thenReturn(rv3);
        RemoteViews rv4 = mock(RemoteViews.class);
        when(rv4.estimateMemoryUsage()).thenReturn(removeSize);
        when(rv4.clone()).thenReturn(rv4);
        // note: different!
        RemoteViews rv5 = mock(RemoteViews.class);
        when(rv5.estimateMemoryUsage()).thenReturn(removeSize - 1);
        when(rv5.clone()).thenReturn(rv5);

        Notification np = new Notification.Builder(mContext, "test")
                .setSmallIcon(android.R.drawable.sym_def_app_icon)
                .setContentText("test")
                .setCustomContentView(rv)
                .setCustomBigContentView(rv1)
                .setCustomHeadsUpContentView(rv2)
                .build();
        Notification n = new Notification.Builder(mContext, "test")
                .setSmallIcon(android.R.drawable.sym_def_app_icon)
                .setContentText("test")
                .setCustomContentView(rv3)
                .setCustomBigContentView(rv4)
                .setCustomHeadsUpContentView(rv5)
                .setPublicVersion(np)
                .build();

        assertNotNull(np.contentView);
        assertNotNull(np.bigContentView);
        assertNotNull(np.headsUpContentView);

        assertTrue(n.publicVersion.extras.containsKey(Notification.EXTRA_CONTAINS_CUSTOM_VIEW));
        assertNotNull(n.publicVersion.contentView);
        assertNotNull(n.publicVersion.bigContentView);
        assertNotNull(n.publicVersion.headsUpContentView);

        mService.fixNotification(n, PKG, "tag", 9, 0);

        assertNull(n.contentView);
        assertNull(n.bigContentView);
        assertNotNull(n.headsUpContentView);
        assertNull(n.publicVersion.contentView);
        assertNull(n.publicVersion.bigContentView);
        assertNull(n.publicVersion.headsUpContentView);

        verify(mUsageStats, times(5)).registerImageRemoved(PKG);
    }

    @Test
    public void testAreBubblesAllowedForPackage_crossUser() throws Exception {
        try {
            mBinderService.areBubblesAllowedForPackage(mContext.getPackageName(),
                    mUid + UserHandle.PER_USER_RANGE);
            fail("Cannot call cross user without permission");
        } catch (SecurityException e) {
            // pass
        }

        // cross user, with permission, no problem
        TestablePermissions perms = mContext.getTestablePermissions();
        perms.setPermission(android.Manifest.permission.INTERACT_ACROSS_USERS, PERMISSION_GRANTED);
        mBinderService.areBubblesAllowedForPackage(mContext.getPackageName(),
                mUid + UserHandle.PER_USER_RANGE);
    }

    @Test
    public void testNotificationBubbleChanged_false() throws Exception {
        // Bubbles are allowed!
        setUpPrefsForBubbles(true /* global */, true /* app */, true /* channel */);

        // Notif with bubble metadata but not our other misc requirements
        NotificationRecord nr = generateNotificationRecord(mTestNotificationChannel,
                null /* tvExtender */, true /* isBubble */);

        // Say we're foreground
        when(mActivityManager.getPackageImportance(nr.sbn.getPackageName())).thenReturn(
                IMPORTANCE_FOREGROUND);

        mBinderService.enqueueNotificationWithTag(PKG, PKG, "tag",
                nr.sbn.getId(), nr.sbn.getNotification(), nr.sbn.getUserId());
        waitForIdle();

        // Reset as this is called when the notif is first sent
        reset(mListeners);

        // First we were a bubble
        StatusBarNotification[] notifsBefore = mBinderService.getActiveNotifications(PKG);
        assertEquals(1, notifsBefore.length);
        assertTrue((notifsBefore[0].getNotification().flags & FLAG_BUBBLE) != 0);

        // Notify we're not a bubble
        mService.mNotificationDelegate.onNotificationBubbleChanged(nr.getKey(), false);
        waitForIdle();

        // Make sure we are not a bubble
        StatusBarNotification[] notifsAfter = mBinderService.getActiveNotifications(PKG);
        assertEquals(1, notifsAfter.length);
        assertEquals((notifsAfter[0].getNotification().flags & FLAG_BUBBLE), 0);
    }

    @Test
    public void testNotificationBubbleChanged_true() throws Exception {
        // Bubbles are allowed!
        setUpPrefsForBubbles(true /* global */, true /* app */, true /* channel */);

        // Plain notification that has bubble metadata
        NotificationRecord nr = generateNotificationRecord(mTestNotificationChannel,
                null /* tvExtender */, true /* isBubble */);
        mBinderService.enqueueNotificationWithTag(PKG, PKG, "tag",
                nr.sbn.getId(), nr.sbn.getNotification(), nr.sbn.getUserId());
        waitForIdle();

        // Would be a normal notification because wouldn't have met requirements to bubble
        StatusBarNotification[] notifsBefore = mBinderService.getActiveNotifications(PKG);
        assertEquals(1, notifsBefore.length);
        assertEquals((notifsBefore[0].getNotification().flags & FLAG_BUBBLE), 0);

        // Make the package foreground so that we're allowed to be a bubble
        when(mActivityManager.getPackageImportance(nr.sbn.getPackageName())).thenReturn(
                IMPORTANCE_FOREGROUND);

        // Reset as this is called when the notif is first sent
        reset(mListeners);

        // Notify we are now a bubble
        mService.mNotificationDelegate.onNotificationBubbleChanged(nr.getKey(), true);
        waitForIdle();

        // Make sure we are a bubble
        StatusBarNotification[] notifsAfter = mBinderService.getActiveNotifications(PKG);
        assertEquals(1, notifsAfter.length);
        assertTrue((notifsAfter[0].getNotification().flags & FLAG_BUBBLE) != 0);
    }

    @Test
    public void testNotificationBubbleChanged_true_notAllowed() throws Exception {
        // Bubbles are allowed!
        setUpPrefsForBubbles(true /* global */, true /* app */, true /* channel */);

        // Notif that is not a bubble
        NotificationRecord nr = generateNotificationRecord(mTestNotificationChannel,
                null /* tvExtender */, true /* isBubble */);
        mBinderService.enqueueNotificationWithTag(PKG, PKG, "tag",
                nr.sbn.getId(), nr.sbn.getNotification(), nr.sbn.getUserId());
        waitForIdle();

        // Reset as this is called when the notif is first sent
        reset(mListeners);

        // Would be a normal notification because wouldn't have met requirements to bubble
        StatusBarNotification[] notifsBefore = mBinderService.getActiveNotifications(PKG);
        assertEquals(1, notifsBefore.length);
        assertEquals((notifsBefore[0].getNotification().flags & FLAG_BUBBLE), 0);

        // Notify we are now a bubble
        mService.mNotificationDelegate.onNotificationBubbleChanged(nr.getKey(), true);
        waitForIdle();

        // We still wouldn't be a bubble because the notification didn't meet requirements
        StatusBarNotification[] notifsAfter = mBinderService.getActiveNotifications(PKG);
        assertEquals(1, notifsAfter.length);
        assertEquals((notifsAfter[0].getNotification().flags & FLAG_BUBBLE), 0);
    }

    @Test
    public void testNotificationBubbles_disabled_lowRamDevice() throws Exception {
        // Bubbles are allowed!
        setUpPrefsForBubbles(true /* global */, true /* app */, true /* channel */);

        // Plain notification that has bubble metadata
        NotificationRecord nr = generateNotificationRecord(mTestNotificationChannel,
                null /* tvExtender */, true /* isBubble */);
        mBinderService.enqueueNotificationWithTag(PKG, PKG, "tag",
                nr.sbn.getId(), nr.sbn.getNotification(), nr.sbn.getUserId());
        waitForIdle();

        // Would be a normal notification because wouldn't have met requirements to bubble
        StatusBarNotification[] notifsBefore = mBinderService.getActiveNotifications(PKG);
        assertEquals(1, notifsBefore.length);
        assertEquals((notifsBefore[0].getNotification().flags & FLAG_BUBBLE), 0);

        // Make the package foreground so that we're allowed to be a bubble
        when(mActivityManager.getPackageImportance(nr.sbn.getPackageName())).thenReturn(
                IMPORTANCE_FOREGROUND);

        // And we are low ram
        when(mActivityManager.isLowRamDevice()).thenReturn(true);

        // We wouldn't be a bubble because the notification didn't meet requirements (low ram)
        StatusBarNotification[] notifsAfter = mBinderService.getActiveNotifications(PKG);
        assertEquals(1, notifsAfter.length);
        assertEquals((notifsAfter[0].getNotification().flags & FLAG_BUBBLE), 0);
    }
}<|MERGE_RESOLUTION|>--- conflicted
+++ resolved
@@ -137,16 +137,10 @@
 import androidx.annotation.Nullable;
 import androidx.test.InstrumentationRegistry;
 
-import androidx.annotation.Nullable;
-import androidx.test.InstrumentationRegistry;
-
 import com.android.internal.R;
 import com.android.internal.config.sysui.SystemUiDeviceConfigFlags;
 import com.android.internal.statusbar.NotificationVisibility;
-<<<<<<< HEAD
-=======
 import com.android.internal.util.FastXmlSerializer;
->>>>>>> dbf9e87c
 import com.android.server.LocalServices;
 import com.android.server.SystemService;
 import com.android.server.UiServiceTestCase;
@@ -180,25 +174,13 @@
 import java.util.List;
 import java.util.Map;
 import java.util.function.Consumer;
-<<<<<<< HEAD
-=======
-
->>>>>>> dbf9e87c
+
 
 @SmallTest
 @RunWith(AndroidTestingRunner.class)
 @RunWithLooper
 public class NotificationManagerServiceTest extends UiServiceTestCase {
     private static final String TEST_CHANNEL_ID = "NotificationManagerServiceTestChannelId";
-<<<<<<< HEAD
-    private static final String CLEAR_DEVICE_CONFIG_KEY_CMD =
-            "device_config delete " + DeviceConfig.NAMESPACE_SYSTEMUI + " "
-                    + SystemUiDeviceConfigFlags.NAS_DEFAULT_SERVICE;
-    private static final String SET_DEFAULT_ASSISTANT_DEVICE_CONFIG_CMD =
-            "device_config put " + DeviceConfig.NAMESPACE_SYSTEMUI + " "
-                    + SystemUiDeviceConfigFlags.NAS_DEFAULT_SERVICE;
-=======
->>>>>>> dbf9e87c
 
     private final int mUid = Binder.getCallingUid();
     private TestableNotificationManagerService mService;
@@ -408,10 +390,6 @@
 
         when(mAssistants.isAdjustmentAllowed(anyString())).thenReturn(true);
 
-<<<<<<< HEAD
-
-=======
->>>>>>> dbf9e87c
         mService.init(mTestableLooper.getLooper(),
                 mPackageManager, mPackageManagerClient, mockLightsManager,
                 mListeners, mAssistants, mConditionProviders,
@@ -435,12 +413,6 @@
 
     @After
     public void tearDown() throws Exception {
-<<<<<<< HEAD
-        mFile.delete();
-        clearDeviceConfig();
-        InstrumentationRegistry.getInstrumentation()
-                .getUiAutomation().dropShellPermissionIdentity();
-=======
         if (mFile != null) mFile.delete();
         clearDeviceConfig();
         InstrumentationRegistry.getInstrumentation()
@@ -465,7 +437,6 @@
                 break;
         }
         return applicationInfo;
->>>>>>> dbf9e87c
     }
 
     public void waitForIdle() {
@@ -788,11 +759,7 @@
                 mService.getNotificationRecord(sbn.getKey()).getImportance());
         assertEquals(IMPORTANCE_LOW, mBinderService.getNotificationChannel(
                 PKG, mContext.getUserId(), PKG, channel.getId()).getImportance());
-<<<<<<< HEAD
-        mBinderService.cancelNotificationWithTag(PKG, "tag", sbn.getId(), sbn.getUserId());
-=======
         mBinderService.cancelNotificationWithTag(PKG, PKG, "tag", sbn.getId(), sbn.getUserId());
->>>>>>> dbf9e87c
         waitForIdle();
 
         update = new NotificationChannel("blockedbyuser", "name", IMPORTANCE_NONE);
@@ -2351,112 +2318,7 @@
         ui10.id = 10;
         uis.add(ui10);
         when(mUm.getEnabledProfiles(ui.id)).thenReturn(uis);
-<<<<<<< HEAD
         ComponentName c = ComponentName.unflattenFromString("package/Component");
-
-        mBinderService.setNotificationAssistantAccessGranted(c, true);
-
-        verify(mAssistants, times(1)).setPackageOrComponentEnabled(
-                c.flattenToString(), 0, true, true);
-        verify(mAssistants, times(1)).setPackageOrComponentEnabled(
-                c.flattenToString(), 10, true, true);
-        verify(mConditionProviders, times(1)).setPackageOrComponentEnabled(
-                c.flattenToString(), 0, false, true);
-        verify(mConditionProviders, times(1)).setPackageOrComponentEnabled(
-                c.flattenToString(), 10, false, true);
-        verify(mListeners, never()).setPackageOrComponentEnabled(
-                any(), anyInt(), anyBoolean(), anyBoolean());
-    }
-
-    @Test
-    public void testSetAssistantAccess_nullWithAllowedAssistant() throws Exception {
-        ArrayList<ComponentName> componentList = new ArrayList<>();
-        ComponentName c = ComponentName.unflattenFromString("package/Component");
-        componentList.add(c);
-        when(mAssistants.getAllowedComponents(anyInt())).thenReturn(componentList);
-        List<UserInfo> uis = new ArrayList<>();
-        UserInfo ui = new UserInfo();
-        ui.id = 0;
-        uis.add(ui);
-        when(mUm.getEnabledProfiles(ui.id)).thenReturn(uis);
-
-        mBinderService.setNotificationAssistantAccessGranted(null, true);
-
-        verify(mAssistants, times(1)).setPackageOrComponentEnabled(
-                c.flattenToString(), 0, true, false);
-        verify(mConditionProviders, times(1)).setPackageOrComponentEnabled(
-                c.flattenToString(), 0, false,  false);
-        verify(mListeners, never()).setPackageOrComponentEnabled(
-                any(), anyInt(), anyBoolean(), anyBoolean());
-    }
-
-    @Test
-    public void testSetAssistantAccessForUser_nullWithAllowedAssistant() throws Exception {
-        List<UserInfo> uis = new ArrayList<>();
-        UserInfo ui = new UserInfo();
-        ui.id = 10;
-        uis.add(ui);
-        UserHandle user = ui.getUserHandle();
-        ArrayList<ComponentName> componentList = new ArrayList<>();
-        ComponentName c = ComponentName.unflattenFromString("package/Component");
-        componentList.add(c);
-        when(mAssistants.getAllowedComponents(anyInt())).thenReturn(componentList);
-        when(mUm.getEnabledProfiles(10)).thenReturn(uis);
-
-        mBinderService.setNotificationAssistantAccessGrantedForUser(
-                null, user.getIdentifier(), true);
-
-        verify(mAssistants, times(1)).setPackageOrComponentEnabled(
-                c.flattenToString(), user.getIdentifier(), true, false);
-        verify(mAssistants).setUserSet(10, true);
-        verify(mConditionProviders, times(1)).setPackageOrComponentEnabled(
-                c.flattenToString(), user.getIdentifier(), false,  false);
-        verify(mListeners, never()).setPackageOrComponentEnabled(
-                any(), anyInt(), anyBoolean(), anyBoolean());
-    }
-
-    @Test
-    public void testSetAssistantAccessForUser_workProfile_nullWithAllowedAssistant()
-            throws Exception {
-        List<UserInfo> uis = new ArrayList<>();
-        UserInfo ui = new UserInfo();
-        ui.id = 0;
-        uis.add(ui);
-        UserInfo ui10 = new UserInfo();
-        ui10.id = 10;
-        uis.add(ui10);
-        UserHandle user = ui.getUserHandle();
-        ArrayList<ComponentName> componentList = new ArrayList<>();
-        ComponentName c = ComponentName.unflattenFromString("package/Component");
-        componentList.add(c);
-        when(mAssistants.getAllowedComponents(anyInt())).thenReturn(componentList);
-        when(mUm.getEnabledProfiles(ui.id)).thenReturn(uis);
-
-        mBinderService.setNotificationAssistantAccessGrantedForUser(
-                    null, user.getIdentifier(), true);
-
-        verify(mAssistants, times(1)).setPackageOrComponentEnabled(
-                c.flattenToString(), user.getIdentifier(), true, false);
-        verify(mAssistants, times(1)).setPackageOrComponentEnabled(
-                c.flattenToString(), ui10.id, true, false);
-        verify(mAssistants).setUserSet(0, true);
-        verify(mAssistants).setUserSet(10, true);
-        verify(mConditionProviders, times(1)).setPackageOrComponentEnabled(
-                c.flattenToString(), user.getIdentifier(), false,  false);
-        verify(mConditionProviders, times(1)).setPackageOrComponentEnabled(
-                c.flattenToString(), ui10.id, false,  false);
-        verify(mListeners, never()).setPackageOrComponentEnabled(
-                any(), anyInt(), anyBoolean(), anyBoolean());
-    }
-
-    @Test
-    public void testSetDndAccess() throws Exception {
-        ComponentName c = ComponentName.unflattenFromString("package/Component");
-
-        mBinderService.setNotificationPolicyAccessGranted(c.getPackageName(), true);
-=======
-        ComponentName c = ComponentName.unflattenFromString("package/Component");
->>>>>>> dbf9e87c
 
         mBinderService.setNotificationAssistantAccessGranted(c, true);
 
@@ -2895,8 +2757,6 @@
         verify(mConditionProviders, times(1)).migrateToXml();
         verify(mAssistants, times(1)).migrateToXml();
         verify(mAssistants, times(2)).resetDefaultAssistantsIfNecessary();
-<<<<<<< HEAD
-=======
     }
 
     @Test
@@ -2909,7 +2769,6 @@
                 false,
                 UserHandle.USER_ALL);
         verify(mSnoozeHelper, times(1)).readXml(any(XmlPullParser.class));
->>>>>>> dbf9e87c
     }
 
     @Test
@@ -3265,7 +3124,6 @@
                 NotificationManagerService.WorkerHandler.class);
         mService.setHandler(handler);
         when(mAssistants.isSameUser(eq(null), anyInt())).thenReturn(true);
-<<<<<<< HEAD
 
         Bundle signals = new Bundle();
         signals.putInt(Adjustment.KEY_USER_SENTIMENT,
@@ -3279,21 +3137,6 @@
         verify(handler, timeout(300).times(1)).scheduleSendRankingUpdate();
     }
 
-=======
-
-        Bundle signals = new Bundle();
-        signals.putInt(Adjustment.KEY_USER_SENTIMENT,
-                USER_SENTIMENT_NEGATIVE);
-        Adjustment adjustment = new Adjustment(
-                r.sbn.getPackageName(), r.getKey(), signals, "", r.getUser().getIdentifier());
-        mBinderService.applyEnqueuedAdjustmentFromAssistant(null, adjustment);
-
-        waitForIdle();
-
-        verify(handler, timeout(300).times(1)).scheduleSendRankingUpdate();
-    }
-
->>>>>>> dbf9e87c
     @Test
     public void testEnqueuedAdjustmentAppliesAdjustments() throws Exception {
         final NotificationRecord r = generateNotificationRecord(mTestNotificationChannel);
@@ -3877,7 +3720,6 @@
         verify(mListeners, times(1)).notifyHiddenLocked(captorHide.capture());
         assertEquals(1, captorHide.getValue().size());
         assertEquals("a", captorHide.getValue().get(0).sbn.getPackageName());
-<<<<<<< HEAD
 
         // on broadcast, unhide the package
         mService.simulatePackageDistractionBroadcast(
@@ -3940,70 +3782,6 @@
                 .thenReturn(new String[] {"a", "b", "c"});
         when(mContext.getResources()).thenReturn(mResources);
 
-=======
-
-        // on broadcast, unhide the package
-        mService.simulatePackageDistractionBroadcast(
-                PackageManager.RESTRICTION_HIDE_FROM_SUGGESTIONS, new String[] {"a"});
-        ArgumentCaptor<List<NotificationRecord>> captorUnhide = ArgumentCaptor.forClass(List.class);
-        verify(mListeners, times(1)).notifyUnhiddenLocked(captorUnhide.capture());
-        assertEquals(1, captorUnhide.getValue().size());
-        assertEquals("a", captorUnhide.getValue().get(0).sbn.getPackageName());
-    }
-
-    @Test
-    public void testHideAndUnhideNotificationsOnDistractingPackageBroadcast_multiPkg() {
-        // Post 2 notifications from 2 packages
-        NotificationRecord pkgA = new NotificationRecord(mContext,
-                generateSbn("a", 1000, 9, 0), mTestNotificationChannel);
-        mService.addNotification(pkgA);
-        NotificationRecord pkgB = new NotificationRecord(mContext,
-                generateSbn("b", 1001, 9, 0), mTestNotificationChannel);
-        mService.addNotification(pkgB);
-
-        // on broadcast, hide one of the packages
-        mService.simulatePackageDistractionBroadcast(
-                PackageManager.RESTRICTION_HIDE_NOTIFICATIONS, new String[] {"a", "b"});
-        ArgumentCaptor<List<NotificationRecord>> captorHide = ArgumentCaptor.forClass(List.class);
-        verify(mListeners, times(2)).notifyHiddenLocked(captorHide.capture());
-        assertEquals(2, captorHide.getValue().size());
-        assertEquals("a", captorHide.getValue().get(0).sbn.getPackageName());
-        assertEquals("b", captorHide.getValue().get(1).sbn.getPackageName());
-
-        // on broadcast, unhide the package
-        mService.simulatePackageDistractionBroadcast(
-                PackageManager.RESTRICTION_HIDE_FROM_SUGGESTIONS, new String[] {"a", "b"});
-        ArgumentCaptor<List<NotificationRecord>> captorUnhide = ArgumentCaptor.forClass(List.class);
-        verify(mListeners, times(2)).notifyUnhiddenLocked(captorUnhide.capture());
-        assertEquals(2, captorUnhide.getValue().size());
-        assertEquals("a", captorUnhide.getValue().get(0).sbn.getPackageName());
-        assertEquals("b", captorUnhide.getValue().get(1).sbn.getPackageName());
-    }
-
-    @Test
-    public void testNoNotificationsHiddenOnDistractingPackageBroadcast() {
-        // post notification from this package
-        final NotificationRecord notif1 = generateNotificationRecord(
-                mTestNotificationChannel, 1, null, true);
-        mService.addNotification(notif1);
-
-        // on broadcast, nothing is hidden since no notifications are of package "test_package"
-        mService.simulatePackageDistractionBroadcast(
-                PackageManager.RESTRICTION_HIDE_NOTIFICATIONS, new String[] {"test_package"});
-        ArgumentCaptor<List> captor = ArgumentCaptor.forClass(List.class);
-        verify(mListeners, times(1)).notifyHiddenLocked(captor.capture());
-        assertEquals(0, captor.getValue().size());
-    }
-
-    @Test
-    public void testCanUseManagedServicesLowRamNoWatchNullPkg() {
-        when(mPackageManagerClient.hasSystemFeature(FEATURE_WATCH)).thenReturn(false);
-        when(mActivityManager.isLowRamDevice()).thenReturn(true);
-        when(mResources.getStringArray(R.array.config_allowedManagedServicesOnLowRamDevices))
-                .thenReturn(new String[] {"a", "b", "c"});
-        when(mContext.getResources()).thenReturn(mResources);
-
->>>>>>> dbf9e87c
         assertEquals(false, mService.canUseManagedServices(null, 0, null));
     }
 
@@ -4130,8 +3908,6 @@
         mBinderService.setBubblesAllowed(PKG, mUid, false);
         assertFalse(mBinderService.areBubblesAllowedForPackage(PKG, mUid));
     }
-<<<<<<< HEAD
-=======
 
     @Test
     public void testUserApprovedBubblesForPackage() throws Exception {
@@ -4290,375 +4066,6 @@
 
         mInternalService.cancelNotification(notReal, "android", 0, 0, "tag",
                 sbn.getId(), sbn.getUserId());
-    }
-
-    @Test
-    public void testResolveNotificationUid_delegateNotAllowed() throws Exception {
-        when(mPackageManagerClient.getPackageUidAsUser("target", 0)).thenReturn(123);
-        // no delegate
-
-        try {
-            mService.resolveNotificationUid("caller", "target", 9, 0);
-            fail("Incorrect uid didn't throw security exception");
-        } catch (SecurityException e) {
-            // yay
-        }
-    }
-
-    @Test
-    public void testRemoveForegroundServiceFlagFromNotification_enqueued() {
-        Notification n = new Notification.Builder(mContext, "").build();
-        n.flags |= FLAG_FOREGROUND_SERVICE;
->>>>>>> dbf9e87c
-
-    @Test
-    public void testUserApprovedBubblesForPackage() throws Exception {
-        assertFalse(mBinderService.hasUserApprovedBubblesForPackage(PKG, mUid));
-        mBinderService.setBubblesAllowed(PKG, mUid, true);
-        assertTrue(mBinderService.hasUserApprovedBubblesForPackage(PKG, mUid));
-        assertTrue(mBinderService.areBubblesAllowedForPackage(PKG, mUid));
-    }
-
-    @Test
-    public void testUserRejectsBubblesForPackage() throws Exception {
-        assertFalse(mBinderService.hasUserApprovedBubblesForPackage(PKG, mUid));
-        mBinderService.setBubblesAllowed(PKG, mUid, false);
-        assertTrue(mBinderService.hasUserApprovedBubblesForPackage(PKG, mUid));
-        assertFalse(mBinderService.areBubblesAllowedForPackage(PKG, mUid));
-    }
-
-    @Test
-    public void testIsCallerInstantApp_primaryUser() throws Exception {
-        ApplicationInfo info = new ApplicationInfo();
-        info.privateFlags = ApplicationInfo.PRIVATE_FLAG_INSTANT;
-        when(mPackageManager.getApplicationInfo(anyString(), anyInt(), eq(0))).thenReturn(info);
-        when(mPackageManager.getPackagesForUid(anyInt())).thenReturn(new String[]{"any"});
-
-        assertTrue(mService.isCallerInstantApp(45770, 0));
-
-        info.privateFlags = 0;
-        assertFalse(mService.isCallerInstantApp(575370, 0));
-    }
-
-    @Test
-    public void testIsCallerInstantApp_secondaryUser() throws Exception {
-        ApplicationInfo info = new ApplicationInfo();
-        info.privateFlags = ApplicationInfo.PRIVATE_FLAG_INSTANT;
-        when(mPackageManager.getApplicationInfo(anyString(), anyInt(), eq(10))).thenReturn(info);
-        when(mPackageManager.getApplicationInfo(anyString(), anyInt(), eq(0))).thenReturn(null);
-        when(mPackageManager.getPackagesForUid(anyInt())).thenReturn(new String[]{"any"});
-
-        assertTrue(mService.isCallerInstantApp(68638450, 10));
-    }
-
-    @Test
-    public void testIsCallerInstantApp_userAllNotification() throws Exception {
-        ApplicationInfo info = new ApplicationInfo();
-        info.privateFlags = ApplicationInfo.PRIVATE_FLAG_INSTANT;
-        when(mPackageManager.getApplicationInfo(anyString(), anyInt(), eq(UserHandle.USER_SYSTEM)))
-                .thenReturn(info);
-        when(mPackageManager.getPackagesForUid(anyInt())).thenReturn(new String[]{"any"});
-
-        assertTrue(mService.isCallerInstantApp(45770, UserHandle.USER_ALL));
-
-        info.privateFlags = 0;
-        assertFalse(mService.isCallerInstantApp(575370, UserHandle.USER_ALL ));
-    }
-
-    @Test
-    public void testResolveNotificationUid_sameApp_nonSystemUser() throws Exception {
-        ApplicationInfo info = new ApplicationInfo();
-        info.uid = Binder.getCallingUid();
-        when(mPackageManager.getApplicationInfo(anyString(), anyInt(), eq(10))).thenReturn(info);
-        when(mPackageManager.getApplicationInfo(anyString(), anyInt(), eq(0))).thenReturn(null);
-
-        int actualUid = mService.resolveNotificationUid("caller", "caller", info.uid, 10);
-
-        assertEquals(info.uid, actualUid);
-    }
-
-    @Test
-<<<<<<< HEAD
-    public void testResolveNotificationUid_sameApp() throws Exception {
-        ApplicationInfo info = new ApplicationInfo();
-        info.uid = Binder.getCallingUid();
-        when(mPackageManager.getApplicationInfo(anyString(), anyInt(), eq(0))).thenReturn(info);
-=======
-    public void testAllowForegroundToasts() throws Exception {
-        final String testPackage = "testPackageName";
-        assertEquals(0, mService.mToastQueue.size());
-        mService.isSystemUid = false;
-
-        // package is not suspended
-        when(mPackageManager.isPackageSuspendedForUser(testPackage, UserHandle.getUserId(mUid)))
-                .thenReturn(false);
-
-        // notifications from this package are blocked by the user
-        mService.setPreferencesHelper(mPreferencesHelper);
-        when(mPreferencesHelper.getImportance(testPackage, mUid)).thenReturn(IMPORTANCE_NONE);
-
-        // this app is in the foreground
-        when(mActivityManager.getUidImportance(mUid)).thenReturn(IMPORTANCE_FOREGROUND);
-
-        // enqueue toast -> toast should still enqueue
-        ((INotificationManager)mService.mService).enqueueToast(testPackage,
-                new TestableToastCallback(), 2000, 0);
-        assertEquals(1, mService.mToastQueue.size());
-    }
-
-    @Test
-    public void testDisallowToastsFromSuspendedPackages() throws Exception {
-        final String testPackage = "testPackageName";
-        assertEquals(0, mService.mToastQueue.size());
-        mService.isSystemUid = false;
-
-        // package is suspended
-        when(mPackageManager.isPackageSuspendedForUser(testPackage, UserHandle.getUserId(mUid)))
-                .thenReturn(true);
-
-        // notifications from this package are NOT blocked by the user
-        mService.setPreferencesHelper(mPreferencesHelper);
-        when(mPreferencesHelper.getImportance(testPackage, mUid)).thenReturn(IMPORTANCE_LOW);
-
-        // enqueue toast -> no toasts enqueued
-        ((INotificationManager)mService.mService).enqueueToast(testPackage,
-                new TestableToastCallback(), 2000, 0);
-        assertEquals(0, mService.mToastQueue.size());
-    }
-
-    @Test
-    public void testDisallowToastsFromBlockedApps() throws Exception {
-        final String testPackage = "testPackageName";
-        assertEquals(0, mService.mToastQueue.size());
-        mService.isSystemUid = false;
-
-        // package is not suspended
-        when(mPackageManager.isPackageSuspendedForUser(testPackage, UserHandle.getUserId(mUid)))
-                .thenReturn(false);
-
-        // notifications from this package are blocked by the user
-        mService.setPreferencesHelper(mPreferencesHelper);
-        when(mPreferencesHelper.getImportance(testPackage, mUid)).thenReturn(IMPORTANCE_NONE);
-
-        // this app is NOT in the foreground
-        when(mActivityManager.getUidImportance(mUid)).thenReturn(IMPORTANCE_GONE);
-
-        // enqueue toast -> no toasts enqueued
-        ((INotificationManager)mService.mService).enqueueToast(testPackage,
-                new TestableToastCallback(), 2000, 0);
-        assertEquals(0, mService.mToastQueue.size());
-    }
-
-    @Test
-    public void testAlwaysAllowSystemToasts() throws Exception {
-        final String testPackage = "testPackageName";
-        assertEquals(0, mService.mToastQueue.size());
-        mService.isSystemUid = true;
-
-        // package is suspended
-        when(mPackageManager.isPackageSuspendedForUser(testPackage, UserHandle.getUserId(mUid)))
-                .thenReturn(true);
-
-        // notifications from this package ARE blocked by the user
-        mService.setPreferencesHelper(mPreferencesHelper);
-        when(mPreferencesHelper.getImportance(testPackage, mUid)).thenReturn(IMPORTANCE_NONE);
-
-        // this app is NOT in the foreground
-        when(mActivityManager.getUidImportance(mUid)).thenReturn(IMPORTANCE_GONE);
-
-        // enqueue toast -> system toast can still be enqueued
-        ((INotificationManager)mService.mService).enqueueToast(testPackage,
-                new TestableToastCallback(), 2000, 0);
-        assertEquals(1, mService.mToastQueue.size());
-    }
-
-    @Test
-    public void testOnNotificationSmartReplySent() {
-        final int replyIndex = 2;
-        final String reply = "Hello";
-        final boolean modifiedBeforeSending = true;
-        final boolean generatedByAssistant = true;
-
-        NotificationRecord r = generateNotificationRecord(mTestNotificationChannel);
-        r.setSuggestionsGeneratedByAssistant(generatedByAssistant);
-        mService.addNotification(r);
-
-        mService.mNotificationDelegate.onNotificationSmartReplySent(
-                r.getKey(), replyIndex, reply, NOTIFICATION_LOCATION_UNKNOWN,
-                modifiedBeforeSending);
-        verify(mAssistants).notifyAssistantSuggestedReplySent(
-                eq(r.sbn), eq(reply), eq(generatedByAssistant));
-    }
-
-    @Test
-    public void testOnNotificationActionClick() {
-        final int actionIndex = 2;
-        final Notification.Action action =
-                new Notification.Action.Builder(null, "text", null).build();
-        final boolean generatedByAssistant = false;
-
-        NotificationRecord r = generateNotificationRecord(mTestNotificationChannel);
-        mService.addNotification(r);
-
-        NotificationVisibility notificationVisibility =
-                NotificationVisibility.obtain(r.getKey(), 1, 2, true);
-        mService.mNotificationDelegate.onNotificationActionClick(
-                10, 10, r.getKey(), actionIndex, action, notificationVisibility,
-                generatedByAssistant);
-        verify(mAssistants).notifyAssistantActionClicked(
-                eq(r.sbn), eq(actionIndex), eq(action), eq(generatedByAssistant));
-    }
-
-    @Test
-    public void testLogSmartSuggestionsVisible_triggerOnExpandAndVisible() {
-        NotificationRecord r = generateNotificationRecord(mTestNotificationChannel);
-        mService.addNotification(r);
-
-        mService.mNotificationDelegate.onNotificationExpansionChanged(r.getKey(), false, true,
-                NOTIFICATION_LOCATION_UNKNOWN);
-        NotificationVisibility[] notificationVisibility = new NotificationVisibility[] {
-                NotificationVisibility.obtain(r.getKey(), 0, 0, true)
-        };
-        mService.mNotificationDelegate.onNotificationVisibilityChanged(notificationVisibility,
-                new NotificationVisibility[0]);
-
-        assertEquals(1, mService.countLogSmartSuggestionsVisible);
-    }
-
-    @Test
-    public void testLogSmartSuggestionsVisible_noTriggerOnExpand() {
-        NotificationRecord r = generateNotificationRecord(mTestNotificationChannel);
-        mService.addNotification(r);
-
-        mService.mNotificationDelegate.onNotificationExpansionChanged(r.getKey(), false, true,
-                NOTIFICATION_LOCATION_UNKNOWN);
-
-        assertEquals(0, mService.countLogSmartSuggestionsVisible);
-    }
-
-    @Test
-    public void testLogSmartSuggestionsVisible_noTriggerOnVisible() {
-        NotificationRecord r = generateNotificationRecord(mTestNotificationChannel);
-        mService.addNotification(r);
-
-        NotificationVisibility[] notificationVisibility = new NotificationVisibility[]{
-                NotificationVisibility.obtain(r.getKey(), 0, 0, true)
-        };
-        mService.mNotificationDelegate.onNotificationVisibilityChanged(notificationVisibility,
-                new NotificationVisibility[0]);
-
-        assertEquals(0, mService.countLogSmartSuggestionsVisible);
-    }
-
-    public void testReportSeen_delegated() {
-        Notification.Builder nb =
-                new Notification.Builder(mContext, mTestNotificationChannel.getId())
-                        .setContentTitle("foo")
-                        .setSmallIcon(android.R.drawable.sym_def_app_icon);
-
-        StatusBarNotification sbn = new StatusBarNotification(PKG, "opPkg", 0, "tag", mUid, 0,
-                nb.build(), new UserHandle(mUid), null, 0);
-        NotificationRecord r =  new NotificationRecord(mContext, sbn, mTestNotificationChannel);
-
-        mService.reportSeen(r);
-        verify(mAppUsageStats, never()).reportEvent(anyString(), anyInt(), anyInt());
-
-    }
-
-    @Test
-    public void testReportSeen_notDelegated() {
-        NotificationRecord r = generateNotificationRecord(mTestNotificationChannel);
-
-        mService.reportSeen(r);
-        verify(mAppUsageStats, times(1)).reportEvent(anyString(), anyInt(), anyInt());
-    }
-
-    @Test
-    public void testNotificationStats_notificationError() {
-        NotificationRecord r = generateNotificationRecord(mTestNotificationChannel);
-        mService.addNotification(r);
-
-        StatusBarNotification sbn = new StatusBarNotification(PKG, PKG, 1, "tag", mUid, 0,
-                new Notification.Builder(mContext, mTestNotificationChannel.getId()).build(),
-                new UserHandle(mUid), null, 0);
-        NotificationRecord update = new NotificationRecord(mContext, sbn, mTestNotificationChannel);
-        mService.addEnqueuedNotification(update);
-        assertNull(update.sbn.getNotification().getSmallIcon());
-
-        NotificationManagerService.PostNotificationRunnable runnable =
-                mService.new PostNotificationRunnable(update.getKey());
-        runnable.run();
-        waitForIdle();
-
-        ArgumentCaptor<NotificationStats> captor = ArgumentCaptor.forClass(NotificationStats.class);
-        verify(mListeners).notifyRemovedLocked(any(), anyInt(), captor.capture());
-        assertNotNull(captor.getValue());
-    }
-
-    @Test
-    public void testCanNotifyAsUser_crossUser() throws Exception {
-        // same user no problem
-        mBinderService.canNotifyAsPackage("src", "target", mContext.getUserId());
-
-        // cross user, no permission, problem
-        try {
-            mBinderService.canNotifyAsPackage("src", "target", mContext.getUserId() + 1);
-            fail("Should not be callable cross user without cross user permission");
-        } catch (SecurityException e) {
-            // good
-        }
->>>>>>> dbf9e87c
-
-        int actualUid = mService.resolveNotificationUid("caller", "caller", info.uid, 0);
-
-        assertEquals(info.uid, actualUid);
-    }
-
-    @Test
-    public void testResolveNotificationUid_sameAppDiffPackage() throws Exception {
-        ApplicationInfo info = new ApplicationInfo();
-        info.uid = Binder.getCallingUid();
-        when(mPackageManager.getApplicationInfo(anyString(), anyInt(), eq(0))).thenReturn(info);
-
-        int actualUid = mService.resolveNotificationUid("caller", "callerAlso", info.uid, 0);
-
-        assertEquals(info.uid, actualUid);
-    }
-
-    @Test
-    public void testResolveNotificationUid_sameAppWrongUid() throws Exception {
-        ApplicationInfo info = new ApplicationInfo();
-        info.uid = 1356347;
-        when(mPackageManager.getApplicationInfo(anyString(), anyInt(), anyInt())).thenReturn(info);
-
-        try {
-            mService.resolveNotificationUid("caller", "caller", 9, 0);
-            fail("Incorrect uid didn't throw security exception");
-        } catch (SecurityException e) {
-            // yay
-        }
-    }
-
-    @Test
-    public void testResolveNotificationUid_delegateAllowed() throws Exception {
-        int expectedUid = 123;
-
-        when(mPackageManagerClient.getPackageUidAsUser("target", 0)).thenReturn(expectedUid);
-        mService.setPreferencesHelper(mPreferencesHelper);
-        when(mPreferencesHelper.isDelegateAllowed(anyString(), anyInt(), anyString(), anyInt()))
-                .thenReturn(true);
-
-        assertEquals(expectedUid, mService.resolveNotificationUid("caller", "target", 9, 0));
-    }
-
-    @Test
-    public void testResolveNotificationUid_androidAllowed() throws Exception {
-        int expectedUid = 123;
-
-        when(mPackageManagerClient.getPackageUidAsUser("target", 0)).thenReturn(expectedUid);
-        // no delegate
-
-        assertEquals(expectedUid, mService.resolveNotificationUid("android", "target", 0, 0));
     }
 
     @Test
@@ -5180,7 +4587,7 @@
                 nr1.sbn.getKey()).getNotification().isBubbleNotification());
 
         // Remove the bubble
-        mBinderService.cancelNotificationWithTag(PKG, "tag", nr1.sbn.getId(),
+        mBinderService.cancelNotificationWithTag(PKG, PKG, "tag", nr1.sbn.getId(),
                 nr1.sbn.getUserId());
         waitForIdle();
 
@@ -5579,762 +4986,6 @@
         assertEquals(1, notifs.length);
         assertEquals(1, mService.getNotificationRecordCount());
 
-        mBinderService.cancelNotificationWithTag(PKG, null, nrBubble.sbn.getId(),
-                nrBubble.sbn.getUserId());
-        waitForIdle();
-
-        StatusBarNotification[] notifs2 = mBinderService.getActiveNotifications(PKG);
-        assertEquals(0, notifs2.length);
-        assertEquals(0, mService.getNotificationRecordCount());
-    }
-
-    @Test
-    public void testCancelAllNotificationsFromListener_ignoresBubbles() throws Exception {
-        final NotificationRecord nrNormal = generateNotificationRecord(mTestNotificationChannel);
-        final NotificationRecord nrBubble = generateNotificationRecord(mTestNotificationChannel);
-        nrBubble.sbn.getNotification().flags |= FLAG_BUBBLE;
-
-        mService.addNotification(nrNormal);
-        mService.addNotification(nrBubble);
-
-        mService.getBinderService().cancelNotificationsFromListener(null, null);
-        waitForIdle();
-
-        StatusBarNotification[] notifs = mBinderService.getActiveNotifications(PKG);
-        assertEquals(1, notifs.length);
-        assertEquals(1, mService.getNotificationRecordCount());
-    }
-
-    @Test
-    public void testCancelNotificationsFromListener_ignoresBubbles() throws Exception {
-        final NotificationRecord nrNormal = generateNotificationRecord(mTestNotificationChannel);
-        final NotificationRecord nrBubble = generateNotificationRecord(mTestNotificationChannel);
-        nrBubble.sbn.getNotification().flags |= FLAG_BUBBLE;
-
-        mService.addNotification(nrNormal);
-        mService.addNotification(nrBubble);
-
-        String[] keys = {nrNormal.sbn.getKey(), nrBubble.sbn.getKey()};
-        mService.getBinderService().cancelNotificationsFromListener(null, keys);
-        waitForIdle();
-
-        StatusBarNotification[] notifs = mBinderService.getActiveNotifications(PKG);
-        assertEquals(1, notifs.length);
-        assertEquals(1, mService.getNotificationRecordCount());
-    }
-
-    @Test
-    public void testGetAllowedAssistantAdjustments() throws Exception {
-        List<String> capabilities = mBinderService.getAllowedAssistantAdjustments(null);
-        assertNotNull(capabilities);
-
-        for (int i = capabilities.size() - 1; i >= 0; i--) {
-            String capability = capabilities.get(i);
-            mBinderService.disallowAssistantAdjustment(capability);
-            assertEquals(i + 1, mBinderService.getAllowedAssistantAdjustments(null).size());
-            List<String> currentCapabilities = mBinderService.getAllowedAssistantAdjustments(null);
-            assertNotNull(currentCapabilities);
-            assertFalse(currentCapabilities.contains(capability));
-        }
-    }
-
-    @Test
-    public void testAdjustRestrictedKey() throws Exception {
-        NotificationRecord r = generateNotificationRecord(mTestNotificationChannel);
-        mService.addNotification(r);
-        when(mAssistants.isSameUser(any(), anyInt())).thenReturn(true);
-
-        when(mAssistants.isAdjustmentAllowed(KEY_IMPORTANCE)).thenReturn(true);
-        when(mAssistants.isAdjustmentAllowed(KEY_USER_SENTIMENT)).thenReturn(false);
-
-        Bundle signals = new Bundle();
-        signals.putInt(KEY_IMPORTANCE, IMPORTANCE_LOW);
-        signals.putInt(KEY_USER_SENTIMENT, USER_SENTIMENT_NEGATIVE);
-        Adjustment adjustment = new Adjustment(r.sbn.getPackageName(), r.getKey(), signals,
-               "", r.getUser().getIdentifier());
-
-        mBinderService.applyAdjustmentFromAssistant(null, adjustment);
-        r.applyAdjustments();
-
-        assertEquals(IMPORTANCE_LOW, r.getAssistantImportance());
-        assertEquals(USER_SENTIMENT_NEUTRAL, r.getUserSentiment());
-    }
-
-    @Test
-    public void testAutomaticZenRuleValidation_policyFilterAgreement() throws Exception {
-        when(mConditionProviders.isPackageOrComponentAllowed(anyString(), anyInt()))
-                .thenReturn(true);
-        mService.setZenHelper(mock(ZenModeHelper.class));
-        ComponentName owner = new ComponentName(mContext, this.getClass());
-        ZenPolicy zenPolicy = new ZenPolicy.Builder().allowAlarms(true).build();
-        boolean isEnabled = true;
-        AutomaticZenRule rule = new AutomaticZenRule("test", owner, owner, mock(Uri.class),
-                zenPolicy, NotificationManager.INTERRUPTION_FILTER_NONE, isEnabled);
-
-        try {
-            mBinderService.addAutomaticZenRule(rule);
-            fail("Zen policy only applies to priority only mode");
-        } catch (IllegalArgumentException e) {
-            // yay
-        }
-
-        rule = new AutomaticZenRule("test", owner, owner, mock(Uri.class),
-                zenPolicy, NotificationManager.INTERRUPTION_FILTER_PRIORITY, isEnabled);
-        mBinderService.addAutomaticZenRule(rule);
-
-        rule = new AutomaticZenRule("test", owner, owner, mock(Uri.class),
-                null, NotificationManager.INTERRUPTION_FILTER_NONE, isEnabled);
-        mBinderService.addAutomaticZenRule(rule);
-    }
-
-    @Test
-    public void testAreNotificationsEnabledForPackage_crossUser() throws Exception {
-        try {
-            mBinderService.areNotificationsEnabledForPackage(mContext.getPackageName(),
-                    mUid + UserHandle.PER_USER_RANGE);
-            fail("Cannot call cross user without permission");
-        } catch (SecurityException e) {
-            // pass
-        }
-
-        // cross user, with permission, no problem
-        TestablePermissions perms = mContext.getTestablePermissions();
-        perms.setPermission(android.Manifest.permission.INTERACT_ACROSS_USERS, PERMISSION_GRANTED);
-        mBinderService.canNotifyAsPackage("src", "target", mContext.getUserId() + 1);
-    }
-
-    @Test
-    public void testgetNotificationChannels_crossUser() throws Exception {
-        // same user no problem
-        mBinderService.getNotificationChannels("src", "target", mContext.getUserId());
-
-        // cross user, no permission, problem
-        try {
-            mBinderService.getNotificationChannels("src", "target", mContext.getUserId() + 1);
-            fail("Should not be callable cross user without cross user permission");
-        } catch (SecurityException e) {
-            // good
-        }
-
-        // cross user, with permission, no problem
-        TestablePermissions perms = mContext.getTestablePermissions();
-        perms.setPermission(android.Manifest.permission.INTERACT_ACROSS_USERS, PERMISSION_GRANTED);
-        mBinderService.getNotificationChannels("src", "target", mContext.getUserId() + 1);
-    }
-
-    @Test
-    public void setDefaultAssistantForUser_fromConfigXml() {
-        clearDeviceConfig();
-        ComponentName xmlConfig = new ComponentName("config", "xml");
-        when(mResources
-                .getString(
-                        com.android.internal.R.string.config_defaultAssistantAccessComponent))
-                .thenReturn(xmlConfig.flattenToString());
-        when(mContext.getResources()).thenReturn(mResources);
-        when(mAssistants.queryPackageForServices(eq(null), anyInt(), eq(0)))
-                .thenReturn(Collections.singleton(xmlConfig));
-        mService.setNotificationAssistantAccessGrantedCallback(
-                mNotificationAssistantAccessGrantedCallback);
-
-        mService.setDefaultAssistantForUser(0);
-
-        verify(mNotificationAssistantAccessGrantedCallback)
-                .onGranted(eq(xmlConfig), eq(0), eq(true));
-    }
-
-    @Test
-    public void setDefaultAssistantForUser_fromDeviceConfig() {
-        ComponentName xmlConfig = new ComponentName("xml", "config");
-        ComponentName deviceConfig = new ComponentName("device", "config");
-        setDefaultAssistantInDeviceConfig(deviceConfig.flattenToString());
-        when(mResources
-                .getString(com.android.internal.R.string.config_defaultAssistantAccessComponent))
-                .thenReturn(xmlConfig.flattenToString());
-        when(mContext.getResources()).thenReturn(mResources);
-        when(mAssistants.queryPackageForServices(eq(null), anyInt(), eq(0)))
-                .thenReturn(new ArraySet<>(Arrays.asList(xmlConfig, deviceConfig)));
-        mService.setNotificationAssistantAccessGrantedCallback(
-                mNotificationAssistantAccessGrantedCallback);
-
-        mService.setDefaultAssistantForUser(0);
-
-        verify(mNotificationAssistantAccessGrantedCallback)
-                .onGranted(eq(deviceConfig), eq(0), eq(true));
-    }
-
-    @Test
-    public void setDefaultAssistantForUser_deviceConfigInvalid() {
-        ComponentName xmlConfig = new ComponentName("xml", "config");
-        ComponentName deviceConfig = new ComponentName("device", "config");
-        setDefaultAssistantInDeviceConfig(deviceConfig.flattenToString());
-        when(mResources
-                .getString(com.android.internal.R.string.config_defaultAssistantAccessComponent))
-                .thenReturn(xmlConfig.flattenToString());
-        when(mContext.getResources()).thenReturn(mResources);
-        // Only xmlConfig is valid, deviceConfig is not.
-        when(mAssistants.queryPackageForServices(eq(null), anyInt(), eq(0)))
-                .thenReturn(Collections.singleton(xmlConfig));
-        mService.setNotificationAssistantAccessGrantedCallback(
-                mNotificationAssistantAccessGrantedCallback);
-
-        mService.setDefaultAssistantForUser(0);
-
-        verify(mNotificationAssistantAccessGrantedCallback)
-                .onGranted(eq(xmlConfig), eq(0), eq(true));
-    }
-
-    @Test
-    public void testFlagBubble() throws RemoteException {
-        // Bubbles are allowed!
-        setUpPrefsForBubbles(true /* global */, true /* app */, true /* channel */);
-
-        // Notif with bubble metadata but not our other misc requirements
-        NotificationRecord nr = generateNotificationRecord(mTestNotificationChannel,
-                null /* tvExtender */, true /* isBubble */);
-
-        // Say we're foreground
-        when(mActivityManager.getPackageImportance(nr.sbn.getPackageName())).thenReturn(
-                IMPORTANCE_FOREGROUND);
-
-        mBinderService.enqueueNotificationWithTag(PKG, PKG, "tag",
-                nr.sbn.getId(), nr.sbn.getNotification(), nr.sbn.getUserId());
-        waitForIdle();
-
-        StatusBarNotification[] notifs = mBinderService.getActiveNotifications(PKG);
-        assertEquals(1, notifs.length);
-        assertTrue((notifs[0].getNotification().flags & FLAG_BUBBLE) != 0);
-        assertTrue(mService.getNotificationRecord(
-                nr.sbn.getKey()).getNotification().isBubbleNotification());
-    }
-
-    @Test
-    public void testFlagBubble_noFlag_appNotAllowed() throws RemoteException {
-        // Bubbles are allowed!
-        setUpPrefsForBubbles(true /* global */, false /* app */, true /* channel */);
-
-        // Notif with bubble metadata but not our other misc requirements
-        NotificationRecord nr = generateNotificationRecord(mTestNotificationChannel,
-                null /* tvExtender */, true /* isBubble */);
-
-        // Say we're foreground
-        when(mActivityManager.getPackageImportance(nr.sbn.getPackageName())).thenReturn(
-                IMPORTANCE_FOREGROUND);
-
-        mBinderService.enqueueNotificationWithTag(PKG, PKG, "tag",
-                nr.sbn.getId(), nr.sbn.getNotification(), nr.sbn.getUserId());
-        waitForIdle();
-
-        StatusBarNotification[] notifs = mBinderService.getActiveNotifications(PKG);
-        assertEquals(1, notifs.length);
-        assertEquals((notifs[0].getNotification().flags & FLAG_BUBBLE), 0);
-        assertFalse(mService.getNotificationRecord(
-                nr.sbn.getKey()).getNotification().isBubbleNotification());
-    }
-
-    @Test
-    public void testFlagBubbleNotifs_flag_appForeground() throws RemoteException {
-        // Bubbles are allowed!
-        setUpPrefsForBubbles(true /* global */, true /* app */, true /* channel */);
-
-        // Notif with bubble metadata but not our other misc requirements
-        NotificationRecord nr = generateNotificationRecord(mTestNotificationChannel,
-                null /* tvExtender */, true /* isBubble */);
-
-        // Say we're foreground
-        when(mActivityManager.getPackageImportance(nr.sbn.getPackageName())).thenReturn(
-                IMPORTANCE_FOREGROUND);
-
-        mBinderService.enqueueNotificationWithTag(PKG, PKG, "tag",
-                nr.sbn.getId(), nr.sbn.getNotification(), nr.sbn.getUserId());
-        waitForIdle();
-
-        // yes allowed, yes foreground, yes bubble
-        assertTrue(mService.getNotificationRecord(
-                nr.sbn.getKey()).getNotification().isBubbleNotification());
-    }
-
-    @Test
-    public void testFlagBubbleNotifs_noFlag_appNotForeground() throws RemoteException {
-        // Bubbles are allowed!
-        setUpPrefsForBubbles(true /* global */, true /* app */, true /* channel */);
-
-        // Notif with bubble metadata but not our other misc requirements
-        NotificationRecord nr = generateNotificationRecord(mTestNotificationChannel,
-                null /* tvExtender */, true /* isBubble */);
-
-        // Make sure we're NOT foreground
-        when(mActivityManager.getPackageImportance(nr.sbn.getPackageName())).thenReturn(
-                IMPORTANCE_VISIBLE);
-
-        mBinderService.enqueueNotificationWithTag(PKG, PKG, "tag",
-                nr.sbn.getId(), nr.sbn.getNotification(), nr.sbn.getUserId());
-        waitForIdle();
-
-        // yes allowed but NOT foreground, no bubble
-        assertFalse(mService.getNotificationRecord(
-                nr.sbn.getKey()).getNotification().isBubbleNotification());
-    }
-
-    @Test
-    public void testFlagBubbleNotifs_flag_previousForegroundFlag() throws RemoteException {
-        // Bubbles are allowed!
-        setUpPrefsForBubbles(true /* global */, true /* app */, true /* channel */);
-
-        // Notif with bubble metadata but not our other misc requirements
-        NotificationRecord nr1 = generateNotificationRecord(mTestNotificationChannel,
-                null /* tvExtender */, true /* isBubble */);
-
-        // Send notif when we're foreground
-        when(mActivityManager.getPackageImportance(nr1.sbn.getPackageName())).thenReturn(
-                IMPORTANCE_FOREGROUND);
-        mBinderService.enqueueNotificationWithTag(PKG, PKG, "tag",
-                nr1.sbn.getId(), nr1.sbn.getNotification(), nr1.sbn.getUserId());
-        waitForIdle();
-
-        // yes allowed, yes foreground, yes bubble
-        assertTrue(mService.getNotificationRecord(
-                nr1.sbn.getKey()).getNotification().isBubbleNotification());
-
-        // Send a new update when we're not foreground
-        NotificationRecord nr2 = generateNotificationRecord(mTestNotificationChannel,
-                null /* tvExtender */, true /* isBubble */);
-
-        when(mActivityManager.getPackageImportance(nr2.sbn.getPackageName())).thenReturn(
-                IMPORTANCE_VISIBLE);
-        mBinderService.enqueueNotificationWithTag(PKG, PKG, "tag",
-                nr2.sbn.getId(), nr2.sbn.getNotification(), nr2.sbn.getUserId());
-        waitForIdle();
-
-        // yes allowed, previously foreground / flagged, yes bubble
-        assertTrue(mService.getNotificationRecord(
-                nr2.sbn.getKey()).getNotification().isBubbleNotification());
-
-        StatusBarNotification[] notifs2 = mBinderService.getActiveNotifications(PKG);
-        assertEquals(1, notifs2.length);
-        assertEquals(1, mService.getNotificationRecordCount());
-    }
-
-    @Test
-    public void testFlagBubbleNotifs_noFlag_previousForegroundFlag_afterRemoval()
-            throws RemoteException {
-        // Bubbles are allowed!
-        setUpPrefsForBubbles(true /* global */, true /* app */, true /* channel */);
-
-        // Notif with bubble metadata but not our other misc requirements
-        NotificationRecord nr1 = generateNotificationRecord(mTestNotificationChannel,
-                null /* tvExtender */, true /* isBubble */);
-
-        // Send notif when we're foreground
-        when(mActivityManager.getPackageImportance(nr1.sbn.getPackageName())).thenReturn(
-                IMPORTANCE_FOREGROUND);
-        mBinderService.enqueueNotificationWithTag(PKG, PKG, "tag",
-                nr1.sbn.getId(), nr1.sbn.getNotification(), nr1.sbn.getUserId());
-        waitForIdle();
-
-        // yes allowed, yes foreground, yes bubble
-        assertTrue(mService.getNotificationRecord(
-                nr1.sbn.getKey()).getNotification().isBubbleNotification());
-
-        // Remove the bubble
-        mBinderService.cancelNotificationWithTag(PKG, PKG, "tag", nr1.sbn.getId(),
-                nr1.sbn.getUserId());
-        waitForIdle();
-
-        StatusBarNotification[] notifs = mBinderService.getActiveNotifications(PKG);
-        assertEquals(0, notifs.length);
-        assertEquals(0, mService.getNotificationRecordCount());
-
-        // Send a new update when we're not foreground
-        NotificationRecord nr2 = generateNotificationRecord(mTestNotificationChannel,
-                null /* tvExtender */, true /* isBubble */);
-
-        when(mActivityManager.getPackageImportance(nr2.sbn.getPackageName())).thenReturn(
-                IMPORTANCE_VISIBLE);
-        mBinderService.enqueueNotificationWithTag(PKG, PKG, "tag",
-                nr2.sbn.getId(), nr2.sbn.getNotification(), nr2.sbn.getUserId());
-        waitForIdle();
-
-        // yes allowed, but was removed & no foreground, so no bubble
-        assertFalse(mService.getNotificationRecord(
-                nr2.sbn.getKey()).getNotification().isBubbleNotification());
-
-        StatusBarNotification[] notifs2 = mBinderService.getActiveNotifications(PKG);
-        assertEquals(1, notifs2.length);
-        assertEquals(1, mService.getNotificationRecordCount());
-    }
-
-    @Test
-    public void testFlagBubbleNotifs_flag_messaging() throws RemoteException {
-        // Bubbles are allowed!
-        setUpPrefsForBubbles(true /* global */, true /* app */, true /* channel */);
-
-        // Give it bubble metadata
-        Notification.BubbleMetadata data = getBasicBubbleMetadataBuilder().build();
-        // Give it a person
-        Person person = new Person.Builder()
-                .setName("bubblebot")
-                .build();
-        // It needs remote input to be bubble-able
-        RemoteInput remoteInput = new RemoteInput.Builder("reply_key").setLabel("reply").build();
-        PendingIntent inputIntent = PendingIntent.getActivity(mContext, 0, new Intent(), 0);
-        Icon icon = Icon.createWithResource(mContext, android.R.drawable.sym_def_app_icon);
-        Notification.Action replyAction = new Notification.Action.Builder(icon, "Reply",
-                inputIntent).addRemoteInput(remoteInput)
-                .build();
-        // Make it messaging style
-        Notification.Builder nb = new Notification.Builder(mContext,
-                mTestNotificationChannel.getId())
-                .setContentTitle("foo")
-                .setBubbleMetadata(data)
-                .setStyle(new Notification.MessagingStyle(person)
-                        .setConversationTitle("Bubble Chat")
-                        .addMessage("Hello?",
-                                SystemClock.currentThreadTimeMillis() - 300000, person)
-                        .addMessage("Is it me you're looking for?",
-                                SystemClock.currentThreadTimeMillis(), person)
-                )
-                .setActions(replyAction)
-                .setSmallIcon(android.R.drawable.sym_def_app_icon);
-
-        StatusBarNotification sbn = new StatusBarNotification(PKG, PKG, 1, null, mUid, 0,
-                nb.build(), new UserHandle(mUid), null, 0);
-        NotificationRecord nr = new NotificationRecord(mContext, sbn, mTestNotificationChannel);
-
-        mBinderService.enqueueNotificationWithTag(PKG, PKG, null,
-                nr.sbn.getId(), nr.sbn.getNotification(), nr.sbn.getUserId());
-        waitForIdle();
-
-        // yes allowed, yes messaging, yes bubble
-        assertTrue(mService.getNotificationRecord(
-                sbn.getKey()).getNotification().isBubbleNotification());
-    }
-
-    @Test
-    public void testFlagBubbleNotifs_flag_phonecall() throws RemoteException {
-        // Bubbles are allowed!
-        setUpPrefsForBubbles(true /* global */, true /* app */, true /* channel */);
-
-        // Give it bubble metadata
-        Notification.BubbleMetadata data = getBasicBubbleMetadataBuilder().build();
-        // Give it a person
-        Person person = new Person.Builder()
-                .setName("bubblebot")
-                .build();
-        // Make it a phone call
-        Notification.Builder nb = new Notification.Builder(mContext,
-                mTestNotificationChannel.getId())
-                .setCategory(CATEGORY_CALL)
-                .addPerson(person)
-                .setContentTitle("foo")
-                .setBubbleMetadata(data)
-                .setSmallIcon(android.R.drawable.sym_def_app_icon);
-
-        StatusBarNotification sbn = new StatusBarNotification(PKG, PKG, 1, null, mUid, 0,
-                nb.build(), new UserHandle(mUid), null, 0);
-        // Make sure it has foreground service
-        sbn.getNotification().flags |= FLAG_FOREGROUND_SERVICE;
-        NotificationRecord nr = new NotificationRecord(mContext, sbn, mTestNotificationChannel);
-
-        mBinderService.enqueueNotificationWithTag(PKG, PKG, null,
-                nr.sbn.getId(), nr.sbn.getNotification(), nr.sbn.getUserId());
-        waitForIdle();
-
-        // yes phone call, yes person, yes foreground service, yes bubble
-        assertTrue(mService.getNotificationRecord(
-                sbn.getKey()).getNotification().isBubbleNotification());
-    }
-
-    @Test
-    public void testFlagBubbleNotifs_noFlag_phonecall_noForegroundService() throws RemoteException {
-        // Bubbles are allowed!
-        setUpPrefsForBubbles(true /* global */, true /* app */, true /* channel */);
-
-        // Give it bubble metadata
-        Notification.BubbleMetadata data = getBasicBubbleMetadataBuilder().build();
-        // Give it a person
-        Person person = new Person.Builder()
-                .setName("bubblebot")
-                .build();
-        // Make it a phone call
-        Notification.Builder nb = new Notification.Builder(mContext,
-                mTestNotificationChannel.getId())
-                .setCategory(CATEGORY_CALL)
-                .addPerson(person)
-                .setContentTitle("foo")
-                .setBubbleMetadata(data)
-                .setSmallIcon(android.R.drawable.sym_def_app_icon);
-
-        StatusBarNotification sbn = new StatusBarNotification(PKG, PKG, 1, null, mUid, 0,
-                nb.build(), new UserHandle(mUid), null, 0);
-        NotificationRecord nr = new NotificationRecord(mContext, sbn, mTestNotificationChannel);
-
-        mBinderService.enqueueNotificationWithTag(PKG, PKG, null,
-                nr.sbn.getId(), nr.sbn.getNotification(), nr.sbn.getUserId());
-        waitForIdle();
-
-        // yes phone call, yes person, NO foreground service, no bubble
-        assertFalse(mService.getNotificationRecord(
-                sbn.getKey()).getNotification().isBubbleNotification());
-    }
-
-    @Test
-    public void testFlagBubbleNotifs_noFlag_phonecall_noPerson() throws RemoteException {
-        // Bubbles are allowed!
-        setUpPrefsForBubbles(true /* global */, true /* app */, true /* channel */);
-
-        // Give it bubble metadata
-        Notification.BubbleMetadata data = getBasicBubbleMetadataBuilder().build();
-        // Make it a phone call
-        Notification.Builder nb = new Notification.Builder(mContext,
-                mTestNotificationChannel.getId())
-                .setCategory(CATEGORY_CALL)
-                .setContentTitle("foo")
-                .setBubbleMetadata(data)
-                .setSmallIcon(android.R.drawable.sym_def_app_icon);
-
-        StatusBarNotification sbn = new StatusBarNotification(PKG, PKG, 1, null, mUid, 0,
-                nb.build(), new UserHandle(mUid), null, 0);
-        // Make sure it has foreground service
-        sbn.getNotification().flags |= FLAG_FOREGROUND_SERVICE;
-        NotificationRecord nr = new NotificationRecord(mContext, sbn, mTestNotificationChannel);
-
-        mBinderService.enqueueNotificationWithTag(PKG, PKG, null,
-                nr.sbn.getId(), nr.sbn.getNotification(), nr.sbn.getUserId());
-        waitForIdle();
-
-        // yes phone call, yes foreground service, BUT NO person, no bubble
-        assertFalse(mService.getNotificationRecord(
-                sbn.getKey()).getNotification().isBubbleNotification());
-    }
-
-    @Test
-    public void testFlagBubbleNotifs_noFlag_phonecall_noCategory() throws RemoteException {
-        // Bubbles are allowed!
-        setUpPrefsForBubbles(true /* global */, true /* app */, true /* channel */);
-
-        // Give it bubble metadata
-        Notification.BubbleMetadata data = getBasicBubbleMetadataBuilder().build();
-        // Give it a person
-        Person person = new Person.Builder()
-                .setName("bubblebot")
-                .build();
-        // No category
-        Notification.Builder nb = new Notification.Builder(mContext,
-                mTestNotificationChannel.getId())
-                .addPerson(person)
-                .setContentTitle("foo")
-                .setBubbleMetadata(data)
-                .setSmallIcon(android.R.drawable.sym_def_app_icon);
-
-        StatusBarNotification sbn = new StatusBarNotification(PKG, PKG, 1, null, mUid, 0,
-                nb.build(), new UserHandle(mUid), null, 0);
-        // Make sure it has foreground service
-        sbn.getNotification().flags |= FLAG_FOREGROUND_SERVICE;
-        NotificationRecord nr = new NotificationRecord(mContext, sbn, mTestNotificationChannel);
-
-        mBinderService.enqueueNotificationWithTag(PKG, PKG, null,
-                nr.sbn.getId(), nr.sbn.getNotification(), nr.sbn.getUserId());
-        waitForIdle();
-
-        // yes person, yes foreground service, BUT NO call, no bubble
-        assertFalse(mService.getNotificationRecord(
-                sbn.getKey()).getNotification().isBubbleNotification());
-    }
-
-    @Test
-    public void testFlagBubbleNotifs_noFlag_messaging_appNotAllowed() throws RemoteException {
-        // Bubbles are NOT allowed!
-        setUpPrefsForBubbles(false /* global */, true /* app */, true /* channel */);
-
-        // Give it bubble metadata
-        Notification.BubbleMetadata data = getBasicBubbleMetadataBuilder().build();
-        // Give it a person
-        Person person = new Person.Builder()
-                .setName("bubblebot")
-                .build();
-        // Make it messaging style
-        Notification.Builder nb = new Notification.Builder(mContext,
-                mTestNotificationChannel.getId())
-                .setContentTitle("foo")
-                .setBubbleMetadata(data)
-                .setStyle(new Notification.MessagingStyle(person)
-                        .setConversationTitle("Bubble Chat")
-                        .addMessage("Hello?",
-                                SystemClock.currentThreadTimeMillis() - 300000, person)
-                        .addMessage("Is it me you're looking for?",
-                                SystemClock.currentThreadTimeMillis(), person)
-                )
-                .setSmallIcon(android.R.drawable.sym_def_app_icon);
-
-        StatusBarNotification sbn = new StatusBarNotification(PKG, PKG, 1, null, mUid, 0,
-                nb.build(), new UserHandle(mUid), null, 0);
-        NotificationRecord nr = new NotificationRecord(mContext, sbn, mTestNotificationChannel);
-
-        // Post the notification
-        mBinderService.enqueueNotificationWithTag(PKG, PKG, null,
-                nr.sbn.getId(), nr.sbn.getNotification(), nr.sbn.getUserId());
-        waitForIdle();
-
-        // not allowed, no bubble
-        assertFalse(mService.getNotificationRecord(
-                sbn.getKey()).getNotification().isBubbleNotification());
-    }
-
-    @Test
-    public void testFlagBubbleNotifs_noFlag_notBubble() throws RemoteException {
-        // Bubbles are allowed!
-        setUpPrefsForBubbles(true /* global */, true /* app */, true /* channel */);
-
-        // Notif WITHOUT bubble metadata
-        NotificationRecord nr = generateNotificationRecord(mTestNotificationChannel);
-
-        // Post the notification
-        mBinderService.enqueueNotificationWithTag(PKG, PKG, "tag",
-                nr.sbn.getId(), nr.sbn.getNotification(), nr.sbn.getUserId());
-        waitForIdle();
-
-        // no bubble metadata, no bubble
-        assertFalse(mService.getNotificationRecord(
-                nr.sbn.getKey()).getNotification().isBubbleNotification());
-    }
-
-    @Test
-    public void testFlagBubbleNotifs_noFlag_messaging_channelNotAllowed() throws RemoteException {
-        // Bubbles are allowed except on this channel
-        setUpPrefsForBubbles(true /* global */, true /* app */, false /* channel */);
-
-        // Give it bubble metadata
-        Notification.BubbleMetadata data = getBasicBubbleMetadataBuilder().build();
-        // Give it a person
-        Person person = new Person.Builder()
-                .setName("bubblebot")
-                .build();
-        // Make it messaging style
-        Notification.Builder nb = new Notification.Builder(mContext,
-                mTestNotificationChannel.getId())
-                .setContentTitle("foo")
-                .setBubbleMetadata(data)
-                .setStyle(new Notification.MessagingStyle(person)
-                        .setConversationTitle("Bubble Chat")
-                        .addMessage("Hello?",
-                                SystemClock.currentThreadTimeMillis() - 300000, person)
-                        .addMessage("Is it me you're looking for?",
-                                SystemClock.currentThreadTimeMillis(), person)
-                )
-                .setSmallIcon(android.R.drawable.sym_def_app_icon);
-
-        StatusBarNotification sbn = new StatusBarNotification(PKG, PKG, 1, null, mUid, 0,
-                nb.build(), new UserHandle(mUid), null, 0);
-        NotificationRecord nr = new NotificationRecord(mContext, sbn, mTestNotificationChannel);
-
-        // Post the notification
-        mBinderService.enqueueNotificationWithTag(PKG, PKG, null,
-                nr.sbn.getId(), nr.sbn.getNotification(), nr.sbn.getUserId());
-        waitForIdle();
-
-        // channel not allowed, no bubble
-        assertFalse(mService.getNotificationRecord(
-                sbn.getKey()).getNotification().isBubbleNotification());
-    }
-
-    @Test
-    public void testFlagBubbleNotifs_noFlag_phonecall_notAllowed() throws RemoteException {
-        // Bubbles are not allowed!
-        setUpPrefsForBubbles(false /* global */, true /* app */, true /* channel */);
-
-        // Give it bubble metadata
-        Notification.BubbleMetadata data = getBasicBubbleMetadataBuilder().build();
-        // Give it a person
-        Person person = new Person.Builder()
-                .setName("bubblebot")
-                .build();
-        // Make it a phone call
-        Notification.Builder nb = new Notification.Builder(mContext,
-                mTestNotificationChannel.getId())
-                .setCategory(CATEGORY_CALL)
-                .addPerson(person)
-                .setContentTitle("foo")
-                .setBubbleMetadata(data)
-                .setSmallIcon(android.R.drawable.sym_def_app_icon);
-
-        StatusBarNotification sbn = new StatusBarNotification(PKG, PKG, 1, null, mUid, 0,
-                nb.build(), new UserHandle(mUid), null, 0);
-        // Make sure it has foreground service
-        sbn.getNotification().flags |= FLAG_FOREGROUND_SERVICE;
-        NotificationRecord nr = new NotificationRecord(mContext, sbn, mTestNotificationChannel);
-
-        mBinderService.enqueueNotificationWithTag(PKG, PKG, null,
-                nr.sbn.getId(), nr.sbn.getNotification(), nr.sbn.getUserId());
-        waitForIdle();
-
-        // yes phone call, yes person, yes foreground service, but not allowed, no bubble
-        assertFalse(mService.getNotificationRecord(
-                sbn.getKey()).getNotification().isBubbleNotification());
-    }
-
-    @Test
-    public void testFlagBubbleNotifs_noFlag_phonecall_channelNotAllowed() throws RemoteException {
-        // Bubbles are allowed, but not on channel.
-        setUpPrefsForBubbles(true /* global */, true /* app */, false /* channel */);
-
-        // Give it bubble metadata
-        Notification.BubbleMetadata data = getBasicBubbleMetadataBuilder().build();
-        // Give it a person
-        Person person = new Person.Builder()
-                .setName("bubblebot")
-                .build();
-        // Make it a phone call
-        Notification.Builder nb = new Notification.Builder(mContext,
-                mTestNotificationChannel.getId())
-                .setCategory(CATEGORY_CALL)
-                .addPerson(person)
-                .setContentTitle("foo")
-                .setBubbleMetadata(data)
-                .setSmallIcon(android.R.drawable.sym_def_app_icon);
-
-        StatusBarNotification sbn = new StatusBarNotification(PKG, PKG, 1, null, mUid, 0,
-                nb.build(), new UserHandle(mUid), null, 0);
-        // Make sure it has foreground service
-        sbn.getNotification().flags |= FLAG_FOREGROUND_SERVICE;
-        NotificationRecord nr = new NotificationRecord(mContext, sbn, mTestNotificationChannel);
-
-        mBinderService.enqueueNotificationWithTag(PKG, PKG, null,
-                nr.sbn.getId(), nr.sbn.getNotification(), nr.sbn.getUserId());
-        waitForIdle();
-
-        // yes phone call, yes person, yes foreground service, but channel not allowed, no bubble
-        assertFalse(mService.getNotificationRecord(
-                sbn.getKey()).getNotification().isBubbleNotification());
-    }
-
-    @Test
-    public void testCancelAllNotifications_cancelsBubble() throws Exception {
-        final NotificationRecord nr = generateNotificationRecord(mTestNotificationChannel);
-        nr.sbn.getNotification().flags |= FLAG_BUBBLE;
-        mService.addNotification(nr);
-
-        mBinderService.cancelAllNotifications(PKG, nr.sbn.getUserId());
-        waitForIdle();
-
-        StatusBarNotification[] notifs = mBinderService.getActiveNotifications(PKG);
-        assertEquals(0, notifs.length);
-        assertEquals(0, mService.getNotificationRecordCount());
-    }
-
-    @Test
-    public void testAppCancelNotifications_cancelsBubbles() throws Exception {
-        final NotificationRecord nrBubble = generateNotificationRecord(mTestNotificationChannel);
-        nrBubble.sbn.getNotification().flags |= FLAG_BUBBLE;
-
-        // Post the notification
-        mBinderService.enqueueNotificationWithTag(PKG, PKG, null,
-                nrBubble.sbn.getId(), nrBubble.sbn.getNotification(), nrBubble.sbn.getUserId());
-        waitForIdle();
-
-        StatusBarNotification[] notifs = mBinderService.getActiveNotifications(PKG);
-        assertEquals(1, notifs.length);
-        assertEquals(1, mService.getNotificationRecordCount());
-
         mBinderService.cancelNotificationWithTag(PKG, PKG, null, nrBubble.sbn.getId(),
                 nrBubble.sbn.getUserId());
         waitForIdle();
@@ -6667,150 +5318,4 @@
 
         verify(mUsageStats, times(5)).registerImageRemoved(PKG);
     }
-
-    @Test
-    public void testAreBubblesAllowedForPackage_crossUser() throws Exception {
-        try {
-            mBinderService.areBubblesAllowedForPackage(mContext.getPackageName(),
-                    mUid + UserHandle.PER_USER_RANGE);
-            fail("Cannot call cross user without permission");
-        } catch (SecurityException e) {
-            // pass
-        }
-
-        // cross user, with permission, no problem
-        TestablePermissions perms = mContext.getTestablePermissions();
-        perms.setPermission(android.Manifest.permission.INTERACT_ACROSS_USERS, PERMISSION_GRANTED);
-        mBinderService.areBubblesAllowedForPackage(mContext.getPackageName(),
-                mUid + UserHandle.PER_USER_RANGE);
-    }
-
-    @Test
-    public void testNotificationBubbleChanged_false() throws Exception {
-        // Bubbles are allowed!
-        setUpPrefsForBubbles(true /* global */, true /* app */, true /* channel */);
-
-        // Notif with bubble metadata but not our other misc requirements
-        NotificationRecord nr = generateNotificationRecord(mTestNotificationChannel,
-                null /* tvExtender */, true /* isBubble */);
-
-        // Say we're foreground
-        when(mActivityManager.getPackageImportance(nr.sbn.getPackageName())).thenReturn(
-                IMPORTANCE_FOREGROUND);
-
-        mBinderService.enqueueNotificationWithTag(PKG, PKG, "tag",
-                nr.sbn.getId(), nr.sbn.getNotification(), nr.sbn.getUserId());
-        waitForIdle();
-
-        // Reset as this is called when the notif is first sent
-        reset(mListeners);
-
-        // First we were a bubble
-        StatusBarNotification[] notifsBefore = mBinderService.getActiveNotifications(PKG);
-        assertEquals(1, notifsBefore.length);
-        assertTrue((notifsBefore[0].getNotification().flags & FLAG_BUBBLE) != 0);
-
-        // Notify we're not a bubble
-        mService.mNotificationDelegate.onNotificationBubbleChanged(nr.getKey(), false);
-        waitForIdle();
-
-        // Make sure we are not a bubble
-        StatusBarNotification[] notifsAfter = mBinderService.getActiveNotifications(PKG);
-        assertEquals(1, notifsAfter.length);
-        assertEquals((notifsAfter[0].getNotification().flags & FLAG_BUBBLE), 0);
-    }
-
-    @Test
-    public void testNotificationBubbleChanged_true() throws Exception {
-        // Bubbles are allowed!
-        setUpPrefsForBubbles(true /* global */, true /* app */, true /* channel */);
-
-        // Plain notification that has bubble metadata
-        NotificationRecord nr = generateNotificationRecord(mTestNotificationChannel,
-                null /* tvExtender */, true /* isBubble */);
-        mBinderService.enqueueNotificationWithTag(PKG, PKG, "tag",
-                nr.sbn.getId(), nr.sbn.getNotification(), nr.sbn.getUserId());
-        waitForIdle();
-
-        // Would be a normal notification because wouldn't have met requirements to bubble
-        StatusBarNotification[] notifsBefore = mBinderService.getActiveNotifications(PKG);
-        assertEquals(1, notifsBefore.length);
-        assertEquals((notifsBefore[0].getNotification().flags & FLAG_BUBBLE), 0);
-
-        // Make the package foreground so that we're allowed to be a bubble
-        when(mActivityManager.getPackageImportance(nr.sbn.getPackageName())).thenReturn(
-                IMPORTANCE_FOREGROUND);
-
-        // Reset as this is called when the notif is first sent
-        reset(mListeners);
-
-        // Notify we are now a bubble
-        mService.mNotificationDelegate.onNotificationBubbleChanged(nr.getKey(), true);
-        waitForIdle();
-
-        // Make sure we are a bubble
-        StatusBarNotification[] notifsAfter = mBinderService.getActiveNotifications(PKG);
-        assertEquals(1, notifsAfter.length);
-        assertTrue((notifsAfter[0].getNotification().flags & FLAG_BUBBLE) != 0);
-    }
-
-    @Test
-    public void testNotificationBubbleChanged_true_notAllowed() throws Exception {
-        // Bubbles are allowed!
-        setUpPrefsForBubbles(true /* global */, true /* app */, true /* channel */);
-
-        // Notif that is not a bubble
-        NotificationRecord nr = generateNotificationRecord(mTestNotificationChannel,
-                null /* tvExtender */, true /* isBubble */);
-        mBinderService.enqueueNotificationWithTag(PKG, PKG, "tag",
-                nr.sbn.getId(), nr.sbn.getNotification(), nr.sbn.getUserId());
-        waitForIdle();
-
-        // Reset as this is called when the notif is first sent
-        reset(mListeners);
-
-        // Would be a normal notification because wouldn't have met requirements to bubble
-        StatusBarNotification[] notifsBefore = mBinderService.getActiveNotifications(PKG);
-        assertEquals(1, notifsBefore.length);
-        assertEquals((notifsBefore[0].getNotification().flags & FLAG_BUBBLE), 0);
-
-        // Notify we are now a bubble
-        mService.mNotificationDelegate.onNotificationBubbleChanged(nr.getKey(), true);
-        waitForIdle();
-
-        // We still wouldn't be a bubble because the notification didn't meet requirements
-        StatusBarNotification[] notifsAfter = mBinderService.getActiveNotifications(PKG);
-        assertEquals(1, notifsAfter.length);
-        assertEquals((notifsAfter[0].getNotification().flags & FLAG_BUBBLE), 0);
-    }
-
-    @Test
-    public void testNotificationBubbles_disabled_lowRamDevice() throws Exception {
-        // Bubbles are allowed!
-        setUpPrefsForBubbles(true /* global */, true /* app */, true /* channel */);
-
-        // Plain notification that has bubble metadata
-        NotificationRecord nr = generateNotificationRecord(mTestNotificationChannel,
-                null /* tvExtender */, true /* isBubble */);
-        mBinderService.enqueueNotificationWithTag(PKG, PKG, "tag",
-                nr.sbn.getId(), nr.sbn.getNotification(), nr.sbn.getUserId());
-        waitForIdle();
-
-        // Would be a normal notification because wouldn't have met requirements to bubble
-        StatusBarNotification[] notifsBefore = mBinderService.getActiveNotifications(PKG);
-        assertEquals(1, notifsBefore.length);
-        assertEquals((notifsBefore[0].getNotification().flags & FLAG_BUBBLE), 0);
-
-        // Make the package foreground so that we're allowed to be a bubble
-        when(mActivityManager.getPackageImportance(nr.sbn.getPackageName())).thenReturn(
-                IMPORTANCE_FOREGROUND);
-
-        // And we are low ram
-        when(mActivityManager.isLowRamDevice()).thenReturn(true);
-
-        // We wouldn't be a bubble because the notification didn't meet requirements (low ram)
-        StatusBarNotification[] notifsAfter = mBinderService.getActiveNotifications(PKG);
-        assertEquals(1, notifsAfter.length);
-        assertEquals((notifsAfter[0].getNotification().flags & FLAG_BUBBLE), 0);
-    }
 }