/*
 * Copyright (C) 2016 The Android Open Source Project
 *
 * Licensed under the Apache License, Version 2.0 (the "License");
 * you may not use this file except in compliance with the License.
 * You may obtain a copy of the License at
 *
 *      http://www.apache.org/licenses/LICENSE-2.0
 *
 * Unless required by applicable law or agreed to in writing, software
 * distributed under the License is distributed on an "AS IS" BASIS,
 * WITHOUT WARRANTIES OR CONDITIONS OF ANY KIND, either express or implied.
 * See the License for the specific language governing permissions and
 * limitations under the License.
 */
package com.android.server.notification;

import static android.app.NotificationChannel.USER_LOCKED_IMPORTANCE;
import static android.service.notification.NotificationListenerService.Ranking
        .USER_SENTIMENT_NEGATIVE;
import static android.service.notification.NotificationListenerService.Ranking
        .USER_SENTIMENT_NEUTRAL;
import static android.service.notification.NotificationListenerService.Ranking
        .USER_SENTIMENT_POSITIVE;

import static junit.framework.Assert.assertEquals;
import static junit.framework.Assert.assertFalse;
import static junit.framework.Assert.assertNotNull;
import static junit.framework.Assert.assertNull;
import static junit.framework.Assert.assertTrue;

import static org.junit.Assert.fail;
import static org.mockito.ArgumentMatchers.any;
import static org.mockito.ArgumentMatchers.anyInt;
import static org.mockito.ArgumentMatchers.eq;
import static org.mockito.Mockito.mock;
<<<<<<< HEAD
import static org.mockito.Mockito.times;
import static org.mockito.Mockito.verify;
=======
>>>>>>> decdaee0
import static org.mockito.Mockito.when;

import android.app.ActivityManager;
import android.app.IActivityManager;
import android.app.Notification;
import android.app.Notification.Builder;
import android.app.NotificationChannel;
import android.app.NotificationManager;
import android.content.Context;
import android.content.pm.ApplicationInfo;
import android.content.pm.PackageManager;
import android.graphics.Color;
import android.graphics.drawable.Icon;
import android.media.AudioAttributes;
import android.metrics.LogMaker;
import android.net.Uri;
import android.os.Bundle;
import android.os.RemoteException;
import android.os.UserHandle;
import android.provider.Settings;
import android.service.notification.Adjustment;
import android.service.notification.StatusBarNotification;
import android.support.test.runner.AndroidJUnit4;
import android.test.suitebuilder.annotation.SmallTest;
import android.util.Slog;

import com.android.internal.R;
import com.android.internal.logging.nano.MetricsProto.MetricsEvent;
import com.android.server.UiServiceTestCase;

import org.junit.Before;
import org.junit.Test;
import org.junit.runner.RunWith;
import org.mockito.Mock;
import org.mockito.MockitoAnnotations;

import java.util.ArrayList;
import java.util.Objects;

@SmallTest
@RunWith(AndroidJUnit4.class)
public class NotificationRecordTest extends UiServiceTestCase {

    private final Context mMockContext = mock(Context.class);
    @Mock PackageManager mPm;

    private final String pkg = PKG_N_MR1;
    private final int uid = 9583;
    private final String pkg2 = PKG_O;
    private final int uid2 = 1111111;
    private final int id1 = 1;
    private final int id2 = 2;
    private final String tag1 = "tag1";
    private final String tag2 = "tag2";
    private final String channelId = "channel";
    NotificationChannel channel =
            new NotificationChannel(channelId, "test", NotificationManager.IMPORTANCE_DEFAULT);
    private final String channelIdLong =
            "give_a_developer_a_string_argument_and_who_knows_what_they_will_pass_in_there";
    final String groupId = "group";
    final String groupIdOverride = "other_group";
    private final String groupIdLong =
            "0|com.foo.bar|g:content://com.foo.bar.ui/account%3A-0000000/account/";
    NotificationChannel channelLongId =
            new NotificationChannel(channelIdLong, "long", NotificationManager.IMPORTANCE_DEFAULT);
    NotificationChannel defaultChannel =
            new NotificationChannel(NotificationChannel.DEFAULT_CHANNEL_ID, "test",
                    NotificationManager.IMPORTANCE_UNSPECIFIED);
    private android.os.UserHandle mUser = UserHandle.of(ActivityManager.getCurrentUser());

    private static final long[] CUSTOM_VIBRATION = new long[] {
            300, 400, 300, 400, 300, 400, 300, 400, 300, 400, 300, 400,
            300, 400, 300, 400, 300, 400, 300, 400, 300, 400, 300, 400,
            300, 400, 300, 400, 300, 400, 300, 400, 300, 400, 300, 400 };
    private static final long[] CUSTOM_CHANNEL_VIBRATION = new long[] {300, 400, 300, 400 };
    private static final Uri CUSTOM_SOUND = Settings.System.DEFAULT_ALARM_ALERT_URI;
    private static final AudioAttributes CUSTOM_ATTRIBUTES = new AudioAttributes.Builder()
            .setContentType(AudioAttributes.CONTENT_TYPE_UNKNOWN)
            .setUsage(AudioAttributes.USAGE_NOTIFICATION_RINGTONE)
            .build();
    private static final NotificationRecord.Light CUSTOM_LIGHT =
            new NotificationRecord.Light(1, 2, 3);

    @Before
    public void setUp() {
        MockitoAnnotations.initMocks(this);

        when(mMockContext.getResources()).thenReturn(getContext().getResources());
        when(mMockContext.getPackageManager()).thenReturn(mPm);
        when(mMockContext.getApplicationInfo()).thenReturn(new ApplicationInfo());
    }

    private StatusBarNotification getNotification(String pkg, boolean noisy, boolean defaultSound,
            boolean buzzy, boolean defaultVibration, boolean lights, boolean defaultLights,
            String group) {
        final Builder builder = new Builder(mMockContext)
                .setContentTitle("foo")
                .setSmallIcon(android.R.drawable.sym_def_app_icon)
                .setPriority(Notification.PRIORITY_HIGH);

        int defaults = 0;
        if (noisy) {
            if (defaultSound) {
                defaults |= Notification.DEFAULT_SOUND;
            } else {
                builder.setSound(CUSTOM_SOUND, CUSTOM_ATTRIBUTES);
                channel.setSound(CUSTOM_SOUND, CUSTOM_ATTRIBUTES);
            }
        } else {
            channel.setSound(null, null);
            builder.setSound(null, null);
        }
        if (buzzy) {
            if (defaultVibration) {
                defaults |= Notification.DEFAULT_VIBRATE;
            } else {
                builder.setVibrate(CUSTOM_VIBRATION);
                channel.setVibrationPattern(CUSTOM_CHANNEL_VIBRATION);
            }
        }
        if (lights) {
            if (defaultLights) {
                defaults |= Notification.DEFAULT_LIGHTS;
            } else {
                builder.setLights(CUSTOM_LIGHT.color, CUSTOM_LIGHT.onMs, CUSTOM_LIGHT.offMs);
                channel.setLightColor(Color.BLUE);
            }
            channel.enableLights(true);
        } else {
            channel.enableLights(false);
        }

        builder.setDefaults(defaults);
        builder.setChannelId(channelId);

        if(group != null) {
            builder.setGroup(group);
        }

        Notification n = builder.build();
        return new StatusBarNotification(pkg, pkg, id1, tag1, uid, uid, n, mUser, null, uid);
    }

    //
    // Tests
    //

    @Test
    public void testSound_default_preUpgradeUsesNotification() throws Exception {
        defaultChannel.setSound(null, null);
        // pre upgrade, default sound.
        StatusBarNotification sbn = getNotification(PKG_N_MR1, true /* noisy */,
                true /* defaultSound */, false /* buzzy */, false /* defaultBuzz */,
                false /* lights */, false /* defaultLights */, null /* group */);

        NotificationRecord record = new NotificationRecord(mMockContext, sbn, defaultChannel);
        assertEquals(Settings.System.DEFAULT_NOTIFICATION_URI, record.getSound());
        assertEquals(Notification.AUDIO_ATTRIBUTES_DEFAULT, record.getAudioAttributes());
    }

    @Test
    public void testSound_custom_preUpgradeUsesNotification() throws Exception {
        defaultChannel.setSound(null, null);
        // pre upgrade, custom sound.
        StatusBarNotification sbn = getNotification(PKG_N_MR1, true /* noisy */,
                false /* defaultSound */, false /* buzzy */, false /* defaultBuzz */,
                false /* lights */, false /* defaultLights */, null /* group */);

        NotificationRecord record = new NotificationRecord(mMockContext, sbn, defaultChannel);
        assertEquals(CUSTOM_SOUND, record.getSound());
        assertEquals(CUSTOM_ATTRIBUTES, record.getAudioAttributes());
    }

    @Test
    public void testSound_default_userLocked_preUpgrade() throws Exception {
        defaultChannel.setSound(CUSTOM_SOUND, CUSTOM_ATTRIBUTES);
        defaultChannel.lockFields(NotificationChannel.USER_LOCKED_SOUND);
        // pre upgrade, default sound.
        StatusBarNotification sbn = getNotification(PKG_N_MR1, true /* noisy */,
                true /* defaultSound */, false /* buzzy */, false /* defaultBuzz */,
                false /* lights */, false /* defaultLights */, null /* group */);

        NotificationRecord record = new NotificationRecord(mMockContext, sbn, defaultChannel);
        assertEquals(CUSTOM_SOUND, record.getSound());
        assertEquals(CUSTOM_ATTRIBUTES, record.getAudioAttributes());
    }

    @Test
    public void testSound_noSound_preUpgrade() throws Exception {
        // pre upgrade, default sound.
        StatusBarNotification sbn = getNotification(PKG_N_MR1, false /* noisy */,
                false /* defaultSound */, false /* buzzy */, false /* defaultBuzz */,
                false /* lights */, false /* defaultLights */, null /* group */);

        NotificationRecord record = new NotificationRecord(mMockContext, sbn, defaultChannel);
        assertEquals(null, record.getSound());
        assertEquals(Notification.AUDIO_ATTRIBUTES_DEFAULT, record.getAudioAttributes());
    }

    @Test
    public void testSound_default_upgradeUsesChannel() throws Exception {
        channel.setSound(CUSTOM_SOUND, CUSTOM_ATTRIBUTES);
        // post upgrade, default sound.
        StatusBarNotification sbn = getNotification(PKG_O, true /* noisy */,
                true /* defaultSound */, false /* buzzy */, false /* defaultBuzz */,
                false /* lights */, false /* defaultLights */, null /* group */);

        NotificationRecord record = new NotificationRecord(mMockContext, sbn, channel);
        assertEquals(CUSTOM_SOUND, record.getSound());
        assertEquals(CUSTOM_ATTRIBUTES, record.getAudioAttributes());
    }

    @Test
    public void testVibration_default_preUpgradeUsesNotification() throws Exception {
        defaultChannel.enableVibration(false);
        // pre upgrade, default vibration.
        StatusBarNotification sbn = getNotification(PKG_N_MR1, false /* noisy */,
                false /* defaultSound */, true /* buzzy */, true /* defaultBuzz */,
                false /* lights */, false /* defaultLights */, null /* group */);

        NotificationRecord record = new NotificationRecord(mMockContext, sbn, defaultChannel);
        assertNotNull(record.getVibration());
    }

    @Test
    public void testVibration_custom_preUpgradeUsesNotification() throws Exception {
        defaultChannel.enableVibration(false);
        // pre upgrade, custom vibration.
        StatusBarNotification sbn = getNotification(PKG_N_MR1, false /* noisy */,
                false /* defaultSound */, true /* buzzy */, false /* defaultBuzz */,
                false /* lights */, false /* defaultLights */, null /* group */);

        NotificationRecord record = new NotificationRecord(mMockContext, sbn, defaultChannel);
        assertEquals(CUSTOM_VIBRATION, record.getVibration());
    }

    @Test
    public void testVibration_custom_userLocked_preUpgrade() throws Exception {
        defaultChannel.enableVibration(true);
        defaultChannel.lockFields(NotificationChannel.USER_LOCKED_VIBRATION);
        // pre upgrade, custom vibration.
        StatusBarNotification sbn = getNotification(PKG_N_MR1, false /* noisy */,
                false /* defaultSound */, true /* buzzy */, false /* defaultBuzz */,
                false /* lights */, false /* defaultLights */, null /* group */);

        NotificationRecord record = new NotificationRecord(mMockContext, sbn, defaultChannel);
        assertTrue(!Objects.equals(CUSTOM_VIBRATION, record.getVibration()));
    }

    @Test
    public void testVibration_custom_upgradeUsesChannel() throws Exception {
        channel.enableVibration(true);
        // post upgrade, custom vibration.
        StatusBarNotification sbn = getNotification(PKG_O, false /* noisy */,
                false /* defaultSound */, true /* buzzy */, false /* defaultBuzz */,
                false /* lights */, false /* defaultLights */, null /* group */);

        NotificationRecord record = new NotificationRecord(mMockContext, sbn, channel);
        assertEquals(CUSTOM_CHANNEL_VIBRATION, record.getVibration());
    }

    @Test
    public void testImportance_preUpgrade() throws Exception {
        StatusBarNotification sbn = getNotification(PKG_N_MR1, true /* noisy */,
                true /* defaultSound */, false /* buzzy */, false /* defaultBuzz */,
                false /* lights */, false /* defaultLights */, null /* group */);
        NotificationRecord record = new NotificationRecord(mMockContext, sbn, defaultChannel);
        assertEquals(NotificationManager.IMPORTANCE_HIGH, record.getImportance());
    }

    @Test
    public void testImportance_locked_preUpgrade() throws Exception {
        defaultChannel.setImportance(NotificationManager.IMPORTANCE_LOW);
        defaultChannel.lockFields(USER_LOCKED_IMPORTANCE);
        StatusBarNotification sbn = getNotification(PKG_N_MR1, true /* noisy */,
                true /* defaultSound */, false /* buzzy */, false /* defaultBuzz */,
                false /* lights */, false /* defaultLights */, null /* group */);

        NotificationRecord record = new NotificationRecord(mMockContext, sbn, defaultChannel);
        assertEquals(NotificationManager.IMPORTANCE_LOW, record.getImportance());
    }

    @Test
    public void testImportance_locked_unspecified_preUpgrade() throws Exception {
        defaultChannel.setImportance(NotificationManager.IMPORTANCE_UNSPECIFIED);
        defaultChannel.lockFields(USER_LOCKED_IMPORTANCE);
        StatusBarNotification sbn = getNotification(PKG_N_MR1, true /* noisy */,
                true /* defaultSound */, false /* buzzy */, false /* defaultBuzz */,
                false /* lights */, false /* defaultLights */, null /* group */);

        NotificationRecord record = new NotificationRecord(mMockContext, sbn, defaultChannel);
        assertEquals(NotificationManager.IMPORTANCE_HIGH, record.getImportance());
    }

    @Test
    public void testImportance_upgrade() throws Exception {
        StatusBarNotification sbn = getNotification(PKG_O, true /* noisy */,
                true /* defaultSound */, false /* buzzy */, false /* defaultBuzz */,
                false /* lights */, false /* defaultLights */, null /* group */);
        NotificationRecord record = new NotificationRecord(mMockContext, sbn, channel);
        assertEquals(NotificationManager.IMPORTANCE_DEFAULT, record.getImportance());
    }

    @Test
    public void testLights_preUpgrade_noLight() throws Exception {
        StatusBarNotification sbn = getNotification(PKG_N_MR1, true /* noisy */,
                true /* defaultSound */, false /* buzzy */, false /* defaultBuzz */,
                false /* lights */, false /* defaultLights */, null /* group */);
        NotificationRecord record = new NotificationRecord(mMockContext, sbn, defaultChannel);
        assertNull(record.getLight());
    }


    @Test
    public void testLights_preUpgrade() throws Exception {
        StatusBarNotification sbn = getNotification(PKG_N_MR1, true /* noisy */,
                true /* defaultSound */, false /* buzzy */, false /* defaultBuzz */,
                true /* lights */, false /* defaultLights */, null /* group */);
        NotificationRecord record = new NotificationRecord(mMockContext, sbn, defaultChannel);
        assertEquals(CUSTOM_LIGHT, record.getLight());
    }

    @Test
    public void testLights_locked_preUpgrade() throws Exception {
        defaultChannel.enableLights(true);
        defaultChannel.lockFields(NotificationChannel.USER_LOCKED_LIGHTS);
        StatusBarNotification sbn = getNotification(PKG_N_MR1, true /* noisy */,
                true /* defaultSound */, false /* buzzy */, false /* defaultBuzz */,
                true /* lights */, false /* defaultLights */, null /* group */);

        NotificationRecord record = new NotificationRecord(mMockContext, sbn, defaultChannel);
        assertFalse(CUSTOM_LIGHT.equals(record.getLight()));
    }

    @Test
    public void testLights_upgrade_defaultLights() throws Exception {
        int defaultLightColor = mMockContext.getResources().getColor(
                com.android.internal.R.color.config_defaultNotificationColor);
        int defaultLightOn = mMockContext.getResources().getInteger(
                com.android.internal.R.integer.config_defaultNotificationLedOn);
        int defaultLightOff = mMockContext.getResources().getInteger(
                com.android.internal.R.integer.config_defaultNotificationLedOff);

        NotificationRecord.Light expected = new NotificationRecord.Light(
                defaultLightColor, defaultLightOn, defaultLightOff);
        StatusBarNotification sbn = getNotification(PKG_O, true /* noisy */,
                true /* defaultSound */, false /* buzzy */, false /* defaultBuzz */,
                true /* lights */, true /* defaultLights */, null /* group */);
        NotificationRecord record = new NotificationRecord(mMockContext, sbn, channel);
        assertEquals(expected, record.getLight());
    }

    @Test
    public void testLights_upgrade() throws Exception {
        int defaultLightOn = mMockContext.getResources().getInteger(
                com.android.internal.R.integer.config_defaultNotificationLedOn);
        int defaultLightOff = mMockContext.getResources().getInteger(
                com.android.internal.R.integer.config_defaultNotificationLedOff);

        NotificationRecord.Light expected = new NotificationRecord.Light(
                Color.BLUE, defaultLightOn, defaultLightOff);
        StatusBarNotification sbn = getNotification(PKG_O, true /* noisy */,
                true /* defaultSound */, false /* buzzy */, false /* defaultBuzz */,
                true /* lights */, false /* defaultLights */, null /* group */);
        NotificationRecord record = new NotificationRecord(mMockContext, sbn, channel);
        assertEquals(expected, record.getLight());
    }

    @Test
    public void testLights_upgrade_noLight() throws Exception {
        StatusBarNotification sbn = getNotification(PKG_O, true /* noisy */,
                true /* defaultSound */, false /* buzzy */, false /* defaultBuzz */,
                false /* lights */, false /* defaultLights */, null /* group */);
        NotificationRecord record = new NotificationRecord(mMockContext, sbn, defaultChannel);
        assertNull(record.getLight());
    }

    @Test
    public void testLogmakerShortChannel() throws Exception {
        StatusBarNotification sbn = getNotification(PKG_O, true /* noisy */,
                true /* defaultSound */, false /* buzzy */, false /* defaultBuzz */,
                false /* lights */, false /* defaultLights */, null /* group */);
        NotificationRecord record = new NotificationRecord(mMockContext, sbn, channel);
        final LogMaker logMaker = record.getLogMaker();
        assertEquals(channelId,
                (String) logMaker.getTaggedData(MetricsEvent.FIELD_NOTIFICATION_CHANNEL_ID));
        assertEquals(channel.getImportance(),
                logMaker.getTaggedData(MetricsEvent.FIELD_NOTIFICATION_CHANNEL_IMPORTANCE));
    }

    @Test
    public void testLogmakerLongChannel() throws Exception {
        StatusBarNotification sbn = getNotification(PKG_O, true /* noisy */,
        true /* defaultSound */, false /* buzzy */, false /* defaultBuzz */,
        false /* lights */, false /*defaultLights */, null /* group */);
        NotificationRecord record = new NotificationRecord(mMockContext, sbn, channelLongId);
        final String loggedId = (String)
            record.getLogMaker().getTaggedData(MetricsEvent.FIELD_NOTIFICATION_CHANNEL_ID);
        assertEquals(channelIdLong.substring(0,10), loggedId.substring(0, 10));
    }

    @Test
    public void testLogmakerNoGroup() throws Exception {
        StatusBarNotification sbn = getNotification(PKG_O, true /* noisy */,
                true /* defaultSound */, false /* buzzy */, false /* defaultBuzz */,
                false /* lights */, false /*defaultLights */, null /* group */);
        NotificationRecord record = new NotificationRecord(mMockContext, sbn, channel);
        assertNull(record.getLogMaker().getTaggedData(MetricsEvent.FIELD_NOTIFICATION_GROUP_ID));
    }

    @Test
    public void testLogmakerShortGroup() throws Exception {
        StatusBarNotification sbn = getNotification(PKG_O, true /* noisy */,
                true /* defaultSound */, false /* buzzy */, false /* defaultBuzz */,
                false /* lights */, false /* defaultLights */, groupId /* group */);
        NotificationRecord record = new NotificationRecord(mMockContext, sbn, channel);
        assertEquals(groupId,
                record.getLogMaker().getTaggedData(MetricsEvent.FIELD_NOTIFICATION_GROUP_ID));
    }

    @Test
    public void testLogmakerLongGroup() throws Exception {
        StatusBarNotification sbn = getNotification(PKG_O, true /* noisy */,
                true /* defaultSound */, false /* buzzy */, false /* defaultBuzz */,
                false /* lights */, false /* defaultLights */, groupIdLong /* group */);
        NotificationRecord record = new NotificationRecord(mMockContext, sbn, channel);
        final String loggedId = (String)
                record.getLogMaker().getTaggedData(MetricsEvent.FIELD_NOTIFICATION_GROUP_ID);
        assertEquals(groupIdLong.substring(0,10), loggedId.substring(0, 10));
    }

    @Test
    public void testLogmakerOverrideGroup() throws Exception {
        StatusBarNotification sbn = getNotification(PKG_O, true /* noisy */,
                true /* defaultSound */, false /* buzzy */, false /* defaultBuzz */,
                false /* lights */, false /* defaultLights */, groupId /* group */);
        NotificationRecord record = new NotificationRecord(mMockContext, sbn, channel);
        assertEquals(groupId,
                record.getLogMaker().getTaggedData(MetricsEvent.FIELD_NOTIFICATION_GROUP_ID));
        record.setOverrideGroupKey(groupIdOverride);
        assertEquals(groupIdOverride,
                record.getLogMaker().getTaggedData(MetricsEvent.FIELD_NOTIFICATION_GROUP_ID));
        record.setOverrideGroupKey(null);
        assertEquals(groupId,
                record.getLogMaker().getTaggedData(MetricsEvent.FIELD_NOTIFICATION_GROUP_ID));
    }

    @Test
    public void testNotificationStats() throws Exception {
        StatusBarNotification sbn = getNotification(PKG_O, true /* noisy */,
                true /* defaultSound */, false /* buzzy */, false /* defaultBuzz */,
                false /* lights */, false /* defaultLights */, groupId /* group */);
        NotificationRecord record = new NotificationRecord(mMockContext, sbn, channel);

        assertFalse(record.getStats().hasSeen());
        assertFalse(record.isSeen());
        assertFalse(record.getStats().hasDirectReplied());
        assertFalse(record.getStats().hasExpanded());
        assertFalse(record.getStats().hasInteracted());
        assertFalse(record.getStats().hasViewedSettings());
        assertFalse(record.getStats().hasSnoozed());

        record.setSeen();
        assertTrue(record.getStats().hasSeen());
        assertTrue(record.isSeen());
        assertFalse(record.getStats().hasDirectReplied());
        assertFalse(record.getStats().hasExpanded());
        assertFalse(record.getStats().hasInteracted());
        assertFalse(record.getStats().hasViewedSettings());
        assertFalse(record.getStats().hasSnoozed());

        record.recordViewedSettings();
        assertFalse(record.getStats().hasDirectReplied());
        assertFalse(record.getStats().hasExpanded());
        assertTrue(record.getStats().hasViewedSettings());
        assertFalse(record.getStats().hasSnoozed());

        record.recordSnoozed();
        assertFalse(record.getStats().hasDirectReplied());
        assertFalse(record.getStats().hasExpanded());
        assertTrue(record.getStats().hasSnoozed());

        record.recordExpanded();
        assertFalse(record.getStats().hasDirectReplied());
        assertTrue(record.getStats().hasExpanded());

        record.recordDirectReplied();
        assertTrue(record.getStats().hasDirectReplied());
    }

    @Test
    public void testUserSentiment() throws Exception {
        StatusBarNotification sbn = getNotification(PKG_O, true /* noisy */,
                true /* defaultSound */, false /* buzzy */, false /* defaultBuzz */,
                false /* lights */, false /* defaultLights */, groupId /* group */);
        NotificationRecord record = new NotificationRecord(mMockContext, sbn, channel);

        assertEquals(USER_SENTIMENT_NEUTRAL, record.getUserSentiment());

        Bundle signals = new Bundle();
        signals.putInt(Adjustment.KEY_USER_SENTIMENT, USER_SENTIMENT_NEGATIVE);
        record.addAdjustment(new Adjustment(pkg, record.getKey(), signals, null, sbn.getUserId()));

        record.applyAdjustments();

        assertEquals(USER_SENTIMENT_NEGATIVE, record.getUserSentiment());
    }

    @Test
    public void testUserSentiment_appImportanceUpdatesSentiment() throws Exception {
        StatusBarNotification sbn = getNotification(PKG_O, true /* noisy */,
                true /* defaultSound */, false /* buzzy */, false /* defaultBuzz */,
                false /* lights */, false /* defaultLights */, groupId /* group */);
        NotificationRecord record = new NotificationRecord(mMockContext, sbn, channel);
        assertEquals(USER_SENTIMENT_NEUTRAL, record.getUserSentiment());

        record.setIsAppImportanceLocked(true);
        assertEquals(USER_SENTIMENT_POSITIVE, record.getUserSentiment());
    }

    @Test
    public void testUserSentiment_appImportanceBlocksNegativeSentimentUpdate() throws Exception {
        StatusBarNotification sbn = getNotification(PKG_O, true /* noisy */,
                true /* defaultSound */, false /* buzzy */, false /* defaultBuzz */,
                false /* lights */, false /* defaultLights */, groupId /* group */);
        NotificationRecord record = new NotificationRecord(mMockContext, sbn, channel);
        record.setIsAppImportanceLocked(true);

        Bundle signals = new Bundle();
        signals.putInt(Adjustment.KEY_USER_SENTIMENT, USER_SENTIMENT_NEGATIVE);
        record.addAdjustment(new Adjustment(pkg, record.getKey(), signals, null, sbn.getUserId()));
        record.applyAdjustments();

        assertEquals(USER_SENTIMENT_POSITIVE, record.getUserSentiment());
    }

    @Test
    public void testUserSentiment_userLocked() throws Exception {
        channel.lockFields(USER_LOCKED_IMPORTANCE);
        StatusBarNotification sbn = getNotification(PKG_O, true /* noisy */,
                true /* defaultSound */, false /* buzzy */, false /* defaultBuzz */,
                false /* lights */, false /* defaultLights */, groupId /* group */);
        NotificationRecord record = new NotificationRecord(mMockContext, sbn, channel);

        assertEquals(USER_SENTIMENT_POSITIVE, record.getUserSentiment());

        Bundle signals = new Bundle();
        signals.putInt(Adjustment.KEY_USER_SENTIMENT, USER_SENTIMENT_NEGATIVE);
        record.addAdjustment(new Adjustment(pkg, record.getKey(), signals, null, sbn.getUserId()));

        record.applyAdjustments();

        assertEquals(USER_SENTIMENT_POSITIVE, record.getUserSentiment());
    }

    @Test
    public void testAppImportance_returnsCorrectly() throws Exception {
        StatusBarNotification sbn = getNotification(PKG_O, true /* noisy */,
                true /* defaultSound */, false /* buzzy */, false /* defaultBuzz */,
                false /* lights */, false /* defaultLights */, groupId /* group */);
        NotificationRecord record = new NotificationRecord(mMockContext, sbn, channel);

        record.setIsAppImportanceLocked(true);
        assertEquals(true, record.getIsAppImportanceLocked());

        record.setIsAppImportanceLocked(false);
        assertEquals(false, record.getIsAppImportanceLocked());
    }

    @Test
    public void testIsInterruptive_textChanged_notSeen() {
        StatusBarNotification sbn = getNotification(PKG_O, false /* noisy */,
                false /* defaultSound */, false /* buzzy */, false /* defaultBuzz */,
                false /* lights */, false /* defaultLights */, null /* group */);
        NotificationRecord record = new NotificationRecord(mMockContext, sbn, channel);

        assertEquals(false, record.isInterruptive());

        record.setTextChanged(true);
        assertEquals(false, record.isInterruptive());
    }

    @Test
    public void testIsInterruptive_textChanged_seen() {
        StatusBarNotification sbn = getNotification(PKG_O, false /* noisy */,
                false /* defaultSound */, false /* buzzy */, false /* defaultBuzz */,
                false /* lights */, false /* defaultLights */, null /* group */);
        NotificationRecord record = new NotificationRecord(mMockContext, sbn, channel);

        assertEquals(false, record.isInterruptive());

        record.setTextChanged(true);
        record.setSeen();
        assertEquals(true, record.isInterruptive());
    }

    @Test
    public void testIsInterruptive_textNotChanged_seen() {
        StatusBarNotification sbn = getNotification(PKG_O, false /* noisy */,
                false /* defaultSound */, false /* buzzy */, false /* defaultBuzz */,
                false /* lights */, false /* defaultLights */, null /* group */);
        NotificationRecord record = new NotificationRecord(mMockContext, sbn, channel);

        assertEquals(false, record.isInterruptive());

        record.setTextChanged(false);
        record.setSeen();
        assertEquals(false, record.isInterruptive());
    }

    @Test
    public void testCalculateGrantableUris_PappProvided() throws RemoteException {
        IActivityManager am = mock(IActivityManager.class);
        when(am.checkGrantUriPermission(anyInt(), eq(null), any(),
                anyInt(), anyInt())).thenThrow(new SecurityException());

        Notification n = mock(Notification.class);
        when(n.getChannelId()).thenReturn(channel.getId());
        StatusBarNotification sbn =
                new StatusBarNotification(PKG_P, PKG_P, id1, tag1, uid, uid, n, mUser, null, uid);
        NotificationRecord record = new NotificationRecord(mMockContext, sbn, channel);
        record.mAm = am;

        try {
            record.calculateGrantableUris();
            fail("App provided uri for p targeting app should throw exception");
        } catch (SecurityException e) {
            // expected
        }
    }

    @Test
    public void testCalculateGrantableUris_PuserOverridden() throws RemoteException {
        IActivityManager am = mock(IActivityManager.class);
        when(am.checkGrantUriPermission(anyInt(), eq(null), any(),
                anyInt(), anyInt())).thenThrow(SecurityException.class);

        channel.lockFields(NotificationChannel.USER_LOCKED_SOUND);
        Notification n = mock(Notification.class);
        when(n.getChannelId()).thenReturn(channel.getId());
        StatusBarNotification sbn =
                new StatusBarNotification(PKG_P, PKG_P, id1, tag1, uid, uid, n, mUser, null, uid);
        NotificationRecord record = new NotificationRecord(mMockContext, sbn, channel);
        record.mAm = am;

        record.calculateGrantableUris();
    }

    @Test
    public void testCalculateGrantableUris_prePappProvided() throws RemoteException {
        IActivityManager am = mock(IActivityManager.class);
        when(am.checkGrantUriPermission(anyInt(), eq(null), any(),
                anyInt(), anyInt())).thenThrow(SecurityException.class);

        Notification n = mock(Notification.class);
        when(n.getChannelId()).thenReturn(channel.getId());
        StatusBarNotification sbn =
                new StatusBarNotification(PKG_O, PKG_O, id1, tag1, uid, uid, n, mUser, null, uid);
        NotificationRecord record = new NotificationRecord(mMockContext, sbn, channel);
        record.mAm = am;

        record.calculateGrantableUris();
        // should not throw
    }
<<<<<<< HEAD
=======

    @Test
    public void testSmartActions() {
        StatusBarNotification sbn = getNotification(PKG_O, true /* noisy */,
                true /* defaultSound */, false /* buzzy */, false /* defaultBuzz */,
                false /* lights */, false /* defaultLights */, groupId /* group */);
        NotificationRecord record = new NotificationRecord(mMockContext, sbn, channel);
        assertNull(record.getSmartActions());

        ArrayList<Notification.Action> smartActions = new ArrayList<>();
        smartActions.add(new Notification.Action.Builder(
                Icon.createWithResource(getContext(), R.drawable.btn_default),
                "text", null).build());
        record.setSmartActions(smartActions);
        assertEquals(smartActions, record.getSmartActions());
    }
>>>>>>> decdaee0
}<|MERGE_RESOLUTION|>--- conflicted
+++ resolved
@@ -34,11 +34,8 @@
 import static org.mockito.ArgumentMatchers.anyInt;
 import static org.mockito.ArgumentMatchers.eq;
 import static org.mockito.Mockito.mock;
-<<<<<<< HEAD
 import static org.mockito.Mockito.times;
 import static org.mockito.Mockito.verify;
-=======
->>>>>>> decdaee0
 import static org.mockito.Mockito.when;
 
 import android.app.ActivityManager;
@@ -703,8 +700,6 @@
         record.calculateGrantableUris();
         // should not throw
     }
-<<<<<<< HEAD
-=======
 
     @Test
     public void testSmartActions() {
@@ -721,5 +716,4 @@
         record.setSmartActions(smartActions);
         assertEquals(smartActions, record.getSmartActions());
     }
->>>>>>> decdaee0
 }