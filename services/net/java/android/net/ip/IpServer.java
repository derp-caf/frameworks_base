/*
 * Copyright (C) 2016 The Android Open Source Project
 *
 * Licensed under the Apache License, Version 2.0 (the "License");
 * you may not use this file except in compliance with the License.
 * You may obtain a copy of the License at
 *
 *      http://www.apache.org/licenses/LICENSE-2.0
 *
 * Unless required by applicable law or agreed to in writing, software
 * distributed under the License is distributed on an "AS IS" BASIS,
 * WITHOUT WARRANTIES OR CONDITIONS OF ANY KIND, either express or implied.
 * See the License for the specific language governing permissions and
 * limitations under the License.
 */

package android.net.ip;

import static android.net.NetworkUtils.numericToInetAddress;
import static android.net.dhcp.IDhcpServer.STATUS_SUCCESS;
import static android.net.util.NetworkConstants.FF;
import static android.net.util.NetworkConstants.RFC7421_PREFIX_LENGTH;
import static android.net.util.NetworkConstants.asByte;

import android.net.ConnectivityManager;
import android.net.INetd;
import android.net.INetworkStackStatusCallback;
import android.net.INetworkStatsService;
import android.net.InterfaceConfiguration;
import android.net.IpPrefix;
import android.net.LinkAddress;
import android.net.LinkProperties;
import android.net.NetworkStackClient;
import android.net.RouteInfo;
import android.net.dhcp.DhcpServerCallbacks;
import android.net.dhcp.DhcpServingParamsParcel;
import android.net.dhcp.DhcpServingParamsParcelExt;
import android.net.dhcp.IDhcpServer;
import android.net.ip.RouterAdvertisementDaemon.RaParams;
import android.net.util.InterfaceParams;
import android.net.util.InterfaceSet;
import android.net.util.NetdService;
import android.net.util.SharedLog;
import android.os.INetworkManagementService;
import android.os.Looper;
import android.os.Message;
import android.os.RemoteException;
import android.os.ServiceSpecificException;
import android.util.Log;
import android.util.Slog;
import android.util.SparseArray;

import com.android.internal.util.MessageUtils;
import com.android.internal.util.Protocol;
import com.android.internal.util.State;
import com.android.internal.util.StateMachine;

import java.net.Inet4Address;
import java.net.Inet6Address;
import java.net.InetAddress;
import java.net.UnknownHostException;
import java.util.ArrayList;
import java.util.HashSet;
import java.util.Objects;
import java.util.Random;
import java.util.Set;

/**
 * Provides the interface to IP-layer serving functionality for a given network
 * interface, e.g. for tethering or "local-only hotspot" mode.
 *
 * @hide
 */
public class IpServer extends StateMachine {
    public static final int STATE_UNAVAILABLE = 0;
    public static final int STATE_AVAILABLE   = 1;
    public static final int STATE_TETHERED    = 2;
    public static final int STATE_LOCAL_ONLY  = 3;

    public static String getStateString(int state) {
        switch (state) {
            case STATE_UNAVAILABLE: return "UNAVAILABLE";
            case STATE_AVAILABLE:   return "AVAILABLE";
            case STATE_TETHERED:    return "TETHERED";
            case STATE_LOCAL_ONLY:  return "LOCAL_ONLY";
        }
        return "UNKNOWN: " + state;
    }

    private static final byte DOUG_ADAMS = (byte) 42;

    private static final String USB_NEAR_IFACE_ADDR = "192.168.42.129";
    private static final int USB_PREFIX_LENGTH = 24;
    private static final String WIFI_HOST_IFACE_ADDR = "192.168.43.1";
    private static final int WIFI_HOST_IFACE_PREFIX_LENGTH = 24;
<<<<<<< HEAD
    private static final String WIGIG_HOST_IFACE_ADDR = "192.168.50.1";
    private static final int WIGIG_HOST_IFACE_PREFIX_LENGTH = 24;
=======
    private static final String WIFI_P2P_IFACE_ADDR = "192.168.49.1";
    private static final int WIFI_P2P_IFACE_PREFIX_LENGTH = 24;
>>>>>>> da5e1bd2

    // TODO: have PanService use some visible version of this constant
    private static final String BLUETOOTH_IFACE_ADDR = "192.168.44.1";
    private static final int BLUETOOTH_DHCP_PREFIX_LENGTH = 24;

    // TODO: have this configurable
    private static final int DHCP_LEASE_TIME_SECS = 3600;

    private final static String TAG = "IpServer";
    private final static boolean DBG = false;
    private final static boolean VDBG = false;
    private static final Class[] messageClasses = {
            IpServer.class
    };
    private static final SparseArray<String> sMagicDecoderRing =
            MessageUtils.findMessageNames(messageClasses);

    public static class Callback {
        /**
         * Notify that |who| has changed its tethering state.
         *
         * @param who the calling instance of IpServer
         * @param state one of STATE_*
         * @param lastError one of ConnectivityManager.TETHER_ERROR_*
         */
        public void updateInterfaceState(IpServer who, int state, int lastError) {}

        /**
         * Notify that |who| has new LinkProperties.
         *
         * @param who the calling instance of IpServer
         * @param newLp the new LinkProperties to report
         */
        public void updateLinkProperties(IpServer who, LinkProperties newLp) {}
    }

    public static class Dependencies {
        public RouterAdvertisementDaemon getRouterAdvertisementDaemon(InterfaceParams ifParams) {
            return new RouterAdvertisementDaemon(ifParams);
        }

        public InterfaceParams getInterfaceParams(String ifName) {
            return InterfaceParams.getByName(ifName);
        }

        public INetd getNetdService() {
            return NetdService.getInstance();
        }

        /**
         * Create a DhcpServer instance to be used by IpServer.
         */
        public void makeDhcpServer(String ifName, DhcpServingParamsParcel params,
                DhcpServerCallbacks cb) {
            NetworkStackClient.getInstance().makeDhcpServer(ifName, params, cb);
        }
    }

    private static final int BASE_IFACE              = Protocol.BASE_TETHERING + 100;
    // request from the user that it wants to tether
    public static final int CMD_TETHER_REQUESTED            = BASE_IFACE + 2;
    // request from the user that it wants to untether
    public static final int CMD_TETHER_UNREQUESTED          = BASE_IFACE + 3;
    // notification that this interface is down
    public static final int CMD_INTERFACE_DOWN              = BASE_IFACE + 4;
    // notification from the master SM that it had trouble enabling IP Forwarding
    public static final int CMD_IP_FORWARDING_ENABLE_ERROR  = BASE_IFACE + 7;
    // notification from the master SM that it had trouble disabling IP Forwarding
    public static final int CMD_IP_FORWARDING_DISABLE_ERROR = BASE_IFACE + 8;
    // notification from the master SM that it had trouble starting tethering
    public static final int CMD_START_TETHERING_ERROR       = BASE_IFACE + 9;
    // notification from the master SM that it had trouble stopping tethering
    public static final int CMD_STOP_TETHERING_ERROR        = BASE_IFACE + 10;
    // notification from the master SM that it had trouble setting the DNS forwarders
    public static final int CMD_SET_DNS_FORWARDERS_ERROR    = BASE_IFACE + 11;
    // the upstream connection has changed
    public static final int CMD_TETHER_CONNECTION_CHANGED   = BASE_IFACE + 12;
    // new IPv6 tethering parameters need to be processed
    public static final int CMD_IPV6_TETHER_UPDATE          = BASE_IFACE + 13;

    private final State mInitialState;
    private final State mLocalHotspotState;
    private final State mTetheredState;
    private final State mUnavailableState;

    private final SharedLog mLog;
    private final INetworkManagementService mNMService;
    private final INetd mNetd;
    private final INetworkStatsService mStatsService;
    private final Callback mCallback;
    private final InterfaceController mInterfaceCtrl;

    private final String mIfaceName;
    private final int mInterfaceType;
    private final LinkProperties mLinkProperties;
    private final boolean mUsingLegacyDhcp;

    private final Dependencies mDeps;

    private int mLastError;
    private int mServingMode;
    private InterfaceSet mUpstreamIfaceSet;  // may change over time
    private InterfaceParams mInterfaceParams;
    // TODO: De-duplicate this with mLinkProperties above. Currently, these link
    // properties are those selected by the IPv6TetheringCoordinator and relayed
    // to us. By comparison, mLinkProperties contains the addresses and directly
    // connected routes that have been formed from these properties iff. we have
    // succeeded in configuring them and are able to announce them within Router
    // Advertisements (otherwise, we do not add them to mLinkProperties at all).
    private LinkProperties mLastIPv6LinkProperties;
    private RouterAdvertisementDaemon mRaDaemon;

    // To be accessed only on the handler thread
    private int mDhcpServerStartIndex = 0;
    private IDhcpServer mDhcpServer;
    private RaParams mLastRaParams;

    public IpServer(
            String ifaceName, Looper looper, int interfaceType, SharedLog log,
            INetworkManagementService nMService, INetworkStatsService statsService,
            Callback callback, boolean usingLegacyDhcp, Dependencies deps) {
        super(ifaceName, looper);
        mLog = log.forSubComponent(ifaceName);
        mNMService = nMService;
        mNetd = deps.getNetdService();
        mStatsService = statsService;
        mCallback = callback;
        mInterfaceCtrl = new InterfaceController(ifaceName, mNetd, mLog);
        mIfaceName = ifaceName;
        mInterfaceType = interfaceType;
        mLinkProperties = new LinkProperties();
        mUsingLegacyDhcp = usingLegacyDhcp;
        mDeps = deps;
        resetLinkProperties();
        mLastError = ConnectivityManager.TETHER_ERROR_NO_ERROR;
        mServingMode = STATE_AVAILABLE;

        mInitialState = new InitialState();
        mLocalHotspotState = new LocalHotspotState();
        mTetheredState = new TetheredState();
        mUnavailableState = new UnavailableState();
        addState(mInitialState);
        addState(mLocalHotspotState);
        addState(mTetheredState);
        addState(mUnavailableState);

        setInitialState(mInitialState);
    }


    public String interfaceName() { return mIfaceName; }

    public int interfaceType() { return mInterfaceType; }

    public int lastError() { return mLastError; }

    public int servingMode() { return mServingMode; }

    public LinkProperties linkProperties() { return new LinkProperties(mLinkProperties); }

    public void stop() { sendMessage(CMD_INTERFACE_DOWN); }

    public void unwanted() { sendMessage(CMD_TETHER_UNREQUESTED); }

    /**
     * Internals.
     */

    private boolean startIPv4() { return configureIPv4(true); }

    /**
     * Convenience wrapper around INetworkStackStatusCallback to run callbacks on the IpServer
     * handler.
     *
     * <p>Different instances of this class can be created for each call to IDhcpServer methods,
     * with different implementations of the callback, to differentiate handling of success/error in
     * each call.
     */
    private abstract class OnHandlerStatusCallback extends INetworkStackStatusCallback.Stub {
        @Override
        public void onStatusAvailable(int statusCode) {
            getHandler().post(() -> callback(statusCode));
        }

        public abstract void callback(int statusCode);

        @Override
        public int getInterfaceVersion() {
            return this.VERSION;
        }
    }

    private class DhcpServerCallbacksImpl extends DhcpServerCallbacks {
        private final int mStartIndex;

        private DhcpServerCallbacksImpl(int startIndex) {
            mStartIndex = startIndex;
        }

        @Override
        public void onDhcpServerCreated(int statusCode, IDhcpServer server) throws RemoteException {
            getHandler().post(() -> {
                // We are on the handler thread: mDhcpServerStartIndex can be read safely.
                if (mStartIndex != mDhcpServerStartIndex) {
                    // This start request is obsolete. When the |server| binder token goes out of
                    // scope, the garbage collector will finalize it, which causes the network stack
                    // process garbage collector to collect the server itself.
                    return;
                }

                if (statusCode != STATUS_SUCCESS) {
                    mLog.e("Error obtaining DHCP server: " + statusCode);
                    handleError();
                    return;
                }

                mDhcpServer = server;
                try {
                    mDhcpServer.start(new OnHandlerStatusCallback() {
                        @Override
                        public void callback(int startStatusCode) {
                            if (startStatusCode != STATUS_SUCCESS) {
                                mLog.e("Error starting DHCP server: " + startStatusCode);
                                handleError();
                            }
                        }
                    });
                } catch (RemoteException e) {
                    e.rethrowFromSystemServer();
                }
            });
        }

        private void handleError() {
            mLastError = ConnectivityManager.TETHER_ERROR_DHCPSERVER_ERROR;
            transitionTo(mInitialState);
        }
    }

    private boolean startDhcp(Inet4Address addr, int prefixLen) {
        if (mUsingLegacyDhcp) {
            return true;
        }
        final DhcpServingParamsParcel params;
        params = new DhcpServingParamsParcelExt()
                .setDefaultRouters(addr)
                .setDhcpLeaseTimeSecs(DHCP_LEASE_TIME_SECS)
                .setDnsServers(addr)
                .setServerAddr(new LinkAddress(addr, prefixLen))
                .setMetered(true);
        // TODO: also advertise link MTU

        mDhcpServerStartIndex++;
        mDeps.makeDhcpServer(
                mIfaceName, params, new DhcpServerCallbacksImpl(mDhcpServerStartIndex));
        return true;
    }

    private void stopDhcp() {
        // Make all previous start requests obsolete so servers are not started later
        mDhcpServerStartIndex++;

        if (mDhcpServer != null) {
            try {
                mDhcpServer.stop(new OnHandlerStatusCallback() {
                    @Override
                    public void callback(int statusCode) {
                        if (statusCode != STATUS_SUCCESS) {
                            mLog.e("Error stopping DHCP server: " + statusCode);
                            mLastError = ConnectivityManager.TETHER_ERROR_DHCPSERVER_ERROR;
                            // Not much more we can do here
                        }
                    }
                });
                mDhcpServer = null;
            } catch (RemoteException e) {
                e.rethrowFromSystemServer();
            }
        }
    }

    private boolean configureDhcp(boolean enable, Inet4Address addr, int prefixLen) {
        if (enable) {
            return startDhcp(addr, prefixLen);
        } else {
            stopDhcp();
            return true;
        }
    }

    private void stopIPv4() {
        configureIPv4(false);
        // NOTE: All of configureIPv4() will be refactored out of existence
        // into calls to InterfaceController, shared with startIPv4().
        mInterfaceCtrl.clearIPv4Address();
    }

    // TODO: Refactor this in terms of calls to InterfaceController.
    private boolean configureIPv4(boolean enabled) {
        if (VDBG) Log.d(TAG, "configureIPv4(" + enabled + ")");

        // TODO: Replace this hard-coded information with dynamically selected
        // config passed down to us by a higher layer IP-coordinating element.
        String ipAsString = null;
        int prefixLen = 0;
        if (mInterfaceType == ConnectivityManager.TETHERING_USB) {
            ipAsString = USB_NEAR_IFACE_ADDR;
            prefixLen = USB_PREFIX_LENGTH;
        } else if (mInterfaceType == ConnectivityManager.TETHERING_WIFI) {
            ipAsString = getRandomWifiIPv4Address();
            prefixLen = WIFI_HOST_IFACE_PREFIX_LENGTH;
<<<<<<< HEAD
        } else if (mInterfaceType == ConnectivityManager.TETHERING_WIGIG) {
            ipAsString = WIGIG_HOST_IFACE_ADDR;
            prefixLen = WIGIG_HOST_IFACE_PREFIX_LENGTH;
=======
        } else if (mInterfaceType == ConnectivityManager.TETHERING_WIFI_P2P) {
            ipAsString = WIFI_P2P_IFACE_ADDR;
            prefixLen = WIFI_P2P_IFACE_PREFIX_LENGTH;
>>>>>>> da5e1bd2
        } else {
            // BT configures the interface elsewhere: only start DHCP.
            final Inet4Address srvAddr = (Inet4Address) numericToInetAddress(BLUETOOTH_IFACE_ADDR);
            return configureDhcp(enabled, srvAddr, BLUETOOTH_DHCP_PREFIX_LENGTH);
        }

        final LinkAddress linkAddr;
        try {
            final InterfaceConfiguration ifcg = mNMService.getInterfaceConfig(mIfaceName);
            if (ifcg == null) {
                mLog.e("Received null interface config");
                return false;
            }

            InetAddress addr = numericToInetAddress(ipAsString);
            linkAddr = new LinkAddress(addr, prefixLen);
            ifcg.setLinkAddress(linkAddr);
            if (mInterfaceType == ConnectivityManager.TETHERING_WIFI ||
                    mInterfaceType == ConnectivityManager.TETHERING_WIGIG) {
                // The WiFi stack has ownership of the interface up/down state.
                // It is unclear whether the Bluetooth or USB stacks will manage their own
                // state.
                ifcg.ignoreInterfaceUpDownStatus();
            } else {
                if (enabled) {
                    ifcg.setInterfaceUp();
                } else {
                    ifcg.setInterfaceDown();
                }
            }
            ifcg.clearFlag("running");

            // TODO: this may throw if the interface is already gone. Do proper handling and
            // simplify the DHCP server start/stop.
            mNMService.setInterfaceConfig(mIfaceName, ifcg);

            if (!configureDhcp(enabled, (Inet4Address) addr, prefixLen)) {
                return false;
            }
        } catch (Exception e) {
            mLog.e("Error configuring interface " + e);
            if (!enabled) {
                try {
                    // Calling stopDhcp several times is fine
                    stopDhcp();
                } catch (Exception dhcpError) {
                    mLog.e("Error stopping DHCP", dhcpError);
                }
            }
            return false;
        }

        // Directly-connected route.
        final RouteInfo route = new RouteInfo(linkAddr);
        if (enabled) {
            mLinkProperties.addLinkAddress(linkAddr);
            mLinkProperties.addRoute(route);
        } else {
            mLinkProperties.removeLinkAddress(linkAddr);
            mLinkProperties.removeRoute(route);
        }
        return true;
    }

    private String getRandomWifiIPv4Address() {
        try {
            byte[] bytes = numericToInetAddress(WIFI_HOST_IFACE_ADDR).getAddress();
            bytes[3] = getRandomSanitizedByte(DOUG_ADAMS, asByte(0), asByte(1), FF);
            return InetAddress.getByAddress(bytes).getHostAddress();
        } catch (Exception e) {
            return WIFI_HOST_IFACE_ADDR;
        }
    }

    private boolean startIPv6() {
        mInterfaceParams = mDeps.getInterfaceParams(mIfaceName);
        if (mInterfaceParams == null) {
            mLog.e("Failed to find InterfaceParams");
            stopIPv6();
            return false;
        }

        mRaDaemon = mDeps.getRouterAdvertisementDaemon(mInterfaceParams);
        if (!mRaDaemon.start()) {
            stopIPv6();
            return false;
        }

        return true;
    }

    private void stopIPv6() {
        mInterfaceParams = null;
        setRaParams(null);

        if (mRaDaemon != null) {
            mRaDaemon.stop();
            mRaDaemon = null;
        }
    }

    // IPv6TetheringCoordinator sends updates with carefully curated IPv6-only
    // LinkProperties. These have extraneous data filtered out and only the
    // necessary prefixes included (per its prefix distribution policy).
    //
    // TODO: Evaluate using a data structure than is more directly suited to
    // communicating only the relevant information.
    private void updateUpstreamIPv6LinkProperties(LinkProperties v6only) {
        if (mRaDaemon == null) return;

        // Avoid unnecessary work on spurious updates.
        if (Objects.equals(mLastIPv6LinkProperties, v6only)) {
            return;
        }

        RaParams params = null;

        if (v6only != null) {
            params = new RaParams();
            params.mtu = v6only.getMtu();
            params.hasDefaultRoute = v6only.hasIpv6DefaultRoute();

            if (params.hasDefaultRoute) params.hopLimit = getHopLimit(v6only.getInterfaceName());

            for (LinkAddress linkAddr : v6only.getLinkAddresses()) {
                if (linkAddr.getPrefixLength() != RFC7421_PREFIX_LENGTH) continue;

                final IpPrefix prefix = new IpPrefix(
                        linkAddr.getAddress(), linkAddr.getPrefixLength());
                params.prefixes.add(prefix);

                final Inet6Address dnsServer = getLocalDnsIpFor(prefix);
                if (dnsServer != null) {
                    params.dnses.add(dnsServer);
                }
            }
        }
        // If v6only is null, we pass in null to setRaParams(), which handles
        // deprecation of any existing RA data.

        setRaParams(params);
        mLastIPv6LinkProperties = v6only;
    }

    private void configureLocalIPv6Routes(
            HashSet<IpPrefix> deprecatedPrefixes, HashSet<IpPrefix> newPrefixes) {
        // [1] Remove the routes that are deprecated.
        if (!deprecatedPrefixes.isEmpty()) {
            final ArrayList<RouteInfo> toBeRemoved =
                    getLocalRoutesFor(mIfaceName, deprecatedPrefixes);
            try {
                final int removalFailures = mNMService.removeRoutesFromLocalNetwork(toBeRemoved);
                if (removalFailures > 0) {
                    mLog.e(String.format("Failed to remove %d IPv6 routes from local table.",
                            removalFailures));
                }
            } catch (RemoteException e) {
                mLog.e("Failed to remove IPv6 routes from local table: " + e);
            }

            for (RouteInfo route : toBeRemoved) mLinkProperties.removeRoute(route);
        }

        // [2] Add only the routes that have not previously been added.
        if (newPrefixes != null && !newPrefixes.isEmpty()) {
            HashSet<IpPrefix> addedPrefixes = (HashSet) newPrefixes.clone();
            if (mLastRaParams != null) {
                addedPrefixes.removeAll(mLastRaParams.prefixes);
            }

            if (!addedPrefixes.isEmpty()) {
                final ArrayList<RouteInfo> toBeAdded =
                        getLocalRoutesFor(mIfaceName, addedPrefixes);
                try {
                    // It's safe to call addInterfaceToLocalNetwork() even if
                    // the interface is already in the local_network. Note also
                    // that adding routes that already exist does not cause an
                    // error (EEXIST is silently ignored).
                    mNMService.addInterfaceToLocalNetwork(mIfaceName, toBeAdded);
                } catch (Exception e) {
                    mLog.e("Failed to add IPv6 routes to local table: " + e);
                }

                for (RouteInfo route : toBeAdded) mLinkProperties.addRoute(route);
            }
        }
    }

    private void configureLocalIPv6Dns(
            HashSet<Inet6Address> deprecatedDnses, HashSet<Inet6Address> newDnses) {
        // TODO: Is this really necessary? Can we not fail earlier if INetd cannot be located?
        if (mNetd == null) {
            if (newDnses != null) newDnses.clear();
            mLog.e("No netd service instance available; not setting local IPv6 addresses");
            return;
        }

        // [1] Remove deprecated local DNS IP addresses.
        if (!deprecatedDnses.isEmpty()) {
            for (Inet6Address dns : deprecatedDnses) {
                if (!mInterfaceCtrl.removeAddress(dns, RFC7421_PREFIX_LENGTH)) {
                    mLog.e("Failed to remove local dns IP " + dns);
                }

                mLinkProperties.removeLinkAddress(new LinkAddress(dns, RFC7421_PREFIX_LENGTH));
            }
        }

        // [2] Add only the local DNS IP addresses that have not previously been added.
        if (newDnses != null && !newDnses.isEmpty()) {
            final HashSet<Inet6Address> addedDnses = (HashSet) newDnses.clone();
            if (mLastRaParams != null) {
                addedDnses.removeAll(mLastRaParams.dnses);
            }

            for (Inet6Address dns : addedDnses) {
                if (!mInterfaceCtrl.addAddress(dns, RFC7421_PREFIX_LENGTH)) {
                    mLog.e("Failed to add local dns IP " + dns);
                    newDnses.remove(dns);
                }

                mLinkProperties.addLinkAddress(new LinkAddress(dns, RFC7421_PREFIX_LENGTH));
            }
        }

        try {
            mNetd.tetherApplyDnsInterfaces();
        } catch (ServiceSpecificException | RemoteException e) {
            mLog.e("Failed to update local DNS caching server");
            if (newDnses != null) newDnses.clear();
        }
    }

    private byte getHopLimit(String upstreamIface) {
        try {
            int upstreamHopLimit = Integer.parseUnsignedInt(
                    mNetd.getProcSysNet(INetd.IPV6, INetd.CONF, upstreamIface, "hop_limit"));
            // Add one hop to account for this forwarding device
            upstreamHopLimit++;
            // Cap the hop limit to 255.
            return (byte) Integer.min(upstreamHopLimit, 255);
        } catch (Exception e) {
            mLog.e("Failed to find upstream interface hop limit", e);
        }
        return RaParams.DEFAULT_HOPLIMIT;
    }

    private void setRaParams(RaParams newParams) {
        if (mRaDaemon != null) {
            final RaParams deprecatedParams =
                    RaParams.getDeprecatedRaParams(mLastRaParams, newParams);

            configureLocalIPv6Routes(deprecatedParams.prefixes,
                    (newParams != null) ? newParams.prefixes : null);

            configureLocalIPv6Dns(deprecatedParams.dnses,
                    (newParams != null) ? newParams.dnses : null);

            mRaDaemon.buildNewRa(deprecatedParams, newParams);
        }

        mLastRaParams = newParams;
    }

    private void logMessage(State state, int what) {
        mLog.log(state.getName() + " got " + sMagicDecoderRing.get(what, Integer.toString(what)));
    }

    private void sendInterfaceState(int newInterfaceState) {
        mServingMode = newInterfaceState;
        mCallback.updateInterfaceState(this, newInterfaceState, mLastError);
        sendLinkProperties();
    }

    private void sendLinkProperties() {
        mCallback.updateLinkProperties(this, new LinkProperties(mLinkProperties));
    }

    private void resetLinkProperties() {
        mLinkProperties.clear();
        mLinkProperties.setInterfaceName(mIfaceName);
    }

    class InitialState extends State {
        @Override
        public void enter() {
            sendInterfaceState(STATE_AVAILABLE);
        }

        @Override
        public boolean processMessage(Message message) {
            logMessage(this, message.what);
            switch (message.what) {
                case CMD_TETHER_REQUESTED:
                    mLastError = ConnectivityManager.TETHER_ERROR_NO_ERROR;
                    switch (message.arg1) {
                        case STATE_LOCAL_ONLY:
                            transitionTo(mLocalHotspotState);
                            break;
                        case STATE_TETHERED:
                            transitionTo(mTetheredState);
                            break;
                        default:
                            mLog.e("Invalid tethering interface serving state specified.");
                    }
                    break;
                case CMD_INTERFACE_DOWN:
                    transitionTo(mUnavailableState);
                    break;
                case CMD_IPV6_TETHER_UPDATE:
                    updateUpstreamIPv6LinkProperties((LinkProperties) message.obj);
                    break;
                default:
                    return NOT_HANDLED;
            }
            return HANDLED;
        }
    }

    class BaseServingState extends State {
        @Override
        public void enter() {
            if (!startIPv4()) {
                mLastError = ConnectivityManager.TETHER_ERROR_IFACE_CFG_ERROR;
                return;
            }

            try {
                mNMService.tetherInterface(mIfaceName);
            } catch (Exception e) {
                mLog.e("Error Tethering: " + e);
                mLastError = ConnectivityManager.TETHER_ERROR_TETHER_IFACE_ERROR;
                return;
            }

            if (!startIPv6()) {
                mLog.e("Failed to startIPv6");
                // TODO: Make this a fatal error once Bluetooth IPv6 is sorted.
                return;
            }
        }

        @Override
        public void exit() {
            // Note that at this point, we're leaving the tethered state.  We can fail any
            // of these operations, but it doesn't really change that we have to try them
            // all in sequence.
            stopIPv6();

            try {
                mNMService.untetherInterface(mIfaceName);
            } catch (Exception e) {
                mLastError = ConnectivityManager.TETHER_ERROR_UNTETHER_IFACE_ERROR;
                mLog.e("Failed to untether interface: " + e);
            }

            stopIPv4();

            resetLinkProperties();
        }

        @Override
        public boolean processMessage(Message message) {
            logMessage(this, message.what);
            switch (message.what) {
                case CMD_TETHER_UNREQUESTED:
                    transitionTo(mInitialState);
                    if (DBG) Log.d(TAG, "Untethered (unrequested)" + mIfaceName);
                    break;
                case CMD_INTERFACE_DOWN:
                    transitionTo(mUnavailableState);
                    if (DBG) Log.d(TAG, "Untethered (ifdown)" + mIfaceName);
                    break;
                case CMD_IPV6_TETHER_UPDATE:
                    updateUpstreamIPv6LinkProperties((LinkProperties) message.obj);
                    sendLinkProperties();
                    break;
                case CMD_IP_FORWARDING_ENABLE_ERROR:
                case CMD_IP_FORWARDING_DISABLE_ERROR:
                case CMD_START_TETHERING_ERROR:
                case CMD_STOP_TETHERING_ERROR:
                case CMD_SET_DNS_FORWARDERS_ERROR:
                    mLastError = ConnectivityManager.TETHER_ERROR_MASTER_ERROR;
                    transitionTo(mInitialState);
                    break;
                default:
                    return false;
            }
            return true;
        }
    }

    // Handling errors in BaseServingState.enter() by transitioning is
    // problematic because transitioning during a multi-state jump yields
    // a Log.wtf(). Ultimately, there should be only one ServingState,
    // and forwarding and NAT rules should be handled by a coordinating
    // functional element outside of IpServer.
    class LocalHotspotState extends BaseServingState {
        @Override
        public void enter() {
            super.enter();
            if (mLastError != ConnectivityManager.TETHER_ERROR_NO_ERROR) {
                transitionTo(mInitialState);
            }

            if (DBG) Log.d(TAG, "Local hotspot " + mIfaceName);
            sendInterfaceState(STATE_LOCAL_ONLY);
        }

        @Override
        public boolean processMessage(Message message) {
            if (super.processMessage(message)) return true;

            logMessage(this, message.what);
            switch (message.what) {
                case CMD_TETHER_REQUESTED:
                    mLog.e("CMD_TETHER_REQUESTED while in local-only hotspot mode.");
                    break;
                case CMD_TETHER_CONNECTION_CHANGED:
                    // Ignored in local hotspot state.
                    break;
                default:
                    return false;
            }
            return true;
        }
    }

    // Handling errors in BaseServingState.enter() by transitioning is
    // problematic because transitioning during a multi-state jump yields
    // a Log.wtf(). Ultimately, there should be only one ServingState,
    // and forwarding and NAT rules should be handled by a coordinating
    // functional element outside of IpServer.
    class TetheredState extends BaseServingState {
        @Override
        public void enter() {
            super.enter();
            if (mLastError != ConnectivityManager.TETHER_ERROR_NO_ERROR) {
                transitionTo(mInitialState);
            }

            if (DBG) Log.d(TAG, "Tethered " + mIfaceName);
            sendInterfaceState(STATE_TETHERED);
        }

        @Override
        public void exit() {
            cleanupUpstream();
            super.exit();
        }

        private void cleanupUpstream() {
            if (mUpstreamIfaceSet == null) return;

            for (String ifname : mUpstreamIfaceSet.ifnames) cleanupUpstreamInterface(ifname);
            mUpstreamIfaceSet = null;
        }

        private void cleanupUpstreamInterface(String upstreamIface) {
            // Note that we don't care about errors here.
            // Sometimes interfaces are gone before we get
            // to remove their rules, which generates errors.
            // Just do the best we can.
            try {
                // About to tear down NAT; gather remaining statistics.
                mStatsService.forceUpdate();
            } catch (Exception e) {
                if (VDBG) Log.e(TAG, "Exception in forceUpdate: " + e.toString());
            }
            try {
                mNMService.stopInterfaceForwarding(mIfaceName, upstreamIface);
            } catch (Exception e) {
                if (VDBG) Log.e(TAG, "Exception in removeInterfaceForward: " + e.toString());
            }
            try {
                mNMService.disableNat(mIfaceName, upstreamIface);
            } catch (Exception e) {
                if (VDBG) Log.e(TAG, "Exception in disableNat: " + e.toString());
            }
        }

        @Override
        public boolean processMessage(Message message) {
            if (super.processMessage(message)) return true;

            logMessage(this, message.what);
            switch (message.what) {
                case CMD_TETHER_REQUESTED:
                    mLog.e("CMD_TETHER_REQUESTED while already tethering.");
                    break;
                case CMD_TETHER_CONNECTION_CHANGED:
                    final InterfaceSet newUpstreamIfaceSet = (InterfaceSet) message.obj;
                    if (noChangeInUpstreamIfaceSet(newUpstreamIfaceSet)) {
                        if (VDBG) Log.d(TAG, "Connection changed noop - dropping");
                        break;
                    }

                    if (newUpstreamIfaceSet == null) {
                        cleanupUpstream();
                        break;
                    }

                    for (String removed : upstreamInterfacesRemoved(newUpstreamIfaceSet)) {
                        cleanupUpstreamInterface(removed);
                    }

                    final Set<String> added = upstreamInterfacesAdd(newUpstreamIfaceSet);
                    // This makes the call to cleanupUpstream() in the error
                    // path for any interface neatly cleanup all the interfaces.
                    mUpstreamIfaceSet = newUpstreamIfaceSet;

                    for (String ifname : added) {
                        try {
                            mNMService.enableNat(mIfaceName, ifname);
                            mNMService.startInterfaceForwarding(mIfaceName, ifname);
                        } catch (Exception e) {
                            mLog.e("Exception enabling NAT: " + e);
                            cleanupUpstream();
                            mLastError = ConnectivityManager.TETHER_ERROR_ENABLE_NAT_ERROR;
                            transitionTo(mInitialState);
                            return true;
                        }
                    }
                    break;
                default:
                    return false;
            }
            return true;
        }

        private boolean noChangeInUpstreamIfaceSet(InterfaceSet newIfaces) {
            if (mUpstreamIfaceSet == null && newIfaces == null) return true;
            if (mUpstreamIfaceSet != null && newIfaces != null) {
                return mUpstreamIfaceSet.equals(newIfaces);
            }
            return false;
        }

        private Set<String> upstreamInterfacesRemoved(InterfaceSet newIfaces) {
            if (mUpstreamIfaceSet == null) return new HashSet<>();

            final HashSet<String> removed = new HashSet<>(mUpstreamIfaceSet.ifnames);
            removed.removeAll(newIfaces.ifnames);
            return removed;
        }

        private Set<String> upstreamInterfacesAdd(InterfaceSet newIfaces) {
            final HashSet<String> added = new HashSet<>(newIfaces.ifnames);
            if (mUpstreamIfaceSet != null) added.removeAll(mUpstreamIfaceSet.ifnames);
            return added;
        }
    }

    /**
     * This state is terminal for the per interface state machine.  At this
     * point, the master state machine should have removed this interface
     * specific state machine from its list of possible recipients of
     * tethering requests.  The state machine itself will hang around until
     * the garbage collector finds it.
     */
    class UnavailableState extends State {
        @Override
        public void enter() {
            mLastError = ConnectivityManager.TETHER_ERROR_NO_ERROR;
            sendInterfaceState(STATE_UNAVAILABLE);
        }
    }

    // Accumulate routes representing "prefixes to be assigned to the local
    // interface", for subsequent modification of local_network routing.
    private static ArrayList<RouteInfo> getLocalRoutesFor(
            String ifname, HashSet<IpPrefix> prefixes) {
        final ArrayList<RouteInfo> localRoutes = new ArrayList<RouteInfo>();
        for (IpPrefix ipp : prefixes) {
            localRoutes.add(new RouteInfo(ipp, null, ifname));
        }
        return localRoutes;
    }

    // Given a prefix like 2001:db8::/64 return an address like 2001:db8::1.
    private static Inet6Address getLocalDnsIpFor(IpPrefix localPrefix) {
        final byte[] dnsBytes = localPrefix.getRawAddress();
        dnsBytes[dnsBytes.length - 1] = getRandomSanitizedByte(DOUG_ADAMS, asByte(0), asByte(1));
        try {
            return Inet6Address.getByAddress(null, dnsBytes, 0);
        } catch (UnknownHostException e) {
            Slog.wtf(TAG, "Failed to construct Inet6Address from: " + localPrefix);
            return null;
        }
    }

    private static byte getRandomSanitizedByte(byte dflt, byte... excluded) {
        final byte random = (byte) (new Random()).nextInt();
        for (int value : excluded) {
            if (random == value) return dflt;
        }
        return random;
    }
}<|MERGE_RESOLUTION|>--- conflicted
+++ resolved
@@ -93,13 +93,10 @@
     private static final int USB_PREFIX_LENGTH = 24;
     private static final String WIFI_HOST_IFACE_ADDR = "192.168.43.1";
     private static final int WIFI_HOST_IFACE_PREFIX_LENGTH = 24;
-<<<<<<< HEAD
+    private static final String WIFI_P2P_IFACE_ADDR = "192.168.49.1";
+    private static final int WIFI_P2P_IFACE_PREFIX_LENGTH = 24;
     private static final String WIGIG_HOST_IFACE_ADDR = "192.168.50.1";
     private static final int WIGIG_HOST_IFACE_PREFIX_LENGTH = 24;
-=======
-    private static final String WIFI_P2P_IFACE_ADDR = "192.168.49.1";
-    private static final int WIFI_P2P_IFACE_PREFIX_LENGTH = 24;
->>>>>>> da5e1bd2
 
     // TODO: have PanService use some visible version of this constant
     private static final String BLUETOOTH_IFACE_ADDR = "192.168.44.1";
@@ -411,15 +408,12 @@
         } else if (mInterfaceType == ConnectivityManager.TETHERING_WIFI) {
             ipAsString = getRandomWifiIPv4Address();
             prefixLen = WIFI_HOST_IFACE_PREFIX_LENGTH;
-<<<<<<< HEAD
+        } else if (mInterfaceType == ConnectivityManager.TETHERING_WIFI_P2P) {
+            ipAsString = WIFI_P2P_IFACE_ADDR;
+            prefixLen = WIFI_P2P_IFACE_PREFIX_LENGTH;
         } else if (mInterfaceType == ConnectivityManager.TETHERING_WIGIG) {
             ipAsString = WIGIG_HOST_IFACE_ADDR;
             prefixLen = WIGIG_HOST_IFACE_PREFIX_LENGTH;
-=======
-        } else if (mInterfaceType == ConnectivityManager.TETHERING_WIFI_P2P) {
-            ipAsString = WIFI_P2P_IFACE_ADDR;
-            prefixLen = WIFI_P2P_IFACE_PREFIX_LENGTH;
->>>>>>> da5e1bd2
         } else {
             // BT configures the interface elsewhere: only start DHCP.
             final Inet4Address srvAddr = (Inet4Address) numericToInetAddress(BLUETOOTH_IFACE_ADDR);
