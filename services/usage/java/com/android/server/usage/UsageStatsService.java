--- conflicted
+++ resolved
@@ -433,22 +433,14 @@
 
             mAppStandby.reportEvent(event, elapsedRealtime, userId);
             switch (event.mEventType) {
-<<<<<<< HEAD
-                case Event.MOVE_TO_FOREGROUND:
-=======
                 case Event.ACTIVITY_RESUMED:
->>>>>>> de843449
                     try {
                         mAppTimeLimit.noteUsageStart(event.getPackageName(), userId);
                     } catch (IllegalArgumentException iae) {
                         Slog.e(TAG, "Failed to note usage start", iae);
                     }
                     break;
-<<<<<<< HEAD
-                case Event.MOVE_TO_BACKGROUND:
-=======
                 case Event.ACTIVITY_PAUSED:
->>>>>>> de843449
                     try {
                         mAppTimeLimit.noteUsageStop(event.getPackageName(), userId);
                     } catch (IllegalArgumentException iae) {
