--- conflicted
+++ resolved
@@ -187,16 +187,9 @@
                 if (err instanceof TimeoutException) {
                     dispatchCancellationSignal(cancellationSink.get());
                     mCallbacks.onFillRequestTimeout(request.getId());
-<<<<<<< HEAD
-                } else {
-                    if (err instanceof CancellationException) {
-                        dispatchCancellationSignal(cancellationSink.get());
-                    }
-=======
                 } else if (err instanceof CancellationException) {
                     dispatchCancellationSignal(cancellationSink.get());
                 } else {
->>>>>>> dbf9e87c
                     mCallbacks.onFillRequestFailure(request.getId(), err.getMessage());
                 }
             }
