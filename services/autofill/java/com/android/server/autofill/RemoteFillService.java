/*
 * Copyright (C) 2017 The Android Open Source Project
 *
 * Licensed under the Apache License, Version 2.0 (the "License");
 * you may not use this file except in compliance with the License.
 * You may obtain a copy of the License at
 *
 *      http://www.apache.org/licenses/LICENSE-2.0
 *
 * Unless required by applicable law or agreed to in writing, software
 * distributed under the License is distributed on an "AS IS" BASIS,
 * WITHOUT WARRANTIES OR CONDITIONS OF ANY KIND, either express or implied.
 * See the License for the specific language governing permissions and
 * limitations under the License.
 */

package com.android.server.autofill;

import static android.service.autofill.FillRequest.INVALID_REQUEST_ID;

import static com.android.server.autofill.Helper.sVerbose;

import android.annotation.NonNull;
import android.annotation.Nullable;
import android.content.ComponentName;
import android.content.Context;
import android.content.Intent;
import android.content.IntentSender;
import android.os.Handler;
import android.os.ICancellationSignal;
import android.os.RemoteException;
import android.service.autofill.AutofillService;
import android.service.autofill.FillRequest;
import android.service.autofill.FillResponse;
import android.service.autofill.IAutoFillService;
import android.service.autofill.IFillCallback;
import android.service.autofill.ISaveCallback;
import android.service.autofill.SaveRequest;
import android.text.format.DateUtils;
import android.util.Slog;

import com.android.internal.infra.AbstractRemoteService;
import com.android.internal.infra.ServiceConnector;

<<<<<<< HEAD
import java.util.concurrent.CompletableFuture;

final class RemoteFillService
        extends AbstractSinglePendingRequestRemoteService<RemoteFillService, IAutoFillService> {
=======
import java.util.concurrent.CancellationException;
import java.util.concurrent.CompletableFuture;
import java.util.concurrent.TimeUnit;
import java.util.concurrent.TimeoutException;
import java.util.concurrent.atomic.AtomicReference;

final class RemoteFillService extends ServiceConnector.Impl<IAutoFillService> {

    private static final String TAG = "RemoteFillService";
>>>>>>> f185348b

    private static final long TIMEOUT_IDLE_BIND_MILLIS = 5 * DateUtils.SECOND_IN_MILLIS;
    private static final long TIMEOUT_REMOTE_REQUEST_MILLIS = 5 * DateUtils.SECOND_IN_MILLIS;

    private final FillServiceCallbacks mCallbacks;
    private final Object mLock = new Object();
    private CompletableFuture<FillResponse> mPendingFillRequest;
    private int mPendingFillRequestId = INVALID_REQUEST_ID;
    private final ComponentName mComponentName;

    public interface FillServiceCallbacks
            extends AbstractRemoteService.VultureCallback<RemoteFillService> {
        void onFillRequestSuccess(int requestId, @Nullable FillResponse response,
                @NonNull String servicePackageName, int requestFlags);
        void onFillRequestFailure(int requestId, @Nullable CharSequence message);
        void onFillRequestTimeout(int requestId);
        void onSaveRequestSuccess(@NonNull String servicePackageName,
                @Nullable IntentSender intentSender);
        // TODO(b/80093094): add timeout here too?
        void onSaveRequestFailure(@Nullable CharSequence message,
                @NonNull String servicePackageName);
    }

    RemoteFillService(Context context, ComponentName componentName, int userId,
            FillServiceCallbacks callbacks, boolean bindInstantServiceAllowed) {
        super(context, new Intent(AutofillService.SERVICE_INTERFACE).setComponent(componentName),
                Context.BIND_ALLOW_BACKGROUND_ACTIVITY_STARTS
                        | (bindInstantServiceAllowed ? Context.BIND_ALLOW_INSTANT : 0),
                userId, IAutoFillService.Stub::asInterface);
        mCallbacks = callbacks;
        mComponentName = componentName;
    }

    @Override // from ServiceConnector.Impl
    protected void onServiceConnectionStatusChanged(IAutoFillService service, boolean connected) {
        try {
            service.onConnectedStateChanged(connected);
        } catch (Exception e) {
            Slog.w(TAG, "Exception calling onConnectedStateChanged(" + connected + "): " + e);
        }
    }

    private void dispatchCancellationSignal(@Nullable ICancellationSignal signal) {
        if (signal == null) {
            return;
        }
        try {
            signal.cancel();
        } catch (RemoteException e) {
            Slog.e(TAG, "Error requesting a cancellation", e);
        }
    }

    @Override // from ServiceConnector.Impl
    protected long getAutoDisconnectTimeoutMs() {
        return TIMEOUT_IDLE_BIND_MILLIS;
    }

    @Override // from ServiceConnector.Impl
    public void addLast(Job<IAutoFillService, ?> iAutoFillServiceJob) {
        // Only maintain single request at a time
        cancelPendingJobs();
        super.addLast(iAutoFillServiceJob);
    }

    /**
     * Cancel the currently pending request.
     *
     * <p>This can be used when the request is unnecessary or will be superceeded by a request that
     * will soon be queued.
     *
<<<<<<< HEAD
     * @return the future id of the canceled request, or {@link FillRequest#INVALID_REQUEST_ID} if
     *          no {@link PendingFillRequest} was canceled.
     */
    public CompletableFuture<Integer> cancelCurrentRequest() {
        return CompletableFuture.supplyAsync(() -> {
            if (isDestroyed()) {
                return INVALID_REQUEST_ID;
            }

            BasePendingRequest<RemoteFillService, IAutoFillService> canceledRequest =
                    handleCancelPendingRequest();
            return canceledRequest instanceof PendingFillRequest
                    ? ((PendingFillRequest) canceledRequest).mRequest.getId()
                    : INVALID_REQUEST_ID;
        }, mHandler::post);
=======
     * @return the id of the canceled request, or {@link FillRequest#INVALID_REQUEST_ID} if no
     *         {@link FillRequest} was canceled.
     */
    public int cancelCurrentRequest() {
        synchronized (mLock) {
            return mPendingFillRequest != null && mPendingFillRequest.cancel(false)
                    ? mPendingFillRequestId
                    : INVALID_REQUEST_ID;
        }
>>>>>>> f185348b
    }

    public void onFillRequest(@NonNull FillRequest request) {
        AtomicReference<ICancellationSignal> cancellationSink = new AtomicReference<>();
        AtomicReference<CompletableFuture<FillResponse>> futureRef = new AtomicReference<>();

        CompletableFuture<FillResponse> connectThenFillRequest = postAsync(remoteService -> {
            if (sVerbose) {
                Slog.v(TAG, "calling onFillRequest() for id=" + request.getId());
            }

            CompletableFuture<FillResponse> fillRequest = new CompletableFuture<>();
            remoteService.onFillRequest(request, new IFillCallback.Stub() {
                @Override
                public void onCancellable(ICancellationSignal cancellation) {
                    CompletableFuture<FillResponse> future = futureRef.get();
                    if (future != null && future.isCancelled()) {
                        dispatchCancellationSignal(cancellation);
                    } else {
                        cancellationSink.set(cancellation);
                    }
                }

                @Override
                public void onSuccess(FillResponse response) {
                    fillRequest.complete(response);
                }

                @Override
                public void onFailure(int requestId, CharSequence message) {
                    fillRequest.completeExceptionally(
                            new RuntimeException(String.valueOf(message)));
                }
            });
            return fillRequest;
        }).orTimeout(TIMEOUT_REMOTE_REQUEST_MILLIS, TimeUnit.MILLISECONDS);
        futureRef.set(connectThenFillRequest);

        synchronized (mLock) {
            mPendingFillRequest = connectThenFillRequest;
            mPendingFillRequestId = request.getId();
        }

        connectThenFillRequest.whenComplete((res, err) -> Handler.getMain().post(() -> {
            synchronized (mLock) {
                mPendingFillRequest = null;
                mPendingFillRequestId = INVALID_REQUEST_ID;
            }
            if (err == null) {
                mCallbacks.onFillRequestSuccess(request.getId(), res,
                        mComponentName.getPackageName(), request.getFlags());
            } else {
                Slog.e(TAG, "Error calling on fill request", err);
                if (err instanceof TimeoutException) {
                    dispatchCancellationSignal(cancellationSink.get());
                    mCallbacks.onFillRequestTimeout(request.getId());
                } else {
                    if (err instanceof CancellationException) {
                        dispatchCancellationSignal(cancellationSink.get());
                    }
                    mCallbacks.onFillRequestFailure(request.getId(), err.getMessage());
                }
            }
        }));
    }

    public void onSaveRequest(@NonNull SaveRequest request) {
        postAsync(service -> {
            if (sVerbose) Slog.v(TAG, "calling onSaveRequest()");

            CompletableFuture<IntentSender> save = new CompletableFuture<>();
            service.onSaveRequest(request, new ISaveCallback.Stub() {
                @Override
                public void onSuccess(IntentSender intentSender) {
                    save.complete(intentSender);
                }

                @Override
                public void onFailure(CharSequence message) {
                    save.completeExceptionally(new RuntimeException(String.valueOf(message)));
                }
            });
            return save;
        }).orTimeout(TIMEOUT_REMOTE_REQUEST_MILLIS, TimeUnit.MILLISECONDS)
                .whenComplete((res, err) -> Handler.getMain().post(() -> {
                    if (err == null) {
                        mCallbacks.onSaveRequestSuccess(mComponentName.getPackageName(), res);
                    } else {
                        mCallbacks.onSaveRequestFailure(
                                mComponentName.getPackageName(), err.getMessage());
                    }
                }));
    }

    public void destroy() {
        unbind();
    }
}<|MERGE_RESOLUTION|>--- conflicted
+++ resolved
@@ -42,12 +42,6 @@
 import com.android.internal.infra.AbstractRemoteService;
 import com.android.internal.infra.ServiceConnector;
 
-<<<<<<< HEAD
-import java.util.concurrent.CompletableFuture;
-
-final class RemoteFillService
-        extends AbstractSinglePendingRequestRemoteService<RemoteFillService, IAutoFillService> {
-=======
 import java.util.concurrent.CancellationException;
 import java.util.concurrent.CompletableFuture;
 import java.util.concurrent.TimeUnit;
@@ -57,7 +51,6 @@
 final class RemoteFillService extends ServiceConnector.Impl<IAutoFillService> {
 
     private static final String TAG = "RemoteFillService";
->>>>>>> f185348b
 
     private static final long TIMEOUT_IDLE_BIND_MILLIS = 5 * DateUtils.SECOND_IN_MILLIS;
     private static final long TIMEOUT_REMOTE_REQUEST_MILLIS = 5 * DateUtils.SECOND_IN_MILLIS;
@@ -129,23 +122,6 @@
      * <p>This can be used when the request is unnecessary or will be superceeded by a request that
      * will soon be queued.
      *
-<<<<<<< HEAD
-     * @return the future id of the canceled request, or {@link FillRequest#INVALID_REQUEST_ID} if
-     *          no {@link PendingFillRequest} was canceled.
-     */
-    public CompletableFuture<Integer> cancelCurrentRequest() {
-        return CompletableFuture.supplyAsync(() -> {
-            if (isDestroyed()) {
-                return INVALID_REQUEST_ID;
-            }
-
-            BasePendingRequest<RemoteFillService, IAutoFillService> canceledRequest =
-                    handleCancelPendingRequest();
-            return canceledRequest instanceof PendingFillRequest
-                    ? ((PendingFillRequest) canceledRequest).mRequest.getId()
-                    : INVALID_REQUEST_ID;
-        }, mHandler::post);
-=======
      * @return the id of the canceled request, or {@link FillRequest#INVALID_REQUEST_ID} if no
      *         {@link FillRequest} was canceled.
      */
@@ -155,7 +131,6 @@
                     ? mPendingFillRequestId
                     : INVALID_REQUEST_ID;
         }
->>>>>>> f185348b
     }
 
     public void onFillRequest(@NonNull FillRequest request) {
