/*
 * Copyright 2017, The Android Open Source Project
 *
 * Licensed under the Apache License, Version 2.0 (the "License");
 * you may not use this file except in compliance with the License.
 * You may obtain a copy of the License at
 *
 *     http://www.apache.org/licenses/LICENSE-2.0
 *
 * Unless required by applicable law or agreed to in writing, software
 * distributed under the License is distributed on an "AS IS" BASIS,
 * WITHOUT WARRANTIES OR CONDITIONS OF ANY KIND, either express or implied.
 * See the License for the specific language governing permissions and
 * limitations under the License.
 */

package com.android.server.devicepolicy;

import static android.app.admin.DevicePolicyManager.ACTION_PROVISION_MANAGED_DEVICE;
import static android.app.admin.DevicePolicyManager.ACTION_PROVISION_MANAGED_PROFILE;
import static android.app.admin.DevicePolicyManager.ACTION_PROVISION_MANAGED_USER;

import static com.android.internal.util.Preconditions.checkNotNull;

import android.annotation.NonNull;
import android.annotation.UserIdInt;
import android.app.admin.DeviceAdminReceiver;
import android.content.ComponentName;
import android.content.Context;
import android.content.Intent;
import android.content.pm.ApplicationInfo;
import android.content.pm.PackageManager;
import android.content.pm.ResolveInfo;
import android.util.ArraySet;
import android.view.inputmethod.InputMethodInfo;
import android.view.inputmethod.InputMethodSystemProperty;

import com.android.internal.R;
import com.android.internal.annotations.VisibleForTesting;
import com.android.server.inputmethod.InputMethodManagerInternal;

import java.util.Arrays;
import java.util.List;
import java.util.Set;

/**
 * Class that provides the apps that are not required on a managed device / profile according to the
 * overlays provided via (vendor_|)required_apps_managed_(profile|device).xml.
 */
public class OverlayPackagesProvider {

    protected static final String TAG = "OverlayPackagesProvider";

    private final PackageManager mPm;
    private final Context mContext;
    private final Injector mInjector;

    public OverlayPackagesProvider(Context context) {
        this(context, new DefaultInjector());
    }

    @VisibleForTesting
    interface Injector {
<<<<<<< HEAD
        boolean isPerProfileImeEnabled();
=======
>>>>>>> dbf9e87c
        @NonNull
        List<InputMethodInfo> getInputMethodListAsUser(@UserIdInt int userId);
    }

    private static final class DefaultInjector implements Injector {
<<<<<<< HEAD
        @Override
        public boolean isPerProfileImeEnabled() {
            return InputMethodSystemProperty.PER_PROFILE_IME_ENABLED;
        }

=======
>>>>>>> dbf9e87c
        @NonNull
        @Override
        public List<InputMethodInfo> getInputMethodListAsUser(@UserIdInt int userId) {
            return InputMethodManagerInternal.get().getInputMethodListAsUser(userId);
        }
    }

    @VisibleForTesting
    OverlayPackagesProvider(Context context, Injector injector) {
        mContext = context;
        mPm = checkNotNull(context.getPackageManager());
        mInjector = checkNotNull(injector);
    }

    /**
     * Computes non-required apps. All the system apps with a launcher that are not in
     * the required set of packages will be considered as non-required apps.
     *
     * Note: If an app is mistakenly listed as both required and disallowed, it will be treated as
     * disallowed.
     *
     * @param admin              Which {@link DeviceAdminReceiver} this request is associated with.
     * @param userId             The userId for which the non-required apps needs to be computed.
     * @param provisioningAction action indicating type of provisioning, should be one of
     *                           {@link ACTION_PROVISION_MANAGED_DEVICE}, {@link
     *                           ACTION_PROVISION_MANAGED_PROFILE} or
     *                           {@link ACTION_PROVISION_MANAGED_USER}.
     * @return the set of non-required apps.
     */
    @NonNull
    public Set<String> getNonRequiredApps(@NonNull ComponentName admin, int userId,
            @NonNull String provisioningAction) {
        final Set<String> nonRequiredApps = getLaunchableApps(userId);
        // Newly installed system apps are uninstalled when they are not required and are either
        // disallowed or have a launcher icon.
        nonRequiredApps.removeAll(getRequiredApps(provisioningAction, admin.getPackageName()));
<<<<<<< HEAD
        if (mInjector.isPerProfileImeEnabled()) {
            nonRequiredApps.removeAll(getSystemInputMethods(userId));
        } else if (ACTION_PROVISION_MANAGED_DEVICE.equals(provisioningAction)
                || ACTION_PROVISION_MANAGED_USER.equals(provisioningAction)) {
            // Don't delete the system input method packages in case of Device owner provisioning.
            nonRequiredApps.removeAll(getSystemInputMethods(userId));
        }
=======
        nonRequiredApps.removeAll(getSystemInputMethods(userId));
>>>>>>> dbf9e87c
        nonRequiredApps.addAll(getDisallowedApps(provisioningAction));
        return nonRequiredApps;
    }

    private Set<String> getLaunchableApps(int userId) {
        final Intent launcherIntent = new Intent(Intent.ACTION_MAIN);
        launcherIntent.addCategory(Intent.CATEGORY_LAUNCHER);
        final List<ResolveInfo> resolveInfos = mPm.queryIntentActivitiesAsUser(launcherIntent,
                PackageManager.MATCH_UNINSTALLED_PACKAGES
                        | PackageManager.MATCH_DISABLED_COMPONENTS
                        | PackageManager.MATCH_DIRECT_BOOT_AWARE
                        | PackageManager.MATCH_DIRECT_BOOT_UNAWARE,
                userId);
        final Set<String> apps = new ArraySet<>();
        for (ResolveInfo resolveInfo : resolveInfos) {
            apps.add(resolveInfo.activityInfo.packageName);
        }
        return apps;
    }

    private Set<String> getSystemInputMethods(int userId) {
        final List<InputMethodInfo> inputMethods = mInjector.getInputMethodListAsUser(userId);
        final Set<String> systemInputMethods = new ArraySet<>();
        for (InputMethodInfo inputMethodInfo : inputMethods) {
            ApplicationInfo applicationInfo = inputMethodInfo.getServiceInfo().applicationInfo;
            if (applicationInfo.isSystemApp()) {
                systemInputMethods.add(inputMethodInfo.getPackageName());
            }
        }
        return systemInputMethods;
    }

    private Set<String> getRequiredApps(String provisioningAction, String dpcPackageName) {
        final Set<String> requiredApps = new ArraySet<>();
        requiredApps.addAll(getRequiredAppsSet(provisioningAction));
        requiredApps.addAll(getVendorRequiredAppsSet(provisioningAction));
        requiredApps.add(dpcPackageName);
        return requiredApps;
    }

    private Set<String> getDisallowedApps(String provisioningAction) {
        final Set<String> disallowedApps = new ArraySet<>();
        disallowedApps.addAll(getDisallowedAppsSet(provisioningAction));
        disallowedApps.addAll(getVendorDisallowedAppsSet(provisioningAction));
        return disallowedApps;
    }

    private Set<String> getRequiredAppsSet(String provisioningAction) {
        final int resId;
        switch (provisioningAction) {
            case ACTION_PROVISION_MANAGED_USER:
                resId = R.array.required_apps_managed_user;
                break;
            case ACTION_PROVISION_MANAGED_PROFILE:
                resId = R.array.required_apps_managed_profile;
                break;
            case ACTION_PROVISION_MANAGED_DEVICE:
                resId = R.array.required_apps_managed_device;
                break;
            default:
                throw new IllegalArgumentException("Provisioning type "
                        + provisioningAction + " not supported.");
        }
        return new ArraySet<>(Arrays.asList(mContext.getResources().getStringArray(resId)));
    }

    private Set<String> getDisallowedAppsSet(String provisioningAction) {
        final int resId;
        switch (provisioningAction) {
            case ACTION_PROVISION_MANAGED_USER:
                resId = R.array.disallowed_apps_managed_user;
                break;
            case ACTION_PROVISION_MANAGED_PROFILE:
                resId = R.array.disallowed_apps_managed_profile;
                break;
            case ACTION_PROVISION_MANAGED_DEVICE:
                resId = R.array.disallowed_apps_managed_device;
                break;
            default:
                throw new IllegalArgumentException("Provisioning type "
                        + provisioningAction + " not supported.");
        }
        return new ArraySet<>(Arrays.asList(mContext.getResources().getStringArray(resId)));
    }

    private Set<String> getVendorRequiredAppsSet(String provisioningAction) {
        final int resId;
        switch (provisioningAction) {
            case ACTION_PROVISION_MANAGED_USER:
                resId = R.array.vendor_required_apps_managed_user;
                break;
            case ACTION_PROVISION_MANAGED_PROFILE:
                resId = R.array.vendor_required_apps_managed_profile;
                break;
            case ACTION_PROVISION_MANAGED_DEVICE:
                resId = R.array.vendor_required_apps_managed_device;
                break;
            default:
                throw new IllegalArgumentException("Provisioning type "
                        + provisioningAction + " not supported.");
        }
        return new ArraySet<>(Arrays.asList(mContext.getResources().getStringArray(resId)));
    }

    private Set<String> getVendorDisallowedAppsSet(String provisioningAction) {
        final int resId;
        switch (provisioningAction) {
            case ACTION_PROVISION_MANAGED_USER:
                resId = R.array.vendor_disallowed_apps_managed_user;
                break;
            case ACTION_PROVISION_MANAGED_PROFILE:
                resId = R.array.vendor_disallowed_apps_managed_profile;
                break;
            case ACTION_PROVISION_MANAGED_DEVICE:
                resId = R.array.vendor_disallowed_apps_managed_device;
                break;
            default:
                throw new IllegalArgumentException("Provisioning type "
                        + provisioningAction + " not supported.");
        }
        return new ArraySet<>(Arrays.asList(mContext.getResources().getStringArray(resId)));
    }
}<|MERGE_RESOLUTION|>--- conflicted
+++ resolved
@@ -33,7 +33,6 @@
 import android.content.pm.ResolveInfo;
 import android.util.ArraySet;
 import android.view.inputmethod.InputMethodInfo;
-import android.view.inputmethod.InputMethodSystemProperty;
 
 import com.android.internal.R;
 import com.android.internal.annotations.VisibleForTesting;
@@ -61,23 +60,11 @@
 
     @VisibleForTesting
     interface Injector {
-<<<<<<< HEAD
-        boolean isPerProfileImeEnabled();
-=======
->>>>>>> dbf9e87c
         @NonNull
         List<InputMethodInfo> getInputMethodListAsUser(@UserIdInt int userId);
     }
 
     private static final class DefaultInjector implements Injector {
-<<<<<<< HEAD
-        @Override
-        public boolean isPerProfileImeEnabled() {
-            return InputMethodSystemProperty.PER_PROFILE_IME_ENABLED;
-        }
-
-=======
->>>>>>> dbf9e87c
         @NonNull
         @Override
         public List<InputMethodInfo> getInputMethodListAsUser(@UserIdInt int userId) {
@@ -114,17 +101,7 @@
         // Newly installed system apps are uninstalled when they are not required and are either
         // disallowed or have a launcher icon.
         nonRequiredApps.removeAll(getRequiredApps(provisioningAction, admin.getPackageName()));
-<<<<<<< HEAD
-        if (mInjector.isPerProfileImeEnabled()) {
-            nonRequiredApps.removeAll(getSystemInputMethods(userId));
-        } else if (ACTION_PROVISION_MANAGED_DEVICE.equals(provisioningAction)
-                || ACTION_PROVISION_MANAGED_USER.equals(provisioningAction)) {
-            // Don't delete the system input method packages in case of Device owner provisioning.
-            nonRequiredApps.removeAll(getSystemInputMethods(userId));
-        }
-=======
         nonRequiredApps.removeAll(getSystemInputMethods(userId));
->>>>>>> dbf9e87c
         nonRequiredApps.addAll(getDisallowedApps(provisioningAction));
         return nonRequiredApps;
     }
