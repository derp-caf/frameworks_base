/*
 * Copyright (C) 2017 The Android Open Source Project
 *
 * Licensed under the Apache License, Version 2.0 (the "License");
 * you may not use this file except in compliance with the License.
 * You may obtain a copy of the License at
 *
 *      http://www.apache.org/licenses/LICENSE-2.0
 *
 * Unless required by applicable law or agreed to in writing, software
 * distributed under the License is distributed on an "AS IS" BASIS,
 * WITHOUT WARRANTIES OR CONDITIONS OF ANY KIND, either express or implied.
 * See the License for the specific language governing permissions and
 * limitations under the License.
 */
package com.android.server.devicepolicy;

import android.app.admin.IDevicePolicyManager;
<<<<<<< HEAD
=======
import android.content.ComponentName;
>>>>>>> dbf9e87c

import com.android.server.SystemService;

/**
 * Defines the required interface for IDevicePolicyManager implemenation.
 *
 * <p>The interface consists of public parts determined by {@link IDevicePolicyManager} and also
 * several package private methods required by internal infrastructure.
 *
 * <p>Whenever adding an AIDL method to {@link IDevicePolicyManager}, an empty override method
 * should be added here to avoid build breakage in downstream branches.
 */
abstract class BaseIDevicePolicyManager extends IDevicePolicyManager.Stub {
    /**
     * To be called by {@link DevicePolicyManagerService#Lifecycle} during the various boot phases.
     *
     * @see {@link SystemService#onBootPhase}.
     */
    abstract void systemReady(int phase);
    /**
     * To be called by {@link DevicePolicyManagerService#Lifecycle} when a new user starts.
     *
     * @see {@link SystemService#onStartUser}
     */
    abstract void handleStartUser(int userId);
    /**
     * To be called by {@link DevicePolicyManagerService#Lifecycle} when a user is being unlocked.
     *
     * @see {@link SystemService#onUnlockUser}
     */
    abstract void handleUnlockUser(int userId);
    /**
     * To be called by {@link DevicePolicyManagerService#Lifecycle} when a user is being stopped.
     *
     * @see {@link SystemService#onStopUser}
     */
    abstract void handleStopUser(int userId);

    public void clearSystemUpdatePolicyFreezePeriodRecord() {
    }
<<<<<<< HEAD
=======

    public boolean setKeyGrantForApp(ComponentName admin, String callerPackage, String alias,
            String packageName, boolean hasGrant) {
        return false;
    }
>>>>>>> dbf9e87c
}<|MERGE_RESOLUTION|>--- conflicted
+++ resolved
@@ -16,10 +16,7 @@
 package com.android.server.devicepolicy;
 
 import android.app.admin.IDevicePolicyManager;
-<<<<<<< HEAD
-=======
 import android.content.ComponentName;
->>>>>>> dbf9e87c
 
 import com.android.server.SystemService;
 
@@ -60,12 +57,9 @@
 
     public void clearSystemUpdatePolicyFreezePeriodRecord() {
     }
-<<<<<<< HEAD
-=======
 
     public boolean setKeyGrantForApp(ComponentName admin, String callerPackage, String alias,
             String packageName, boolean hasGrant) {
         return false;
     }
->>>>>>> dbf9e87c
 }