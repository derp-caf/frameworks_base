/**
 * Copyright (c) 2014, The Android Open Source Project
 *
 * Licensed under the Apache License, Version 2.0 (the "License");
 * you may not use this file except in compliance with the License.
 * You may obtain a copy of the License at
 *
 *     http://www.apache.org/licenses/LICENSE-2.0
 *
 * Unless required by applicable law or agreed to in writing, software
 * distributed under the License is distributed on an "AS IS" BASIS,
 * WITHOUT WARRANTIES OR CONDITIONS OF ANY KIND, either express or implied.
 * See the License for the specific language governing permissions and
 * limitations under the License.
 */

package com.android.server.notification;

import static android.content.Context.BIND_ALLOW_WHITELIST_MANAGEMENT;
import static android.content.Context.BIND_AUTO_CREATE;
import static android.content.Context.BIND_FOREGROUND_SERVICE;
import static android.content.Context.DEVICE_POLICY_SERVICE;
import static android.os.UserHandle.USER_ALL;

import android.annotation.NonNull;
import android.app.ActivityManager;
import android.app.PendingIntent;
import android.app.admin.DevicePolicyManager;
import android.content.ComponentName;
import android.content.ContentResolver;
import android.content.Context;
import android.content.Intent;
import android.content.ServiceConnection;
import android.content.pm.ApplicationInfo;
import android.content.pm.IPackageManager;
import android.content.pm.PackageManager;
import android.content.pm.PackageManager.NameNotFoundException;
import android.content.pm.ResolveInfo;
import android.content.pm.ServiceInfo;
import android.content.pm.UserInfo;
import android.os.Binder;
import android.os.Build;
import android.os.Handler;
import android.os.IBinder;
import android.os.IInterface;
import android.os.Looper;
import android.os.RemoteException;
import android.os.UserHandle;
import android.os.UserManager;
import android.provider.Settings;
import android.service.notification.ManagedServiceInfoProto;
import android.service.notification.ManagedServicesProto;
import android.service.notification.ManagedServicesProto.ServiceProto;
import android.text.TextUtils;
import android.util.ArrayMap;
import android.util.ArraySet;
import android.util.IntArray;
import android.util.Log;
import android.util.Pair;
import android.util.Slog;
import android.util.SparseArray;
import android.util.proto.ProtoOutputStream;

import com.android.internal.annotations.GuardedBy;
import com.android.internal.annotations.VisibleForTesting;
import com.android.internal.util.XmlUtils;
import com.android.server.notification.NotificationManagerService.DumpFilter;

import org.xmlpull.v1.XmlPullParser;
import org.xmlpull.v1.XmlPullParserException;
import org.xmlpull.v1.XmlSerializer;

import java.io.IOException;
import java.io.PrintWriter;
import java.util.ArrayList;
import java.util.Arrays;
import java.util.HashSet;
import java.util.List;
import java.util.Objects;
import java.util.Set;
import java.util.function.Predicate;

/**
 * Manages the lifecycle of application-provided services bound by system server.
 *
 * Services managed by this helper must have:
 *  - An associated system settings value with a list of enabled component names.
 *  - A well-known action for services to use in their intent-filter.
 *  - A system permission for services to require in order to ensure system has exclusive binding.
 *  - A settings page for user configuration of enabled services, and associated intent action.
 *  - A remote interface definition (aidl) provided by the service used for communication.
 */
abstract public class ManagedServices {
    protected final String TAG = getClass().getSimpleName();
    protected final boolean DEBUG = Log.isLoggable(TAG, Log.DEBUG);

    private static final int ON_BINDING_DIED_REBIND_DELAY_MS = 10000;
    protected static final String ENABLED_SERVICES_SEPARATOR = ":";

    /**
     * List of components and apps that can have running {@link ManagedServices}.
     */
    static final String TAG_MANAGED_SERVICES = "service_listing";
    static final String ATT_APPROVED_LIST = "approved";
    static final String ATT_USER_ID = "user";
    static final String ATT_IS_PRIMARY = "primary";
    static final String ATT_VERSION = "version";

    static final int DB_VERSION = 1;

    static final int APPROVAL_BY_PACKAGE = 0;
    static final int APPROVAL_BY_COMPONENT = 1;

    protected final Context mContext;
    protected final Object mMutex;
    private final UserProfiles mUserProfiles;
    private final IPackageManager mPm;
    protected final UserManager mUm;
    private final Config mConfig;
    private final Handler mHandler = new Handler(Looper.getMainLooper());

    // contains connections to all connected services, including app services
    // and system services
    private final ArrayList<ManagedServiceInfo> mServices = new ArrayList<>();
    /**
     * The services that have been bound by us. If the service is also connected, it will also
     * be in {@link #mServices}.
     */
    private final ArrayList<Pair<ComponentName, Integer>> mServicesBound = new ArrayList<>();
    private final ArraySet<Pair<ComponentName, Integer>> mServicesRebinding = new ArraySet<>();

    // lists the component names of all enabled (and therefore potentially connected)
    // app services for current profiles.
    private ArraySet<ComponentName> mEnabledServicesForCurrentProfiles
            = new ArraySet<>();
    // Just the packages from mEnabledServicesForCurrentProfiles
    private ArraySet<String> mEnabledServicesPackageNames = new ArraySet<>();
    // List of enabled packages that have nevertheless asked not to be run
    private ArraySet<ComponentName> mSnoozingForCurrentProfiles = new ArraySet<>();

    // List of approved packages or components (by user, then by primary/secondary) that are
    // allowed to be bound as managed services. A package or component appearing in this list does
    // not mean that we are currently bound to said package/component.
    private ArrayMap<Integer, ArrayMap<Boolean, ArraySet<String>>> mApproved = new ArrayMap<>();

    // True if approved services are stored in xml, not settings.
    private boolean mUseXml;

    // Whether managed services are approved individually or package wide
    protected int mApprovalLevel;

    public ManagedServices(Context context, Object mutex, UserProfiles userProfiles,
            IPackageManager pm) {
        mContext = context;
        mMutex = mutex;
        mUserProfiles = userProfiles;
        mPm = pm;
        mConfig = getConfig();
        mApprovalLevel = APPROVAL_BY_COMPONENT;
        mUm = (UserManager) mContext.getSystemService(Context.USER_SERVICE);
    }

    abstract protected Config getConfig();

    private String getCaption() {
        return mConfig.caption;
    }

    abstract protected IInterface asInterface(IBinder binder);

    abstract protected boolean checkType(IInterface service);

    abstract protected void onServiceAdded(ManagedServiceInfo info);

    protected List<ManagedServiceInfo> getServices() {
        synchronized (mMutex) {
            List<ManagedServiceInfo> services = new ArrayList<>(mServices);
            return services;
        }
    }

    protected int getBindFlags() {
        return BIND_AUTO_CREATE | BIND_FOREGROUND_SERVICE | BIND_ALLOW_WHITELIST_MANAGEMENT;
    }

    protected void onServiceRemovedLocked(ManagedServiceInfo removed) { }

    private ManagedServiceInfo newServiceInfo(IInterface service,
            ComponentName component, int userId, boolean isSystem, ServiceConnection connection,
            int targetSdkVersion) {
        return new ManagedServiceInfo(service, component, userId, isSystem, connection,
                targetSdkVersion);
    }

    public void onBootPhaseAppsCanStart() {}

    public void dump(PrintWriter pw, DumpFilter filter) {
        pw.println("    Allowed " + getCaption() + "s:");
        final int N = mApproved.size();
        for (int i = 0 ; i < N; i++) {
            final int userId = mApproved.keyAt(i);
            final ArrayMap<Boolean, ArraySet<String>> approvedByType = mApproved.valueAt(i);
            if (approvedByType != null) {
                final int M = approvedByType.size();
                for (int j = 0; j < M; j++) {
                    final boolean isPrimary = approvedByType.keyAt(j);
                    final ArraySet<String> approved = approvedByType.valueAt(j);
                    if (approvedByType != null && approvedByType.size() > 0) {
                        pw.println("      " + String.join(ENABLED_SERVICES_SEPARATOR, approved)
                                + " (user: " + userId + " isPrimary: " + isPrimary + ")");
                    }
                }
            }
        }

        pw.println("    All " + getCaption() + "s (" + mEnabledServicesForCurrentProfiles.size()
                + ") enabled for current profiles:");
        for (ComponentName cmpt : mEnabledServicesForCurrentProfiles) {
            if (filter != null && !filter.matches(cmpt)) continue;
            pw.println("      " + cmpt);
        }

        pw.println("    Live " + getCaption() + "s (" + mServices.size() + "):");
        synchronized (mMutex) {
            for (ManagedServiceInfo info : mServices) {
                if (filter != null && !filter.matches(info.component)) continue;
                pw.println("      " + info.component
                        + " (user " + info.userid + "): " + info.service
                        + (info.isSystem ? " SYSTEM" : "")
                        + (info.isGuest(this) ? " GUEST" : ""));
            }
        }

        pw.println("    Snoozed " + getCaption() + "s (" +
                mSnoozingForCurrentProfiles.size() + "):");
        for (ComponentName name : mSnoozingForCurrentProfiles) {
            pw.println("      " + name.flattenToShortString());
        }
    }

    public void dump(ProtoOutputStream proto, DumpFilter filter) {
        proto.write(ManagedServicesProto.CAPTION, getCaption());
        final int N = mApproved.size();
        for (int i = 0 ; i < N; i++) {
            final int userId = mApproved.keyAt(i);
            final ArrayMap<Boolean, ArraySet<String>> approvedByType = mApproved.valueAt(i);
            if (approvedByType != null) {
                final int M = approvedByType.size();
                for (int j = 0; j < M; j++) {
                    final boolean isPrimary = approvedByType.keyAt(j);
                    final ArraySet<String> approved = approvedByType.valueAt(j);
                    if (approvedByType != null && approvedByType.size() > 0) {
                        final long sToken = proto.start(ManagedServicesProto.APPROVED);
                        for (String s : approved) {
                            proto.write(ServiceProto.NAME, s);
                        }
                        proto.write(ServiceProto.USER_ID, userId);
                        proto.write(ServiceProto.IS_PRIMARY, isPrimary);
                        proto.end(sToken);
                    }
                }
            }
        }

        for (ComponentName cmpt : mEnabledServicesForCurrentProfiles) {
            if (filter != null && !filter.matches(cmpt)) continue;
            cmpt.writeToProto(proto, ManagedServicesProto.ENABLED);
        }

        synchronized (mMutex) {
            for (ManagedServiceInfo info : mServices) {
                if (filter != null && !filter.matches(info.component)) continue;
                info.writeToProto(proto, ManagedServicesProto.LIVE_SERVICES, this);
            }
        }

        for (ComponentName name : mSnoozingForCurrentProfiles) {
            name.writeToProto(proto, ManagedServicesProto.SNOOZED);
        }
    }

    protected void onSettingRestored(String element, String value, int backupSdkInt, int userId) {
        if (!mUseXml) {
            Slog.d(TAG, "Restored managed service setting: " + element);
            if (mConfig.secureSettingName.equals(element) ||
                    (mConfig.secondarySettingName != null
                            && mConfig.secondarySettingName.equals(element))) {
                if (backupSdkInt < Build.VERSION_CODES.O) {
                    // automatic system grants were added in O, so append the approved apps
                    // rather than wiping out the setting
                    String currentSetting =
                            getApproved(userId, mConfig.secureSettingName.equals(element));
                    if (!TextUtils.isEmpty(currentSetting)) {
                        if (!TextUtils.isEmpty(value)) {
                            value = value + ENABLED_SERVICES_SEPARATOR + currentSetting;
                        } else {
                            value = currentSetting;
                        }
                    }
                }
                Settings.Secure.putStringForUser(
                        mContext.getContentResolver(), element, value, userId);
                loadAllowedComponentsFromSettings();
                rebindServices(false, userId);
            }
        }
    }

    public void writeXml(XmlSerializer out, boolean forBackup) throws IOException {
        out.startTag(null, getConfig().xmlTag);

        out.attribute(null, ATT_VERSION, String.valueOf(DB_VERSION));

        if (forBackup) {
            trimApprovedListsAccordingToInstalledServices();
        }

        final int N = mApproved.size();
        for (int i = 0 ; i < N; i++) {
            final int userId = mApproved.keyAt(i);
            final ArrayMap<Boolean, ArraySet<String>> approvedByType = mApproved.valueAt(i);
            if (approvedByType != null) {
                final int M = approvedByType.size();
                for (int j = 0; j < M; j++) {
                    final boolean isPrimary = approvedByType.keyAt(j);
                    final Set<String> approved = approvedByType.valueAt(j);
                    if (approved != null) {
                        String allowedItems = String.join(ENABLED_SERVICES_SEPARATOR, approved);
                        out.startTag(null, TAG_MANAGED_SERVICES);
                        out.attribute(null, ATT_APPROVED_LIST, allowedItems);
                        out.attribute(null, ATT_USER_ID, Integer.toString(userId));
                        out.attribute(null, ATT_IS_PRIMARY, Boolean.toString(isPrimary));
                        out.endTag(null, TAG_MANAGED_SERVICES);

                        if (!forBackup && isPrimary) {
                            // Also write values to settings, for observers who haven't migrated yet
                            Settings.Secure.putStringForUser(mContext.getContentResolver(),
                                    getConfig().secureSettingName, allowedItems, userId);
                        }

                    }
                }
            }
        }

        out.endTag(null, getConfig().xmlTag);
    }

    protected void migrateToXml() {
        loadAllowedComponentsFromSettings();
    }

    public void readXml(XmlPullParser parser, Predicate<String> allowedManagedServicePackages)
            throws XmlPullParserException, IOException {
        // upgrade xml
        int xmlVersion = XmlUtils.readIntAttribute(parser, ATT_VERSION, 0);
        final List<UserInfo> activeUsers = mUm.getUsers(true);
        for (UserInfo userInfo : activeUsers) {
            upgradeXml(xmlVersion, userInfo.getUserHandle().getIdentifier());
        }

        // read grants
        int type;
        while ((type = parser.next()) != XmlPullParser.END_DOCUMENT) {
            String tag = parser.getName();
            if (type == XmlPullParser.END_TAG
                    && getConfig().xmlTag.equals(tag)) {
                break;
            }
            if (type == XmlPullParser.START_TAG) {
                if (TAG_MANAGED_SERVICES.equals(tag)) {
                    Slog.i(TAG, "Read " + mConfig.caption + " permissions from xml");

                    final String approved = XmlUtils.readStringAttribute(parser, ATT_APPROVED_LIST);
                    final int userId = XmlUtils.readIntAttribute(parser, ATT_USER_ID, 0);
                    final boolean isPrimary =
                            XmlUtils.readBooleanAttribute(parser, ATT_IS_PRIMARY, true);

                    if (allowedManagedServicePackages == null ||
                            allowedManagedServicePackages.test(getPackageName(approved))) {
                        if (mUm.getUserInfo(userId) != null) {
                            addApprovedList(approved, userId, isPrimary);
                        }
                        mUseXml = true;
                    }
                }
            }
        }
        rebindServices(false, USER_ALL);
    }

    protected void upgradeXml(final int xmlVersion, final int userId) {}

    private void loadAllowedComponentsFromSettings() {
        for (UserInfo user : mUm.getUsers()) {
            final ContentResolver cr = mContext.getContentResolver();
            addApprovedList(Settings.Secure.getStringForUser(
                    cr,
                    getConfig().secureSettingName,
                    user.id), user.id, true);
            if (!TextUtils.isEmpty(getConfig().secondarySettingName)) {
                addApprovedList(Settings.Secure.getStringForUser(
                        cr,
                        getConfig().secondarySettingName,
                        user.id), user.id, false);
            }
        }
        Slog.d(TAG, "Done loading approved values from settings");
    }

    protected void addApprovedList(String approved, int userId, boolean isPrimary) {
        if (TextUtils.isEmpty(approved)) {
            approved = "";
        }
        ArrayMap<Boolean, ArraySet<String>> approvedByType = mApproved.get(userId);
        if (approvedByType == null) {
            approvedByType = new ArrayMap<>();
            mApproved.put(userId, approvedByType);
        }

        ArraySet<String> approvedList = approvedByType.get(isPrimary);
        if (approvedList == null) {
            approvedList = new ArraySet<>();
            approvedByType.put(isPrimary, approvedList);
        }

        String[] approvedArray = approved.split(ENABLED_SERVICES_SEPARATOR);
        for (String pkgOrComponent : approvedArray) {
            String approvedItem = getApprovedValue(pkgOrComponent);
            if (approvedItem != null) {
                approvedList.add(approvedItem);
            }
        }
    }

    protected boolean isComponentEnabledForPackage(String pkg) {
        return mEnabledServicesPackageNames.contains(pkg);
    }

    protected void setPackageOrComponentEnabled(String pkgOrComponent, int userId,
            boolean isPrimary, boolean enabled) {
        Slog.i(TAG,
                (enabled ? " Allowing " : "Disallowing ") + mConfig.caption + " " + pkgOrComponent);
        ArrayMap<Boolean, ArraySet<String>> allowedByType = mApproved.get(userId);
        if (allowedByType == null) {
            allowedByType = new ArrayMap<>();
            mApproved.put(userId, allowedByType);
        }
        ArraySet<String> approved = allowedByType.get(isPrimary);
        if (approved == null) {
            approved = new ArraySet<>();
            allowedByType.put(isPrimary, approved);
        }
        String approvedItem = getApprovedValue(pkgOrComponent);

        if (approvedItem != null) {
            if (enabled) {
                approved.add(approvedItem);
            } else {
                approved.remove(approvedItem);
            }
        }

        rebindServices(false, userId);
    }

    private String getApprovedValue(String pkgOrComponent) {
        if (mApprovalLevel == APPROVAL_BY_COMPONENT) {
            if(ComponentName.unflattenFromString(pkgOrComponent) != null) {
                return pkgOrComponent;
            }
            return null;
        } else {
            return getPackageName(pkgOrComponent);
        }
    }

    protected String getApproved(int userId, boolean primary) {
        final ArrayMap<Boolean, ArraySet<String>> allowedByType =
                mApproved.getOrDefault(userId, new ArrayMap<>());
        ArraySet<String> approved = allowedByType.getOrDefault(primary, new ArraySet<>());
        return String.join(ENABLED_SERVICES_SEPARATOR, approved);
    }

    protected List<ComponentName> getAllowedComponents(int userId) {
        final List<ComponentName> allowedComponents = new ArrayList<>();
        final ArrayMap<Boolean, ArraySet<String>> allowedByType =
                mApproved.getOrDefault(userId, new ArrayMap<>());
        for (int i = 0; i < allowedByType.size(); i++) {
            final ArraySet<String> allowed = allowedByType.valueAt(i);
            for (int j = 0; j < allowed.size(); j++) {
                ComponentName cn = ComponentName.unflattenFromString(allowed.valueAt(j));
                if (cn != null) {
                    allowedComponents.add(cn);
                }
            }
        }
        return allowedComponents;
    }

    protected List<String> getAllowedPackages(int userId) {
        final List<String> allowedPackages = new ArrayList<>();
        final ArrayMap<Boolean, ArraySet<String>> allowedByType =
                mApproved.getOrDefault(userId, new ArrayMap<>());
        for (int i = 0; i < allowedByType.size(); i++) {
            final ArraySet<String> allowed = allowedByType.valueAt(i);
            for (int j = 0; j < allowed.size(); j++) {
                String pkgName = getPackageName(allowed.valueAt(j));
                if (!TextUtils.isEmpty(pkgName)) {
                    allowedPackages.add(pkgName);
                }
            }
        }
        return allowedPackages;
    }

    protected boolean isPackageOrComponentAllowed(String pkgOrComponent, int userId) {
        ArrayMap<Boolean, ArraySet<String>> allowedByType =
                mApproved.getOrDefault(userId, new ArrayMap<>());
        for (int i = 0; i < allowedByType.size(); i++) {
            ArraySet<String> allowed = allowedByType.valueAt(i);
            if (allowed.contains(pkgOrComponent)) {
                return true;
            }
        }
        return false;
    }

    protected boolean isPackageAllowed(String pkg, int userId) {
        if (pkg == null) {
            return false;
        }
        ArrayMap<Boolean, ArraySet<String>> allowedByType =
                mApproved.getOrDefault(userId, new ArrayMap<>());
        for (int i = 0; i < allowedByType.size(); i++) {
            ArraySet<String> allowed = allowedByType.valueAt(i);
            for (String allowedEntry : allowed) {
                ComponentName component = ComponentName.unflattenFromString(allowedEntry);
                if (component != null) {
                    if (pkg.equals(component.getPackageName())) {
                        return true;
                    }
                } else {
                    if (pkg.equals(allowedEntry)) {
                        return true;
                    }
                }
            }
        }
        return false;
    }

    public void onPackagesChanged(boolean removingPackage, String[] pkgList, int[] uidList) {
        if (DEBUG) Slog.d(TAG, "onPackagesChanged removingPackage=" + removingPackage
                + " pkgList=" + (pkgList == null ? null : Arrays.asList(pkgList))
                + " mEnabledServicesPackageNames=" + mEnabledServicesPackageNames);

        if (pkgList != null && (pkgList.length > 0)) {
            boolean anyServicesInvolved = false;
            // Remove notification settings for uninstalled package
            if (removingPackage && uidList != null) {
                int size = Math.min(pkgList.length, uidList.length);
                for (int i = 0; i < size; i++) {
                    final String pkg = pkgList[i];
                    final int userId = UserHandle.getUserId(uidList[i]);
                    anyServicesInvolved = removeUninstalledItemsFromApprovedLists(userId, pkg);
                }
            }
            for (String pkgName : pkgList) {
                if (mEnabledServicesPackageNames.contains(pkgName)) {
                    anyServicesInvolved = true;
                }
<<<<<<< HEAD
                for (int uid : uidList) {
                    if (isPackageAllowed(pkgName, UserHandle.getUserId(uid))) {
                        anyServicesInvolved = true;
=======
                if (uidList != null && uidList.length > 0) {
                    for (int uid : uidList) {
                        if (isPackageAllowed(pkgName, UserHandle.getUserId(uid))) {
                            anyServicesInvolved = true;
                        }
>>>>>>> de843449
                    }
                }
            }

            if (anyServicesInvolved) {
                // make sure we're still bound to any of our services who may have just upgraded
                rebindServices(false, USER_ALL);
            }
        }
    }

    public void onUserRemoved(int user) {
        Slog.i(TAG, "Removing approved services for removed user " + user);
        mApproved.remove(user);
        rebindServices(true, user);
    }

    public void onUserSwitched(int user) {
        if (DEBUG) Slog.d(TAG, "onUserSwitched u=" + user);
        rebindServices(true, user);
    }

    public void onUserUnlocked(int user) {
        if (DEBUG) Slog.d(TAG, "onUserUnlocked u=" + user);
        rebindServices(false, user);
    }

    private ManagedServiceInfo getServiceFromTokenLocked(IInterface service) {
        if (service == null) {
            return null;
        }
        final IBinder token = service.asBinder();
        final int N = mServices.size();
        for (int i = 0; i < N; i++) {
            final ManagedServiceInfo info = mServices.get(i);
            if (info.service.asBinder() == token) return info;
        }
        return null;
    }

    protected boolean isServiceTokenValidLocked(IInterface service) {
        if (service == null) {
            return false;
        }
        ManagedServiceInfo info = getServiceFromTokenLocked(service);
        if (info != null) {
            return true;
        }
        return false;
    }

    protected ManagedServiceInfo checkServiceTokenLocked(IInterface service) {
        checkNotNull(service);
        ManagedServiceInfo info = getServiceFromTokenLocked(service);
        if (info != null) {
            return info;
        }
        throw new SecurityException("Disallowed call from unknown " + getCaption() + ": "
                + service + " " + service.getClass());
    }

    public boolean isSameUser(IInterface service, int userId) {
        checkNotNull(service);
        synchronized (mMutex) {
            ManagedServiceInfo info = getServiceFromTokenLocked(service);
            if (info != null) {
                return info.isSameUser(userId);
            }
            return false;
        }
    }

    public void unregisterService(IInterface service, int userid) {
        checkNotNull(service);
        // no need to check permissions; if your service binder is in the list,
        // that's proof that you had permission to add it in the first place
        unregisterServiceImpl(service, userid);
    }

    public void registerService(IInterface service, ComponentName component, int userid) {
        checkNotNull(service);
        ManagedServiceInfo info = registerServiceImpl(service, component, userid);
        if (info != null) {
            onServiceAdded(info);
        }
    }

    /**
     * Add a service to our callbacks. The lifecycle of this service is managed externally,
     * but unlike a system service, it should not be considered privileged.
     * */
    protected void registerGuestService(ManagedServiceInfo guest) {
        checkNotNull(guest.service);
        if (!checkType(guest.service)) {
            throw new IllegalArgumentException();
        }
        if (registerServiceImpl(guest) != null) {
            onServiceAdded(guest);
        }
    }

    protected void setComponentState(ComponentName component, boolean enabled) {
        boolean previous = !mSnoozingForCurrentProfiles.contains(component);
        if (previous == enabled) {
            return;
        }

        if (enabled) {
            mSnoozingForCurrentProfiles.remove(component);
        } else {
            mSnoozingForCurrentProfiles.add(component);
        }

        // State changed
        Slog.d(TAG, ((enabled) ? "Enabling " : "Disabling ") + "component " +
                component.flattenToShortString());

        synchronized (mMutex) {
            final IntArray userIds = mUserProfiles.getCurrentProfileIds();

            for (int i = 0; i < userIds.size(); i++) {
                final int userId = userIds.get(i);
                if (enabled) {
                    if (isPackageOrComponentAllowed(component.flattenToString(), userId)
                            || isPackageOrComponentAllowed(component.getPackageName(), userId)) {
                        registerServiceLocked(component, userId);
                    } else {
                        Slog.d(TAG, component + " no longer has permission to be bound");
                    }
                } else {
                    unregisterServiceLocked(component, userId);
                }
            }
        }
    }

    private @NonNull ArraySet<ComponentName> loadComponentNamesFromValues(
            ArraySet<String> approved, int userId) {
        if (approved == null || approved.size() == 0)
            return new ArraySet<>();
        ArraySet<ComponentName> result = new ArraySet<>(approved.size());
        for (int i = 0; i < approved.size(); i++) {
            final String packageOrComponent = approved.valueAt(i);
            if (!TextUtils.isEmpty(packageOrComponent)) {
                ComponentName component = ComponentName.unflattenFromString(packageOrComponent);
                if (component != null) {
                    result.add(component);
                } else {
                    result.addAll(queryPackageForServices(packageOrComponent, userId));
                }
            }
        }
        return result;
    }

    protected Set<ComponentName> queryPackageForServices(String packageName, int userId) {
        return queryPackageForServices(packageName, 0, userId);
    }

    protected Set<ComponentName> queryPackageForServices(String packageName, int extraFlags,
            int userId) {
        Set<ComponentName> installed = new ArraySet<>();
        final PackageManager pm = mContext.getPackageManager();
        Intent queryIntent = new Intent(mConfig.serviceInterface);
        if (!TextUtils.isEmpty(packageName)) {
            queryIntent.setPackage(packageName);
        }
        List<ResolveInfo> installedServices = pm.queryIntentServicesAsUser(
                queryIntent,
                PackageManager.GET_SERVICES | PackageManager.GET_META_DATA | extraFlags,
                userId);
        if (DEBUG)
            Slog.v(TAG, mConfig.serviceInterface + " services: " + installedServices);
        if (installedServices != null) {
            for (int i = 0, count = installedServices.size(); i < count; i++) {
                ResolveInfo resolveInfo = installedServices.get(i);
                ServiceInfo info = resolveInfo.serviceInfo;

                ComponentName component = new ComponentName(info.packageName, info.name);
                if (!mConfig.bindPermission.equals(info.permission)) {
                    Slog.w(TAG, "Skipping " + getCaption() + " service "
                        + info.packageName + "/" + info.name
                        + ": it does not require the permission "
                        + mConfig.bindPermission);
                    continue;
                }
                installed.add(component);
            }
        }
        return installed;
    }

    private void trimApprovedListsAccordingToInstalledServices() {
        int N = mApproved.size();
        for (int i = 0 ; i < N; i++) {
            final int userId = mApproved.keyAt(i);
            final ArrayMap<Boolean, ArraySet<String>> approvedByType = mApproved.valueAt(i);
            int M = approvedByType.size();
            for (int j = 0; j < M; j++) {
                final ArraySet<String> approved = approvedByType.valueAt(j);
                int P = approved.size();
                for (int k = P - 1; k >= 0; k--) {
                    final String approvedPackageOrComponent = approved.valueAt(k);
                    if (!isValidEntry(approvedPackageOrComponent, userId)){
                        approved.removeAt(k);
                        Slog.v(TAG, "Removing " + approvedPackageOrComponent
                                + " from approved list; no matching services found");
                    } else {
                        if (DEBUG) {
                            Slog.v(TAG, "Keeping " + approvedPackageOrComponent
                                    + " on approved list; matching services found");
                        }
                    }
                }
            }
        }
    }

    private boolean removeUninstalledItemsFromApprovedLists(int uninstalledUserId, String pkg) {
        boolean removed = false;
        final ArrayMap<Boolean, ArraySet<String>> approvedByType = mApproved.get(uninstalledUserId);
        if (approvedByType != null) {
            int M = approvedByType.size();
            for (int j = 0; j < M; j++) {
                final ArraySet<String> approved = approvedByType.valueAt(j);
                int O = approved.size();
                for (int k = O - 1; k >= 0; k--) {
                    final String packageOrComponent = approved.valueAt(k);
                    final String packageName = getPackageName(packageOrComponent);
                    if (TextUtils.equals(pkg, packageName)) {
                        approved.removeAt(k);
                        if (DEBUG) {
                            Slog.v(TAG, "Removing " + packageOrComponent
                                    + " from approved list; uninstalled");
                        }
                    }
                }
            }
        }
        return removed;
    }

    protected String getPackageName(String packageOrComponent) {
        final ComponentName component = ComponentName.unflattenFromString(packageOrComponent);
        if (component != null) {
            return component.getPackageName();
        } else {
            return packageOrComponent;
        }
    }

    protected boolean isValidEntry(String packageOrComponent, int userId) {
        return hasMatchingServices(packageOrComponent, userId);
    }

    private boolean hasMatchingServices(String packageOrComponent, int userId) {
        if (!TextUtils.isEmpty(packageOrComponent)) {
            final String packageName = getPackageName(packageOrComponent);
            return queryPackageForServices(packageName, userId).size() > 0;
        }
        return false;
    }

    @VisibleForTesting
    protected SparseArray<ArraySet<ComponentName>> getAllowedComponents(IntArray userIds) {
        final int nUserIds = userIds.size();
        final SparseArray<ArraySet<ComponentName>> componentsByUser = new SparseArray<>();

        for (int i = 0; i < nUserIds; ++i) {
            final int userId = userIds.get(i);
            final ArrayMap<Boolean, ArraySet<String>> approvedLists = mApproved.get(userId);
            if (approvedLists != null) {
                final int N = approvedLists.size();
                for (int j = 0; j < N; j++) {
                    ArraySet<ComponentName> approvedByUser = componentsByUser.get(userId);
                    if (approvedByUser == null) {
                        approvedByUser = new ArraySet<>();
                        componentsByUser.put(userId, approvedByUser);
                    }
                    approvedByUser.addAll(
                            loadComponentNamesFromValues(approvedLists.valueAt(j), userId));
                }
            }
        }
        return componentsByUser;
    }

    @GuardedBy("mMutex")
    protected void populateComponentsToBind(SparseArray<Set<ComponentName>> componentsToBind,
            final IntArray activeUsers,
            SparseArray<ArraySet<ComponentName>> approvedComponentsByUser) {
        mEnabledServicesForCurrentProfiles.clear();
        mEnabledServicesPackageNames.clear();
        final int nUserIds = activeUsers.size();

        for (int i = 0; i < nUserIds; ++i) {
            // decode the list of components
            final int userId = activeUsers.get(i);
            final ArraySet<ComponentName> userComponents = approvedComponentsByUser.get(userId);
            if (null == userComponents) {
                componentsToBind.put(userId, new ArraySet<>());
                continue;
            }

            final Set<ComponentName> add = new HashSet<>(userComponents);
            add.removeAll(mSnoozingForCurrentProfiles);

            componentsToBind.put(userId, add);

            mEnabledServicesForCurrentProfiles.addAll(userComponents);

            for (int j = 0; j < userComponents.size(); j++) {
                final ComponentName component = userComponents.valueAt(j);
                mEnabledServicesPackageNames.add(component.getPackageName());
            }
        }
    }

    @GuardedBy("mMutex")
    protected Set<ManagedServiceInfo> getRemovableConnectedServices() {
        final Set<ManagedServiceInfo> removableBoundServices = new ArraySet<>();
        for (ManagedServiceInfo service : mServices) {
            if (!service.isSystem && !service.isGuest(this)) {
                removableBoundServices.add(service);
            }
        }
        return removableBoundServices;
    }

    protected void populateComponentsToUnbind(
            boolean forceRebind,
            Set<ManagedServiceInfo> removableBoundServices,
            SparseArray<Set<ComponentName>> allowedComponentsToBind,
            SparseArray<Set<ComponentName>> componentsToUnbind) {
        for (ManagedServiceInfo info : removableBoundServices) {
            final Set<ComponentName> allowedComponents = allowedComponentsToBind.get(info.userid);
            if (allowedComponents != null) {
                if (forceRebind || !allowedComponents.contains(info.component)) {
                    Set<ComponentName> toUnbind =
                            componentsToUnbind.get(info.userid, new ArraySet<>());
                    toUnbind.add(info.component);
                    componentsToUnbind.put(info.userid, toUnbind);
                }
            }
        }
    }

    /**
     * Called whenever packages change, the user switches, or the secure setting
     * is altered. (For example in response to USER_SWITCHED in our broadcast receiver)
     */
    protected void rebindServices(boolean forceRebind, int userToRebind) {
        if (DEBUG) Slog.d(TAG, "rebindServices " + forceRebind + " " + userToRebind);
        IntArray userIds = mUserProfiles.getCurrentProfileIds();
        if (userToRebind != USER_ALL) {
            userIds = new IntArray(1);
            userIds.add(userToRebind);
        }

        final SparseArray<Set<ComponentName>> componentsToBind = new SparseArray<>();
        final SparseArray<Set<ComponentName>> componentsToUnbind = new SparseArray<>();

        synchronized (mMutex) {
            final SparseArray<ArraySet<ComponentName>> approvedComponentsByUser =
                    getAllowedComponents(userIds);
            final Set<ManagedServiceInfo> removableBoundServices = getRemovableConnectedServices();

            // Filter approvedComponentsByUser to collect all of the components that are allowed
            // for the currently active user(s).
            populateComponentsToBind(componentsToBind, userIds, approvedComponentsByUser);

            // For every current non-system connection, disconnect services that are no longer
            // approved, or ALL services if we are force rebinding
            populateComponentsToUnbind(
                    forceRebind, removableBoundServices, componentsToBind, componentsToUnbind);
        }

        unbindFromServices(componentsToUnbind);
        bindToServices(componentsToBind);
    }

    protected void unbindFromServices(SparseArray<Set<ComponentName>> componentsToUnbind) {
        for (int i = 0; i < componentsToUnbind.size(); i++) {
            final int userId = componentsToUnbind.keyAt(i);
            final Set<ComponentName> removableComponents = componentsToUnbind.get(userId);
            for (ComponentName cn : removableComponents) {
                // No longer allowed to be bound, or must rebind.
                Slog.v(TAG, "disabling " + getCaption() + " for user " + userId + ": " + cn);
                unregisterService(cn, userId);
            }
        }
    }

    // Attempt to bind to services, skipping those that cannot be found or lack the permission.
    private void bindToServices(SparseArray<Set<ComponentName>> componentsToBind) {
        for (int i = 0; i < componentsToBind.size(); i++) {
            final int userId = componentsToBind.keyAt(i);
            final Set<ComponentName> add = componentsToBind.get(userId);
            for (ComponentName component : add) {
                try {
                    ServiceInfo info = mPm.getServiceInfo(component,
                            PackageManager.MATCH_DIRECT_BOOT_AWARE
                                    | PackageManager.MATCH_DIRECT_BOOT_UNAWARE, userId);
                    if (info == null) {
                        Slog.w(TAG, "Not binding " + getCaption() + " service " + component
                                + ": service not found");
                        continue;
                    }
                    if (!mConfig.bindPermission.equals(info.permission)) {
                        Slog.w(TAG, "Not binding " + getCaption() + " service " + component
                                + ": it does not require the permission " + mConfig.bindPermission);
                        continue;
                    }
                    Slog.v(TAG,
                            "enabling " + getCaption() + " for " + userId + ": " + component);
                    registerService(component, userId);
                } catch (RemoteException e) {
                    e.rethrowFromSystemServer();
                }
            }
        }
    }

    /**
     * Version of registerService that takes the name of a service component to bind to.
     */
    private void registerService(final ComponentName name, final int userid) {
        synchronized (mMutex) {
            registerServiceLocked(name, userid);
        }
    }

    /**
     * Inject a system service into the management list.
     */
    public void registerSystemService(final ComponentName name, final int userid) {
        synchronized (mMutex) {
            registerServiceLocked(name, userid, true /* isSystem */);
        }
    }

    private void registerServiceLocked(final ComponentName name, final int userid) {
        registerServiceLocked(name, userid, false /* isSystem */);
    }

    private void registerServiceLocked(final ComponentName name, final int userid,
            final boolean isSystem) {
        if (DEBUG) Slog.v(TAG, "registerService: " + name + " u=" + userid);

        final Pair<ComponentName, Integer> servicesBindingTag = Pair.create(name, userid);
        if (mServicesBound.contains(servicesBindingTag)) {
            Slog.v(TAG, "Not registering " + name + " is already bound");
            // stop registering this thing already! we're working on it
            return;
        }
        mServicesBound.add(servicesBindingTag);

        final int N = mServices.size();
        for (int i = N - 1; i >= 0; i--) {
            final ManagedServiceInfo info = mServices.get(i);
            if (name.equals(info.component)
                && info.userid == userid) {
                // cut old connections
                Slog.v(TAG, "    disconnecting old " + getCaption() + ": " + info.service);
                removeServiceLocked(i);
                if (info.connection != null) {
                    unbindService(info.connection, info.component, info.userid);
                }
            }
        }

        Intent intent = new Intent(mConfig.serviceInterface);
        intent.setComponent(name);

        intent.putExtra(Intent.EXTRA_CLIENT_LABEL, mConfig.clientLabel);

        final PendingIntent pendingIntent = PendingIntent.getActivity(
            mContext, 0, new Intent(mConfig.settingsAction), 0);
        intent.putExtra(Intent.EXTRA_CLIENT_INTENT, pendingIntent);

        ApplicationInfo appInfo = null;
        try {
            appInfo = mContext.getPackageManager().getApplicationInfo(
                name.getPackageName(), 0);
        } catch (NameNotFoundException e) {
            // Ignore if the package doesn't exist we won't be able to bind to the service.
        }
        final int targetSdkVersion =
            appInfo != null ? appInfo.targetSdkVersion : Build.VERSION_CODES.BASE;

        try {
            Slog.v(TAG, "binding: " + intent);
            ServiceConnection serviceConnection = new ServiceConnection() {
                IInterface mService;

                @Override
                public void onServiceConnected(ComponentName name, IBinder binder) {
                    Slog.v(TAG,  userid + " " + getCaption() + " service connected: " + name);
                    boolean added = false;
                    ManagedServiceInfo info = null;
                    synchronized (mMutex) {
                        mServicesRebinding.remove(servicesBindingTag);
                        try {
                            mService = asInterface(binder);
                            info = newServiceInfo(mService, name,
                                userid, isSystem, this, targetSdkVersion);
                            binder.linkToDeath(info, 0);
                            added = mServices.add(info);
                        } catch (RemoteException e) {
                            // already dead
                        }
                    }
                    if (added) {
                        onServiceAdded(info);
                    }
                }

                @Override
                public void onServiceDisconnected(ComponentName name) {
                    Slog.v(TAG, userid + " " + getCaption() + " connection lost: " + name);
                }

                @Override
                public void onBindingDied(ComponentName name) {
                    Slog.w(TAG,  userid + " " + getCaption() + " binding died: " + name);
                    synchronized (mMutex) {
                        unbindService(this, name, userid);
                        if (!mServicesRebinding.contains(servicesBindingTag)) {
                            mServicesRebinding.add(servicesBindingTag);
                            mHandler.postDelayed(new Runnable() {
                                    @Override
                                    public void run() {
                                        registerService(name, userid);
                                    }
                               }, ON_BINDING_DIED_REBIND_DELAY_MS);
                        } else {
                            Slog.v(TAG, getCaption() + " not rebinding in user " + userid
                                    + " as a previous rebind attempt was made: " + name);
                        }
                    }
                }
            };
            if (!mContext.bindServiceAsUser(intent,
                    serviceConnection,
                    getBindFlags(),
                    new UserHandle(userid))) {
                mServicesBound.remove(servicesBindingTag);
                Slog.w(TAG, "Unable to bind " + getCaption() + " service: " + intent
                        + " in user " + userid);
                return;
            }
        } catch (SecurityException ex) {
            mServicesBound.remove(servicesBindingTag);
            Slog.e(TAG, "Unable to bind " + getCaption() + " service: " + intent, ex);
        }
    }

    /**
     * Remove a service for the given user by ComponentName
     */
    private void unregisterService(ComponentName name, int userid) {
        synchronized (mMutex) {
            unregisterServiceLocked(name, userid);
        }
    }

    private void unregisterServiceLocked(ComponentName name, int userid) {
        final int N = mServices.size();
        for (int i = N - 1; i >= 0; i--) {
            final ManagedServiceInfo info = mServices.get(i);
            if (name.equals(info.component) && info.userid == userid) {
                removeServiceLocked(i);
                if (info.connection != null) {
                    unbindService(info.connection, info.component, info.userid);
                }
            }
        }
    }

    /**
     * Removes a service from the list but does not unbind
     *
     * @return the removed service.
     */
    private ManagedServiceInfo removeServiceImpl(IInterface service, final int userid) {
        if (DEBUG) Slog.d(TAG, "removeServiceImpl service=" + service + " u=" + userid);
        ManagedServiceInfo serviceInfo = null;
        synchronized (mMutex) {
            final int N = mServices.size();
            for (int i = N - 1; i >= 0; i--) {
                final ManagedServiceInfo info = mServices.get(i);
                if (info.service.asBinder() == service.asBinder() && info.userid == userid) {
                    Slog.d(TAG, "Removing active service " + info.component);
                    serviceInfo = removeServiceLocked(i);
                }
            }
        }
        return serviceInfo;
    }

    private ManagedServiceInfo removeServiceLocked(int i) {
        final ManagedServiceInfo info = mServices.remove(i);
        onServiceRemovedLocked(info);
        return info;
    }

    private void checkNotNull(IInterface service) {
        if (service == null) {
            throw new IllegalArgumentException(getCaption() + " must not be null");
        }
    }

    private ManagedServiceInfo registerServiceImpl(final IInterface service,
            final ComponentName component, final int userid) {
        ManagedServiceInfo info = newServiceInfo(service, component, userid,
                true /*isSystem*/, null /*connection*/, Build.VERSION_CODES.LOLLIPOP);
        return registerServiceImpl(info);
    }

    private ManagedServiceInfo registerServiceImpl(ManagedServiceInfo info) {
        synchronized (mMutex) {
            try {
                info.service.asBinder().linkToDeath(info, 0);
                mServices.add(info);
                return info;
            } catch (RemoteException e) {
                // already dead
            }
        }
        return null;
    }

    /**
     * Removes a service from the list and unbinds.
     */
    private void unregisterServiceImpl(IInterface service, int userid) {
        ManagedServiceInfo info = removeServiceImpl(service, userid);
        if (info != null && info.connection != null && !info.isGuest(this)) {
            unbindService(info.connection, info.component, info.userid);
        }
    }

    private void unbindService(ServiceConnection connection, ComponentName component, int userId) {
        try {
            mContext.unbindService(connection);
        } catch (IllegalArgumentException e) {
            Slog.e(TAG, getCaption() + " " + component + " could not be unbound", e);
        }
        synchronized (mMutex) {
            mServicesBound.remove(Pair.create(component, userId));
        }
    }

    public class ManagedServiceInfo implements IBinder.DeathRecipient {
        public IInterface service;
        public ComponentName component;
        public int userid;
        public boolean isSystem;
        public ServiceConnection connection;
        public int targetSdkVersion;

        public ManagedServiceInfo(IInterface service, ComponentName component,
                int userid, boolean isSystem, ServiceConnection connection, int targetSdkVersion) {
            this.service = service;
            this.component = component;
            this.userid = userid;
            this.isSystem = isSystem;
            this.connection = connection;
            this.targetSdkVersion = targetSdkVersion;
        }

        public boolean isGuest(ManagedServices host) {
            return ManagedServices.this != host;
        }

        public ManagedServices getOwner() {
            return ManagedServices.this;
        }

        @Override
        public String toString() {
            return new StringBuilder("ManagedServiceInfo[")
                    .append("component=").append(component)
                    .append(",userid=").append(userid)
                    .append(",isSystem=").append(isSystem)
                    .append(",targetSdkVersion=").append(targetSdkVersion)
                    .append(",connection=").append(connection == null ? null : "<connection>")
                    .append(",service=").append(service)
                    .append(']').toString();
        }

        public void writeToProto(ProtoOutputStream proto, long fieldId, ManagedServices host) {
            final long token = proto.start(fieldId);
            component.writeToProto(proto, ManagedServiceInfoProto.COMPONENT);
            proto.write(ManagedServiceInfoProto.USER_ID, userid);
            proto.write(ManagedServiceInfoProto.SERVICE, service.getClass().getName());
            proto.write(ManagedServiceInfoProto.IS_SYSTEM, isSystem);
            proto.write(ManagedServiceInfoProto.IS_GUEST, isGuest(host));
            proto.end(token);
        }

        public boolean isSameUser(int userId) {
            if (!isEnabledForCurrentProfiles()) {
                return false;
            }
            return this.userid == userId;
        }

        public boolean enabledAndUserMatches(int nid) {
            if (!isEnabledForCurrentProfiles()) {
                return false;
            }
            if (this.userid == USER_ALL) return true;
            if (this.isSystem) return true;
            if (nid == USER_ALL || nid == this.userid) return true;
            return supportsProfiles()
                    && mUserProfiles.isCurrentProfile(nid)
                    && isPermittedForProfile(nid);
        }

        public boolean supportsProfiles() {
            return targetSdkVersion >= Build.VERSION_CODES.LOLLIPOP;
        }

        @Override
        public void binderDied() {
            if (DEBUG) Slog.d(TAG, "binderDied");
            // Remove the service, but don't unbind from the service. The system will bring the
            // service back up, and the onServiceConnected handler will read the service with the
            // new binding. If this isn't a bound service, and is just a registered
            // service, just removing it from the list is all we need to do anyway.
            removeServiceImpl(this.service, this.userid);
        }

        /** convenience method for looking in mEnabledServicesForCurrentProfiles */
        public boolean isEnabledForCurrentProfiles() {
            if (this.isSystem) return true;
            if (this.connection == null) return false;
            return mEnabledServicesForCurrentProfiles.contains(this.component);
        }

        /**
         * Returns true if this service is allowed to receive events for the given userId. A
         * managed profile owner can disallow non-system services running outside of the profile
         * from receiving events from the profile.
         */
        public boolean isPermittedForProfile(int userId) {
            if (!mUserProfiles.isManagedProfile(userId)) {
                return true;
            }
            DevicePolicyManager dpm =
                    (DevicePolicyManager) mContext.getSystemService(DEVICE_POLICY_SERVICE);
            final long identity = Binder.clearCallingIdentity();
            try {
                return dpm.isNotificationListenerServicePermitted(
                        component.getPackageName(), userId);
            } finally {
                Binder.restoreCallingIdentity(identity);
            }
        }

        @Override
        public boolean equals(Object o) {
            if (this == o) return true;
            if (o == null || getClass() != o.getClass()) return false;
            ManagedServiceInfo that = (ManagedServiceInfo) o;
            return userid == that.userid
                    && isSystem == that.isSystem
                    && targetSdkVersion == that.targetSdkVersion
                    && Objects.equals(service, that.service)
                    && Objects.equals(component, that.component)
                    && Objects.equals(connection, that.connection);
        }

        @Override
        public int hashCode() {
            return Objects.hash(service, component, userid, isSystem, connection, targetSdkVersion);
        }
    }

    /** convenience method for looking in mEnabledServicesForCurrentProfiles */
    public boolean isComponentEnabledForCurrentProfiles(ComponentName component) {
        return mEnabledServicesForCurrentProfiles.contains(component);
    }

    public static class UserProfiles {
        // Profiles of the current user.
        private final SparseArray<UserInfo> mCurrentProfiles = new SparseArray<>();

        public void updateCache(@NonNull Context context) {
            UserManager userManager = (UserManager) context.getSystemService(Context.USER_SERVICE);
            if (userManager != null) {
                int currentUserId = ActivityManager.getCurrentUser();
                List<UserInfo> profiles = userManager.getProfiles(currentUserId);
                synchronized (mCurrentProfiles) {
                    mCurrentProfiles.clear();
                    for (UserInfo user : profiles) {
                        mCurrentProfiles.put(user.id, user);
                    }
                }
            }
        }

        /**
         * Returns the currently active users (generally one user and its work profile).
         */
        public IntArray getCurrentProfileIds() {
            synchronized (mCurrentProfiles) {
                IntArray users = new IntArray(mCurrentProfiles.size());
                final int N = mCurrentProfiles.size();
                for (int i = 0; i < N; ++i) {
                    users.add(mCurrentProfiles.keyAt(i));
                }
                return users;
            }
        }

        public boolean isCurrentProfile(int userId) {
            synchronized (mCurrentProfiles) {
                return mCurrentProfiles.get(userId) != null;
            }
        }

        public boolean isManagedProfile(int userId) {
            synchronized (mCurrentProfiles) {
                UserInfo user = mCurrentProfiles.get(userId);
                return user != null && user.isManagedProfile();
            }
        }
    }

    public static class Config {
        public String caption;
        public String serviceInterface;
        public String secureSettingName;
        public String secondarySettingName;
        public String xmlTag;
        public String bindPermission;
        public String settingsAction;
        public int clientLabel;
    }
}<|MERGE_RESOLUTION|>--- conflicted
+++ resolved
@@ -570,17 +570,11 @@
                 if (mEnabledServicesPackageNames.contains(pkgName)) {
                     anyServicesInvolved = true;
                 }
-<<<<<<< HEAD
-                for (int uid : uidList) {
-                    if (isPackageAllowed(pkgName, UserHandle.getUserId(uid))) {
-                        anyServicesInvolved = true;
-=======
                 if (uidList != null && uidList.length > 0) {
                     for (int uid : uidList) {
                         if (isPackageAllowed(pkgName, UserHandle.getUserId(uid))) {
                             anyServicesInvolved = true;
                         }
->>>>>>> de843449
                     }
                 }
             }
