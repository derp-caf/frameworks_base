--- conflicted
+++ resolved
@@ -319,34 +319,6 @@
             trimApprovedListsAccordingToInstalledServices(userId);
         }
 
-<<<<<<< HEAD
-        final int N = mApproved.size();
-        for (int i = 0 ; i < N; i++) {
-            final int approvedUserId = mApproved.keyAt(i);
-            if (forBackup && approvedUserId != userId) {
-                continue;
-            }
-            final ArrayMap<Boolean, ArraySet<String>> approvedByType = mApproved.valueAt(i);
-            if (approvedByType != null) {
-                final int M = approvedByType.size();
-                for (int j = 0; j < M; j++) {
-                    final boolean isPrimary = approvedByType.keyAt(j);
-                    final Set<String> approved = approvedByType.valueAt(j);
-                    if (approved != null) {
-                        String allowedItems = String.join(ENABLED_SERVICES_SEPARATOR, approved);
-                        out.startTag(null, TAG_MANAGED_SERVICES);
-                        out.attribute(null, ATT_APPROVED_LIST, allowedItems);
-                        out.attribute(null, ATT_USER_ID, Integer.toString(approvedUserId));
-                        out.attribute(null, ATT_IS_PRIMARY, Boolean.toString(isPrimary));
-                        writeExtraAttributes(out, approvedUserId);
-                        out.endTag(null, TAG_MANAGED_SERVICES);
-
-                        if (!forBackup && isPrimary) {
-                            // Also write values to settings, for observers who haven't migrated yet
-                            Settings.Secure.putStringForUser(mContext.getContentResolver(),
-                                    getConfig().secureSettingName, allowedItems, approvedUserId);
-                        }
-=======
         synchronized (mApproved) {
             final int N = mApproved.size();
             for (int i = 0; i < N; i++) {
@@ -375,7 +347,6 @@
                                         getConfig().secureSettingName, allowedItems,
                                         approvedUserId);
                             }
->>>>>>> dbf9e87c
 
                         }
                     }
@@ -628,30 +599,6 @@
         return false;
     }
 
-    protected boolean isPackageAllowed(String pkg, int userId) {
-        if (pkg == null) {
-            return false;
-        }
-        ArrayMap<Boolean, ArraySet<String>> allowedByType =
-                mApproved.getOrDefault(userId, new ArrayMap<>());
-        for (int i = 0; i < allowedByType.size(); i++) {
-            ArraySet<String> allowed = allowedByType.valueAt(i);
-            for (String allowedEntry : allowed) {
-                ComponentName component = ComponentName.unflattenFromString(allowedEntry);
-                if (component != null) {
-                    if (pkg.equals(component.getPackageName())) {
-                        return true;
-                    }
-                } else {
-                    if (pkg.equals(allowedEntry)) {
-                        return true;
-                    }
-                }
-            }
-        }
-        return false;
-    }
-
     public void onPackagesChanged(boolean removingPackage, String[] pkgList, int[] uidList) {
         if (DEBUG) Slog.d(TAG, "onPackagesChanged removingPackage=" + removingPackage
                 + " pkgList=" + (pkgList == null ? null : Arrays.asList(pkgList))
@@ -690,13 +637,9 @@
 
     public void onUserRemoved(int user) {
         Slog.i(TAG, "Removing approved services for removed user " + user);
-<<<<<<< HEAD
-        mApproved.remove(user);
-=======
         synchronized (mApproved) {
             mApproved.remove(user);
         }
->>>>>>> dbf9e87c
         rebindServices(true, user);
     }
 
@@ -877,16 +820,6 @@
 
     protected Set<String> getAllowedPackages() {
         final Set<String> allowedPackages = new ArraySet<>();
-<<<<<<< HEAD
-        for (int k = 0; k < mApproved.size(); k++) {
-            ArrayMap<Boolean, ArraySet<String>> allowedByType = mApproved.valueAt(k);
-            for (int i = 0; i < allowedByType.size(); i++) {
-                final ArraySet<String> allowed = allowedByType.valueAt(i);
-                for (int j = 0; j < allowed.size(); j++) {
-                    String pkgName = getPackageName(allowed.valueAt(j));
-                    if (!TextUtils.isEmpty(pkgName)) {
-                        allowedPackages.add(pkgName);
-=======
         synchronized (mApproved) {
             for (int k = 0; k < mApproved.size(); k++) {
                 ArrayMap<Boolean, ArraySet<String>> allowedByType = mApproved.valueAt(k);
@@ -897,7 +830,6 @@
                         if (!TextUtils.isEmpty(pkgName)) {
                             allowedPackages.add(pkgName);
                         }
->>>>>>> dbf9e87c
                     }
                 }
             }
@@ -906,24 +838,6 @@
     }
 
     private void trimApprovedListsAccordingToInstalledServices(int userId) {
-<<<<<<< HEAD
-        final ArrayMap<Boolean, ArraySet<String>> approvedByType = mApproved.get(userId);
-        if (approvedByType == null) {
-            return;
-        }
-        for (int i = 0; i < approvedByType.size(); i++) {
-            final ArraySet<String> approved = approvedByType.valueAt(i);
-            for (int j = approved.size() - 1; j >= 0; j--) {
-                final String approvedPackageOrComponent = approved.valueAt(j);
-                if (!isValidEntry(approvedPackageOrComponent, userId)){
-                    approved.removeAt(j);
-                    Slog.v(TAG, "Removing " + approvedPackageOrComponent
-                            + " from approved list; no matching services found");
-                } else {
-                    if (DEBUG) {
-                        Slog.v(TAG, "Keeping " + approvedPackageOrComponent
-                                + " on approved list; matching services found");
-=======
         synchronized (mApproved) {
             final ArrayMap<Boolean, ArraySet<String>> approvedByType = mApproved.get(userId);
             if (approvedByType == null) {
@@ -942,7 +856,6 @@
                             Slog.v(TAG, "Keeping " + approvedPackageOrComponent
                                     + " on approved list; matching services found");
                         }
->>>>>>> dbf9e87c
                     }
                 }
             }
@@ -1004,16 +917,6 @@
 
         for (int i = 0; i < nUserIds; ++i) {
             final int userId = userIds.get(i);
-<<<<<<< HEAD
-            final ArrayMap<Boolean, ArraySet<String>> approvedLists = mApproved.get(userId);
-            if (approvedLists != null) {
-                final int N = approvedLists.size();
-                for (int j = 0; j < N; j++) {
-                    ArraySet<ComponentName> approvedByUser = componentsByUser.get(userId);
-                    if (approvedByUser == null) {
-                        approvedByUser = new ArraySet<>();
-                        componentsByUser.put(userId, approvedByUser);
-=======
             synchronized (mApproved) {
                 final ArrayMap<Boolean, ArraySet<String>> approvedLists = mApproved.get(userId);
                 if (approvedLists != null) {
@@ -1026,7 +929,6 @@
                         }
                         approvedByUser.addAll(
                                 loadComponentNamesFromValues(approvedLists.valueAt(j), userId));
->>>>>>> dbf9e87c
                     }
                 }
             }
