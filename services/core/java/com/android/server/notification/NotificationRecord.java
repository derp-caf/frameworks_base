/*
 * Copyright (C) 2014 The Android Open Source Project
 *
 * Licensed under the Apache License, Version 2.0 (the "License");
 * you may not use this file except in compliance with the License.
 * You may obtain a copy of the License at
 *
 *      http://www.apache.org/licenses/LICENSE-2.0
 *
 * Unless required by applicable law or agreed to in writing, software
 * distributed under the License is distributed on an "AS IS" BASIS,
 * WITHOUT WARRANTIES OR CONDITIONS OF ANY KIND, either express or implied.
 * See the License for the specific language governing permissions and
 * limitations under the License.
 */
package com.android.server.notification;

import static android.app.NotificationChannel.USER_LOCKED_IMPORTANCE;
import static android.app.NotificationManager.IMPORTANCE_DEFAULT;
import static android.app.NotificationManager.IMPORTANCE_HIGH;
import static android.app.NotificationManager.IMPORTANCE_LOW;
import static android.app.NotificationManager.IMPORTANCE_MIN;
import static android.app.NotificationManager.IMPORTANCE_UNSPECIFIED;
import static android.service.notification.NotificationListenerService.Ranking.USER_SENTIMENT_NEUTRAL;
import static android.service.notification.NotificationListenerService.Ranking.USER_SENTIMENT_POSITIVE;

import android.annotation.Nullable;
import android.app.ActivityManager;
import android.app.IActivityManager;
import android.app.Notification;
import android.app.NotificationChannel;
import android.content.ContentProvider;
import android.content.ContentResolver;
import android.content.Context;
import android.content.Intent;
import android.content.pm.PackageManager;
import android.content.pm.PackageManagerInternal;
import android.graphics.Bitmap;
import android.media.AudioAttributes;
import android.media.AudioSystem;
import android.metrics.LogMaker;
import android.net.Uri;
import android.os.Binder;
import android.os.Build;
import android.os.Bundle;
import android.os.IBinder;
import android.os.UserHandle;
import android.provider.Settings;
import android.service.notification.Adjustment;
import android.service.notification.NotificationListenerService;
import android.service.notification.NotificationRecordProto;
import android.service.notification.NotificationStats;
import android.service.notification.SnoozeCriterion;
import android.service.notification.StatusBarNotification;
import android.text.TextUtils;
import android.util.ArraySet;
import android.util.Log;
import android.util.TimeUtils;
import android.util.proto.ProtoOutputStream;
import android.widget.RemoteViews;

import com.android.internal.annotations.VisibleForTesting;
import com.android.internal.logging.MetricsLogger;
import com.android.internal.logging.nano.MetricsProto.MetricsEvent;
import com.android.server.EventLogTags;
import com.android.server.LocalServices;
import com.android.server.uri.UriGrantsManagerInternal;

import java.io.PrintWriter;
import java.lang.reflect.Array;
import java.util.ArrayList;
import java.util.Arrays;
import java.util.List;
import java.util.Objects;

/**
 * Holds data about notifications that should not be shared with the
 * {@link android.service.notification.NotificationListenerService}s.
 *
 * <p>These objects should not be mutated unless the code is synchronized
 * on {@link NotificationManagerService#mNotificationLock}, and any
 * modification should be followed by a sorting of that list.</p>
 *
 * <p>Is sortable by {@link NotificationComparator}.</p>
 *
 * {@hide}
 */
public final class NotificationRecord {
    static final String TAG = "NotificationRecord";
    static final boolean DBG = Log.isLoggable(TAG, Log.DEBUG);
    // the period after which a notification is updated where it can make sound
    private static final int MAX_SOUND_DELAY_MS = 2000;
    final StatusBarNotification sbn;
    IActivityManager mAm;
    UriGrantsManagerInternal mUgmInternal;
    final int mTargetSdkVersion;
    final int mOriginalFlags;
    private final Context mContext;

    NotificationUsageStats.SingleNotificationStats stats;
    boolean isCanceled;
    IBinder permissionOwner;

    // These members are used by NotificationSignalExtractors
    // to communicate with the ranking module.
    private float mContactAffinity;
    private boolean mRecentlyIntrusive;
    private long mLastIntrusive;

    // is this notification currently being intercepted by Zen Mode?
    private boolean mIntercept;

    // is this notification hidden since the app pkg is suspended?
    private boolean mHidden;

    // The timestamp used for ranking.
    private long mRankingTimeMs;

    // The first post time, stable across updates.
    private long mCreationTimeMs;

    // The most recent visibility event.
    private long mVisibleSinceMs;

    // The most recent update time, or the creation time if no updates.
    @VisibleForTesting
    final long mUpdateTimeMs;

    // The most recent interruption time, or the creation time if no updates. Differs from the
    // above value because updates are filtered based on whether they actually interrupted the
    // user
    private long mInterruptionTimeMs;

    // The most recent time the notification made noise or buzzed the device, or -1 if it did not.
    private long mLastAudiblyAlertedMs;

    // Is this record an update of an old record?
    public boolean isUpdate;
    private int mPackagePriority;

    private int mAuthoritativeRank;
    private String mGlobalSortKey;
    private int mPackageVisibility;
    private int mSystemImportance = IMPORTANCE_UNSPECIFIED;
    private int mAssistantImportance = IMPORTANCE_UNSPECIFIED;
    private int mImportance = IMPORTANCE_UNSPECIFIED;
    // Field used in global sort key to bypass normal notifications
    private int mCriticality = CriticalNotificationExtractor.NORMAL;
    // A MetricsEvent.NotificationImportanceExplanation, tracking source of mImportance.
    private int mImportanceExplanationCode = MetricsEvent.IMPORTANCE_EXPLANATION_UNKNOWN;
    // A MetricsEvent.NotificationImportanceExplanation for initial importance.
    private int mInitialImportanceExplanationCode = MetricsEvent.IMPORTANCE_EXPLANATION_UNKNOWN;

    private int mSuppressedVisualEffects = 0;
    private String mUserExplanation;
    private boolean mPreChannelsNotification = true;
    private Uri mSound;
    private long[] mVibration;
    private AudioAttributes mAttributes;
    private NotificationChannel mChannel;
    private ArrayList<String> mPeopleOverride;
    private ArrayList<SnoozeCriterion> mSnoozeCriteria;
    private boolean mShowBadge;
    private boolean mAllowBubble;
    private Light mLight;
    /**
     * This list contains system generated smart actions from NAS, app-generated smart actions are
     * stored in Notification.actions with isContextual() set to true.
     */
    private ArrayList<Notification.Action> mSystemGeneratedSmartActions;
    private ArrayList<CharSequence> mSmartReplies;

    private final List<Adjustment> mAdjustments;
    private String mAdjustmentIssuer;
    private final NotificationStats mStats;
    private int mUserSentiment;
    private boolean mIsInterruptive;
    private boolean mTextChanged;
    private boolean mRecordedInterruption;
    private int mNumberOfSmartRepliesAdded;
    private int mNumberOfSmartActionsAdded;
    private boolean mSuggestionsGeneratedByAssistant;
    private boolean mEditChoicesBeforeSending;
    private boolean mHasSeenSmartReplies;
    /**
     * Whether this notification (and its channels) should be considered user locked. Used in
     * conjunction with user sentiment calculation.
     */
    private boolean mIsAppImportanceLocked;
    private ArraySet<Uri> mGrantableUris;

    public NotificationRecord(Context context, StatusBarNotification sbn,
            NotificationChannel channel) {
        this.sbn = sbn;
        mTargetSdkVersion = LocalServices.getService(PackageManagerInternal.class)
                .getPackageTargetSdkVersion(sbn.getPackageName());
        mAm = ActivityManager.getService();
        mUgmInternal = LocalServices.getService(UriGrantsManagerInternal.class);
        mOriginalFlags = sbn.getNotification().flags;
        mRankingTimeMs = calculateRankingTimeMs(0L);
        mCreationTimeMs = sbn.getPostTime();
        mUpdateTimeMs = mCreationTimeMs;
        mInterruptionTimeMs = mCreationTimeMs;
        mContext = context;
        stats = new NotificationUsageStats.SingleNotificationStats();
        mChannel = channel;
        mPreChannelsNotification = isPreChannelsNotification();
        mSound = calculateSound();
        mVibration = calculateVibration();
        mAttributes = calculateAttributes();
        mImportance = calculateInitialImportance();
        mLight = calculateLights();
        mAdjustments = new ArrayList<>();
        mStats = new NotificationStats();
        calculateUserSentiment();
        calculateGrantableUris();
    }

    private boolean isPreChannelsNotification() {
        if (NotificationChannel.DEFAULT_CHANNEL_ID.equals(getChannel().getId())) {
            if (mTargetSdkVersion < Build.VERSION_CODES.O) {
                return true;
            }
        }
        return false;
    }

    private Uri calculateSound() {
        final Notification n = sbn.getNotification();

        // No notification sounds on tv
        if (mContext.getPackageManager().hasSystemFeature(PackageManager.FEATURE_LEANBACK)) {
            return null;
        }

        Uri sound = mChannel.getSound();
        if (mPreChannelsNotification && (getChannel().getUserLockedFields()
                & NotificationChannel.USER_LOCKED_SOUND) == 0) {

            final boolean useDefaultSound = (n.defaults & Notification.DEFAULT_SOUND) != 0;
            if (useDefaultSound) {
                sound = Settings.System.DEFAULT_NOTIFICATION_URI;
            } else {
                sound = n.sound;
            }
        }
        return sound;
    }

    private Light calculateLights() {
        int defaultLightColor = mContext.getResources().getColor(
                com.android.internal.R.color.config_defaultNotificationColor);
        int defaultLightOn = mContext.getResources().getInteger(
                com.android.internal.R.integer.config_defaultNotificationLedOn);
        int defaultLightOff = mContext.getResources().getInteger(
                com.android.internal.R.integer.config_defaultNotificationLedOff);

        int channelLightColor = getChannel().getLightColor() != 0 ? getChannel().getLightColor()
                : defaultLightColor;
        Light light = getChannel().shouldShowLights() ? new Light(channelLightColor,
                defaultLightOn, defaultLightOff) : null;
        if (mPreChannelsNotification
                && (getChannel().getUserLockedFields()
                & NotificationChannel.USER_LOCKED_LIGHTS) == 0) {
            final Notification notification = sbn.getNotification();
            if ((notification.flags & Notification.FLAG_SHOW_LIGHTS) != 0) {
                light = new Light(notification.ledARGB, notification.ledOnMS,
                        notification.ledOffMS);
                if ((notification.defaults & Notification.DEFAULT_LIGHTS) != 0) {
                    light = new Light(defaultLightColor, defaultLightOn,
                            defaultLightOff);
                }
            } else {
                light = null;
            }
        }
        return light;
    }

    private long[] calculateVibration() {
        long[] vibration;
        final long[] defaultVibration =  NotificationManagerService.getLongArray(
                mContext.getResources(),
                com.android.internal.R.array.config_defaultNotificationVibePattern,
                NotificationManagerService.VIBRATE_PATTERN_MAXLEN,
                NotificationManagerService.DEFAULT_VIBRATE_PATTERN);
        if (getChannel().shouldVibrate()) {
            vibration = getChannel().getVibrationPattern() == null
                    ? defaultVibration : getChannel().getVibrationPattern();
        } else {
            vibration = null;
        }
        if (mPreChannelsNotification
                && (getChannel().getUserLockedFields()
                & NotificationChannel.USER_LOCKED_VIBRATION) == 0) {
            final Notification notification = sbn.getNotification();
            final boolean useDefaultVibrate =
                    (notification.defaults & Notification.DEFAULT_VIBRATE) != 0;
            if (useDefaultVibrate) {
                vibration = defaultVibration;
            } else {
                vibration = notification.vibrate;
            }
        }
        return vibration;
    }

    private AudioAttributes calculateAttributes() {
        final Notification n = sbn.getNotification();
        AudioAttributes attributes = getChannel().getAudioAttributes();
        if (attributes == null) {
            attributes = Notification.AUDIO_ATTRIBUTES_DEFAULT;
        }

        if (mPreChannelsNotification
                && (getChannel().getUserLockedFields()
                & NotificationChannel.USER_LOCKED_SOUND) == 0) {
            if (n.audioAttributes != null) {
                // prefer audio attributes to stream type
                attributes = n.audioAttributes;
            } else if (n.audioStreamType >= 0
                    && n.audioStreamType < AudioSystem.getNumStreamTypes()) {
                // the stream type is valid, use it
                attributes = new AudioAttributes.Builder()
                        .setInternalLegacyStreamType(n.audioStreamType)
                        .build();
            } else if (n.audioStreamType != AudioSystem.STREAM_DEFAULT) {
                Log.w(TAG, String.format("Invalid stream type: %d", n.audioStreamType));
            }
        }
        return attributes;
    }

    private int calculateInitialImportance() {
        final Notification n = sbn.getNotification();
        int importance = getChannel().getImportance();  // Post-channels notifications use this
        mInitialImportanceExplanationCode = getChannel().hasUserSetImportance()
                ? MetricsEvent.IMPORTANCE_EXPLANATION_USER
                : MetricsEvent.IMPORTANCE_EXPLANATION_APP;

        // Migrate notification priority flag to a priority value.
        if (0 != (n.flags & Notification.FLAG_HIGH_PRIORITY)) {
            n.priority = Notification.PRIORITY_MAX;
        }

        // Convert priority value to an importance value, used only for pre-channels notifications.
        int requestedImportance = IMPORTANCE_DEFAULT;
        n.priority = NotificationManagerService.clamp(n.priority, Notification.PRIORITY_MIN,
                Notification.PRIORITY_MAX);
        switch (n.priority) {
            case Notification.PRIORITY_MIN:
                requestedImportance = IMPORTANCE_MIN;
                break;
            case Notification.PRIORITY_LOW:
                requestedImportance = IMPORTANCE_LOW;
                break;
            case Notification.PRIORITY_DEFAULT:
                requestedImportance = IMPORTANCE_DEFAULT;
                break;
            case Notification.PRIORITY_HIGH:
            case Notification.PRIORITY_MAX:
                requestedImportance = IMPORTANCE_HIGH;
                break;
        }
        stats.requestedImportance = requestedImportance;
        stats.isNoisy = mSound != null || mVibration != null;

        // For pre-channels notifications, apply system overrides and then use requestedImportance
        // as importance.
        if (mPreChannelsNotification
                && (importance == IMPORTANCE_UNSPECIFIED
                || (!getChannel().hasUserSetImportance()))) {
            if (!stats.isNoisy && requestedImportance > IMPORTANCE_LOW) {
                requestedImportance = IMPORTANCE_LOW;
            }

            if (stats.isNoisy) {
                if (requestedImportance < IMPORTANCE_DEFAULT) {
                    requestedImportance = IMPORTANCE_DEFAULT;
                }
            }

            if (n.fullScreenIntent != null) {
                requestedImportance = IMPORTANCE_HIGH;
            }
            importance = requestedImportance;
            mInitialImportanceExplanationCode =
                    MetricsEvent.IMPORTANCE_EXPLANATION_APP_PRE_CHANNELS;
        }

        stats.naturalImportance = importance;
        return importance;
    }

    // copy any notes that the ranking system may have made before the update
    public void copyRankingInformation(NotificationRecord previous) {
        mContactAffinity = previous.mContactAffinity;
        mRecentlyIntrusive = previous.mRecentlyIntrusive;
        mPackagePriority = previous.mPackagePriority;
        mPackageVisibility = previous.mPackageVisibility;
        mIntercept = previous.mIntercept;
        mHidden = previous.mHidden;
        mRankingTimeMs = calculateRankingTimeMs(previous.getRankingTimeMs());
        mCreationTimeMs = previous.mCreationTimeMs;
        mVisibleSinceMs = previous.mVisibleSinceMs;
        if (previous.sbn.getOverrideGroupKey() != null && !sbn.isAppGroup()) {
            sbn.setOverrideGroupKey(previous.sbn.getOverrideGroupKey());
        }
        // Don't copy importance information or mGlobalSortKey, recompute them.
    }

    public Notification getNotification() { return sbn.getNotification(); }
    public int getFlags() { return sbn.getNotification().flags; }
    public UserHandle getUser() { return sbn.getUser(); }
    public String getKey() { return sbn.getKey(); }
    /** @deprecated Use {@link #getUser()} instead. */
    public int getUserId() { return sbn.getUserId(); }
    public int getUid() { return sbn.getUid(); }

    void dump(ProtoOutputStream proto, long fieldId, boolean redact, int state) {
        final long token = proto.start(fieldId);

        proto.write(NotificationRecordProto.KEY, sbn.getKey());
        proto.write(NotificationRecordProto.STATE, state);
        if (getChannel() != null) {
            proto.write(NotificationRecordProto.CHANNEL_ID, getChannel().getId());
        }
        proto.write(NotificationRecordProto.CAN_SHOW_LIGHT, getLight() != null);
        proto.write(NotificationRecordProto.CAN_VIBRATE, getVibration() != null);
        proto.write(NotificationRecordProto.FLAGS, sbn.getNotification().flags);
        proto.write(NotificationRecordProto.GROUP_KEY, getGroupKey());
        proto.write(NotificationRecordProto.IMPORTANCE, getImportance());
        if (getSound() != null) {
            proto.write(NotificationRecordProto.SOUND, getSound().toString());
        }
        if (getAudioAttributes() != null) {
            getAudioAttributes().writeToProto(proto, NotificationRecordProto.AUDIO_ATTRIBUTES);
        }
        proto.write(NotificationRecordProto.PACKAGE, sbn.getPackageName());
        proto.write(NotificationRecordProto.DELEGATE_PACKAGE, sbn.getOpPkg());

        proto.end(token);
    }

    String formatRemoteViews(RemoteViews rv) {
        if (rv == null) return "null";
        return String.format("%s/0x%08x (%d bytes): %s",
            rv.getPackage(), rv.getLayoutId(), rv.estimateMemoryUsage(), rv.toString());
    }

    void dump(PrintWriter pw, String prefix, Context baseContext, boolean redact) {
        final Notification notification = sbn.getNotification();
        pw.println(prefix + this);
        prefix = prefix + "  ";
        pw.println(prefix + "uid=" + sbn.getUid() + " userId=" + sbn.getUserId());
        pw.println(prefix + "opPkg=" + sbn.getOpPkg());
<<<<<<< HEAD
        pw.println(prefix + "icon=" + iconStr);
=======
        pw.println(prefix + "icon=" + notification.getSmallIcon());
>>>>>>> dbf9e87c
        pw.println(prefix + "flags=0x" + Integer.toHexString(notification.flags));
        pw.println(prefix + "pri=" + notification.priority);
        pw.println(prefix + "key=" + sbn.getKey());
        pw.println(prefix + "seen=" + mStats.hasSeen());
        pw.println(prefix + "groupKey=" + getGroupKey());
        pw.println(prefix + "fullscreenIntent=" + notification.fullScreenIntent);
        pw.println(prefix + "contentIntent=" + notification.contentIntent);
        pw.println(prefix + "deleteIntent=" + notification.deleteIntent);
        pw.println(prefix + "number=" + notification.number);
        pw.println(prefix + "groupAlertBehavior=" + notification.getGroupAlertBehavior());

        pw.print(prefix + "tickerText=");
        if (!TextUtils.isEmpty(notification.tickerText)) {
            final String ticker = notification.tickerText.toString();
            if (redact) {
                // if the string is long enough, we allow ourselves a few bytes for debugging
                pw.print(ticker.length() > 16 ? ticker.substring(0,8) : "");
                pw.println("...");
            } else {
                pw.println(ticker);
            }
        } else {
            pw.println("null");
        }
        pw.println(prefix + "contentView=" + formatRemoteViews(notification.contentView));
        pw.println(prefix + "bigContentView=" + formatRemoteViews(notification.bigContentView));
        pw.println(prefix + "headsUpContentView="
                + formatRemoteViews(notification.headsUpContentView));
        pw.print(prefix + String.format("color=0x%08x", notification.color));
        pw.println(prefix + "timeout="
                + TimeUtils.formatForLogging(notification.getTimeoutAfter()));
        if (notification.actions != null && notification.actions.length > 0) {
            pw.println(prefix + "actions={");
            final int N = notification.actions.length;
            for (int i = 0; i < N; i++) {
                final Notification.Action action = notification.actions[i];
                if (action != null) {
                    pw.println(String.format("%s    [%d] \"%s\" -> %s",
                            prefix,
                            i,
                            action.title,
                            action.actionIntent == null ? "null" : action.actionIntent.toString()
                    ));
                }
            }
            pw.println(prefix + "  }");
        }
        if (notification.extras != null && notification.extras.size() > 0) {
            pw.println(prefix + "extras={");
            for (String key : notification.extras.keySet()) {
                pw.print(prefix + "    " + key + "=");
                Object val = notification.extras.get(key);
                if (val == null) {
                    pw.println("null");
                } else {
                    pw.print(val.getClass().getSimpleName());
                    if (redact && (val instanceof CharSequence || val instanceof String)) {
                        // redact contents from bugreports
                    } else if (val instanceof Bitmap) {
                        pw.print(String.format(" (%dx%d)",
                                ((Bitmap) val).getWidth(),
                                ((Bitmap) val).getHeight()));
                    } else if (val.getClass().isArray()) {
                        final int N = Array.getLength(val);
                        pw.print(" (" + N + ")");
                        if (!redact) {
                            for (int j = 0; j < N; j++) {
                                pw.println();
                                pw.print(String.format("%s      [%d] %s",
                                        prefix, j, String.valueOf(Array.get(val, j))));
                            }
                        }
                    } else {
                        pw.print(" (" + String.valueOf(val) + ")");
                    }
                    pw.println();
                }
            }
            pw.println(prefix + "}");
        }
        pw.println(prefix + "stats=" + stats.toString());
        pw.println(prefix + "mContactAffinity=" + mContactAffinity);
        pw.println(prefix + "mRecentlyIntrusive=" + mRecentlyIntrusive);
        pw.println(prefix + "mPackagePriority=" + mPackagePriority);
        pw.println(prefix + "mPackageVisibility=" + mPackageVisibility);
        pw.println(prefix + "mSystemImportance="
                + NotificationListenerService.Ranking.importanceToString(mSystemImportance));
        pw.println(prefix + "mAsstImportance="
                + NotificationListenerService.Ranking.importanceToString(mAssistantImportance));
        pw.println(prefix + "mImportance="
                + NotificationListenerService.Ranking.importanceToString(mImportance));
        pw.println(prefix + "mImportanceExplanation=" + getImportanceExplanation());
        pw.println(prefix + "mIsAppImportanceLocked=" + mIsAppImportanceLocked);
        pw.println(prefix + "mIntercept=" + mIntercept);
        pw.println(prefix + "mHidden==" + mHidden);
        pw.println(prefix + "mGlobalSortKey=" + mGlobalSortKey);
        pw.println(prefix + "mRankingTimeMs=" + mRankingTimeMs);
        pw.println(prefix + "mCreationTimeMs=" + mCreationTimeMs);
        pw.println(prefix + "mVisibleSinceMs=" + mVisibleSinceMs);
        pw.println(prefix + "mUpdateTimeMs=" + mUpdateTimeMs);
        pw.println(prefix + "mInterruptionTimeMs=" + mInterruptionTimeMs);
        pw.println(prefix + "mSuppressedVisualEffects= " + mSuppressedVisualEffects);
        if (mPreChannelsNotification) {
            pw.println(prefix + String.format("defaults=0x%08x flags=0x%08x",
                    notification.defaults, notification.flags));
            pw.println(prefix + "n.sound=" + notification.sound);
            pw.println(prefix + "n.audioStreamType=" + notification.audioStreamType);
            pw.println(prefix + "n.audioAttributes=" + notification.audioAttributes);
            pw.println(prefix + String.format("  led=0x%08x onMs=%d offMs=%d",
                    notification.ledARGB, notification.ledOnMS, notification.ledOffMS));
            pw.println(prefix + "vibrate=" + Arrays.toString(notification.vibrate));
        }
        pw.println(prefix + "mSound= " + mSound);
        pw.println(prefix + "mVibration= " + mVibration);
        pw.println(prefix + "mAttributes= " + mAttributes);
        pw.println(prefix + "mLight= " + mLight);
        pw.println(prefix + "mShowBadge=" + mShowBadge);
        pw.println(prefix + "mColorized=" + notification.isColorized());
        pw.println(prefix + "mIsInterruptive=" + mIsInterruptive);
        pw.println(prefix + "effectiveNotificationChannel=" + getChannel());
        if (getPeopleOverride() != null) {
            pw.println(prefix + "overridePeople= " + TextUtils.join(",", getPeopleOverride()));
        }
        if (getSnoozeCriteria() != null) {
            pw.println(prefix + "snoozeCriteria=" + TextUtils.join(",", getSnoozeCriteria()));
        }
        pw.println(prefix + "mAdjustments=" + mAdjustments);
    }

    @Override
    public final String toString() {
        return String.format(
                "NotificationRecord(0x%08x: pkg=%s user=%s id=%d tag=%s importance=%d key=%s" +
                        ": %s)",
                System.identityHashCode(this),
                this.sbn.getPackageName(), this.sbn.getUser(), this.sbn.getId(),
                this.sbn.getTag(), this.mImportance, this.sbn.getKey(),
                this.sbn.getNotification());
    }

    public boolean hasAdjustment(String key) {
        synchronized (mAdjustments) {
            for (Adjustment adjustment : mAdjustments) {
                if (adjustment.getSignals().containsKey(key)) {
                    return true;
                }
            }
        }
        return false;
    }

    public boolean hasAdjustment(String key) {
        synchronized (mAdjustments) {
            for (Adjustment adjustment : mAdjustments) {
                if (adjustment.getSignals().containsKey(key)) {
                    return true;
                }
            }
        }
        return false;
    }

    public void addAdjustment(Adjustment adjustment) {
        synchronized (mAdjustments) {
            mAdjustments.add(adjustment);
        }
    }

    public void applyAdjustments() {
        long now = System.currentTimeMillis();
        synchronized (mAdjustments) {
            for (Adjustment adjustment: mAdjustments) {
                Bundle signals = adjustment.getSignals();
                if (signals.containsKey(Adjustment.KEY_PEOPLE)) {
                    final ArrayList<String> people =
                            adjustment.getSignals().getStringArrayList(Adjustment.KEY_PEOPLE);
                    setPeopleOverride(people);
                }
                if (signals.containsKey(Adjustment.KEY_SNOOZE_CRITERIA)) {
                    final ArrayList<SnoozeCriterion> snoozeCriterionList =
                            adjustment.getSignals().getParcelableArrayList(
                                    Adjustment.KEY_SNOOZE_CRITERIA);
                    setSnoozeCriteria(snoozeCriterionList);
                }
                if (signals.containsKey(Adjustment.KEY_GROUP_KEY)) {
                    final String groupOverrideKey =
                            adjustment.getSignals().getString(Adjustment.KEY_GROUP_KEY);
                    setOverrideGroupKey(groupOverrideKey);
                }
                if (signals.containsKey(Adjustment.KEY_USER_SENTIMENT)) {
                    // Only allow user sentiment update from assistant if user hasn't already
                    // expressed a preference for this channel
                    if (!mIsAppImportanceLocked
                            && (getChannel().getUserLockedFields() & USER_LOCKED_IMPORTANCE) == 0) {
                        setUserSentiment(adjustment.getSignals().getInt(
                                Adjustment.KEY_USER_SENTIMENT, USER_SENTIMENT_NEUTRAL));
                    }
                }
                if (signals.containsKey(Adjustment.KEY_CONTEXTUAL_ACTIONS)) {
                    setSystemGeneratedSmartActions(
                            signals.getParcelableArrayList(Adjustment.KEY_CONTEXTUAL_ACTIONS));
                }
                if (signals.containsKey(Adjustment.KEY_TEXT_REPLIES)) {
                    setSmartReplies(signals.getCharSequenceArrayList(Adjustment.KEY_TEXT_REPLIES));
                }
                if (signals.containsKey(Adjustment.KEY_IMPORTANCE)) {
                    int importance = signals.getInt(Adjustment.KEY_IMPORTANCE);
                    importance = Math.max(IMPORTANCE_UNSPECIFIED, importance);
                    importance = Math.min(IMPORTANCE_HIGH, importance);
                    setAssistantImportance(importance);
                }
                if (!signals.isEmpty() && adjustment.getIssuer() != null) {
                    mAdjustmentIssuer = adjustment.getIssuer();
                }
            }
            // We have now gotten all the information out of the adjustments and can forget them.
            mAdjustments.clear();
        }
    }

    public void setIsAppImportanceLocked(boolean isAppImportanceLocked) {
        mIsAppImportanceLocked = isAppImportanceLocked;
        calculateUserSentiment();
    }

    public void setContactAffinity(float contactAffinity) {
        mContactAffinity = contactAffinity;
    }

    public float getContactAffinity() {
        return mContactAffinity;
    }

    public void setRecentlyIntrusive(boolean recentlyIntrusive) {
        mRecentlyIntrusive = recentlyIntrusive;
        if (recentlyIntrusive) {
            mLastIntrusive = System.currentTimeMillis();
        }
    }

    public boolean isRecentlyIntrusive() {
        return mRecentlyIntrusive;
    }

    public long getLastIntrusive() {
        return mLastIntrusive;
    }

    public void setPackagePriority(int packagePriority) {
        mPackagePriority = packagePriority;
    }

    public int getPackagePriority() {
        return mPackagePriority;
    }

    public void setPackageVisibilityOverride(int packageVisibility) {
        mPackageVisibility = packageVisibility;
    }

    public int getPackageVisibilityOverride() {
        return mPackageVisibility;
    }

    private String getUserExplanation() {
        if (mUserExplanation == null) {
            mUserExplanation = mContext.getResources().getString(
                    com.android.internal.R.string.importance_from_user);
        }
        return mUserExplanation;
    }

    /**
     * Sets the importance value the system thinks the record should have.
     * e.g. bumping up foreground service notifications or people to people notifications.
     */
    public void setSystemImportance(int importance) {
        mSystemImportance = importance;
        // System importance is only changed in enqueue, so it's ok for us to calculate the
        // importance directly instead of waiting for signal extractor.
        calculateImportance();
    }

    /**
     * Sets the importance value the
     * {@link android.service.notification.NotificationAssistantService} thinks the record should
     * have.
     */
    public void setAssistantImportance(int importance) {
        mAssistantImportance = importance;
        // Unlike the system importance, the assistant importance can change on posted
        // notifications, so don't calculateImportance() here, but wait for the signal extractors.
    }

    /**
     * Returns the importance set by the assistant, or IMPORTANCE_UNSPECIFIED if the assistant
     * hasn't set it.
     */
    public int getAssistantImportance() {
        return mAssistantImportance;
    }

    /**
     * Recalculates the importance of the record after fields affecting importance have changed,
     * and records an explanation.
     */
    protected void calculateImportance() {
        mImportance = calculateInitialImportance();
        mImportanceExplanationCode = mInitialImportanceExplanationCode;

        // Consider Notification Assistant and system overrides to importance. If both, system wins.
        if (!getChannel().hasUserSetImportance()
                && mAssistantImportance != IMPORTANCE_UNSPECIFIED
                && !getChannel().isImportanceLockedByOEM()
                && !getChannel().isImportanceLockedByCriticalDeviceFunction()) {
            mImportance = mAssistantImportance;
            mImportanceExplanationCode = MetricsEvent.IMPORTANCE_EXPLANATION_ASST;
        }
        if (mSystemImportance != IMPORTANCE_UNSPECIFIED) {
            mImportance = mSystemImportance;
            mImportanceExplanationCode = MetricsEvent.IMPORTANCE_EXPLANATION_SYSTEM;
        }
    }

    public int getImportance() {
        return mImportance;
    }

    public CharSequence getImportanceExplanation() {
        switch (mImportanceExplanationCode) {
            case MetricsEvent.IMPORTANCE_EXPLANATION_UNKNOWN:
                return null;
            case MetricsEvent.IMPORTANCE_EXPLANATION_APP:
            case MetricsEvent.IMPORTANCE_EXPLANATION_APP_PRE_CHANNELS:
                return "app";
            case MetricsEvent.IMPORTANCE_EXPLANATION_USER:
                return "user";
            case MetricsEvent.IMPORTANCE_EXPLANATION_ASST:
                return "asst";
            case MetricsEvent.IMPORTANCE_EXPLANATION_SYSTEM:
                return "system";
        }
        return null;
    }

    public boolean setIntercepted(boolean intercept) {
        mIntercept = intercept;
        return mIntercept;
    }

    /**
     * Set to affect global sort key.
     *
     * @param criticality used in a string based sort thus 0 is the most critical
     */
    public void setCriticality(int criticality) {
        mCriticality = criticality;
    }

    public int getCriticality() {
        return mCriticality;
    }

    public boolean isIntercepted() {
        return mIntercept;
    }

    public boolean isNewEnoughForAlerting(long now) {
        return getFreshnessMs(now) <= MAX_SOUND_DELAY_MS;
    }

    public void setHidden(boolean hidden) {
        mHidden = hidden;
    }

    public boolean isHidden() {
        return mHidden;
    }


    public void setSuppressedVisualEffects(int effects) {
        mSuppressedVisualEffects = effects;
    }

    public int getSuppressedVisualEffects() {
        return mSuppressedVisualEffects;
    }

    public boolean isCategory(String category) {
        return Objects.equals(getNotification().category, category);
    }

    public boolean isAudioAttributesUsage(int usage) {
        return mAttributes != null && mAttributes.getUsage() == usage;
    }

    /**
     * Returns the timestamp to use for time-based sorting in the ranker.
     */
    public long getRankingTimeMs() {
        return mRankingTimeMs;
    }

    /**
     * @param now this current time in milliseconds.
     * @returns the number of milliseconds since the most recent update, or the post time if none.
     */
    public int getFreshnessMs(long now) {
        return (int) (now - mUpdateTimeMs);
    }

    /**
     * @param now this current time in milliseconds.
     * @returns the number of milliseconds since the the first post, ignoring updates.
     */
    public int getLifespanMs(long now) {
        return (int) (now - mCreationTimeMs);
    }

    /**
     * @param now this current time in milliseconds.
     * @returns the number of milliseconds since the most recent visibility event, or 0 if never.
     */
    public int getExposureMs(long now) {
        return mVisibleSinceMs == 0 ? 0 : (int) (now - mVisibleSinceMs);
    }

    public int getInterruptionMs(long now) {
        return (int) (now - mInterruptionTimeMs);
    }

    /**
     * Set the visibility of the notification.
     */
    public void setVisibility(boolean visible, int rank, int count) {
        final long now = System.currentTimeMillis();
        mVisibleSinceMs = visible ? now : mVisibleSinceMs;
        stats.onVisibilityChanged(visible);
        MetricsLogger.action(getLogMaker(now)
                .setCategory(MetricsEvent.NOTIFICATION_ITEM)
                .setType(visible ? MetricsEvent.TYPE_OPEN : MetricsEvent.TYPE_CLOSE)
                .addTaggedData(MetricsEvent.NOTIFICATION_SHADE_INDEX, rank)
                .addTaggedData(MetricsEvent.NOTIFICATION_SHADE_COUNT, count));
        if (visible) {
            setSeen();
            MetricsLogger.histogram(mContext, "note_freshness", getFreshnessMs(now));
        }
        EventLogTags.writeNotificationVisibility(getKey(), visible ? 1 : 0,
                getLifespanMs(now),
                getFreshnessMs(now),
                0, // exposure time
                rank);
    }

    /**
     * @param previousRankingTimeMs for updated notifications, {@link #getRankingTimeMs()}
     *     of the previous notification record, 0 otherwise
     */
    private long calculateRankingTimeMs(long previousRankingTimeMs) {
        Notification n = getNotification();
        // Take developer provided 'when', unless it's in the future.
        if (n.when != 0 && n.when <= sbn.getPostTime()) {
            return n.when;
        }
        // If we've ranked a previous instance with a timestamp, inherit it. This case is
        // important in order to have ranking stability for updating notifications.
        if (previousRankingTimeMs > 0) {
            return previousRankingTimeMs;
        }
        return sbn.getPostTime();
    }

    public void setGlobalSortKey(String globalSortKey) {
        mGlobalSortKey = globalSortKey;
    }

    public String getGlobalSortKey() {
        return mGlobalSortKey;
    }

    /** Check if any of the listeners have marked this notification as seen by the user. */
    public boolean isSeen() {
        return mStats.hasSeen();
    }

    /** Mark the notification as seen by the user. */
    public void setSeen() {
        mStats.setSeen();
        if (mTextChanged) {
            setInterruptive(true);
        }
    }

    public void setAuthoritativeRank(int authoritativeRank) {
        mAuthoritativeRank = authoritativeRank;
    }

    public int getAuthoritativeRank() {
        return mAuthoritativeRank;
    }

    public String getGroupKey() {
        return sbn.getGroupKey();
    }

    public void setOverrideGroupKey(String overrideGroupKey) {
        sbn.setOverrideGroupKey(overrideGroupKey);
    }

    public NotificationChannel getChannel() {
        return mChannel;
    }

    /**
     * @see PreferencesHelper#getIsAppImportanceLocked(String, int)
     */
    public boolean getIsAppImportanceLocked() {
        return mIsAppImportanceLocked;
    }

    protected void updateNotificationChannel(NotificationChannel channel) {
        if (channel != null) {
            mChannel = channel;
            calculateImportance();
            calculateUserSentiment();
        }
    }

    public void setShowBadge(boolean showBadge) {
        mShowBadge = showBadge;
    }

    public boolean canBubble() {
        return mAllowBubble;
    }

    public void setAllowBubble(boolean allow) {
        mAllowBubble = allow;
    }

    public boolean canShowBadge() {
        return mShowBadge;
    }

    public Light getLight() {
        return mLight;
    }

    public Uri getSound() {
        return mSound;
    }

    public long[] getVibration() {
        return mVibration;
    }

    public AudioAttributes getAudioAttributes() {
        return mAttributes;
    }

    public ArrayList<String> getPeopleOverride() {
        return mPeopleOverride;
    }

    public void setInterruptive(boolean interruptive) {
        mIsInterruptive = interruptive;
        final long now = System.currentTimeMillis();
        mInterruptionTimeMs = interruptive ? now : mInterruptionTimeMs;

        if (interruptive) {
            MetricsLogger.action(getLogMaker()
                    .setCategory(MetricsEvent.NOTIFICATION_INTERRUPTION)
                    .setType(MetricsEvent.TYPE_OPEN)
                    .addTaggedData(MetricsEvent.NOTIFICATION_SINCE_INTERRUPTION_MILLIS,
                            getInterruptionMs(now)));
            MetricsLogger.histogram(mContext, "note_interruptive", getInterruptionMs(now));
        }
    }

    public void setAudiblyAlerted(boolean audiblyAlerted) {
        mLastAudiblyAlertedMs = audiblyAlerted ? System.currentTimeMillis() : -1;
    }

    public void setTextChanged(boolean textChanged) {
        mTextChanged = textChanged;
    }

    public void setRecordedInterruption(boolean recorded) {
        mRecordedInterruption = recorded;
    }

    public boolean hasRecordedInterruption() {
        return mRecordedInterruption;
    }

    public boolean isInterruptive() {
        return mIsInterruptive;
    }

    /** Returns the time the notification audibly alerted the user. */
    public long getLastAudiblyAlertedMs() {
        return mLastAudiblyAlertedMs;
    }

    protected void setPeopleOverride(ArrayList<String> people) {
        mPeopleOverride = people;
    }

    public ArrayList<SnoozeCriterion> getSnoozeCriteria() {
        return mSnoozeCriteria;
    }

    protected void setSnoozeCriteria(ArrayList<SnoozeCriterion> snoozeCriteria) {
        mSnoozeCriteria = snoozeCriteria;
    }

    private void calculateUserSentiment() {
        if ((getChannel().getUserLockedFields() & USER_LOCKED_IMPORTANCE) != 0
                || mIsAppImportanceLocked) {
            mUserSentiment = USER_SENTIMENT_POSITIVE;
        }
    }

    private void setUserSentiment(int userSentiment) {
        mUserSentiment = userSentiment;
    }

    public int getUserSentiment() {
        return mUserSentiment;
    }

    public NotificationStats getStats() {
        return mStats;
    }

    public void recordExpanded() {
        mStats.setExpanded();
    }

    public void recordDirectReplied() {
        mStats.setDirectReplied();
    }

    public void recordDismissalSurface(@NotificationStats.DismissalSurface int surface) {
        mStats.setDismissalSurface(surface);
    }

    public void recordDismissalSentiment(@NotificationStats.DismissalSentiment int sentiment) {
        mStats.setDismissalSentiment(sentiment);
    }

    public void recordSnoozed() {
        mStats.setSnoozed();
    }

    public void recordViewedSettings() {
        mStats.setViewedSettings();
    }

    public void setNumSmartRepliesAdded(int noReplies) {
        mNumberOfSmartRepliesAdded = noReplies;
    }

    public int getNumSmartRepliesAdded() {
        return mNumberOfSmartRepliesAdded;
    }

    public void setNumSmartActionsAdded(int noActions) {
        mNumberOfSmartActionsAdded = noActions;
    }

    public int getNumSmartActionsAdded() {
        return mNumberOfSmartActionsAdded;
    }

    public void setSuggestionsGeneratedByAssistant(boolean generatedByAssistant) {
        mSuggestionsGeneratedByAssistant = generatedByAssistant;
    }

    public boolean getSuggestionsGeneratedByAssistant() {
        return mSuggestionsGeneratedByAssistant;
    }

    public boolean getEditChoicesBeforeSending() {
        return mEditChoicesBeforeSending;
    }

    public void setEditChoicesBeforeSending(boolean editChoicesBeforeSending) {
        mEditChoicesBeforeSending = editChoicesBeforeSending;
    }

    public boolean hasSeenSmartReplies() {
        return mHasSeenSmartReplies;
    }

    public void setSeenSmartReplies(boolean hasSeenSmartReplies) {
        mHasSeenSmartReplies = hasSeenSmartReplies;
    }

    /**
     * Returns whether this notification has been visible and expanded at the same time.
     */
    public boolean hasBeenVisiblyExpanded() {
        return stats.hasBeenVisiblyExpanded();
    }

    public void setSystemGeneratedSmartActions(
            ArrayList<Notification.Action> systemGeneratedSmartActions) {
        mSystemGeneratedSmartActions = systemGeneratedSmartActions;
    }

    public ArrayList<Notification.Action> getSystemGeneratedSmartActions() {
        return mSystemGeneratedSmartActions;
    }

    public void setSmartReplies(ArrayList<CharSequence> smartReplies) {
        mSmartReplies = smartReplies;
    }

    public ArrayList<CharSequence> getSmartReplies() {
        return mSmartReplies;
    }

    /**
     * Returns whether this notification was posted by a secondary app
     */
    public boolean isProxied() {
        return !Objects.equals(sbn.getPackageName(), sbn.getOpPkg());
    }

    /**
     * @return all {@link Uri} that should have permission granted to whoever
     *         will be rendering it. This list has already been vetted to only
     *         include {@link Uri} that the enqueuing app can grant.
     */
    public @Nullable ArraySet<Uri> getGrantableUris() {
        return mGrantableUris;
    }

    /**
     * Collect all {@link Uri} that should have permission granted to whoever
     * will be rendering it.
     */
    protected void calculateGrantableUris() {
        final Notification notification = getNotification();
        notification.visitUris((uri) -> {
            visitGrantableUri(uri, false);
        });

        if (notification.getChannelId() != null) {
            NotificationChannel channel = getChannel();
            if (channel != null) {
                visitGrantableUri(channel.getSound(), (channel.getUserLockedFields()
                        & NotificationChannel.USER_LOCKED_SOUND) != 0);
            }
        }
    }

    /**
     * Note the presence of a {@link Uri} that should have permission granted to
     * whoever will be rendering it.
     * <p>
     * If the enqueuing app has the ability to grant access, it will be added to
     * {@link #mGrantableUris}. Otherwise, this will either log or throw
     * {@link SecurityException} depending on target SDK of enqueuing app.
     */
    private void visitGrantableUri(Uri uri, boolean userOverriddenUri) {
        if (uri == null || !ContentResolver.SCHEME_CONTENT.equals(uri.getScheme())) return;

        // We can't grant Uri permissions from system
        final int sourceUid = sbn.getUid();
        if (sourceUid == android.os.Process.SYSTEM_UID) return;

        final long ident = Binder.clearCallingIdentity();
        try {
            // This will throw SecurityException if caller can't grant
            mUgmInternal.checkGrantUriPermission(sourceUid, null,
                    ContentProvider.getUriWithoutUserId(uri),
                    Intent.FLAG_GRANT_READ_URI_PERMISSION,
                    ContentProvider.getUserIdFromUri(uri, UserHandle.getUserId(sourceUid)));

            if (mGrantableUris == null) {
                mGrantableUris = new ArraySet<>();
            }
            mGrantableUris.add(uri);
        } catch (SecurityException e) {
            if (!userOverriddenUri) {
                if (mTargetSdkVersion >= Build.VERSION_CODES.P) {
                    throw e;
                } else {
                    Log.w(TAG, "Ignoring " + uri + " from " + sourceUid + ": " + e.getMessage());
                }
            }
        } finally {
            Binder.restoreCallingIdentity(ident);
        }
    }

    public LogMaker getLogMaker(long now) {
        LogMaker lm = sbn.getLogMaker()
                .addTaggedData(MetricsEvent.FIELD_NOTIFICATION_CHANNEL_IMPORTANCE, mImportance)
                .addTaggedData(MetricsEvent.NOTIFICATION_SINCE_CREATE_MILLIS, getLifespanMs(now))
                .addTaggedData(MetricsEvent.NOTIFICATION_SINCE_UPDATE_MILLIS, getFreshnessMs(now))
                .addTaggedData(MetricsEvent.NOTIFICATION_SINCE_VISIBLE_MILLIS, getExposureMs(now))
                .addTaggedData(MetricsEvent.NOTIFICATION_SINCE_INTERRUPTION_MILLIS,
                        getInterruptionMs(now));
        // Record results of the calculateImportance() calculation if available.
        if (mImportanceExplanationCode != MetricsEvent.IMPORTANCE_EXPLANATION_UNKNOWN) {
            lm.addTaggedData(MetricsEvent.FIELD_NOTIFICATION_IMPORTANCE_EXPLANATION,
                    mImportanceExplanationCode);
            // To avoid redundancy, we log the initial importance information only if it was
            // overridden.
            if (((mImportanceExplanationCode == MetricsEvent.IMPORTANCE_EXPLANATION_ASST)
                    || (mImportanceExplanationCode == MetricsEvent.IMPORTANCE_EXPLANATION_SYSTEM))
                    && (stats.naturalImportance != IMPORTANCE_UNSPECIFIED)) {
                // stats.naturalImportance is due to one of the 3 sources of initial importance.
                lm.addTaggedData(MetricsEvent.FIELD_NOTIFICATION_IMPORTANCE_INITIAL_EXPLANATION,
                        mInitialImportanceExplanationCode);
                lm.addTaggedData(MetricsEvent.FIELD_NOTIFICATION_IMPORTANCE_INITIAL,
                        stats.naturalImportance);
            }
        }
        // Log Assistant override if present, whether or not importance calculation is complete.
        if (mAssistantImportance != IMPORTANCE_UNSPECIFIED) {
            lm.addTaggedData(MetricsEvent.FIELD_NOTIFICATION_IMPORTANCE_ASST,
                        mAssistantImportance);
        }
        // Log the issuer of any adjustments that may have affected this notification. We only log
        // the hash here as NotificationItem events are frequent, and the number of NAS
        // implementations (and hence the chance of collisions) is low.
        if (mAdjustmentIssuer != null) {
            lm.addTaggedData(MetricsEvent.FIELD_NOTIFICATION_ASSISTANT_SERVICE_HASH,
                    mAdjustmentIssuer.hashCode());
        }
        return lm;
    }

    public LogMaker getLogMaker() {
        return getLogMaker(System.currentTimeMillis());
    }

    public LogMaker getItemLogMaker() {
        return getLogMaker().setCategory(MetricsEvent.NOTIFICATION_ITEM);
    }

    @VisibleForTesting
    static final class Light {
        public final int color;
        public final int onMs;
        public final int offMs;

        public Light(int color, int onMs, int offMs) {
            this.color = color;
            this.onMs = onMs;
            this.offMs = offMs;
        }

        @Override
        public boolean equals(Object o) {
            if (this == o) return true;
            if (o == null || getClass() != o.getClass()) return false;

            Light light = (Light) o;

            if (color != light.color) return false;
            if (onMs != light.onMs) return false;
            return offMs == light.offMs;

        }

        @Override
        public int hashCode() {
            int result = color;
            result = 31 * result + onMs;
            result = 31 * result + offMs;
            return result;
        }

        @Override
        public String toString() {
            return "Light{" +
                    "color=" + color +
                    ", onMs=" + onMs +
                    ", offMs=" + offMs +
                    '}';
        }
    }
}<|MERGE_RESOLUTION|>--- conflicted
+++ resolved
@@ -454,11 +454,7 @@
         prefix = prefix + "  ";
         pw.println(prefix + "uid=" + sbn.getUid() + " userId=" + sbn.getUserId());
         pw.println(prefix + "opPkg=" + sbn.getOpPkg());
-<<<<<<< HEAD
-        pw.println(prefix + "icon=" + iconStr);
-=======
         pw.println(prefix + "icon=" + notification.getSmallIcon());
->>>>>>> dbf9e87c
         pw.println(prefix + "flags=0x" + Integer.toHexString(notification.flags));
         pw.println(prefix + "pri=" + notification.priority);
         pw.println(prefix + "key=" + sbn.getKey());
@@ -597,17 +593,6 @@
                 this.sbn.getPackageName(), this.sbn.getUser(), this.sbn.getId(),
                 this.sbn.getTag(), this.mImportance, this.sbn.getKey(),
                 this.sbn.getNotification());
-    }
-
-    public boolean hasAdjustment(String key) {
-        synchronized (mAdjustments) {
-            for (Adjustment adjustment : mAdjustments) {
-                if (adjustment.getSignals().containsKey(key)) {
-                    return true;
-                }
-            }
-        }
-        return false;
     }
 
     public boolean hasAdjustment(String key) {
