--- conflicted
+++ resolved
@@ -479,21 +479,6 @@
         }
     }
 
-<<<<<<< HEAD
-    // Checks zen rule properties are the same (doesn't check creation time, name nor enabled)
-    // used to check if default rules were customized or not
-    private boolean ruleValuesEqual(AutomaticZenRule rule, ZenRule defaultRule) {
-        if (rule == null || defaultRule == null) {
-            return false;
-        }
-        return rule.getInterruptionFilter() ==
-                NotificationManager.zenModeToInterruptionFilter(defaultRule.zenMode)
-                && rule.getConditionId().equals(defaultRule.conditionId)
-                && rule.getOwner().equals(defaultRule.component);
-    }
-
-=======
->>>>>>> de843449
     protected void updateDefaultZenRules() {
         updateDefaultAutomaticRuleNames();
         for (ZenRule defaultRule : mDefaultConfig.automaticRules.values()) {
@@ -573,33 +558,16 @@
         rule.conditionId = automaticZenRule.getConditionId();
         rule.enabled = automaticZenRule.isEnabled();
         rule.modified = automaticZenRule.isModified();
-<<<<<<< HEAD
-        if (automaticZenRule.getZenPolicy() != null) {
-            rule.zenPolicy = automaticZenRule.getZenPolicy();
-        }
-=======
         rule.zenPolicy = automaticZenRule.getZenPolicy();
->>>>>>> de843449
         rule.zenMode = NotificationManager.zenModeFromInterruptionFilter(
                 automaticZenRule.getInterruptionFilter(), Global.ZEN_MODE_OFF);
     }
 
     protected AutomaticZenRule createAutomaticZenRule(ZenRule rule) {
-<<<<<<< HEAD
-        if (rule.zenPolicy != null) {
-            return new AutomaticZenRule(rule.name, rule.component, rule.conditionId, rule.zenPolicy,
-                    rule.enabled, rule.creationTime);
-        } else {
-            return new AutomaticZenRule(rule.name, rule.component, rule.conditionId,
-                    NotificationManager.zenModeToInterruptionFilter(rule.zenMode), rule.enabled,
-                    rule.creationTime);
-        }
-=======
         return new AutomaticZenRule(rule.name, rule.component, rule.configurationActivity,
                 rule.conditionId, rule.zenPolicy,
                 NotificationManager.zenModeToInterruptionFilter(rule.zenMode),
                 rule.enabled, rule.creationTime);
->>>>>>> de843449
     }
 
     public void setManualZenMode(int zenMode, Uri conditionId, String caller, String reason) {
