/*
 * Copyright 2017 The Android Open Source Project
 *
 * Licensed under the Apache License, Version 2.0 (the "License");
 * you may not use this file except in compliance with the License.
 * You may obtain a copy of the License at
 *
 *      http://www.apache.org/licenses/LICENSE-2.0
 *
 * Unless required by applicable law or agreed to in writing, software
 * distributed under the License is distributed on an "AS IS" BASIS,
 * WITHOUT WARRANTIES OR CONDITIONS OF ANY KIND, either express or implied.
 * See the License for the specific language governing permissions and
 * limitations under the License.
 */

package com.android.server.location;

import android.Manifest;
import android.app.PendingIntent;
import android.content.Context;
import android.content.Intent;
import android.hardware.contexthub.V1_0.ContextHubMsg;
import android.hardware.contexthub.V1_0.IContexthub;
import android.hardware.contexthub.V1_0.Result;
import android.hardware.location.ContextHubInfo;
import android.hardware.location.ContextHubManager;
import android.hardware.location.ContextHubTransaction;
import android.hardware.location.IContextHubClient;
import android.hardware.location.IContextHubClientCallback;
import android.hardware.location.NanoAppMessage;
import android.os.IBinder;
import android.os.RemoteException;
import android.util.Log;

import java.util.function.Supplier;

/**
 * A class that acts as a broker for the ContextHubClient, which handles messaging and life-cycle
 * notification callbacks. This class implements the IContextHubClient object, and the implemented
 * APIs must be thread-safe.
 *
 * TODO: Consider refactoring this class via inheritance
 *
 * @hide
 */
public class ContextHubClientBroker extends IContextHubClient.Stub
        implements IBinder.DeathRecipient {
    private static final String TAG = "ContextHubClientBroker";

    /*
     * The context of the service.
     */
    private final Context mContext;

    /*
     * The proxy to talk to the Context Hub HAL.
     */
    private final IContexthub mContextHubProxy;

    /*
     * The manager that registered this client.
     */
    private final ContextHubClientManager mClientManager;

    /*
     * The object describing the hub that this client is attached to.
     */
    private final ContextHubInfo mAttachedContextHubInfo;

    /*
     * The host end point ID of this client.
     */
    private final short mHostEndPointId;

    /*
     * The remote callback interface for this client. This will be set to null whenever the
     * client connection is closed (either explicitly or via binder death).
     */
    private IContextHubClientCallback mCallbackInterface = null;

    /*
     * True if the client is still registered with the Context Hub Service, false otherwise.
     */
    private boolean mRegistered = true;
<<<<<<< HEAD

    /*
     * Internal interface used to invoke client callbacks.
     */
    private interface CallbackConsumer {
        void accept(IContextHubClientCallback callback) throws RemoteException;
    }

    /*
     * The PendingIntent registered with this client.
     */
=======

    /*
     * Internal interface used to invoke client callbacks.
     */
    private interface CallbackConsumer {
        void accept(IContextHubClientCallback callback) throws RemoteException;
    }

    /*
     * The PendingIntent registered with this client.
     */
>>>>>>> de843449
    private final PendingIntentRequest mPendingIntentRequest;

    /*
     * Helper class to manage registered PendingIntent requests from the client.
     */
    private class PendingIntentRequest {
        /*
         * The PendingIntent object to request, null if there is no open request.
         */
        private PendingIntent mPendingIntent;

        /*
         * The ID of the nanoapp the request is for, invalid if there is no open request.
         */
        private long mNanoAppId;

        PendingIntentRequest() {}

        PendingIntentRequest(PendingIntent pendingIntent, long nanoAppId) {
            mPendingIntent = pendingIntent;
            mNanoAppId = nanoAppId;
        }

        public long getNanoAppId() {
            return mNanoAppId;
        }

        public PendingIntent getPendingIntent() {
            return mPendingIntent;
        }

        public boolean hasPendingIntent() {
            return mPendingIntent != null;
        }

        public void clear() {
            mPendingIntent = null;
        }
    }

    /* package */ ContextHubClientBroker(
            Context context, IContexthub contextHubProxy, ContextHubClientManager clientManager,
            ContextHubInfo contextHubInfo, short hostEndPointId,
            IContextHubClientCallback callback) {
        mContext = context;
        mContextHubProxy = contextHubProxy;
        mClientManager = clientManager;
        mAttachedContextHubInfo = contextHubInfo;
        mHostEndPointId = hostEndPointId;
        mCallbackInterface = callback;
        mPendingIntentRequest = new PendingIntentRequest();
    }

    /* package */ ContextHubClientBroker(
            Context context, IContexthub contextHubProxy, ContextHubClientManager clientManager,
            ContextHubInfo contextHubInfo, short hostEndPointId, PendingIntent pendingIntent,
            long nanoAppId) {
        mContext = context;
        mContextHubProxy = contextHubProxy;
        mClientManager = clientManager;
        mAttachedContextHubInfo = contextHubInfo;
        mHostEndPointId = hostEndPointId;
        mPendingIntentRequest = new PendingIntentRequest(pendingIntent, nanoAppId);
    }

    /**
     * Sends from this client to a nanoapp.
     *
     * @param message the message to send
     * @return the error code of sending the message
     */
    @ContextHubTransaction.Result
    @Override
    public int sendMessageToNanoApp(NanoAppMessage message) {
        ContextHubServiceUtil.checkPermissions(mContext);

        int result;
        if (isRegistered()) {
            ContextHubMsg messageToNanoApp =
                    ContextHubServiceUtil.createHidlContextHubMessage(mHostEndPointId, message);

            int contextHubId = mAttachedContextHubInfo.getId();
            try {
                result = mContextHubProxy.sendMessageToHub(contextHubId, messageToNanoApp);
            } catch (RemoteException e) {
                Log.e(TAG, "RemoteException in sendMessageToNanoApp (target hub ID = "
                        + contextHubId + ")", e);
                result = Result.UNKNOWN_FAILURE;
            }
        } else {
            Log.e(TAG, "Failed to send message to nanoapp: client connection is closed");
            result = Result.UNKNOWN_FAILURE;
        }

        return ContextHubServiceUtil.toTransactionResult(result);
    }

    /**
     * Closes the connection for this client with the service.
     *
     * If the client has a PendingIntent registered, this method also unregisters it.
     */
    @Override
    public void close() {
        synchronized (this) {
            mPendingIntentRequest.clear();
        }
        onClientExit();
    }

    /**
     * Invoked when the underlying binder of this broker has died at the client process.
     */
    @Override
    public void binderDied() {
        onClientExit();
    }

    /**
     * @return the ID of the context hub this client is attached to
     */
    /* package */ int getAttachedContextHubId() {
        return mAttachedContextHubInfo.getId();
    }

    /**
     * @return the host endpoint ID of this client
     */
    /* package */ short getHostEndPointId() {
        return mHostEndPointId;
    }

    /**
     * Sends a message to the client associated with this object.
     *
     * @param message the message that came from a nanoapp
     */
    /* package */ void sendMessageToClient(NanoAppMessage message) {
        invokeCallback(callback -> callback.onMessageFromNanoApp(message));

        Supplier<Intent> supplier =
                () -> createIntent(ContextHubManager.EVENT_NANOAPP_MESSAGE, message.getNanoAppId())
                        .putExtra(ContextHubManager.EXTRA_MESSAGE, message);
<<<<<<< HEAD
        sendPendingIntent(supplier);
=======
        sendPendingIntent(supplier, message.getNanoAppId());
>>>>>>> de843449
    }

    /**
     * Notifies the client of a nanoapp load event if the connection is open.
     *
     * @param nanoAppId the ID of the nanoapp that was loaded.
     */
    /* package */ void onNanoAppLoaded(long nanoAppId) {
        invokeCallback(callback -> callback.onNanoAppLoaded(nanoAppId));
<<<<<<< HEAD
        sendPendingIntent(() -> createIntent(ContextHubManager.EVENT_NANOAPP_LOADED, nanoAppId));
=======
        sendPendingIntent(
                () -> createIntent(ContextHubManager.EVENT_NANOAPP_LOADED, nanoAppId), nanoAppId);
>>>>>>> de843449
    }

    /**
     * Notifies the client of a nanoapp unload event if the connection is open.
     *
     * @param nanoAppId the ID of the nanoapp that was unloaded.
     */
    /* package */ void onNanoAppUnloaded(long nanoAppId) {
        invokeCallback(callback -> callback.onNanoAppUnloaded(nanoAppId));
<<<<<<< HEAD
        sendPendingIntent(() -> createIntent(ContextHubManager.EVENT_NANOAPP_UNLOADED, nanoAppId));
=======
        sendPendingIntent(
                () -> createIntent(ContextHubManager.EVENT_NANOAPP_UNLOADED, nanoAppId), nanoAppId);
>>>>>>> de843449
    }

    /**
     * Notifies the client of a hub reset event if the connection is open.
     */
    /* package */ void onHubReset() {
        invokeCallback(callback -> callback.onHubReset());
        sendPendingIntent(() -> createIntent(ContextHubManager.EVENT_HUB_RESET));
    }

    /**
     * Notifies the client of a nanoapp abort event if the connection is open.
     *
     * @param nanoAppId the ID of the nanoapp that aborted
     * @param abortCode the nanoapp specific abort code
     */
    /* package */ void onNanoAppAborted(long nanoAppId, int abortCode) {
        invokeCallback(callback -> callback.onNanoAppAborted(nanoAppId, abortCode));

        Supplier<Intent> supplier =
                () -> createIntent(ContextHubManager.EVENT_NANOAPP_ABORTED, nanoAppId)
                        .putExtra(ContextHubManager.EXTRA_NANOAPP_ABORT_CODE, abortCode);
<<<<<<< HEAD
        sendPendingIntent(supplier);
=======
        sendPendingIntent(supplier, nanoAppId);
>>>>>>> de843449
    }

    /**
     * @param intent    the PendingIntent to compare to
     * @param nanoAppId the ID of the nanoapp of the PendingIntent to compare to
     * @return true if the given PendingIntent is currently registered, false otherwise
     */
    /* package */ boolean hasPendingIntent(PendingIntent intent, long nanoAppId) {
        PendingIntent pendingIntent = null;
        long intentNanoAppId;
        synchronized (this) {
            pendingIntent = mPendingIntentRequest.getPendingIntent();
            intentNanoAppId = mPendingIntentRequest.getNanoAppId();
        }
        return (pendingIntent != null) && pendingIntent.equals(intent)
                && intentNanoAppId == nanoAppId;
    }

    /**
     * Attaches the death recipient to the callback interface object, if any.
     *
     * @throws RemoteException if the client process already died
     */
    /* package */ void attachDeathRecipient() throws RemoteException {
        if (mCallbackInterface != null) {
            mCallbackInterface.asBinder().linkToDeath(this, 0 /* flags */);
        }
    }

    /**
     * Helper function to invoke a specified client callback, if the connection is open.
     *
     * @param consumer the consumer specifying the callback to invoke
     */
    private synchronized void invokeCallback(CallbackConsumer consumer) {
        if (mCallbackInterface != null) {
            try {
                consumer.accept(mCallbackInterface);
            } catch (RemoteException e) {
                Log.e(TAG, "RemoteException while invoking client callback (host endpoint ID = "
                        + mHostEndPointId + ")", e);
<<<<<<< HEAD
            }
        }
    }

    /**
     * Creates an Intent object containing the ContextHubManager.EXTRA_EVENT_TYPE extra field
     *
     * @param eventType the ContextHubManager.Event type describing the event
     * @return the Intent object
     */
    private Intent createIntent(int eventType) {
        Intent intent = new Intent();
        intent.putExtra(ContextHubManager.EXTRA_EVENT_TYPE, eventType);
        intent.putExtra(ContextHubManager.EXTRA_CONTEXT_HUB_INFO, mAttachedContextHubInfo);
        return intent;
    }

    /**
     * Creates an Intent object containing the ContextHubManager.EXTRA_EVENT_TYPE and the
     * ContextHubManager.EXTRA_NANOAPP_ID extra fields
     *
     * @param eventType the ContextHubManager.Event type describing the event
     * @param nanoAppId the ID of the nanoapp this event is for
     * @return the Intent object
     */
    private Intent createIntent(int eventType, long nanoAppId) {
        Intent intent = createIntent(eventType);
        intent.putExtra(ContextHubManager.EXTRA_NANOAPP_ID, nanoAppId);
        return intent;
    }

    /**
     * Sends an intent to any existing PendingIntent
     *
     * @param supplier method to create the extra Intent
     */
    private synchronized void sendPendingIntent(Supplier<Intent> supplier) {
        if (mPendingIntentRequest.hasPendingIntent()) {
            Intent intent = supplier.get();
            try {
                mPendingIntentRequest.getPendingIntent().send(
                        mContext, 0 /* code */, intent, null /* onFinished */, null /* Handler */,
                        Manifest.permission.LOCATION_HARDWARE /* requiredPermission */,
                        null /* options */);
            } catch (PendingIntent.CanceledException e) {
                // The PendingIntent is no longer valid
                Log.w(TAG, "PendingIntent has been canceled, unregistering from client"
                        + " (host endpoint ID " + mHostEndPointId + ")");
                close();
            }
        }
    }

    /**
=======
            }
        }
    }

    /**
     * Creates an Intent object containing the ContextHubManager.EXTRA_EVENT_TYPE extra field
     *
     * @param eventType the ContextHubManager.Event type describing the event
     * @return the Intent object
     */
    private Intent createIntent(int eventType) {
        Intent intent = new Intent();
        intent.putExtra(ContextHubManager.EXTRA_EVENT_TYPE, eventType);
        intent.putExtra(ContextHubManager.EXTRA_CONTEXT_HUB_INFO, mAttachedContextHubInfo);
        return intent;
    }

    /**
     * Creates an Intent object containing the ContextHubManager.EXTRA_EVENT_TYPE and the
     * ContextHubManager.EXTRA_NANOAPP_ID extra fields
     *
     * @param eventType the ContextHubManager.Event type describing the event
     * @param nanoAppId the ID of the nanoapp this event is for
     * @return the Intent object
     */
    private Intent createIntent(int eventType, long nanoAppId) {
        Intent intent = createIntent(eventType);
        intent.putExtra(ContextHubManager.EXTRA_NANOAPP_ID, nanoAppId);
        return intent;
    }

    /**
     * Sends an intent to any existing PendingIntent
     *
     * @param supplier method to create the extra Intent
     */
    private synchronized void sendPendingIntent(Supplier<Intent> supplier) {
        if (mPendingIntentRequest.hasPendingIntent()) {
            doSendPendingIntent(mPendingIntentRequest.getPendingIntent(), supplier.get());
        }
    }

    /**
     * Sends an intent to any existing PendingIntent
     *
     * @param supplier method to create the extra Intent
     * @param nanoAppId the ID of the nanoapp which this event is for
     */
    private synchronized void sendPendingIntent(Supplier<Intent> supplier, long nanoAppId) {
        if (mPendingIntentRequest.hasPendingIntent()
                && mPendingIntentRequest.getNanoAppId() == nanoAppId) {
            doSendPendingIntent(mPendingIntentRequest.getPendingIntent(), supplier.get());
        }
    }

    /**
     * Sends a PendingIntent with extra Intent data
     *
     * @param pendingIntent the PendingIntent
     * @param intent the extra Intent data
     */
    private void doSendPendingIntent(PendingIntent pendingIntent, Intent intent) {
        try {
            pendingIntent.send(
                    mContext, 0 /* code */, intent, null /* onFinished */, null /* Handler */,
                    Manifest.permission.LOCATION_HARDWARE /* requiredPermission */,
                    null /* options */);
        } catch (PendingIntent.CanceledException e) {
            // The PendingIntent is no longer valid
            Log.w(TAG, "PendingIntent has been canceled, unregistering from client"
                    + " (host endpoint ID " + mHostEndPointId + ")");
            close();
        }
    }

    /**
>>>>>>> de843449
     * @return true if the client is still registered with the service, false otherwise
     */
    private synchronized boolean isRegistered() {
        return mRegistered;
    }

    /**
     * Invoked when a client exits either explicitly or by binder death.
     */
    private synchronized void onClientExit() {
        if (mCallbackInterface != null) {
            mCallbackInterface.asBinder().unlinkToDeath(this, 0 /* flags */);
            mCallbackInterface = null;
        }
        if (!mPendingIntentRequest.hasPendingIntent() && mRegistered) {
            mClientManager.unregisterClient(mHostEndPointId);
            mRegistered = false;
        }
    }
}<|MERGE_RESOLUTION|>--- conflicted
+++ resolved
@@ -83,7 +83,6 @@
      * True if the client is still registered with the Context Hub Service, false otherwise.
      */
     private boolean mRegistered = true;
-<<<<<<< HEAD
 
     /*
      * Internal interface used to invoke client callbacks.
@@ -95,19 +94,6 @@
     /*
      * The PendingIntent registered with this client.
      */
-=======
-
-    /*
-     * Internal interface used to invoke client callbacks.
-     */
-    private interface CallbackConsumer {
-        void accept(IContextHubClientCallback callback) throws RemoteException;
-    }
-
-    /*
-     * The PendingIntent registered with this client.
-     */
->>>>>>> de843449
     private final PendingIntentRequest mPendingIntentRequest;
 
     /*
@@ -251,11 +237,7 @@
         Supplier<Intent> supplier =
                 () -> createIntent(ContextHubManager.EVENT_NANOAPP_MESSAGE, message.getNanoAppId())
                         .putExtra(ContextHubManager.EXTRA_MESSAGE, message);
-<<<<<<< HEAD
-        sendPendingIntent(supplier);
-=======
         sendPendingIntent(supplier, message.getNanoAppId());
->>>>>>> de843449
     }
 
     /**
@@ -265,12 +247,8 @@
      */
     /* package */ void onNanoAppLoaded(long nanoAppId) {
         invokeCallback(callback -> callback.onNanoAppLoaded(nanoAppId));
-<<<<<<< HEAD
-        sendPendingIntent(() -> createIntent(ContextHubManager.EVENT_NANOAPP_LOADED, nanoAppId));
-=======
         sendPendingIntent(
                 () -> createIntent(ContextHubManager.EVENT_NANOAPP_LOADED, nanoAppId), nanoAppId);
->>>>>>> de843449
     }
 
     /**
@@ -280,12 +258,8 @@
      */
     /* package */ void onNanoAppUnloaded(long nanoAppId) {
         invokeCallback(callback -> callback.onNanoAppUnloaded(nanoAppId));
-<<<<<<< HEAD
-        sendPendingIntent(() -> createIntent(ContextHubManager.EVENT_NANOAPP_UNLOADED, nanoAppId));
-=======
         sendPendingIntent(
                 () -> createIntent(ContextHubManager.EVENT_NANOAPP_UNLOADED, nanoAppId), nanoAppId);
->>>>>>> de843449
     }
 
     /**
@@ -308,11 +282,7 @@
         Supplier<Intent> supplier =
                 () -> createIntent(ContextHubManager.EVENT_NANOAPP_ABORTED, nanoAppId)
                         .putExtra(ContextHubManager.EXTRA_NANOAPP_ABORT_CODE, abortCode);
-<<<<<<< HEAD
-        sendPendingIntent(supplier);
-=======
         sendPendingIntent(supplier, nanoAppId);
->>>>>>> de843449
     }
 
     /**
@@ -354,62 +324,6 @@
             } catch (RemoteException e) {
                 Log.e(TAG, "RemoteException while invoking client callback (host endpoint ID = "
                         + mHostEndPointId + ")", e);
-<<<<<<< HEAD
-            }
-        }
-    }
-
-    /**
-     * Creates an Intent object containing the ContextHubManager.EXTRA_EVENT_TYPE extra field
-     *
-     * @param eventType the ContextHubManager.Event type describing the event
-     * @return the Intent object
-     */
-    private Intent createIntent(int eventType) {
-        Intent intent = new Intent();
-        intent.putExtra(ContextHubManager.EXTRA_EVENT_TYPE, eventType);
-        intent.putExtra(ContextHubManager.EXTRA_CONTEXT_HUB_INFO, mAttachedContextHubInfo);
-        return intent;
-    }
-
-    /**
-     * Creates an Intent object containing the ContextHubManager.EXTRA_EVENT_TYPE and the
-     * ContextHubManager.EXTRA_NANOAPP_ID extra fields
-     *
-     * @param eventType the ContextHubManager.Event type describing the event
-     * @param nanoAppId the ID of the nanoapp this event is for
-     * @return the Intent object
-     */
-    private Intent createIntent(int eventType, long nanoAppId) {
-        Intent intent = createIntent(eventType);
-        intent.putExtra(ContextHubManager.EXTRA_NANOAPP_ID, nanoAppId);
-        return intent;
-    }
-
-    /**
-     * Sends an intent to any existing PendingIntent
-     *
-     * @param supplier method to create the extra Intent
-     */
-    private synchronized void sendPendingIntent(Supplier<Intent> supplier) {
-        if (mPendingIntentRequest.hasPendingIntent()) {
-            Intent intent = supplier.get();
-            try {
-                mPendingIntentRequest.getPendingIntent().send(
-                        mContext, 0 /* code */, intent, null /* onFinished */, null /* Handler */,
-                        Manifest.permission.LOCATION_HARDWARE /* requiredPermission */,
-                        null /* options */);
-            } catch (PendingIntent.CanceledException e) {
-                // The PendingIntent is no longer valid
-                Log.w(TAG, "PendingIntent has been canceled, unregistering from client"
-                        + " (host endpoint ID " + mHostEndPointId + ")");
-                close();
-            }
-        }
-    }
-
-    /**
-=======
             }
         }
     }
@@ -486,7 +400,6 @@
     }
 
     /**
->>>>>>> de843449
      * @return true if the client is still registered with the service, false otherwise
      */
     private synchronized boolean isRegistered() {
