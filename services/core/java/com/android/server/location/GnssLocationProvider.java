/*
 * Copyright (C) 2008 The Android Open Source Project
 *
 * Licensed under the Apache License, Version 2.0 (the "License");
 * you may not use this file except in compliance with the License.
 * You may obtain a copy of the License at
 *
 *      http://www.apache.org/licenses/LICENSE-2.0
 *
 * Unless required by applicable law or agreed to in writing, software
 * distributed under the License is distributed on an "AS IS" BASIS,
 * WITHOUT WARRANTIES OR CONDITIONS OF ANY KIND, either express or implied.
 * See the License for the specific language governing permissions and
 * limitations under the License.
 */

package com.android.server.location;

import android.app.AlarmManager;
import android.app.AppOpsManager;
import android.app.PendingIntent;
import android.content.BroadcastReceiver;
import android.content.ContentResolver;
import android.content.Context;
import android.content.Intent;
import android.content.IntentFilter;
import android.database.ContentObserver;
import android.hardware.location.GeofenceHardware;
import android.hardware.location.GeofenceHardwareImpl;
import android.location.Criteria;
import android.location.FusedBatchOptions;
import android.location.GnssMeasurementsEvent;
import android.location.GnssNavigationMessage;
import android.location.GnssStatus;
import android.location.IGpsGeofenceHardware;
import android.location.INetInitiatedListener;
import android.location.Location;
import android.location.LocationListener;
import android.location.LocationManager;
import android.location.LocationProvider;
import android.location.LocationRequest;
<<<<<<< HEAD
import android.net.Network;
import android.net.NetworkInfo;
=======
>>>>>>> dbf9e87c
import android.os.AsyncTask;
import android.os.BatteryStats;
import android.os.Binder;
import android.os.Bundle;
import android.os.Handler;
import android.os.Looper;
import android.os.Message;
import android.os.PersistableBundle;
import android.os.PowerManager;
import android.os.PowerManager.ServiceType;
import android.os.PowerSaveState;
import android.os.RemoteException;
import android.os.ServiceManager;
import android.os.SystemClock;
import android.os.SystemProperties;
import android.os.UserHandle;
import android.os.WorkSource;
import android.os.WorkSource.WorkChain;
import android.provider.Settings;
import android.telephony.CarrierConfigManager;
import android.telephony.SubscriptionManager;
import android.telephony.TelephonyManager;
import android.telephony.gsm.GsmCellLocation;
import android.text.TextUtils;
import android.util.Log;
import android.util.StatsLog;
import android.util.TimeUtils;

import com.android.internal.annotations.GuardedBy;
import com.android.internal.app.IBatteryStats;
import com.android.internal.location.GpsNetInitiatedHandler;
import com.android.internal.location.GpsNetInitiatedHandler.GpsNiNotification;
import com.android.internal.location.ProviderProperties;
import com.android.internal.location.ProviderRequest;
import com.android.internal.location.gnssmetrics.GnssMetrics;
import com.android.internal.telephony.TelephonyIntents;
import com.android.server.location.GnssSatelliteBlacklistHelper.GnssSatelliteBlacklistCallback;
import com.android.server.location.NtpTimeHelper.InjectNtpTimeCallback;

import java.io.FileDescriptor;
import java.io.PrintWriter;
import java.lang.annotation.ElementType;
import java.lang.annotation.Retention;
import java.lang.annotation.RetentionPolicy;
import java.lang.annotation.Target;
import java.util.ArrayList;
import java.util.Arrays;
import java.util.List;

/**
 * A GNSS implementation of LocationProvider used by LocationManager.
 *
 * {@hide}
 */
public class GnssLocationProvider extends AbstractLocationProvider implements
        InjectNtpTimeCallback,
        GnssSatelliteBlacklistCallback {

    /**
     * Indicates that this method is a native entry point. Useful purely for IDEs which can
     * understand entry points, and thus eliminate incorrect warnings about methods not used.
     */
    @Target(ElementType.METHOD)
    @Retention(RetentionPolicy.SOURCE)
    private @interface NativeEntryPoint {
    }

    private static final String TAG = "GnssLocationProvider";

    private static final boolean DEBUG = Log.isLoggable(TAG, Log.DEBUG);
    private static final boolean VERBOSE = Log.isLoggable(TAG, Log.VERBOSE);

    private static final ProviderProperties PROPERTIES = new ProviderProperties(
            true, true, false, false, true, true, true,
            Criteria.POWER_HIGH, Criteria.ACCURACY_FINE);

    // these need to match GnssPositionMode enum in IGnss.hal
    private static final int GPS_POSITION_MODE_STANDALONE = 0;
    private static final int GPS_POSITION_MODE_MS_BASED = 1;
    private static final int GPS_POSITION_MODE_MS_ASSISTED = 2;

    // these need to match GnssPositionRecurrence enum in IGnss.hal
    private static final int GPS_POSITION_RECURRENCE_PERIODIC = 0;
    private static final int GPS_POSITION_RECURRENCE_SINGLE = 1;

    // these need to match GnssStatusValue enum in IGnssCallback.hal
    private static final int GPS_STATUS_NONE = 0;
    private static final int GPS_STATUS_SESSION_BEGIN = 1;
    private static final int GPS_STATUS_SESSION_END = 2;
    private static final int GPS_STATUS_ENGINE_ON = 3;
    private static final int GPS_STATUS_ENGINE_OFF = 4;

    // these need to match GnssLocationFlags enum in types.hal
    private static final int LOCATION_INVALID = 0;
    private static final int LOCATION_HAS_LAT_LONG = 1;
    private static final int LOCATION_HAS_ALTITUDE = 2;
    private static final int LOCATION_HAS_SPEED = 4;
    private static final int LOCATION_HAS_BEARING = 8;
    private static final int LOCATION_HAS_HORIZONTAL_ACCURACY = 16;
    private static final int LOCATION_HAS_VERTICAL_ACCURACY = 32;
    private static final int LOCATION_HAS_SPEED_ACCURACY = 64;
    private static final int LOCATION_HAS_BEARING_ACCURACY = 128;

    // these need to match ElapsedRealtimeFlags enum in types.hal
    private static final int ELAPSED_REALTIME_HAS_TIMESTAMP_NS = 1;
    private static final int ELAPSED_REALTIME_HAS_TIME_UNCERTAINTY_NS = 2;

    // IMPORTANT - the GPS_DELETE_* symbols here must match GnssAidingData enum in IGnss.hal
    private static final int GPS_DELETE_EPHEMERIS = 0x0001;
    private static final int GPS_DELETE_ALMANAC = 0x0002;
    private static final int GPS_DELETE_POSITION = 0x0004;
    private static final int GPS_DELETE_TIME = 0x0008;
    private static final int GPS_DELETE_IONO = 0x0010;
    private static final int GPS_DELETE_UTC = 0x0020;
    private static final int GPS_DELETE_HEALTH = 0x0040;
    private static final int GPS_DELETE_SVDIR = 0x0080;
    private static final int GPS_DELETE_SVSTEER = 0x0100;
    private static final int GPS_DELETE_SADATA = 0x0200;
    private static final int GPS_DELETE_RTI = 0x0400;
    private static final int GPS_DELETE_CELLDB_INFO = 0x8000;
    private static final int GPS_DELETE_ALL = 0xFFFF;

    // The GPS_CAPABILITY_* flags must match Capabilities enum in IGnssCallback.hal
    private static final int GPS_CAPABILITY_SCHEDULING = 0x0000001;
    private static final int GPS_CAPABILITY_MSB = 0x0000002;
    private static final int GPS_CAPABILITY_MSA = 0x0000004;
    private static final int GPS_CAPABILITY_SINGLE_SHOT = 0x0000008;
    private static final int GPS_CAPABILITY_ON_DEMAND_TIME = 0x0000010;
    public static final int GPS_CAPABILITY_GEOFENCING = 0x0000020;
    public static final int GPS_CAPABILITY_MEASUREMENTS = 0x0000040;
    public static final int GPS_CAPABILITY_NAV_MESSAGES = 0x0000080;
    public static final int GPS_CAPABILITY_LOW_POWER_MODE = 0x0000100;
    public static final int GPS_CAPABILITY_SATELLITE_BLACKLIST = 0x0000200;
    public static final int GPS_CAPABILITY_MEASUREMENT_CORRECTIONS = 0x0000400;

    // The AGPS SUPL mode
    private static final int AGPS_SUPL_MODE_MSA = 0x02;
    private static final int AGPS_SUPL_MODE_MSB = 0x01;

    private static final int SET_REQUEST = 3;
    private static final int INJECT_NTP_TIME = 5;
    // PSDS stands for Predicted Satellite Data Service
    private static final int DOWNLOAD_PSDS_DATA = 6;
<<<<<<< HEAD
    private static final int UPDATE_LOCATION = 7;  // Handle external location from network listener
=======
>>>>>>> dbf9e87c
    private static final int DOWNLOAD_PSDS_DATA_FINISHED = 11;
    private static final int INITIALIZE_HANDLER = 13;
    private static final int REQUEST_LOCATION = 16;
    private static final int REPORT_LOCATION = 17; // HAL reports location
    private static final int REPORT_SV_STATUS = 18; // HAL reports SV status

    // Request setid
    private static final int AGPS_RIL_REQUEST_SETID_IMSI = 1;
    private static final int AGPS_RIL_REQUEST_SETID_MSISDN = 2;

    // ref. location info
    private static final int AGPS_REF_LOCATION_TYPE_GSM_CELLID = 1;
    private static final int AGPS_REF_LOCATION_TYPE_UMTS_CELLID = 2;

    // set id info
    private static final int AGPS_SETID_TYPE_NONE = 0;
    private static final int AGPS_SETID_TYPE_IMSI = 1;
    private static final int AGPS_SETID_TYPE_MSISDN = 2;

    private static final int GPS_GEOFENCE_UNAVAILABLE = 1 << 0L;
    private static final int GPS_GEOFENCE_AVAILABLE = 1 << 1L;

    // GPS Geofence errors. Should match GeofenceStatus enum in IGnssGeofenceCallback.hal.
    private static final int GPS_GEOFENCE_OPERATION_SUCCESS = 0;
    private static final int GPS_GEOFENCE_ERROR_TOO_MANY_GEOFENCES = 100;
    private static final int GPS_GEOFENCE_ERROR_ID_EXISTS = -101;
    private static final int GPS_GEOFENCE_ERROR_ID_UNKNOWN = -102;
    private static final int GPS_GEOFENCE_ERROR_INVALID_TRANSITION = -103;
    private static final int GPS_GEOFENCE_ERROR_GENERIC = -149;

    // TCP/IP constants.
    // Valid TCP/UDP port range is (0, 65535].
    private static final int TCP_MIN_PORT = 0;
    private static final int TCP_MAX_PORT = 0xffff;

    // 1 second, or 1 Hz frequency.
    private static final long LOCATION_UPDATE_MIN_TIME_INTERVAL_MILLIS = 1000;
    // Default update duration in milliseconds for REQUEST_LOCATION.
    private static final long LOCATION_UPDATE_DURATION_MILLIS = 10 * 1000;
    // Update duration extension multiplier for emergency REQUEST_LOCATION.
    private static final int EMERGENCY_LOCATION_UPDATE_DURATION_MULTIPLIER = 3;

    /** simpler wrapper for ProviderRequest + Worksource */
    private static class GpsRequest {
        public ProviderRequest request;
        public WorkSource source;

        public GpsRequest(ProviderRequest request, WorkSource source) {
            this.request = request;
            this.source = source;
        }
    }

    // Threadsafe class to hold stats reported in the Extras Bundle
    private static class LocationExtras {
        private int mSvCount;
        private int mMeanCn0;
        private int mMaxCn0;
        private final Bundle mBundle;

        public LocationExtras() {
            mBundle = new Bundle();
        }

        public void set(int svCount, int meanCn0, int maxCn0) {
            synchronized (this) {
                mSvCount = svCount;
                mMeanCn0 = meanCn0;
                mMaxCn0 = maxCn0;
            }
            setBundle(mBundle);
        }

        public void reset() {
            set(0, 0, 0);
        }

        // Also used by outside methods to add to other bundles
        public void setBundle(Bundle extras) {
            if (extras != null) {
                synchronized (this) {
                    extras.putInt("satellites", mSvCount);
                    extras.putInt("meanCn0", mMeanCn0);
                    extras.putInt("maxCn0", mMaxCn0);
                }
            }
        }

        public Bundle getBundle() {
            synchronized (this) {
                return new Bundle(mBundle);
            }
        }
    }

    private final Object mLock = new Object();

    // current status
    private int mStatus = LocationProvider.TEMPORARILY_UNAVAILABLE;

    // time for last status update
    private long mStatusUpdateTime = SystemClock.elapsedRealtime();

    // turn off GPS fix icon if we haven't received a fix in 10 seconds
    private static final long RECENT_FIX_TIMEOUT = 10 * 1000;

    // stop trying if we do not receive a fix within 60 seconds
    private static final int NO_FIX_TIMEOUT = 60 * 1000;

    // if the fix interval is below this we leave GPS on,
    // if above then we cycle the GPS driver.
    // Typical hot TTTF is ~5 seconds, so 10 seconds seems sane.
    private static final int GPS_POLLING_THRESHOLD_INTERVAL = 10 * 1000;

    // how long to wait if we have a network error in NTP or PSDS downloading
    // the initial value of the exponential backoff
    // current setting - 5 minutes
    private static final long RETRY_INTERVAL = 5 * 60 * 1000;
    // how long to wait if we have a network error in NTP or PSDS downloading
    // the max value of the exponential backoff
    // current setting - 4 hours
    private static final long MAX_RETRY_INTERVAL = 4 * 60 * 60 * 1000;

    // Timeout when holding wakelocks for downloading PSDS data.
    private static final long DOWNLOAD_PSDS_DATA_TIMEOUT_MS = 60 * 1000;

    private final ExponentialBackOff mPsdsBackOff = new ExponentialBackOff(RETRY_INTERVAL,
            MAX_RETRY_INTERVAL);

    // True if we are enabled
    @GuardedBy("mLock")
    private boolean mGpsEnabled;
<<<<<<< HEAD

    private boolean mShutdown;

=======

    private boolean mShutdown;

>>>>>>> dbf9e87c
    // states for injecting ntp and downloading psds data
    private static final int STATE_PENDING_NETWORK = 0;
    private static final int STATE_DOWNLOADING = 1;
    private static final int STATE_IDLE = 2;

    // flags to trigger NTP or PSDS data download when network becomes available
    // initialized to true so we do NTP and PSDS when the network comes up after booting
    private int mDownloadPsdsDataPending = STATE_PENDING_NETWORK;

    // true if GPS is navigating
    private boolean mNavigating;

    // requested frequency of fixes, in milliseconds
    private int mFixInterval = 1000;

    // true if low power mode for the GNSS chipset is part of the latest request.
    private boolean mLowPowerMode = false;

    // true if we started navigation in the HAL, only change value of this in setStarted
    private boolean mStarted;

    // for logging of latest change, and warning of ongoing location after a stop
    private long mStartedChangedElapsedRealtime;

    // threshold for delay in GNSS engine turning off before warning & error
    private static final long LOCATION_OFF_DELAY_THRESHOLD_WARN_MILLIS = 2 * 1000;
    private static final long LOCATION_OFF_DELAY_THRESHOLD_ERROR_MILLIS = 15 * 1000;

    // capabilities reported through the top level IGnssCallback.hal
    private volatile int mTopHalCapabilities;

    // true if PSDS is supported
    private boolean mSupportsPsds;

    // for calculating time to first fix
    private long mFixRequestTime = 0;
    // time to first fix for most recent session
    private int mTimeToFirstFix = 0;
    // time we received our last fix
    private long mLastFixTime;

    private int mPositionMode;
    private GnssPositionMode mLastPositionMode;

    // Current request from underlying location clients.
    private ProviderRequest mProviderRequest;
    // The WorkSource associated with the most recent client request (i.e, most recent call to
    // setRequest).
    private WorkSource mWorkSource = null;
    // True if gps should be disabled because of PowerManager controls
    private boolean mDisableGpsForPowerManager = false;

    /**
     * Properties loaded from PROPERTIES_FILE.
     * It must be accessed only inside {@link #mHandler}.
     */
    private GnssConfiguration mGnssConfiguration;

    private String mSuplServerHost;
    private int mSuplServerPort = TCP_MIN_PORT;
    private String mC2KServerHost;
    private int mC2KServerPort;
    private boolean mSuplEsEnabled = false;

    private final Looper mLooper;
    private final LocationExtras mLocationExtras = new LocationExtras();
    private final GnssStatusListenerHelper mGnssStatusListenerHelper;
    private final GnssMeasurementsProvider mGnssMeasurementsProvider;
    private final GnssMeasurementCorrectionsProvider mGnssMeasurementCorrectionsProvider;
    private final GnssNavigationMessageProvider mGnssNavigationMessageProvider;
    private final LocationChangeListener mNetworkLocationListener = new NetworkLocationListener();
    private final LocationChangeListener mFusedLocationListener = new FusedLocationListener();
    private final NtpTimeHelper mNtpTimeHelper;
    private final GnssBatchingProvider mGnssBatchingProvider;
    private final GnssGeofenceProvider mGnssGeofenceProvider;
    private final GnssCapabilitiesProvider mGnssCapabilitiesProvider;

    // Available only on GNSS HAL 2.0 implementations and later.
    private GnssVisibilityControl mGnssVisibilityControl;

    // Handler for processing events
    private Handler mHandler;

    private final GnssNetworkConnectivityHandler mNetworkConnectivityHandler;
    private final GpsNetInitiatedHandler mNIHandler;

    // Wakelocks
    private final static String WAKELOCK_KEY = "GnssLocationProvider";
    private final PowerManager.WakeLock mWakeLock;
    private static final String DOWNLOAD_EXTRA_WAKELOCK_KEY = "GnssLocationProviderPsdsDownload";
    @GuardedBy("mLock")
    private final PowerManager.WakeLock mDownloadPsdsWakeLock;

    // Alarms
    private final static String ALARM_WAKEUP = "com.android.internal.location.ALARM_WAKEUP";
    private final static String ALARM_TIMEOUT = "com.android.internal.location.ALARM_TIMEOUT";

    private final PowerManager mPowerManager;
    private final AlarmManager mAlarmManager;
    private final PendingIntent mWakeupIntent;
    private final PendingIntent mTimeoutIntent;

    private final AppOpsManager mAppOps;
    private final IBatteryStats mBatteryStats;

    // Current list of underlying location clients.
    // only modified on handler thread
    private WorkSource mClientSource = new WorkSource();

    private GeofenceHardwareImpl mGeofenceHardwareImpl;

    // Volatile for simple inter-thread sync on these values.
    private volatile int mHardwareYear = 0;
    private volatile String mHardwareModelName;

    // Set lower than the current ITAR limit of 600m/s to allow this to trigger even if GPS HAL
    // stops output right at 600m/s, depriving this of the information of a device that reaches
    // greater than 600m/s, and higher than the speed of sound to avoid impacting most use cases.
    private static final float ITAR_SPEED_LIMIT_METERS_PER_SECOND = 400.0F;

    private volatile boolean mItarSpeedLimitExceeded = false;

    // GNSS Metrics
    private GnssMetrics mGnssMetrics;

    public GnssStatusListenerHelper getGnssStatusProvider() {
        return mGnssStatusListenerHelper;
    }

    public IGpsGeofenceHardware getGpsGeofenceProxy() {
        return mGnssGeofenceProvider;
    }

    public GnssMeasurementsProvider getGnssMeasurementsProvider() {
        return mGnssMeasurementsProvider;
    }

    public GnssMeasurementCorrectionsProvider getGnssMeasurementCorrectionsProvider() {
        return mGnssMeasurementCorrectionsProvider;
    }

    public GnssNavigationMessageProvider getGnssNavigationMessageProvider() {
        return mGnssNavigationMessageProvider;
    }
    private final BroadcastReceiver mBroadcastReceiver = new BroadcastReceiver() {
        @Override
        public void onReceive(Context context, Intent intent) {
            String action = intent.getAction();
            if (DEBUG) Log.d(TAG, "receive broadcast intent, action: " + action);
            if (action == null) {
                return;
            }

            switch (action) {
                case ALARM_WAKEUP:
                    startNavigating();
                    break;
                case ALARM_TIMEOUT:
                    hibernate();
                    break;
                case PowerManager.ACTION_POWER_SAVE_MODE_CHANGED:
                case PowerManager.ACTION_DEVICE_IDLE_MODE_CHANGED:
                case Intent.ACTION_SCREEN_OFF:
                case Intent.ACTION_SCREEN_ON:
                    updateLowPowerMode();
                    break;
                case CarrierConfigManager.ACTION_CARRIER_CONFIG_CHANGED:
                case TelephonyIntents.ACTION_DEFAULT_DATA_SUBSCRIPTION_CHANGED:
                    subscriptionOrCarrierConfigChanged(context);
                    break;
            }
        }
    };

    /**
     * Implements {@link GnssSatelliteBlacklistCallback#onUpdateSatelliteBlacklist}.
     */
    @Override
    public void onUpdateSatelliteBlacklist(int[] constellations, int[] svids) {
        mHandler.post(() -> mGnssConfiguration.setSatelliteBlacklist(constellations, svids));
        mGnssMetrics.resetConstellationTypes();
    }

    private void subscriptionOrCarrierConfigChanged(Context context) {
        if (DEBUG) Log.d(TAG, "received SIM related action: ");
        TelephonyManager phone = (TelephonyManager)
                mContext.getSystemService(Context.TELEPHONY_SERVICE);
        CarrierConfigManager configManager = (CarrierConfigManager)
                mContext.getSystemService(Context.CARRIER_CONFIG_SERVICE);
        int ddSubId = SubscriptionManager.getDefaultDataSubscriptionId();
        String mccMnc = SubscriptionManager.isValidSubscriptionId(ddSubId)
                ? phone.getSimOperator(ddSubId) : phone.getSimOperator();
        boolean isKeepLppProfile = false;
        if (!TextUtils.isEmpty(mccMnc)) {
            if (DEBUG) Log.d(TAG, "SIM MCC/MNC is available: " + mccMnc);
            if (configManager != null) {
                PersistableBundle b = SubscriptionManager.isValidSubscriptionId(ddSubId)
                        ? configManager.getConfigForSubId(ddSubId) : null;
                if (b != null) {
                    isKeepLppProfile =
                            b.getBoolean(CarrierConfigManager.Gps.KEY_PERSIST_LPP_MODE_BOOL);
                }
            }
            if (isKeepLppProfile) {
                // load current properties for the carrier
                mGnssConfiguration.loadPropertiesFromCarrierConfig();
                String lpp_profile = mGnssConfiguration.getLppProfile();
                // set the persist property LPP_PROFILE for the value
                if (lpp_profile != null) {
                    SystemProperties.set(GnssConfiguration.LPP_PROFILE, lpp_profile);
                }
            } else {
                // reset the persist property
                SystemProperties.set(GnssConfiguration.LPP_PROFILE, "");
            }
            reloadGpsProperties();
        } else {
            if (DEBUG) Log.d(TAG, "SIM MCC/MNC is still not available");
        }
    }

    private void updateLowPowerMode() {
        // Disable GPS if we are in device idle mode.
        boolean disableGpsForPowerManager = mPowerManager.isDeviceIdleMode();
        final PowerSaveState result =
                mPowerManager.getPowerSaveState(ServiceType.LOCATION);
        switch (result.locationMode) {
            case PowerManager.LOCATION_MODE_GPS_DISABLED_WHEN_SCREEN_OFF:
            case PowerManager.LOCATION_MODE_ALL_DISABLED_WHEN_SCREEN_OFF:
                // If we are in battery saver mode and the screen is off, disable GPS.
                disableGpsForPowerManager |=
                        result.batterySaverEnabled && !mPowerManager.isInteractive();
                break;
        }
        if (disableGpsForPowerManager != mDisableGpsForPowerManager) {
            mDisableGpsForPowerManager = disableGpsForPowerManager;
            updateEnabled();
            updateRequirements();
        }
    }

    public static boolean isSupported() {
        return native_is_supported();
    }

    private void reloadGpsProperties() {
        mGnssConfiguration.reloadGpsProperties();
        setSuplHostPort();
        // TODO: we should get rid of C2K specific setting.
        mC2KServerHost = mGnssConfiguration.getC2KHost();
        mC2KServerPort = mGnssConfiguration.getC2KPort(TCP_MIN_PORT);
        mNIHandler.setEmergencyExtensionSeconds(mGnssConfiguration.getEsExtensionSec());
        mSuplEsEnabled = mGnssConfiguration.getSuplEs(0) == 1;
        mNIHandler.setSuplEsEnabled(mSuplEsEnabled);
        if (mGnssVisibilityControl != null) {
            mGnssVisibilityControl.onConfigurationUpdated(mGnssConfiguration);
        }
    }

    public GnssLocationProvider(Context context, LocationProviderManager locationProviderManager,
            Looper looper) {
        super(context, locationProviderManager);

        mLooper = looper;

        // Create a wake lock
        mPowerManager = (PowerManager) mContext.getSystemService(Context.POWER_SERVICE);
        mWakeLock = mPowerManager.newWakeLock(PowerManager.PARTIAL_WAKE_LOCK, WAKELOCK_KEY);
        mWakeLock.setReferenceCounted(true);

        // Create a separate wake lock for psds downloader as it may be released due to timeout.
        mDownloadPsdsWakeLock = mPowerManager.newWakeLock(
                PowerManager.PARTIAL_WAKE_LOCK, DOWNLOAD_EXTRA_WAKELOCK_KEY);
        mDownloadPsdsWakeLock.setReferenceCounted(true);

        mAlarmManager = (AlarmManager) mContext.getSystemService(Context.ALARM_SERVICE);
        mWakeupIntent = PendingIntent.getBroadcast(mContext, 0, new Intent(ALARM_WAKEUP), 0);
        mTimeoutIntent = PendingIntent.getBroadcast(mContext, 0, new Intent(ALARM_TIMEOUT), 0);

        mNetworkConnectivityHandler = new GnssNetworkConnectivityHandler(context,
                GnssLocationProvider.this::onNetworkAvailable, looper);

        // App ops service to keep track of who is accessing the GPS
        mAppOps = mContext.getSystemService(AppOpsManager.class);

        // Battery statistics service to be notified when GPS turns on or off
        mBatteryStats = IBatteryStats.Stub.asInterface(ServiceManager.getService(
                BatteryStats.SERVICE_NAME));

        // Construct internal handler
        mHandler = new ProviderHandler(looper);

        // Load GPS configuration and register listeners in the background:
        // some operations, such as opening files and registering broadcast receivers, can take a
        // relative long time, so the ctor() is kept to create objects needed by this instance,
        // while IO initialization and registration is delegated to our internal handler
        // this approach is just fine because events are posted to our handler anyway
        mGnssConfiguration = new GnssConfiguration(mContext);
        mGnssCapabilitiesProvider = new GnssCapabilitiesProvider();
        // Create a GPS net-initiated handler (also needed by handleInitialize)
        mNIHandler = new GpsNetInitiatedHandler(context,
                mNetInitiatedListener,
                mSuplEsEnabled);
        sendMessage(INITIALIZE_HANDLER, 0, null);

        mGnssStatusListenerHelper = new GnssStatusListenerHelper(mContext, mHandler) {
            @Override
            protected boolean isAvailableInPlatform() {
                return isSupported();
            }

            @Override
            protected boolean isGpsEnabled() {
                return GnssLocationProvider.this.isGpsEnabled();
            }
        };

        mGnssMeasurementsProvider = new GnssMeasurementsProvider(mContext, mHandler) {
            @Override
            protected boolean isGpsEnabled() {
                return GnssLocationProvider.this.isGpsEnabled();
            }
        };

        mGnssMeasurementCorrectionsProvider = new GnssMeasurementCorrectionsProvider(mHandler);

        mGnssNavigationMessageProvider = new GnssNavigationMessageProvider(mContext, mHandler) {
            @Override
            protected boolean isGpsEnabled() {
                return GnssLocationProvider.this.isGpsEnabled();
            }
        };

        mGnssMetrics = new GnssMetrics(mBatteryStats);
        mNtpTimeHelper = new NtpTimeHelper(mContext, looper, this);
        GnssSatelliteBlacklistHelper gnssSatelliteBlacklistHelper =
                new GnssSatelliteBlacklistHelper(mContext,
                        looper, this);
        mHandler.post(gnssSatelliteBlacklistHelper::updateSatelliteBlacklist);
        mGnssBatchingProvider = new GnssBatchingProvider();
        mGnssGeofenceProvider = new GnssGeofenceProvider();

        mContext.registerReceiverAsUser(new BroadcastReceiver() {
            @Override
            public void onReceive(Context context, Intent intent) {
                if (getSendingUserId() == UserHandle.USER_ALL) {
                    mShutdown = true;
                    updateEnabled();
                }
            }
        }, UserHandle.ALL, new IntentFilter(Intent.ACTION_SHUTDOWN), null, mHandler);

        mContext.getContentResolver().registerContentObserver(
                Settings.Secure.getUriFor(Settings.Secure.LOCATION_MODE),
                true,
                new ContentObserver(mHandler) {
                    @Override
                    public void onChange(boolean selfChange) {
                        updateEnabled();
                    }
                }, UserHandle.USER_ALL);

        setProperties(PROPERTIES);
        setEnabled(true);
    }

    /**
     * Implements {@link InjectNtpTimeCallback#injectTime}
     */
    @Override
    public void injectTime(long time, long timeReference, int uncertainty) {
        native_inject_time(time, timeReference, uncertainty);
    }

    /**
     * Implements {@link GnssNetworkConnectivityHandler.GnssNetworkListener#onNetworkAvailable()}
     */
    private void onNetworkAvailable() {
        mNtpTimeHelper.onNetworkAvailable();
        if (mDownloadPsdsDataPending == STATE_PENDING_NETWORK) {
            if (mSupportsPsds) {
                // Download only if supported, (prevents an unnecessary on-boot download)
                psdsDownloadRequest();
            }
        }
    }

    private void handleRequestLocation(boolean independentFromGnss, boolean isUserEmergency) {
        if (isRequestLocationRateLimited()) {
            if (DEBUG) {
                Log.d(TAG, "RequestLocation is denied due to too frequent requests.");
            }
            return;
        }
        ContentResolver resolver = mContext.getContentResolver();
        long durationMillis = Settings.Global.getLong(
                resolver,
                Settings.Global.GNSS_HAL_LOCATION_REQUEST_DURATION_MILLIS,
                LOCATION_UPDATE_DURATION_MILLIS);
        if (durationMillis == 0) {
            Log.i(TAG, "GNSS HAL location request is disabled by Settings.");
            return;
        }

        LocationManager locationManager = (LocationManager) mContext.getSystemService(
                Context.LOCATION_SERVICE);
        String provider;
        LocationChangeListener locationListener;
        LocationRequest locationRequest = new LocationRequest()
                .setInterval(LOCATION_UPDATE_MIN_TIME_INTERVAL_MILLIS)
                .setFastestInterval(LOCATION_UPDATE_MIN_TIME_INTERVAL_MILLIS);

        if (independentFromGnss) {
            // For fast GNSS TTFF
            provider = LocationManager.NETWORK_PROVIDER;
            locationListener = mNetworkLocationListener;
            locationRequest.setQuality(LocationRequest.POWER_LOW);
        } else {
            // For Device-Based Hybrid (E911)
            provider = LocationManager.FUSED_PROVIDER;
            locationListener = mFusedLocationListener;
            locationRequest.setQuality(LocationRequest.ACCURACY_FINE);
        }

        locationRequest.setProvider(provider);

        // Ignore location settings if in emergency mode.
        if (isUserEmergency && mNIHandler.getInEmergency()) {
            locationRequest.setLocationSettingsIgnored(true);
            durationMillis *= EMERGENCY_LOCATION_UPDATE_DURATION_MULTIPLIER;
        }

        Log.i(TAG,
                String.format(
                        "GNSS HAL Requesting location updates from %s provider for %d millis.",
                        provider, durationMillis));

        try {
            locationManager.requestLocationUpdates(locationRequest,
                    locationListener, mHandler.getLooper());
            locationListener.mNumLocationUpdateRequest++;
            mHandler.postDelayed(() -> {
                if (--locationListener.mNumLocationUpdateRequest == 0) {
                    Log.i(TAG,
                            String.format("Removing location updates from %s provider.", provider));
                    locationManager.removeUpdates(locationListener);
                }
            }, durationMillis);
        } catch (IllegalArgumentException e) {
            Log.w(TAG, "Unable to request location.", e);
        }
    }

    private void injectBestLocation(Location location) {
        if (DEBUG) {
            Log.d(TAG, "injectBestLocation: " + location);
        }
        int gnssLocationFlags = LOCATION_HAS_LAT_LONG |
                (location.hasAltitude() ? LOCATION_HAS_ALTITUDE : 0) |
                (location.hasSpeed() ? LOCATION_HAS_SPEED : 0) |
                (location.hasBearing() ? LOCATION_HAS_BEARING : 0) |
                (location.hasAccuracy() ? LOCATION_HAS_HORIZONTAL_ACCURACY : 0) |
                (location.hasVerticalAccuracy() ? LOCATION_HAS_VERTICAL_ACCURACY : 0) |
                (location.hasSpeedAccuracy() ? LOCATION_HAS_SPEED_ACCURACY : 0) |
                (location.hasBearingAccuracy() ? LOCATION_HAS_BEARING_ACCURACY : 0);

        double latitudeDegrees = location.getLatitude();
        double longitudeDegrees = location.getLongitude();
        double altitudeMeters = location.getAltitude();
        float speedMetersPerSec = location.getSpeed();
        float bearingDegrees = location.getBearing();
        float horizontalAccuracyMeters = location.getAccuracy();
        float verticalAccuracyMeters = location.getVerticalAccuracyMeters();
        float speedAccuracyMetersPerSecond = location.getSpeedAccuracyMetersPerSecond();
        float bearingAccuracyDegrees = location.getBearingAccuracyDegrees();
        long timestamp = location.getTime();

        int elapsedRealtimeFlags = ELAPSED_REALTIME_HAS_TIMESTAMP_NS
                | (location.hasElapsedRealtimeUncertaintyNanos()
                        ? ELAPSED_REALTIME_HAS_TIME_UNCERTAINTY_NS : 0);
        long elapsedRealtimeNanos = location.getElapsedRealtimeNanos();
        double elapsedRealtimeUncertaintyNanos = location.getElapsedRealtimeUncertaintyNanos();

        native_inject_best_location(
                gnssLocationFlags, latitudeDegrees, longitudeDegrees,
                altitudeMeters, speedMetersPerSec, bearingDegrees,
                horizontalAccuracyMeters, verticalAccuracyMeters,
                speedAccuracyMetersPerSecond, bearingAccuracyDegrees, timestamp,
                elapsedRealtimeFlags, elapsedRealtimeNanos, elapsedRealtimeUncertaintyNanos);
    }

    /** Returns true if the location request is too frequent. */
    private boolean isRequestLocationRateLimited() {
        // TODO: implement exponential backoff.
        return false;
    }

    private void handleDownloadPsdsData() {
        if (!mSupportsPsds) {
            // native code reports psds not supported, don't try
            Log.d(TAG, "handleDownloadPsdsData() called when PSDS not supported");
            return;
        }
        if (mDownloadPsdsDataPending == STATE_DOWNLOADING) {
            // already downloading data
            return;
        }
        if (!mNetworkConnectivityHandler.isDataNetworkConnected()) {
            // try again when network is up
            mDownloadPsdsDataPending = STATE_PENDING_NETWORK;
            return;
        }
        mDownloadPsdsDataPending = STATE_DOWNLOADING;

        synchronized (mLock) {
            // hold wake lock while task runs
            mDownloadPsdsWakeLock.acquire(DOWNLOAD_PSDS_DATA_TIMEOUT_MS);
        }
        Log.i(TAG, "WakeLock acquired by handleDownloadPsdsData()");
        AsyncTask.THREAD_POOL_EXECUTOR.execute(() -> {
            GpsPsdsDownloader psdsDownloader = new GpsPsdsDownloader(
                    mGnssConfiguration.getProperties());
            byte[] data = psdsDownloader.downloadPsdsData();
            if (data != null) {
                if (DEBUG) Log.d(TAG, "calling native_inject_psds_data");
                native_inject_psds_data(data, data.length);
                mPsdsBackOff.reset();
            }

            sendMessage(DOWNLOAD_PSDS_DATA_FINISHED, 0, null);

            if (data == null) {
                // try again later
                // since this is delayed and not urgent we do not hold a wake lock here
                mHandler.sendEmptyMessageDelayed(DOWNLOAD_PSDS_DATA,
                        mPsdsBackOff.nextBackoffMillis());
            }

            // Release wake lock held by task, synchronize on mLock in case multiple
            // download tasks overrun.
            synchronized (mLock) {
                if (mDownloadPsdsWakeLock.isHeld()) {
                    // This wakelock may have time-out, if a timeout was specified.
                    // Catch (and ignore) any timeout exceptions.
                    try {
                        mDownloadPsdsWakeLock.release();
                        if (DEBUG) Log.d(TAG, "WakeLock released by handleDownloadPsdsData()");
                    } catch (Exception e) {
                        Log.i(TAG, "Wakelock timeout & release race exception in "
                                + "handleDownloadPsdsData()", e);
                    }
                } else {
                    Log.e(TAG, "WakeLock expired before release in "
                            + "handleDownloadPsdsData()");
                }
            }
        });
    }

    private void injectLocation(Location location) {
        if (location.hasAccuracy()) {
            if (DEBUG) {
                Log.d(TAG, "injectLocation: " + location);
            }
            native_inject_location(location.getLatitude(), location.getLongitude(),
                    location.getAccuracy());
        }
    }

    private void setSuplHostPort() {
        mSuplServerHost = mGnssConfiguration.getSuplHost();
        mSuplServerPort = mGnssConfiguration.getSuplPort(TCP_MIN_PORT);
        if (mSuplServerHost != null
                && mSuplServerPort > TCP_MIN_PORT
                && mSuplServerPort <= TCP_MAX_PORT) {
            native_set_agps_server(GnssNetworkConnectivityHandler.AGPS_TYPE_SUPL,
                    mSuplServerHost, mSuplServerPort);
        }
    }

    /**
     * Checks what SUPL mode to use, according to the AGPS mode as well as the
     * allowed mode from properties.
     *
     * @param agpsEnabled whether AGPS is enabled by settings value
     * @return SUPL mode (MSA vs MSB vs STANDALONE)
     */
    private int getSuplMode(boolean agpsEnabled) {
        if (agpsEnabled) {
            int suplMode = mGnssConfiguration.getSuplMode(0);
            if (suplMode == 0) {
                return GPS_POSITION_MODE_STANDALONE;
            }

            // MS-Based is the preferred mode for Assisted-GPS position computation, so we favor
            // such mode when it is available
            if (hasCapability(GPS_CAPABILITY_MSB) && (suplMode & AGPS_SUPL_MODE_MSB) != 0) {
                return GPS_POSITION_MODE_MS_BASED;
            }
        }
        return GPS_POSITION_MODE_STANDALONE;
    }

    private void setGpsEnabled(boolean enabled) {
        synchronized (mLock) {
            mGpsEnabled = enabled;
        }
    }

    private void handleEnable() {
        if (DEBUG) Log.d(TAG, "handleEnable");

        boolean inited = native_init();

        if (inited) {
            setGpsEnabled(true);
            mSupportsPsds = native_supports_psds();

            // TODO: remove the following native calls if we can make sure they are redundant.
            if (mSuplServerHost != null) {
                native_set_agps_server(GnssNetworkConnectivityHandler.AGPS_TYPE_SUPL,
                        mSuplServerHost, mSuplServerPort);
            }
            if (mC2KServerHost != null) {
                native_set_agps_server(GnssNetworkConnectivityHandler.AGPS_TYPE_C2K,
                        mC2KServerHost, mC2KServerPort);
            }

            mGnssMeasurementsProvider.onGpsEnabledChanged();
            mGnssNavigationMessageProvider.onGpsEnabledChanged();
            mGnssBatchingProvider.enable();
            if (mGnssVisibilityControl != null) {
                mGnssVisibilityControl.onGpsEnabledChanged(/* isEnabled= */ true);
            }
        } else {
            setGpsEnabled(false);
            Log.w(TAG, "Failed to enable location provider");
        }
    }

    private void handleDisable() {
        if (DEBUG) Log.d(TAG, "handleDisable");

        setGpsEnabled(false);
        updateClientUids(new WorkSource());
        stopNavigating();
        mAlarmManager.cancel(mWakeupIntent);
        mAlarmManager.cancel(mTimeoutIntent);

        if (mGnssVisibilityControl != null) {
            mGnssVisibilityControl.onGpsEnabledChanged(/* isEnabled= */ false);
        }
        mGnssBatchingProvider.disable();
        // do this before releasing wakelock
        native_cleanup();

        mGnssMeasurementsProvider.onGpsEnabledChanged();
        mGnssNavigationMessageProvider.onGpsEnabledChanged();
    }

    private void updateEnabled() {
        // Generally follow location setting for current user
        boolean enabled = mContext.getSystemService(LocationManager.class)
                .isLocationEnabledForUser(UserHandle.CURRENT);

        // ... but disable if PowerManager overrides
        enabled &= !mDisableGpsForPowerManager;

        // .. but enable anyway, if there's an active settings-ignored request (e.g. ELS)
        enabled |= (mProviderRequest != null && mProviderRequest.reportLocation
                        && mProviderRequest.locationSettingsIgnored);

        // ... and, finally, disable anyway, if device is being shut down
        enabled &= !mShutdown;

        if (enabled == isGpsEnabled()) {
            return;
        }

        if (enabled) {
            handleEnable();
        } else {
            handleDisable();
        }
    }

    private boolean isGpsEnabled() {
        synchronized (mLock) {
            return mGpsEnabled;
        }
    }

    @Override
    public int getStatus(Bundle extras) {
        mLocationExtras.setBundle(extras);
        return mStatus;
    }

    private void updateStatus(int status) {
        if (status != mStatus) {
            mStatus = status;
            mStatusUpdateTime = SystemClock.elapsedRealtime();
        }
    }

    @Override
    public long getStatusUpdateTime() {
        return mStatusUpdateTime;
    }

    @Override
    public void onSetRequest(ProviderRequest request, WorkSource source) {
        sendMessage(SET_REQUEST, 0, new GpsRequest(request, source));
    }

    private void handleSetRequest(ProviderRequest request, WorkSource source) {
        mProviderRequest = request;
        mWorkSource = source;
        updateEnabled();
        updateRequirements();
    }

    // Called when the requirements for GPS may have changed
    private void updateRequirements() {
        if (mProviderRequest == null || mWorkSource == null) {
            return;
        }

        if (DEBUG) Log.d(TAG, "setRequest " + mProviderRequest);
        if (mProviderRequest.reportLocation && isGpsEnabled()) {
            // update client uids
            updateClientUids(mWorkSource);

            mFixInterval = (int) mProviderRequest.interval;
            mLowPowerMode = mProviderRequest.lowPowerMode;
            // check for overflow
            if (mFixInterval != mProviderRequest.interval) {
                Log.w(TAG, "interval overflow: " + mProviderRequest.interval);
                mFixInterval = Integer.MAX_VALUE;
            }

            // apply request to GPS engine
            if (mStarted && hasCapability(GPS_CAPABILITY_SCHEDULING)) {
                // change period and/or lowPowerMode
                if (!setPositionMode(mPositionMode, GPS_POSITION_RECURRENCE_PERIODIC,
                        mFixInterval, 0, 0, mLowPowerMode)) {
                    Log.e(TAG, "set_position_mode failed in updateRequirements");
                }
            } else if (!mStarted) {
                // start GPS
                startNavigating();
            } else {
                // GNSS Engine is already ON, but no GPS_CAPABILITY_SCHEDULING
                mAlarmManager.cancel(mTimeoutIntent);
                if (mFixInterval >= NO_FIX_TIMEOUT) {
                    // set timer to give up if we do not receive a fix within NO_FIX_TIMEOUT
                    // and our fix interval is not short
                    mAlarmManager.set(AlarmManager.ELAPSED_REALTIME_WAKEUP,
                            SystemClock.elapsedRealtime() + NO_FIX_TIMEOUT, mTimeoutIntent);
                }
            }
        } else {
            updateClientUids(new WorkSource());

            stopNavigating();
            mAlarmManager.cancel(mWakeupIntent);
            mAlarmManager.cancel(mTimeoutIntent);
        }
    }

    private boolean setPositionMode(int mode, int recurrence, int minInterval,
            int preferredAccuracy, int preferredTime, boolean lowPowerMode) {
        GnssPositionMode positionMode = new GnssPositionMode(mode, recurrence, minInterval,
                preferredAccuracy, preferredTime, lowPowerMode);
        if (mLastPositionMode != null && mLastPositionMode.equals(positionMode)) {
            return true;
        }

        boolean result = native_set_position_mode(mode, recurrence, minInterval,
                preferredAccuracy, preferredTime, lowPowerMode);
        if (result) {
            mLastPositionMode = positionMode;
        } else {
            mLastPositionMode = null;
        }
        return result;
    }

    private void updateClientUids(WorkSource source) {
        if (source.equals(mClientSource)) {
            return;
        }

        // (1) Inform BatteryStats that the list of IDs we're tracking changed.
        try {
            mBatteryStats.noteGpsChanged(mClientSource, source);
        } catch (RemoteException e) {
            Log.w(TAG, "RemoteException", e);
        }

        // (2) Inform AppOps service about the list of changes to UIDs.

        List<WorkChain>[] diffs = WorkSource.diffChains(mClientSource, source);
        if (diffs != null) {
            List<WorkChain> newChains = diffs[0];
            List<WorkChain> goneChains = diffs[1];

            if (newChains != null) {
                for (WorkChain newChain : newChains) {
                    mAppOps.startOpNoThrow(AppOpsManager.OP_GPS, newChain.getAttributionUid(),
                            newChain.getAttributionTag());
                }
            }

            if (goneChains != null) {
                for (WorkChain goneChain : goneChains) {
                    mAppOps.finishOp(AppOpsManager.OP_GPS, goneChain.getAttributionUid(),
                            goneChain.getAttributionTag());
                }
            }

            mClientSource.transferWorkChains(source);
        }

        // Update the flat UIDs and names list and inform app-ops of all changes.
        WorkSource[] changes = mClientSource.setReturningDiffs(source);
        if (changes != null) {
            WorkSource newWork = changes[0];
            WorkSource goneWork = changes[1];

            // Update sources that were not previously tracked.
            if (newWork != null) {
                for (int i = 0; i < newWork.size(); i++) {
                    mAppOps.startOpNoThrow(AppOpsManager.OP_GPS,
                            newWork.get(i), newWork.getName(i));
                }
            }

            // Update sources that are no longer tracked.
            if (goneWork != null) {
                for (int i = 0; i < goneWork.size(); i++) {
                    mAppOps.finishOp(AppOpsManager.OP_GPS, goneWork.get(i), goneWork.getName(i));
                }
            }
        }
    }

    @Override
<<<<<<< HEAD
    public void sendExtraCommand(String command, Bundle extras) {
=======
    public void onSendExtraCommand(int uid, int pid, String command, Bundle extras) {
>>>>>>> dbf9e87c

        long identity = Binder.clearCallingIdentity();
        try {
            if ("delete_aiding_data".equals(command)) {
                deleteAidingData(extras);
            } else if ("force_time_injection".equals(command)) {
                requestUtcTime();
            } else if ("force_psds_injection".equals(command)) {
                if (mSupportsPsds) {
                    psdsDownloadRequest();
                }
            } else {
                Log.w(TAG, "sendExtraCommand: unknown command " + command);
            }
        } finally {
            Binder.restoreCallingIdentity(identity);
        }
    }

    private void deleteAidingData(Bundle extras) {
        int flags;

        if (extras == null) {
            flags = GPS_DELETE_ALL;
        } else {
            flags = 0;
            if (extras.getBoolean("ephemeris")) flags |= GPS_DELETE_EPHEMERIS;
            if (extras.getBoolean("almanac")) flags |= GPS_DELETE_ALMANAC;
            if (extras.getBoolean("position")) flags |= GPS_DELETE_POSITION;
            if (extras.getBoolean("time")) flags |= GPS_DELETE_TIME;
            if (extras.getBoolean("iono")) flags |= GPS_DELETE_IONO;
            if (extras.getBoolean("utc")) flags |= GPS_DELETE_UTC;
            if (extras.getBoolean("health")) flags |= GPS_DELETE_HEALTH;
            if (extras.getBoolean("svdir")) flags |= GPS_DELETE_SVDIR;
            if (extras.getBoolean("svsteer")) flags |= GPS_DELETE_SVSTEER;
            if (extras.getBoolean("sadata")) flags |= GPS_DELETE_SADATA;
            if (extras.getBoolean("rti")) flags |= GPS_DELETE_RTI;
            if (extras.getBoolean("celldb-info")) flags |= GPS_DELETE_CELLDB_INFO;
            if (extras.getBoolean("all")) flags |= GPS_DELETE_ALL;
        }

        if (flags != 0) {
            native_delete_aiding_data(flags);
        }
    }

    private void startNavigating() {
        if (!mStarted) {
            if (DEBUG) Log.d(TAG, "startNavigating");
            mTimeToFirstFix = 0;
            mLastFixTime = 0;
            setStarted(true);
            mPositionMode = GPS_POSITION_MODE_STANDALONE;
            // Notify about suppressed output, if speed limit was previously exceeded.
            // Elsewhere, we check again with every speed output reported.
            if (mItarSpeedLimitExceeded) {
                Log.i(TAG, "startNavigating with ITAR limit in place. Output limited  " +
                        "until slow enough speed reported.");
            }

            boolean agpsEnabled =
                    (Settings.Global.getInt(mContext.getContentResolver(),
                            Settings.Global.ASSISTED_GPS_ENABLED, 1) != 0);
            mPositionMode = getSuplMode(agpsEnabled);

            if (DEBUG) {
                String mode;

                switch (mPositionMode) {
                    case GPS_POSITION_MODE_STANDALONE:
                        mode = "standalone";
                        break;
                    case GPS_POSITION_MODE_MS_ASSISTED:
                        mode = "MS_ASSISTED";
                        break;
                    case GPS_POSITION_MODE_MS_BASED:
                        mode = "MS_BASED";
                        break;
                    default:
                        mode = "unknown";
                        break;
                }
                Log.d(TAG, "setting position_mode to " + mode);
            }

            int interval = (hasCapability(GPS_CAPABILITY_SCHEDULING) ? mFixInterval : 1000);
            mLowPowerMode = mProviderRequest.lowPowerMode;
            if (!setPositionMode(mPositionMode, GPS_POSITION_RECURRENCE_PERIODIC,
                    interval, 0, 0, mLowPowerMode)) {
                setStarted(false);
                Log.e(TAG, "set_position_mode failed in startNavigating()");
                return;
            }
            if (!native_start()) {
                setStarted(false);
                Log.e(TAG, "native_start failed in startNavigating()");
                return;
            }

            // reset SV count to zero
            updateStatus(LocationProvider.TEMPORARILY_UNAVAILABLE);
            mLocationExtras.reset();
            mFixRequestTime = SystemClock.elapsedRealtime();
            if (!hasCapability(GPS_CAPABILITY_SCHEDULING)) {
                // set timer to give up if we do not receive a fix within NO_FIX_TIMEOUT
                // and our fix interval is not short
                if (mFixInterval >= NO_FIX_TIMEOUT) {
                    mAlarmManager.set(AlarmManager.ELAPSED_REALTIME_WAKEUP,
                            SystemClock.elapsedRealtime() + NO_FIX_TIMEOUT, mTimeoutIntent);
                }
            }
        }
    }

    private void stopNavigating() {
        if (DEBUG) Log.d(TAG, "stopNavigating");
        if (mStarted) {
            setStarted(false);
            native_stop();
            mLastFixTime = 0;
            // native_stop() may reset the position mode in hardware.
            mLastPositionMode = null;

            // reset SV count to zero
            updateStatus(LocationProvider.TEMPORARILY_UNAVAILABLE);
            mLocationExtras.reset();
        }
    }

    private void setStarted(boolean started) {
        if (mStarted != started) {
            mStarted = started;
            mStartedChangedElapsedRealtime = SystemClock.elapsedRealtime();
        }
    }

    private void hibernate() {
        // stop GPS until our next fix interval arrives
        stopNavigating();
        mAlarmManager.cancel(mTimeoutIntent);
        mAlarmManager.cancel(mWakeupIntent);
        long now = SystemClock.elapsedRealtime();
        mAlarmManager.set(AlarmManager.ELAPSED_REALTIME_WAKEUP, now + mFixInterval, mWakeupIntent);
    }

    private boolean hasCapability(int capability) {
        return (mTopHalCapabilities & capability) != 0;
    }

    @NativeEntryPoint
    private void reportLocation(boolean hasLatLong, Location location) {
        sendMessage(REPORT_LOCATION, hasLatLong ? 1 : 0, location);
    }

    private void handleReportLocation(boolean hasLatLong, Location location) {
        if (location.hasSpeed()) {
            mItarSpeedLimitExceeded = location.getSpeed() > ITAR_SPEED_LIMIT_METERS_PER_SECOND;
        }

        if (mItarSpeedLimitExceeded) {
            Log.i(TAG, "Hal reported a speed in excess of ITAR limit." +
                    "  GPS/GNSS Navigation output blocked.");
            if (mStarted) {
                mGnssMetrics.logReceivedLocationStatus(false);
            }
            return;  // No output of location allowed
        }

        if (VERBOSE) Log.v(TAG, "reportLocation " + location.toString());

        location.setExtras(mLocationExtras.getBundle());

        reportLocation(location);

        if (mStarted) {
            mGnssMetrics.logReceivedLocationStatus(hasLatLong);
            if (hasLatLong) {
                if (location.hasAccuracy()) {
                    mGnssMetrics.logPositionAccuracyMeters(location.getAccuracy());
                }
                if (mTimeToFirstFix > 0) {
                    int timeBetweenFixes = (int) (SystemClock.elapsedRealtime() - mLastFixTime);
                    mGnssMetrics.logMissedReports(mFixInterval, timeBetweenFixes);
                }
            }
        } else {
            // Warn or error about long delayed GNSS engine shutdown as this generally wastes
            // power and sends location when not expected.
            long locationAfterStartedFalseMillis =
                    SystemClock.elapsedRealtime() - mStartedChangedElapsedRealtime;
            if (locationAfterStartedFalseMillis > LOCATION_OFF_DELAY_THRESHOLD_WARN_MILLIS) {
                String logMessage = "Unexpected GNSS Location report "
                        + TimeUtils.formatDuration(locationAfterStartedFalseMillis)
                        + " after location turned off";
                if (locationAfterStartedFalseMillis > LOCATION_OFF_DELAY_THRESHOLD_ERROR_MILLIS) {
                    Log.e(TAG, logMessage);
                } else {
                    Log.w(TAG, logMessage);
                }
            }
        }

        mLastFixTime = SystemClock.elapsedRealtime();
        // report time to first fix
        if (mTimeToFirstFix == 0 && hasLatLong) {
            mTimeToFirstFix = (int) (mLastFixTime - mFixRequestTime);
            if (DEBUG) Log.d(TAG, "TTFF: " + mTimeToFirstFix);
            if (mStarted) {
                mGnssMetrics.logTimeToFirstFixMilliSecs(mTimeToFirstFix);
            }

            // notify status listeners
            mGnssStatusListenerHelper.onFirstFix(mTimeToFirstFix);
        }

        if (mStarted && mStatus != LocationProvider.AVAILABLE) {
            // For devices that use framework scheduling, a timer may be set to ensure we don't
            // spend too much power searching for a location, when the requested update rate is
            // slow.
            // As we just recievied a location, we'll cancel that timer.
            if (!hasCapability(GPS_CAPABILITY_SCHEDULING) && mFixInterval < NO_FIX_TIMEOUT) {
                mAlarmManager.cancel(mTimeoutIntent);
            }

            updateStatus(LocationProvider.AVAILABLE);
        }

        if (!hasCapability(GPS_CAPABILITY_SCHEDULING) && mStarted &&
                mFixInterval > GPS_POLLING_THRESHOLD_INTERVAL) {
            if (DEBUG) Log.d(TAG, "got fix, hibernating");
            hibernate();
        }
    }

    @NativeEntryPoint
    private void reportStatus(int status) {
        if (DEBUG) Log.v(TAG, "reportStatus status: " + status);

        boolean wasNavigating = mNavigating;
        switch (status) {
            case GPS_STATUS_SESSION_BEGIN:
                mNavigating = true;
                break;
            case GPS_STATUS_SESSION_END:
                mNavigating = false;
                break;
            case GPS_STATUS_ENGINE_ON:
                break;
            case GPS_STATUS_ENGINE_OFF:
                mNavigating = false;
                break;
        }

        if (wasNavigating != mNavigating) {
            mGnssStatusListenerHelper.onStatusChanged(mNavigating);
        }
    }

    // Helper class to carry data to handler for reportSvStatus
    private static class SvStatusInfo {
        private int mSvCount;
        private int[] mSvidWithFlags;
        private float[] mCn0s;
        private float[] mSvElevations;
        private float[] mSvAzimuths;
        private float[] mSvCarrierFreqs;
    }

    @NativeEntryPoint
    private void reportSvStatus(int svCount, int[] svidWithFlags, float[] cn0s,
            float[] svElevations, float[] svAzimuths, float[] svCarrierFreqs) {
        SvStatusInfo svStatusInfo = new SvStatusInfo();
        svStatusInfo.mSvCount = svCount;
        svStatusInfo.mSvidWithFlags = svidWithFlags;
        svStatusInfo.mCn0s = cn0s;
        svStatusInfo.mSvElevations = svElevations;
        svStatusInfo.mSvAzimuths = svAzimuths;
        svStatusInfo.mSvCarrierFreqs = svCarrierFreqs;

        sendMessage(REPORT_SV_STATUS, 0, svStatusInfo);
    }

    private void handleReportSvStatus(SvStatusInfo info) {
        mGnssStatusListenerHelper.onSvStatusChanged(
                info.mSvCount,
                info.mSvidWithFlags,
                info.mCn0s,
                info.mSvElevations,
                info.mSvAzimuths,
                info.mSvCarrierFreqs);

        // Log CN0 as part of GNSS metrics
        mGnssMetrics.logCn0(info.mCn0s, info.mSvCount);

        if (VERBOSE) {
            Log.v(TAG, "SV count: " + info.mSvCount);
        }
        // Calculate number of satellites used in fix.
        int usedInFixCount = 0;
        int maxCn0 = 0;
        int meanCn0 = 0;
        for (int i = 0; i < info.mSvCount; i++) {
            if ((info.mSvidWithFlags[i] & GnssStatus.GNSS_SV_FLAGS_USED_IN_FIX) != 0) {
                ++usedInFixCount;
                if (info.mCn0s[i] > maxCn0) {
                    maxCn0 = (int) info.mCn0s[i];
                }
                meanCn0 += info.mCn0s[i];
            }
            if (VERBOSE) {
                Log.v(TAG, "svid: " + (info.mSvidWithFlags[i] >> GnssStatus.SVID_SHIFT_WIDTH) +
                        " cn0: " + info.mCn0s[i] +
                        " elev: " + info.mSvElevations[i] +
                        " azimuth: " + info.mSvAzimuths[i] +
                        " carrier frequency: " + info.mSvCarrierFreqs[i] +
                        ((info.mSvidWithFlags[i] & GnssStatus.GNSS_SV_FLAGS_HAS_EPHEMERIS_DATA) == 0
                                ? "  " : " E") +
                        ((info.mSvidWithFlags[i] & GnssStatus.GNSS_SV_FLAGS_HAS_ALMANAC_DATA) == 0
                                ? "  " : " A") +
                        ((info.mSvidWithFlags[i] & GnssStatus.GNSS_SV_FLAGS_USED_IN_FIX) == 0
                                ? "" : "U") +
                        ((info.mSvidWithFlags[i] &
                                GnssStatus.GNSS_SV_FLAGS_HAS_CARRIER_FREQUENCY) == 0
                                ? "" : "F"));
            }

            if ((info.mSvidWithFlags[i] & GnssStatus.GNSS_SV_FLAGS_USED_IN_FIX) != 0) {
                int constellationType =
                        (info.mSvidWithFlags[i] >> GnssStatus.CONSTELLATION_TYPE_SHIFT_WIDTH)
                                & GnssStatus.CONSTELLATION_TYPE_MASK;
                mGnssMetrics.logConstellationType(constellationType);
            }
        }
        if (usedInFixCount > 0) {
            meanCn0 /= usedInFixCount;
        }
        // return number of sats used in fix instead of total reported
        mLocationExtras.set(usedInFixCount, meanCn0, maxCn0);

        if (mNavigating && mStatus == LocationProvider.AVAILABLE && mLastFixTime > 0 &&
                SystemClock.elapsedRealtime() - mLastFixTime > RECENT_FIX_TIMEOUT) {
            updateStatus(LocationProvider.TEMPORARILY_UNAVAILABLE);
        }
    }

    @NativeEntryPoint
    private void reportAGpsStatus(int agpsType, int agpsStatus, byte[] suplIpAddr) {
        mNetworkConnectivityHandler.onReportAGpsStatus(agpsType, agpsStatus, suplIpAddr);
    }

    @NativeEntryPoint
    private void reportNmea(long timestamp) {
        if (!mItarSpeedLimitExceeded) {
            int length = native_read_nmea(mNmeaBuffer, mNmeaBuffer.length);
            String nmea = new String(mNmeaBuffer, 0 /* offset */, length);
            mGnssStatusListenerHelper.onNmeaReceived(timestamp, nmea);
        }
    }

    @NativeEntryPoint
    private void reportMeasurementData(GnssMeasurementsEvent event) {
        if (!mItarSpeedLimitExceeded) {
            // send to handler to allow native to return quickly
            mHandler.post(() -> mGnssMeasurementsProvider.onMeasurementsAvailable(event));
        }
    }

    @NativeEntryPoint
    private void reportNavigationMessage(GnssNavigationMessage event) {
        if (!mItarSpeedLimitExceeded) {
            // send to handler to allow native to return quickly
            mHandler.post(() -> mGnssNavigationMessageProvider.onNavigationMessageAvailable(event));
        }
    }

    @NativeEntryPoint
    private void setTopHalCapabilities(int topHalCapabilities) {
        mHandler.post(() -> {
            mTopHalCapabilities = topHalCapabilities;

            if (hasCapability(GPS_CAPABILITY_ON_DEMAND_TIME)) {
                mNtpTimeHelper.enablePeriodicTimeInjection();
                requestUtcTime();
            }
<<<<<<< HEAD

            mGnssMeasurementsProvider.onCapabilitiesUpdated(
                    hasCapability(GPS_CAPABILITY_MEASUREMENTS));
            mGnssNavigationMessageProvider.onCapabilitiesUpdated(
                    hasCapability(GPS_CAPABILITY_NAV_MESSAGES));
            restartRequests();

=======

            mGnssMeasurementsProvider.onCapabilitiesUpdated(
                    hasCapability(GPS_CAPABILITY_MEASUREMENTS));
            mGnssNavigationMessageProvider.onCapabilitiesUpdated(
                    hasCapability(GPS_CAPABILITY_NAV_MESSAGES));
            restartRequests();

>>>>>>> dbf9e87c
            mGnssCapabilitiesProvider.setTopHalCapabilities(mTopHalCapabilities);
        });
    }

    @NativeEntryPoint
    private void setSubHalMeasurementCorrectionsCapabilities(int subHalCapabilities) {
        mHandler.post(() -> {
            if (!mGnssMeasurementCorrectionsProvider.onCapabilitiesUpdated(subHalCapabilities)) {
                return;
            }

            mGnssCapabilitiesProvider.setSubHalMeasurementCorrectionsCapabilities(
                    subHalCapabilities);
        });
    }

    private void restartRequests() {
        Log.i(TAG, "restartRequests");

        restartLocationRequest();
        mGnssMeasurementsProvider.resumeIfStarted();
        mGnssNavigationMessageProvider.resumeIfStarted();
        mGnssBatchingProvider.resumeIfStarted();
        mGnssGeofenceProvider.resumeIfStarted();
    }

    private void restartLocationRequest() {
        if (DEBUG) Log.d(TAG, "restartLocationRequest");
        setStarted(false);
        updateRequirements();
    }

    @NativeEntryPoint
    private void setGnssYearOfHardware(final int yearOfHardware) {
        // mHardwareYear is simply set here, to be read elsewhere, and is volatile for safe sync
        if (DEBUG) Log.d(TAG, "setGnssYearOfHardware called with " + yearOfHardware);
        mHardwareYear = yearOfHardware;
    }

    @NativeEntryPoint
    private void setGnssHardwareModelName(final String modelName) {
        // mHardwareModelName is simply set here, to be read elsewhere, and volatile for safe sync
        if (DEBUG) Log.d(TAG, "setGnssModelName called with " + modelName);
        mHardwareModelName = modelName;
    }

    @NativeEntryPoint
    private void reportGnssServiceDied() {
        if (DEBUG) Log.d(TAG, "reportGnssServiceDied");
        mHandler.post(() -> {
            setupNativeGnssService(/* reinitializeGnssServiceHandle = */ true);
<<<<<<< HEAD
            if (isGpsEnabled()) {
                setGpsEnabled(false);

                updateEnabled();

                // resend configuration into the restarted HAL service.
                reloadGpsProperties();
=======
            // resend configuration into the restarted HAL service.
            reloadGpsProperties();
            if (isGpsEnabled()) {
                setGpsEnabled(false);
                updateEnabled();
>>>>>>> dbf9e87c
            }
        });
    }

    public interface GnssSystemInfoProvider {
        /**
         * Returns the year of underlying GPS hardware.
         */
        int getGnssYearOfHardware();

        /**
         * Returns the model name of underlying GPS hardware.
         */
        String getGnssHardwareModelName();
    }

    /**
     * @hide
     */
    public GnssSystemInfoProvider getGnssSystemInfoProvider() {
        return new GnssSystemInfoProvider() {
            @Override
            public int getGnssYearOfHardware() {
                return mHardwareYear;
            }

            @Override
            public String getGnssHardwareModelName() {
                return mHardwareModelName;
            }
        };
    }

    /**
     * @hide
     */
    public GnssBatchingProvider getGnssBatchingProvider() {
        return mGnssBatchingProvider;
    }

    public interface GnssMetricsProvider {
        /**
         * Returns GNSS metrics as proto string
         */
        String getGnssMetricsAsProtoString();
    }

    /**
     * @hide
     */
    public GnssMetricsProvider getGnssMetricsProvider() {
        return () -> mGnssMetrics.dumpGnssMetricsAsProtoString();
    }

    /**
     * @hide
     */
    public GnssCapabilitiesProvider getGnssCapabilitiesProvider() {
        return mGnssCapabilitiesProvider;
    }

    @NativeEntryPoint
    private void reportLocationBatch(Location[] locationArray) {
        List<Location> locations = new ArrayList<>(Arrays.asList(locationArray));
        if (DEBUG) {
            Log.d(TAG, "Location batch of size " + locationArray.length + " reported");
        }
        reportLocation(locations);
    }

    @NativeEntryPoint
    private void psdsDownloadRequest() {
        if (DEBUG) Log.d(TAG, "psdsDownloadRequest");
        sendMessage(DOWNLOAD_PSDS_DATA, 0, null);
    }

    /**
     * Converts the GPS HAL status to the internal Geofence Hardware status.
     */
    private static int getGeofenceStatus(int status) {
        switch (status) {
            case GPS_GEOFENCE_OPERATION_SUCCESS:
                return GeofenceHardware.GEOFENCE_SUCCESS;
            case GPS_GEOFENCE_ERROR_GENERIC:
                return GeofenceHardware.GEOFENCE_FAILURE;
            case GPS_GEOFENCE_ERROR_ID_EXISTS:
                return GeofenceHardware.GEOFENCE_ERROR_ID_EXISTS;
            case GPS_GEOFENCE_ERROR_INVALID_TRANSITION:
                return GeofenceHardware.GEOFENCE_ERROR_INVALID_TRANSITION;
            case GPS_GEOFENCE_ERROR_TOO_MANY_GEOFENCES:
                return GeofenceHardware.GEOFENCE_ERROR_TOO_MANY_GEOFENCES;
            case GPS_GEOFENCE_ERROR_ID_UNKNOWN:
                return GeofenceHardware.GEOFENCE_ERROR_ID_UNKNOWN;
            default:
                return -1;
        }
    }

    @NativeEntryPoint
    private void reportGeofenceTransition(int geofenceId, Location location, int transition,
            long transitionTimestamp) {
        mHandler.post(() -> {
            if (mGeofenceHardwareImpl == null) {
                mGeofenceHardwareImpl = GeofenceHardwareImpl.getInstance(mContext);
            }

            mGeofenceHardwareImpl.reportGeofenceTransition(
                    geofenceId,
                    location,
                    transition,
                    transitionTimestamp,
                    GeofenceHardware.MONITORING_TYPE_GPS_HARDWARE,
                    FusedBatchOptions.SourceTechnologies.GNSS);
        });
    }

    @NativeEntryPoint
    private void reportGeofenceStatus(int status, Location location) {
        mHandler.post(() -> {
            if (mGeofenceHardwareImpl == null) {
                mGeofenceHardwareImpl = GeofenceHardwareImpl.getInstance(mContext);
            }
            int monitorStatus = GeofenceHardware.MONITOR_CURRENTLY_UNAVAILABLE;
            if (status == GPS_GEOFENCE_AVAILABLE) {
                monitorStatus = GeofenceHardware.MONITOR_CURRENTLY_AVAILABLE;
            }
            mGeofenceHardwareImpl.reportGeofenceMonitorStatus(
                    GeofenceHardware.MONITORING_TYPE_GPS_HARDWARE,
                    monitorStatus,
                    location,
                    FusedBatchOptions.SourceTechnologies.GNSS);
        });
    }

    @NativeEntryPoint
    private void reportGeofenceAddStatus(int geofenceId, int status) {
        mHandler.post(() -> {
            if (mGeofenceHardwareImpl == null) {
                mGeofenceHardwareImpl = GeofenceHardwareImpl.getInstance(mContext);
            }
            mGeofenceHardwareImpl.reportGeofenceAddStatus(geofenceId, getGeofenceStatus(status));
        });
    }

    @NativeEntryPoint
    private void reportGeofenceRemoveStatus(int geofenceId, int status) {
        mHandler.post(() -> {
            if (mGeofenceHardwareImpl == null) {
                mGeofenceHardwareImpl = GeofenceHardwareImpl.getInstance(mContext);
            }
            mGeofenceHardwareImpl.reportGeofenceRemoveStatus(geofenceId, getGeofenceStatus(status));
        });
    }

    @NativeEntryPoint
    private void reportGeofencePauseStatus(int geofenceId, int status) {
        mHandler.post(() -> {
            if (mGeofenceHardwareImpl == null) {
                mGeofenceHardwareImpl = GeofenceHardwareImpl.getInstance(mContext);
            }
            mGeofenceHardwareImpl.reportGeofencePauseStatus(geofenceId, getGeofenceStatus(status));
        });
    }

    @NativeEntryPoint
    private void reportGeofenceResumeStatus(int geofenceId, int status) {
        mHandler.post(() -> {
            if (mGeofenceHardwareImpl == null) {
                mGeofenceHardwareImpl = GeofenceHardwareImpl.getInstance(mContext);
            }
            mGeofenceHardwareImpl.reportGeofenceResumeStatus(geofenceId, getGeofenceStatus(status));
        });
    }

    //=============================================================
    // NI Client support
    //=============================================================
    private final INetInitiatedListener mNetInitiatedListener = new INetInitiatedListener.Stub() {
        // Sends a response for an NI request to HAL.
        @Override
        public boolean sendNiResponse(int notificationId, int userResponse) {
            // TODO Add Permission check

            if (DEBUG) {
                Log.d(TAG, "sendNiResponse, notifId: " + notificationId +
                        ", response: " + userResponse);
            }
            native_send_ni_response(notificationId, userResponse);

            StatsLog.write(StatsLog.GNSS_NI_EVENT_REPORTED,
                    StatsLog.GNSS_NI_EVENT_REPORTED__EVENT_TYPE__NI_RESPONSE,
                    notificationId,
                    /* niType= */ 0,
                    /* needNotify= */ false,
                    /* needVerify= */ false,
                    /* privacyOverride= */ false,
                    /* timeout= */ 0,
                    /* defaultResponse= */ 0,
                    /* requestorId= */ null,
                    /* text= */ null,
                    /* requestorIdEncoding= */ 0,
                    /* textEncoding= */ 0,
                    mSuplEsEnabled,
                    isGpsEnabled(),
                    userResponse);

            return true;
        }
    };

    public INetInitiatedListener getNetInitiatedListener() {
        return mNetInitiatedListener;
    }

    /** Reports a NI notification. */
    @NativeEntryPoint
    public void reportNiNotification(
            int notificationId,
            int niType,
            int notifyFlags,
            int timeout,
            int defaultResponse,
            String requestorId,
            String text,
            int requestorIdEncoding,
            int textEncoding
    ) {
        Log.i(TAG, "reportNiNotification: entered");
        Log.i(TAG, "notificationId: " + notificationId +
                ", niType: " + niType +
                ", notifyFlags: " + notifyFlags +
                ", timeout: " + timeout +
                ", defaultResponse: " + defaultResponse);

        Log.i(TAG, "requestorId: " + requestorId +
                ", text: " + text +
                ", requestorIdEncoding: " + requestorIdEncoding +
                ", textEncoding: " + textEncoding);

        GpsNiNotification notification = new GpsNiNotification();

        notification.notificationId = notificationId;
        notification.niType = niType;
        notification.needNotify = (notifyFlags & GpsNetInitiatedHandler.GPS_NI_NEED_NOTIFY) != 0;
        notification.needVerify = (notifyFlags & GpsNetInitiatedHandler.GPS_NI_NEED_VERIFY) != 0;
        notification.privacyOverride =
                (notifyFlags & GpsNetInitiatedHandler.GPS_NI_PRIVACY_OVERRIDE) != 0;
        notification.timeout = timeout;
        notification.defaultResponse = defaultResponse;
        notification.requestorId = requestorId;
        notification.text = text;
        notification.requestorIdEncoding = requestorIdEncoding;
        notification.textEncoding = textEncoding;

        mNIHandler.handleNiNotification(notification);
        StatsLog.write(StatsLog.GNSS_NI_EVENT_REPORTED,
                StatsLog.GNSS_NI_EVENT_REPORTED__EVENT_TYPE__NI_REQUEST,
                notification.notificationId,
                notification.niType,
                notification.needNotify,
                notification.needVerify,
                notification.privacyOverride,
                notification.timeout,
                notification.defaultResponse,
                notification.requestorId,
                notification.text,
                notification.requestorIdEncoding,
                notification.textEncoding,
                mSuplEsEnabled,
                isGpsEnabled(),
                /* userResponse= */ 0);
    }

    /**
     * We should be careful about receiving null string from the TelephonyManager,
     * because sending null String to JNI function would cause a crash.
     */
    @NativeEntryPoint
    private void requestSetID(int flags) {
        TelephonyManager phone = (TelephonyManager)
                mContext.getSystemService(Context.TELEPHONY_SERVICE);
        int type = AGPS_SETID_TYPE_NONE;
        String setId = null;

        int ddSubId = SubscriptionManager.getDefaultDataSubscriptionId();
        if ((flags & AGPS_RIL_REQUEST_SETID_IMSI) == AGPS_RIL_REQUEST_SETID_IMSI) {
            if (SubscriptionManager.isValidSubscriptionId(ddSubId)) {
                setId = phone.getSubscriberId(ddSubId);
            }
            if (setId == null) {
                setId = phone.getSubscriberId();
            }
            if (setId != null) {
                // This means the framework has the SIM card.
                type = AGPS_SETID_TYPE_IMSI;
            }
        } else if ((flags & AGPS_RIL_REQUEST_SETID_MSISDN) == AGPS_RIL_REQUEST_SETID_MSISDN) {
            if (SubscriptionManager.isValidSubscriptionId(ddSubId)) {
                setId = phone.getLine1Number(ddSubId);
            }
            if (setId == null) {
                setId = phone.getLine1Number();
            }
            if (setId != null) {
                // This means the framework has the SIM card.
                type = AGPS_SETID_TYPE_MSISDN;
            }
        }

        native_agps_set_id(type, (setId == null) ? "" : setId);
    }

    @NativeEntryPoint
    private void requestLocation(boolean independentFromGnss, boolean isUserEmergency) {
        if (DEBUG) {
            Log.d(TAG, "requestLocation. independentFromGnss: " + independentFromGnss
                    + ", isUserEmergency: "
                    + isUserEmergency);
        }
        sendMessage(REQUEST_LOCATION, independentFromGnss ? 1 : 0, isUserEmergency);
    }

    @NativeEntryPoint
    private void requestUtcTime() {
        if (DEBUG) Log.d(TAG, "utcTimeRequest");
        sendMessage(INJECT_NTP_TIME, 0, null);
    }

    @NativeEntryPoint
    private void requestRefLocation() {
        TelephonyManager phone = (TelephonyManager)
                mContext.getSystemService(Context.TELEPHONY_SERVICE);
        final int phoneType = phone.getPhoneType();
        if (phoneType == TelephonyManager.PHONE_TYPE_GSM) {
            GsmCellLocation gsm_cell = (GsmCellLocation) phone.getCellLocation();
            if ((gsm_cell != null) && (phone.getNetworkOperator() != null)
                    && (phone.getNetworkOperator().length() > 3)) {
                int type;
                int mcc = Integer.parseInt(phone.getNetworkOperator().substring(0, 3));
                int mnc = Integer.parseInt(phone.getNetworkOperator().substring(3));
                int networkType = phone.getNetworkType();
                if (networkType == TelephonyManager.NETWORK_TYPE_UMTS
                        || networkType == TelephonyManager.NETWORK_TYPE_HSDPA
                        || networkType == TelephonyManager.NETWORK_TYPE_HSUPA
                        || networkType == TelephonyManager.NETWORK_TYPE_HSPA
                        || networkType == TelephonyManager.NETWORK_TYPE_HSPAP) {
                    type = AGPS_REF_LOCATION_TYPE_UMTS_CELLID;
                } else {
                    type = AGPS_REF_LOCATION_TYPE_GSM_CELLID;
                }
                native_agps_set_ref_location_cellid(type, mcc, mnc,
                        gsm_cell.getLac(), gsm_cell.getCid());
            } else {
                Log.e(TAG, "Error getting cell location info.");
            }
        } else if (phoneType == TelephonyManager.PHONE_TYPE_CDMA) {
            Log.e(TAG, "CDMA not supported.");
        }
    }

    // Implements method nfwNotifyCb() in IGnssVisibilityControlCallback.hal.
    @NativeEntryPoint
    private void reportNfwNotification(String proxyAppPackageName, byte protocolStack,
            String otherProtocolStackName, byte requestor, String requestorId, byte responseType,
            boolean inEmergencyMode, boolean isCachedLocation) {
        if (mGnssVisibilityControl == null) {
            Log.e(TAG, "reportNfwNotification: mGnssVisibilityControl is not initialized.");
            return;
        }

        mGnssVisibilityControl.reportNfwNotification(proxyAppPackageName, protocolStack,
                otherProtocolStackName, requestor, requestorId, responseType, inEmergencyMode,
                isCachedLocation);
    }

    // Implements method isInEmergencySession() in IGnssVisibilityControlCallback.hal.
    @NativeEntryPoint
    boolean isInEmergencySession() {
        return mNIHandler.getInEmergency();
    }

    private void sendMessage(int message, int arg, Object obj) {
        // hold a wake lock until this message is delivered
        // note that this assumes the message will not be removed from the queue before
        // it is handled (otherwise the wake lock would be leaked).
        mWakeLock.acquire();
        if (DEBUG) {
            Log.d(TAG, "WakeLock acquired by sendMessage(" + messageIdAsString(message) + ", " + arg
                    + ", " + obj + ")");
        }
        mHandler.obtainMessage(message, arg, 1, obj).sendToTarget();
    }

    private final class ProviderHandler extends Handler {
        public ProviderHandler(Looper looper) {
            super(looper, null, true /*async*/);
        }

        @Override
        public void handleMessage(Message msg) {
            int message = msg.what;
            switch (message) {
                case SET_REQUEST:
                    GpsRequest gpsRequest = (GpsRequest) msg.obj;
                    handleSetRequest(gpsRequest.request, gpsRequest.source);
                    break;
                case INJECT_NTP_TIME:
                    mNtpTimeHelper.retrieveAndInjectNtpTime();
                    break;
                case REQUEST_LOCATION:
                    handleRequestLocation(msg.arg1 == 1, (boolean) msg.obj);
                    break;
                case DOWNLOAD_PSDS_DATA:
                    handleDownloadPsdsData();
                    break;
                case DOWNLOAD_PSDS_DATA_FINISHED:
                    mDownloadPsdsDataPending = STATE_IDLE;
                    break;
<<<<<<< HEAD
                case UPDATE_LOCATION:
                    handleUpdateLocation((Location) msg.obj);
                    break;
=======
>>>>>>> dbf9e87c
                case INITIALIZE_HANDLER:
                    handleInitialize();
                    break;
                case REPORT_LOCATION:
                    handleReportLocation(msg.arg1 == 1, (Location) msg.obj);
                    break;
                case REPORT_SV_STATUS:
                    handleReportSvStatus((SvStatusInfo) msg.obj);
                    break;
            }
            if (msg.arg2 == 1) {
                // wakelock was taken for this message, release it
                mWakeLock.release();
                if (DEBUG) {
                    Log.d(TAG, "WakeLock released by handleMessage(" + messageIdAsString(message)
                            + ", " + msg.arg1 + ", " + msg.obj + ")");
                }
            }
        }

        /**
         * This method is bound to {@link #GnssLocationProvider(Context, LocationProviderManager,
         * Looper)}.
         * It is in charge of loading properties and registering for events that will be posted to
         * this handler.
         */
        private void handleInitialize() {
            // class_init_native() already initializes the GNSS service handle during class loading.
            setupNativeGnssService(/* reinitializeGnssServiceHandle = */ false);

            if (native_is_gnss_visibility_control_supported()) {
                mGnssVisibilityControl = new GnssVisibilityControl(mContext, mLooper, mNIHandler);
            }

            // load default GPS configuration
            // (this configuration might change in the future based on SIM changes)
            reloadGpsProperties();

            // listen for events
            IntentFilter intentFilter = new IntentFilter();
            intentFilter.addAction(ALARM_WAKEUP);
            intentFilter.addAction(ALARM_TIMEOUT);
            intentFilter.addAction(PowerManager.ACTION_POWER_SAVE_MODE_CHANGED);
            intentFilter.addAction(PowerManager.ACTION_DEVICE_IDLE_MODE_CHANGED);
            intentFilter.addAction(Intent.ACTION_SCREEN_OFF);
            intentFilter.addAction(Intent.ACTION_SCREEN_ON);
            intentFilter.addAction(CarrierConfigManager.ACTION_CARRIER_CONFIG_CHANGED);
            intentFilter.addAction(TelephonyIntents.ACTION_DEFAULT_DATA_SUBSCRIPTION_CHANGED);
            mContext.registerReceiver(mBroadcastReceiver, intentFilter, null, this);

            mNetworkConnectivityHandler.registerNetworkCallbacks();

            // listen for PASSIVE_PROVIDER updates
            LocationManager locManager =
                    (LocationManager) mContext.getSystemService(Context.LOCATION_SERVICE);
            long minTime = 0;
            float minDistance = 0;
            LocationRequest request = LocationRequest.createFromDeprecatedProvider(
                    LocationManager.PASSIVE_PROVIDER,
                    minTime,
                    minDistance,
                    false);
            // Don't keep track of this request since it's done on behalf of other clients
            // (which are kept track of separately).
            request.setHideFromAppOps(true);
            locManager.requestLocationUpdates(
                    request,
                    new NetworkLocationListener(),
                    getLooper());

            updateEnabled();
        }
    }

    private abstract class LocationChangeListener implements LocationListener {
        private int mNumLocationUpdateRequest;

        @Override
        public void onStatusChanged(String provider, int status, Bundle extras) {
        }

        @Override
        public void onProviderEnabled(String provider) {
        }

        @Override
        public void onProviderDisabled(String provider) {
        }
    }

    private final class NetworkLocationListener extends LocationChangeListener {
        @Override
        public void onLocationChanged(Location location) {
            // this callback happens on mHandler looper
            if (LocationManager.NETWORK_PROVIDER.equals(location.getProvider())) {
                injectLocation(location);
            }
        }
    }

    private final class FusedLocationListener extends LocationChangeListener {
        @Override
        public void onLocationChanged(Location location) {
            if (LocationManager.FUSED_PROVIDER.equals(location.getProvider())) {
                injectBestLocation(location);
            }
        }
    }

    /**
     * @return A string representing the given message ID.
     */
    private String messageIdAsString(int message) {
        switch (message) {
            case SET_REQUEST:
                return "SET_REQUEST";
            case INJECT_NTP_TIME:
                return "INJECT_NTP_TIME";
            case REQUEST_LOCATION:
                return "REQUEST_LOCATION";
            case DOWNLOAD_PSDS_DATA:
                return "DOWNLOAD_PSDS_DATA";
            case DOWNLOAD_PSDS_DATA_FINISHED:
                return "DOWNLOAD_PSDS_DATA_FINISHED";
<<<<<<< HEAD
            case UPDATE_LOCATION:
                return "UPDATE_LOCATION";
=======
>>>>>>> dbf9e87c
            case INITIALIZE_HANDLER:
                return "INITIALIZE_HANDLER";
            case REPORT_LOCATION:
                return "REPORT_LOCATION";
            case REPORT_SV_STATUS:
                return "REPORT_SV_STATUS";
            default:
                return "<Unknown>";
        }
    }

    @Override
    public void dump(FileDescriptor fd, PrintWriter pw, String[] args) {
        StringBuilder s = new StringBuilder();
<<<<<<< HEAD
        s.append("  mStarted=").append(mStarted).append("   (changed ");
        TimeUtils.formatDuration(SystemClock.elapsedRealtime()
                - mStartedChangedElapsedRealtime, s);
        s.append(" ago)").append('\n');
        s.append("  mFixInterval=").append(mFixInterval).append('\n');
        s.append("  mLowPowerMode=").append(mLowPowerMode).append('\n');
        s.append("  mGnssMeasurementsProvider.isRegistered()=")
=======
        s.append("mStarted=").append(mStarted).append("   (changed ");
        TimeUtils.formatDuration(SystemClock.elapsedRealtime()
                - mStartedChangedElapsedRealtime, s);
        s.append(" ago)").append('\n');
        s.append("mFixInterval=").append(mFixInterval).append('\n');
        s.append("mLowPowerMode=").append(mLowPowerMode).append('\n');
        s.append("mGnssMeasurementsProvider.isRegistered()=")
>>>>>>> dbf9e87c
                .append(mGnssMeasurementsProvider.isRegistered()).append('\n');
        s.append("mGnssNavigationMessageProvider.isRegistered()=")
                .append(mGnssNavigationMessageProvider.isRegistered()).append('\n');
<<<<<<< HEAD
        s.append("  mDisableGpsForPowerManager=").append(mDisableGpsForPowerManager).append('\n');
        s.append("  mTopHalCapabilities=0x").append(Integer.toHexString(mTopHalCapabilities));
=======
        s.append("mDisableGpsForPowerManager=").append(mDisableGpsForPowerManager).append('\n');
        s.append("mTopHalCapabilities=0x").append(Integer.toHexString(mTopHalCapabilities));
>>>>>>> dbf9e87c
        s.append(" ( ");
        if (hasCapability(GPS_CAPABILITY_SCHEDULING)) s.append("SCHEDULING ");
        if (hasCapability(GPS_CAPABILITY_MSB)) s.append("MSB ");
        if (hasCapability(GPS_CAPABILITY_MSA)) s.append("MSA ");
        if (hasCapability(GPS_CAPABILITY_SINGLE_SHOT)) s.append("SINGLE_SHOT ");
        if (hasCapability(GPS_CAPABILITY_ON_DEMAND_TIME)) s.append("ON_DEMAND_TIME ");
        if (hasCapability(GPS_CAPABILITY_GEOFENCING)) s.append("GEOFENCING ");
        if (hasCapability(GPS_CAPABILITY_MEASUREMENTS)) s.append("MEASUREMENTS ");
        if (hasCapability(GPS_CAPABILITY_NAV_MESSAGES)) s.append("NAV_MESSAGES ");
        if (hasCapability(GPS_CAPABILITY_LOW_POWER_MODE)) s.append("LOW_POWER_MODE ");
        if (hasCapability(GPS_CAPABILITY_SATELLITE_BLACKLIST)) s.append("SATELLITE_BLACKLIST ");
        if (hasCapability(GPS_CAPABILITY_MEASUREMENT_CORRECTIONS)) {
            s.append("MEASUREMENT_CORRECTIONS ");
        }
        s.append(")\n");
        if (hasCapability(GPS_CAPABILITY_MEASUREMENT_CORRECTIONS)) {
<<<<<<< HEAD
            s.append("  SubHal=MEASUREMENT_CORRECTIONS[");
=======
            s.append("SubHal=MEASUREMENT_CORRECTIONS[");
>>>>>>> dbf9e87c
            s.append(mGnssMeasurementCorrectionsProvider.toStringCapabilities());
            s.append("]\n");
        }
        s.append(mGnssMetrics.dumpGnssMetricsAsText());
        s.append("native internal state: \n");
        s.append("  ").append(native_get_internal_state());
        s.append("\n");
        pw.append(s);
    }

    private void setupNativeGnssService(boolean reinitializeGnssServiceHandle) {
        native_init_once(reinitializeGnssServiceHandle);

        /*
         * A cycle of native_init() and native_cleanup() is needed so that callbacks are
         * registered after bootup even when location is disabled.
         * This will allow Emergency SUPL to work even when location is disabled before device
         * restart.
         */
        boolean isInitialized = native_init();
        if (!isInitialized) {
            Log.w(TAG, "Native initialization failed.");
        } else {
            native_cleanup();
        }
    }

    // preallocated to avoid memory allocation in reportNmea()
    private byte[] mNmeaBuffer = new byte[120];

    static {
        class_init_native();
    }

    private static native void class_init_native();

    private static native boolean native_is_supported();

    private static native boolean native_is_gnss_visibility_control_supported();

    private static native void native_init_once(boolean reinitializeGnssServiceHandle);

    private native boolean native_init();

    private native void native_cleanup();

    private native boolean native_set_position_mode(int mode, int recurrence, int min_interval,
            int preferred_accuracy, int preferred_time, boolean lowPowerMode);

    private native boolean native_start();

    private native boolean native_stop();

    private native void native_delete_aiding_data(int flags);

    private native int native_read_nmea(byte[] buffer, int bufferSize);

    private native void native_inject_best_location(
            int gnssLocationFlags, double latitudeDegrees, double longitudeDegrees,
            double altitudeMeters, float speedMetersPerSec, float bearingDegrees,
            float horizontalAccuracyMeters, float verticalAccuracyMeters,
            float speedAccuracyMetersPerSecond, float bearingAccuracyDegrees,
            long timestamp, int elapsedRealtimeFlags, long elapsedRealtimeNanos,
            double elapsedRealtimeUncertaintyNanos);

    private native void native_inject_location(double latitude, double longitude, float accuracy);

    // PSDS Support
    private native void native_inject_time(long time, long timeReference, int uncertainty);

    private native boolean native_supports_psds();

    private native void native_inject_psds_data(byte[] data, int length);

    // DEBUG Support
    private native String native_get_internal_state();

    // AGPS Support
    private native void native_agps_ni_message(byte[] msg, int length);

    private native void native_set_agps_server(int type, String hostname, int port);

    // Network-initiated (NI) Support
    private native void native_send_ni_response(int notificationId, int userResponse);

    // AGPS ril support
    private native void native_agps_set_ref_location_cellid(int type, int mcc, int mnc,
            int lac, int cid);

    private native void native_agps_set_id(int type, String setid);
}<|MERGE_RESOLUTION|>--- conflicted
+++ resolved
@@ -39,11 +39,8 @@
 import android.location.LocationManager;
 import android.location.LocationProvider;
 import android.location.LocationRequest;
-<<<<<<< HEAD
 import android.net.Network;
 import android.net.NetworkInfo;
-=======
->>>>>>> dbf9e87c
 import android.os.AsyncTask;
 import android.os.BatteryStats;
 import android.os.Binder;
@@ -187,10 +184,6 @@
     private static final int INJECT_NTP_TIME = 5;
     // PSDS stands for Predicted Satellite Data Service
     private static final int DOWNLOAD_PSDS_DATA = 6;
-<<<<<<< HEAD
-    private static final int UPDATE_LOCATION = 7;  // Handle external location from network listener
-=======
->>>>>>> dbf9e87c
     private static final int DOWNLOAD_PSDS_DATA_FINISHED = 11;
     private static final int INITIALIZE_HANDLER = 13;
     private static final int REQUEST_LOCATION = 16;
@@ -323,15 +316,9 @@
     // True if we are enabled
     @GuardedBy("mLock")
     private boolean mGpsEnabled;
-<<<<<<< HEAD
 
     private boolean mShutdown;
 
-=======
-
-    private boolean mShutdown;
-
->>>>>>> dbf9e87c
     // states for injecting ntp and downloading psds data
     private static final int STATE_PENDING_NETWORK = 0;
     private static final int STATE_DOWNLOADING = 1;
@@ -1180,11 +1167,7 @@
     }
 
     @Override
-<<<<<<< HEAD
-    public void sendExtraCommand(String command, Bundle extras) {
-=======
     public void onSendExtraCommand(int uid, int pid, String command, Bundle extras) {
->>>>>>> dbf9e87c
 
         long identity = Binder.clearCallingIdentity();
         try {
@@ -1569,7 +1552,6 @@
                 mNtpTimeHelper.enablePeriodicTimeInjection();
                 requestUtcTime();
             }
-<<<<<<< HEAD
 
             mGnssMeasurementsProvider.onCapabilitiesUpdated(
                     hasCapability(GPS_CAPABILITY_MEASUREMENTS));
@@ -1577,15 +1559,6 @@
                     hasCapability(GPS_CAPABILITY_NAV_MESSAGES));
             restartRequests();
 
-=======
-
-            mGnssMeasurementsProvider.onCapabilitiesUpdated(
-                    hasCapability(GPS_CAPABILITY_MEASUREMENTS));
-            mGnssNavigationMessageProvider.onCapabilitiesUpdated(
-                    hasCapability(GPS_CAPABILITY_NAV_MESSAGES));
-            restartRequests();
-
->>>>>>> dbf9e87c
             mGnssCapabilitiesProvider.setTopHalCapabilities(mTopHalCapabilities);
         });
     }
@@ -1637,21 +1610,11 @@
         if (DEBUG) Log.d(TAG, "reportGnssServiceDied");
         mHandler.post(() -> {
             setupNativeGnssService(/* reinitializeGnssServiceHandle = */ true);
-<<<<<<< HEAD
-            if (isGpsEnabled()) {
-                setGpsEnabled(false);
-
-                updateEnabled();
-
-                // resend configuration into the restarted HAL service.
-                reloadGpsProperties();
-=======
             // resend configuration into the restarted HAL service.
             reloadGpsProperties();
             if (isGpsEnabled()) {
                 setGpsEnabled(false);
                 updateEnabled();
->>>>>>> dbf9e87c
             }
         });
     }
@@ -2070,12 +2033,6 @@
                 case DOWNLOAD_PSDS_DATA_FINISHED:
                     mDownloadPsdsDataPending = STATE_IDLE;
                     break;
-<<<<<<< HEAD
-                case UPDATE_LOCATION:
-                    handleUpdateLocation((Location) msg.obj);
-                    break;
-=======
->>>>>>> dbf9e87c
                 case INITIALIZE_HANDLER:
                     handleInitialize();
                     break;
@@ -2200,11 +2157,6 @@
                 return "DOWNLOAD_PSDS_DATA";
             case DOWNLOAD_PSDS_DATA_FINISHED:
                 return "DOWNLOAD_PSDS_DATA_FINISHED";
-<<<<<<< HEAD
-            case UPDATE_LOCATION:
-                return "UPDATE_LOCATION";
-=======
->>>>>>> dbf9e87c
             case INITIALIZE_HANDLER:
                 return "INITIALIZE_HANDLER";
             case REPORT_LOCATION:
@@ -2219,15 +2171,6 @@
     @Override
     public void dump(FileDescriptor fd, PrintWriter pw, String[] args) {
         StringBuilder s = new StringBuilder();
-<<<<<<< HEAD
-        s.append("  mStarted=").append(mStarted).append("   (changed ");
-        TimeUtils.formatDuration(SystemClock.elapsedRealtime()
-                - mStartedChangedElapsedRealtime, s);
-        s.append(" ago)").append('\n');
-        s.append("  mFixInterval=").append(mFixInterval).append('\n');
-        s.append("  mLowPowerMode=").append(mLowPowerMode).append('\n');
-        s.append("  mGnssMeasurementsProvider.isRegistered()=")
-=======
         s.append("mStarted=").append(mStarted).append("   (changed ");
         TimeUtils.formatDuration(SystemClock.elapsedRealtime()
                 - mStartedChangedElapsedRealtime, s);
@@ -2235,17 +2178,11 @@
         s.append("mFixInterval=").append(mFixInterval).append('\n');
         s.append("mLowPowerMode=").append(mLowPowerMode).append('\n');
         s.append("mGnssMeasurementsProvider.isRegistered()=")
->>>>>>> dbf9e87c
                 .append(mGnssMeasurementsProvider.isRegistered()).append('\n');
         s.append("mGnssNavigationMessageProvider.isRegistered()=")
                 .append(mGnssNavigationMessageProvider.isRegistered()).append('\n');
-<<<<<<< HEAD
-        s.append("  mDisableGpsForPowerManager=").append(mDisableGpsForPowerManager).append('\n');
-        s.append("  mTopHalCapabilities=0x").append(Integer.toHexString(mTopHalCapabilities));
-=======
         s.append("mDisableGpsForPowerManager=").append(mDisableGpsForPowerManager).append('\n');
         s.append("mTopHalCapabilities=0x").append(Integer.toHexString(mTopHalCapabilities));
->>>>>>> dbf9e87c
         s.append(" ( ");
         if (hasCapability(GPS_CAPABILITY_SCHEDULING)) s.append("SCHEDULING ");
         if (hasCapability(GPS_CAPABILITY_MSB)) s.append("MSB ");
@@ -2262,11 +2199,7 @@
         }
         s.append(")\n");
         if (hasCapability(GPS_CAPABILITY_MEASUREMENT_CORRECTIONS)) {
-<<<<<<< HEAD
-            s.append("  SubHal=MEASUREMENT_CORRECTIONS[");
-=======
             s.append("SubHal=MEASUREMENT_CORRECTIONS[");
->>>>>>> dbf9e87c
             s.append(mGnssMeasurementCorrectionsProvider.toStringCapabilities());
             s.append("]\n");
         }
