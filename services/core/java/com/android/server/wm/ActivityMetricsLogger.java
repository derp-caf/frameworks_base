--- conflicted
+++ resolved
@@ -78,11 +78,8 @@
 import android.os.Looper;
 import android.os.SystemClock;
 import android.os.Trace;
-<<<<<<< HEAD
+import android.util.ArrayMap;
 import android.util.BoostFramework;
-=======
-import android.util.ArrayMap;
->>>>>>> e2e62e70
 import android.util.EventLog;
 import android.util.Log;
 import android.util.Slog;
@@ -547,20 +544,6 @@
             return;
         }
 
-<<<<<<< HEAD
-        final boolean otherWindowModesLaunching =
-                mWindowingModeTransitionInfo.size() > 0 && info == null;
-        if ((!isLoggableResultCode(resultCode) || launchedActivity == null
-                || windowingMode == WINDOWING_MODE_UNDEFINED) && !otherWindowModesLaunching) {
-            // Failed to launch or it was not a process switch, so we don't care about the timing.
-            abort(info, "failed to launch or not a process switch");
-=======
-        if (!processSwitch) {
-            abort(info, "not a process switch");
->>>>>>> e2e62e70
-            return;
-        }
-
         final TransitionInfo newInfo = TransitionInfo.create(launchedActivity, launchingState,
                 processRunning, resultCode);
         if (newInfo == null) {
@@ -778,40 +761,10 @@
         }
     }
 
-<<<<<<< HEAD
-    private void logAppTransitionMultiEvents() {
-        if (DEBUG_METRICS) Slog.i(TAG, "logging transition events");
-        for (int index = mWindowingModeTransitionInfo.size() - 1; index >= 0; index--) {
-            final WindowingModeTransitionInfo info = mWindowingModeTransitionInfo.valueAt(index);
-            final int type = getTransitionType(info);
-            if (type == INVALID_TRANSITION_TYPE) {
-                if (DEBUG_METRICS) {
-                    Slog.i(TAG, "invalid transition type"
-                            + " processRunning=" + info.currentTransitionProcessRunning
-                            + " startResult=" + info.startResult);
-                }
-                return;
-            }
-
-            mLaunchedActivity = info.launchedActivity;
-
-            // Take a snapshot of the transition info before sending it to the handler for logging.
-            // This will avoid any races with other operations that modify the ActivityRecord.
-            final WindowingModeTransitionInfoSnapshot infoSnapshot =
-                     new WindowingModeTransitionInfoSnapshot(info);
-            final int currentTransitionDeviceUptime = mCurrentTransitionDeviceUptime;
-            final int currentTransitionDelayMs = mCurrentTransitionDelayMs;
-            BackgroundThread.getHandler().post(() -> logAppTransition(
-                    currentTransitionDeviceUptime, currentTransitionDelayMs, infoSnapshot));
-            BackgroundThread.getHandler().post(() -> logAppDisplayed(infoSnapshot));
-            if (info.pendingFullyDrawn != null) {
-                info.pendingFullyDrawn.run();
-            }
-
-            info.launchedActivity.info.launchToken = null;
-=======
     private void logAppTransitionFinished(@NonNull TransitionInfo info) {
         if (DEBUG_METRICS) Slog.i(TAG, "logging finished transition " + info);
+
+        mLaunchedActivity = info.mLastLaunchedActivity;
 
         // Take a snapshot of the transition info before sending it to the handler for logging.
         // This will avoid any races with other operations that modify the ActivityRecord.
@@ -821,7 +774,6 @@
         BackgroundThread.getHandler().post(() -> logAppDisplayed(infoSnapshot));
         if (info.mPendingFullyDrawn != null) {
             info.mPendingFullyDrawn.run();
->>>>>>> e2e62e70
         }
 
         info.mLastLaunchedActivity.info.launchToken = null;
