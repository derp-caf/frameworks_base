--- conflicted
+++ resolved
@@ -380,11 +380,7 @@
 
     boolean isResizeable() {
         return ActivityInfo.isResizeableMode(mResizeMode) || mSupportsPictureInPicture
-<<<<<<< HEAD
-                || mWmService.mForceResizableTasks;
-=======
                 || mWmService.mAtmService.mForceResizableActivities;
->>>>>>> dbf9e87c
     }
 
     /**
