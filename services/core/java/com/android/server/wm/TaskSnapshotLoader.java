/*
 * Copyright (C) 2017 The Android Open Source Project
 *
 * Licensed under the Apache License, Version 2.0 (the "License");
 * you may not use this file except in compliance with the License.
 * You may obtain a copy of the License at
 *
 *      http://www.apache.org/licenses/LICENSE-2.0
 *
 * Unless required by applicable law or agreed to in writing, software
 * distributed under the License is distributed on an "AS IS" BASIS,
 * WITHOUT WARRANTIES OR CONDITIONS OF ANY KIND, either express or implied.
 * See the License for the specific language governing permissions and
 * limitations under the License
 */

package com.android.server.wm;

import static com.android.server.wm.WindowManagerDebugConfig.TAG_WITH_CLASS_NAME;
import static com.android.server.wm.WindowManagerDebugConfig.TAG_WM;

import android.app.ActivityManager.TaskSnapshot;
import android.content.ComponentName;
import android.graphics.Bitmap;
import android.graphics.Bitmap.Config;
import android.graphics.BitmapFactory;
import android.graphics.BitmapFactory.Options;
import android.graphics.GraphicBuffer;
import android.graphics.Rect;
import android.util.Slog;

import com.android.server.wm.nano.WindowManagerProtos.TaskSnapshotProto;

import java.io.File;
import java.io.IOException;
import java.nio.file.Files;

/**
 * Loads a persisted {@link TaskSnapshot} from disk.
 * <p>
 * Do not hold the window manager lock when accessing this class.
 * <p>
 * Test class: {@link TaskSnapshotPersisterLoaderTest}
 */
class TaskSnapshotLoader {

    private static final String TAG = TAG_WITH_CLASS_NAME ? "TaskSnapshotLoader" : TAG_WM;

    private final TaskSnapshotPersister mPersister;

    TaskSnapshotLoader(TaskSnapshotPersister persister) {
        mPersister = persister;
    }

    /**
     * Loads a task from the disk.
     * <p>
     * Do not hold the window manager lock when calling this method, as we directly read data from
     * disk here, which might be slow.
     *
     * @param taskId The id of the task to load.
     * @param userId The id of the user the task belonged to.
     * @param reducedResolution Whether to load a reduced resolution version of the snapshot.
     * @return The loaded {@link TaskSnapshot} or {@code null} if it couldn't be loaded.
     */
    TaskSnapshot loadTask(int taskId, int userId, boolean reducedResolution) {
        final File protoFile = mPersister.getProtoFile(taskId, userId);
        final File bitmapFile = reducedResolution
                ? mPersister.getReducedResolutionBitmapFile(taskId, userId)
                : mPersister.getBitmapFile(taskId, userId);
        if (bitmapFile == null || !protoFile.exists() || !bitmapFile.exists()) {
            return null;
        }
        try {
            final byte[] bytes = Files.readAllBytes(protoFile.toPath());
            final TaskSnapshotProto proto = TaskSnapshotProto.parseFrom(bytes);
            final Options options = new Options();
            options.inPreferredConfig = Config.HARDWARE;
            final Bitmap bitmap = BitmapFactory.decodeFile(bitmapFile.getPath(), options);
            if (bitmap == null) {
                Slog.w(TAG, "Failed to load bitmap: " + bitmapFile.getPath());
                return null;
            }
            final GraphicBuffer buffer = bitmap.createGraphicBufferHandle();
            if (buffer == null) {
                Slog.w(TAG, "Failed to retrieve gralloc buffer for bitmap: "
                        + bitmapFile.getPath());
                return null;
            }
            final ComponentName topActivityComponent = ComponentName.unflattenFromString(
                    proto.topActivityComponent);
            // For legacy snapshots, restore the scale based on the reduced resolution state
            final float legacyScale = reducedResolution ? mPersister.getReducedScale() : 1f;
            final float scale = Float.compare(proto.scale, 0f) != 0 ? proto.scale : legacyScale;
<<<<<<< HEAD
            return new TaskSnapshot(topActivityComponent, buffer, bitmap.getColorSpace(),
=======
            return new TaskSnapshot(proto.id, topActivityComponent, buffer, bitmap.getColorSpace(),
>>>>>>> dbf9e87c
                    proto.orientation,
                    new Rect(proto.insetLeft, proto.insetTop, proto.insetRight, proto.insetBottom),
                    reducedResolution, scale, proto.isRealSnapshot, proto.windowingMode,
                    proto.systemUiVisibility, proto.isTranslucent);
        } catch (IOException e) {
            Slog.w(TAG, "Unable to load task snapshot data for taskId=" + taskId);
            return null;
        }
    }
}<|MERGE_RESOLUTION|>--- conflicted
+++ resolved
@@ -92,11 +92,7 @@
             // For legacy snapshots, restore the scale based on the reduced resolution state
             final float legacyScale = reducedResolution ? mPersister.getReducedScale() : 1f;
             final float scale = Float.compare(proto.scale, 0f) != 0 ? proto.scale : legacyScale;
-<<<<<<< HEAD
-            return new TaskSnapshot(topActivityComponent, buffer, bitmap.getColorSpace(),
-=======
             return new TaskSnapshot(proto.id, topActivityComponent, buffer, bitmap.getColorSpace(),
->>>>>>> dbf9e87c
                     proto.orientation,
                     new Rect(proto.insetLeft, proto.insetTop, proto.insetRight, proto.insetBottom),
                     reducedResolution, scale, proto.isRealSnapshot, proto.windowingMode,
