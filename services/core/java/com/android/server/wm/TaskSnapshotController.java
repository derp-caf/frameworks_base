/*
 * Copyright (C) 2016 The Android Open Source Project
 *
 * Licensed under the Apache License, Version 2.0 (the "License");
 * you may not use this file except in compliance with the License.
 * You may obtain a copy of the License at
 *
 *      http://www.apache.org/licenses/LICENSE-2.0
 *
 * Unless required by applicable law or agreed to in writing, software
 * distributed under the License is distributed on an "AS IS" BASIS,
 * WITHOUT WARRANTIES OR CONDITIONS OF ANY KIND, either express or implied.
 * See the License for the specific language governing permissions and
 * limitations under the License
 */

package com.android.server.wm;

import static com.android.server.wm.TaskSnapshotPersister.DISABLE_FULL_SIZED_BITMAPS;
import static com.android.server.wm.WindowManagerDebugConfig.DEBUG_SCREENSHOT;
import static com.android.server.wm.WindowManagerDebugConfig.TAG_WITH_CLASS_NAME;
import static com.android.server.wm.WindowManagerDebugConfig.TAG_WM;

import android.annotation.Nullable;
import android.app.ActivityManager;
import android.app.ActivityManager.TaskSnapshot;
import android.content.pm.PackageManager;
import android.graphics.Bitmap;
import android.graphics.GraphicBuffer;
import android.graphics.PixelFormat;
import android.graphics.RecordingCanvas;
import android.graphics.Rect;
import android.graphics.RenderNode;
import android.os.Environment;
import android.os.Handler;
import android.util.ArraySet;
import android.util.Slog;
import android.view.SurfaceControl;
import android.view.ThreadedRenderer;
import android.view.WindowManager.LayoutParams;

import com.android.internal.annotations.VisibleForTesting;
import com.android.internal.graphics.ColorUtils;
import com.android.server.policy.WindowManagerPolicy.ScreenOffListener;
import com.android.server.policy.WindowManagerPolicy.StartingSurface;
import com.android.server.wm.TaskSnapshotSurface.SystemBarBackgroundPainter;
import com.android.server.wm.utils.InsetUtils;

import com.google.android.collect.Sets;

import java.io.PrintWriter;

/**
 * When an app token becomes invisible, we take a snapshot (bitmap) of the corresponding task and
 * put it into our cache. Internally we use gralloc buffers to be able to draw them wherever we
 * like without any copying.
 * <p>
 * System applications may retrieve a snapshot to represent the current state of a task, and draw
 * them in their own process.
 * <p>
 * When we task becomes visible again, we show a starting window with the snapshot as the content to
 * make app transitions more responsive.
 * <p>
 * To access this class, acquire the global window manager lock.
 */
class TaskSnapshotController {
    private static final String TAG = TAG_WITH_CLASS_NAME ? "TaskSnapshotController" : TAG_WM;

    /**
     * Return value for {@link #getSnapshotMode}: We are allowed to take a real screenshot to be
     * used as the snapshot.
     */
    @VisibleForTesting
    static final int SNAPSHOT_MODE_REAL = 0;

    /**
     * Return value for {@link #getSnapshotMode}: We are not allowed to take a real screenshot but
     * we should try to use the app theme to create a dummy representation of the app.
     */
    @VisibleForTesting
    static final int SNAPSHOT_MODE_APP_THEME = 1;

    /**
     * Return value for {@link #getSnapshotMode}: We aren't allowed to take any snapshot.
     */
    @VisibleForTesting
    static final int SNAPSHOT_MODE_NONE = 2;

    private final WindowManagerService mService;

    private final TaskSnapshotCache mCache;
    private final TaskSnapshotPersister mPersister;
    private final TaskSnapshotLoader mLoader;
    private final ArraySet<Task> mSkipClosingAppSnapshotTasks = new ArraySet<>();
    private final ArraySet<Task> mTmpTasks = new ArraySet<>();
    private final Handler mHandler = new Handler();

    private final Rect mTmpRect = new Rect();

    /**
     * Flag indicating whether we are running on an Android TV device.
     */
    private final boolean mIsRunningOnTv;

    /**
     * Flag indicating whether we are running on an IoT device.
     */
    private final boolean mIsRunningOnIoT;

    /**
     * Flag indicating whether we are running on an Android Wear device.
     */
    private final boolean mIsRunningOnWear;

    TaskSnapshotController(WindowManagerService service) {
        mService = service;
        mPersister = new TaskSnapshotPersister(mService, Environment::getDataSystemCeDirectory);
        mLoader = new TaskSnapshotLoader(mPersister);
        mCache = new TaskSnapshotCache(mService, mLoader);
        mIsRunningOnTv = mService.mContext.getPackageManager().hasSystemFeature(
                PackageManager.FEATURE_LEANBACK);
        mIsRunningOnIoT = mService.mContext.getPackageManager().hasSystemFeature(
                PackageManager.FEATURE_EMBEDDED);
        mIsRunningOnWear = mService.mContext.getPackageManager().hasSystemFeature(
            PackageManager.FEATURE_WATCH);
    }

    void systemReady() {
        mPersister.start();
    }

    void onTransitionStarting(DisplayContent displayContent) {
        handleClosingApps(displayContent.mClosingApps);
    }

    /**
     * Called when the visibility of an app changes outside of the regular app transition flow.
     */
    void notifyAppVisibilityChanged(AppWindowToken appWindowToken, boolean visible) {
        if (!visible) {
            handleClosingApps(Sets.newArraySet(appWindowToken));
        }
    }

    private void handleClosingApps(ArraySet<AppWindowToken> closingApps) {
        if (shouldDisableSnapshots()) {
            return;
        }

        // We need to take a snapshot of the task if and only if all activities of the task are
        // either closing or hidden.
        getClosingTasks(closingApps, mTmpTasks);
        snapshotTasks(mTmpTasks);
        mSkipClosingAppSnapshotTasks.clear();
    }

    /**
     * Adds the given {@param tasks} to the list of tasks which should not have their snapshots
     * taken upon the next processing of the set of closing apps. The caller is responsible for
     * calling {@link #snapshotTasks} to ensure that the task has an up-to-date snapshot.
     */
    @VisibleForTesting
    void addSkipClosingAppSnapshotTasks(ArraySet<Task> tasks) {
        mSkipClosingAppSnapshotTasks.addAll(tasks);
    }

    void snapshotTasks(ArraySet<Task> tasks) {
        for (int i = tasks.size() - 1; i >= 0; i--) {
            final Task task = tasks.valueAt(i);
            final int mode = getSnapshotMode(task);
            final TaskSnapshot snapshot;
            switch (mode) {
                case SNAPSHOT_MODE_NONE:
                    continue;
                case SNAPSHOT_MODE_APP_THEME:
                    snapshot = drawAppThemeSnapshot(task);
                    break;
                case SNAPSHOT_MODE_REAL:
                    snapshot = snapshotTask(task);
                    break;
                default:
                    snapshot = null;
                    break;
            }
            if (snapshot != null) {
                final GraphicBuffer buffer = snapshot.getSnapshot();
                if (buffer.getWidth() == 0 || buffer.getHeight() == 0) {
                    buffer.destroy();
                    Slog.e(TAG, "Invalid task snapshot dimensions " + buffer.getWidth() + "x"
                            + buffer.getHeight());
                } else {
                    mCache.putSnapshot(task, snapshot);
                    mPersister.persistSnapshot(task.mTaskId, task.mUserId, snapshot);
                    task.onSnapshotChanged(snapshot);
                }
            }
        }
    }

    /**
     * Retrieves a snapshot. If {@param restoreFromDisk} equals {@code true}, DO HOLD THE WINDOW
     * MANAGER LOCK WHEN CALLING THIS METHOD!
     */
    @Nullable TaskSnapshot getSnapshot(int taskId, int userId, boolean restoreFromDisk,
            boolean reducedResolution) {
        return mCache.getSnapshot(taskId, userId, restoreFromDisk, reducedResolution
                || DISABLE_FULL_SIZED_BITMAPS);
    }

    /**
     * Creates a starting surface for {@param token} with {@param snapshot}. DO NOT HOLD THE WINDOW
     * MANAGER LOCK WHEN CALLING THIS METHOD!
     */
    StartingSurface createStartingSurface(AppWindowToken token,
            TaskSnapshot snapshot) {
        return TaskSnapshotSurface.create(mService, token, snapshot);
    }

    /**
     * Find the window for a given task to take a snapshot. Top child of the task is usually the one
     * we're looking for, but during app transitions, trampoline activities can appear in the
     * children, which should be ignored.
     */
    @Nullable private AppWindowToken findAppTokenForSnapshot(Task task) {
        for (int i = task.getChildCount() - 1; i >= 0; --i) {
            final AppWindowToken appWindowToken = task.getChildAt(i);
            if (appWindowToken == null || !appWindowToken.isSurfaceShowing()
                    || appWindowToken.findMainWindow() == null) {
                continue;
            }
            final boolean hasVisibleChild = appWindowToken.forAllWindows(
                    // Ensure at least one window for the top app is visible before attempting to
                    // take a screenshot. Visible here means that the WSA surface is shown and has
                    // an alpha greater than 0.
                    ws -> ws.mWinAnimator != null && ws.mWinAnimator.getShown()
                            && ws.mWinAnimator.mLastAlpha > 0f, true  /* traverseTopToBottom */);
            if (hasVisibleChild) {
                return appWindowToken;
            }
        }
        return null;
    }

    @Nullable private TaskSnapshot snapshotTask(Task task) {
        if (!mService.mPolicy.isScreenOn()) {
            if (DEBUG_SCREENSHOT) {
                Slog.i(TAG_WM, "Attempted to take screenshot while display was off.");
            }
            return null;
        }
        if (task.getSurfaceControl() == null) {
            if (DEBUG_SCREENSHOT) {
                Slog.w(TAG_WM, "Failed to take screenshot. No surface control for " + task);
            }
            return null;
        }

        final AppWindowToken appWindowToken = findAppTokenForSnapshot(task);
        if (appWindowToken == null) {
            if (DEBUG_SCREENSHOT) {
                Slog.w(TAG_WM, "Failed to take screenshot. No visible windows for " + task);
            }
            return null;
        }
        if (appWindowToken.hasCommittedReparentToAnimationLeash()) {
            if (DEBUG_SCREENSHOT) {
                Slog.w(TAG_WM, "Failed to take screenshot. App is animating " + appWindowToken);
            }
            return null;
        }

        final boolean isLowRamDevice = ActivityManager.isLowRamDeviceStatic();
        final float scaleFraction = isLowRamDevice ? mPersister.getReducedScale() : 1f;
        task.getBounds(mTmpRect);
        mTmpRect.offsetTo(0, 0);

        final WindowState mainWindow = appWindowToken.findMainWindow();
        if (mainWindow == null) {
            Slog.w(TAG_WM, "Failed to take screenshot. No main window for " + task);
            return null;
        }
<<<<<<< HEAD
        final GraphicBuffer buffer = SurfaceControl.captureLayers(
                task.getSurfaceControl().getHandle(), mTmpRect, scaleFraction);
=======
        final SurfaceControl.ScreenshotGraphicBuffer screenshotBuffer =
                SurfaceControl.captureLayers(
                        task.getSurfaceControl().getHandle(), mTmpRect, scaleFraction);
        final GraphicBuffer buffer = screenshotBuffer != null ? screenshotBuffer.getGraphicBuffer()
                : null;
>>>>>>> 825827da
        if (buffer == null || buffer.getWidth() <= 1 || buffer.getHeight() <= 1) {
            if (DEBUG_SCREENSHOT) {
                Slog.w(TAG_WM, "Failed to take screenshot for " + task);
            }
            return null;
        }
        final boolean isWindowTranslucent = mainWindow.getAttrs().format != PixelFormat.OPAQUE;
        return new TaskSnapshot(appWindowToken.mActivityComponent, buffer,
                appWindowToken.getConfiguration().orientation, getInsets(mainWindow),
                isLowRamDevice /* reduced */, scaleFraction /* scale */, true /* isRealSnapshot */,
                task.getWindowingMode(), getSystemUiVisibility(task),
                !appWindowToken.fillsParent() || isWindowTranslucent);
    }

    private boolean shouldDisableSnapshots() {
        return mIsRunningOnWear || mIsRunningOnTv || mIsRunningOnIoT;
    }

    private Rect getInsets(WindowState state) {
        // XXX(b/72757033): These are insets relative to the window frame, but we're really
        // interested in the insets relative to the task bounds.
        final Rect insets = minRect(state.getContentInsets(), state.getStableInsets());
        InsetUtils.addInsets(insets, state.mAppToken.getLetterboxInsets());
        return insets;
    }

    private Rect minRect(Rect rect1, Rect rect2) {
        return new Rect(Math.min(rect1.left, rect2.left),
                Math.min(rect1.top, rect2.top),
                Math.min(rect1.right, rect2.right),
                Math.min(rect1.bottom, rect2.bottom));
    }

    /**
     * Retrieves all closing tasks based on the list of closing apps during an app transition.
     */
    @VisibleForTesting
    void getClosingTasks(ArraySet<AppWindowToken> closingApps, ArraySet<Task> outClosingTasks) {
        outClosingTasks.clear();
        for (int i = closingApps.size() - 1; i >= 0; i--) {
            final AppWindowToken atoken = closingApps.valueAt(i);
            final Task task = atoken.getTask();

            // If the task of the app is not visible anymore, it means no other app in that task
            // is opening. Thus, the task is closing.
            if (task != null && !task.isVisible() && !mSkipClosingAppSnapshotTasks.contains(task)) {
                outClosingTasks.add(task);
            }
        }
    }

    @VisibleForTesting
    int getSnapshotMode(Task task) {
        final AppWindowToken topChild = task.getTopChild();
        if (!task.isActivityTypeStandardOrUndefined() && !task.isActivityTypeAssistant()) {
            return SNAPSHOT_MODE_NONE;
        } else if (topChild != null && topChild.shouldUseAppThemeSnapshot()) {
            return SNAPSHOT_MODE_APP_THEME;
        } else {
            return SNAPSHOT_MODE_REAL;
        }
    }

    /**
     * If we are not allowed to take a real screenshot, this attempts to represent the app as best
     * as possible by using the theme's window background.
     */
    private TaskSnapshot drawAppThemeSnapshot(Task task) {
        final AppWindowToken topChild = task.getTopChild();
        if (topChild == null) {
            return null;
        }
        final WindowState mainWindow = topChild.findMainWindow();
        if (mainWindow == null) {
            return null;
        }
        final int color = ColorUtils.setAlphaComponent(
                task.getTaskDescription().getBackgroundColor(), 255);
        final int statusBarColor = task.getTaskDescription().getStatusBarColor();
        final int navigationBarColor = task.getTaskDescription().getNavigationBarColor();
        final LayoutParams attrs = mainWindow.getAttrs();
        final SystemBarBackgroundPainter decorPainter = new SystemBarBackgroundPainter(attrs.flags,
                attrs.privateFlags, attrs.systemUiVisibility, statusBarColor, navigationBarColor);
        final int width = mainWindow.getFrameLw().width();
        final int height = mainWindow.getFrameLw().height();

        final RenderNode node = RenderNode.create("TaskSnapshotController", null);
        node.setLeftTopRightBottom(0, 0, width, height);
        node.setClipToBounds(false);
        final RecordingCanvas c = node.start(width, height);
        c.drawColor(color);
        decorPainter.setInsets(mainWindow.getContentInsets(), mainWindow.getStableInsets());
        decorPainter.drawDecors(c, null /* statusBarExcludeFrame */);
        node.end(c);
        final Bitmap hwBitmap = ThreadedRenderer.createHardwareBitmap(node, width, height);
        if (hwBitmap == null) {
            return null;
        }
        // Note, the app theme snapshot is never translucent because we enforce a non-translucent
        // color above
        return new TaskSnapshot(topChild.mActivityComponent, hwBitmap.createGraphicBufferHandle(),
                topChild.getConfiguration().orientation, mainWindow.getStableInsets(),
                ActivityManager.isLowRamDeviceStatic() /* reduced */, 1.0f /* scale */,
                false /* isRealSnapshot */, task.getWindowingMode(), getSystemUiVisibility(task),
                false);
    }

    /**
     * Called when an {@link AppWindowToken} has been removed.
     */
    void onAppRemoved(AppWindowToken wtoken) {
        mCache.onAppRemoved(wtoken);
    }

    /**
     * Called when the process of an {@link AppWindowToken} has died.
     */
    void onAppDied(AppWindowToken wtoken) {
        mCache.onAppDied(wtoken);
    }

    void notifyTaskRemovedFromRecents(int taskId, int userId) {
        mCache.onTaskRemoved(taskId);
        mPersister.onTaskRemovedFromRecents(taskId, userId);
    }

    /**
     * See {@link TaskSnapshotPersister#removeObsoleteFiles}
     */
    void removeObsoleteTaskFiles(ArraySet<Integer> persistentTaskIds, int[] runningUserIds) {
        mPersister.removeObsoleteFiles(persistentTaskIds, runningUserIds);
    }

    /**
     * Temporarily pauses/unpauses persisting of task snapshots.
     *
     * @param paused Whether task snapshot persisting should be paused.
     */
    void setPersisterPaused(boolean paused) {
        mPersister.setPaused(paused);
    }

    /**
     * Called when screen is being turned off.
     */
    void screenTurningOff(ScreenOffListener listener) {
        if (shouldDisableSnapshots()) {
            listener.onScreenOff();
            return;
        }

        // We can't take a snapshot when screen is off, so take a snapshot now!
        mHandler.post(() -> {
            try {
                synchronized (mService.mGlobalLock) {
                    mTmpTasks.clear();
                    mService.mRoot.forAllTasks(task -> {
                        if (task.isVisible()) {
                            mTmpTasks.add(task);
                        }
                    });
                    snapshotTasks(mTmpTasks);
                }
            } finally {
                listener.onScreenOff();
            }
        });
    }

    /**
     * @return The SystemUI visibility flags for the top fullscreen window in the given
     *         {@param task}.
     */
    private int getSystemUiVisibility(Task task) {
        final AppWindowToken topFullscreenToken = task.getTopFullscreenAppToken();
        final WindowState topFullscreenWindow = topFullscreenToken != null
                ? topFullscreenToken.getTopFullscreenWindow()
                : null;
        if (topFullscreenWindow != null) {
            return topFullscreenWindow.getSystemUiVisibility();
        }
        return 0;
    }

    void dump(PrintWriter pw, String prefix) {
        mCache.dump(pw, prefix);
    }
}<|MERGE_RESOLUTION|>--- conflicted
+++ resolved
@@ -279,16 +279,11 @@
             Slog.w(TAG_WM, "Failed to take screenshot. No main window for " + task);
             return null;
         }
-<<<<<<< HEAD
-        final GraphicBuffer buffer = SurfaceControl.captureLayers(
-                task.getSurfaceControl().getHandle(), mTmpRect, scaleFraction);
-=======
         final SurfaceControl.ScreenshotGraphicBuffer screenshotBuffer =
                 SurfaceControl.captureLayers(
                         task.getSurfaceControl().getHandle(), mTmpRect, scaleFraction);
         final GraphicBuffer buffer = screenshotBuffer != null ? screenshotBuffer.getGraphicBuffer()
                 : null;
->>>>>>> 825827da
         if (buffer == null || buffer.getWidth() <= 1 || buffer.getHeight() <= 1) {
             if (DEBUG_SCREENSHOT) {
                 Slog.w(TAG_WM, "Failed to take screenshot for " + task);
