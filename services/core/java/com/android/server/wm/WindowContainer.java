--- conflicted
+++ resolved
@@ -767,19 +767,11 @@
      */
     void setOrientation(int orientation, @Nullable IBinder freezeDisplayToken,
             @Nullable ConfigurationContainer requestingContainer) {
-<<<<<<< HEAD
-        final boolean changed = mOrientation != orientation;
-        mOrientation = orientation;
-        if (!changed) {
-            return;
-        }
-=======
         if (mOrientation == orientation) {
             return;
         }
 
         mOrientation = orientation;
->>>>>>> dbf9e87c
         final WindowContainer parent = getParent();
         if (parent != null) {
             onDescendantOrientationChanged(freezeDisplayToken, requestingContainer);
