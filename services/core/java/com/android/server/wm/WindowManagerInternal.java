--- conflicted
+++ resolved
@@ -420,13 +420,9 @@
     public abstract boolean isStackVisibleLw(int windowingMode);
 
     /**
-<<<<<<< HEAD
-     * Requests the window manager to resend the windows for accessibility.
-=======
      * Requests the window manager to resend the windows for accessibility on specified display.
      *
      * @param displayId Display ID to be computed its windows for accessibility
->>>>>>> dbf9e87c
      */
     public abstract void computeWindowsForAccessibility(int displayId);
 
@@ -515,12 +511,9 @@
      */
     public abstract void removeNonHighRefreshRatePackage(@NonNull String packageName);
 
-<<<<<<< HEAD
-=======
     /**
      * Checks if this display is touchable.
      */
     public abstract boolean isTouchableDisplay(int displayId);
 
->>>>>>> dbf9e87c
 }