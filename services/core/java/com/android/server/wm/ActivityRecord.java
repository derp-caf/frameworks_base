/*
 * Copyright (C) 2006 The Android Open Source Project
 *
 * Licensed under the Apache License, Version 2.0 (the "License");
 * you may not use this file except in compliance with the License.
 * You may obtain a copy of the License at
 *
 *      http://www.apache.org/licenses/LICENSE-2.0
 *
 * Unless required by applicable law or agreed to in writing, software
 * distributed under the License is distributed on an "AS IS" BASIS,
 * WITHOUT WARRANTIES OR CONDITIONS OF ANY KIND, either express or implied.
 * See the License for the specific language governing permissions and
 * limitations under the License.
 */

package com.android.server.wm;

import static android.app.ActivityManager.LOCK_TASK_MODE_NONE;
import static android.app.ActivityManager.PROCESS_STATE_IMPORTANT_FOREGROUND;
import static android.app.ActivityManager.TaskDescription.ATTR_TASKDESCRIPTION_PREFIX;
import static android.app.ActivityOptions.ANIM_CLIP_REVEAL;
import static android.app.ActivityOptions.ANIM_CUSTOM;
import static android.app.ActivityOptions.ANIM_NONE;
import static android.app.ActivityOptions.ANIM_OPEN_CROSS_PROFILE_APPS;
import static android.app.ActivityOptions.ANIM_REMOTE_ANIMATION;
import static android.app.ActivityOptions.ANIM_SCALE_UP;
import static android.app.ActivityOptions.ANIM_SCENE_TRANSITION;
import static android.app.ActivityOptions.ANIM_THUMBNAIL_ASPECT_SCALE_DOWN;
import static android.app.ActivityOptions.ANIM_THUMBNAIL_ASPECT_SCALE_UP;
import static android.app.ActivityOptions.ANIM_THUMBNAIL_SCALE_DOWN;
import static android.app.ActivityOptions.ANIM_THUMBNAIL_SCALE_UP;
import static android.app.ActivityOptions.ANIM_UNDEFINED;
import static android.app.ActivityTaskManager.INVALID_STACK_ID;
import static android.app.ActivityTaskManager.INVALID_TASK_ID;
import static android.app.AppOpsManager.MODE_ALLOWED;
import static android.app.AppOpsManager.OP_PICTURE_IN_PICTURE;
import static android.app.WaitResult.INVALID_DELAY;
import static android.app.WindowConfiguration.ACTIVITY_TYPE_ASSISTANT;
import static android.app.WindowConfiguration.ACTIVITY_TYPE_HOME;
import static android.app.WindowConfiguration.ACTIVITY_TYPE_RECENTS;
import static android.app.WindowConfiguration.ACTIVITY_TYPE_UNDEFINED;
import static android.app.WindowConfiguration.ROTATION_UNDEFINED;
import static android.app.WindowConfiguration.WINDOWING_MODE_FREEFORM;
import static android.app.WindowConfiguration.WINDOWING_MODE_PINNED;
import static android.app.WindowConfiguration.WINDOWING_MODE_SPLIT_SCREEN_PRIMARY;
import static android.app.WindowConfiguration.activityTypeToString;
import static android.content.Intent.ACTION_MAIN;
import static android.content.Intent.CATEGORY_HOME;
import static android.content.Intent.CATEGORY_LAUNCHER;
import static android.content.Intent.CATEGORY_SECONDARY_HOME;
import static android.content.Intent.FLAG_ACTIVITY_EXCLUDE_FROM_RECENTS;
import static android.content.Intent.FLAG_ACTIVITY_NO_HISTORY;
import static android.content.pm.ActivityInfo.CONFIG_ORIENTATION;
import static android.content.pm.ActivityInfo.CONFIG_SCREEN_LAYOUT;
import static android.content.pm.ActivityInfo.CONFIG_SCREEN_SIZE;
import static android.content.pm.ActivityInfo.CONFIG_SMALLEST_SCREEN_SIZE;
import static android.content.pm.ActivityInfo.CONFIG_UI_MODE;
import static android.content.pm.ActivityInfo.CONFIG_WINDOW_CONFIGURATION;
import static android.content.pm.ActivityInfo.FLAG_ALWAYS_FOCUSABLE;
import static android.content.pm.ActivityInfo.FLAG_EXCLUDE_FROM_RECENTS;
import static android.content.pm.ActivityInfo.FLAG_IMMERSIVE;
import static android.content.pm.ActivityInfo.FLAG_INHERIT_SHOW_WHEN_LOCKED;
import static android.content.pm.ActivityInfo.FLAG_MULTIPROCESS;
import static android.content.pm.ActivityInfo.FLAG_NO_HISTORY;
import static android.content.pm.ActivityInfo.FLAG_SHOW_FOR_ALL_USERS;
import static android.content.pm.ActivityInfo.FLAG_STATE_NOT_NEEDED;
import static android.content.pm.ActivityInfo.FLAG_TURN_SCREEN_ON;
import static android.content.pm.ActivityInfo.LAUNCH_MULTIPLE;
import static android.content.pm.ActivityInfo.LAUNCH_SINGLE_INSTANCE;
import static android.content.pm.ActivityInfo.LAUNCH_SINGLE_TASK;
import static android.content.pm.ActivityInfo.LAUNCH_SINGLE_TOP;
import static android.content.pm.ActivityInfo.LOCK_TASK_LAUNCH_MODE_ALWAYS;
import static android.content.pm.ActivityInfo.LOCK_TASK_LAUNCH_MODE_DEFAULT;
import static android.content.pm.ActivityInfo.LOCK_TASK_LAUNCH_MODE_IF_WHITELISTED;
import static android.content.pm.ActivityInfo.LOCK_TASK_LAUNCH_MODE_NEVER;
import static android.content.pm.ActivityInfo.PERSIST_ACROSS_REBOOTS;
import static android.content.pm.ActivityInfo.PERSIST_ROOT_ONLY;
import static android.content.pm.ActivityInfo.RESIZE_MODE_FORCE_RESIZEABLE;
import static android.content.pm.ActivityInfo.RESIZE_MODE_RESIZEABLE;
import static android.content.pm.ActivityInfo.RESIZE_MODE_RESIZEABLE_VIA_SDK_VERSION;
import static android.content.pm.ActivityInfo.RESIZE_MODE_UNRESIZEABLE;
import static android.content.pm.ActivityInfo.SCREEN_ORIENTATION_BEHIND;
import static android.content.pm.ActivityInfo.SCREEN_ORIENTATION_UNSET;
import static android.content.pm.ActivityInfo.isFixedOrientationLandscape;
import static android.content.pm.ActivityInfo.isFixedOrientationPortrait;
import static android.content.res.Configuration.EMPTY;
import static android.content.res.Configuration.ORIENTATION_LANDSCAPE;
import static android.content.res.Configuration.ORIENTATION_PORTRAIT;
import static android.content.res.Configuration.ORIENTATION_UNDEFINED;
import static android.content.res.Configuration.UI_MODE_TYPE_MASK;
import static android.content.res.Configuration.UI_MODE_TYPE_VR_HEADSET;
import static android.os.Build.VERSION_CODES.HONEYCOMB;
import static android.os.Build.VERSION_CODES.O;
import static android.os.Process.SYSTEM_UID;
import static android.os.Trace.TRACE_TAG_WINDOW_MANAGER;
import static android.view.Display.COLOR_MODE_DEFAULT;
import static android.view.Display.DEFAULT_DISPLAY;
import static android.view.Display.INVALID_DISPLAY;
import static android.view.Surface.ROTATION_270;
import static android.view.Surface.ROTATION_90;
import static android.view.WindowManager.LayoutParams.FLAG_DISMISS_KEYGUARD;
import static android.view.WindowManager.LayoutParams.FLAG_SECURE;
import static android.view.WindowManager.LayoutParams.FLAG_SHOW_WALLPAPER;
import static android.view.WindowManager.LayoutParams.FLAG_SHOW_WHEN_LOCKED;
import static android.view.WindowManager.LayoutParams.TYPE_APPLICATION;
import static android.view.WindowManager.LayoutParams.TYPE_APPLICATION_STARTING;
import static android.view.WindowManager.LayoutParams.TYPE_BASE_APPLICATION;
import static android.view.WindowManager.TRANSIT_ACTIVITY_CLOSE;
import static android.view.WindowManager.TRANSIT_DOCK_TASK_FROM_RECENTS;
import static android.view.WindowManager.TRANSIT_TASK_CHANGE_WINDOWING_MODE;
import static android.view.WindowManager.TRANSIT_TASK_CLOSE;
import static android.view.WindowManager.TRANSIT_TASK_OPEN_BEHIND;
import static android.view.WindowManager.TRANSIT_UNSET;
import static android.view.WindowManager.TRANSIT_WALLPAPER_OPEN;

import static com.android.server.am.ActivityRecordProto.APP_WINDOW_TOKEN;
import static com.android.server.am.ActivityRecordProto.FRONT_OF_TASK;
import static com.android.server.am.ActivityRecordProto.IDENTIFIER;
import static com.android.server.am.ActivityRecordProto.PROC_ID;
import static com.android.server.am.ActivityRecordProto.STATE;
import static com.android.server.am.ActivityRecordProto.TRANSLUCENT;
import static com.android.server.am.ActivityRecordProto.VISIBLE;
import static com.android.server.am.ActivityRecordProto.VISIBLE_REQUESTED;
import static com.android.server.policy.WindowManagerPolicy.FINISH_LAYOUT_REDO_ANIM;
import static com.android.server.policy.WindowManagerPolicy.FINISH_LAYOUT_REDO_WALLPAPER;
import static com.android.server.wm.ActivityStack.ActivityState.DESTROYED;
import static com.android.server.wm.ActivityStack.ActivityState.DESTROYING;
import static com.android.server.wm.ActivityStack.ActivityState.FINISHING;
import static com.android.server.wm.ActivityStack.ActivityState.INITIALIZING;
import static com.android.server.wm.ActivityStack.ActivityState.PAUSED;
import static com.android.server.wm.ActivityStack.ActivityState.PAUSING;
import static com.android.server.wm.ActivityStack.ActivityState.RESTARTING_PROCESS;
import static com.android.server.wm.ActivityStack.ActivityState.RESUMED;
import static com.android.server.wm.ActivityStack.ActivityState.STARTED;
import static com.android.server.wm.ActivityStack.ActivityState.STOPPED;
import static com.android.server.wm.ActivityStack.ActivityState.STOPPING;
import static com.android.server.wm.ActivityStack.STACK_VISIBILITY_VISIBLE;
import static com.android.server.wm.ActivityStackSupervisor.PRESERVE_WINDOWS;
import static com.android.server.wm.ActivityTaskManagerDebugConfig.DEBUG_APP;
import static com.android.server.wm.ActivityTaskManagerDebugConfig.DEBUG_CLEANUP;
import static com.android.server.wm.ActivityTaskManagerDebugConfig.DEBUG_CONFIGURATION;
import static com.android.server.wm.ActivityTaskManagerDebugConfig.DEBUG_CONTAINERS;
import static com.android.server.wm.ActivityTaskManagerDebugConfig.DEBUG_FOCUS;
import static com.android.server.wm.ActivityTaskManagerDebugConfig.DEBUG_PAUSE;
import static com.android.server.wm.ActivityTaskManagerDebugConfig.DEBUG_RESULTS;
import static com.android.server.wm.ActivityTaskManagerDebugConfig.DEBUG_SAVED_STATE;
import static com.android.server.wm.ActivityTaskManagerDebugConfig.DEBUG_STATES;
import static com.android.server.wm.ActivityTaskManagerDebugConfig.DEBUG_SWITCH;
import static com.android.server.wm.ActivityTaskManagerDebugConfig.DEBUG_TRANSITION;
import static com.android.server.wm.ActivityTaskManagerDebugConfig.DEBUG_USER_LEAVING;
import static com.android.server.wm.ActivityTaskManagerDebugConfig.DEBUG_VISIBILITY;
import static com.android.server.wm.ActivityTaskManagerDebugConfig.POSTFIX_ADD_REMOVE;
import static com.android.server.wm.ActivityTaskManagerDebugConfig.POSTFIX_APP;
import static com.android.server.wm.ActivityTaskManagerDebugConfig.POSTFIX_CONFIGURATION;
import static com.android.server.wm.ActivityTaskManagerDebugConfig.POSTFIX_CONTAINERS;
import static com.android.server.wm.ActivityTaskManagerDebugConfig.POSTFIX_FOCUS;
import static com.android.server.wm.ActivityTaskManagerDebugConfig.POSTFIX_PAUSE;
import static com.android.server.wm.ActivityTaskManagerDebugConfig.POSTFIX_RESULTS;
import static com.android.server.wm.ActivityTaskManagerDebugConfig.POSTFIX_SAVED_STATE;
import static com.android.server.wm.ActivityTaskManagerDebugConfig.POSTFIX_STATES;
import static com.android.server.wm.ActivityTaskManagerDebugConfig.POSTFIX_SWITCH;
import static com.android.server.wm.ActivityTaskManagerDebugConfig.POSTFIX_TRANSITION;
import static com.android.server.wm.ActivityTaskManagerDebugConfig.POSTFIX_USER_LEAVING;
import static com.android.server.wm.ActivityTaskManagerDebugConfig.POSTFIX_VISIBILITY;
import static com.android.server.wm.ActivityTaskManagerDebugConfig.TAG_ATM;
import static com.android.server.wm.ActivityTaskManagerDebugConfig.TAG_WITH_CLASS_NAME;
import static com.android.server.wm.ActivityTaskManagerService.RELAUNCH_REASON_FREE_RESIZE;
import static com.android.server.wm.ActivityTaskManagerService.RELAUNCH_REASON_NONE;
import static com.android.server.wm.ActivityTaskManagerService.RELAUNCH_REASON_WINDOWING_MODE_RESIZE;
import static com.android.server.wm.ActivityTaskManagerService.getInputDispatchingTimeoutLocked;
import static com.android.server.wm.AppWindowTokenProto.ALL_DRAWN;
import static com.android.server.wm.AppWindowTokenProto.APP_STOPPED;
import static com.android.server.wm.AppWindowTokenProto.CLIENT_VISIBLE;
import static com.android.server.wm.AppWindowTokenProto.DEFER_HIDING_CLIENT;
import static com.android.server.wm.AppWindowTokenProto.FILLS_PARENT;
import static com.android.server.wm.AppWindowTokenProto.FROZEN_BOUNDS;
import static com.android.server.wm.AppWindowTokenProto.IS_ANIMATING;
import static com.android.server.wm.AppWindowTokenProto.IS_WAITING_FOR_TRANSITION_START;
import static com.android.server.wm.AppWindowTokenProto.LAST_ALL_DRAWN;
import static com.android.server.wm.AppWindowTokenProto.LAST_SURFACE_SHOWING;
import static com.android.server.wm.AppWindowTokenProto.NAME;
import static com.android.server.wm.AppWindowTokenProto.NUM_DRAWN_WINDOWS;
import static com.android.server.wm.AppWindowTokenProto.NUM_INTERESTING_WINDOWS;
import static com.android.server.wm.AppWindowTokenProto.REPORTED_DRAWN;
import static com.android.server.wm.AppWindowTokenProto.REPORTED_VISIBLE;
import static com.android.server.wm.AppWindowTokenProto.STARTING_DISPLAYED;
import static com.android.server.wm.AppWindowTokenProto.STARTING_MOVED;
import static com.android.server.wm.AppWindowTokenProto.STARTING_WINDOW;
import static com.android.server.wm.AppWindowTokenProto.THUMBNAIL;
import static com.android.server.wm.AppWindowTokenProto.VISIBLE_SET_FROM_TRANSFERRED_STARTING_WINDOW;
import static com.android.server.wm.AppWindowTokenProto.WINDOW_TOKEN;
import static com.android.server.wm.IdentifierProto.HASH_CODE;
import static com.android.server.wm.IdentifierProto.TITLE;
import static com.android.server.wm.IdentifierProto.USER_ID;
import static com.android.server.wm.ProtoLogGroup.WM_DEBUG_ADD_REMOVE;
import static com.android.server.wm.ProtoLogGroup.WM_DEBUG_APP_TRANSITIONS;
import static com.android.server.wm.ProtoLogGroup.WM_DEBUG_APP_TRANSITIONS_ANIM;
import static com.android.server.wm.ProtoLogGroup.WM_DEBUG_FOCUS_LIGHT;
import static com.android.server.wm.ProtoLogGroup.WM_DEBUG_ORIENTATION;
import static com.android.server.wm.ProtoLogGroup.WM_DEBUG_STARTING_WINDOW;
import static com.android.server.wm.TaskPersister.DEBUG;
import static com.android.server.wm.TaskPersister.IMAGE_EXTENSION;
import static com.android.server.wm.WindowContainer.AnimationFlags.CHILDREN;
import static com.android.server.wm.WindowContainer.AnimationFlags.PARENTS;
import static com.android.server.wm.WindowContainer.AnimationFlags.TRANSITION;
import static com.android.server.wm.WindowManagerDebugConfig.DEBUG_ANIM;
import static com.android.server.wm.WindowManagerDebugConfig.DEBUG_LAYOUT_REPEATS;
import static com.android.server.wm.WindowManagerDebugConfig.DEBUG_STARTING_WINDOW_VERBOSE;
import static com.android.server.wm.WindowManagerDebugConfig.TAG_WM;
import static com.android.server.wm.WindowManagerService.UPDATE_FOCUS_NORMAL;
import static com.android.server.wm.WindowManagerService.UPDATE_FOCUS_WILL_PLACE_SURFACES;
import static com.android.server.wm.WindowState.LEGACY_POLICY_VISIBILITY;
import static com.android.server.wm.WindowStateAnimator.HAS_DRAWN;
import static com.android.server.wm.WindowStateAnimator.STACK_CLIP_BEFORE_ANIM;

import static org.xmlpull.v1.XmlPullParser.END_DOCUMENT;
import static org.xmlpull.v1.XmlPullParser.END_TAG;
import static org.xmlpull.v1.XmlPullParser.START_TAG;

import android.annotation.IntDef;
import android.annotation.NonNull;
import android.annotation.Nullable;
import android.annotation.Size;
import android.app.Activity;
import android.app.ActivityManager;
import android.app.ActivityManager.TaskDescription;
import android.app.ActivityOptions;
import android.app.PendingIntent;
import android.app.PictureInPictureParams;
import android.app.ResultInfo;
import android.app.WaitResult.LaunchState;
import android.app.servertransaction.ActivityConfigurationChangeItem;
import android.app.servertransaction.ActivityLifecycleItem;
import android.app.servertransaction.ActivityRelaunchItem;
import android.app.servertransaction.ActivityResultItem;
import android.app.servertransaction.ClientTransaction;
import android.app.servertransaction.ClientTransactionItem;
import android.app.servertransaction.DestroyActivityItem;
import android.app.servertransaction.MoveToDisplayItem;
import android.app.servertransaction.MultiWindowModeChangeItem;
import android.app.servertransaction.NewIntentItem;
import android.app.servertransaction.PauseActivityItem;
import android.app.servertransaction.PipModeChangeItem;
import android.app.servertransaction.ResumeActivityItem;
import android.app.servertransaction.StopActivityItem;
import android.app.servertransaction.TopResumedActivityChangeItem;
import android.app.servertransaction.WindowVisibilityItem;
import android.app.usage.UsageEvents.Event;
import android.content.ComponentName;
import android.content.Intent;
import android.content.pm.ActivityInfo;
import android.content.pm.ApplicationInfo;
import android.content.res.CompatibilityInfo;
import android.content.res.Configuration;
import android.content.res.Resources;
import android.graphics.Bitmap;
import android.graphics.GraphicBuffer;
import android.graphics.PixelFormat;
import android.graphics.Point;
import android.graphics.Rect;
import android.net.Uri;
import android.os.Binder;
import android.os.Build;
import android.os.Bundle;
import android.os.Debug;
import android.os.IBinder;
import android.os.PersistableBundle;
import android.os.Process;
import android.os.RemoteException;
import android.os.SystemClock;
import android.os.Trace;
import android.os.UserHandle;
import android.os.storage.StorageManager;
import android.service.voice.IVoiceInteractionSession;
import android.util.BoostFramework;
import android.util.ArraySet;
import android.util.EventLog;
import android.util.Log;
import android.util.MergedConfiguration;
import android.util.Slog;
import android.util.TimeUtils;
import android.util.proto.ProtoOutputStream;
import android.view.AppTransitionAnimationSpec;
import android.view.DisplayCutout;
import android.view.DisplayInfo;
import android.view.IAppTransitionAnimationSpecsFuture;
import android.view.IApplicationToken;
import android.view.InputApplicationHandle;
import android.view.RemoteAnimationAdapter;
import android.view.RemoteAnimationDefinition;
import android.view.RemoteAnimationTarget;
import android.view.SurfaceControl;
import android.view.SurfaceControl.Transaction;
import android.view.WindowManager;
import android.view.WindowManager.LayoutParams;
import android.view.animation.Animation;

import com.android.internal.R;
import com.android.internal.annotations.VisibleForTesting;
import com.android.internal.app.ResolverActivity;
import com.android.internal.content.ReferrerIntent;
import com.android.internal.util.ToBooleanFunction;
import com.android.internal.util.XmlUtils;
import com.android.internal.util.function.pooled.PooledConsumer;
import com.android.internal.util.function.pooled.PooledFunction;
import com.android.internal.util.function.pooled.PooledLambda;
import com.android.server.AttributeCache;
import com.android.server.LocalServices;
import com.android.server.am.AppTimeTracker;
import com.android.server.am.PendingIntentRecord;
import com.android.server.display.color.ColorDisplayService;
import com.android.server.policy.WindowManagerPolicy;
import com.android.server.protolog.common.ProtoLog;
import com.android.server.uri.UriPermissionOwner;
import com.android.server.wm.ActivityMetricsLogger.TransitionInfoSnapshot;
import com.android.server.wm.ActivityStack.ActivityState;
import com.android.server.wm.WindowManagerService.H;
import com.android.server.wm.utils.InsetUtils;

import com.google.android.collect.Sets;

import org.xmlpull.v1.XmlPullParser;
import org.xmlpull.v1.XmlPullParserException;
import org.xmlpull.v1.XmlSerializer;

import java.io.File;
import java.io.IOException;
import java.io.PrintWriter;
import java.lang.ref.WeakReference;
import java.util.ArrayDeque;
import java.util.ArrayList;
import java.util.Arrays;
import java.util.HashSet;
import java.util.List;
import java.util.Objects;
import java.util.function.Consumer;
import java.util.function.Function;
import java.util.function.Predicate;

/**
 * An entry in the history stack, representing an activity.
 */
public final class ActivityRecord extends WindowToken implements WindowManagerService.AppFreezeListener {
    private static final String TAG = TAG_WITH_CLASS_NAME ? "ActivityRecord" : TAG_ATM;
    private static final String TAG_ADD_REMOVE = TAG + POSTFIX_ADD_REMOVE;
    private static final String TAG_APP = TAG + POSTFIX_APP;
    private static final String TAG_CONFIGURATION = TAG + POSTFIX_CONFIGURATION;
    private static final String TAG_CONTAINERS = TAG + POSTFIX_CONTAINERS;
    private static final String TAG_FOCUS = TAG + POSTFIX_FOCUS;
    private static final String TAG_PAUSE = TAG + POSTFIX_PAUSE;
    private static final String TAG_RESULTS = TAG + POSTFIX_RESULTS;
    private static final String TAG_SAVED_STATE = TAG + POSTFIX_SAVED_STATE;
    private static final String TAG_STATES = TAG + POSTFIX_STATES;
    private static final String TAG_SWITCH = TAG + POSTFIX_SWITCH;
    private static final String TAG_TRANSITION = TAG + POSTFIX_TRANSITION;
    private static final String TAG_USER_LEAVING = TAG + POSTFIX_USER_LEAVING;
    private static final String TAG_VISIBILITY = TAG + POSTFIX_VISIBILITY;

    private static final String ATTR_ID = "id";
    private static final String TAG_INTENT = "intent";
    private static final String ATTR_USERID = "user_id";
    private static final String TAG_PERSISTABLEBUNDLE = "persistable_bundle";
    private static final String ATTR_LAUNCHEDFROMUID = "launched_from_uid";
    private static final String ATTR_LAUNCHEDFROMPACKAGE = "launched_from_package";
    private static final String ATTR_RESOLVEDTYPE = "resolved_type";
    private static final String ATTR_COMPONENTSPECIFIED = "component_specified";
    static final String ACTIVITY_ICON_SUFFIX = "_activity_icon_";

    // How many activities have to be scheduled to stop to force a stop pass.
    private static final int MAX_STOPPING_TO_FORCE = 3;

    private static final int STARTING_WINDOW_TYPE_NONE = 0;
    private static final int STARTING_WINDOW_TYPE_SNAPSHOT = 1;
    private static final int STARTING_WINDOW_TYPE_SPLASH_SCREEN = 2;

    /**
     * Value to increment the z-layer when boosting a layer during animations. BOOST in l33tsp34k.
     */
    @VisibleForTesting static final int Z_BOOST_BASE = 800570000;
    static final int INVALID_PID = -1;

    final ActivityTaskManagerService mAtmService;
    final ActivityInfo info; // activity info provided by developer in AndroidManifest
    // Non-null only for application tokens.
    // TODO: rename to mActivityToken
    final ActivityRecord.Token appToken;
    // Which user is this running for?
    final int mUserId;
    // The package implementing intent's component
    // TODO: rename to mPackageName
    public final String packageName;
    // the intent component, or target of an alias.
    final ComponentName mActivityComponent;
    // Has a wallpaper window as a background.
    // TODO: Rename to mHasWallpaper and also see if it possible to combine this with the
    // mOccludesParent field.
    final boolean hasWallpaper;
    // Input application handle used by the input dispatcher.
    final InputApplicationHandle mInputApplicationHandle;

    final int launchedFromPid; // always the pid who started the activity.
    final int launchedFromUid; // always the uid who started the activity.
    final String launchedFromPackage; // always the package who started the activity.
    final Intent intent;    // the original intent that generated us
    final String shortComponentName; // the short component name of the intent
    final String resolvedType; // as per original caller;
    final String processName; // process where this component wants to run
    final String taskAffinity; // as per ActivityInfo.taskAffinity
    final boolean stateNotNeeded; // As per ActivityInfo.flags
    @VisibleForTesting
    int mHandoverLaunchDisplayId = INVALID_DISPLAY; // Handover launch display id to next activity.
    private final boolean componentSpecified;  // did caller specify an explicit component?
    final boolean rootVoiceInteraction;  // was this the root activity of a voice interaction?

    private CharSequence nonLocalizedLabel;  // the label information from the package mgr.
    private int labelRes;           // the label information from the package mgr.
    private int icon;               // resource identifier of activity's icon.
    private int logo;               // resource identifier of activity's logo.
    private int theme;              // resource identifier of activity's theme.
    private int windowFlags;        // custom window flags for preview window.
    public int perfActivityBoostHandler = -1; //perflock handler when activity is created.
    private Task task;              // the task this is in.
    private long createTime = System.currentTimeMillis();
    long lastVisibleTime;         // last time this activity became visible
    long cpuTimeAtResume;         // the cpu time of host process at the time of resuming activity
    long pauseTime;               // last time we started pausing the activity
    long launchTickTime;          // base time for launch tick messages
    long topResumedStateLossTime; // last time we reported top resumed state loss to an activity
    // Last configuration reported to the activity in the client process.
    private MergedConfiguration mLastReportedConfiguration;
    private int mLastReportedDisplayId;
    boolean mLastReportedMultiWindowMode;
    boolean mLastReportedPictureInPictureMode;
    CompatibilityInfo compat;// last used compatibility mode
    ActivityRecord resultTo; // who started this entry, so will get our reply
    final String resultWho; // additional identifier for use by resultTo.
    final int requestCode;  // code given by requester (resultTo)
    ArrayList<ResultInfo> results; // pending ActivityResult objs we have received
    HashSet<WeakReference<PendingIntentRecord>> pendingResults; // all pending intents for this act
    ArrayList<ReferrerIntent> newIntents; // any pending new intents for single-top mode
    Intent mLastNewIntent;  // the last new intent we delivered to client
    ActivityOptions pendingOptions; // most recently given options
    ActivityOptions returningOptions; // options that are coming back via convertToTranslucent
    AppTimeTracker appTimeTracker; // set if we are tracking the time in this app/task/activity
    ActivityServiceConnectionsHolder mServiceConnectionsHolder; // Service connections.
    UriPermissionOwner uriPermissions; // current special URI access perms.
    WindowProcessController app;      // if non-null, hosting application
    private ActivityState mState;    // current state we are in
    private Bundle mIcicle;         // last saved activity state
    private PersistableBundle mPersistentState; // last persistently saved activity state
    private boolean mHaveState = true; // Indicates whether the last saved state of activity is
                                       // preserved. This starts out 'true', since the initial state
                                       // of an activity is that we have everything, and we should
                                       // never consider it lacking in state to be removed if it
                                       // dies. After an activity is launched it follows the value
                                       // of #mIcicle.
    boolean launchFailed;   // set if a launched failed, to abort on 2nd try
    boolean stopped;        // is activity pause finished?
    boolean delayedResume;  // not yet resumed because of stopped app switches?
    boolean finishing;      // activity in pending finish list?
    boolean deferRelaunchUntilPaused;   // relaunch of activity is being deferred until pause is
                                        // completed
    boolean preserveWindowOnDeferredRelaunch; // activity windows are preserved on deferred relaunch
    int configChangeFlags;  // which config values have changed
    private boolean keysPaused;     // has key dispatching been paused for it?
    int launchMode;         // the launch mode activity attribute.
    int lockTaskLaunchMode; // the lockTaskMode manifest attribute, subject to override
    private boolean mVisible;        // Should this token's windows be visible?
    boolean visibleIgnoringKeyguard; // is this activity visible, ignoring the fact that Keyguard
                                     // might hide this activity?
    // True if the visible state of this token was forced to true due to a transferred starting
    // window.
    private boolean mVisibleSetFromTransferredStartingWindow;
    // TODO: figure out how to consolidate with the same variable in ActivityRecord.
    private boolean mDeferHidingClient; // If true we told WM to defer reporting to the client
                                        // process that it is hidden.
    private boolean mLastDeferHidingClient; // If true we will defer setting mClientVisible to false
                                           // and reporting to the client that it is hidden.
    boolean sleeping;       // have we told the activity to sleep?
    public boolean launching;      // is activity launch in progress?
    boolean nowVisible;     // is this activity's window visible?
    boolean mDrawn;          // is this activity's window drawn?
    boolean mClientVisibilityDeferred;// was the visibility change message to client deferred?
    boolean idle;           // has the activity gone idle?
    boolean hasBeenLaunched;// has this activity ever been launched?
    boolean frozenBeforeDestroy;// has been frozen but not yet destroyed.
    boolean immersive;      // immersive mode (don't interrupt if possible)
    boolean forceNewConfig; // force re-create with new config next time
    boolean supportsEnterPipOnTaskSwitch;  // This flag is set by the system to indicate that the
        // activity can enter picture in picture while pausing (only when switching to another task)
    PictureInPictureParams pictureInPictureArgs = new PictureInPictureParams.Builder().build();
        // The PiP params used when deferring the entering of picture-in-picture.
    int launchCount;        // count of launches since last state
    long lastLaunchTime;    // time of last launch of this activity
    ComponentName requestedVrComponent; // the requested component for handling VR mode.

    boolean inHistory;  // are we in the history stack?
    final ActivityStackSupervisor mStackSupervisor;
    final RootActivityContainer mRootActivityContainer;

    static final int STARTING_WINDOW_NOT_SHOWN = 0;
    static final int STARTING_WINDOW_SHOWN = 1;
    static final int STARTING_WINDOW_REMOVED = 2;
    int mStartingWindowState = STARTING_WINDOW_NOT_SHOWN;
    boolean mTaskOverlay = false; // Task is always on-top of other activities in the task.

    // Marking the reason why this activity is being relaunched. Mainly used to track that this
    // activity is being relaunched to fulfill a resize request due to compatibility issues, e.g. in
    // pre-NYC apps that don't have a sense of being resized.
    int mRelaunchReason = RELAUNCH_REASON_NONE;

    TaskDescription taskDescription; // the recents information for this activity

    // These configurations are collected from application's resources based on size-sensitive
    // qualifiers. For example, layout-w800dp will be added to mHorizontalSizeConfigurations as 800
    // and drawable-sw400dp will be added to both as 400.
    private int[] mVerticalSizeConfigurations;
    private int[] mHorizontalSizeConfigurations;
    private int[] mSmallestSizeConfigurations;

    /**
     * The precomputed display insets for resolving configuration. It will be non-null if
     * {@link #shouldUseSizeCompatMode} returns {@code true}.
     */
    private CompatDisplayInsets mCompatDisplayInsets;

    boolean pendingVoiceInteractionStart;   // Waiting for activity-invoked voice session
    IVoiceInteractionSession voiceSession;  // Voice interaction session for this activity

    public BoostFramework mPerf = null;
    public BoostFramework mPerf_iop = null;

    boolean mVoiceInteraction;

    private int mPendingRelaunchCount;

    // True if we are current in the process of removing this app token from the display
    private boolean mRemovingFromDisplay = false;

    private RemoteAnimationDefinition mRemoteAnimationDefinition;

    private AnimatingActivityRegistry mAnimatingActivityRegistry;

    private Task mLastParent;

    // Have we told the window clients to show themselves?
    private boolean mClientVisible;

    boolean firstWindowDrawn;
    // Last drawn state we reported to the app token.
    private boolean reportedDrawn;
    private final WindowState.UpdateReportedVisibilityResults mReportedVisibilityResults =
            new WindowState.UpdateReportedVisibilityResults();

    private boolean mUseTransferredAnimation;

    /**
     * @see #currentLaunchCanTurnScreenOn()
     */
    private boolean mCurrentLaunchCanTurnScreenOn = true;

    /**
     * This leash is used to "freeze" the app surface in place after the state change, but before
     * the animation is ready to start.
     */
    private SurfaceControl mTransitChangeLeash = null;

    /** Whether our surface was set to be showing in the last call to {@link #prepareSurfaces} */
    private boolean mLastSurfaceShowing = true;

    private Letterbox mLetterbox;

    /**
     * The activity is opaque and fills the entire space of this task.
     * @see WindowContainer#fillsParent()
     */
    private boolean mOccludesParent;

    // The input dispatching timeout for this application token in nanoseconds.
    long mInputDispatchingTimeoutNanos;

    private boolean mShowWhenLocked;
    private boolean mInheritShownWhenLocked;
    private boolean mTurnScreenOn;

    /** Have we been asked to have this token keep the screen frozen? */
    private boolean mFreezingScreen;

    // These are used for determining when all windows associated with
    // an activity have been drawn, so they can be made visible together
    // at the same time.
    // initialize so that it doesn't match mTransactionSequence which is an int.
    private long mLastTransactionSequence = Long.MIN_VALUE;
    private int mNumInterestingWindows;
    private int mNumDrawnWindows;
    boolean allDrawn;
    private boolean mLastAllDrawn;

    private boolean mLastContainsShowWhenLockedWindow;
    private boolean mLastContainsDismissKeyguardWindow;

    /**
     * A flag to determine if this AR is in the process of closing or entering PIP. This is needed
     * to help AR know that the app is in the process of closing but hasn't yet started closing on
     * the WM side.
     */
    private boolean mWillCloseOrEnterPip;

    /**
     * The scale to fit at least one side of the activity to its parent. If the activity uses
     * 1920x1080, and the actually size on the screen is 960x540, then the scale is 0.5.
     */
    private float mSizeCompatScale = 1f;
    /**
     * The bounds in global coordinates for activity in size compatibility mode.
     * @see ActivityRecord#hasSizeCompatBounds()
     */
    private Rect mSizeCompatBounds;

    // activity is not displayed?
    // TODO: rename to mNoDisplay
    @VisibleForTesting
    boolean noDisplay;
    boolean mShowForAllUsers;
    // TODO: Make this final
    int mTargetSdk;

    // Is this window's surface needed?  This is almost like visible, except
    // it will sometimes be true a little earlier: when the activity record has
    // been shown, but is still waiting for its app transition to execute
    // before making its windows shown.
    boolean mVisibleRequested;

    // Last visibility state we reported to the app token.
    boolean reportedVisible;

    boolean mDisablePreviewScreenshots;

    // Information about an application starting window if displayed.
    // Note: these are de-referenced before the starting window animates away.
    StartingData mStartingData;
    WindowState startingWindow;
    WindowManagerPolicy.StartingSurface startingSurface;
    boolean startingDisplayed;
    boolean startingMoved;

    // TODO: Have a WindowContainer state for tracking exiting/deferred removal.
    boolean mIsExiting;

    boolean mEnteringAnimation;

    boolean mAppStopped;
    // A hint to override the window specified rotation animation, or -1 to use the window specified
    // value. We use this so that we can select the right animation in the cases of starting
    // windows, where the app hasn't had time to set a value on the window.
    int mRotationAnimationHint = -1;

    ArrayDeque<Rect> mFrozenBounds = new ArrayDeque<>();
    ArrayDeque<Configuration> mFrozenMergedConfig = new ArrayDeque<>();

    private AppSaturationInfo mLastAppSaturationInfo;

    private final ColorDisplayService.ColorTransformController mColorTransformController =
            (matrix, translation) -> mWmService.mH.post(() -> {
                synchronized (mWmService.mGlobalLock) {
                    if (mLastAppSaturationInfo == null) {
                        mLastAppSaturationInfo = new AppSaturationInfo();
                    }

                    mLastAppSaturationInfo.setSaturation(matrix, translation);
                    updateColorTransform();
                }
            });

    /**
     * Current sequencing integer of the configuration, for skipping old activity configurations.
     */
    private int mConfigurationSeq;

    /**
     * Temp configs used in {@link #ensureActivityConfiguration(int, boolean)}
     */
    private final Configuration mTmpConfig = new Configuration();
    private final Rect mTmpBounds = new Rect();

    // Token for targeting this activity for assist purposes.
    final Binder assistToken = new Binder();

    private static String startingWindowStateToString(int state) {
        switch (state) {
            case STARTING_WINDOW_NOT_SHOWN:
                return "STARTING_WINDOW_NOT_SHOWN";
            case STARTING_WINDOW_SHOWN:
                return "STARTING_WINDOW_SHOWN";
            case STARTING_WINDOW_REMOVED:
                return "STARTING_WINDOW_REMOVED";
            default:
                return "unknown state=" + state;
        }
    }

    @Override
    void dump(PrintWriter pw, String prefix, boolean dumpAll) {
        final long now = SystemClock.uptimeMillis();
        pw.print(prefix); pw.print("packageName="); pw.print(packageName);
                pw.print(" processName="); pw.println(processName);
        pw.print(prefix); pw.print("launchedFromUid="); pw.print(launchedFromUid);
                pw.print(" launchedFromPackage="); pw.print(launchedFromPackage);
                pw.print(" userId="); pw.println(mUserId);
        pw.print(prefix); pw.print("app="); pw.println(app);
        pw.print(prefix); pw.println(intent.toInsecureString());
        pw.print(prefix); pw.print("rootOfTask="); pw.print(isRootOfTask());
                pw.print(" task="); pw.println(task);
        pw.print(prefix); pw.print("taskAffinity="); pw.println(taskAffinity);
        pw.print(prefix); pw.print("mActivityComponent=");
                pw.println(mActivityComponent.flattenToShortString());
        if (info != null && info.applicationInfo != null) {
            final ApplicationInfo appInfo = info.applicationInfo;
            pw.print(prefix); pw.print("baseDir="); pw.println(appInfo.sourceDir);
            if (!Objects.equals(appInfo.sourceDir, appInfo.publicSourceDir)) {
                pw.print(prefix); pw.print("resDir="); pw.println(appInfo.publicSourceDir);
            }
            pw.print(prefix); pw.print("dataDir="); pw.println(appInfo.dataDir);
            if (appInfo.splitSourceDirs != null) {
                pw.print(prefix); pw.print("splitDir=");
                        pw.println(Arrays.toString(appInfo.splitSourceDirs));
            }
        }
        pw.print(prefix); pw.print("stateNotNeeded="); pw.print(stateNotNeeded);
                pw.print(" componentSpecified="); pw.print(componentSpecified);
                pw.print(" mActivityType="); pw.println(
                        activityTypeToString(getActivityType()));
        if (rootVoiceInteraction) {
            pw.print(prefix); pw.print("rootVoiceInteraction="); pw.println(rootVoiceInteraction);
        }
        pw.print(prefix); pw.print("compat="); pw.print(compat);
                pw.print(" labelRes=0x"); pw.print(Integer.toHexString(labelRes));
                pw.print(" icon=0x"); pw.print(Integer.toHexString(icon));
                pw.print(" theme=0x"); pw.println(Integer.toHexString(theme));
        pw.println(prefix + "mLastReportedConfigurations:");
        mLastReportedConfiguration.dump(pw, prefix + " ");

        pw.print(prefix); pw.print("CurrentConfiguration="); pw.println(getConfiguration());
        if (!getRequestedOverrideConfiguration().equals(EMPTY)) {
            pw.println(prefix + "RequestedOverrideConfiguration="
                    + getRequestedOverrideConfiguration());
        }
        if (!getResolvedOverrideConfiguration().equals(getRequestedOverrideConfiguration())) {
            pw.println(prefix + "ResolvedOverrideConfiguration="
                    + getResolvedOverrideConfiguration());
        }
        if (!matchParentBounds()) {
            pw.println(prefix + "bounds=" + getBounds());
        }
        if (resultTo != null || resultWho != null) {
            pw.print(prefix); pw.print("resultTo="); pw.print(resultTo);
                    pw.print(" resultWho="); pw.print(resultWho);
                    pw.print(" resultCode="); pw.println(requestCode);
        }
        if (taskDescription != null) {
            final String iconFilename = taskDescription.getIconFilename();
            if (iconFilename != null || taskDescription.getLabel() != null ||
                    taskDescription.getPrimaryColor() != 0) {
                pw.print(prefix); pw.print("taskDescription:");
                        pw.print(" label=\""); pw.print(taskDescription.getLabel());
                                pw.print("\"");
                        pw.print(" icon="); pw.print(taskDescription.getInMemoryIcon() != null
                                ? taskDescription.getInMemoryIcon().getByteCount() + " bytes"
                                : "null");
                        pw.print(" iconResource="); pw.print(taskDescription.getIconResource());
                        pw.print(" iconFilename="); pw.print(taskDescription.getIconFilename());
                        pw.print(" primaryColor=");
                        pw.println(Integer.toHexString(taskDescription.getPrimaryColor()));
                        pw.print(prefix + " backgroundColor=");
                        pw.print(Integer.toHexString(taskDescription.getBackgroundColor()));
                        pw.print(" statusBarColor=");
                        pw.print(Integer.toHexString(taskDescription.getStatusBarColor()));
                        pw.print(" navigationBarColor=");
                        pw.println(Integer.toHexString(taskDescription.getNavigationBarColor()));
            }
        }
        if (results != null) {
            pw.print(prefix); pw.print("results="); pw.println(results);
        }
        if (pendingResults != null && pendingResults.size() > 0) {
            pw.print(prefix); pw.println("Pending Results:");
            for (WeakReference<PendingIntentRecord> wpir : pendingResults) {
                PendingIntentRecord pir = wpir != null ? wpir.get() : null;
                pw.print(prefix); pw.print("  - ");
                if (pir == null) {
                    pw.println("null");
                } else {
                    pw.println(pir);
                    pir.dump(pw, prefix + "    ");
                }
            }
        }
        if (newIntents != null && newIntents.size() > 0) {
            pw.print(prefix); pw.println("Pending New Intents:");
            for (int i=0; i<newIntents.size(); i++) {
                Intent intent = newIntents.get(i);
                pw.print(prefix); pw.print("  - ");
                if (intent == null) {
                    pw.println("null");
                } else {
                    pw.println(intent.toShortString(false, true, false, false));
                }
            }
        }
        if (pendingOptions != null) {
            pw.print(prefix); pw.print("pendingOptions="); pw.println(pendingOptions);
        }
        if (appTimeTracker != null) {
            appTimeTracker.dumpWithHeader(pw, prefix, false);
        }
        if (uriPermissions != null) {
            uriPermissions.dump(pw, prefix);
        }
        pw.print(prefix); pw.print("launchFailed="); pw.print(launchFailed);
                pw.print(" launchCount="); pw.print(launchCount);
                pw.print(" lastLaunchTime=");
                if (lastLaunchTime == 0) pw.print("0");
                else TimeUtils.formatDuration(lastLaunchTime, now, pw);
                pw.println();
        pw.print(prefix); pw.print("mHaveState="); pw.print(mHaveState);
                pw.print(" mIcicle="); pw.println(mIcicle);
        pw.print(prefix); pw.print("state="); pw.print(mState);
                pw.print(" stopped="); pw.print(stopped);
                pw.print(" delayedResume="); pw.print(delayedResume);
                pw.print(" finishing="); pw.println(finishing);
        pw.print(prefix); pw.print("keysPaused="); pw.print(keysPaused);
                pw.print(" inHistory="); pw.print(inHistory);
                pw.print(" sleeping="); pw.print(sleeping);
                pw.print(" idle="); pw.print(idle);
                pw.print(" mStartingWindowState=");
                pw.println(startingWindowStateToString(mStartingWindowState));
        pw.print(prefix); pw.print("occludesParent="); pw.print(occludesParent());
                pw.print(" noDisplay="); pw.print(noDisplay);
                pw.print(" immersive="); pw.print(immersive);
                pw.print(" launchMode="); pw.println(launchMode);
        pw.print(prefix); pw.print("frozenBeforeDestroy="); pw.print(frozenBeforeDestroy);
                pw.print(" forceNewConfig="); pw.println(forceNewConfig);
        pw.print(prefix); pw.print("mActivityType=");
                pw.println(activityTypeToString(getActivityType()));
        if (requestedVrComponent != null) {
            pw.print(prefix);
            pw.print("requestedVrComponent=");
            pw.println(requestedVrComponent);
        }
        super.dump(pw, prefix, dumpAll);
        if (mVoiceInteraction) {
            pw.println(prefix + "mVoiceInteraction=true");
        }
        pw.print(prefix); pw.print("mOccludesParent="); pw.print(mOccludesParent);
        pw.print(" mOrientation="); pw.println(mOrientation);
        pw.println(prefix + "mVisibleRequested=" + mVisibleRequested
                + " mVisible=" + mVisible + " mClientVisible=" + mClientVisible
                + ((mDeferHidingClient) ? " mDeferHidingClient=" + mDeferHidingClient : "")
                + " reportedDrawn=" + reportedDrawn + " reportedVisible=" + reportedVisible);
        if (paused) {
            pw.print(prefix); pw.print("paused="); pw.println(paused);
        }
        if (mAppStopped) {
            pw.print(prefix); pw.print("mAppStopped="); pw.println(mAppStopped);
        }
        if (mNumInterestingWindows != 0 || mNumDrawnWindows != 0
                || allDrawn || mLastAllDrawn) {
            pw.print(prefix); pw.print("mNumInterestingWindows=");
            pw.print(mNumInterestingWindows);
            pw.print(" mNumDrawnWindows="); pw.print(mNumDrawnWindows);
            pw.print(" allDrawn="); pw.print(allDrawn);
            pw.print(" lastAllDrawn="); pw.print(mLastAllDrawn);
            pw.println(")");
        }
        if (mStartingData != null || firstWindowDrawn || mIsExiting) {
            pw.print(prefix); pw.print("startingData="); pw.print(mStartingData);
            pw.print(" firstWindowDrawn="); pw.print(firstWindowDrawn);
            pw.print(" mIsExiting="); pw.println(mIsExiting);
        }
        if (startingWindow != null || startingSurface != null
                || startingDisplayed || startingMoved || mVisibleSetFromTransferredStartingWindow) {
            pw.print(prefix); pw.print("startingWindow="); pw.print(startingWindow);
            pw.print(" startingSurface="); pw.print(startingSurface);
            pw.print(" startingDisplayed="); pw.print(startingDisplayed);
            pw.print(" startingMoved="); pw.print(startingMoved);
            pw.println(" mHiddenSetFromTransferredStartingWindow="
                    + mVisibleSetFromTransferredStartingWindow);
        }
        if (!mFrozenBounds.isEmpty()) {
            pw.print(prefix); pw.print("mFrozenBounds="); pw.println(mFrozenBounds);
            pw.print(prefix); pw.print("mFrozenMergedConfig="); pw.println(mFrozenMergedConfig);
        }
        if (mPendingRelaunchCount != 0) {
            pw.print(prefix); pw.print("mPendingRelaunchCount="); pw.println(mPendingRelaunchCount);
        }
        if (mSizeCompatScale != 1f || mSizeCompatBounds != null) {
            pw.println(prefix + "mSizeCompatScale=" + mSizeCompatScale + " mSizeCompatBounds="
                    + mSizeCompatBounds);
        }
        if (mRemovingFromDisplay) {
            pw.println(prefix + "mRemovingFromDisplay=" + mRemovingFromDisplay);
        }
        if (lastVisibleTime != 0 || nowVisible) {
            pw.print(prefix); pw.print("nowVisible="); pw.print(nowVisible);
                    pw.print(" lastVisibleTime=");
                    if (lastVisibleTime == 0) pw.print("0");
                    else TimeUtils.formatDuration(lastVisibleTime, now, pw);
                    pw.println();
        }
        if (mDeferHidingClient) {
            pw.println(prefix + "mDeferHidingClient=" + mDeferHidingClient);
        }
        if (deferRelaunchUntilPaused || configChangeFlags != 0) {
            pw.print(prefix); pw.print("deferRelaunchUntilPaused=");
                    pw.print(deferRelaunchUntilPaused);
                    pw.print(" configChangeFlags=");
                    pw.println(Integer.toHexString(configChangeFlags));
        }
        if (mServiceConnectionsHolder != null) {
            pw.print(prefix); pw.print("connections="); pw.println(mServiceConnectionsHolder);
        }
        if (info != null) {
            pw.println(prefix + "resizeMode=" + ActivityInfo.resizeModeToString(info.resizeMode));
            pw.println(prefix + "mLastReportedMultiWindowMode=" + mLastReportedMultiWindowMode
                    + " mLastReportedPictureInPictureMode=" + mLastReportedPictureInPictureMode);
            if (info.supportsPictureInPicture()) {
                pw.println(prefix + "supportsPictureInPicture=" + info.supportsPictureInPicture());
                pw.println(prefix + "supportsEnterPipOnTaskSwitch: "
                        + supportsEnterPipOnTaskSwitch);
            }
            if (info.maxAspectRatio != 0) {
                pw.println(prefix + "maxAspectRatio=" + info.maxAspectRatio);
            }
            if (info.minAspectRatio != 0) {
                pw.println(prefix + "minAspectRatio=" + info.minAspectRatio);
            }
        }
    }

    void setAppTimeTracker(AppTimeTracker att) {
        appTimeTracker = att;
    }

    /** Update the saved state of an activity. */
    void setSavedState(@Nullable Bundle savedState) {
        mIcicle = savedState;
        mHaveState = mIcicle != null;
    }

    /**
     * Get the actual Bundle instance of the saved state.
     * @see #hasSavedState() for checking if the record has saved state.
     */
    @Nullable Bundle getSavedState() {
        return mIcicle;
    }

    /**
     * Check if the activity has saved state.
     * @return {@code true} if the client reported a non-empty saved state from last onStop(), or
     *         if this record was just created and the client is yet to be launched and resumed.
     */
    boolean hasSavedState() {
        return mHaveState;
    }

    /** @return The actual PersistableBundle instance of the saved persistent state. */
    @Nullable PersistableBundle getPersistentSavedState() {
        return mPersistentState;
    }

    void updateApplicationInfo(ApplicationInfo aInfo) {
        info.applicationInfo = aInfo;
    }

    private boolean crossesHorizontalSizeThreshold(int firstDp, int secondDp) {
        return crossesSizeThreshold(mHorizontalSizeConfigurations, firstDp, secondDp);
    }

    private boolean crossesVerticalSizeThreshold(int firstDp, int secondDp) {
        return crossesSizeThreshold(mVerticalSizeConfigurations, firstDp, secondDp);
    }

    private boolean crossesSmallestSizeThreshold(int firstDp, int secondDp) {
        return crossesSizeThreshold(mSmallestSizeConfigurations, firstDp, secondDp);
    }

    /**
     * The purpose of this method is to decide whether the activity needs to be relaunched upon
     * changing its size. In most cases the activities don't need to be relaunched, if the resize
     * is small, all the activity content has to do is relayout itself within new bounds. There are
     * cases however, where the activity's content would be completely changed in the new size and
     * the full relaunch is required.
     *
     * The activity will report to us vertical and horizontal thresholds after which a relaunch is
     * required. These thresholds are collected from the application resource qualifiers. For
     * example, if application has layout-w600dp resource directory, then it needs a relaunch when
     * we resize from width of 650dp to 550dp, as it crosses the 600dp threshold. However, if
     * it resizes width from 620dp to 700dp, it won't be relaunched as it stays on the same side
     * of the threshold.
     */
    private static boolean crossesSizeThreshold(int[] thresholds, int firstDp,
            int secondDp) {
        if (thresholds == null) {
            return false;
        }
        for (int i = thresholds.length - 1; i >= 0; i--) {
            final int threshold = thresholds[i];
            if ((firstDp < threshold && secondDp >= threshold)
                    || (firstDp >= threshold && secondDp < threshold)) {
                return true;
            }
        }
        return false;
    }

    void setSizeConfigurations(int[] horizontalSizeConfiguration,
            int[] verticalSizeConfigurations, int[] smallestSizeConfigurations) {
        mHorizontalSizeConfigurations = horizontalSizeConfiguration;
        mVerticalSizeConfigurations = verticalSizeConfigurations;
        mSmallestSizeConfigurations = smallestSizeConfigurations;
    }

    private void scheduleActivityMovedToDisplay(int displayId, Configuration config) {
        if (!attachedToProcess()) {
            if (DEBUG_SWITCH || DEBUG_CONFIGURATION) Slog.w(TAG,
                    "Can't report activity moved to display - client not running, activityRecord="
                            + this + ", displayId=" + displayId);
            return;
        }
        try {
            if (DEBUG_SWITCH || DEBUG_CONFIGURATION) Slog.v(TAG,
                    "Reporting activity moved to display" + ", activityRecord=" + this
                            + ", displayId=" + displayId + ", config=" + config);

            mAtmService.getLifecycleManager().scheduleTransaction(app.getThread(), appToken,
                    MoveToDisplayItem.obtain(displayId, config));
        } catch (RemoteException e) {
            // If process died, whatever.
        }
    }

    private void scheduleConfigurationChanged(Configuration config) {
        if (!attachedToProcess()) {
            if (DEBUG_CONFIGURATION) Slog.w(TAG,
                    "Can't report activity configuration update - client not running"
                            + ", activityRecord=" + this);
            return;
        }
        try {
            if (DEBUG_CONFIGURATION) Slog.v(TAG, "Sending new config to " + this + ", config: "
                    + config);

            mAtmService.getLifecycleManager().scheduleTransaction(app.getThread(), appToken,
                    ActivityConfigurationChangeItem.obtain(config));
        } catch (RemoteException e) {
            // If process died, whatever.
        }
    }

    boolean scheduleTopResumedActivityChanged(boolean onTop) {
        if (!attachedToProcess()) {
            if (DEBUG_STATES) {
                Slog.w(TAG, "Can't report activity position update - client not running"
                                + ", activityRecord=" + this);
            }
            return false;
        }
        try {
            if (DEBUG_STATES) {
                Slog.v(TAG, "Sending position change to " + this + ", onTop: " + onTop);
            }

            mAtmService.getLifecycleManager().scheduleTransaction(app.getThread(), appToken,
                    TopResumedActivityChangeItem.obtain(onTop));
        } catch (RemoteException e) {
            // If process died, whatever.
            return false;
        }
        return true;
    }

    void updateMultiWindowMode() {
        if (task == null || task.getStack() == null || !attachedToProcess()) {
            return;
        }

        if (task.getStack().deferScheduleMultiWindowModeChanged()) {
            // Don't do anything if we are currently deferring multi-window mode change.
            return;
        }

        // An activity is considered to be in multi-window mode if its task isn't fullscreen.
        final boolean inMultiWindowMode = inMultiWindowMode();
        if (inMultiWindowMode != mLastReportedMultiWindowMode) {
            mLastReportedMultiWindowMode = inMultiWindowMode;
            scheduleMultiWindowModeChanged(getConfiguration());
        }
    }

    private void scheduleMultiWindowModeChanged(Configuration overrideConfig) {
        try {
            mAtmService.getLifecycleManager().scheduleTransaction(app.getThread(), appToken,
                    MultiWindowModeChangeItem.obtain(mLastReportedMultiWindowMode, overrideConfig));
        } catch (Exception e) {
            // If process died, I don't care.
        }
    }

    void updatePictureInPictureMode(Rect targetStackBounds, boolean forceUpdate) {
        if (task == null || task.getStack() == null || !attachedToProcess()) {
            return;
        }

        final boolean inPictureInPictureMode = inPinnedWindowingMode() && targetStackBounds != null;
        if (inPictureInPictureMode != mLastReportedPictureInPictureMode || forceUpdate) {
            // Picture-in-picture mode changes also trigger a multi-window mode change as well, so
            // update that here in order. Set the last reported MW state to the same as the PiP
            // state since we haven't yet actually resized the task (these callbacks need to
            // preceed the configuration change from the resiez.
            // TODO(110009072): Once we move these callbacks to the client, remove all logic related
            // to forcing the update of the picture-in-picture mode as a part of the PiP animation.
            mLastReportedPictureInPictureMode = inPictureInPictureMode;
            mLastReportedMultiWindowMode = inPictureInPictureMode;
            final Configuration newConfig = new Configuration();
            if (targetStackBounds != null && !targetStackBounds.isEmpty()) {
                newConfig.setTo(task.getRequestedOverrideConfiguration());
                Rect outBounds = newConfig.windowConfiguration.getBounds();
                task.adjustForMinimalTaskDimensions(outBounds, outBounds);
                task.computeConfigResourceOverrides(newConfig, task.getParent().getConfiguration());
            }
            schedulePictureInPictureModeChanged(newConfig);
            scheduleMultiWindowModeChanged(newConfig);
        }
    }

    private void schedulePictureInPictureModeChanged(Configuration overrideConfig) {
        try {
            mAtmService.getLifecycleManager().scheduleTransaction(app.getThread(), appToken,
                    PipModeChangeItem.obtain(mLastReportedPictureInPictureMode,
                            overrideConfig));
        } catch (Exception e) {
            // If process died, no one cares.
        }
    }

    Task getTask() {
        return task;
    }

    /**
     * Sets the Task on this activity for the purposes of re-use during launch where we will
     * re-use another activity instead of this one for the launch.
     */
    void setTaskForReuse(Task task) {
        this.task = task;
    }

    ActivityStack getStack() {
        return task != null ? task.getTaskStack() : null;
    }

    @Override
    void onParentChanged(ConfigurationContainer newParent, ConfigurationContainer oldParent) {
        final Task oldTask = oldParent != null ? (Task) oldParent : null;
        final Task newTask = newParent != null ? (Task) newParent : null;
        this.task = newTask;

        super.onParentChanged(newParent, oldParent);

        if (isPersistable()) {
            if (oldTask != null) {
                mAtmService.notifyTaskPersisterLocked(oldTask, false);
            }
            if (newTask != null) {
                mAtmService.notifyTaskPersisterLocked(newTask, false);
            }
        }

        if (oldParent == null && newParent != null) {
            // First time we are adding the activity to the system.
            mVoiceInteraction = newTask.voiceSession != null;
            mInputDispatchingTimeoutNanos = getInputDispatchingTimeoutLocked(this) * 1000000L;
            onDisplayChanged(task.getDisplayContent());
            // TODO(b/36505427): Maybe this call should be moved inside
            // updateOverrideConfiguration()
            newTask.updateOverrideConfigurationFromLaunchBounds();
            // Make sure override configuration is up-to-date before using to create window
            // controller.
            updateSizeCompatMode();
            // When an activity is started directly into a split-screen fullscreen stack, we need to
            // update the initial multi-window modes so that the callbacks are scheduled correctly
            // when the user leaves that mode.
            mLastReportedMultiWindowMode = inMultiWindowMode();
            mLastReportedPictureInPictureMode = inPinnedWindowingMode();
        }

        // When the associated task is {@code null}, the {@link ActivityRecord} can no longer
        // access visual elements like the {@link DisplayContent}. We must remove any associations
        // such as animations.
        if (task == null) {
            // It is possible we have been marked as a closing app earlier. We must remove ourselves
            // from this list so we do not participate in any future animations.
            if (getDisplayContent() != null) {
                getDisplayContent().mClosingApps.remove(this);
            }
        } else if (mLastParent != null && mLastParent.getTaskStack() != null) {
            task.getTaskStack().mExitingActivities.remove(this);
        }
        final ActivityStack stack = getStack();

        // If we reparent, make sure to remove ourselves from the old animation registry.
        if (mAnimatingActivityRegistry != null) {
            mAnimatingActivityRegistry.notifyFinished(this);
        }
        mAnimatingActivityRegistry = stack != null
                ? stack.getAnimatingActivityRegistry()
                : null;

        mLastParent = task;

        updateColorTransform();

        final ActivityStack oldStack = (oldTask != null) ? oldTask.getStack() : null;
        final ActivityStack newStack = (newTask != null) ? newTask.getStack() : null;
        // Inform old stack (if present) of activity removal and new stack (if set) of activity
        // addition.
        if (oldStack != newStack) {
            if (oldStack !=  null) {
                oldStack.onActivityRemovedFromStack(this);
            }
            if (newStack !=  null) {
                newStack.onActivityAddedToStack(this);
            }
        }
    }

    private void updateColorTransform() {
        if (mSurfaceControl != null && mLastAppSaturationInfo != null) {
            getPendingTransaction().setColorTransform(mSurfaceControl,
                    mLastAppSaturationInfo.mMatrix, mLastAppSaturationInfo.mTranslation);
            mWmService.scheduleAnimationLocked();
        }
    }

    @Override
    void onDisplayChanged(DisplayContent dc) {
        DisplayContent prevDc = mDisplayContent;
        super.onDisplayChanged(dc);
        if (prevDc == null || prevDc == mDisplayContent) {
            return;
        }

        if (prevDc.mOpeningApps.remove(this)) {
            // Transfer opening transition to new display.
            mDisplayContent.mOpeningApps.add(this);
            mDisplayContent.prepareAppTransition(prevDc.mAppTransition.getAppTransition(), true);
            mDisplayContent.executeAppTransition();
        }

        if (prevDc.mChangingApps.remove(this)) {
            // This gets called *after* the ActivityRecord has been reparented to the new display.
            // That reparenting resulted in this window changing modes (eg. FREEFORM -> FULLSCREEN),
            // so this token is now "frozen" while waiting for the animation to start on prevDc
            // (which will be cancelled since the window is no-longer a child). However, since this
            // is no longer a child of prevDc, this won't be notified of the cancelled animation,
            // so we need to cancel the change transition here.
            clearChangeLeash(getPendingTransaction(), true /* cancel */);
        }
        prevDc.mClosingApps.remove(this);

        if (prevDc.mFocusedApp == this) {
            prevDc.setFocusedApp(null);
            if (dc.getTopMostActivity() == this) {
                dc.setFocusedApp(this);
            }
        }

        if (mLetterbox != null) {
            mLetterbox.onMovedToDisplay(mDisplayContent.getDisplayId());
        }
    }

    void layoutLetterbox(WindowState winHint) {
        final WindowState w = findMainWindow();
        if (w == null || winHint != null && w != winHint) {
            return;
        }
        final boolean surfaceReady = w.isDrawnLw()  // Regular case
                || w.mWinAnimator.mSurfaceDestroyDeferred  // The preserved surface is still ready.
                || w.isDragResizeChanged();  // Waiting for relayoutWindow to call preserveSurface.
        final boolean needsLetterbox = surfaceReady && w.isLetterboxedAppWindow() && fillsParent();
        if (needsLetterbox) {
            if (mLetterbox == null) {
                mLetterbox = new Letterbox(() -> makeChildSurface(null),
                        mWmService.mTransactionFactory);
                mLetterbox.attachInput(w);
            }
            getPosition(mTmpPoint);
            // Get the bounds of the "space-to-fill". In multi-window mode, the task-level
            // represents this. In fullscreen-mode, the stack does (since the orientation letterbox
            // is also applied to the task).
            Rect spaceToFill = (inMultiWindowMode() || getStack() == null)
                    ? task.getDisplayedBounds() : getStack().getDisplayedBounds();
            mLetterbox.layout(spaceToFill, w.getFrameLw(), mTmpPoint);
        } else if (mLetterbox != null) {
            mLetterbox.hide();
        }
    }

    void updateLetterboxSurface(WindowState winHint) {
        final WindowState w = findMainWindow();
        if (w != winHint && winHint != null && w != null) {
            return;
        }
        layoutLetterbox(winHint);
        if (mLetterbox != null && mLetterbox.needsApplySurfaceChanges()) {
            mLetterbox.applySurfaceChanges(getPendingTransaction());
        }
    }

    Rect getLetterboxInsets() {
        if (mLetterbox != null) {
            return mLetterbox.getInsets();
        } else {
            return new Rect();
        }
    }

    /** Gets the inner bounds of letterbox. The bounds will be empty if there is no letterbox. */
    void getLetterboxInnerBounds(Rect outBounds) {
        if (mLetterbox != null) {
            outBounds.set(mLetterbox.getInnerFrame());
        } else {
            outBounds.setEmpty();
        }
    }

    /**
     * @return {@code true} if there is a letterbox and any part of that letterbox overlaps with
     * the given {@code rect}.
     */
    boolean isLetterboxOverlappingWith(Rect rect) {
        return mLetterbox != null && mLetterbox.isOverlappingWith(rect);
    }

    static class Token extends IApplicationToken.Stub {
        private WeakReference<ActivityRecord> weakActivity;
        private final String name;
        private final String tokenString;

        Token(Intent intent) {
            name = intent.getComponent().flattenToShortString();
            tokenString = "Token{" + Integer.toHexString(System.identityHashCode(this)) + "}";
        }

        private void attach(ActivityRecord activity) {
            if (weakActivity != null) {
                throw new IllegalStateException("Already attached..." + this);
            }
            weakActivity = new WeakReference<>(activity);
        }

        private static @Nullable ActivityRecord tokenToActivityRecordLocked(Token token) {
            if (token == null) {
                return null;
            }
            ActivityRecord r = token.weakActivity.get();
            if (r == null || r.getActivityStack() == null) {
                return null;
            }
            return r;
        }

        @Override
        public String toString() {
            StringBuilder sb = new StringBuilder(128);
            sb.append("Token{");
            sb.append(Integer.toHexString(System.identityHashCode(this)));
            sb.append(' ');
            if (weakActivity != null) {
                sb.append(weakActivity.get());
            }
            sb.append('}');
            return sb.toString();
        }

        @Override
        public String getName() {
            return name;
        }
    }

    static @Nullable ActivityRecord forTokenLocked(IBinder token) {
        try {
            return Token.tokenToActivityRecordLocked((Token)token);
        } catch (ClassCastException e) {
            Slog.w(TAG, "Bad activity token: " + token, e);
            return null;
        }
    }

    static boolean isResolverActivity(String className) {
        return ResolverActivity.class.getName().equals(className);
    }

    boolean isResolverOrDelegateActivity() {
        return isResolverActivity(mActivityComponent.getClassName()) || Objects.equals(
                mActivityComponent, mAtmService.mStackSupervisor.getSystemChooserActivity());
    }

    boolean isResolverOrChildActivity() {
        if (!"android".equals(packageName)) {
            return false;
        }
        try {
            return ResolverActivity.class.isAssignableFrom(
                    Object.class.getClassLoader().loadClass(mActivityComponent.getClassName()));
        } catch (ClassNotFoundException e) {
            return false;
        }
    }

    ActivityRecord(ActivityTaskManagerService _service, WindowProcessController _caller,
            int _launchedFromPid, int _launchedFromUid, String _launchedFromPackage, Intent _intent,
            String _resolvedType, ActivityInfo aInfo, Configuration _configuration,
            ActivityRecord _resultTo, String _resultWho, int _reqCode, boolean _componentSpecified,
            boolean _rootVoiceInteraction, ActivityStackSupervisor supervisor,
            ActivityOptions options, ActivityRecord sourceRecord) {
        super(_service.mWindowManager, new Token(_intent).asBinder(), TYPE_APPLICATION, true,
                null /* displayContent */, false /* ownerCanManageAppTokens */);

        mAtmService = _service;
        appToken = (Token) token;
        info = aInfo;
        mUserId = UserHandle.getUserId(info.applicationInfo.uid);
        packageName = info.applicationInfo.packageName;
        mInputApplicationHandle = new InputApplicationHandle(appToken);
        intent = _intent;

        // If the class name in the intent doesn't match that of the target, this is probably an
        // alias. We have to create a new ComponentName object to keep track of the real activity
        // name, so that FLAG_ACTIVITY_CLEAR_TOP is handled properly.
        if (info.targetActivity == null
                || (info.targetActivity.equals(intent.getComponent().getClassName())
                && (info.launchMode == LAUNCH_MULTIPLE
                || info.launchMode == LAUNCH_SINGLE_TOP))) {
            mActivityComponent = intent.getComponent();
        } else {
            mActivityComponent =
                    new ComponentName(info.packageName, info.targetActivity);
        }

        mTargetSdk = info.applicationInfo.targetSdkVersion;
        mShowForAllUsers = (info.flags & FLAG_SHOW_FOR_ALL_USERS) != 0;
        setOrientation(info.screenOrientation);
        mRotationAnimationHint = info.rotationAnimation;

        mShowWhenLocked = (aInfo.flags & ActivityInfo.FLAG_SHOW_WHEN_LOCKED) != 0;
        mInheritShownWhenLocked = (aInfo.privateFlags & FLAG_INHERIT_SHOW_WHEN_LOCKED) != 0;
        mTurnScreenOn = (aInfo.flags & FLAG_TURN_SCREEN_ON) != 0;

        int realTheme = info.getThemeResource();
        if (realTheme == Resources.ID_NULL) {
            realTheme = aInfo.applicationInfo.targetSdkVersion < HONEYCOMB
                    ? android.R.style.Theme : android.R.style.Theme_Holo;
        }

        final AttributeCache.Entry ent = AttributeCache.instance().get(packageName,
                realTheme, com.android.internal.R.styleable.Window, mUserId);

        if (ent != null) {
            mOccludesParent = !ActivityInfo.isTranslucentOrFloating(ent.array);
            hasWallpaper = ent.array.getBoolean(R.styleable.Window_windowShowWallpaper, false);
            noDisplay = ent.array.getBoolean(R.styleable.Window_windowNoDisplay, false);
        } else {
            hasWallpaper = false;
            noDisplay = false;
        }

        if (options != null) {
            mLaunchTaskBehind = options.getLaunchTaskBehind();

            final int rotationAnimation = options.getRotationAnimationHint();
            // Only override manifest supplied option if set.
            if (rotationAnimation >= 0) {
                mRotationAnimationHint = rotationAnimation;
            }
        }

        // Application tokens start out hidden.
        setVisible(false);
        mVisibleRequested = false;

        ColorDisplayService.ColorDisplayServiceInternal cds = LocalServices.getService(
                ColorDisplayService.ColorDisplayServiceInternal.class);
        cds.attachColorTransformController(packageName, mUserId,
                new WeakReference<>(mColorTransformController));

        appToken.attach(this);

        mRootActivityContainer = _service.mRootActivityContainer;
        launchedFromPid = _launchedFromPid;
        launchedFromUid = _launchedFromUid;
        launchedFromPackage = _launchedFromPackage;
        shortComponentName = _intent.getComponent().flattenToShortString();
        resolvedType = _resolvedType;
        componentSpecified = _componentSpecified;
        rootVoiceInteraction = _rootVoiceInteraction;
        mLastReportedConfiguration = new MergedConfiguration(_configuration);
        resultTo = _resultTo;
        resultWho = _resultWho;
        requestCode = _reqCode;
        setState(INITIALIZING, "ActivityRecord ctor");
        launchFailed = false;
        stopped = false;
        delayedResume = false;
        finishing = false;
        deferRelaunchUntilPaused = false;
        keysPaused = false;
        inHistory = false;
        nowVisible = false;
        mDrawn = false;
        mClientVisible = true;
        idle = false;
        hasBeenLaunched = false;
        mStackSupervisor = supervisor;

        // b/35954083: Limit task affinity to uid to avoid various issues associated with sharing
        // affinity across uids.
        final String uid = Integer.toString(info.applicationInfo.uid);
        if (info.taskAffinity != null && !info.taskAffinity.startsWith(uid)) {
            info.taskAffinity = uid + ":" + info.taskAffinity;
        }
        taskAffinity = info.taskAffinity;
        stateNotNeeded = (aInfo.flags & FLAG_STATE_NOT_NEEDED) != 0;
        nonLocalizedLabel = aInfo.nonLocalizedLabel;
        labelRes = aInfo.labelRes;
        if (nonLocalizedLabel == null && labelRes == 0) {
            ApplicationInfo app = aInfo.applicationInfo;
            nonLocalizedLabel = app.nonLocalizedLabel;
            labelRes = app.labelRes;
        }
        icon = aInfo.getIconResource();
        logo = aInfo.getLogoResource();
        theme = aInfo.getThemeResource();
        if ((aInfo.flags & ActivityInfo.FLAG_HARDWARE_ACCELERATED) != 0) {
            windowFlags |= LayoutParams.FLAG_HARDWARE_ACCELERATED;
        }
        if ((aInfo.flags & FLAG_MULTIPROCESS) != 0 && _caller != null
                && (aInfo.applicationInfo.uid == SYSTEM_UID
                    || aInfo.applicationInfo.uid == _caller.mInfo.uid)) {
            processName = _caller.mName;
        } else {
            processName = aInfo.processName;
        }

        if ((aInfo.flags & FLAG_EXCLUDE_FROM_RECENTS) != 0) {
            intent.addFlags(FLAG_ACTIVITY_EXCLUDE_FROM_RECENTS);
        }

        launchMode = aInfo.launchMode;

        setActivityType(_componentSpecified, _launchedFromUid, _intent, options, sourceRecord);

        immersive = (aInfo.flags & FLAG_IMMERSIVE) != 0;

        requestedVrComponent = (aInfo.requestedVrComponent == null) ?
                null : ComponentName.unflattenFromString(aInfo.requestedVrComponent);

        lockTaskLaunchMode = aInfo.lockTaskLaunchMode;
        if (info.applicationInfo.isPrivilegedApp()
                && (lockTaskLaunchMode == LOCK_TASK_LAUNCH_MODE_ALWAYS
                || lockTaskLaunchMode == LOCK_TASK_LAUNCH_MODE_NEVER)) {
            lockTaskLaunchMode = LOCK_TASK_LAUNCH_MODE_DEFAULT;
        }

        if (options != null) {
            pendingOptions = options;
            final PendingIntent usageReport = pendingOptions.getUsageTimeReport();
            if (usageReport != null) {
                appTimeTracker = new AppTimeTracker(usageReport);
            }
            final boolean useLockTask = pendingOptions.getLockTaskMode();
            if (useLockTask && lockTaskLaunchMode == LOCK_TASK_LAUNCH_MODE_DEFAULT) {
                lockTaskLaunchMode = LOCK_TASK_LAUNCH_MODE_IF_WHITELISTED;
            }
            // Gets launch display id from options. It returns INVALID_DISPLAY if not set.
            mHandoverLaunchDisplayId = options.getLaunchDisplayId();
        }

        if (mPerf == null)
            mPerf = new BoostFramework();
    }

    @Override
    ActivityRecord asActivityRecord() {
        // I am an activity record!
        return this;
    }

    @Override
    boolean hasActivity() {
        // I am an activity!
        return true;
    }

    void setProcess(WindowProcessController proc) {
        app = proc;
        final ActivityRecord root = task != null ? task.getRootActivity() : null;
        if (root == this) {
            task.setRootProcess(proc);
        }
    }

    boolean hasProcess() {
        return app != null;
    }

    boolean attachedToProcess() {
        return hasProcess() && app.hasThread();
    }

    boolean addStartingWindow(String pkg, int theme, CompatibilityInfo compatInfo,
            CharSequence nonLocalizedLabel, int labelRes, int icon, int logo, int windowFlags,
            IBinder transferFrom, boolean newTask, boolean taskSwitch, boolean processRunning,
            boolean allowTaskSnapshot, boolean activityCreated, boolean fromRecents) {
        // If the display is frozen, we won't do anything until the actual window is
        // displayed so there is no reason to put in the starting window.
        if (!okToDisplay()) {
            return false;
        }

        if (mStartingData != null) {
            return false;
        }

        final WindowState mainWin = findMainWindow();
        if (mainWin != null && mainWin.mWinAnimator.getShown()) {
            // App already has a visible window...why would you want a starting window?
            return false;
        }

        final ActivityManager.TaskSnapshot snapshot =
                mWmService.mTaskSnapshotController.getSnapshot(task.mTaskId, task.mUserId,
                        false /* restoreFromDisk */, false /* reducedResolution */);
        final int type = getStartingWindowType(newTask, taskSwitch, processRunning,
                allowTaskSnapshot, activityCreated, fromRecents, snapshot);

        if (type == STARTING_WINDOW_TYPE_SNAPSHOT) {
            return createSnapshot(snapshot);
        }

        // If this is a translucent window, then don't show a starting window -- the current
        // effect (a full-screen opaque starting window that fades away to the real contents
        // when it is ready) does not work for this.
        ProtoLog.v(WM_DEBUG_STARTING_WINDOW, "Checking theme of starting window: 0x%x", theme);
        if (theme != 0) {
            AttributeCache.Entry ent = AttributeCache.instance().get(pkg, theme,
                    com.android.internal.R.styleable.Window,
                    mWmService.mCurrentUserId);
            if (ent == null) {
                // Whoops!  App doesn't exist. Um. Okay. We'll just pretend like we didn't
                // see that.
                return false;
            }
            final boolean windowIsTranslucent = ent.array.getBoolean(
                    com.android.internal.R.styleable.Window_windowIsTranslucent, false);
            final boolean windowIsFloating = ent.array.getBoolean(
                    com.android.internal.R.styleable.Window_windowIsFloating, false);
            final boolean windowShowWallpaper = ent.array.getBoolean(
                    com.android.internal.R.styleable.Window_windowShowWallpaper, false);
            final boolean windowDisableStarting = ent.array.getBoolean(
                    com.android.internal.R.styleable.Window_windowDisablePreview, false);
            ProtoLog.v(WM_DEBUG_STARTING_WINDOW, "Translucent=%s Floating=%s ShowWallpaper=%s",
                    windowIsTranslucent, windowIsFloating, windowShowWallpaper);
            if (windowIsTranslucent) {
                return false;
            }
            if (windowIsFloating || windowDisableStarting) {
                return false;
            }
            if (windowShowWallpaper) {
                if (getDisplayContent().mWallpaperController
                        .getWallpaperTarget() == null) {
                    // If this theme is requesting a wallpaper, and the wallpaper
                    // is not currently visible, then this effectively serves as
                    // an opaque window and our starting window transition animation
                    // can still work.  We just need to make sure the starting window
                    // is also showing the wallpaper.
                    windowFlags |= FLAG_SHOW_WALLPAPER;
                } else {
                    return false;
                }
            }
        }

        if (transferStartingWindow(transferFrom)) {
            return true;
        }

        // There is no existing starting window, and we don't want to create a splash screen, so
        // that's it!
        if (type != STARTING_WINDOW_TYPE_SPLASH_SCREEN) {
            return false;
        }

        ProtoLog.v(WM_DEBUG_STARTING_WINDOW, "Creating SplashScreenStartingData");
        mStartingData = new SplashScreenStartingData(mWmService, pkg,
                theme, compatInfo, nonLocalizedLabel, labelRes, icon, logo, windowFlags,
                getMergedOverrideConfiguration());
        scheduleAddStartingWindow();
        return true;
    }

    private boolean createSnapshot(ActivityManager.TaskSnapshot snapshot) {
        if (snapshot == null) {
            return false;
        }

        ProtoLog.v(WM_DEBUG_STARTING_WINDOW, "Creating SnapshotStartingData");
        mStartingData = new SnapshotStartingData(mWmService, snapshot);
        scheduleAddStartingWindow();
        return true;
    }

    void scheduleAddStartingWindow() {
        // Note: we really want to do sendMessageAtFrontOfQueue() because we
        // want to process the message ASAP, before any other queued
        // messages.
        if (!mWmService.mAnimationHandler.hasCallbacks(mAddStartingWindow)) {
            ProtoLog.v(WM_DEBUG_STARTING_WINDOW, "Enqueueing ADD_STARTING");
            mWmService.mAnimationHandler.postAtFrontOfQueue(mAddStartingWindow);
        }
    }

    private class AddStartingWindow implements Runnable {

        @Override
        public void run() {
            // Can be accessed without holding the global lock
            final StartingData startingData;
            synchronized (mWmService.mGlobalLock) {
                // There can only be one adding request, silly caller!
                mWmService.mAnimationHandler.removeCallbacks(this);

                if (mStartingData == null) {
                    // Animation has been canceled... do nothing.
                    ProtoLog.v(WM_DEBUG_STARTING_WINDOW,
                            "startingData was nulled out before handling"
                                    + " mAddStartingWindow: %s", ActivityRecord.this);
                    return;
                }
                startingData = mStartingData;
            }

            ProtoLog.v(WM_DEBUG_STARTING_WINDOW, "Add starting %s: startingData=%s",
                    this, startingData);


            WindowManagerPolicy.StartingSurface surface = null;
            try {
                surface = startingData.createStartingSurface(ActivityRecord.this);
            } catch (Exception e) {
                Slog.w(TAG, "Exception when adding starting window", e);
            }
            if (surface != null) {
                boolean abort = false;
                synchronized (mWmService.mGlobalLock) {
                    // If the window was successfully added, then we need to remove it.
                    if (mStartingData == null) {
                        ProtoLog.v(WM_DEBUG_STARTING_WINDOW, "Aborted starting %s: startingData=%s",
                                ActivityRecord.this, mStartingData);

                        startingWindow = null;
                        mStartingData = null;
                        abort = true;
                    } else {
                        startingSurface = surface;
                    }
                    if (!abort) {
                        ProtoLog.v(WM_DEBUG_STARTING_WINDOW,
                                "Added starting %s: startingWindow=%s startingView=%s",
                                ActivityRecord.this, startingWindow, startingSurface);
                    }
                }
                if (abort) {
                    surface.remove();
                }
            } else {
                ProtoLog.v(WM_DEBUG_STARTING_WINDOW, "Surface returned was null: %s",
                        ActivityRecord.this);
            }
        }
    }

    private final AddStartingWindow mAddStartingWindow = new AddStartingWindow();

    private int getStartingWindowType(boolean newTask, boolean taskSwitch, boolean processRunning,
            boolean allowTaskSnapshot, boolean activityCreated, boolean fromRecents,
            ActivityManager.TaskSnapshot snapshot) {
        if (getDisplayContent().mAppTransition.getAppTransition()
                == TRANSIT_DOCK_TASK_FROM_RECENTS) {
            // TODO(b/34099271): Remove this statement to add back the starting window and figure
            // out why it causes flickering, the starting window appears over the thumbnail while
            // the docked from recents transition occurs
            return STARTING_WINDOW_TYPE_NONE;
        } else if (newTask || !processRunning || (taskSwitch && !activityCreated)) {
            return STARTING_WINDOW_TYPE_SPLASH_SCREEN;
        } else if (taskSwitch && allowTaskSnapshot) {
            if (mWmService.mLowRamTaskSnapshotsAndRecents) {
                // For low RAM devices, we use the splash screen starting window instead of the
                // task snapshot starting window.
                return STARTING_WINDOW_TYPE_SPLASH_SCREEN;
            }
            return snapshot == null ? STARTING_WINDOW_TYPE_NONE
                    : snapshotOrientationSameAsTask(snapshot) || fromRecents
                            ? STARTING_WINDOW_TYPE_SNAPSHOT : STARTING_WINDOW_TYPE_SPLASH_SCREEN;
        } else {
            return STARTING_WINDOW_TYPE_NONE;
        }
    }

    private boolean snapshotOrientationSameAsTask(ActivityManager.TaskSnapshot snapshot) {
        if (snapshot == null) {
            return false;
        }
        return task.getConfiguration().orientation == snapshot.getOrientation();
    }

    void removeStartingWindow() {
        if (startingWindow == null) {
            if (mStartingData != null) {
                // Starting window has not been added yet, but it is scheduled to be added.
                // Go ahead and cancel the request.
                ProtoLog.v(WM_DEBUG_STARTING_WINDOW, "Clearing startingData for token=%s", this);
                mStartingData = null;
            }
            return;
        }

        final WindowManagerPolicy.StartingSurface surface;
        if (mStartingData != null) {
            surface = startingSurface;
            mStartingData = null;
            startingSurface = null;
            startingWindow = null;
            startingDisplayed = false;
            if (surface == null) {
                ProtoLog.v(WM_DEBUG_STARTING_WINDOW,
                        "startingWindow was set but startingSurface==null, couldn't "
                                + "remove");

                return;
            }
        } else {
            ProtoLog.v(WM_DEBUG_STARTING_WINDOW,
                    "Tried to remove starting window but startingWindow was null: %s",
                    this);
            return;
        }

        ProtoLog.v(WM_DEBUG_STARTING_WINDOW, "Schedule remove starting %s startingWindow=%s"
                        + " startingView=%s Callers=%s",
                this, startingWindow, startingSurface, Debug.getCallers(5));


        // Use the same thread to remove the window as we used to add it, as otherwise we end up
        // with things in the view hierarchy being called from different threads.
        mWmService.mAnimationHandler.post(() -> {
            ProtoLog.v(WM_DEBUG_STARTING_WINDOW, "Removing startingView=%s", surface);
            try {
                surface.remove();
            } catch (Exception e) {
                Slog.w(TAG_WM, "Exception when removing starting window", e);
            }
        });
    }

    private void removeAppTokenFromDisplay() {
        if (mWmService.mRoot == null) return;

        final DisplayContent dc = mWmService.mRoot.getDisplayContent(getDisplayId());
        if (dc == null) {
            Slog.w(TAG, "removeAppTokenFromDisplay: Attempted to remove token: "
                    + appToken + " from non-existing displayId=" + getDisplayId());
            return;
        }
        // Resume key dispatching if it is currently paused before we remove the container.
        resumeKeyDispatchingLocked();
        dc.removeAppToken(appToken.asBinder());
    }

    /**
     * Reparents this activity into {@param newTask} at the provided {@param position}.  The caller
     * should ensure that the {@param newTask} is not already the parent of this activity.
     */
    void reparent(Task newTask, int position, String reason) {
        if (getParent() == null) {
            Slog.w(TAG, "reparent: Attempted to reparent non-existing app token: " + appToken);
            return;
        }
        final Task prevTask = task;
        if (prevTask == newTask) {
            throw new IllegalArgumentException(reason + ": task=" + newTask
                    + " is already the parent of r=" + this);
        }

        // TODO: Ensure that we do not directly reparent activities across stacks, as that may leave
        //       the stacks in strange states. For now, we should use Task.reparent() to ensure that
        //       the stack is left in an OK state.
        if (prevTask != null && newTask != null && prevTask.getStack() != newTask.getStack()) {
            throw new IllegalArgumentException(reason + ": task=" + newTask
                    + " is in a different stack (" + newTask.getStackId() + ") than the parent of"
                    + " r=" + this + " (" + prevTask.getStackId() + ")");
        }

        ProtoLog.i(WM_DEBUG_ADD_REMOVE, "reparent: moving activity=%s"
                + " to task=%d at %d", this, task.mTaskId, position);
        reparent(newTask, position);
    }

    private boolean isHomeIntent(Intent intent) {
        return ACTION_MAIN.equals(intent.getAction())
                && (intent.hasCategory(CATEGORY_HOME)
                || intent.hasCategory(CATEGORY_SECONDARY_HOME))
                && intent.getCategories().size() == 1
                && intent.getData() == null
                && intent.getType() == null;
    }

    static boolean isMainIntent(Intent intent) {
        return ACTION_MAIN.equals(intent.getAction())
                && intent.hasCategory(CATEGORY_LAUNCHER)
                && intent.getCategories().size() == 1
                && intent.getData() == null
                && intent.getType() == null;
    }

    @VisibleForTesting
    boolean canLaunchHomeActivity(int uid, ActivityRecord sourceRecord) {
        if (uid == Process.myUid() || uid == 0) {
            // System process can launch home activity.
            return true;
        }
        // Allow the recents component to launch the home activity.
        final RecentTasks recentTasks = mStackSupervisor.mService.getRecentTasks();
        if (recentTasks != null && recentTasks.isCallerRecents(uid)) {
            return true;
        }
        // Resolver or system chooser activity can launch home activity.
        return sourceRecord != null && sourceRecord.isResolverOrDelegateActivity();
    }

    /**
     * @return whether the given package name can launch an assist activity.
     */
    private boolean canLaunchAssistActivity(String packageName) {
        final ComponentName assistComponent =
                mAtmService.mActiveVoiceInteractionServiceComponent;
        if (assistComponent != null) {
            return assistComponent.getPackageName().equals(packageName);
        }
        return false;
    }

    private void setActivityType(boolean componentSpecified, int launchedFromUid, Intent intent,
            ActivityOptions options, ActivityRecord sourceRecord) {
        int activityType = ACTIVITY_TYPE_UNDEFINED;
        if ((!componentSpecified || canLaunchHomeActivity(launchedFromUid, sourceRecord))
                && isHomeIntent(intent) && !isResolverOrDelegateActivity()) {
            // This sure looks like a home activity!
            activityType = ACTIVITY_TYPE_HOME;

            if (info.resizeMode == RESIZE_MODE_FORCE_RESIZEABLE
                    || info.resizeMode == RESIZE_MODE_RESIZEABLE_VIA_SDK_VERSION) {
                // We only allow home activities to be resizeable if they explicitly requested it.
                info.resizeMode = RESIZE_MODE_UNRESIZEABLE;
            }
        } else if (mAtmService.getRecentTasks().isRecentsComponent(mActivityComponent,
                info.applicationInfo.uid)) {
            activityType = ACTIVITY_TYPE_RECENTS;
        } else if (options != null && options.getLaunchActivityType() == ACTIVITY_TYPE_ASSISTANT
                && canLaunchAssistActivity(launchedFromPackage)) {
            activityType = ACTIVITY_TYPE_ASSISTANT;
        }
        setActivityType(activityType);
    }

    void setTaskToAffiliateWith(Task taskToAffiliateWith) {
        if (launchMode != LAUNCH_SINGLE_INSTANCE && launchMode != LAUNCH_SINGLE_TASK) {
            task.setTaskToAffiliateWith(taskToAffiliateWith);
        }
    }

    /**
     * @return Stack value from current task, null if there is no task.
     */
    ActivityStack getActivityStack() {
        return task != null ? task.getStack() : null;
    }

    int getStackId() {
        return getActivityStack() != null ? getActivityStack().mStackId : INVALID_STACK_ID;
    }

    ActivityDisplay getDisplay() {
        final ActivityStack stack = getActivityStack();
        return stack != null ? stack.getDisplay() : null;
    }

    @Override
    boolean fillsParent() {
        return occludesParent();
    }

    /** Returns true if this activity is opaque and fills the entire space of this task. */
    boolean occludesParent() {
        return mOccludesParent;
    }

    boolean setOccludesParent(boolean occludesParent) {
        final boolean changed = occludesParent != mOccludesParent;
        mOccludesParent = occludesParent;
        setMainWindowOpaque(occludesParent);
        mWmService.mWindowPlacerLocked.requestTraversal();

        if (changed && task != null && !occludesParent) {
            getActivityStack().convertActivityToTranslucent(this);
        }
        // Always ensure visibility if this activity doesn't occlude parent, so the
        // {@link #returningOptions} of the activity under this one can be applied in
        // {@link #handleAlreadyVisible()}.
        if (changed || !occludesParent) {
            mRootActivityContainer.ensureActivitiesVisible(null, 0, !PRESERVE_WINDOWS);
        }
        return changed;
    }

    void setMainWindowOpaque(boolean isOpaque) {
        final WindowState win = findMainWindow();
        if (win == null) {
            return;
        }
        isOpaque = isOpaque & !PixelFormat.formatHasAlpha(win.getAttrs().format);
        win.mWinAnimator.setOpaqueLocked(isOpaque);
    }

    void takeFromHistory() {
        if (inHistory) {
            inHistory = false;
            if (task != null && !finishing) {
                task = null;
            }
            clearOptionsLocked();
        }
    }

    boolean isInHistory() {
        return inHistory;
    }

    boolean isInStackLocked() {
        final ActivityStack stack = getActivityStack();
        return stack != null && stack.isInStackLocked(this) != null;
    }

    boolean isPersistable() {
        return (info.persistableMode == PERSIST_ROOT_ONLY ||
                info.persistableMode == PERSIST_ACROSS_REBOOTS) &&
                (intent == null || (intent.getFlags() & FLAG_ACTIVITY_EXCLUDE_FROM_RECENTS) == 0);
    }

    boolean isFocusable() {
        return mRootActivityContainer.isFocusable(this, isAlwaysFocusable());
    }

    boolean isResizeable() {
        return ActivityInfo.isResizeableMode(info.resizeMode) || info.supportsPictureInPicture();
    }

    /** @return whether this activity is non-resizeable or forced to be resizeable */
    boolean isNonResizableOrForcedResizable(int windowingMode) {
        if (windowingMode == WINDOWING_MODE_PINNED && info.supportsPictureInPicture()) {
            return false;
        }
        return info.resizeMode != RESIZE_MODE_RESIZEABLE
                && info.resizeMode != RESIZE_MODE_RESIZEABLE_VIA_SDK_VERSION;
    }

    /**
     * @return whether this activity supports PiP multi-window and can be put in the pinned stack.
     */
    boolean supportsPictureInPicture() {
        return mAtmService.mSupportsPictureInPicture && isActivityTypeStandardOrUndefined()
                && info.supportsPictureInPicture();
    }

    /**
     * @return whether this activity supports split-screen multi-window and can be put in the docked
     *         stack.
     */
    @Override
    public boolean supportsSplitScreenWindowingMode() {
        // An activity can not be docked even if it is considered resizeable because it only
        // supports picture-in-picture mode but has a non-resizeable resizeMode
        return super.supportsSplitScreenWindowingMode()
                && mAtmService.mSupportsSplitScreenMultiWindow && supportsResizeableMultiWindow();
    }

    /**
     * @return whether this activity supports freeform multi-window and can be put in the freeform
     *         stack.
     */
    boolean supportsFreeform() {
        return mAtmService.mSupportsFreeformWindowManagement && supportsResizeableMultiWindow();
    }

    /**
     * @return whether this activity supports non-PiP multi-window.
     */
    private boolean supportsResizeableMultiWindow() {
        return mAtmService.mSupportsMultiWindow && !isActivityTypeHome()
                && (ActivityInfo.isResizeableMode(info.resizeMode)
                        || mAtmService.mForceResizableActivities);
    }

    /**
     * Check whether this activity can be launched on the specified display.
     *
     * @param displayId Target display id.
     * @return {@code true} if either it is the default display or this activity can be put on a
     *         secondary screen.
     */
    boolean canBeLaunchedOnDisplay(int displayId) {
        return mAtmService.mStackSupervisor.canPlaceEntityOnDisplay(displayId, launchedFromPid,
                launchedFromUid, info);
    }

    /**
     * @param beforeStopping Whether this check is for an auto-enter-pip operation, that is to say
     *         the activity has requested to enter PiP when it would otherwise be stopped.
     *
     * @return whether this activity is currently allowed to enter PIP.
     */
    boolean checkEnterPictureInPictureState(String caller, boolean beforeStopping) {
        if (!supportsPictureInPicture()) {
            return false;
        }

        // Check app-ops and see if PiP is supported for this package
        if (!checkEnterPictureInPictureAppOpsState()) {
            return false;
        }

        // Check to see if we are in VR mode, and disallow PiP if so
        if (mAtmService.shouldDisableNonVrUiLocked()) {
            return false;
        }

        boolean isKeyguardLocked = mAtmService.isKeyguardLocked();
        boolean isCurrentAppLocked =
                mAtmService.getLockTaskModeState() != LOCK_TASK_MODE_NONE;
        final ActivityDisplay display = getDisplay();
        boolean hasPinnedStack = display != null && display.hasPinnedStack();
        // Don't return early if !isNotLocked, since we want to throw an exception if the activity
        // is in an incorrect state
        boolean isNotLockedOrOnKeyguard = !isKeyguardLocked && !isCurrentAppLocked;

        // We don't allow auto-PiP when something else is already pipped.
        if (beforeStopping && hasPinnedStack) {
            return false;
        }

        switch (mState) {
            case RESUMED:
                // When visible, allow entering PiP if the app is not locked.  If it is over the
                // keyguard, then we will prompt to unlock in the caller before entering PiP.
                return !isCurrentAppLocked &&
                        (supportsEnterPipOnTaskSwitch || !beforeStopping);
            case PAUSING:
            case PAUSED:
                // When pausing, then only allow enter PiP as in the resume state, and in addition,
                // require that there is not an existing PiP activity and that the current system
                // state supports entering PiP
                return isNotLockedOrOnKeyguard && !hasPinnedStack
                        && supportsEnterPipOnTaskSwitch;
            case STOPPING:
                // When stopping in a valid state, then only allow enter PiP as in the pause state.
                // Otherwise, fall through to throw an exception if the caller is trying to enter
                // PiP in an invalid stopping state.
                if (supportsEnterPipOnTaskSwitch) {
                    return isNotLockedOrOnKeyguard && !hasPinnedStack;
                }
            default:
                return false;
        }
    }

    /**
     * Sets if this AWT is in the process of closing or entering PIP.
     * {@link #mWillCloseOrEnterPip}}
     */
    void setWillCloseOrEnterPip(boolean willCloseOrEnterPip) {
        mWillCloseOrEnterPip = willCloseOrEnterPip;
    }

    /**
     * Returns whether this AWT is considered closing. Conditions are either
     * 1. Is this app animating and was requested to be hidden
     * 2. App is delayed closing since it might enter PIP.
     */
    boolean isClosingOrEnteringPip() {
        return (isAnimating(TRANSITION | PARENTS) && !mVisibleRequested) || mWillCloseOrEnterPip;
    }
    /**
     * @return Whether AppOps allows this package to enter picture-in-picture.
     */
    private boolean checkEnterPictureInPictureAppOpsState() {
        return mAtmService.getAppOpsService().checkOperation(
                OP_PICTURE_IN_PICTURE, info.applicationInfo.uid, packageName) == MODE_ALLOWED;
    }

    private boolean isAlwaysFocusable() {
        return (info.flags & FLAG_ALWAYS_FOCUSABLE) != 0;
    }

    // TODO: Does this really need to be different from isAlwaysFocusable()? For the activity side
    // focusable means resumeable. I guess with that in mind maybe we should rename the other
    // method to isResumeable() or something like that.
    boolean windowsAreFocusable() {
        if (mTargetSdk < Build.VERSION_CODES.Q) {
            final int pid = getPid();
            final ActivityRecord topFocusedAppOfMyProcess =
                    mWmService.mRoot.mTopFocusedAppByProcess.get(pid);
            if (topFocusedAppOfMyProcess != null && topFocusedAppOfMyProcess != this) {
                // For the apps below Q, there can be only one app which has the focused window per
                // process, because legacy apps may not be ready for a multi-focus system.
                return false;
            }
        }
        return (getWindowConfiguration().canReceiveKeys() || isAlwaysFocusable())
                && getDisplay() != null;
    }

    /** Move activity with its stack to front and make the stack focused. */
    boolean moveFocusableActivityToTop(String reason) {
        if (!isFocusable()) {
            if (DEBUG_FOCUS) {
                Slog.d(TAG_FOCUS, "moveActivityStackToFront: unfocusable activity=" + this);
            }
            return false;
        }

        final ActivityStack stack = getActivityStack();
        if (stack == null) {
            Slog.w(TAG, "moveActivityStackToFront: invalid task or stack: activity="
                    + this + " task=" + task);
            return false;
        }

        if (mRootActivityContainer.getTopResumedActivity() == this
                && getDisplayContent().mFocusedApp == this) {
            if (DEBUG_FOCUS) {
                Slog.d(TAG_FOCUS, "moveActivityStackToFront: already on top, activity=" + this);
            }
            return false;
        }

        if (DEBUG_FOCUS) {
            Slog.d(TAG_FOCUS, "moveActivityStackToFront: activity=" + this);
        }

        stack.moveToFront(reason, task);
        // Report top activity change to tracking services and WM
        if (mRootActivityContainer.getTopResumedActivity() == this) {
            mAtmService.setResumedActivityUncheckLocked(this, reason);
        }
        return true;
    }

    void finishIfSubActivity(ActivityRecord parent, String otherResultWho, int otherRequestCode) {
        if (resultTo != parent
                || requestCode != otherRequestCode
                || !Objects.equals(resultWho, otherResultWho)) return;

        finishIfPossible("request-sub", false /* oomAdj */);
    }

    /** Finish all activities in the task with the same affinity as this one. */
    boolean finishIfSameAffinity(ActivityRecord r) {
        // End search once we get to the activity that doesn't have the same affinity.
        if (!Objects.equals(r.taskAffinity, taskAffinity)) return true;

        r.finishIfPossible("request-affinity", true /* oomAdj */);
        return false;
    }

    /**
     * Sets the result for activity that started this one, clears the references to activities
     * started for result from this one, and clears new intents.
     */
    private void finishActivityResults(int resultCode, Intent resultData) {
        // Send the result if needed
        if (resultTo != null) {
            if (DEBUG_RESULTS) {
                Slog.v(TAG_RESULTS, "Adding result to " + resultTo
                        + " who=" + resultWho + " req=" + requestCode
                        + " res=" + resultCode + " data=" + resultData);
            }
            if (resultTo.mUserId != mUserId) {
                if (resultData != null) {
                    resultData.prepareToLeaveUser(mUserId);
                }
            }
            if (info.applicationInfo.uid > 0) {
                mAtmService.mUgmInternal.grantUriPermissionFromIntent(info.applicationInfo.uid,
                        resultTo.packageName, resultData,
                        resultTo.getUriPermissionsLocked(), resultTo.mUserId);
            }
            resultTo.addResultLocked(this, resultWho, requestCode, resultCode, resultData);
            resultTo = null;
        } else if (DEBUG_RESULTS) {
            Slog.v(TAG_RESULTS, "No result destination from " + this);
        }

        // Make sure this HistoryRecord is not holding on to other resources,
        // because clients have remote IPC references to this object so we
        // can't assume that will go away and want to avoid circular IPC refs.
        results = null;
        pendingResults = null;
        newIntents = null;
        setSavedState(null /* savedState */);
    }

    /** Activity finish request was not executed. */
    static final int FINISH_RESULT_CANCELLED = 0;
    /** Activity finish was requested, activity will be fully removed later. */
    static final int FINISH_RESULT_REQUESTED = 1;
    /** Activity finish was requested, activity was removed from history. */
    static final int FINISH_RESULT_REMOVED = 2;

    /** Definition of possible results for activity finish request. */
    @IntDef(prefix = { "FINISH_RESULT_" }, value = {
            FINISH_RESULT_CANCELLED,
            FINISH_RESULT_REQUESTED,
            FINISH_RESULT_REMOVED,
    })
    @interface FinishRequest {}

    /**
     * See {@link #finishIfPossible(int, Intent, String, boolean)}
     */
    @FinishRequest int finishIfPossible(String reason, boolean oomAdj) {
        return finishIfPossible(Activity.RESULT_CANCELED, null /* resultData */, reason, oomAdj);
    }

    /**
     * Finish activity if possible. If activity was resumed - we must first pause it to make the
     * activity below resumed. Otherwise we will try to complete the request immediately by calling
     * {@link #completeFinishing(String)}.
     * @return One of {@link FinishRequest} values:
     * {@link #FINISH_RESULT_REMOVED} if this activity has been removed from the history list.
     * {@link #FINISH_RESULT_REQUESTED} if removal process was started, but it is still in the list
     * and will be removed from history later.
     * {@link #FINISH_RESULT_CANCELLED} if activity is already finishing or in invalid state and the
     * request to finish it was not ignored.
     */
    @FinishRequest int finishIfPossible(int resultCode, Intent resultData, String reason,
            boolean oomAdj) {
        if (DEBUG_RESULTS || DEBUG_STATES) {
            Slog.v(TAG_STATES, "Finishing activity r=" + this + ", result=" + resultCode
                    + ", data=" + resultData + ", reason=" + reason);
        }

        if (finishing) {
            Slog.w(TAG, "Duplicate finish request for r=" + this);
            return FINISH_RESULT_CANCELLED;
        }

        if (!isInStackLocked()) {
            Slog.w(TAG, "Finish request when not in stack for r=" + this);
            return FINISH_RESULT_CANCELLED;
        }

        final ActivityStack stack = getActivityStack();
        final boolean mayAdjustTop = (isState(RESUMED) || stack.mResumedActivity == null)
                && stack.isFocusedStackOnDisplay();
        final boolean shouldAdjustGlobalFocus = mayAdjustTop
                // It must be checked before {@link #makeFinishingLocked} is called, because a stack
                // is not visible if it only contains finishing activities.
                && mRootActivityContainer.isTopDisplayFocusedStack(stack);

        mAtmService.deferWindowLayout();
        try {
            makeFinishingLocked();
            // Make a local reference to its task since this.task could be set to null once this
            // activity is destroyed and detached from task.
            final Task task = getTask();
            EventLogTags.writeWmFinishActivity(mUserId, System.identityHashCode(this),
                    task.mTaskId, shortComponentName, reason);
            ActivityRecord next = task.getActivityAbove(this);
            if (next != null) {
                if ((intent.getFlags() & Intent.FLAG_ACTIVITY_CLEAR_WHEN_TASK_RESET) != 0) {
                    // If the caller asked that this activity (and all above it)
                    // be cleared when the task is reset, don't lose that information,
                    // but propagate it up to the next activity.
                    next.intent.addFlags(Intent.FLAG_ACTIVITY_CLEAR_WHEN_TASK_RESET);
                }
            }

            pauseKeyDispatchingLocked();

            // We are finishing the top focused activity and its stack has nothing to be focused so
            // the next focusable stack should be focused.
            if (mayAdjustTop
                    && (stack.topRunningActivity() == null || !stack.isFocusable())) {
                if (shouldAdjustGlobalFocus) {
                    // Move the entire hierarchy to top with updating global top resumed activity
                    // and focused application if needed.
                    stack.adjustFocusToNextFocusableStack("finish-top");
                } else {
                    // Only move the next stack to top in its display.
                    final ActivityDisplay display = stack.getDisplay();
                    next = display.topRunningActivity();
                    if (next != null) {
                        display.positionStackAtTop(next.getActivityStack(),
                                false /* includingParents */, "finish-display-top");
                    }
                }
            }

            finishActivityResults(resultCode, resultData);

            final boolean endTask = task.getActivityBelow(this) == null
                    && !task.isClearingToReuseTask();
            final int transit = endTask ? TRANSIT_TASK_CLOSE : TRANSIT_ACTIVITY_CLOSE;
            if (isState(RESUMED)) {
                if (endTask) {
                    mAtmService.getTaskChangeNotificationController().notifyTaskRemovalStarted(
                            task.getTaskInfo());
                }
                // Prepare app close transition, but don't execute just yet. It is possible that
                // an activity that will be made resumed in place of this one will immediately
                // launch another new activity. In this case current closing transition will be
                // combined with open transition for the new activity.
                if (DEBUG_VISIBILITY || DEBUG_TRANSITION) {
                    Slog.v(TAG_TRANSITION, "Prepare close transition: finishing " + this);
                }
                getDisplay().mDisplayContent.prepareAppTransition(transit, false);

                // When finishing the activity preemptively take the snapshot before the app window
                // is marked as hidden and any configuration changes take place
                if (mAtmService.mWindowManager.mTaskSnapshotController != null) {
                    final ArraySet<Task> tasks = Sets.newArraySet(task);
                    mAtmService.mWindowManager.mTaskSnapshotController.snapshotTasks(tasks);
                    mAtmService.mWindowManager.mTaskSnapshotController
                            .addSkipClosingAppSnapshotTasks(tasks);
                }

                // Tell window manager to prepare for this one to be removed.
                setVisibility(false);

                if (stack.mPausingActivity == null) {
                    if (DEBUG_PAUSE) Slog.v(TAG_PAUSE, "Finish needs to pause: " + this);
                    if (DEBUG_USER_LEAVING) {
                        Slog.v(TAG_USER_LEAVING, "finish() => pause with userLeaving=false");
                    }
                    stack.startPausingLocked(false /* userLeaving */, false /* uiSleeping */,
                            null /* resuming */);
                }

                if (endTask) {
                    mAtmService.getLockTaskController().clearLockedTask(task);
                }
            } else if (!isState(PAUSING)) {
                if (mVisibleRequested) {
                    // Prepare and execute close transition.
                    prepareActivityHideTransitionAnimation(transit);
                }

                final boolean removedActivity = completeFinishing("finishIfPossible") == null;
                // Performance optimization - only invoke OOM adjustment if the state changed to
                // 'STOPPING'. Otherwise it will not change the OOM scores.
                if (oomAdj && isState(STOPPING)) {
                    mAtmService.updateOomAdj();
                }

                // The following code is an optimization. When the last non-task overlay activity
                // is removed from the task, we remove the entire task from the stack. However,
                // since that is done after the scheduled destroy callback from the activity, that
                // call to change the visibility of the task overlay activities would be out of
                // sync with the activity visibility being set for this finishing activity above.
                // In this case, we can set the visibility of all the task overlay activities when
                // we detect the last one is finishing to keep them in sync.
                if (task.onlyHasTaskOverlayActivities(false /* includeFinishing */)) {
                    final PooledConsumer c = PooledLambda.obtainConsumer(
                            ActivityRecord::prepareActivityHideTransitionAnimationIfOvarlay,
                            PooledLambda.__(ActivityRecord.class), transit);
                    task.forAllActivities(c);
                    c.recycle();
                }
                return removedActivity ? FINISH_RESULT_REMOVED : FINISH_RESULT_REQUESTED;
            } else {
                if (DEBUG_PAUSE) Slog.v(TAG_PAUSE, "Finish waiting for pause of: " + this);
            }

            return FINISH_RESULT_REQUESTED;
        } finally {
            mAtmService.continueWindowLayout();
        }
    }

    private void prepareActivityHideTransitionAnimationIfOvarlay(int transit) {
        if (mTaskOverlay) {
            prepareActivityHideTransitionAnimation(transit);
        }
    }

    private void prepareActivityHideTransitionAnimation(int transit) {
        final DisplayContent dc = getDisplay().mDisplayContent;
        dc.prepareAppTransition(transit, false);
        setVisibility(false);
        dc.executeAppTransition();
    }

    /**
     * Complete activity finish request that was initiated earlier. If the activity is still
     * pausing we will wait for it to complete its transition. If the activity that should appear in
     * place of this one is not visible yet - we'll wait for it first. Otherwise - activity can be
     * destroyed right away.
     * @param reason Reason for finishing the activity.
     * @return Flag indicating whether the activity was removed from history.
     */
    ActivityRecord completeFinishing(String reason) {
        if (!finishing || isState(RESUMED)) {
            throw new IllegalArgumentException(
                    "Activity must be finishing and not resumed to complete, r=" + this
                            + ", finishing=" + finishing + ", state=" + mState);
        }

        if (isState(PAUSING)) {
            // Activity is marked as finishing and will be processed once it completes.
            return this;
        }

        boolean activityRemoved = false;

        // If this activity is currently visible, and the resumed activity is not yet visible, then
        // hold off on finishing until the resumed one becomes visible.
        // The activity that we are finishing may be over the lock screen. In this case, we do not
        // want to consider activities that cannot be shown on the lock screen as running and should
        // proceed with finishing the activity if there is no valid next top running activity.
        // Note that if this finishing activity is floating task, we don't need to wait the
        // next activity resume and can destroy it directly.
        // TODO(b/137329632): find the next activity directly underneath this one, not just anywhere
        final ActivityRecord next = getDisplay().topRunningActivity(
                true /* considerKeyguardState */);
        final boolean isVisible = mVisibleRequested || nowVisible;
        // isNextNotYetVisible is to check if the next activity is invisible, or it has been
        // requested to be invisible but its windows haven't reported as invisible.  If so, it
        // implied that the current finishing activity should be added into stopping list rather
        // than destroy immediately.
        final boolean isNextNotYetVisible = next != null
                && (!next.nowVisible || !next.mVisibleRequested);
        if (isVisible && isNextNotYetVisible) {
            // Add this activity to the list of stopping activities. It will be processed and
            // destroyed when the next activity reports idle.
            addToStopping(false /* scheduleIdle */, false /* idleDelayed */,
                    "completeFinishing");
            setState(STOPPING, "completeFinishing");
        } else if (addToFinishingAndWaitForIdle()) {
            // We added this activity to the finishing list and something else is becoming resumed.
            // The activity will complete finishing when the next activity reports idle. No need to
            // do anything else here.
        } else {
            // Not waiting for the next one to become visible, and nothing else will be resumed in
            // place of this activity - requesting destruction right away.
            activityRemoved = destroyIfPossible(reason);
        }

        return activityRemoved ? null : this;
    }

    /**
     * Destroy and cleanup the activity both on client and server if possible. If activity is the
     * last one left on display with home stack and there is no other running activity - delay
     * destroying it until the next one starts.
     */
    boolean destroyIfPossible(String reason) {
        setState(FINISHING, "destroyIfPossible");

        // Make sure the record is cleaned out of other places.
        mStackSupervisor.mStoppingActivities.remove(this);
        mStackSupervisor.mGoingToSleepActivities.remove(this);

        final ActivityStack stack = getActivityStack();
        final ActivityDisplay display = getDisplay();
        // TODO(b/137329632): Exclude current activity when looking for the next one with
        //  ActivityDisplay#topRunningActivity().
        final ActivityRecord next = display.topRunningActivity();
        final boolean isLastStackOverEmptyHome =
                next == null && stack.isFocusedStackOnDisplay() && display.getHomeStack() != null;
        if (isLastStackOverEmptyHome) {
            // Don't destroy activity immediately if this is the last activity on the display and
            // the display contains home stack. Although there is no next activity at the moment,
            // another home activity should be started later. Keep this activity alive until next
            // home activity is resumed. This way the user won't see a temporary black screen.
            addToFinishingAndWaitForIdle();
            return false;
        }
        makeFinishingLocked();

        final boolean activityRemoved = destroyImmediately(true /* removeFromApp */,
                "finish-imm:" + reason);

        // If the display does not have running activity, the configuration may need to be
        // updated for restoring original orientation of the display.
        if (next == null) {
            mRootActivityContainer.ensureVisibilityAndConfig(next, getDisplayId(),
                    false /* markFrozenIfConfigChanged */, true /* deferResume */);
        }
        if (activityRemoved) {
            mRootActivityContainer.resumeFocusedStacksTopActivities();
        }

        if (DEBUG_CONTAINERS) {
            Slog.d(TAG_CONTAINERS, "destroyIfPossible: r=" + this + " destroy returned removed="
                    + activityRemoved);
        }

        return activityRemoved;
    }

    /**
     * Add this activity to the list of finishing and trigger resuming of activities in focused
     * stacks.
     * @return {@code true} if some other activity is being resumed as a result of this call.
     */
    @VisibleForTesting
    boolean addToFinishingAndWaitForIdle() {
        if (DEBUG_STATES) Slog.v(TAG, "Enqueueing pending finish: " + this);
        setState(FINISHING, "addToFinishingAndWaitForIdle");
        if (!mStackSupervisor.mFinishingActivities.contains(this)) {
            mStackSupervisor.mFinishingActivities.add(this);
        }
        resumeKeyDispatchingLocked();
        return mRootActivityContainer.resumeFocusedStacksTopActivities();
    }

    /**
     * Destroy the current CLIENT SIDE instance of an activity. This may be called both when
     * actually finishing an activity, or when performing a configuration switch where we destroy
     * the current client-side object but then create a new client-side object for this same
     * HistoryRecord.
     * Normally the server-side record will be removed when the client reports back after
     * destruction. If, however, at this point there is no client process attached, the record will
     * be removed immediately.
     *
     * @return {@code true} if activity was immediately removed from history, {@code false}
     * otherwise.
     */
    boolean destroyImmediately(boolean removeFromApp, String reason) {
        if (DEBUG_SWITCH || DEBUG_CLEANUP) {
            Slog.v(TAG_SWITCH, "Removing activity from " + reason + ": token=" + this
                    + ", app=" + (hasProcess() ? app.mName : "(null)"));
        }

        if (isState(DESTROYING, DESTROYED)) {
            if (DEBUG_STATES) {
                Slog.v(TAG_STATES, "activity " + this + " already destroying."
                        + "skipping request with reason:" + reason);
            }
            return false;
        }

        EventLogTags.writeWmDestroyActivity(mUserId, System.identityHashCode(this),
                task.mTaskId, shortComponentName, reason);

        final ActivityStack stack = getActivityStack();
        if (hasProcess() && !stack.inLruList(this)) {
            Slog.w(TAG, "Activity " + this + " being finished, but not in LRU list");
        }

        boolean removedFromHistory = false;

        cleanUp(false /* cleanServices */, false /* setState */);

        if (hasProcess()) {
            if (removeFromApp) {
                app.removeActivity(this);
                if (!app.hasActivities()) {
                    mAtmService.clearHeavyWeightProcessIfEquals(app);
                    // Update any services we are bound to that might care about whether
                    // their client may have activities.
                    // No longer have activities, so update LRU list and oom adj.
                    app.updateProcessInfo(true /* updateServiceConnectionActivities */,
                            false /* activityChange */, true /* updateOomAdj */);
                }
            }

            boolean skipDestroy = false;

            try {
                if (DEBUG_SWITCH) Slog.i(TAG_SWITCH, "Destroying: " + this);
                mAtmService.getLifecycleManager().scheduleTransaction(app.getThread(), appToken,
                        DestroyActivityItem.obtain(finishing, configChangeFlags));
            } catch (Exception e) {
                // We can just ignore exceptions here...  if the process has crashed, our death
                // notification will clean things up.
                if (finishing) {
                    removeFromHistory(reason + " exceptionInScheduleDestroy");
                    removedFromHistory = true;
                    skipDestroy = true;
                }
            }

            nowVisible = false;

            // If the activity is finishing, we need to wait on removing it from the list to give it
            // a chance to do its cleanup.  During that time it may make calls back with its token
            // so we need to be able to find it on the list and so we don't want to remove it from
            // the list yet.  Otherwise, we can just immediately put it in the destroyed state since
            // we are not removing it from the list.
            if (finishing && !skipDestroy) {
                if (DEBUG_STATES) {
                    Slog.v(TAG_STATES, "Moving to DESTROYING: " + this + " (destroy requested)");
                }
                setState(DESTROYING,
                        "destroyActivityLocked. finishing and not skipping destroy");
                stack.scheduleDestroyTimeoutForActivity(this);
            } else {
                if (DEBUG_STATES) {
                    Slog.v(TAG_STATES, "Moving to DESTROYED: " + this + " (destroy skipped)");
                }
                setState(DESTROYED,
                        "destroyActivityLocked. not finishing or skipping destroy");
                if (DEBUG_APP) Slog.v(TAG_APP, "Clearing app during destroy for activity " + this);
                app = null;
            }
        } else {
            // Remove this record from the history.
            if (finishing) {
                removeFromHistory(reason + " hadNoApp");
                removedFromHistory = true;
            } else {
                if (DEBUG_STATES) Slog.v(TAG_STATES, "Moving to DESTROYED: " + this + " (no app)");
                setState(DESTROYED, "destroyActivityLocked. not finishing and had no app");
            }
        }

        configChangeFlags = 0;

        return removedFromHistory;
    }

    boolean safelyDestroy(String reason) {
        if (isDestroyable()) {
            if (DEBUG_SWITCH) {
                final ActivityStack stack = getActivityStack();
                Slog.v(TAG_SWITCH, "Safely destroying " + this + " in state " + getState()
                        + " resumed=" + stack.mResumedActivity
                        + " pausing=" + stack.mPausingActivity
                        + " for reason " + reason);
            }
            return destroyImmediately(true /* removeFromApp */, reason);
        }
        return false;
    }

    /** Note: call {@link #cleanUp(boolean, boolean)} before this method. */
    void removeFromHistory(String reason) {
        finishActivityResults(Activity.RESULT_CANCELED, null /* resultData */);
        makeFinishingLocked();
        if (ActivityTaskManagerDebugConfig.DEBUG_ADD_REMOVE) {
            Slog.i(TAG_ADD_REMOVE, "Removing activity " + this + " from stack callers="
                    + Debug.getCallers(5));
        }

        takeFromHistory();
        final ActivityStack stack = getActivityStack();
        stack.removeTimeoutsForActivity(this);
        if (DEBUG_STATES) {
            Slog.v(TAG_STATES, "Moving to DESTROYED: " + this + " (removed from history)");
        }
        setState(DESTROYED, "removeFromHistory");
        if (DEBUG_APP) Slog.v(TAG_APP, "Clearing app during remove for activity " + this);
        app = null;
        removeAppTokenFromDisplay();

        cleanUpActivityServices();
        removeUriPermissionsLocked();
    }

    void makeFinishingLocked() {
        if (finishing) {
            return;
        }
        finishing = true;
        if (stopped) {
            clearOptionsLocked();
        }
    }

    /**
     * This method is to only be called from the client via binder when the activity is destroyed
     * AND finished.
     */
    void destroyed(String reason) {
        getActivityStack().removeDestroyTimeoutForActivity(this);

        if (DEBUG_CONTAINERS) Slog.d(TAG_CONTAINERS, "activityDestroyedLocked: r=" + this);

        if (!isState(DESTROYING, DESTROYED)) {
            throw new IllegalStateException(
                    "Reported destroyed for activity that is not destroying: r=" + this);
        }

        if (isInStackLocked()) {
            cleanUp(true /* cleanServices */, false /* setState */);
            removeFromHistory(reason);
        }

        mRootActivityContainer.resumeFocusedStacksTopActivities();
    }

    /**
     * Perform the common clean-up of an activity record.  This is called both as part of
     * destroyActivityLocked() (when destroying the client-side representation) and cleaning things
     * up as a result of its hosting processing going away, in which case there is no remaining
     * client-side state to destroy so only the cleanup here is needed.
     *
     * Note: Call before {@link #removeFromHistory(String)}.
     */
    void cleanUp(boolean cleanServices, boolean setState) {
        final ActivityStack stack = getActivityStack();
        stack.onActivityRemovedFromStack(this);

        deferRelaunchUntilPaused = false;
        frozenBeforeDestroy = false;

        if (setState) {
            setState(DESTROYED, "cleanUp");
            if (DEBUG_APP) Slog.v(TAG_APP, "Clearing app during cleanUp for activity " + this);
            app = null;
        }

        // Inform supervisor the activity has been removed.
        mStackSupervisor.cleanupActivity(this);

        // Remove any pending results.
        if (finishing && pendingResults != null) {
            for (WeakReference<PendingIntentRecord> apr : pendingResults) {
                PendingIntentRecord rec = apr.get();
                if (rec != null) {
                    mAtmService.mPendingIntentController.cancelIntentSender(rec,
                            false /* cleanActivity */);
                }
            }
            pendingResults = null;
        }

        if (cleanServices) {
            cleanUpActivityServices();
        }

        // Get rid of any pending idle timeouts.
        stack.removeTimeoutsForActivity(this);
        // Clean-up activities are no longer relaunching (e.g. app process died). Notify window
        // manager so it can update its bookkeeping.
        clearRelaunching();
    }

    boolean isRelaunching() {
        return mPendingRelaunchCount > 0;
    }

    boolean shouldFreezeBounds() {
        // For freeform windows, we can't freeze the bounds at the moment because this would make
        // the resizing unresponsive.
        if (task == null || task.inFreeformWindowingMode()) {
            return false;
        }

        // We freeze the bounds while drag resizing to deal with the time between
        // the divider/drag handle being released, and the handling it's new
        // configuration. If we are relaunched outside of the drag resizing state,
        // we need to be careful not to do this.
        return task.isDragResizing();
    }

    void startRelaunching() {
        if (shouldFreezeBounds()) {
            freezeBounds();
        }

        // In the process of tearing down before relaunching, the app will
        // try and clean up it's child surfaces. We need to prevent this from
        // happening, so we sever the children, transfering their ownership
        // from the client it-self to the parent surface (owned by us).
        detachChildren();

        mPendingRelaunchCount++;
    }

    /**
     * Freezes the task bounds. The size of this task reported the app will be fixed to the bounds
     * freezed by {@link Task#prepareFreezingBounds} until {@link #unfreezeBounds} gets called, even
     * if they change in the meantime. If the bounds are already frozen, the bounds will be frozen
     * with a queue.
     */
    private void freezeBounds() {
        mFrozenBounds.offer(new Rect(task.mPreparedFrozenBounds));

        if (task.mPreparedFrozenMergedConfig.equals(Configuration.EMPTY)) {
            // We didn't call prepareFreezingBounds on the task, so use the current value.
            mFrozenMergedConfig.offer(new Configuration(task.getConfiguration()));
        } else {
            mFrozenMergedConfig.offer(new Configuration(task.mPreparedFrozenMergedConfig));
        }
        // Calling unset() to make it equal to Configuration.EMPTY.
        task.mPreparedFrozenMergedConfig.unset();
    }

    void detachChildren() {
        SurfaceControl.openTransaction();
        for (int i = mChildren.size() - 1; i >= 0; i--) {
            final WindowState w = mChildren.get(i);
            w.mWinAnimator.detachChildren();
        }
        SurfaceControl.closeTransaction();
    }

    void finishRelaunching() {
        unfreezeBounds();

        if (mPendingRelaunchCount > 0) {
            mPendingRelaunchCount--;
        } else {
            // Update keyguard flags upon finishing relaunch.
            checkKeyguardFlagsChanged();
        }
    }

    void clearRelaunching() {
        if (mPendingRelaunchCount == 0) {
            return;
        }
        unfreezeBounds();
        mPendingRelaunchCount = 0;
    }

    /**
     * Unfreezes the previously frozen bounds. See {@link #freezeBounds}.
     */
    private void unfreezeBounds() {
        if (mFrozenBounds.isEmpty()) {
            return;
        }
        mFrozenBounds.remove();
        if (!mFrozenMergedConfig.isEmpty()) {
            mFrozenMergedConfig.remove();
        }
        for (int i = mChildren.size() - 1; i >= 0; i--) {
            final WindowState win = mChildren.get(i);
            win.onUnfreezeBounds();
        }
        mWmService.mWindowPlacerLocked.performSurfacePlacement();
    }

    /**
     * Perform clean-up of service connections in an activity record.
     */
    private void cleanUpActivityServices() {
        if (mServiceConnectionsHolder == null) {
            return;
        }
        // Throw away any services that have been bound by this activity.
        mServiceConnectionsHolder.disconnectActivityFromServices();
    }

    @Override
    void removeImmediately() {
        onRemovedFromDisplay();
        super.removeImmediately();
    }

    @Override
    void removeIfPossible() {
        mIsExiting = false;
        removeAllWindowsIfPossible();
        removeImmediately();
    }

    @Override
    boolean checkCompleteDeferredRemoval() {
        if (mIsExiting) {
            removeIfPossible();
        }
        return super.checkCompleteDeferredRemoval();
    }

    void onRemovedFromDisplay() {
        if (mRemovingFromDisplay) {
            return;
        }
        mRemovingFromDisplay = true;

        ProtoLog.v(WM_DEBUG_APP_TRANSITIONS, "Removing app token: %s", this);

        boolean delayed = commitVisibility(null, false, TRANSIT_UNSET, true, mVoiceInteraction);

        getDisplayContent().mOpeningApps.remove(this);
        getDisplayContent().mChangingApps.remove(this);
        getDisplayContent().mUnknownAppVisibilityController.appRemovedOrHidden(this);
        mWmService.mTaskSnapshotController.onAppRemoved(this);
        mStackSupervisor.getActivityMetricsLogger().notifyActivityRemoved(this);
        waitingToShow = false;
        if (getDisplayContent().mClosingApps.contains(this)) {
            delayed = true;
        } else if (getDisplayContent().mAppTransition.isTransitionSet()) {
            getDisplayContent().mClosingApps.add(this);
            delayed = true;
        }

        ProtoLog.v(WM_DEBUG_APP_TRANSITIONS,
                "Removing app %s delayed=%b animation=%s animating=%b", this, delayed,
                getAnimation(), isAnimating(TRANSITION));

        ProtoLog.v(WM_DEBUG_ADD_REMOVE, "removeAppToken: %s"
                + " delayed=%b Callers=%s", this, delayed, Debug.getCallers(4));

        if (mStartingData != null) {
            removeStartingWindow();
        }

        // If this window was animating, then we need to ensure that the app transition notifies
        // that animations have completed in DisplayContent.handleAnimatingStoppedAndTransition(),
        // so add to that list now
        if (isAnimating(TRANSITION)) {
            getDisplayContent().mNoAnimationNotifyOnTransitionFinished.add(token);
        }

        final ActivityStack stack = getStack();
        if (delayed && !isEmpty()) {
            // set the token aside because it has an active animation to be finished
            ProtoLog.v(WM_DEBUG_ADD_REMOVE,
                    "removeAppToken make exiting: %s", this);
            if (stack != null) {
                stack.mExitingActivities.add(this);
            }
            mIsExiting = true;
        } else {
            // Make sure there is no animation running on this token, so any windows associated
            // with it will be removed as soon as their animations are complete
            cancelAnimation();
            if (stack != null) {
                stack.mExitingActivities.remove(this);
            }
            removeIfPossible();
        }

        stopFreezingScreen(true, true);

        final DisplayContent dc = getDisplayContent();
        if (dc.mFocusedApp == this) {
            ProtoLog.v(WM_DEBUG_FOCUS_LIGHT,
                    "Removing focused app token:%s displayId=%d", this,
                    dc.getDisplayId());
            dc.setFocusedApp(null);
            mWmService.updateFocusedWindowLocked(UPDATE_FOCUS_NORMAL, true /*updateInputWindows*/);
        }
        if (mLetterbox != null) {
            mLetterbox.destroy();
            mLetterbox = null;
        }

        if (!delayed) {
            updateReportedVisibilityLocked();
        }

        // Reset the last saved PiP snap fraction on removal.
        mDisplayContent.mPinnedStackControllerLocked.resetReentryBounds(mActivityComponent);

        mRemovingFromDisplay = false;
    }

    /**
     * Returns true if the new child window we are adding to this token is considered greater than
     * the existing child window in this token in terms of z-order.
     */
    @Override
    protected boolean isFirstChildWindowGreaterThanSecond(WindowState newWindow,
            WindowState existingWindow) {
        final int type1 = newWindow.mAttrs.type;
        final int type2 = existingWindow.mAttrs.type;

        // Base application windows should be z-ordered BELOW all other windows in the app token.
        if (type1 == TYPE_BASE_APPLICATION && type2 != TYPE_BASE_APPLICATION) {
            return false;
        } else if (type1 != TYPE_BASE_APPLICATION && type2 == TYPE_BASE_APPLICATION) {
            return true;
        }

        // Starting windows should be z-ordered ABOVE all other windows in the app token.
        if (type1 == TYPE_APPLICATION_STARTING && type2 != TYPE_APPLICATION_STARTING) {
            return true;
        } else if (type1 != TYPE_APPLICATION_STARTING && type2 == TYPE_APPLICATION_STARTING) {
            return false;
        }

        // Otherwise the new window is greater than the existing window.
        return true;
    }

    /**
     * @return {@code true} if starting window is in app's hierarchy.
     */
    boolean hasStartingWindow() {
        if (startingDisplayed || mStartingData != null) {
            return true;
        }
        for (int i = mChildren.size() - 1; i >= 0; i--) {
            if (getChildAt(i).mAttrs.type == TYPE_APPLICATION_STARTING) {
                return true;
            }
        }
        return false;
    }

    boolean isLastWindow(WindowState win) {
        return mChildren.size() == 1 && mChildren.get(0) == win;
    }

    @Override
    void addWindow(WindowState w) {
        super.addWindow(w);

        boolean gotReplacementWindow = false;
        for (int i = mChildren.size() - 1; i >= 0; i--) {
            final WindowState candidate = mChildren.get(i);
            gotReplacementWindow |= candidate.setReplacementWindowIfNeeded(w);
        }

        // if we got a replacement window, reset the timeout to give drawing more time
        if (gotReplacementWindow) {
            mWmService.scheduleWindowReplacementTimeouts(this);
        }
        checkKeyguardFlagsChanged();
    }

    @Override
    void removeChild(WindowState child) {
        if (!mChildren.contains(child)) {
            // This can be true when testing.
            return;
        }
        super.removeChild(child);
        checkKeyguardFlagsChanged();
        updateLetterboxSurface(child);
    }

    private boolean waitingForReplacement() {
        for (int i = mChildren.size() - 1; i >= 0; i--) {
            final WindowState candidate = mChildren.get(i);
            if (candidate.waitingForReplacement()) {
                return true;
            }
        }
        return false;
    }

    void onWindowReplacementTimeout() {
        for (int i = mChildren.size() - 1; i >= 0; --i) {
            (mChildren.get(i)).onWindowReplacementTimeout();
        }
    }

    void setAppLayoutChanges(int changes, String reason) {
        if (!mChildren.isEmpty()) {
            final DisplayContent dc = getDisplayContent();
            dc.pendingLayoutChanges |= changes;
            if (DEBUG_LAYOUT_REPEATS) {
                mWmService.mWindowPlacerLocked.debugLayoutRepeats(reason, dc.pendingLayoutChanges);
            }
        }
    }

    void removeReplacedWindowIfNeeded(WindowState replacement) {
        for (int i = mChildren.size() - 1; i >= 0; i--) {
            final WindowState win = mChildren.get(i);
            if (win.removeReplacedWindowIfNeeded(replacement)) {
                return;
            }
        }
    }

    boolean transferStartingWindow(IBinder transferFrom) {
        final ActivityRecord fromActivity = getDisplayContent().getActivityRecord(transferFrom);
        if (fromActivity == null) {
            return false;
        }

        final WindowState tStartingWindow = fromActivity.startingWindow;
        if (tStartingWindow != null && fromActivity.startingSurface != null) {
            // In this case, the starting icon has already been displayed, so start
            // letting windows get shown immediately without any more transitions.
            getDisplayContent().mSkipAppTransitionAnimation = true;

            ProtoLog.v(WM_DEBUG_STARTING_WINDOW, "Moving existing starting %s"
                    + " from %s to %s", tStartingWindow, fromActivity, this);

            final long origId = Binder.clearCallingIdentity();
            try {
                // Transfer the starting window over to the new token.
                mStartingData = fromActivity.mStartingData;
                startingSurface = fromActivity.startingSurface;
                startingDisplayed = fromActivity.startingDisplayed;
                fromActivity.startingDisplayed = false;
                startingWindow = tStartingWindow;
                reportedVisible = fromActivity.reportedVisible;
                fromActivity.mStartingData = null;
                fromActivity.startingSurface = null;
                fromActivity.startingWindow = null;
                fromActivity.startingMoved = true;
                tStartingWindow.mToken = this;
                tStartingWindow.mActivityRecord = this;

                ProtoLog.v(WM_DEBUG_ADD_REMOVE,
                        "Removing starting %s from %s", tStartingWindow, fromActivity);
                fromActivity.removeChild(tStartingWindow);
                fromActivity.postWindowRemoveStartingWindowCleanup(tStartingWindow);
                fromActivity.mVisibleSetFromTransferredStartingWindow = false;
                addWindow(tStartingWindow);

                // Propagate other interesting state between the tokens. If the old token is displayed,
                // we should immediately force the new one to be displayed. If it is animating, we need
                // to move that animation to the new one.
                if (fromActivity.allDrawn) {
                    allDrawn = true;
                }
                if (fromActivity.firstWindowDrawn) {
                    firstWindowDrawn = true;
                }
                if (fromActivity.isVisible()) {
                    setVisible(true);
                    mVisibleRequested = true;
                    mVisibleSetFromTransferredStartingWindow = true;
                }
                setClientVisible(fromActivity.mClientVisible);

                transferAnimation(fromActivity);

                // When transferring an animation, we no longer need to apply an animation to the
                // the token we transfer the animation over. Thus, set this flag to indicate we've
                // transferred the animation.
                mUseTransferredAnimation = true;

                mWmService.updateFocusedWindowLocked(
                        UPDATE_FOCUS_WILL_PLACE_SURFACES, true /*updateInputWindows*/);
                getDisplayContent().setLayoutNeeded();
                mWmService.mWindowPlacerLocked.performSurfacePlacement();
            } finally {
                Binder.restoreCallingIdentity(origId);
            }
            return true;
        } else if (fromActivity.mStartingData != null) {
            // The previous app was getting ready to show a
            // starting window, but hasn't yet done so.  Steal it!
            ProtoLog.v(WM_DEBUG_STARTING_WINDOW,
                    "Moving pending starting from %s to %s", fromActivity, this);
            mStartingData = fromActivity.mStartingData;
            fromActivity.mStartingData = null;
            fromActivity.startingMoved = true;
            scheduleAddStartingWindow();
            return true;
        }

        // TODO: Transfer thumbnail

        return false;
    }

    /**
     * Tries to transfer the starting window from a token that's above ourselves in the task but
     * not visible anymore. This is a common scenario apps use: Trampoline activity T start main
     * activity M in the same task. Now, when reopening the task, T starts on top of M but then
     * immediately finishes after, so we have to transfer T to M.
     */
    void transferStartingWindowFromHiddenAboveTokenIfNeeded() {
        final PooledFunction p = PooledLambda.obtainFunction(ActivityRecord::transferStartingWindow,
                this, PooledLambda.__(ActivityRecord.class));
        task.forAllActivities(p);
        p.recycle();
    }

    private boolean transferStartingWindow(ActivityRecord fromActivity) {
        if (fromActivity == this) return true;

        return !fromActivity.mVisibleRequested && transferStartingWindow(fromActivity.token);
    }

    void checkKeyguardFlagsChanged() {
        final boolean containsDismissKeyguard = containsDismissKeyguardWindow();
        final boolean containsShowWhenLocked = containsShowWhenLockedWindow();
        if (containsDismissKeyguard != mLastContainsDismissKeyguardWindow
                || containsShowWhenLocked != mLastContainsShowWhenLockedWindow) {
            mWmService.notifyKeyguardFlagsChanged(null /* callback */,
                    getDisplayContent().getDisplayId());
        }
        mLastContainsDismissKeyguardWindow = containsDismissKeyguard;
        mLastContainsShowWhenLockedWindow = containsShowWhenLocked;
    }

    boolean containsDismissKeyguardWindow() {
        // Window state is transient during relaunch. We are not guaranteed to be frozen during the
        // entirety of the relaunch.
        if (isRelaunching()) {
            return mLastContainsDismissKeyguardWindow;
        }

        for (int i = mChildren.size() - 1; i >= 0; i--) {
            if ((mChildren.get(i).mAttrs.flags & FLAG_DISMISS_KEYGUARD) != 0) {
                return true;
            }
        }
        return false;
    }

    boolean containsShowWhenLockedWindow() {
        // When we are relaunching, it is possible for us to be unfrozen before our previous
        // windows have been added back. Using the cached value ensures that our previous
        // showWhenLocked preference is honored until relaunching is complete.
        if (isRelaunching()) {
            return mLastContainsShowWhenLockedWindow;
        }

        for (int i = mChildren.size() - 1; i >= 0; i--) {
            if ((mChildren.get(i).mAttrs.flags & FLAG_SHOW_WHEN_LOCKED) != 0) {
                return true;
            }
        }

        return false;
    }

    void setShowWhenLocked(boolean showWhenLocked) {
        mShowWhenLocked = showWhenLocked;
        mAtmService.mRootActivityContainer.ensureActivitiesVisible(null /* starting */,
                0 /* configChanges */, false /* preserveWindows */);
    }

    void setInheritShowWhenLocked(boolean inheritShowWhenLocked) {
        mInheritShownWhenLocked = inheritShowWhenLocked;
        mAtmService.mRootActivityContainer.ensureActivitiesVisible(null /* starting */,
                0 /* configChanges */, false /* preserveWindows */);
    }

    /**
     * @return {@code true} if the activity windowing mode is not
     *         {@link android.app.WindowConfiguration#WINDOWING_MODE_PINNED} and a) activity
     *         contains windows that have {@link LayoutParams#FLAG_SHOW_WHEN_LOCKED} set or if the
     *         activity has set {@link #mShowWhenLocked}, or b) if the activity has set
     *         {@link #mInheritShownWhenLocked} and the activity behind this satisfies the
     *         conditions a) above.
     *         Multi-windowing mode will be exited if {@code true} is returned.
     */
    boolean canShowWhenLocked() {
        if (!inPinnedWindowingMode() && (mShowWhenLocked || containsShowWhenLockedWindow())) {
            return true;
        } else if (mInheritShownWhenLocked) {
            final ActivityRecord r = task.getActivityBelow(this);
            return r != null && !r.inPinnedWindowingMode() && (r.mShowWhenLocked
                    || r.containsShowWhenLockedWindow());
        } else {
            return false;
        }
    }

    /**
     * @return Whether we are allowed to show non-starting windows at the moment. We disallow
     *         showing windows during transitions in case we have windows that have wide-color-gamut
     *         color mode set to avoid jank in the middle of the transition.
     */
    boolean canShowWindows() {
        return allDrawn && !(isAnimating() && hasNonDefaultColorWindow());
    }

    /**
     * @return true if we have a window that has a non-default color mode set; false otherwise.
     */
    private boolean hasNonDefaultColorWindow() {
        return forAllWindows(ws -> ws.mAttrs.getColorMode() != COLOR_MODE_DEFAULT,
                true /* topToBottom */);
    }

    WindowState getImeTargetBelowWindow(WindowState w) {
        final int index = mChildren.indexOf(w);
        if (index > 0) {
            final WindowState target = mChildren.get(index - 1);
            if (target.canBeImeTarget()) {
                return target;
            }
        }
        return null;
    }

    WindowState getHighestAnimLayerWindow(WindowState currentTarget) {
        WindowState candidate = null;
        for (int i = mChildren.indexOf(currentTarget); i >= 0; i--) {
            final WindowState w = mChildren.get(i);
            if (w.mRemoved) {
                continue;
            }
            if (candidate == null) {
                candidate = w;
            }
        }
        return candidate;
    }

    @Override
    boolean forAllWindows(ToBooleanFunction<WindowState> callback, boolean traverseTopToBottom) {
        // For legacy reasons we process the TaskStack.mExitingActivities first in DisplayContent
        // before the non-exiting app tokens. So, we skip the exiting app tokens here.
        // TODO: Investigate if we need to continue to do this or if we can just process them
        // in-order.
        if (mIsExiting && !waitingForReplacement()) {
            return false;
        }
        return forAllWindowsUnchecked(callback, traverseTopToBottom);
    }

    boolean forAllWindowsUnchecked(ToBooleanFunction<WindowState> callback,
            boolean traverseTopToBottom) {
        return super.forAllWindows(callback, traverseTopToBottom);
    }

    @Override
    boolean forAllActivities(
            Function<ActivityRecord, Boolean> callback, boolean traverseTopToBottom) {
        return callback.apply(this);
    }

    @Override
    void forAllActivities(Consumer<ActivityRecord> callback, boolean traverseTopToBottom) {
        callback.accept(this);
    }

    @Override
    ActivityRecord getActivity(Predicate<ActivityRecord> callback, boolean traverseTopToBottom,
            WindowContainer boundary) {
        return callback.test(this) ? this : null;
    }

    @Override
    protected void setLayer(Transaction t, int layer) {
        if (!mSurfaceAnimator.hasLeash()) {
            t.setLayer(mSurfaceControl, layer);
        }
    }

    @Override
    protected void setRelativeLayer(Transaction t, SurfaceControl relativeTo, int layer) {
        if (!mSurfaceAnimator.hasLeash()) {
            t.setRelativeLayer(mSurfaceControl, relativeTo, layer);
        }
    }

    @Override
    protected void reparentSurfaceControl(Transaction t, SurfaceControl newParent) {
        if (!mSurfaceAnimator.hasLeash()) {
            t.reparent(mSurfaceControl, newParent);
        }
    }

    void logStartActivity(int tag, Task task) {
        final Uri data = intent.getData();
        final String strData = data != null ? data.toSafeString() : null;

        EventLog.writeEvent(tag,
                mUserId, System.identityHashCode(this), task.mTaskId,
                shortComponentName, intent.getAction(),
                intent.getType(), strData, intent.getFlags());
    }

    UriPermissionOwner getUriPermissionsLocked() {
        if (uriPermissions == null) {
            uriPermissions = new UriPermissionOwner(mAtmService.mUgmInternal, this);
        }
        return uriPermissions;
    }

    void addResultLocked(ActivityRecord from, String resultWho,
            int requestCode, int resultCode,
            Intent resultData) {
        ActivityResult r = new ActivityResult(from, resultWho,
                requestCode, resultCode, resultData);
        if (results == null) {
            results = new ArrayList<ResultInfo>();
        }
        results.add(r);
    }

    void removeResultsLocked(ActivityRecord from, String resultWho,
            int requestCode) {
        if (results != null) {
            for (int i=results.size()-1; i>=0; i--) {
                ActivityResult r = (ActivityResult)results.get(i);
                if (r.mFrom != from) continue;
                if (r.mResultWho == null) {
                    if (resultWho != null) continue;
                } else {
                    if (!r.mResultWho.equals(resultWho)) continue;
                }
                if (r.mRequestCode != requestCode) continue;

                results.remove(i);
            }
        }
    }

    void sendResult(int callingUid, String resultWho, int requestCode, int resultCode,
            Intent data) {
        if (callingUid > 0) {
            mAtmService.mUgmInternal.grantUriPermissionFromIntent(callingUid, packageName,
                    data, getUriPermissionsLocked(), mUserId);
        }

        if (DEBUG_RESULTS) {
            Slog.v(TAG, "Send activity result to " + this
                    + " : who=" + resultWho + " req=" + requestCode
                    + " res=" + resultCode + " data=" + data);
        }
        if (isState(RESUMED) && attachedToProcess()) {
            try {
                final ArrayList<ResultInfo> list = new ArrayList<ResultInfo>();
                list.add(new ResultInfo(resultWho, requestCode, resultCode, data));
                mAtmService.getLifecycleManager().scheduleTransaction(app.getThread(), appToken,
                        ActivityResultItem.obtain(list));
                return;
            } catch (Exception e) {
                Slog.w(TAG, "Exception thrown sending result to " + this, e);
            }
        }

        addResultLocked(null /* from */, resultWho, requestCode, resultCode, data);
    }

    private void addNewIntentLocked(ReferrerIntent intent) {
        if (newIntents == null) {
            newIntents = new ArrayList<>();
        }
        newIntents.add(intent);
    }

    final boolean isSleeping() {
        final ActivityStack stack = getActivityStack();
        return stack != null ? stack.shouldSleepActivities() : mAtmService.isSleepingLocked();
    }

    /**
     * Deliver a new Intent to an existing activity, so that its onNewIntent()
     * method will be called at the proper time.
     */
    final void deliverNewIntentLocked(int callingUid, Intent intent, String referrer) {
        // The activity now gets access to the data associated with this Intent.
        mAtmService.mUgmInternal.grantUriPermissionFromIntent(callingUid, packageName,
                intent, getUriPermissionsLocked(), mUserId);
        final ReferrerIntent rintent = new ReferrerIntent(intent, referrer);
        boolean unsent = true;
        final boolean isTopActivityWhileSleeping = isTopRunningActivity() && isSleeping();

        // We want to immediately deliver the intent to the activity if:
        // - It is currently resumed or paused. i.e. it is currently visible to the user and we want
        //   the user to see the visual effects caused by the intent delivery now.
        // - The device is sleeping and it is the top activity behind the lock screen (b/6700897).
        if ((mState == RESUMED || mState == PAUSED || isTopActivityWhileSleeping)
                && attachedToProcess()) {
            try {
                ArrayList<ReferrerIntent> ar = new ArrayList<>(1);
                ar.add(rintent);
                // Making sure the client state is RESUMED after transaction completed and doing
                // so only if activity is currently RESUMED. Otherwise, client may have extra
                // life-cycle calls to RESUMED (and PAUSED later).
                mAtmService.getLifecycleManager().scheduleTransaction(app.getThread(), appToken,
                        NewIntentItem.obtain(ar, mState == RESUMED));
                unsent = false;
            } catch (RemoteException e) {
                Slog.w(TAG, "Exception thrown sending new intent to " + this, e);
            } catch (NullPointerException e) {
                Slog.w(TAG, "Exception thrown sending new intent to " + this, e);
            }
        }
        if (unsent) {
            addNewIntentLocked(rintent);
        }
    }

    void updateOptionsLocked(ActivityOptions options) {
        if (options != null) {
            if (DEBUG_TRANSITION) Slog.i(TAG, "Update options for " + this);
            if (pendingOptions != null) {
                pendingOptions.abort();
            }
            pendingOptions = options;
        }
    }

    void applyOptionsLocked() {
        if (pendingOptions != null
                && pendingOptions.getAnimationType() != ANIM_SCENE_TRANSITION) {
            if (DEBUG_TRANSITION) Slog.i(TAG, "Applying options for " + this);
            applyOptionsLocked(pendingOptions, intent);
            if (task == null) {
                clearOptionsLocked(false /* withAbort */);
            } else {
                // This will clear the options for all the ActivityRecords for this Task.
                task.forAllActivities((r) -> {
                    r.clearOptionsLocked(false /* withAbort */);
                });
            }
        }
    }

    /**
     * Apply override app transition base on options & animation type.
     */
    void applyOptionsLocked(ActivityOptions pendingOptions, Intent intent) {
        final int animationType = pendingOptions.getAnimationType();
        final DisplayContent displayContent = getDisplayContent();
        switch (animationType) {
            case ANIM_CUSTOM:
                displayContent.mAppTransition.overridePendingAppTransition(
                        pendingOptions.getPackageName(),
                        pendingOptions.getCustomEnterResId(),
                        pendingOptions.getCustomExitResId(),
                        pendingOptions.getOnAnimationStartListener());
                break;
            case ANIM_CLIP_REVEAL:
                displayContent.mAppTransition.overridePendingAppTransitionClipReveal(
                        pendingOptions.getStartX(), pendingOptions.getStartY(),
                        pendingOptions.getWidth(), pendingOptions.getHeight());
                if (intent.getSourceBounds() == null) {
                    intent.setSourceBounds(new Rect(pendingOptions.getStartX(),
                            pendingOptions.getStartY(),
                            pendingOptions.getStartX() + pendingOptions.getWidth(),
                            pendingOptions.getStartY() + pendingOptions.getHeight()));
                }
                break;
            case ANIM_SCALE_UP:
                displayContent.mAppTransition.overridePendingAppTransitionScaleUp(
                        pendingOptions.getStartX(), pendingOptions.getStartY(),
                        pendingOptions.getWidth(), pendingOptions.getHeight());
                if (intent.getSourceBounds() == null) {
                    intent.setSourceBounds(new Rect(pendingOptions.getStartX(),
                            pendingOptions.getStartY(),
                            pendingOptions.getStartX() + pendingOptions.getWidth(),
                            pendingOptions.getStartY() + pendingOptions.getHeight()));
                }
                break;
            case ANIM_THUMBNAIL_SCALE_UP:
            case ANIM_THUMBNAIL_SCALE_DOWN:
                final boolean scaleUp = (animationType == ANIM_THUMBNAIL_SCALE_UP);
                final GraphicBuffer buffer = pendingOptions.getThumbnail();
                displayContent.mAppTransition.overridePendingAppTransitionThumb(buffer,
                        pendingOptions.getStartX(), pendingOptions.getStartY(),
                        pendingOptions.getOnAnimationStartListener(),
                        scaleUp);
                if (intent.getSourceBounds() == null && buffer != null) {
                    intent.setSourceBounds(new Rect(pendingOptions.getStartX(),
                            pendingOptions.getStartY(),
                            pendingOptions.getStartX() + buffer.getWidth(),
                            pendingOptions.getStartY() + buffer.getHeight()));
                }
                break;
            case ANIM_THUMBNAIL_ASPECT_SCALE_UP:
            case ANIM_THUMBNAIL_ASPECT_SCALE_DOWN:
                final AppTransitionAnimationSpec[] specs = pendingOptions.getAnimSpecs();
                final IAppTransitionAnimationSpecsFuture specsFuture =
                        pendingOptions.getSpecsFuture();
                if (specsFuture != null) {
                    displayContent.mAppTransition.overridePendingAppTransitionMultiThumbFuture(
                            specsFuture, pendingOptions.getOnAnimationStartListener(),
                            animationType == ANIM_THUMBNAIL_ASPECT_SCALE_UP);
                } else if (animationType == ANIM_THUMBNAIL_ASPECT_SCALE_DOWN
                        && specs != null) {
                    displayContent.mAppTransition.overridePendingAppTransitionMultiThumb(
                            specs, pendingOptions.getOnAnimationStartListener(),
                            pendingOptions.getAnimationFinishedListener(), false);
                } else {
                    displayContent.mAppTransition.overridePendingAppTransitionAspectScaledThumb(
                            pendingOptions.getThumbnail(),
                            pendingOptions.getStartX(), pendingOptions.getStartY(),
                            pendingOptions.getWidth(), pendingOptions.getHeight(),
                            pendingOptions.getOnAnimationStartListener(),
                            (animationType == ANIM_THUMBNAIL_ASPECT_SCALE_UP));
                    if (intent.getSourceBounds() == null) {
                        intent.setSourceBounds(new Rect(pendingOptions.getStartX(),
                                pendingOptions.getStartY(),
                                pendingOptions.getStartX() + pendingOptions.getWidth(),
                                pendingOptions.getStartY() + pendingOptions.getHeight()));
                    }
                }
                break;
            case ANIM_OPEN_CROSS_PROFILE_APPS:
                displayContent.mAppTransition
                        .overridePendingAppTransitionStartCrossProfileApps();
                break;
            case ANIM_REMOTE_ANIMATION:
                displayContent.mAppTransition.overridePendingAppTransitionRemote(
                        pendingOptions.getRemoteAnimationAdapter());
                break;
            case ANIM_NONE:
            case ANIM_UNDEFINED:
                break;
            default:
                Slog.e(TAG_WM, "applyOptionsLocked: Unknown animationType=" + animationType);
                break;
        }
    }

    void clearAllDrawn() {
        allDrawn = false;
    }

    /**
     * Returns whether the drawn window states of this {@link ActivityRecord} has considered every
     * child {@link WindowState}. A child is considered if it has been passed into
     * {@link #updateDrawnWindowStates(WindowState)} after being added. This is used to determine
     * whether states, such as {@code allDrawn}, can be set, which relies on state variables such as
     * {@code mNumInterestingWindows}, which depend on all {@link WindowState}s being considered.
     *
     * @return {@code true} If all children have been considered, {@code false}.
     */
    private boolean allDrawnStatesConsidered() {
        for (int i = mChildren.size() - 1; i >= 0; --i) {
            final WindowState child = mChildren.get(i);
            if (child.mightAffectAllDrawn() && !child.getDrawnStateEvaluated()) {
                return false;
            }
        }
        return true;
    }

    /**
     *  Determines if the token has finished drawing. This should only be called from
     *  {@link DisplayContent#applySurfaceChangesTransaction}
     */
    void updateAllDrawn() {
        if (!allDrawn) {
            // Number of drawn windows can be less when a window is being relaunched, wait for
            // all windows to be launched and drawn for this token be considered all drawn.
            final int numInteresting = mNumInterestingWindows;

            // We must make sure that all present children have been considered (determined by
            // {@link #allDrawnStatesConsidered}) before evaluating whether everything has been
            // drawn.
            if (numInteresting > 0 && allDrawnStatesConsidered()
                    && mNumDrawnWindows >= numInteresting && !isRelaunching()) {
                if (DEBUG_VISIBILITY) Slog.v(TAG, "allDrawn: " + this
                        + " interesting=" + numInteresting + " drawn=" + mNumDrawnWindows);
                allDrawn = true;
                // Force an additional layout pass where
                // WindowStateAnimator#commitFinishDrawingLocked() will call performShowLocked().
                if (mDisplayContent != null) {
                    mDisplayContent.setLayoutNeeded();
                }
                mWmService.mH.obtainMessage(H.NOTIFY_ACTIVITY_DRAWN, token).sendToTarget();

                // Notify the pinned stack upon all windows drawn. If there was an animation in
                // progress then this signal will resume that animation.
                final ActivityStack pinnedStack = mDisplayContent.getPinnedStack();
                if (pinnedStack != null) {
                    pinnedStack.onAllWindowsDrawn();
                }
            }
        }
    }

    ActivityOptions getOptionsForTargetActivityLocked() {
        return pendingOptions != null ? pendingOptions.forTargetActivity() : null;
    }

    void clearOptionsLocked() {
        clearOptionsLocked(true /* withAbort */);
    }

    void clearOptionsLocked(boolean withAbort) {
        if (withAbort && pendingOptions != null) {
            pendingOptions.abort();
        }
        pendingOptions = null;
    }

    ActivityOptions takeOptionsLocked(boolean fromClient) {
        if (DEBUG_TRANSITION) Slog.i(TAG, "Taking options for " + this + " callers="
                + Debug.getCallers(6));
        ActivityOptions opts = pendingOptions;

        // If we are trying to take activity options from the client, do not null it out if it's a
        // remote animation as the client doesn't need it ever. This is a workaround when client is
        // faster to take the options than we are to resume the next activity.
        // TODO (b/132432864): Fix the root cause of these transition preparing/applying options
        // timing somehow
        if (!fromClient || opts == null || opts.getRemoteAnimationAdapter() == null) {
            pendingOptions = null;
        }
        return opts;
    }

    boolean allowMoveToFront() {
        return pendingOptions == null || !pendingOptions.getAvoidMoveToFront();
    }

    void removeUriPermissionsLocked() {
        if (uriPermissions != null) {
            uriPermissions.removeUriPermissions();
            uriPermissions = null;
        }
    }

    void pauseKeyDispatchingLocked() {
        if (!keysPaused) {
            keysPaused = true;

            if (getDisplayContent() != null) {
                getDisplayContent().getInputMonitor().pauseDispatchingLw(this);
            }
        }
    }

    void resumeKeyDispatchingLocked() {
        if (keysPaused) {
            keysPaused = false;

            if (getDisplayContent() != null) {
                getDisplayContent().getInputMonitor().resumeDispatchingLw(this);
            }
        }
    }

    private void updateTaskDescription(CharSequence description) {
        task.lastDescription = description;
    }

    void setDeferHidingClient(boolean deferHidingClient) {
        if (mDeferHidingClient == deferHidingClient) {
            return;
        }
        mDeferHidingClient = deferHidingClient;
        if (!mDeferHidingClient && !mVisibleRequested) {
            // Hiding the client is no longer deferred and the app isn't visible still, go ahead and
            // update the visibility.
            setVisibility(false);
        }
    }

    @Override
    boolean isVisible() {
        // If the activity isn't hidden then it is considered visible and there is no need to check
        // its children windows to see if they are visible.
        return mVisible;
    }

    void setVisible(boolean visible) {
        if (visible != mVisible) {
            mVisible = visible;
            scheduleAnimation();
        }
    }

    void setVisibility(boolean visible) {
        if (getParent() == null) {
            Slog.w(TAG_WM, "Attempted to set visibility of non-existing app token: "
                    + appToken);
            return;
        }
        if (visible) {
            mDeferHidingClient = false;
        }
        setVisibility(visible, mDeferHidingClient);
        mAtmService.addWindowLayoutReasons(
                ActivityTaskManagerService.LAYOUT_REASON_VISIBILITY_CHANGED);
        mStackSupervisor.getActivityMetricsLogger().notifyVisibilityChanged(this);
        mStackSupervisor.mAppVisibilitiesChangedSinceLastPause = true;
    }

    @VisibleForTesting
    void setVisibility(boolean visible, boolean deferHidingClient) {
        final AppTransition appTransition = getDisplayContent().mAppTransition;

        // Don't set visibility to false if we were already not visible. This prevents WM from
        // adding the app to the closing app list which doesn't make sense for something that is
        // already not visible. However, set visibility to true even if we are already visible.
        // This makes sure the app is added to the opening apps list so that the right
        // transition can be selected.
        // TODO: Probably a good idea to separate the concept of opening/closing apps from the
        // concept of setting visibility...
        if (!visible && !mVisibleRequested) {

            if (!deferHidingClient && mLastDeferHidingClient) {
                // We previously deferred telling the client to hide itself when visibility was
                // initially set to false. Now we would like it to hide, so go ahead and set it.
                mLastDeferHidingClient = deferHidingClient;
                setClientVisible(false);
            }
            return;
        }

        ProtoLog.v(WM_DEBUG_APP_TRANSITIONS,
                "setAppVisibility(%s, visible=%b): %s visible=%b mVisibleRequested=%b Callers=%s",
                appToken, visible, appTransition, isVisible(), mVisibleRequested,
                Debug.getCallers(6));

        final DisplayContent displayContent = getDisplayContent();
        displayContent.mOpeningApps.remove(this);
        displayContent.mClosingApps.remove(this);
        if (isInChangeTransition()) {
            clearChangeLeash(getPendingTransaction(), true /* cancel */);
        }
        displayContent.mChangingApps.remove(this);
        waitingToShow = false;
        mVisibleRequested = visible;
        mLastDeferHidingClient = deferHidingClient;

        if (!visible) {
            // If the app is dead while it was visible, we kept its dead window on screen.
            // Now that the app is going invisible, we can remove it. It will be restarted
            // if made visible again.
            removeDeadWindows();
        } else {
            if (!appTransition.isTransitionSet()
                    && appTransition.isReady()) {
                // Add the app mOpeningApps if transition is unset but ready. This means
                // we're doing a screen freeze, and the unfreeze will wait for all opening
                // apps to be ready.
                displayContent.mOpeningApps.add(this);
            }
            startingMoved = false;
            // If the token is currently hidden (should be the common case), or has been
            // stopped, then we need to set up to wait for its windows to be ready.
            if (!isVisible() || mAppStopped) {
                clearAllDrawn();

                // If the app was already visible, don't reset the waitingToShow state.
                if (!isVisible()) {
                    waitingToShow = true;

                    // If the client isn't hidden, we don't need to reset the drawing state.
                    if (!isClientVisible()) {
                        // Let's reset the draw state in order to prevent the starting window to be
                        // immediately dismissed when the app still has the surface.
                        forAllWindows(w -> {
                            if (w.mWinAnimator.mDrawState == HAS_DRAWN) {
                                w.mWinAnimator.resetDrawState();

                                // Force add to mResizingWindows, so that we are guaranteed to get
                                // another reportDrawn callback.
                                w.resetLastContentInsets();
                            }
                        }, true /* traverseTopToBottom */);
                    }
                }
            }

            // In the case where we are making an app visible but holding off for a transition,
            // we still need to tell the client to make its windows visible so they get drawn.
            // Otherwise, we will wait on performing the transition until all windows have been
            // drawn, they never will be, and we are sad.
            setClientVisible(true);

            requestUpdateWallpaperIfNeeded();

            ProtoLog.v(WM_DEBUG_ADD_REMOVE, "No longer Stopped: %s", this);
            mAppStopped = false;

            transferStartingWindowFromHiddenAboveTokenIfNeeded();
        }

        // If we are preparing an app transition, then delay changing
        // the visibility of this token until we execute that transition.
        if (okToAnimate() && appTransition.isTransitionSet()) {
            if (visible) {
                displayContent.mOpeningApps.add(this);
                mEnteringAnimation = true;
            } else {
                displayContent.mClosingApps.add(this);
                mEnteringAnimation = false;
            }
            if (appTransition.getAppTransition() == TRANSIT_TASK_OPEN_BEHIND) {
                // We're launchingBehind, add the launching activity to mOpeningApps.
                final WindowState win = getDisplayContent().findFocusedWindow();
                if (win != null) {
                    final ActivityRecord focusedActivity = win.mActivityRecord;
                    if (focusedActivity != null) {
                        ProtoLog.d(WM_DEBUG_APP_TRANSITIONS,
                                "TRANSIT_TASK_OPEN_BEHIND,  adding %s to mOpeningApps",
                                focusedActivity);

                        // Force animation to be loaded.
                        displayContent.mOpeningApps.add(focusedActivity);
                    }
                }
            }
            return;
        }

        commitVisibility(null, visible, TRANSIT_UNSET, true, mVoiceInteraction);
        updateReportedVisibilityLocked();
    }

    boolean commitVisibility(WindowManager.LayoutParams lp,
            boolean visible, int transit, boolean performLayout, boolean isVoiceInteraction) {

        boolean delayed = false;
        // Reset the state of mVisibleSetFromTransferredStartingWindow since visibility is actually
        // been set by the app now.
        mVisibleSetFromTransferredStartingWindow = false;

        // Allow for state changes and animation to be applied if:
        // * token is transitioning visibility state
        // * or the token was marked as hidden and is exiting before we had a chance to play the
        // transition animation
        // * or this is an opening app and windows are being replaced
        // * or the token is the opening app and visible while opening task behind existing one.
        final DisplayContent displayContent = getDisplayContent();
        boolean visibilityChanged = false;
        if (isVisible() != visible || (!isVisible() && mIsExiting)
                || (visible && waitingForReplacement())
                || (visible && displayContent.mOpeningApps.contains(this)
                && displayContent.mAppTransition.getAppTransition() == TRANSIT_TASK_OPEN_BEHIND)) {
            final AccessibilityController accessibilityController =
                    mWmService.mAccessibilityController;
            boolean changed = false;
            ProtoLog.v(WM_DEBUG_APP_TRANSITIONS,
                    "Changing app %s visible=%b performLayout=%b", this, isVisible(),
                    performLayout);

            boolean runningAppAnimation = false;

            if (transit != WindowManager.TRANSIT_UNSET) {
                if (mUseTransferredAnimation) {
                    runningAppAnimation = isAnimating();
                } else if (applyAnimation(lp, transit, visible, isVoiceInteraction)) {
                    runningAppAnimation = true;
                }
                delayed = runningAppAnimation;
                final WindowState window = findMainWindow();
                if (window != null && accessibilityController != null) {
                    accessibilityController.onAppWindowTransitionLocked(window, transit);
                }
                changed = true;
            }

            final int windowsCount = mChildren.size();
            for (int i = 0; i < windowsCount; i++) {
                final WindowState win = mChildren.get(i);
                changed |= win.onAppVisibilityChanged(visible, runningAppAnimation);
            }

            setVisible(visible);
            mVisibleRequested = visible;
            visibilityChanged = true;
            if (!visible) {
                stopFreezingScreen(true, true);
            } else {
                // If we are being set visible, and the starting window is not yet displayed,
                // then make sure it doesn't get displayed.
                if (startingWindow != null && !startingWindow.isDrawnLw()) {
                    startingWindow.clearPolicyVisibilityFlag(LEGACY_POLICY_VISIBILITY);
                    startingWindow.mLegacyPolicyVisibilityAfterAnim = false;
                }

                // We are becoming visible, so better freeze the screen with the windows that are
                // getting visible so we also wait for them.
                forAllWindows(mWmService::makeWindowFreezingScreenIfNeededLocked, true);
            }

            ProtoLog.v(WM_DEBUG_APP_TRANSITIONS,
                    "commitVisibility: %s: visible=%b visibleRequested=%b", this,
                    isVisible(), mVisibleRequested);

            if (changed) {
                displayContent.getInputMonitor().setUpdateInputWindowsNeededLw();
                if (performLayout) {
                    mWmService.updateFocusedWindowLocked(UPDATE_FOCUS_WILL_PLACE_SURFACES,
                            false /*updateInputWindows*/);
                    mWmService.mWindowPlacerLocked.performSurfacePlacement();
                }
                displayContent.getInputMonitor().updateInputWindowsLw(false /*force*/);
            }
        }
        mUseTransferredAnimation = false;

        delayed = isAnimating(CHILDREN);
        if (!delayed) {
            // We aren't animating anything, but exiting windows rely on the animation finished
            // callback being called in case the ActivityRecord was pretending to be animating,
            // which we might have done because we were in closing/opening apps list.
            onAnimationFinished();
        }

        if (visibilityChanged) {
            if (visible && !delayed) {
                // The token was made immediately visible, there will be no entrance animation.
                // We need to inform the client the enter animation was finished.
                mEnteringAnimation = true;
                mWmService.mActivityManagerAppTransitionNotifier.onAppTransitionFinishedLocked(
                        token);
            }

            // If we're becoming visible, immediately change client visibility as well. there seem
            // to be some edge cases where we change our visibility but client visibility never gets
            // updated.
            // If we're becoming invisible, update the client visibility if we are not running an
            // animation. Otherwise, we'll update client visibility in onAnimationFinished.
            if (visible || !isAnimating()) {
                setClientVisible(visible);
            }

            if (!displayContent.mClosingApps.contains(this)
                    && !displayContent.mOpeningApps.contains(this)) {
                // The token is not closing nor opening, so even if there is an animation set, that
                // doesn't mean that it goes through the normal app transition cycle so we have
                // to inform the docked controller about visibility change.
                // TODO(multi-display): notify docked divider on all displays where visibility was
                // affected.
                displayContent.getDockedDividerController().notifyAppVisibilityChanged();

                // Take the screenshot before possibly hiding the WSA, otherwise the screenshot
                // will not be taken.
                mWmService.mTaskSnapshotController.notifyAppVisibilityChanged(this, visible);
            }

            // If we are hidden but there is no delay needed we immediately
            // apply the Surface transaction so that the ActivityManager
            // can have some guarantee on the Surface state following
            // setting the visibility. This captures cases like dismissing
            // the docked or pinned stack where there is no app transition.
            //
            // In the case of a "Null" animation, there will be
            // no animation but there will still be a transition set.
            // We still need to delay hiding the surface such that it
            // can be synchronized with showing the next surface in the transition.
            if (!isVisible() && !delayed && !displayContent.mAppTransition.isTransitionSet()) {
                SurfaceControl.openTransaction();
                for (int i = mChildren.size() - 1; i >= 0; i--) {
                    mChildren.get(i).mWinAnimator.hide("immediately hidden");
                }
                SurfaceControl.closeTransaction();
            }
        }

        return delayed;
    }

    /**
     * See {@link Activity#setDisablePreviewScreenshots}.
     */
    void setDisablePreviewScreenshots(boolean disable) {
        mDisablePreviewScreenshots = disable;
    }

    /**
     * Retrieves whether we'd like to generate a snapshot that's based solely on the theme. This is
     * the case when preview screenshots are disabled {@link #setDisablePreviewScreenshots} or when
     * we can't take a snapshot for other reasons, for example, if we have a secure window.
     *
     * @return True if we need to generate an app theme snapshot, false if we'd like to take a real
     *         screenshot.
     */
    boolean shouldUseAppThemeSnapshot() {
        return mDisablePreviewScreenshots || forAllWindows(w -> (w.mAttrs.flags & FLAG_SECURE) != 0,
                true /* topToBottom */);
    }

    /**
     * Sets whether the current launch can turn the screen on.
     * @see #currentLaunchCanTurnScreenOn()
     */
    void setCurrentLaunchCanTurnScreenOn(boolean currentLaunchCanTurnScreenOn) {
        mCurrentLaunchCanTurnScreenOn = currentLaunchCanTurnScreenOn;
    }

    /**
     * Indicates whether the current launch can turn the screen on. This is to prevent multiple
     * relayouts from turning the screen back on. The screen should only turn on at most
     * once per activity resume.
     * <p>
     * Note this flag is only meaningful when {@link WindowManager.LayoutParams#FLAG_TURN_SCREEN_ON}
     * or {@link ActivityRecord#canTurnScreenOn} is set.
     *
     * @return {@code true} if the activity is ready to turn on the screen.
     */
    boolean currentLaunchCanTurnScreenOn() {
        return mCurrentLaunchCanTurnScreenOn;
    }

    void setState(ActivityState state, String reason) {
        if (DEBUG_STATES) Slog.v(TAG_STATES, "State movement: " + this + " from:" + getState()
                        + " to:" + state + " reason:" + reason);

        if (state == mState) {
            // No need to do anything if state doesn't change.
            if (DEBUG_STATES) Slog.v(TAG_STATES, "State unchanged from:" + state);
            return;
        }

        mState = state;

        if (task != null) {
            task.onActivityStateChanged(this, state, reason);
        }

        // The WindowManager interprets the app stopping signal as
        // an indication that the Surface will eventually be destroyed.
        // This however isn't necessarily true if we are going to sleep.
        if (state == STOPPING && !isSleeping()) {
            if (getParent() == null) {
                Slog.w(TAG_WM, "Attempted to notify stopping on non-existing app token: "
                        + appToken);
                return;
            }
            detachChildren();
        }

        if (state == RESUMED) {
            mAtmService.updateBatteryStats(this, true);
            mAtmService.updateActivityUsageStats(this, Event.ACTIVITY_RESUMED);
        } else if (state == PAUSED) {
            mAtmService.updateBatteryStats(this, false);
            mAtmService.updateActivityUsageStats(this, Event.ACTIVITY_PAUSED);
        } else if (state == STOPPED) {
            mAtmService.updateActivityUsageStats(this, Event.ACTIVITY_STOPPED);
        } else if (state == DESTROYED) {
            mAtmService.updateActivityUsageStats(this, Event.ACTIVITY_DESTROYED);
        }
    }

    ActivityState getState() {
        return mState;
    }

    /**
     * Returns {@code true} if the Activity is in the specified state.
     */
    boolean isState(ActivityState state) {
        return state == mState;
    }

    /**
     * Returns {@code true} if the Activity is in one of the specified states.
     */
    boolean isState(ActivityState state1, ActivityState state2) {
        return state1 == mState || state2 == mState;
    }

    /**
     * Returns {@code true} if the Activity is in one of the specified states.
     */
    boolean isState(ActivityState state1, ActivityState state2, ActivityState state3) {
        return state1 == mState || state2 == mState || state3 == mState;
    }

    /**
     * Returns {@code true} if the Activity is in one of the specified states.
     */
    boolean isState(ActivityState state1, ActivityState state2, ActivityState state3,
            ActivityState state4) {
        return state1 == mState || state2 == mState || state3 == mState || state4 == mState;
    }

    /**
     * Returns {@code true} if the Activity is in one of the specified states.
     */
    boolean isState(ActivityState state1, ActivityState state2, ActivityState state3,
            ActivityState state4, ActivityState state5) {
        return state1 == mState || state2 == mState || state3 == mState || state4 == mState
                || state5 == mState;
    }

    void destroySurfaces() {
        destroySurfaces(false /*cleanupOnResume*/);
    }

    /**
     * Destroy surfaces which have been marked as eligible by the animator, taking care to ensure
     * the client has finished with them.
     *
     * @param cleanupOnResume whether this is done when app is resumed without fully stopped. If
     * set to true, destroy only surfaces of removed windows, and clear relevant flags of the
     * others so that they are ready to be reused. If set to false (common case), destroy all
     * surfaces that's eligible, if the app is already stopped.
     */
    private void destroySurfaces(boolean cleanupOnResume) {
        boolean destroyedSomething = false;

        // Copying to a different list as multiple children can be removed.
        final ArrayList<WindowState> children = new ArrayList<>(mChildren);
        for (int i = children.size() - 1; i >= 0; i--) {
            final WindowState win = children.get(i);
            destroyedSomething |= win.destroySurface(cleanupOnResume, mAppStopped);
        }
        if (destroyedSomething) {
            final DisplayContent dc = getDisplayContent();
            dc.assignWindowLayers(true /*setLayoutNeeded*/);
            updateLetterboxSurface(null);
        }
    }

    void notifyAppResumed(boolean wasStopped) {
        if (getParent() == null) {
            Slog.w(TAG_WM, "Attempted to notify resumed of non-existing app token: "
                    + appToken);
            return;
        }
        ProtoLog.v(WM_DEBUG_ADD_REMOVE, "notifyAppResumed: wasStopped=%b %s",
                wasStopped, this);
        mAppStopped = false;
        // Allow the window to turn the screen on once the app is resumed again.
        setCurrentLaunchCanTurnScreenOn(true);
        if (!wasStopped) {
            destroySurfaces(true /*cleanupOnResume*/);
        }
    }

    /**
     * Notify that the app has stopped, and it is okay to destroy any surfaces which were
     * keeping alive in case they were still being used.
     */
    void notifyAppStopped() {
        ProtoLog.v(WM_DEBUG_ADD_REMOVE, "notifyAppStopped: %s", this);
        mAppStopped = true;
        // Reset the last saved PiP snap fraction on app stop.
        mDisplayContent.mPinnedStackControllerLocked.resetReentryBounds(mActivityComponent);
        destroySurfaces();
        // Remove any starting window that was added for this app if they are still around.
        removeStartingWindow();
    }

    /**
     * Suppress transition until the new activity becomes ready, otherwise the keyguard can appear
     * for a short amount of time before the new process with the new activity had the ability to
     * set its showWhenLocked flags.
     */
    void notifyUnknownVisibilityLaunchedForKeyguardTransition() {
        // No display activities never add a window, so there is no point in waiting them for
        // relayout.
        if (noDisplay || !mStackSupervisor.getKeyguardController().isKeyguardLocked()) {
            return;
        }

        mDisplayContent.mUnknownAppVisibilityController.notifyLaunched(this);
    }

    /** @return {@code true} if this activity should be made visible. */
    boolean shouldBeVisible(boolean behindFullscreenActivity, boolean ignoringKeyguard) {
        // Check whether activity should be visible without Keyguard influence
        visibleIgnoringKeyguard = (!behindFullscreenActivity || mLaunchTaskBehind)
                && okToShowLocked();

        if (ignoringKeyguard) {
            return visibleIgnoringKeyguard;
        }

        final ActivityStack stack = getActivityStack();
        if (stack == null) {
            return false;
        }

        // Whether the activity is on the sleeping display.
        // TODO(b/129750406): This should be applied for the default display, too.
        final boolean isDisplaySleeping = getDisplay().isSleeping()
                && getDisplayId() != DEFAULT_DISPLAY;
        // Whether this activity is the top activity of this stack.
        final boolean isTop = this == stack.getTopNonFinishingActivity();
        // Exclude the case where this is the top activity in a pinned stack.
        final boolean isTopNotPinnedStack = stack.isAttached()
                && stack.getDisplay().isTopNotPinnedStack(stack);
        // Now check whether it's really visible depending on Keyguard state, and update
        // {@link ActivityStack} internal states.
        final boolean visibleIgnoringDisplayStatus = stack.checkKeyguardVisibility(this,
                visibleIgnoringKeyguard, isTop && isTopNotPinnedStack);
        return visibleIgnoringDisplayStatus && !isDisplaySleeping;
    }

    boolean shouldBeVisible() {
        final ActivityStack stack = getActivityStack();
        if (stack == null) {
            return false;
        }

        final boolean behindFullscreenActivity = stack.checkBehindFullscreenActivity(
                this, null /* handleBehindFullscreenActivity */);
        return shouldBeVisible(behindFullscreenActivity, false /* ignoringKeyguard */);
    }

    void makeVisibleIfNeeded(ActivityRecord starting, boolean reportToClient) {
        // This activity is not currently visible, but is running. Tell it to become visible.
        if (mState == RESUMED || this == starting) {
            if (DEBUG_VISIBILITY) Slog.d(TAG_VISIBILITY,
                    "Not making visible, r=" + this + " state=" + mState + " starting=" + starting);
            return;
        }

        // If this activity is paused, tell it to now show its window.
        if (DEBUG_VISIBILITY) Slog.v(TAG_VISIBILITY,
                "Making visible and scheduling visibility: " + this);
        final ActivityStack stack = getActivityStack();
        try {
            if (stack.mTranslucentActivityWaiting != null) {
                updateOptionsLocked(returningOptions);
                stack.mUndrawnActivitiesBelowTopTranslucent.add(this);
            }
            setVisibility(true);
            sleeping = false;
            app.postPendingUiCleanMsg(true);
            if (reportToClient) {
                makeClientVisible();
            } else {
                mClientVisibilityDeferred = true;
            }
            // The activity may be waiting for stop, but that is no longer appropriate for it.
            mStackSupervisor.mStoppingActivities.remove(this);
            mStackSupervisor.mGoingToSleepActivities.remove(this);
        } catch (Exception e) {
            // Just skip on any failure; we'll make it visible when it next restarts.
            Slog.w(TAG, "Exception thrown making visible: " + intent.getComponent(), e);
        }
        handleAlreadyVisible();
    }

    /** Send visibility change message to the client and pause if needed. */
    void makeClientVisible() {
        mClientVisibilityDeferred = false;
        try {
            mAtmService.getLifecycleManager().scheduleTransaction(app.getThread(), appToken,
                    WindowVisibilityItem.obtain(true /* showWindow */));
            makeActiveIfNeeded(null /* activeActivity*/);
            if (isState(STOPPING, STOPPED)) {
                // Set state to STARTED in order to have consistent state with client while
                // making an non-active activity visible from stopped.
                setState(STARTED, "makeClientVisible");
            }
        } catch (Exception e) {
            Slog.w(TAG, "Exception thrown sending visibility update: " + intent.getComponent(), e);
        }
    }

    void makeInvisible() {
        if (!mVisibleRequested) {
            if (DEBUG_VISIBILITY) Slog.v(TAG_VISIBILITY, "Already invisible: " + this);
            return;
        }
        // Now for any activities that aren't visible to the user, make sure they no longer are
        // keeping the screen frozen.
        if (DEBUG_VISIBILITY) {
            Slog.v(TAG_VISIBILITY, "Making invisible: " + this + ", state=" + getState());
        }
        try {
            final boolean canEnterPictureInPicture = checkEnterPictureInPictureState(
                    "makeInvisible", true /* beforeStopping */);
            // Defer telling the client it is hidden if it can enter Pip and isn't current paused,
            // stopped or stopping. This gives it a chance to enter Pip in onPause().
            // TODO: There is still a question surrounding activities in multi-window mode that want
            // to enter Pip after they are paused, but are still visible. I they should be okay to
            // enter Pip in those cases, but not "auto-Pip" which is what this condition covers and
            // the current contract for "auto-Pip" is that the app should enter it before onPause
            // returns. Just need to confirm this reasoning makes sense.
            final boolean deferHidingClient = canEnterPictureInPicture
                    && !isState(STOPPING, STOPPED, PAUSED);
            setDeferHidingClient(deferHidingClient);
            setVisibility(false);

            switch (getState()) {
                case STOPPING:
                case STOPPED:
                    if (attachedToProcess()) {
                        if (DEBUG_VISIBILITY) {
                            Slog.v(TAG_VISIBILITY, "Scheduling invisibility: " + this);
                        }
                        mAtmService.getLifecycleManager().scheduleTransaction(app.getThread(),
                                appToken, WindowVisibilityItem.obtain(false /* showWindow */));
                    }

                    // Reset the flag indicating that an app can enter picture-in-picture once the
                    // activity is hidden
                    supportsEnterPipOnTaskSwitch = false;
                    break;

                case INITIALIZING:
                case RESUMED:
                case PAUSING:
                case PAUSED:
                case STARTED:
                    addToStopping(true /* scheduleIdle */,
                            canEnterPictureInPicture /* idleDelayed */, "makeInvisible");
                    break;

                default:
                    break;
            }
        } catch (Exception e) {
            // Just skip on any failure; we'll make it visible when it next restarts.
            Slog.w(TAG, "Exception thrown making hidden: " + intent.getComponent(), e);
        }
    }

    /**
     * Make activity resumed or paused if needed.
     * @param activeActivity an activity that is resumed or just completed pause action.
     *                       We won't change the state of this activity.
     */
    boolean makeActiveIfNeeded(ActivityRecord activeActivity) {
        if (shouldResumeActivity(activeActivity)) {
            if (DEBUG_VISIBILITY) {
                Slog.v("TAG_VISIBILITY", "Resume visible activity, " + this);
            }
            return getActivityStack().resumeTopActivityUncheckedLocked(activeActivity /* prev */,
                    null /* options */);
        } else if (shouldPauseActivity(activeActivity)) {
            if (DEBUG_VISIBILITY) {
                Slog.v("TAG_VISIBILITY", "Pause visible activity, " + this);
            }
            // An activity must be in the {@link PAUSING} state for the system to validate
            // the move to {@link PAUSED}.
            setState(PAUSING, "makeVisibleIfNeeded");
            try {
                mAtmService.getLifecycleManager().scheduleTransaction(app.getThread(), appToken,
                        PauseActivityItem.obtain(finishing, false /* userLeaving */,
                                configChangeFlags, false /* dontReport */));
            } catch (Exception e) {
                Slog.w(TAG, "Exception thrown sending pause: " + intent.getComponent(), e);
            }
        }
        return false;
    }

    /**
     * Check if activity should be moved to PAUSED state. The activity:
     * - should be eligible to be made active (see {@link #shouldMakeActive(ActivityRecord)})
     * - should be non-focusable
     * - should not be currently pausing or paused
     * @param activeActivity the activity that is active or just completed pause action. We won't
     *                       resume if this activity is active.
     */
    @VisibleForTesting
    boolean shouldPauseActivity(ActivityRecord activeActivity) {
        return shouldMakeActive(activeActivity) && !isFocusable() && !isState(PAUSING, PAUSED)
                // We will only allow pausing if results is null, otherwise it will cause this
                // activity to resume before getting result
                && (results == null);
    }

    /**
     * Check if activity should be moved to RESUMED state.
     * See {@link #shouldBeResumed(ActivityRecord)}
     * @param activeActivity the activity that is active or just completed pause action. We won't
     *                       resume if this activity is active.
     */
    @VisibleForTesting
    boolean shouldResumeActivity(ActivityRecord activeActivity) {
        return shouldBeResumed(activeActivity) && !isState(RESUMED);
    }

    /**
     * Check if activity should be RESUMED now. The activity:
     * - should be eligible to be made active (see {@link #shouldMakeActive(ActivityRecord)})
     * - should be focusable
     */
    private boolean shouldBeResumed(ActivityRecord activeActivity) {
        return shouldMakeActive(activeActivity) && isFocusable()
                && getActivityStack().getVisibility(activeActivity) == STACK_VISIBILITY_VISIBLE
                && canResumeByCompat();
    }

    /**
     * Check if activity is eligible to be made active (resumed of paused). The activity:
     * - should be paused, stopped or stopping
     * - should not be the currently active one or launching behind other tasks
     * - should be either the topmost in task, or right below the top activity that is finishing
     * If all of these conditions are not met at the same time, the activity cannot be made active.
     */
    @VisibleForTesting
    boolean shouldMakeActive(ActivityRecord activeActivity) {
        // If the activity is stopped, stopping, cycle to an active state. We avoid doing
        // this when there is an activity waiting to become translucent as the extra binder
        // calls will lead to noticeable jank. A later call to
        // ActivityStack#ensureActivitiesVisible will bring the activity to a proper
        // active state.
        if (!isState(STARTED, RESUMED, PAUSED, STOPPED, STOPPING)
                || getActivityStack().mTranslucentActivityWaiting != null) {
            return false;
        }

        if (this == activeActivity) {
            return false;
        }

        if (!mStackSupervisor.readyToResume()) {
            // Making active is currently deferred (e.g. because an activity launch is in progress).
            return false;
        }

        if (this.mLaunchTaskBehind) {
            // This activity is being launched from behind, which means that it's not intended to be
            // presented to user right now, even if it's set to be visible.
            return false;
        }

        // Check if position in task allows to become paused
        if (!task.hasChild(this)) {
            throw new IllegalStateException("Activity not found in its task");
        }
        final ActivityRecord activityAbove = task.getActivityAbove(this);
        if (activityAbove == null) {
            // It's the topmost activity in the task - should become resumed now
            return true;
        }
        // Check if activity above is finishing now and this one becomes the topmost in task.
        if (activityAbove.finishing) {
            return true;
        }
        return false;
    }

    void handleAlreadyVisible() {
        stopFreezingScreenLocked(false);
        try {
            if (returningOptions != null) {
                app.getThread().scheduleOnNewActivityOptions(appToken, returningOptions.toBundle());
            }
        } catch(RemoteException e) {
        }
    }

    static void activityResumedLocked(IBinder token) {
        final ActivityRecord r = ActivityRecord.forTokenLocked(token);
        if (DEBUG_SAVED_STATE) Slog.i(TAG_STATES, "Resumed activity; dropping state of: " + r);
        if (r == null) {
            // If an app reports resumed after a long delay, the record on server side might have
            // been removed (e.g. destroy timeout), so the token could be null.
            return;
        }
        r.setSavedState(null /* savedState */);

        final ActivityDisplay display = r.getDisplay();
        if (display != null) {
            display.handleActivitySizeCompatModeIfNeeded(r);
        }

        r.getDisplayContent().mUnknownAppVisibilityController.notifyAppResumedFinished(r);
    }

    /**
     * Once we know that we have asked an application to put an activity in the resumed state
     * (either by launching it or explicitly telling it), this function updates the rest of our
     * state to match that fact.
     */
    void completeResumeLocked() {
        final boolean wasVisible = mVisibleRequested;
        setVisibility(true);
        if (!wasVisible) {
            // Visibility has changed, so take a note of it so we call the TaskStackChangedListener
            mStackSupervisor.mAppVisibilitiesChangedSinceLastPause = true;
        }
        idle = false;
        results = null;
        if (newIntents != null && newIntents.size() > 0) {
            mLastNewIntent = newIntents.get(newIntents.size() - 1);
        }
        newIntents = null;
        stopped = false;

        if (isActivityTypeHome()) {
<<<<<<< HEAD
            mStackSupervisor.updateHomeProcess(task.getChildAt(0).app);
            try {
                mStackSupervisor.new PreferredAppsTask().execute();
            } catch (Exception e) {
                Slog.v (TAG, "Exception: " + e);
            }
=======
            mStackSupervisor.updateHomeProcess(task.getBottomMostActivity().app);
>>>>>>> e2e62e70
        }

        if (nowVisible) {
            mStackSupervisor.stopWaitingForActivityVisible(this);
        }

        // Schedule an idle timeout in case the app doesn't do it for us.
        mStackSupervisor.scheduleIdleTimeoutLocked(this);

        mStackSupervisor.reportResumedActivityLocked(this);

        resumeKeyDispatchingLocked();
        final ActivityStack stack = getActivityStack();
        mStackSupervisor.mNoAnimActivities.clear();

        // Mark the point when the activity is resuming
        // TODO: To be more accurate, the mark should be before the onCreate,
        //       not after the onResume. But for subsequent starts, onResume is fine.
        if (hasProcess()) {
            cpuTimeAtResume = app.getCpuTime();
        } else {
            cpuTimeAtResume = 0; // Couldn't get the cpu time of process
        }

        returningOptions = null;

        if (canTurnScreenOn()) {
            mStackSupervisor.wakeUp("turnScreenOnFlag");
        } else {
            // If the screen is going to turn on because the caller explicitly requested it and
            // the keyguard is not showing don't attempt to sleep. Otherwise the Activity will
            // pause and then resume again later, which will result in a double life-cycle event.
            stack.checkReadyForSleep();
        }
    }

    void stopIfPossible() {
        if (DEBUG_SWITCH) Slog.d(TAG_SWITCH, "Stopping: " + this);
        launching = false;
        final ActivityStack stack = getActivityStack();
        if ((intent.getFlags() & Intent.FLAG_ACTIVITY_NO_HISTORY) != 0
                || (info.flags & ActivityInfo.FLAG_NO_HISTORY) != 0) {
            if (!finishing) {
                if (!stack.shouldSleepActivities()) {
                    if (DEBUG_STATES) Slog.d(TAG_STATES, "no-history finish of " + this);
                    if (finishIfPossible("stop-no-history", false /* oomAdj */)
                            != FINISH_RESULT_CANCELLED) {
                        resumeKeyDispatchingLocked();
                        return;
                    }
                } else {
                    if (DEBUG_STATES) {
                        Slog.d(TAG_STATES, "Not finishing noHistory " + this
                                + " on stop because we're just sleeping");
                    }
                }
            }
        }

        if (!attachedToProcess()) {
            return;
        }
        resumeKeyDispatchingLocked();
        try {
            stopped = false;
            if (DEBUG_STATES) {
                Slog.v(TAG_STATES, "Moving to STOPPING: " + this + " (stop requested)");
            }
            setState(STOPPING, "stopIfPossible");
            if (DEBUG_VISIBILITY) {
                Slog.v(TAG_VISIBILITY, "Stopping visibleRequested="
                        + mVisibleRequested + " for " + this);
            }
            if (!mVisibleRequested) {
                setVisibility(false);
            }
            EventLogTags.writeWmStopActivity(
                    mUserId, System.identityHashCode(this), shortComponentName);
            mAtmService.getLifecycleManager().scheduleTransaction(app.getThread(), appToken,
                    StopActivityItem.obtain(mVisibleRequested, configChangeFlags));
            if (stack.shouldSleepOrShutDownActivities()) {
                setSleeping(true);
            }
            stack.scheduleStopTimeoutForActivity(this);
        } catch (Exception e) {
            // Maybe just ignore exceptions here...  if the process has crashed, our death
            // notification will clean things up.
            Slog.w(TAG, "Exception thrown during pause", e);
            // Just in case, assume it to be stopped.
            stopped = true;
            if (DEBUG_STATES) Slog.v(TAG_STATES, "Stop failed; moving to STOPPED: " + this);
            setState(STOPPED, "stopIfPossible");
            if (deferRelaunchUntilPaused) {
                destroyImmediately(true /* removeFromApp */, "stop-except");
            }
        }
    }

    final void activityStoppedLocked(Bundle newIcicle, PersistableBundle newPersistentState,
            CharSequence description) {
        final ActivityStack stack = getActivityStack();
        final boolean isStopping = mState == STOPPING;
        if (!isStopping && mState != RESTARTING_PROCESS) {
            Slog.i(TAG, "Activity reported stop, but no longer stopping: " + this);
            stack.removeStopTimeoutForActivity(this);
            return;
        }
        if (newPersistentState != null) {
            mPersistentState = newPersistentState;
            mAtmService.notifyTaskPersisterLocked(task, false);
        }

        if (newIcicle != null) {
            // If icicle is null, this is happening due to a timeout, so we haven't really saved
            // the state.
            setSavedState(newIcicle);
            launchCount = 0;
            updateTaskDescription(description);
        }
        if (DEBUG_SAVED_STATE) Slog.i(TAG_SAVED_STATE, "Saving icicle of " + this + ": " + mIcicle);
        if (!stopped) {
            if (DEBUG_STATES) Slog.v(TAG_STATES, "Moving to STOPPED: " + this + " (stop complete)");
            stack.removeStopTimeoutForActivity(this);
            stopped = true;
            if (isStopping) {
                setState(STOPPED, "activityStoppedLocked");
            }

            notifyAppStopped();

            if (finishing) {
                clearOptionsLocked();
            } else {
                if (deferRelaunchUntilPaused) {
                    destroyImmediately(true /* removeFromApp */, "stop-config");
                    mRootActivityContainer.resumeFocusedStacksTopActivities();
                } else {
                    mRootActivityContainer.updatePreviousProcess(this);
                }
            }
        }
    }

    void addToStopping(boolean scheduleIdle, boolean idleDelayed, String reason) {
        if (!mStackSupervisor.mStoppingActivities.contains(this)) {
            EventLogTags.writeWmAddToStopping(mUserId, System.identityHashCode(this),
                    shortComponentName, reason);
            mStackSupervisor.mStoppingActivities.add(this);
        }

        final ActivityStack stack = getActivityStack();
        // If we already have a few activities waiting to stop, then give up on things going idle
        // and start clearing them out. Or if r is the last of activity of the last task the stack
        // will be empty and must be cleared immediately.
        boolean forceIdle = mStackSupervisor.mStoppingActivities.size() > MAX_STOPPING_TO_FORCE
                || (isRootOfTask() && stack.getChildCount() <= 1);
        if (scheduleIdle || forceIdle) {
            if (DEBUG_PAUSE) {
                Slog.v(TAG_PAUSE, "Scheduling idle now: forceIdle=" + forceIdle
                        + "immediate=" + !idleDelayed);
            }
            if (!idleDelayed) {
                mStackSupervisor.scheduleIdleLocked();
            } else {
                mStackSupervisor.scheduleIdleTimeoutLocked(this);
            }
        } else {
            stack.checkReadyForSleep();
        }
    }

    void startLaunchTickingLocked() {
        if (Build.IS_USER) {
            return;
        }
        if (launchTickTime == 0) {
            launchTickTime = SystemClock.uptimeMillis();
            continueLaunchTickingLocked();
        }
    }

    boolean continueLaunchTickingLocked() {
        if (launchTickTime == 0) {
            return false;
        }

        final ActivityStack stack = getActivityStack();
        if (stack == null) {
            return false;
        }

        stack.removeLaunchTickMessages();
        stack.scheduleLaunchTickForActivity(this);
        return true;
    }

    void finishLaunchTickingLocked() {
        launchTickTime = 0;
        final ActivityStack stack = getActivityStack();
        if (stack == null) {
            return;
        }
        stack.removeLaunchTickMessages();
    }

    boolean mayFreezeScreenLocked() {
        return mayFreezeScreenLocked(app);
    }

    private boolean mayFreezeScreenLocked(WindowProcessController app) {
        // Only freeze the screen if this activity is currently attached to
        // an application, and that application is not blocked or unresponding.
        // In any other case, we can't count on getting the screen unfrozen,
        // so it is best to leave as-is.
        return hasProcess() && !app.isCrashing() && !app.isNotResponding();
    }

    void startFreezingScreenLocked(int configChanges) {
        startFreezingScreenLocked(app, configChanges);
    }

    void startFreezingScreenLocked(WindowProcessController app, int configChanges) {
        if (mayFreezeScreenLocked(app)) {
            if (getParent() == null) {
                Slog.w(TAG_WM,
                        "Attempted to freeze screen with non-existing app token: " + appToken);
                return;
            }

            // Window configuration changes only effect windows, so don't require a screen freeze.
            int freezableConfigChanges = configChanges & ~(CONFIG_WINDOW_CONFIGURATION);
            if (freezableConfigChanges == 0 && okToDisplay()) {
                ProtoLog.v(WM_DEBUG_ORIENTATION, "Skipping set freeze of %s", appToken);
                return;
            }

            startFreezingScreen();
        }
    }

    void startFreezingScreen() {
        ProtoLog.i(WM_DEBUG_ORIENTATION,
                "Set freezing of %s: visible=%b freezing=%b visibleRequested=%b. %s",
                appToken, isVisible(), mFreezingScreen, mVisibleRequested,
                new RuntimeException().fillInStackTrace());
        if (mVisibleRequested) {
            if (!mFreezingScreen) {
                mFreezingScreen = true;
                mWmService.registerAppFreezeListener(this);
                mWmService.mAppsFreezingScreen++;
                if (mWmService.mAppsFreezingScreen == 1) {
                    mWmService.startFreezingDisplayLocked(0, 0, getDisplayContent());
                    mWmService.mH.removeMessages(H.APP_FREEZE_TIMEOUT);
                    mWmService.mH.sendEmptyMessageDelayed(H.APP_FREEZE_TIMEOUT, 2000);
                }
            }
            final int count = mChildren.size();
            for (int i = 0; i < count; i++) {
                final WindowState w = mChildren.get(i);
                w.onStartFreezingScreen();
            }
        }
    }

    boolean isFreezingScreen() {
        return mFreezingScreen;
    }

    @Override
    public void onAppFreezeTimeout() {
        Slog.w(TAG_WM, "Force clearing freeze: " + this);
        stopFreezingScreen(true, true);
    }

    void stopFreezingScreenLocked(boolean force) {
        if (force || frozenBeforeDestroy) {
            frozenBeforeDestroy = false;
            if (getParent() == null) {
                return;
            }
            ProtoLog.v(WM_DEBUG_ORIENTATION,
                        "Clear freezing of %s: visible=%b freezing=%b", appToken,
                                isVisible(), isFreezingScreen());
            stopFreezingScreen(true, force);
        }
    }

    void stopFreezingScreen(boolean unfreezeSurfaceNow, boolean force) {
        if (!mFreezingScreen) {
            return;
        }
        ProtoLog.v(WM_DEBUG_ORIENTATION,
                "Clear freezing of %s force=%b", this, force);
        final int count = mChildren.size();
        boolean unfrozeWindows = false;
        for (int i = 0; i < count; i++) {
            final WindowState w = mChildren.get(i);
            unfrozeWindows |= w.onStopFreezingScreen();
        }
        if (force || unfrozeWindows) {
            ProtoLog.v(WM_DEBUG_ORIENTATION, "No longer freezing: %s", this);
            mFreezingScreen = false;
            mWmService.unregisterAppFreezeListener(this);
            mWmService.mAppsFreezingScreen--;
            mWmService.mLastFinishedFreezeSource = this;
        }
        if (unfreezeSurfaceNow) {
            if (unfrozeWindows) {
                mWmService.mWindowPlacerLocked.performSurfacePlacement();
            }
            mWmService.stopFreezingDisplayLocked();
        }
    }

    void reportFullyDrawnLocked(boolean restoredFromBundle) {
        final TransitionInfoSnapshot info = mStackSupervisor
            .getActivityMetricsLogger().logAppTransitionReportedDrawn(this, restoredFromBundle);
        if (info != null) {
            mStackSupervisor.reportActivityLaunchedLocked(false /* timeout */, this,
                    info.windowsFullyDrawnDelayMs, info.getLaunchState());
        }
    }

    void onFirstWindowDrawn(WindowState win, WindowStateAnimator winAnimator) {
        firstWindowDrawn = true;

        // We now have a good window to show, remove dead placeholders
        removeDeadWindows();

        if (startingWindow != null) {
            ProtoLog.v(WM_DEBUG_STARTING_WINDOW, "Finish starting %s"
                    + ": first real window is shown, no animation", win.mToken);
            // If this initial window is animating, stop it -- we will do an animation to reveal
            // it from behind the starting window, so there is no need for it to also be doing its
            // own stuff.
            win.cancelAnimation();
        }
        removeStartingWindow();
        updateReportedVisibilityLocked();
    }

    /** Called when the windows associated app window container are drawn. */
    void onWindowsDrawn(boolean drawn, long timestampNs) {
        mDrawn = drawn;
        if (!drawn) {
            return;
        }
        final TransitionInfoSnapshot info = mStackSupervisor
                .getActivityMetricsLogger().notifyWindowsDrawn(this, timestampNs);
        final int windowsDrawnDelayMs = info != null ? info.windowsDrawnDelayMs : INVALID_DELAY;
        final @LaunchState int launchState = info != null ? info.getLaunchState() : -1;
        mStackSupervisor.reportActivityLaunchedLocked(false /* timeout */, this,
                windowsDrawnDelayMs, launchState);
        mStackSupervisor.stopWaitingForActivityVisible(this, windowsDrawnDelayMs);
        finishLaunchTickingLocked();
        if (task != null) {
            task.hasBeenVisible = true;
        }
    }

    /** Called when the windows associated app window container are visible. */
    void onWindowsVisible() {
        if (DEBUG_VISIBILITY) Slog.v(TAG_WM, "Reporting visible in " + appToken);
        mStackSupervisor.stopWaitingForActivityVisible(this);
        if (DEBUG_SWITCH) Log.v(TAG_SWITCH, "windowsVisibleLocked(): " + this);
        if (!nowVisible) {
            nowVisible = true;
            launching = false;
            lastVisibleTime = SystemClock.uptimeMillis();
            mAtmService.scheduleAppGcsLocked();
        }
    }

    /** Called when the windows associated app window container are no longer visible. */
    void onWindowsGone() {
        if (DEBUG_VISIBILITY) Slog.v(TAG_WM, "Reporting gone in " + appToken);
        if (DEBUG_SWITCH) Log.v(TAG_SWITCH, "windowsGone(): " + this);
        nowVisible = false;
        launching = false;
    }

    @Override
    void checkAppWindowsReadyToShow() {
        if (allDrawn == mLastAllDrawn) {
            return;
        }

        mLastAllDrawn = allDrawn;
        if (!allDrawn) {
            return;
        }

        // The token has now changed state to having all windows shown...  what to do, what to do?
        if (mFreezingScreen) {
            showAllWindowsLocked();
            stopFreezingScreen(false, true);
            ProtoLog.i(WM_DEBUG_ORIENTATION,
                    "Setting mOrientationChangeComplete=true because wtoken %s "
                            + "numInteresting=%d numDrawn=%d",
                    this, mNumInterestingWindows, mNumDrawnWindows);
            // This will set mOrientationChangeComplete and cause a pass through layout.
            setAppLayoutChanges(FINISH_LAYOUT_REDO_WALLPAPER,
                    "checkAppWindowsReadyToShow: freezingScreen");
        } else {
            setAppLayoutChanges(FINISH_LAYOUT_REDO_ANIM, "checkAppWindowsReadyToShow");

            // We can now show all of the drawn windows!
            if (!getDisplayContent().mOpeningApps.contains(this) && canShowWindows()) {
                showAllWindowsLocked();
            }
        }
    }

    /**
     * This must be called while inside a transaction.
     */
    void showAllWindowsLocked() {
        forAllWindows(windowState -> {
            if (DEBUG_VISIBILITY) Slog.v(TAG, "performing show on: " + windowState);
            windowState.performShowLocked();
        }, false /* traverseTopToBottom */);
    }

    void updateReportedVisibilityLocked() {
        if (appToken == null) {
            return;
        }

        if (DEBUG_VISIBILITY) Slog.v(TAG, "Update reported visibility: " + this);
        final int count = mChildren.size();

        mReportedVisibilityResults.reset();

        for (int i = 0; i < count; i++) {
            final WindowState win = mChildren.get(i);
            win.updateReportedVisibility(mReportedVisibilityResults);
        }

        int numInteresting = mReportedVisibilityResults.numInteresting;
        int numVisible = mReportedVisibilityResults.numVisible;
        int numDrawn = mReportedVisibilityResults.numDrawn;
        boolean nowGone = mReportedVisibilityResults.nowGone;

        boolean nowDrawn = numInteresting > 0 && numDrawn >= numInteresting;
        boolean nowVisible = numInteresting > 0 && numVisible >= numInteresting && isVisible();
        if (!nowGone) {
            // If the app is not yet gone, then it can only become visible/drawn.
            if (!nowDrawn) {
                nowDrawn = reportedDrawn;
            }
            if (!nowVisible) {
                nowVisible = reportedVisible;
            }
        }
        if (DEBUG_VISIBILITY) Slog.v(TAG, "VIS " + this + ": interesting="
                + numInteresting + " visible=" + numVisible);
        if (nowDrawn != reportedDrawn) {
            onWindowsDrawn(nowDrawn, SystemClock.elapsedRealtimeNanos());
            reportedDrawn = nowDrawn;
        }
        if (nowVisible != reportedVisible) {
            if (DEBUG_VISIBILITY) Slog.v(TAG,
                    "Visibility changed in " + this + ": vis=" + nowVisible);
            reportedVisible = nowVisible;
            if (nowVisible) {
                onWindowsVisible();
            } else {
                onWindowsGone();
            }
        }
    }

    boolean isClientVisible() {
        return mClientVisible;
    }

    void setClientVisible(boolean clientVisible) {
        if (mClientVisible == clientVisible || (!clientVisible && mDeferHidingClient)) {
            return;
        }
        ProtoLog.v(WM_DEBUG_APP_TRANSITIONS,
                "setClientVisible: %s clientVisible=%b Callers=%s", this, clientVisible,
                Debug.getCallers(5));
        mClientVisible = clientVisible;
        sendAppVisibilityToClients();
    }

    /**
     * Updated this app token tracking states for interesting and drawn windows based on the window.
     *
     * @return Returns true if the input window is considered interesting and drawn while all the
     *         windows in this app token where not considered drawn as of the last pass.
     */
    boolean updateDrawnWindowStates(WindowState w) {
        w.setDrawnStateEvaluated(true /*evaluated*/);

        if (DEBUG_STARTING_WINDOW_VERBOSE && w == startingWindow) {
            Slog.d(TAG, "updateWindows: starting " + w + " isOnScreen=" + w.isOnScreen()
                    + " allDrawn=" + allDrawn + " freezingScreen=" + mFreezingScreen);
        }

        if (allDrawn && !mFreezingScreen) {
            return false;
        }

        if (mLastTransactionSequence != mWmService.mTransactionSequence) {
            mLastTransactionSequence = mWmService.mTransactionSequence;
            mNumDrawnWindows = 0;
            startingDisplayed = false;

            // There is the main base application window, even if it is exiting, wait for it
            mNumInterestingWindows = findMainWindow(false /* includeStartingApp */) != null ? 1 : 0;
        }

        final WindowStateAnimator winAnimator = w.mWinAnimator;

        boolean isInterestingAndDrawn = false;

        if (!allDrawn && w.mightAffectAllDrawn()) {
            if (DEBUG_VISIBILITY || WM_DEBUG_ORIENTATION.isLogToLogcat()) {
                Slog.v(TAG, "Eval win " + w + ": isDrawn=" + w.isDrawnLw()
                        + ", isAnimationSet=" + isAnimating(TRANSITION));
                if (!w.isDrawnLw()) {
                    Slog.v(TAG, "Not displayed: s=" + winAnimator.mSurfaceController
                            + " pv=" + w.isVisibleByPolicy()
                            + " mDrawState=" + winAnimator.drawStateToString()
                            + " ph=" + w.isParentWindowHidden() + " th=" + mVisibleRequested
                            + " a=" + isAnimating(TRANSITION));
                }
            }

            if (w != startingWindow) {
                if (w.isInteresting()) {
                    // Add non-main window as interesting since the main app has already been added
                    if (findMainWindow(false /* includeStartingApp */) != w) {
                        mNumInterestingWindows++;
                    }
                    if (w.isDrawnLw()) {
                        mNumDrawnWindows++;

                        if (DEBUG_VISIBILITY || WM_DEBUG_ORIENTATION.isLogToLogcat()) {
                            Slog.v(TAG, "tokenMayBeDrawn: "
                                    + this + " w=" + w + " numInteresting=" + mNumInterestingWindows
                                    + " freezingScreen=" + mFreezingScreen
                                    + " mAppFreezing=" + w.mAppFreezing);
                        }

                        isInterestingAndDrawn = true;
                    }
                }
            } else if (w.isDrawnLw()) {
                // The starting window for this container is drawn.
                mStackSupervisor.getActivityMetricsLogger().notifyStartingWindowDrawn(this);
                startingDisplayed = true;
            }
        }

        return isInterestingAndDrawn;
    }

    /**
     * Called when the key dispatching to a window associated with the app window container
     * timed-out.
     *
     * @param reason The reason for the key dispatching time out.
     * @param windowPid The pid of the window key dispatching timed out on.
     * @return True if input dispatching should be aborted.
     */
    public boolean keyDispatchingTimedOut(String reason, int windowPid) {
        ActivityRecord anrActivity;
        WindowProcessController anrApp;
        boolean windowFromSameProcessAsActivity;
        synchronized (mAtmService.mGlobalLock) {
            anrActivity = getWaitingHistoryRecordLocked();
            anrApp = app;
            windowFromSameProcessAsActivity =
                    !hasProcess() || app.getPid() == windowPid || windowPid == INVALID_PID;
        }

        if (windowFromSameProcessAsActivity) {
            return mAtmService.mAmInternal.inputDispatchingTimedOut(anrApp.mOwner,
                    anrActivity.shortComponentName, anrActivity.info.applicationInfo,
                    shortComponentName, app, false, reason);
        } else {
            // In this case another process added windows using this activity token. So, we call the
            // generic service input dispatch timed out method so that the right process is blamed.
            return mAtmService.mAmInternal.inputDispatchingTimedOut(
                    windowPid, false /* aboveSystem */, reason) < 0;
        }
    }

    private ActivityRecord getWaitingHistoryRecordLocked() {
        // First find the real culprit...  if this activity has stopped, then the key dispatching
        // timeout should not be caused by this.
        if (stopped) {
            final ActivityStack stack = mRootActivityContainer.getTopDisplayFocusedStack();
            // Try to use the one which is closest to top.
            ActivityRecord r = stack.getResumedActivity();
            if (r == null) {
                r = stack.mPausingActivity;
            }
            if (r != null) {
                return r;
            }
        }
        return this;
    }

    /** Checks whether the activity should be shown for current user. */
    public boolean okToShowLocked() {
        // We cannot show activities when the device is locked and the application is not
        // encryption aware.
        if (!StorageManager.isUserKeyUnlocked(mUserId)
                && !info.applicationInfo.isEncryptionAware()) {
            return false;
        }

        return (info.flags & FLAG_SHOW_FOR_ALL_USERS) != 0
                || (mStackSupervisor.isCurrentProfileLocked(mUserId)
                && mAtmService.mAmInternal.isUserRunning(mUserId, 0 /* flags */));
    }

    boolean canBeTopRunning() {
        return !finishing && okToShowLocked();
    }

    /**
     * This method will return true if the activity is either visible, is becoming visible, is
     * currently pausing, or is resumed.
     */
    public boolean isInterestingToUserLocked() {
        return mVisibleRequested || nowVisible || mState == PAUSING || mState == RESUMED;
    }

    void setSleeping(boolean _sleeping) {
        setSleeping(_sleeping, false);
    }

    void setSleeping(boolean _sleeping, boolean force) {
        if (!force && sleeping == _sleeping) {
            return;
        }
        if (attachedToProcess()) {
            try {
                app.getThread().scheduleSleeping(appToken, _sleeping);
                if (_sleeping && !mStackSupervisor.mGoingToSleepActivities.contains(this)) {
                    mStackSupervisor.mGoingToSleepActivities.add(this);
                }
                sleeping = _sleeping;
            } catch (RemoteException e) {
                Slog.w(TAG, "Exception thrown when sleeping: " + intent.getComponent(), e);
            }
        }
    }

    static int getTaskForActivityLocked(IBinder token, boolean onlyRoot) {
        final ActivityRecord r = ActivityRecord.forTokenLocked(token);
        if (r == null || r.getParent() == null) {
            return INVALID_TASK_ID;
        }
        final Task task = r.task;
        if (onlyRoot && r.compareTo(task.getRootActivity(
                false /*ignoreRelinquishIdentity*/, true /*setToBottomIfNone*/)) > 0) {
            return INVALID_TASK_ID;
        }
        return task.mTaskId;
    }

    static ActivityRecord isInStackLocked(IBinder token) {
        final ActivityRecord r = ActivityRecord.forTokenLocked(token);
        return (r != null) ? r.getActivityStack().isInStackLocked(r) : null;
    }

    static ActivityStack getStackLocked(IBinder token) {
        final ActivityRecord r = ActivityRecord.isInStackLocked(token);
        if (r != null) {
            return r.getActivityStack();
        }
        return null;
    }

    /**
     * @return display id to which this record is attached,
     *         {@link android.view.Display#INVALID_DISPLAY} if not attached.
     */
    int getDisplayId() {
        final ActivityStack stack = getActivityStack();
        if (stack == null) {
            return INVALID_DISPLAY;
        }
        return stack.mDisplayId;
    }

    final boolean isDestroyable() {
        if (finishing || !hasProcess()) {
            // This would be redundant.
            return false;
        }
        final ActivityStack stack = getActivityStack();
        if (isState(RESUMED) || stack == null || this == stack.mPausingActivity || !mHaveState
                || !stopped) {
            // We're not ready for this kind of thing.
            return false;
        }
        if (mVisibleRequested) {
            // The user would notice this!
            return false;
        }
        return true;
    }

    private static String createImageFilename(long createTime, int taskId) {
        return String.valueOf(taskId) + ACTIVITY_ICON_SUFFIX + createTime +
                IMAGE_EXTENSION;
    }

    void setTaskDescription(TaskDescription _taskDescription) {
        Bitmap icon;
        if (_taskDescription.getIconFilename() == null &&
                (icon = _taskDescription.getIcon()) != null) {
            final String iconFilename = createImageFilename(createTime, task.mTaskId);
            final File iconFile = new File(TaskPersister.getUserImagesDir(task.mUserId),
                    iconFilename);
            final String iconFilePath = iconFile.getAbsolutePath();
            mAtmService.getRecentTasks().saveImage(icon, iconFilePath);
            _taskDescription.setIconFilename(iconFilePath);
        }
        taskDescription = _taskDescription;
    }

    void setVoiceSessionLocked(IVoiceInteractionSession session) {
        voiceSession = session;
        pendingVoiceInteractionStart = false;
    }

    void clearVoiceSessionLocked() {
        voiceSession = null;
        pendingVoiceInteractionStart = false;
    }

    void showStartingWindow(ActivityRecord prev, boolean newTask, boolean taskSwitch) {
        showStartingWindow(prev, newTask, taskSwitch, false /* fromRecents */);
    }

    void showStartingWindow(ActivityRecord prev, boolean newTask, boolean taskSwitch,
            boolean fromRecents) {
        if (mTaskOverlay) {
            // We don't show starting window for overlay activities.
            return;
        }
        if (pendingOptions != null
                && pendingOptions.getAnimationType() == ActivityOptions.ANIM_SCENE_TRANSITION) {
            // Don't show starting window when using shared element transition.
            return;
        }

        final CompatibilityInfo compatInfo =
                mAtmService.compatibilityInfoForPackageLocked(info.applicationInfo);
        final boolean shown = addStartingWindow(packageName, theme,
                compatInfo, nonLocalizedLabel, labelRes, icon, logo, windowFlags,
                prev != null ? prev.appToken : null, newTask, taskSwitch, isProcessRunning(),
                allowTaskSnapshot(),
                mState.ordinal() >= STARTED.ordinal() && mState.ordinal() <= STOPPED.ordinal(),
                fromRecents);
        if (shown) {
            mStartingWindowState = STARTING_WINDOW_SHOWN;
        }
    }

    /**
     * If any activities below the top running one are in the INITIALIZING state and they have a
     * starting window displayed then remove that starting window. It is possible that the activity
     * in this state will never resumed in which case that starting window will be orphaned.
     * <p>
     * It should only be called if this activity is behind other fullscreen activity.
     */
    void cancelInitializing() {
        if (mStartingWindowState == STARTING_WINDOW_SHOWN) {
            // Remove orphaned starting window.
            if (DEBUG_VISIBILITY) Slog.w(TAG_VISIBILITY, "Found orphaned starting window " + this);
            mStartingWindowState = STARTING_WINDOW_REMOVED;
            removeStartingWindow();
        }
        if (isState(INITIALIZING) && !shouldBeVisible(
                true /* behindFullscreenActivity */, true /* ignoringKeyguard */)) {
            // Remove the unknown visibility record because an invisible activity shouldn't block
            // the keyguard transition.
            mDisplayContent.mUnknownAppVisibilityController.appRemovedOrHidden(this);
        }
    }

    void postWindowRemoveStartingWindowCleanup(WindowState win) {
        // TODO: Something smells about the code below...Is there a better way?
        if (startingWindow == win) {
            ProtoLog.v(WM_DEBUG_STARTING_WINDOW, "Notify removed startingWindow %s", win);
            removeStartingWindow();
        } else if (mChildren.size() == 0) {
            // If this is the last window and we had requested a starting transition window,
            // well there is no point now.
            ProtoLog.v(WM_DEBUG_STARTING_WINDOW, "Nulling last startingData");
            mStartingData = null;
            if (mVisibleSetFromTransferredStartingWindow) {
                // We set the visible state to true for the token from a transferred starting
                // window. We now reset it back to false since the starting window was the last
                // window in the token.
                setVisible(false);
            }
        } else if (mChildren.size() == 1 && startingSurface != null && !isRelaunching()) {
            // If this is the last window except for a starting transition window,
            // we need to get rid of the starting transition.
            ProtoLog.v(WM_DEBUG_STARTING_WINDOW, "Last window, removing starting window %s", win);
            removeStartingWindow();
        }
    }

    void removeDeadWindows() {
        for (int winNdx = mChildren.size() - 1; winNdx >= 0; --winNdx) {
            WindowState win = mChildren.get(winNdx);
            if (win.mAppDied) {
                ProtoLog.w(WM_DEBUG_ADD_REMOVE,
                        "removeDeadWindows: %s", win);
                // Set mDestroying, we don't want any animation or delayed removal here.
                win.mDestroying = true;
                // Also removes child windows.
                win.removeIfPossible();
            }
        }
    }

    boolean hasWindowsAlive() {
        for (int i = mChildren.size() - 1; i >= 0; i--) {
            // No need to loop through child windows as the answer should be the same as that of the
            // parent window.
            if (!(mChildren.get(i)).mAppDied) {
                return true;
            }
        }
        return false;
    }

    void setWillReplaceWindows(boolean animate) {
        ProtoLog.d(WM_DEBUG_ADD_REMOVE,
                "Marking app token %s with replacing windows.", this);

        for (int i = mChildren.size() - 1; i >= 0; i--) {
            final WindowState w = mChildren.get(i);
            w.setWillReplaceWindow(animate);
        }
    }

    void setWillReplaceChildWindows() {
        ProtoLog.d(WM_DEBUG_ADD_REMOVE, "Marking app token %s"
                + " with replacing child windows.", this);
        for (int i = mChildren.size() - 1; i >= 0; i--) {
            final WindowState w = mChildren.get(i);
            w.setWillReplaceChildWindows();
        }
    }

    void clearWillReplaceWindows() {
        ProtoLog.d(WM_DEBUG_ADD_REMOVE,
                "Resetting app token %s of replacing window marks.", this);

        for (int i = mChildren.size() - 1; i >= 0; i--) {
            final WindowState w = mChildren.get(i);
            w.clearWillReplaceWindow();
        }
    }

    void requestUpdateWallpaperIfNeeded() {
        for (int i = mChildren.size() - 1; i >= 0; i--) {
            final WindowState w = mChildren.get(i);
            w.requestUpdateWallpaperIfNeeded();
        }
    }

    /**
     * @return The to top most child window for which {@link LayoutParams#isFullscreen()} returns
     *         true.
     */
    WindowState getTopFullscreenWindow() {
        for (int i = mChildren.size() - 1; i >= 0; i--) {
            final WindowState win = mChildren.get(i);
            if (win != null && win.mAttrs.isFullscreen()) {
                return win;
            }
        }
        return null;
    }

    WindowState findMainWindow() {
        return findMainWindow(true);
    }

    /**
     * Finds the main window that either has type base application or application starting if
     * requested.
     *
     * @param includeStartingApp Allow to search application-starting windows to also be returned.
     * @return The main window of type base application or application starting if requested.
     */
    WindowState findMainWindow(boolean includeStartingApp) {
        WindowState candidate = null;
        for (int j = mChildren.size() - 1; j >= 0; --j) {
            final WindowState win = mChildren.get(j);
            final int type = win.mAttrs.type;
            // No need to loop through child window as base application and starting types can't be
            // child windows.
            if (type == TYPE_BASE_APPLICATION
                    || (includeStartingApp && type == TYPE_APPLICATION_STARTING)) {
                // In cases where there are multiple windows, we prefer the non-exiting window. This
                // happens for example when replacing windows during an activity relaunch. When
                // constructing the animation, we want the new window, not the exiting one.
                if (win.mAnimatingExit) {
                    candidate = win;
                } else {
                    return win;
                }
            }
        }
        return candidate;
    }

    SurfaceControl getAppAnimationLayer() {
        return getAppAnimationLayer(isActivityTypeHome() ? ANIMATION_LAYER_HOME
                : needsZBoost() ? ANIMATION_LAYER_BOOSTED
                        : ANIMATION_LAYER_STANDARD);
    }

    @Override
    boolean needsZBoost() {
        return mNeedsZBoost || super.needsZBoost();
    }

    @Override
    public SurfaceControl getAnimationLeashParent() {
        // For transitions in the pinned stack (menu activity) we just let them occur as a child
        // of the pinned stack.
        // All normal app transitions take place in an animation layer which is below the pinned
        // stack but may be above the parent stacks of the given animating apps by default. When
        // a new hierarchical animation is enabled, we just let them occur as a child of the parent
        // stack, i.e. the hierarchy of the surfaces is unchanged.
        if (inPinnedWindowingMode()) {
            return getStack().getSurfaceControl();
        } else if (WindowManagerService.sHierarchicalAnimations) {
            return super.getAnimationLeashParent();
        } else {
            return getAppAnimationLayer();
        }
    }

    @VisibleForTesting
    boolean shouldAnimate(int transit) {
        if (task != null && !task.shouldAnimate()) {
            return false;
        }
        final boolean isSplitScreenPrimary =
                getWindowingMode() == WINDOWING_MODE_SPLIT_SCREEN_PRIMARY;
        final boolean allowSplitScreenPrimaryAnimation = transit != TRANSIT_WALLPAPER_OPEN;

        // We animate always if it's not split screen primary, and only some special cases in split
        // screen primary because it causes issues with stack clipping when we run an un-minimize
        // animation at the same time.
        return !isSplitScreenPrimary || allowSplitScreenPrimaryAnimation;
    }

    public int isAppInfoGame() {
        int isGame = 0;
        if (info.applicationInfo != null) {
            isGame = (info.applicationInfo.category == ApplicationInfo.CATEGORY_GAME ||
                      (info.applicationInfo.flags & ApplicationInfo.FLAG_IS_GAME) == ApplicationInfo.FLAG_IS_GAME) ? 1 : 0;
        }
        return isGame;
    }

    @Override
    boolean isChangingAppTransition() {
        return task != null ? task.isChangingAppTransition() : super.isChangingAppTransition();
    }

    @Override
    boolean applyAnimation(WindowManager.LayoutParams lp, int transit, boolean enter,
            boolean isVoiceInteraction) {
        if (mWmService.mDisableTransitionAnimation || !shouldAnimate(transit)) {
            ProtoLog.v(WM_DEBUG_APP_TRANSITIONS_ANIM,
                    "applyAnimation: transition animation is disabled or skipped. "
                            + "container=%s", this);
            cancelAnimation();
            return false;
        }
        return super.applyAnimation(lp, transit, enter, isVoiceInteraction);
    }

    /**
     * Creates a layer to apply crop to an animation.
     */
    private SurfaceControl createAnimationBoundsLayer(Transaction t) {
        ProtoLog.i(WM_DEBUG_APP_TRANSITIONS_ANIM, "Creating animation bounds layer");
        final SurfaceControl.Builder builder = makeAnimationLeash()
                .setParent(getAnimationLeashParent())
                .setName(getSurfaceControl() + " - animation-bounds");
        final SurfaceControl boundsLayer = builder.build();
        t.show(boundsLayer);
        return boundsLayer;
    }

    @Override
    public boolean shouldDeferAnimationFinish(Runnable endDeferFinishCallback) {
        return mAnimatingActivityRegistry != null
                && mAnimatingActivityRegistry.notifyAboutToFinish(
                this, endDeferFinishCallback);
    }

    private boolean shouldStartChangeTransition(int prevWinMode, int newWinMode) {
        if (mWmService.mDisableTransitionAnimation
                || !isVisible()
                || getDisplayContent().mAppTransition.isTransitionSet()
                || getSurfaceControl() == null) {
            return false;
        }
        // Only do an animation into and out-of freeform mode for now. Other mode
        // transition animations are currently handled by system-ui.
        return (prevWinMode == WINDOWING_MODE_FREEFORM) != (newWinMode == WINDOWING_MODE_FREEFORM);
    }

    @Override
    boolean isWaitingForTransitionStart() {
        final DisplayContent dc = getDisplayContent();
        return dc.mAppTransition.isTransitionSet()
                && (dc.mOpeningApps.contains(this)
                || dc.mClosingApps.contains(this)
                || dc.mChangingApps.contains(this));
    }

    /**
     * Initializes a change transition. Because the app is visible already, there is a small period
     * of time where the user can see the app content/window update before the transition starts.
     * To prevent this, we immediately take a snapshot and place the app/snapshot into a leash which
     * "freezes" the location/crop until the transition starts.
     * <p>
     * Here's a walk-through of the process:
     * 1. Create a temporary leash ("interim-change-leash") and reparent the app to it.
     * 2. Set the temporary leash's position/crop to the current state.
     * 3. Create a snapshot and place that at the top of the leash to cover up content changes.
     * 4. Once the transition is ready, it will reparent the app to the animation leash.
     * 5. Detach the interim-change-leash.
     */
    private void initializeChangeTransition(Rect startBounds) {
        mDisplayContent.prepareAppTransition(TRANSIT_TASK_CHANGE_WINDOWING_MODE,
                false /* alwaysKeepCurrent */, 0, false /* forceOverride */);
        mDisplayContent.mChangingApps.add(this);
        mTransitStartRect.set(startBounds);

        final SurfaceControl.Builder builder = makeAnimationLeash()
                .setParent(getAnimationLeashParent())
                .setName(getSurfaceControl() + " - interim-change-leash");
        mTransitChangeLeash = builder.build();
        Transaction t = getPendingTransaction();
        t.setWindowCrop(mTransitChangeLeash, startBounds.width(), startBounds.height());
        t.setPosition(mTransitChangeLeash, startBounds.left, startBounds.top);
        t.show(mTransitChangeLeash);
        t.reparent(getSurfaceControl(), mTransitChangeLeash);
        onAnimationLeashCreated(t, mTransitChangeLeash);

        // Skip creating snapshot if this transition is controlled by a remote animator which
        // doesn't need it.
        ArraySet<Integer> activityTypes = new ArraySet<>();
        activityTypes.add(getActivityType());
        RemoteAnimationAdapter adapter =
                mDisplayContent.mAppTransitionController.getRemoteAnimationOverride(
                        this, TRANSIT_TASK_CHANGE_WINDOWING_MODE, activityTypes);
        if (adapter != null && !adapter.getChangeNeedsSnapshot()) {
            return;
        }

        if (mThumbnail == null && task != null && !hasCommittedReparentToAnimationLeash()) {
            SurfaceControl.ScreenshotGraphicBuffer snapshot =
                    mWmService.mTaskSnapshotController.createTaskSnapshot(
                            task, 1 /* scaleFraction */);
            if (snapshot != null) {
                mThumbnail = new WindowContainerThumbnail(mWmService.mSurfaceFactory, t, this,
                        snapshot.getGraphicBuffer(), true /* relative */);
            }
        }
    }

    @Override
    public void onAnimationLeashCreated(Transaction t, SurfaceControl leash) {
        // The leash is parented to the animation layer. We need to preserve the z-order by using
        // the prefix order index, but we boost if necessary.
        int layer = 0;
        if (!inPinnedWindowingMode()) {
            layer = getPrefixOrderIndex();
        } else {
            // Pinned stacks have animations take place within themselves rather than an animation
            // layer so we need to preserve the order relative to the stack (e.g. the order of our
            // task/parent).
            layer = getParent().getPrefixOrderIndex();
        }

        if (mNeedsZBoost) {
            layer += Z_BOOST_BASE;
        }
        if (!mNeedsAnimationBoundsLayer) {
            t.setLayer(leash, layer);
        }

        final DisplayContent dc = getDisplayContent();
        dc.assignStackOrdering();

        if (leash == mTransitChangeLeash) {
            // This is a temporary state so skip any animation notifications
            return;
        } else if (mTransitChangeLeash != null) {
            // unparent mTransitChangeLeash for clean-up
            clearChangeLeash(t, false /* cancel */);
        }

        if (mAnimatingActivityRegistry != null) {
            mAnimatingActivityRegistry.notifyStarting(this);
        }

        // If the animation needs to be cropped then an animation bounds layer is created as a child
        // of the pinned stack or animation layer. The leash is then reparented to this new layer.
        if (mNeedsAnimationBoundsLayer) {
            mTmpRect.setEmpty();
            if (getDisplayContent().mAppTransitionController.isTransitWithinTask(
                    getTransit(), task)) {
                task.getBounds(mTmpRect);
            } else {
                final ActivityStack stack = getStack();
                if (stack == null) {
                    return;
                }
                // Set clip rect to stack bounds.
                stack.getBounds(mTmpRect);
            }
            mAnimationBoundsLayer = createAnimationBoundsLayer(t);

            // Crop to stack bounds.
            t.setWindowCrop(mAnimationBoundsLayer, mTmpRect);
            t.setLayer(mAnimationBoundsLayer, layer);

            // Reparent leash to animation bounds layer.
            t.reparent(leash, mAnimationBoundsLayer);
        }
    }

    @Override
    void prepareSurfaces() {
        final boolean show = isVisible() || isAnimating();

        if (mSurfaceControl != null) {
            if (show && !mLastSurfaceShowing) {
                getPendingTransaction().show(mSurfaceControl);
            } else if (!show && mLastSurfaceShowing) {
                getPendingTransaction().hide(mSurfaceControl);
            }
        }
        if (mThumbnail != null) {
            mThumbnail.setShowing(getPendingTransaction(), show);
        }
        mLastSurfaceShowing = show;
        super.prepareSurfaces();
    }

    /**
     * @return Whether our {@link #getSurfaceControl} is currently showing.
     */
    boolean isSurfaceShowing() {
        return mLastSurfaceShowing;
    }

    boolean isInChangeTransition() {
        return mTransitChangeLeash != null || AppTransition.isChangeTransit(mTransit);
    }

    void attachThumbnailAnimation() {
        if (!isAnimating()) {
            return;
        }
        final GraphicBuffer thumbnailHeader =
                getDisplayContent().mAppTransition.getAppTransitionThumbnailHeader(task);
        if (thumbnailHeader == null) {
            ProtoLog.d(WM_DEBUG_APP_TRANSITIONS, "No thumbnail header bitmap for: %s", task);
            return;
        }
        clearThumbnail();
        mThumbnail = new WindowContainerThumbnail(mWmService.mSurfaceFactory,
                getPendingTransaction(), this, thumbnailHeader);
        mThumbnail.startAnimation(getPendingTransaction(), loadThumbnailAnimation(thumbnailHeader));
    }

    /**
     * Attaches a surface with a thumbnail for the
     * {@link android.app.ActivityOptions#ANIM_OPEN_CROSS_PROFILE_APPS} animation.
     */
    void attachCrossProfileAppsThumbnailAnimation() {
        if (!isAnimating()) {
            return;
        }
        clearThumbnail();

        final WindowState win = findMainWindow();
        if (win == null) {
            return;
        }
        final Rect frame = win.getFrameLw();
        final int thumbnailDrawableRes = task.mUserId == mWmService.mCurrentUserId
                ? R.drawable.ic_account_circle
                : R.drawable.ic_corp_badge;
        final GraphicBuffer thumbnail =
                getDisplayContent().mAppTransition
                        .createCrossProfileAppsThumbnail(thumbnailDrawableRes, frame);
        if (thumbnail == null) {
            return;
        }
        mThumbnail = new WindowContainerThumbnail(mWmService.mSurfaceFactory,
                getPendingTransaction(), this, thumbnail);
        final Animation animation =
                getDisplayContent().mAppTransition.createCrossProfileAppsThumbnailAnimationLocked(
                        win.getFrameLw());
        mThumbnail.startAnimation(getPendingTransaction(), animation, new Point(frame.left,
                frame.top));
    }

    private Animation loadThumbnailAnimation(GraphicBuffer thumbnailHeader) {
        final DisplayInfo displayInfo = mDisplayContent.getDisplayInfo();

        // If this is a multi-window scenario, we use the windows frame as
        // destination of the thumbnail header animation. If this is a full screen
        // window scenario, we use the whole display as the target.
        WindowState win = findMainWindow();
        Rect appRect = win != null ? win.getContentFrameLw() :
                new Rect(0, 0, displayInfo.appWidth, displayInfo.appHeight);
        final Rect insets = win != null ? win.getContentInsets() : null;
        final Configuration displayConfig = mDisplayContent.getConfiguration();
        return getDisplayContent().mAppTransition.createThumbnailAspectScaleAnimationLocked(
                appRect, insets, thumbnailHeader, task, displayConfig.uiMode,
                displayConfig.orientation);
    }

    @Override
    public void onAnimationLeashLost(Transaction t) {
        super.onAnimationLeashLost(t);
        if (mAnimationBoundsLayer != null) {
            t.remove(mAnimationBoundsLayer);
            mAnimationBoundsLayer = null;
        }

        if (mAnimatingActivityRegistry != null) {
            mAnimatingActivityRegistry.notifyFinished(this);
        }
    }

    @Override
    protected void onAnimationFinished() {
        super.onAnimationFinished();

        Trace.traceBegin(TRACE_TAG_WINDOW_MANAGER, "AWT#onAnimationFinished");
        mTransit = TRANSIT_UNSET;
        mTransitFlags = 0;
        mNeedsZBoost = false;
        mNeedsAnimationBoundsLayer = false;

        setAppLayoutChanges(FINISH_LAYOUT_REDO_ANIM | FINISH_LAYOUT_REDO_WALLPAPER,
                "AppWindowToken");

        clearThumbnail();
        setClientVisible(isVisible() || mVisibleRequested);

        getDisplayContent().computeImeTargetIfNeeded(this);

        if (DEBUG_ANIM) Slog.v(TAG, "Animation done in " + this
                + ": reportedVisible=" + reportedVisible
                + " okToDisplay=" + okToDisplay()
                + " okToAnimate=" + okToAnimate()
                + " startingDisplayed=" + startingDisplayed);

        // clean up thumbnail window
        if (mThumbnail != null) {
            mThumbnail.destroy();
            mThumbnail = null;
        }

        // WindowState.onExitAnimationDone might modify the children list, so make a copy and then
        // traverse the copy.
        final ArrayList<WindowState> children = new ArrayList<>(mChildren);
        children.forEach(WindowState::onExitAnimationDone);

        getDisplayContent().mAppTransition.notifyAppTransitionFinishedLocked(token);
        scheduleAnimation();

        if (mAtmService.mRootActivityContainer.allResumedActivitiesIdle()
                || mAtmService.mStackSupervisor.isStoppingNoHistoryActivity()) {
            // If all activities are already idle or there is an activity that must be
            // stopped immediately after visible, then we now need to make sure we perform
            // the full stop of this activity. This is because we won't do that while they are still
            // waiting for the animation to finish.
            if (mAtmService.mStackSupervisor.mStoppingActivities.contains(this)) {
                mAtmService.mStackSupervisor.scheduleIdleLocked();
            }
        } else {
            // Instead of doing the full stop routine here, let's just hide any activities
            // we now can, and let them stop when the normal idle happens.
            mAtmService.mStackSupervisor.processStoppingActivitiesLocked(null /* idleActivity */,
                    false /* remove */, true /* processPausingActivities */);
        }
        Trace.traceEnd(TRACE_TAG_WINDOW_MANAGER);
    }

    /**
     * @param cancel {@code true} if clearing the leash due to cancelling instead of transferring
     *                            to another leash.
     */
    private void clearChangeLeash(Transaction t, boolean cancel) {
        if (mTransitChangeLeash == null) {
            return;
        }
        if (cancel) {
            clearThumbnail();
            SurfaceControl sc = getSurfaceControl();
            SurfaceControl parentSc = getParentSurfaceControl();
            // Don't reparent if surface is getting destroyed
            if (parentSc != null && sc != null) {
                t.reparent(sc, getParentSurfaceControl());
            }
        }
        t.hide(mTransitChangeLeash);
        t.remove(mTransitChangeLeash);
        mTransitChangeLeash = null;
        if (cancel) {
            onAnimationLeashLost(t);
        }
    }

    void clearAnimatingFlags() {
        boolean wallpaperMightChange = false;
        for (int i = mChildren.size() - 1; i >= 0; i--) {
            final WindowState win = mChildren.get(i);
            wallpaperMightChange |= win.clearAnimatingFlags();
        }
        if (wallpaperMightChange) {
            requestUpdateWallpaperIfNeeded();
        }
    }

    @Override
    void cancelAnimation() {
        cancelAnimationOnly();
        clearThumbnail();
        clearChangeLeash(getPendingTransaction(), true /* cancel */);
    }

    /**
     * This only cancels the animation. It doesn't do other teardown like cleaning-up thumbnail
     * or interim leashes.
     * <p>
     * Used when canceling in preparation for starting a new animation.
     */
    void cancelAnimationOnly() {
        super.cancelAnimation();
    }

    @VisibleForTesting
    WindowContainerThumbnail getThumbnail() {
        return mThumbnail;
    }

    private void clearThumbnail() {
        if (mThumbnail == null) {
            return;
        }
        mThumbnail.destroy();
        mThumbnail = null;
    }

    public int getTransit() {
        return mTransit;
    }

    int getTransitFlags() {
        return mTransitFlags;
    }

    void registerRemoteAnimations(RemoteAnimationDefinition definition) {
        mRemoteAnimationDefinition = definition;
    }

    RemoteAnimationDefinition getRemoteAnimationDefinition() {
        return mRemoteAnimationDefinition;
    }

    void setRequestedOrientation(int requestedOrientation) {
        setOrientation(requestedOrientation, mayFreezeScreenLocked());
        mAtmService.getTaskChangeNotificationController().notifyActivityRequestedOrientationChanged(
                task.mTaskId, requestedOrientation);
    }

    private void setOrientation(int requestedOrientation, boolean freezeScreenIfNeeded) {
        final IBinder binder =
                (freezeScreenIfNeeded && appToken != null) ? appToken.asBinder() : null;
        setOrientation(requestedOrientation, binder, this);

        // Push the new configuration to the requested app in case where it's not pushed, e.g. when
        // the request is handled at task level with letterbox.
        if (!getMergedOverrideConfiguration().equals(
                mLastReportedConfiguration.getMergedConfiguration())) {
            ensureActivityConfiguration(0 /* globalChanges */, false /* preserveWindow */);
        }
    }

    void reportDescendantOrientationChangeIfNeeded() {
        // Orientation request is exposed only when we're visible. Therefore visibility change
        // will change requested orientation. Notify upward the hierarchy ladder to adjust
        // configuration. This is important to cases where activities with incompatible
        // orientations launch, or user goes back from an activity of bi-orientation to an
        // activity with specified orientation.
        if (getRequestedOrientation() == SCREEN_ORIENTATION_UNSET) {
            return;
        }

        final IBinder freezeToken = mayFreezeScreenLocked() ? appToken : null;
        onDescendantOrientationChanged(freezeToken, this);
    }

    /**
     * We override because this class doesn't want its children affecting its reported orientation
     * in anyway.
     */
    @Override
    int getOrientation(int candidate) {
        if (candidate == SCREEN_ORIENTATION_BEHIND) {
            // Allow app to specify orientation regardless of its visibility state if the current
            // candidate want us to use orientation behind. I.e. the visible app on-top of this one
            // wants us to use the orientation of the app behind it.
            return mOrientation;
        }

        // The {@link ActivityRecord} should only specify an orientation when it is not closing.
        // Allowing closing {@link ActivityRecord} to participate can lead to an Activity in another
        // task being started in the wrong orientation during the transition.
        if (!getDisplayContent().mClosingApps.contains(this)
                && (isVisible() || getDisplayContent().mOpeningApps.contains(this))) {
            return mOrientation;
        }

        return SCREEN_ORIENTATION_UNSET;
    }

    /** Returns the app's preferred orientation regardless of its currently visibility state. */
    int getRequestedOrientation() {
        return mOrientation;
    }

    /**
     * Set the last reported global configuration to the client. Should be called whenever a new
     * global configuration is sent to the client for this activity.
     */
    void setLastReportedGlobalConfiguration(@NonNull Configuration config) {
        mLastReportedConfiguration.setGlobalConfiguration(config);
    }

    /**
     * Set the last reported configuration to the client. Should be called whenever
     * a new merged configuration is sent to the client for this activity.
     */
    void setLastReportedConfiguration(@NonNull MergedConfiguration config) {
        setLastReportedConfiguration(config.getGlobalConfiguration(),
            config.getOverrideConfiguration());
    }

    private void setLastReportedConfiguration(Configuration global, Configuration override) {
        mLastReportedConfiguration.setConfiguration(global, override);
    }

    /**
     * @return {@code true} if this activity is in size compatibility mode that uses the different
     *         density or bounds from its parent.
     */
    boolean inSizeCompatMode() {
        if (mCompatDisplayInsets == null || !shouldUseSizeCompatMode()) {
            return false;
        }
        final Rect appBounds = getConfiguration().windowConfiguration.getAppBounds();
        if (appBounds == null) {
            // The app bounds hasn't been computed yet.
            return false;
        }

        final Configuration parentConfig = getParent().getConfiguration();
        // Although colorMode, screenLayout, smallestScreenWidthDp are also fixed, generally these
        // fields should be changed with density and bounds, so here only compares the most
        // significant field.
        if (parentConfig.densityDpi != getConfiguration().densityDpi) {
            return true;
        }

        final Rect parentAppBounds = parentConfig.windowConfiguration.getAppBounds();
        final int appWidth = appBounds.width();
        final int appHeight = appBounds.height();
        final int parentAppWidth = parentAppBounds.width();
        final int parentAppHeight = parentAppBounds.height();
        if (parentAppWidth == appWidth && parentAppHeight == appHeight) {
            // Matched the parent bounds.
            return false;
        }
        if (parentAppWidth > appWidth && parentAppHeight > appHeight) {
            // Both sides are smaller than the parent.
            return true;
        }
        if (parentAppWidth < appWidth || parentAppHeight < appHeight) {
            // One side is larger than the parent.
            return true;
        }

        // The rest of the condition is that only one side is smaller than the parent, but it still
        // needs to exclude the cases where the size is limited by the fixed aspect ratio.
        if (info.maxAspectRatio > 0) {
            final float aspectRatio =
                    (float) Math.max(appWidth, appHeight) / Math.min(appWidth, appHeight);
            if (aspectRatio >= info.maxAspectRatio) {
                // The current size has reached the max aspect ratio.
                return false;
            }
        }
        if (info.minAspectRatio > 0) {
            // The activity should have at least the min aspect ratio, so this checks if the parent
            // still has available space to provide larger aspect ratio.
            final float parentAspectRatio = (0.5f + Math.max(parentAppWidth, parentAppHeight))
                    / Math.min(parentAppWidth, parentAppHeight);
            if (parentAspectRatio <= info.minAspectRatio) {
                // The long side has reached the parent.
                return false;
            }
        }
        return true;
    }

    /**
     * Indicates the activity will keep the bounds and screen configuration when it was first
     * launched, no matter how its parent changes.
     *
     * @return {@code true} if this activity is declared as non-resizable and fixed orientation or
     *         aspect ratio.
     */
    boolean shouldUseSizeCompatMode() {
        return !isResizeable() && (info.isFixedOrientation() || info.hasFixedAspectRatio())
                // The configuration of non-standard type should be enforced by system.
                && isActivityTypeStandard()
                && !mAtmService.mForceResizableActivities;
    }

    boolean hasSizeCompatBounds() {
        return mSizeCompatBounds != null;
    }

    // TODO(b/36505427): Consider moving this method and similar ones to ConfigurationContainer.
    private void updateSizeCompatMode() {
        if (mCompatDisplayInsets != null || !shouldUseSizeCompatMode()) {
            // The override configuration is set only once in size compatibility mode.
            return;
        }
        final Configuration parentConfig = getParent().getConfiguration();
        if (!hasProcess() && !isConfigurationCompatible(parentConfig)) {
            // Don't compute when launching in fullscreen and the fixed orientation is not the
            // current orientation. It is more accurately to compute the override bounds from
            // the updated configuration after the fixed orientation is applied.
            return;
        }

        Configuration overrideConfig = getRequestedOverrideConfiguration();
        final Configuration fullConfig = getConfiguration();

        // Ensure the screen related fields are set. It is used to prevent activity relaunch
        // when moving between displays. For screenWidthDp and screenWidthDp, because they
        // are relative to bounds and density, they will be calculated in
        // {@link Task#computeConfigResourceOverrides} and the result will also be
        // relatively fixed.
        overrideConfig.colorMode = fullConfig.colorMode;
        overrideConfig.densityDpi = fullConfig.densityDpi;
        // The smallest screen width is the short side of screen bounds. Because the bounds
        // and density won't be changed, smallestScreenWidthDp is also fixed.
        overrideConfig.smallestScreenWidthDp = fullConfig.smallestScreenWidthDp;
        if (info.isFixedOrientation()) {
            // lock rotation too. When in size-compat, onConfigurationChanged will watch for and
            // apply runtime rotation changes.
            overrideConfig.windowConfiguration.setRotation(
                    fullConfig.windowConfiguration.getRotation());
        }

        // The role of CompatDisplayInsets is like the override bounds.
        final ActivityDisplay display = getDisplay();
        if (display != null) {
            mCompatDisplayInsets = new CompatDisplayInsets(display.mDisplayContent,
                    getWindowConfiguration().getBounds(),
                    getWindowConfiguration().tasksAreFloating());
        }
    }

    private void clearSizeCompatMode() {
        mCompatDisplayInsets = null;
        onRequestedOverrideConfigurationChanged(EMPTY);
    }

    @Override
    public boolean matchParentBounds() {
        if (super.matchParentBounds()) {
            return true;
        }
        // An activity in size compatibility mode may have override bounds which equals to its
        // parent bounds, so the exact bounds should also be checked.
        final WindowContainer parent = getParent();
        return parent == null || parent.getBounds().equals(getResolvedOverrideBounds());
    }

    @Override
    float getSizeCompatScale() {
        return hasSizeCompatBounds() ? mSizeCompatScale : super.getSizeCompatScale();
    }

    @Override
    void resolveOverrideConfiguration(Configuration newParentConfiguration) {
        Configuration resolvedConfig = getResolvedOverrideConfiguration();
        if (mCompatDisplayInsets != null) {
            resolveSizeCompatModeConfiguration(newParentConfiguration);
        } else {
            super.resolveOverrideConfiguration(newParentConfiguration);
            applyAspectRatio(resolvedConfig.windowConfiguration.getBounds(),
                    newParentConfiguration.windowConfiguration.getAppBounds(),
                    newParentConfiguration.windowConfiguration.getBounds());
            // If the activity has override bounds, the relative configuration (e.g. screen size,
            // layout) needs to be resolved according to the bounds.
            if (task != null && !resolvedConfig.windowConfiguration.getBounds().isEmpty()) {
                task.computeConfigResourceOverrides(getResolvedOverrideConfiguration(),
                        newParentConfiguration);
            }
        }

        // Assign configuration sequence number into hierarchy because there is a different way than
        // ensureActivityConfiguration() in this class that uses configuration in WindowState during
        // layout traversals.
        mConfigurationSeq = Math.max(++mConfigurationSeq, 1);
        getResolvedOverrideConfiguration().seq = mConfigurationSeq;
    }

    /**
     * Resolves consistent screen configuration for orientation and rotation changes without
     * inheriting the parent bounds.
     */
    private void resolveSizeCompatModeConfiguration(Configuration newParentConfiguration) {
        super.resolveOverrideConfiguration(newParentConfiguration);
        final Configuration resolvedConfig = getResolvedOverrideConfiguration();
        final Rect resolvedBounds = resolvedConfig.windowConfiguration.getBounds();

        Rect parentBounds = new Rect(newParentConfiguration.windowConfiguration.getBounds());

        int orientation = getRequestedConfigurationOrientation();
        if (orientation == ORIENTATION_UNDEFINED) {
            orientation = newParentConfiguration.orientation;
        }
        int rotation = resolvedConfig.windowConfiguration.getRotation();
        if (rotation == ROTATION_UNDEFINED) {
            rotation = newParentConfiguration.windowConfiguration.getRotation();
        }

        // Use compat insets to lock width and height. We should not use the parent width and height
        // because apps in compat mode should have a constant width and height. The compat insets
        // are locked when the app is first launched and are never changed after that, so we can
        // rely on them to contain the original and unchanging width and height of the app.
        final Rect compatDisplayBounds = mTmpBounds;
        mCompatDisplayInsets.getDisplayBoundsByRotation(compatDisplayBounds, rotation);
        final Rect containingAppBounds = new Rect();
        mCompatDisplayInsets.getFrameByOrientation(containingAppBounds, orientation);

        // Center containingAppBounds horizontally and aligned to top of parent. Both
        // are usually the same unless the app was frozen with an orientation letterbox.
        int left = compatDisplayBounds.left + compatDisplayBounds.width() / 2
                - containingAppBounds.width() / 2;
        resolvedBounds.set(left, compatDisplayBounds.top, left + containingAppBounds.width(),
                compatDisplayBounds.top + containingAppBounds.height());

        if (rotation != ROTATION_UNDEFINED) {
            // Ensure the parent and container bounds won't overlap with insets.
            Task.intersectWithInsetsIfFits(containingAppBounds, compatDisplayBounds,
                    mCompatDisplayInsets.mNonDecorInsets[rotation]);
            Task.intersectWithInsetsIfFits(parentBounds, compatDisplayBounds,
                    mCompatDisplayInsets.mNonDecorInsets[rotation]);
        }

        applyAspectRatio(resolvedBounds, containingAppBounds, compatDisplayBounds);

        // Center horizontally in parent and align to top of parent - this is a UX choice
        left = parentBounds.left + parentBounds.width() / 2 - resolvedBounds.width() / 2;
        resolvedBounds.set(left, parentBounds.top, left + resolvedBounds.width(),
                parentBounds.top + resolvedBounds.height());

        // We want to get as much of the app on the screen even if insets cover it. This is because
        // insets change but an app's bounds are more permanent after launch. After computing insets
        // and horizontally centering resolvedBounds, the resolvedBounds may end up outside parent
        // bounds. This is okay only if the resolvedBounds exceed their parent on the bottom and
        // right, because that is clipped when the final bounds are computed. To reach this state,
        // we first try and push the app as much inside the parent towards the top and left (the
        // min). The app may then end up outside the parent by going too far left and top, so we
        // push it back into the parent by taking the max with parent left and top.
        Rect fullParentBounds = newParentConfiguration.windowConfiguration.getBounds();
        resolvedBounds.offsetTo(Math.max(fullParentBounds.left,
                Math.min(fullParentBounds.right - resolvedBounds.width(), resolvedBounds.left)),
                Math.max(fullParentBounds.top,
                        Math.min(fullParentBounds.bottom - resolvedBounds.height(),
                                resolvedBounds.top)));

        // Use resolvedBounds to compute other override configurations such as appBounds
        task.computeConfigResourceOverrides(resolvedConfig, newParentConfiguration,
                mCompatDisplayInsets);
        // Use current screen layout as source because the size of app is independent to parent.
        resolvedConfig.screenLayout = Task.computeScreenLayoutOverride(
                getConfiguration().screenLayout, resolvedConfig.screenWidthDp,
                resolvedConfig.screenHeightDp);

        // Use parent orientation if it cannot be decided by bounds, so the activity can fit inside
        // the parent bounds appropriately.
        if (resolvedConfig.screenWidthDp == resolvedConfig.screenHeightDp) {
            resolvedConfig.orientation = newParentConfiguration.orientation;
        }
    }

    @Override
    public Rect getBounds() {
        if (mSizeCompatBounds != null) {
            return mSizeCompatBounds;
        }
        return super.getBounds();
    }

    @Override
    Rect getDisplayedBounds() {
        if (task != null) {
            final Rect overrideDisplayedBounds = task.getOverrideDisplayedBounds();
            if (!overrideDisplayedBounds.isEmpty()) {
                return overrideDisplayedBounds;
            }
        }
        return getBounds();
    }

    @VisibleForTesting
    @Override
    Rect getAnimationBounds(int appStackClipMode) {
        if (appStackClipMode == STACK_CLIP_BEFORE_ANIM && getStack() != null) {
            // Using the stack bounds here effectively applies the clipping before animation.
            return getStack().getBounds();
        }
        // Use task-bounds if available so that activity-level letterbox (maxAspectRatio) is
        // included in the animation.
        return task != null ? task.getBounds() : getBounds();
    }

    /**
     * Calculates the scale and offset to horizontal center the size compatibility bounds into the
     * region which is available to application.
     */
    private void calculateCompatBoundsTransformation(Configuration newParentConfig) {
        final Rect parentAppBounds = newParentConfig.windowConfiguration.getAppBounds();
        final Rect parentBounds = newParentConfig.windowConfiguration.getBounds();
        final Rect viewportBounds = parentAppBounds != null ? parentAppBounds : parentBounds;
        final Rect appBounds = getWindowConfiguration().getAppBounds();
        final Rect contentBounds = appBounds != null ? appBounds : getResolvedOverrideBounds();
        final float contentW = contentBounds.width();
        final float contentH = contentBounds.height();
        final float viewportW = viewportBounds.width();
        final float viewportH = viewportBounds.height();
        // Only allow to scale down.
        mSizeCompatScale = (contentW <= viewportW && contentH <= viewportH)
                ? 1 : Math.min(viewportW / contentW, viewportH / contentH);
        final int offsetX = (int) ((viewportW - contentW * mSizeCompatScale + 1) * 0.5f)
                + viewportBounds.left;

        if (mSizeCompatBounds == null) {
            mSizeCompatBounds = new Rect();
        }
        mSizeCompatBounds.set(contentBounds);
        mSizeCompatBounds.offsetTo(0, 0);
        mSizeCompatBounds.scale(mSizeCompatScale);
        // Ensure to align the top with the parent.
        mSizeCompatBounds.top = parentBounds.top;
        // The decor inset is included in height.
        mSizeCompatBounds.bottom += viewportBounds.top;
        mSizeCompatBounds.left += offsetX;
        mSizeCompatBounds.right += offsetX;
    }

    @Override
    public void onConfigurationChanged(Configuration newParentConfig) {
        if (mCompatDisplayInsets != null) {
            Configuration overrideConfig = getRequestedOverrideConfiguration();
            // Adapt to changes in orientation locking. The app is still non-resizable, but
            // it can change which orientation is fixed. If the fixed orientation changes,
            // update the rotation used on the "compat" display
            boolean wasFixedOrient =
                    overrideConfig.windowConfiguration.getRotation() != ROTATION_UNDEFINED;
            int requestedOrient = getRequestedConfigurationOrientation();
            if (requestedOrient != ORIENTATION_UNDEFINED
                    && requestedOrient != getConfiguration().orientation
                    // The task orientation depends on the top activity orientation, so it
                    // should match. If it doesn't, just wait until it does.
                    && requestedOrient == getParent().getConfiguration().orientation
                    && (overrideConfig.windowConfiguration.getRotation()
                            != getParent().getWindowConfiguration().getRotation())) {
                overrideConfig.windowConfiguration.setRotation(
                        getParent().getWindowConfiguration().getRotation());
                onRequestedOverrideConfigurationChanged(overrideConfig);
                return;
            } else if (wasFixedOrient && requestedOrient == ORIENTATION_UNDEFINED
                    && (overrideConfig.windowConfiguration.getRotation()
                            != ROTATION_UNDEFINED)) {
                overrideConfig.windowConfiguration.setRotation(ROTATION_UNDEFINED);
                onRequestedOverrideConfigurationChanged(overrideConfig);
                return;
            }
        }
        final int prevWinMode = getWindowingMode();
        mTmpPrevBounds.set(getBounds());
        super.onConfigurationChanged(newParentConfig);

        final Rect overrideBounds = getResolvedOverrideBounds();
        if (task != null && !overrideBounds.isEmpty()
                // If the changes come from change-listener, the incoming parent configuration is
                // still the old one. Make sure their orientations are the same to reduce computing
                // the compatibility bounds for the intermediate state.
                && (task.getConfiguration().orientation == newParentConfig.orientation)) {
            final Rect taskBounds = task.getBounds();
            // Since we only center the activity horizontally, if only the fixed height is smaller
            // than its container, the override bounds don't need to take effect.
            if ((overrideBounds.width() != taskBounds.width()
                    || overrideBounds.height() > taskBounds.height())) {
                calculateCompatBoundsTransformation(newParentConfig);
                updateSurfacePosition();
            } else if (mSizeCompatBounds != null) {
                mSizeCompatBounds = null;
                mSizeCompatScale = 1f;
                updateSurfacePosition();
            }
        } else if (overrideBounds.isEmpty()) {
            mSizeCompatBounds = null;
            mSizeCompatScale = 1f;
            updateSurfacePosition();
        }

        final int newWinMode = getWindowingMode();
        if ((prevWinMode != newWinMode) && (mDisplayContent != null)
                && shouldStartChangeTransition(prevWinMode, newWinMode)) {
            initializeChangeTransition(mTmpPrevBounds);
        }

        // Configuration's equality doesn't consider seq so if only seq number changes in resolved
        // override configuration. Therefore ConfigurationContainer doesn't change merged override
        // configuration, but it's used to push configuration changes so explicitly update that.
        if (getMergedOverrideConfiguration().seq != getResolvedOverrideConfiguration().seq) {
            onMergedOverrideConfigurationChanged();
        }

        final ActivityDisplay display = getDisplay();
        if (display == null) {
            return;
        }
        if (mVisibleRequested) {
            // It may toggle the UI for user to restart the size compatibility mode activity.
            display.handleActivitySizeCompatModeIfNeeded(this);
        } else if (mCompatDisplayInsets != null) {
            // The override changes can only be obtained from display, because we don't have the
            // difference of full configuration in each hierarchy.
            final int displayChanges = display.getCurrentOverrideConfigurationChanges();
            final int orientationChanges = CONFIG_WINDOW_CONFIGURATION
                    | CONFIG_SCREEN_SIZE | CONFIG_ORIENTATION;
            final boolean hasNonOrienSizeChanged = hasResizeChange(displayChanges)
                    // Filter out the case of simple orientation change.
                    && (displayChanges & orientationChanges) != orientationChanges;
            // For background activity that uses size compatibility mode, if the size or density of
            // the display is changed, then reset the override configuration and kill the activity's
            // process if its process state is not important to user.
            if (hasNonOrienSizeChanged || (displayChanges & ActivityInfo.CONFIG_DENSITY) != 0) {
                restartProcessIfVisible();
            }
        }
    }

    void savePinnedStackBounds() {
        // Leaving PiP to fullscreen, save the snap fraction based on the pre-animation bounds
        // for the next re-entry into PiP (assuming the activity is not hidden or destroyed)
        final ActivityStack pinnedStack = mDisplayContent.getPinnedStack();
        if (pinnedStack == null) return;
        final Rect stackBounds;
        if (pinnedStack.lastAnimatingBoundsWasToFullscreen()) {
            // We are animating the bounds, use the pre-animation bounds to save the snap
            // fraction
            stackBounds = pinnedStack.mPreAnimationBounds;
        } else {
            // We skip the animation if the fullscreen configuration is not compatible, so
            // use the current bounds to calculate the saved snap fraction instead
            // (see PinnedActivityStack.skipResizeAnimation())
            stackBounds = mTmpRect;
            pinnedStack.getBounds(stackBounds);
        }
        mDisplayContent.mPinnedStackControllerLocked.saveReentryBounds(
                mActivityComponent, stackBounds);
    }

    /** Returns true if the configuration is compatible with this activity. */
    boolean isConfigurationCompatible(Configuration config) {
        final int orientation = getRequestedOrientation();
        if (isFixedOrientationPortrait(orientation)
                && config.orientation != ORIENTATION_PORTRAIT) {
            return false;
        }
        if (isFixedOrientationLandscape(orientation)
                && config.orientation != ORIENTATION_LANDSCAPE) {
            return false;
        }
        return true;
    }

    /**
     * Applies aspect ratio restrictions to outBounds. If no restrictions, then no change is
     * made to outBounds.
     */
    // TODO(b/36505427): Consider moving this method and similar ones to ConfigurationContainer.
    private void applyAspectRatio(Rect outBounds, Rect containingAppBounds,
            Rect containingBounds) {
        final float maxAspectRatio = info.maxAspectRatio;
        final ActivityStack stack = getActivityStack();
        final float minAspectRatio = info.minAspectRatio;

        if (task == null || stack == null || (inMultiWindowMode() && !shouldUseSizeCompatMode())
                || (maxAspectRatio == 0 && minAspectRatio == 0)
                || isInVrUiMode(getConfiguration())) {
            // We don't enforce aspect ratio if the activity task is in multiwindow unless it
            // is in size-compat mode. We also don't set it if we are in VR mode.
            return;
        }

        final int containingAppWidth = containingAppBounds.width();
        final int containingAppHeight = containingAppBounds.height();
        final float containingRatio = Math.max(containingAppWidth, containingAppHeight)
                / (float) Math.min(containingAppWidth, containingAppHeight);

        int activityWidth = containingAppWidth;
        int activityHeight = containingAppHeight;

        if (containingRatio > maxAspectRatio && maxAspectRatio != 0) {
            if (containingAppWidth < containingAppHeight) {
                // Width is the shorter side, so we use that to figure-out what the max. height
                // should be given the aspect ratio.
                activityHeight = (int) ((activityWidth * maxAspectRatio) + 0.5f);
            } else {
                // Height is the shorter side, so we use that to figure-out what the max. width
                // should be given the aspect ratio.
                activityWidth = (int) ((activityHeight * maxAspectRatio) + 0.5f);
            }
        } else if (containingRatio < minAspectRatio) {
            boolean adjustWidth;
            switch (getRequestedConfigurationOrientation()) {
                case ORIENTATION_LANDSCAPE:
                    // Width should be the longer side for this landscape app, so we use the width
                    // to figure-out what the max. height should be given the aspect ratio.
                    adjustWidth = false;
                    break;
                case ORIENTATION_PORTRAIT:
                    // Height should be the longer side for this portrait app, so we use the height
                    // to figure-out what the max. width should be given the aspect ratio.
                    adjustWidth = true;
                    break;
                default:
                    // This app doesn't have a preferred orientation, so we keep the length of the
                    // longer side, and use it to figure-out the length of the shorter side.
                    if (containingAppWidth < containingAppHeight) {
                        // Width is the shorter side, so we use the height to figure-out what the
                        // max. width should be given the aspect ratio.
                        adjustWidth = true;
                    } else {
                        // Height is the shorter side, so we use the width to figure-out what the
                        // max. height should be given the aspect ratio.
                        adjustWidth = false;
                    }
                    break;
            }
            if (adjustWidth) {
                activityWidth = (int) ((activityHeight / minAspectRatio) + 0.5f);
            } else {
                activityHeight = (int) ((activityWidth / minAspectRatio) + 0.5f);
            }
        }

        if (containingAppWidth <= activityWidth && containingAppHeight <= activityHeight) {
            // The display matches or is less than the activity aspect ratio, so nothing else to do.
            return;
        }

        // Compute configuration based on max supported width and height.
        // Also account for the left / top insets (e.g. from display cutouts), which will be clipped
        // away later in {@link Task#computeConfigResourceOverrides()}. Otherwise, the app
        // bounds would end up too small.
        outBounds.set(containingBounds.left, containingBounds.top,
                activityWidth + containingAppBounds.left,
                activityHeight + containingAppBounds.top);
    }

    /**
     * @return {@code true} if this activity was reparented to another display but
     *         {@link #ensureActivityConfiguration} is not called.
     */
    boolean shouldUpdateConfigForDisplayChanged() {
        return mLastReportedDisplayId != getDisplayId();
    }

    boolean ensureActivityConfiguration(int globalChanges, boolean preserveWindow) {
        return ensureActivityConfiguration(globalChanges, preserveWindow,
                false /* ignoreVisibility */);
    }

    /**
     * Make sure the given activity matches the current configuration. Ensures the HistoryRecord
     * is updated with the correct configuration and all other bookkeeping is handled.
     *
     * @param globalChanges The changes to the global configuration.
     * @param preserveWindow If the activity window should be preserved on screen if the activity
     *                       is relaunched.
     * @param ignoreVisibility If we should try to relaunch the activity even if it is invisible
     *                         (stopped state). This is useful for the case where we know the
     *                         activity will be visible soon and we want to ensure its configuration
     *                         before we make it visible.
     * @return False if the activity was relaunched and true if it wasn't relaunched because we
     *         can't or the app handles the specific configuration that is changing.
     */
    boolean ensureActivityConfiguration(int globalChanges, boolean preserveWindow,
            boolean ignoreVisibility) {
        final ActivityStack stack = getActivityStack();
        if (stack.mConfigWillChange) {
            if (DEBUG_SWITCH || DEBUG_CONFIGURATION) Slog.v(TAG_CONFIGURATION,
                    "Skipping config check (will change): " + this);
            return true;
        }

        // We don't worry about activities that are finishing.
        if (finishing) {
            if (DEBUG_SWITCH || DEBUG_CONFIGURATION) Slog.v(TAG_CONFIGURATION,
                    "Configuration doesn't matter in finishing " + this);
            stopFreezingScreenLocked(false);
            return true;
        }

        if (!ignoreVisibility && (mState == STOPPING || mState == STOPPED || !shouldBeVisible())) {
            if (DEBUG_SWITCH || DEBUG_CONFIGURATION) Slog.v(TAG_CONFIGURATION,
                    "Skipping config check invisible: " + this);
            return true;
        }

        if (DEBUG_SWITCH || DEBUG_CONFIGURATION) Slog.v(TAG_CONFIGURATION,
                "Ensuring correct configuration: " + this);

        final int newDisplayId = getDisplayId();
        final boolean displayChanged = mLastReportedDisplayId != newDisplayId;
        if (displayChanged) {
            mLastReportedDisplayId = newDisplayId;
        }
        // TODO(b/36505427): Is there a better place to do this?
        updateSizeCompatMode();

        // Short circuit: if the two full configurations are equal (the common case), then there is
        // nothing to do.  We test the full configuration instead of the global and merged override
        // configurations because there are cases (like moving a task to the pinned stack) where
        // the combine configurations are equal, but would otherwise differ in the override config
        mTmpConfig.setTo(mLastReportedConfiguration.getMergedConfiguration());
        if (getConfiguration().equals(mTmpConfig) && !forceNewConfig && !displayChanged) {
            if (DEBUG_SWITCH || DEBUG_CONFIGURATION) Slog.v(TAG_CONFIGURATION,
                    "Configuration & display unchanged in " + this);
            return true;
        }

        // Okay we now are going to make this activity have the new config.
        // But then we need to figure out how it needs to deal with that.

        // Find changes between last reported merged configuration and the current one. This is used
        // to decide whether to relaunch an activity or just report a configuration change.
        final int changes = getConfigurationChanges(mTmpConfig);

        // Update last reported values.
        final Configuration newMergedOverrideConfig = getMergedOverrideConfiguration();

        setLastReportedConfiguration(mAtmService.getGlobalConfiguration(), newMergedOverrideConfig);

        if (mState == INITIALIZING) {
            // No need to relaunch or schedule new config for activity that hasn't been launched
            // yet. We do, however, return after applying the config to activity record, so that
            // it will use it for launch transaction.
            if (DEBUG_SWITCH || DEBUG_CONFIGURATION) Slog.v(TAG_CONFIGURATION,
                    "Skipping config check for initializing activity: " + this);
            return true;
        }

        if (changes == 0 && !forceNewConfig) {
            if (DEBUG_SWITCH || DEBUG_CONFIGURATION) Slog.v(TAG_CONFIGURATION,
                    "Configuration no differences in " + this);
            // There are no significant differences, so we won't relaunch but should still deliver
            // the new configuration to the client process.
            if (displayChanged) {
                scheduleActivityMovedToDisplay(newDisplayId, newMergedOverrideConfig);
            } else {
                scheduleConfigurationChanged(newMergedOverrideConfig);
            }
            return true;
        }

        if (DEBUG_SWITCH || DEBUG_CONFIGURATION) Slog.v(TAG_CONFIGURATION,
                "Configuration changes for " + this + ", allChanges="
                        + Configuration.configurationDiffToString(changes));

        // If the activity isn't currently running, just leave the new configuration and it will
        // pick that up next time it starts.
        if (!attachedToProcess()) {
            if (DEBUG_SWITCH || DEBUG_CONFIGURATION) Slog.v(TAG_CONFIGURATION,
                    "Configuration doesn't matter not running " + this);
            stopFreezingScreenLocked(false);
            forceNewConfig = false;
            return true;
        }

        // Figure out how to handle the changes between the configurations.
        if (DEBUG_SWITCH || DEBUG_CONFIGURATION) Slog.v(TAG_CONFIGURATION,
                "Checking to restart " + info.name + ": changed=0x"
                        + Integer.toHexString(changes) + ", handles=0x"
                        + Integer.toHexString(info.getRealConfigChanged())
                        + ", mLastReportedConfiguration=" + mLastReportedConfiguration);

        if (shouldRelaunchLocked(changes, mTmpConfig) || forceNewConfig) {
            // Aha, the activity isn't handling the change, so DIE DIE DIE.
            configChangeFlags |= changes;
            startFreezingScreenLocked(globalChanges);
            forceNewConfig = false;
            preserveWindow &= isResizeOnlyChange(changes);
            final boolean hasResizeChange = hasResizeChange(changes & ~info.getRealConfigChanged());
            if (hasResizeChange) {
                final boolean isDragResizing = task.isDragResizing();
                mRelaunchReason = isDragResizing ? RELAUNCH_REASON_FREE_RESIZE
                        : RELAUNCH_REASON_WINDOWING_MODE_RESIZE;
            } else {
                mRelaunchReason = RELAUNCH_REASON_NONE;
            }
            if (!attachedToProcess()) {
                if (DEBUG_SWITCH || DEBUG_CONFIGURATION) Slog.v(TAG_CONFIGURATION,
                        "Config is destroying non-running " + this);
                destroyImmediately(true /* removeFromApp */, "config");
            } else if (mState == PAUSING) {
                // A little annoying: we are waiting for this activity to finish pausing. Let's not
                // do anything now, but just flag that it needs to be restarted when done pausing.
                if (DEBUG_SWITCH || DEBUG_CONFIGURATION) Slog.v(TAG_CONFIGURATION,
                        "Config is skipping already pausing " + this);
                deferRelaunchUntilPaused = true;
                preserveWindowOnDeferredRelaunch = preserveWindow;
                return true;
            } else {
                if (DEBUG_SWITCH || DEBUG_CONFIGURATION) Slog.v(TAG_CONFIGURATION,
                        "Config is relaunching " + this);
                if (DEBUG_STATES && !mVisibleRequested) {
                    Slog.v(TAG_STATES, "Config is relaunching invisible activity " + this
                            + " called by " + Debug.getCallers(4));
                }
                relaunchActivityLocked(preserveWindow);
            }

            // All done...  tell the caller we weren't able to keep this activity around.
            return false;
        }

        // Default case: the activity can handle this new configuration, so hand it over.
        // NOTE: We only forward the override configuration as the system level configuration
        // changes is always sent to all processes when they happen so it can just use whatever
        // system level configuration it last got.
        if (displayChanged) {
            scheduleActivityMovedToDisplay(newDisplayId, newMergedOverrideConfig);
        } else {
            scheduleConfigurationChanged(newMergedOverrideConfig);
        }
        stopFreezingScreenLocked(false);

        return true;
    }

    /**
     * When assessing a configuration change, decide if the changes flags and the new configurations
     * should cause the Activity to relaunch.
     *
     * @param changes the changes due to the given configuration.
     * @param changesConfig the configuration that was used to calculate the given changes via a
     *        call to getConfigurationChanges.
     */
    private boolean shouldRelaunchLocked(int changes, Configuration changesConfig) {
        int configChanged = info.getRealConfigChanged();
        boolean onlyVrUiModeChanged = onlyVrUiModeChanged(changes, changesConfig);

        // Override for apps targeting pre-O sdks
        // If a device is in VR mode, and we're transitioning into VR ui mode, add ignore ui mode
        // to the config change.
        // For O and later, apps will be required to add configChanges="uimode" to their manifest.
        if (info.applicationInfo.targetSdkVersion < O
                && requestedVrComponent != null
                && onlyVrUiModeChanged) {
            configChanged |= CONFIG_UI_MODE;
        }

        return (changes&(~configChanged)) != 0;
    }

    /**
     * Returns true if the configuration change is solely due to the UI mode switching into or out
     * of UI_MODE_TYPE_VR_HEADSET.
     */
    private boolean onlyVrUiModeChanged(int changes, Configuration lastReportedConfig) {
        final Configuration currentConfig = getConfiguration();
        return changes == CONFIG_UI_MODE && (isInVrUiMode(currentConfig)
            != isInVrUiMode(lastReportedConfig));
    }

    private int getConfigurationChanges(Configuration lastReportedConfig) {
        // Determine what has changed.  May be nothing, if this is a config that has come back from
        // the app after going idle.  In that case we just want to leave the official config object
        // now in the activity and do nothing else.
        final Configuration currentConfig = getConfiguration();
        int changes = lastReportedConfig.diff(currentConfig);
        // We don't want to use size changes if they don't cross boundaries that are important to
        // the app.
        if ((changes & CONFIG_SCREEN_SIZE) != 0) {
            final boolean crosses = crossesHorizontalSizeThreshold(lastReportedConfig.screenWidthDp,
                    currentConfig.screenWidthDp)
                    || crossesVerticalSizeThreshold(lastReportedConfig.screenHeightDp,
                    currentConfig.screenHeightDp);
            if (!crosses) {
                changes &= ~CONFIG_SCREEN_SIZE;
            }
        }
        if ((changes & CONFIG_SMALLEST_SCREEN_SIZE) != 0) {
            final int oldSmallest = lastReportedConfig.smallestScreenWidthDp;
            final int newSmallest = currentConfig.smallestScreenWidthDp;
            if (!crossesSmallestSizeThreshold(oldSmallest, newSmallest)) {
                changes &= ~CONFIG_SMALLEST_SCREEN_SIZE;
            }
        }
        // We don't want window configuration to cause relaunches.
        if ((changes & CONFIG_WINDOW_CONFIGURATION) != 0) {
            changes &= ~CONFIG_WINDOW_CONFIGURATION;
        }

        return changes;
    }

    private static boolean isResizeOnlyChange(int change) {
        return (change & ~(CONFIG_SCREEN_SIZE | CONFIG_SMALLEST_SCREEN_SIZE | CONFIG_ORIENTATION
                | CONFIG_SCREEN_LAYOUT)) == 0;
    }

    private static boolean hasResizeChange(int change) {
        return (change & (CONFIG_SCREEN_SIZE | CONFIG_SMALLEST_SCREEN_SIZE | CONFIG_ORIENTATION
                | CONFIG_SCREEN_LAYOUT)) != 0;
    }

    void relaunchActivityLocked(boolean preserveWindow) {
        if (mAtmService.mSuppressResizeConfigChanges && preserveWindow) {
            configChangeFlags = 0;
            return;
        }

        final boolean andResume = shouldBeResumed(null /*activeActivity*/);
        List<ResultInfo> pendingResults = null;
        List<ReferrerIntent> pendingNewIntents = null;
        if (andResume) {
            pendingResults = results;
            pendingNewIntents = newIntents;
        }
        if (DEBUG_SWITCH) Slog.v(TAG_SWITCH,
                "Relaunching: " + this + " with results=" + pendingResults
                        + " newIntents=" + pendingNewIntents + " andResume=" + andResume
                        + " preserveWindow=" + preserveWindow);
        if (andResume) {
            EventLogTags.writeWmRelaunchResumeActivity(mUserId, System.identityHashCode(this),
                    task.mTaskId, shortComponentName);
        } else {
            EventLogTags.writeWmRelaunchActivity(mUserId, System.identityHashCode(this),
                    task.mTaskId, shortComponentName);
        }

        startFreezingScreenLocked(0);

        try {
            if (DEBUG_SWITCH || DEBUG_STATES) Slog.i(TAG_SWITCH,
                    "Moving to " + (andResume ? "RESUMED" : "PAUSED") + " Relaunching " + this
                            + " callers=" + Debug.getCallers(6));
            forceNewConfig = false;
            startRelaunching();
            final ClientTransactionItem callbackItem = ActivityRelaunchItem.obtain(pendingResults,
                    pendingNewIntents, configChangeFlags,
                    new MergedConfiguration(mAtmService.getGlobalConfiguration(),
                            getMergedOverrideConfiguration()),
                    preserveWindow);
            final ActivityLifecycleItem lifecycleItem;
            if (andResume) {
                lifecycleItem = ResumeActivityItem.obtain(
                        getDisplay().mDisplayContent.isNextTransitionForward());
            } else {
                lifecycleItem = PauseActivityItem.obtain();
            }
            final ClientTransaction transaction = ClientTransaction.obtain(app.getThread(), appToken);
            transaction.addCallback(callbackItem);
            transaction.setLifecycleStateRequest(lifecycleItem);
            mAtmService.getLifecycleManager().scheduleTransaction(transaction);
            // Note: don't need to call pauseIfSleepingLocked() here, because the caller will only
            // request resume if this activity is currently resumed, which implies we aren't
            // sleeping.
        } catch (RemoteException e) {
            if (DEBUG_SWITCH || DEBUG_STATES) Slog.i(TAG_SWITCH, "Relaunch failed", e);
        }

        if (andResume) {
            if (DEBUG_STATES) {
                Slog.d(TAG_STATES, "Resumed after relaunch " + this);
            }
            results = null;
            newIntents = null;
            mAtmService.getAppWarningsLocked().onResumeActivity(this);
        } else {
            final ActivityStack stack = getActivityStack();
            if (stack != null) {
                stack.removePauseTimeoutForActivity(this);
            }
            setState(PAUSED, "relaunchActivityLocked");
        }

        configChangeFlags = 0;
        deferRelaunchUntilPaused = false;
        preserveWindowOnDeferredRelaunch = false;
    }

    /**
     * Request the process of the activity to restart with its saved state (from
     * {@link android.app.Activity#onSaveInstanceState}) if possible. It also forces to recompute
     * the override configuration. Note if the activity is in background, the process will be killed
     * directly with keeping its record.
     */
    void restartProcessIfVisible() {
        Slog.i(TAG, "Request to restart process of " + this);

        // Reset the existing override configuration so it can be updated according to the latest
        // configuration.
        clearSizeCompatMode();
        if (mVisibleRequested) {
            // Configuration will be ensured when becoming visible, so if it is already visible,
            // then the manual update is needed.
            updateSizeCompatMode();
        }

        if (!attachedToProcess()) {
            return;
        }

        // The restarting state avoids removing this record when process is died.
        setState(RESTARTING_PROCESS, "restartActivityProcess");

        if (!mVisibleRequested || mHaveState) {
            // Kill its process immediately because the activity should be in background.
            // The activity state will be update to {@link #DESTROYED} in
            // {@link ActivityStack#cleanUp} when handling process died.
            mAtmService.mH.post(() -> {
                final WindowProcessController wpc;
                synchronized (mAtmService.mGlobalLock) {
                    if (!hasProcess()
                            || app.getReportedProcState() <= PROCESS_STATE_IMPORTANT_FOREGROUND) {
                        return;
                    }
                    wpc = app;
                }
                mAtmService.mAmInternal.killProcess(wpc.mName, wpc.mUid, "resetConfig");
            });
            return;
        }

        if (getParent() != null) {
            startFreezingScreen();
        }
        // The process will be killed until the activity reports stopped with saved state (see
        // {@link ActivityTaskManagerService.activityStopped}).
        try {
            mAtmService.getLifecycleManager().scheduleTransaction(app.getThread(), appToken,
                    StopActivityItem.obtain(false /* showWindow */, 0 /* configChanges */));
        } catch (RemoteException e) {
            Slog.w(TAG, "Exception thrown during restart " + this, e);
        }
        mStackSupervisor.scheduleRestartTimeout(this);
    }

    boolean isProcessRunning() {
        WindowProcessController proc = app;
        if (proc == null) {
            proc = mAtmService.mProcessNames.get(processName, info.applicationInfo.uid);
        }
        return proc != null && proc.hasThread();
    }

    /**
     * @return Whether a task snapshot starting window may be shown.
     */
    private boolean allowTaskSnapshot() {
        if (newIntents == null) {
            return true;
        }

        // Restrict task snapshot starting window to launcher start, or is same as the last
        // delivered intent, or there is no intent at all (eg. task being brought to front). If
        // the intent is something else, likely the app is going to show some specific page or
        // view, instead of what's left last time.
        for (int i = newIntents.size() - 1; i >= 0; i--) {
            final Intent intent = newIntents.get(i);
            if (intent == null || ActivityRecord.isMainIntent(intent)) {
                continue;
            }

            final boolean sameIntent = mLastNewIntent != null ? mLastNewIntent.filterEquals(intent)
                    : this.intent.filterEquals(intent);
            if (!sameIntent || intent.getExtras() != null) {
                return false;
            }
        }
        return true;
    }

    /**
     * Returns {@code true} if the associated activity has the no history flag set on it.
     * {@code false} otherwise.
     */
    boolean isNoHistory() {
        return (intent.getFlags() & FLAG_ACTIVITY_NO_HISTORY) != 0
                || (info.flags & FLAG_NO_HISTORY) != 0;
    }

    void saveToXml(XmlSerializer out) throws IOException, XmlPullParserException {
        out.attribute(null, ATTR_ID, String.valueOf(createTime));
        out.attribute(null, ATTR_LAUNCHEDFROMUID, String.valueOf(launchedFromUid));
        if (launchedFromPackage != null) {
            out.attribute(null, ATTR_LAUNCHEDFROMPACKAGE, launchedFromPackage);
        }
        if (resolvedType != null) {
            out.attribute(null, ATTR_RESOLVEDTYPE, resolvedType);
        }
        out.attribute(null, ATTR_COMPONENTSPECIFIED, String.valueOf(componentSpecified));
        out.attribute(null, ATTR_USERID, String.valueOf(mUserId));

        if (taskDescription != null) {
            taskDescription.saveToXml(out);
        }

        out.startTag(null, TAG_INTENT);
        intent.saveToXml(out);
        out.endTag(null, TAG_INTENT);

        if (isPersistable() && mPersistentState != null) {
            out.startTag(null, TAG_PERSISTABLEBUNDLE);
            mPersistentState.saveToXml(out);
            out.endTag(null, TAG_PERSISTABLEBUNDLE);
        }
    }

    static ActivityRecord restoreFromXml(XmlPullParser in,
            ActivityStackSupervisor stackSupervisor) throws IOException, XmlPullParserException {
        Intent intent = null;
        PersistableBundle persistentState = null;
        int launchedFromUid = 0;
        String launchedFromPackage = null;
        String resolvedType = null;
        boolean componentSpecified = false;
        int userId = 0;
        long createTime = -1;
        final int outerDepth = in.getDepth();
        TaskDescription taskDescription = new TaskDescription();

        for (int attrNdx = in.getAttributeCount() - 1; attrNdx >= 0; --attrNdx) {
            final String attrName = in.getAttributeName(attrNdx);
            final String attrValue = in.getAttributeValue(attrNdx);
            if (DEBUG) Slog.d(TaskPersister.TAG,
                        "ActivityRecord: attribute name=" + attrName + " value=" + attrValue);
            if (ATTR_ID.equals(attrName)) {
                createTime = Long.parseLong(attrValue);
            } else if (ATTR_LAUNCHEDFROMUID.equals(attrName)) {
                launchedFromUid = Integer.parseInt(attrValue);
            } else if (ATTR_LAUNCHEDFROMPACKAGE.equals(attrName)) {
                launchedFromPackage = attrValue;
            } else if (ATTR_RESOLVEDTYPE.equals(attrName)) {
                resolvedType = attrValue;
            } else if (ATTR_COMPONENTSPECIFIED.equals(attrName)) {
                componentSpecified = Boolean.parseBoolean(attrValue);
            } else if (ATTR_USERID.equals(attrName)) {
                userId = Integer.parseInt(attrValue);
            } else if (attrName.startsWith(ATTR_TASKDESCRIPTION_PREFIX)) {
                taskDescription.restoreFromXml(attrName, attrValue);
            } else {
                Log.d(TAG, "Unknown ActivityRecord attribute=" + attrName);
            }
        }

        int event;
        while (((event = in.next()) != END_DOCUMENT) &&
                (event != END_TAG || in.getDepth() >= outerDepth)) {
            if (event == START_TAG) {
                final String name = in.getName();
                if (DEBUG)
                        Slog.d(TaskPersister.TAG, "ActivityRecord: START_TAG name=" + name);
                if (TAG_INTENT.equals(name)) {
                    intent = Intent.restoreFromXml(in);
                    if (DEBUG)
                            Slog.d(TaskPersister.TAG, "ActivityRecord: intent=" + intent);
                } else if (TAG_PERSISTABLEBUNDLE.equals(name)) {
                    persistentState = PersistableBundle.restoreFromXml(in);
                    if (DEBUG) Slog.d(TaskPersister.TAG,
                            "ActivityRecord: persistentState=" + persistentState);
                } else {
                    Slog.w(TAG, "restoreActivity: unexpected name=" + name);
                    XmlUtils.skipCurrentTag(in);
                }
            }
        }

        if (intent == null) {
            throw new XmlPullParserException("restoreActivity error intent=" + intent);
        }

        final ActivityTaskManagerService service = stackSupervisor.mService;
        final ActivityInfo aInfo = stackSupervisor.resolveActivity(intent, resolvedType, 0, null,
                userId, Binder.getCallingUid());
        if (aInfo == null) {
            throw new XmlPullParserException("restoreActivity resolver error. Intent=" + intent +
                    " resolvedType=" + resolvedType);
        }
        final ActivityRecord r = new ActivityRecord(service, null /* caller */,
                0 /* launchedFromPid */, launchedFromUid, launchedFromPackage, intent, resolvedType,
                aInfo, service.getConfiguration(), null /* resultTo */, null /* resultWho */,
                0 /* reqCode */, componentSpecified, false /* rootVoiceInteraction */,
                stackSupervisor, null /* options */, null /* sourceRecord */);

        r.mPersistentState = persistentState;
        r.taskDescription = taskDescription;
        r.createTime = createTime;

        return r;
    }

    private static boolean isInVrUiMode(Configuration config) {
        return (config.uiMode & UI_MODE_TYPE_MASK) == UI_MODE_TYPE_VR_HEADSET;
    }

    int getUid() {
        return info.applicationInfo.uid;
    }

    boolean isUid(int uid) {
        return info.applicationInfo.uid == uid;
    }

    int getPid() {
        return app != null ? app.getPid() : 0;
    }

    /**
     * Determines whether this ActivityRecord can turn the screen on. It checks whether the flag
     * {@link ActivityRecord#getTurnScreenOnFlag} is set and checks whether the ActivityRecord
     * should be visible depending on Keyguard state
     *
     * @return true if the screen can be turned on, false otherwise.
     */
    boolean canTurnScreenOn() {
        if (!getTurnScreenOnFlag()) {
            return false;
        }
        final ActivityStack stack = getActivityStack();
        return stack != null &&
                stack.checkKeyguardVisibility(this, true /* shouldBeVisible */, true /* isTop */);
    }

    void setTurnScreenOn(boolean turnScreenOn) {
        mTurnScreenOn = turnScreenOn;
    }

    boolean getTurnScreenOnFlag() {
        return mTurnScreenOn;
    }

    /**
     * Check if this activity is able to resume. For pre-Q apps, only the topmost activities of each
     * process are allowed to be resumed.
     *
     * @return true if this activity can be resumed.
     */
    boolean canResumeByCompat() {
        return app == null || app.updateTopResumingActivityInProcessIfNeeded(this);
    }

    boolean isTopRunningActivity() {
        return mRootActivityContainer.topRunningActivity() == this;
    }

    /**
     * @return {@code true} if this is the resumed activity on its current display, {@code false}
     * otherwise.
     */
    boolean isResumedActivityOnDisplay() {
        final ActivityDisplay display = getDisplay();
        return display != null && this == display.getResumedActivity();
    }


    /**
     * Check if this is the root of the task - first activity that is not finishing, starting from
     * the bottom of the task. If all activities are finishing - then this method will return
     * {@code true} if the activity is at the bottom.
     *
     * NOTE: This is different from 'effective root' - an activity that defines the task identity.
     */
    boolean isRootOfTask() {
        if (task == null) {
            return false;
        }
        final ActivityRecord rootActivity = task.getRootActivity(true);
        return this == rootActivity;
    }

    @Override
    public String toString() {
        if (stringName != null) {
            return stringName + " t" + (task == null ? INVALID_TASK_ID : task.mTaskId) +
                    (finishing ? " f}" : "") + (mIsExiting ? " mIsExiting=" : "") + "}";
        }
        StringBuilder sb = new StringBuilder(128);
        sb.append("ActivityRecord{");
        sb.append(Integer.toHexString(System.identityHashCode(this)));
        sb.append(" u");
        sb.append(mUserId);
        sb.append(' ');
        sb.append(intent.getComponent().flattenToShortString());
        stringName = sb.toString();
        return stringName;
    }

    /**
     * Write all fields to an {@code ActivityRecordProto}. This assumes the
     * {@code ActivityRecordProto} is the outer-most proto data.
     */
    void dumpDebug(ProtoOutputStream proto) {
        dumpDebug(proto, APP_WINDOW_TOKEN, WindowTraceLogLevel.ALL);
        writeIdentifierToProto(proto, IDENTIFIER);
        proto.write(STATE, mState.toString());
        proto.write(VISIBLE_REQUESTED, mVisibleRequested);
        proto.write(FRONT_OF_TASK, isRootOfTask());
        if (hasProcess()) {
            proto.write(PROC_ID, app.getPid());
        }
        proto.write(TRANSLUCENT, !occludesParent());
        proto.write(VISIBLE, mVisible);
    }

    public void dumpDebug(ProtoOutputStream proto, long fieldId) {
        final long token = proto.start(fieldId);
        dumpDebug(proto);
        proto.end(token);
    }

    /**
     * Copied from old AppWindowToken.
     */
    @Override
    public void dumpDebug(ProtoOutputStream proto, long fieldId,
            @WindowTraceLogLevel int logLevel) {
        // Critical log level logs only visible elements to mitigate performance overheard
        if (logLevel == WindowTraceLogLevel.CRITICAL && !isVisible()) {
            return;
        }

        final long token = proto.start(fieldId);
        writeNameToProto(proto, NAME);
        super.dumpDebug(proto, WINDOW_TOKEN, logLevel);
        proto.write(LAST_SURFACE_SHOWING, mLastSurfaceShowing);
        proto.write(IS_WAITING_FOR_TRANSITION_START, isWaitingForTransitionStart());
        proto.write(IS_ANIMATING, isAnimating());
        if (mThumbnail != null){
            mThumbnail.dumpDebug(proto, THUMBNAIL);
        }
        proto.write(FILLS_PARENT, mOccludesParent);
        proto.write(APP_STOPPED, mAppStopped);
        proto.write(com.android.server.wm.AppWindowTokenProto.VISIBLE_REQUESTED, mVisibleRequested);
        proto.write(CLIENT_VISIBLE, mClientVisible);
        proto.write(DEFER_HIDING_CLIENT, mDeferHidingClient);
        proto.write(REPORTED_DRAWN, reportedDrawn);
        proto.write(REPORTED_VISIBLE, reportedVisible);
        proto.write(NUM_INTERESTING_WINDOWS, mNumInterestingWindows);
        proto.write(NUM_DRAWN_WINDOWS, mNumDrawnWindows);
        proto.write(ALL_DRAWN, allDrawn);
        proto.write(LAST_ALL_DRAWN, mLastAllDrawn);
        if (startingWindow != null) {
            startingWindow.writeIdentifierToProto(proto, STARTING_WINDOW);
        }
        proto.write(STARTING_DISPLAYED, startingDisplayed);
        proto.write(STARTING_MOVED, startingMoved);
        proto.write(VISIBLE_SET_FROM_TRANSFERRED_STARTING_WINDOW,
                mVisibleSetFromTransferredStartingWindow);
        for (Rect bounds : mFrozenBounds) {
            bounds.dumpDebug(proto, FROZEN_BOUNDS);
        }
        proto.write(com.android.server.wm.AppWindowTokenProto.VISIBLE, mVisible);
        proto.end(token);
    }

    void writeNameToProto(ProtoOutputStream proto, long fieldId) {
        if (appToken != null) {
            proto.write(fieldId, appToken.getName());
        }
    }

    void writeIdentifierToProto(ProtoOutputStream proto, long fieldId) {
        final long token = proto.start(fieldId);
        proto.write(HASH_CODE, System.identityHashCode(this));
        proto.write(USER_ID, mUserId);
        proto.write(TITLE, intent.getComponent().flattenToShortString());
        proto.end(token);
    }

    /**
     * The precomputed insets of the display in each rotation. This is used to make the size
     * compatibility mode activity compute the configuration without relying on its current display.
     */
    static class CompatDisplayInsets {
        private final int mDisplayWidth;
        private final int mDisplayHeight;
        private final int mWidth;
        private final int mHeight;

        /**
         * The nonDecorInsets for each rotation. Includes the navigation bar and cutout insets. It
         * is used to compute the appBounds.
         */
        final Rect[] mNonDecorInsets = new Rect[4];
        /**
         * The stableInsets for each rotation. Includes the status bar inset and the
         * nonDecorInsets. It is used to compute {@link Configuration#screenWidthDp} and
         * {@link Configuration#screenHeightDp}.
         */
        final Rect[] mStableInsets = new Rect[4];

        /**
         * Sets bounds to {@link Task} bounds. For apps in freeform, the task bounds are the
         * parent bounds from the app's perspective. No insets because within a window.
         */
        CompatDisplayInsets(DisplayContent display, Rect activityBounds, boolean isFloating) {
            mDisplayWidth = display.mBaseDisplayWidth;
            mDisplayHeight = display.mBaseDisplayHeight;
            mWidth = activityBounds.width();
            mHeight = activityBounds.height();
            if (isFloating) {
                Rect emptyRect = new Rect();
                for (int rotation = 0; rotation < 4; rotation++) {
                    mNonDecorInsets[rotation] = emptyRect;
                    mStableInsets[rotation] = emptyRect;
                }
                return;
            }
            final DisplayPolicy policy = display.getDisplayPolicy();
            for (int rotation = 0; rotation < 4; rotation++) {
                mNonDecorInsets[rotation] = new Rect();
                mStableInsets[rotation] = new Rect();
                final boolean rotated = (rotation == ROTATION_90 || rotation == ROTATION_270);
                final int dw = rotated ? mDisplayHeight : mDisplayWidth;
                final int dh = rotated ? mDisplayWidth : mDisplayHeight;
                final DisplayCutout cutout = display.calculateDisplayCutoutForRotation(rotation)
                        .getDisplayCutout();
                policy.getNonDecorInsetsLw(rotation, dw, dh, cutout, mNonDecorInsets[rotation]);
                mStableInsets[rotation].set(mNonDecorInsets[rotation]);
                policy.convertNonDecorInsetsToStableInsets(mStableInsets[rotation], rotation);
            }
        }

        void getDisplayBoundsByRotation(Rect outBounds, int rotation) {
            final boolean rotated = (rotation == ROTATION_90 || rotation == ROTATION_270);
            final int dw = rotated ? mDisplayHeight : mDisplayWidth;
            final int dh = rotated ? mDisplayWidth : mDisplayHeight;
            outBounds.set(0, 0, dw, dh);
        }

        void getFrameByOrientation(Rect outBounds, int orientation) {
            final int longSide = Math.max(mWidth, mHeight);
            final int shortSide = Math.min(mWidth, mHeight);
            final boolean isLandscape = orientation == ORIENTATION_LANDSCAPE;
            outBounds.set(0, 0, isLandscape ? longSide : shortSide,
                    isLandscape ? shortSide : longSide);
        }
    }

    private static class AppSaturationInfo {
        float[] mMatrix = new float[9];
        float[] mTranslation = new float[3];

        void setSaturation(@Size(9) float[] matrix, @Size(3) float[] translation) {
            System.arraycopy(matrix, 0, mMatrix, 0, mMatrix.length);
            System.arraycopy(translation, 0, mTranslation, 0, mTranslation.length);
        }
    }

    @Override
    RemoteAnimationTarget createRemoteAnimationTarget(
            RemoteAnimationController.RemoteAnimationRecord record) {
        final WindowState mainWindow = findMainWindow();
        if (task == null || mainWindow == null) {
            return null;
        }
        final Rect insets = new Rect();
        mainWindow.getContentInsets(insets);
        InsetUtils.addInsets(insets, getLetterboxInsets());
        return new RemoteAnimationTarget(task.mTaskId, record.getMode(),
                record.mAdapter.mCapturedLeash, !task.fillsParent(),
                mainWindow.mWinAnimator.mLastClipRect, insets,
                getPrefixOrderIndex(), record.mAdapter.mPosition,
                record.mAdapter.mStackBounds, task.getWindowConfiguration(),
                false /*isNotInRecents*/,
                record.mThumbnailAdapter != null ? record.mThumbnailAdapter.mCapturedLeash : null,
                record.mStartBounds);
    }

    @Override
    void getAnimationFrames(Rect outFrame, Rect outInsets, Rect outStableInsets,
            Rect outSurfaceInsets) {
        final WindowState win = findMainWindow();
        if (win == null) {
            return;
        }
        win.getAnimationFrames(outFrame, outInsets, outStableInsets, outSurfaceInsets);
    }
}<|MERGE_RESOLUTION|>--- conflicted
+++ resolved
@@ -4675,16 +4675,12 @@
         stopped = false;
 
         if (isActivityTypeHome()) {
-<<<<<<< HEAD
-            mStackSupervisor.updateHomeProcess(task.getChildAt(0).app);
+            mStackSupervisor.updateHomeProcess(task.getBottomMostActivity().app);
             try {
                 mStackSupervisor.new PreferredAppsTask().execute();
             } catch (Exception e) {
                 Slog.v (TAG, "Exception: " + e);
             }
-=======
-            mStackSupervisor.updateHomeProcess(task.getBottomMostActivity().app);
->>>>>>> e2e62e70
         }
 
         if (nowVisible) {
