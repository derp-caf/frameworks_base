/*
 * Copyright (C) 2011 The Android Open Source Project
 *
 * Licensed under the Apache License, Version 2.0 (the "License");
 * you may not use this file except in compliance with the License.
 * You may obtain a copy of the License at
 *
 *      http://www.apache.org/licenses/LICENSE-2.0
 *
 * Unless required by applicable law or agreed to in writing, software
 * distributed under the License is distributed on an "AS IS" BASIS,
 * WITHOUT WARRANTIES OR CONDITIONS OF ANY KIND, either express or implied.
 * See the License for the specific language governing permissions and
 * limitations under the License.
 */

package com.android.server.wm;

import static android.app.WindowConfiguration.WINDOWING_MODE_PINNED;
import static android.app.WindowConfiguration.WINDOWING_MODE_SPLIT_SCREEN_PRIMARY;
import static android.app.WindowConfiguration.WINDOWING_MODE_UNDEFINED;
import static android.content.pm.ActivityInfo.COLOR_MODE_DEFAULT;
import static android.content.pm.ActivityInfo.CONFIG_ORIENTATION;
import static android.content.pm.ActivityInfo.CONFIG_SCREEN_SIZE;
import static android.content.pm.ActivityInfo.SCREEN_ORIENTATION_BEHIND;
import static android.content.pm.ActivityInfo.SCREEN_ORIENTATION_UNSET;
import static android.os.Trace.TRACE_TAG_WINDOW_MANAGER;
import static android.view.Display.DEFAULT_DISPLAY;
import static android.view.WindowManager.LayoutParams.FLAG_DISMISS_KEYGUARD;
import static android.view.WindowManager.LayoutParams.FLAG_SECURE;
import static android.view.WindowManager.LayoutParams.FLAG_SHOW_WALLPAPER;
import static android.view.WindowManager.LayoutParams.FLAG_SHOW_WHEN_LOCKED;
import static android.view.WindowManager.LayoutParams.TYPE_APPLICATION;
import static android.view.WindowManager.LayoutParams.TYPE_APPLICATION_STARTING;
import static android.view.WindowManager.LayoutParams.TYPE_BASE_APPLICATION;
import static android.view.WindowManager.TRANSIT_DOCK_TASK_FROM_RECENTS;
import static android.view.WindowManager.TRANSIT_UNSET;
import static android.view.WindowManager.TRANSIT_WALLPAPER_OPEN;

import static com.android.server.policy.WindowManagerPolicy.FINISH_LAYOUT_REDO_ANIM;
import static com.android.server.policy.WindowManagerPolicy.FINISH_LAYOUT_REDO_WALLPAPER;
import static com.android.server.wm.AppWindowTokenProto.ALL_DRAWN;
import static com.android.server.wm.AppWindowTokenProto.APP_STOPPED;
import static com.android.server.wm.AppWindowTokenProto.CLIENT_HIDDEN;
import static com.android.server.wm.AppWindowTokenProto.DEFER_HIDING_CLIENT;
import static com.android.server.wm.AppWindowTokenProto.FILLS_PARENT;
import static com.android.server.wm.AppWindowTokenProto.FROZEN_BOUNDS;
import static com.android.server.wm.AppWindowTokenProto.HIDDEN_REQUESTED;
import static com.android.server.wm.AppWindowTokenProto.HIDDEN_SET_FROM_TRANSFERRED_STARTING_WINDOW;
import static com.android.server.wm.AppWindowTokenProto.IS_REALLY_ANIMATING;
import static com.android.server.wm.AppWindowTokenProto.IS_WAITING_FOR_TRANSITION_START;
import static com.android.server.wm.AppWindowTokenProto.LAST_ALL_DRAWN;
import static com.android.server.wm.AppWindowTokenProto.LAST_SURFACE_SHOWING;
import static com.android.server.wm.AppWindowTokenProto.NAME;
import static com.android.server.wm.AppWindowTokenProto.NUM_DRAWN_WINDOWS;
import static com.android.server.wm.AppWindowTokenProto.NUM_INTERESTING_WINDOWS;
import static com.android.server.wm.AppWindowTokenProto.REMOVED;
import static com.android.server.wm.AppWindowTokenProto.REPORTED_DRAWN;
import static com.android.server.wm.AppWindowTokenProto.REPORTED_VISIBLE;
import static com.android.server.wm.AppWindowTokenProto.STARTING_DISPLAYED;
import static com.android.server.wm.AppWindowTokenProto.STARTING_MOVED;
import static com.android.server.wm.AppWindowTokenProto.STARTING_WINDOW;
import static com.android.server.wm.AppWindowTokenProto.THUMBNAIL;
import static com.android.server.wm.AppWindowTokenProto.WINDOW_TOKEN;
import static com.android.server.wm.WindowManagerDebugConfig.DEBUG_ADD_REMOVE;
import static com.android.server.wm.WindowManagerDebugConfig.DEBUG_ANIM;
import static com.android.server.wm.WindowManagerDebugConfig.DEBUG_APP_TRANSITIONS;
import static com.android.server.wm.WindowManagerDebugConfig.DEBUG_FOCUS_LIGHT;
import static com.android.server.wm.WindowManagerDebugConfig.DEBUG_LAYOUT_REPEATS;
import static com.android.server.wm.WindowManagerDebugConfig.DEBUG_ORIENTATION;
import static com.android.server.wm.WindowManagerDebugConfig.DEBUG_STARTING_WINDOW;
import static com.android.server.wm.WindowManagerDebugConfig.DEBUG_STARTING_WINDOW_VERBOSE;
import static com.android.server.wm.WindowManagerDebugConfig.DEBUG_TOKEN_MOVEMENT;
import static com.android.server.wm.WindowManagerDebugConfig.DEBUG_VISIBILITY;
import static com.android.server.wm.WindowManagerDebugConfig.DEBUG_WINDOW_MOVEMENT;
import static com.android.server.wm.WindowManagerDebugConfig.TAG_WITH_CLASS_NAME;
import static com.android.server.wm.WindowManagerDebugConfig.TAG_WM;
import static com.android.server.wm.WindowManagerService.H.NOTIFY_ACTIVITY_DRAWN;
import static com.android.server.wm.WindowManagerService.UPDATE_FOCUS_NORMAL;
import static com.android.server.wm.WindowManagerService.UPDATE_FOCUS_WILL_PLACE_SURFACES;
import static com.android.server.wm.WindowManagerService.logWithStack;
import static com.android.server.wm.WindowStateAnimator.STACK_CLIP_AFTER_ANIM;

import android.annotation.CallSuper;
import android.app.Activity;
import android.app.ActivityManager;
import android.content.ComponentName;
import android.content.res.CompatibilityInfo;
import android.content.res.Configuration;
import android.graphics.GraphicBuffer;
import android.graphics.Point;
import android.graphics.Rect;
import android.os.Binder;
import android.os.Build;
import android.os.Debug;
import android.os.IBinder;
import android.os.RemoteException;
import android.os.SystemClock;
import android.os.Trace;
import android.util.Slog;
import android.util.proto.ProtoOutputStream;
import android.view.DisplayInfo;
import android.view.IApplicationToken;
import android.view.InputApplicationHandle;
import android.view.RemoteAnimationDefinition;
import android.view.SurfaceControl;
import android.view.SurfaceControl.Transaction;
import android.view.WindowManager;
import android.view.WindowManager.LayoutParams;
import android.view.animation.Animation;

import com.android.internal.R;
import com.android.internal.annotations.VisibleForTesting;
import com.android.internal.util.ToBooleanFunction;
import com.android.server.AttributeCache;
import com.android.server.policy.WindowManagerPolicy;
import com.android.server.policy.WindowManagerPolicy.StartingSurface;
import com.android.server.wm.WindowManagerService.H;

import java.io.PrintWriter;
import java.util.ArrayDeque;
import java.util.ArrayList;
import java.util.function.Consumer;

class AppTokenList extends ArrayList<AppWindowToken> {
}

/**
 * Version of WindowToken that is specifically for a particular application (or
 * really activity) that is displaying windows.
 */
class AppWindowToken extends WindowToken implements WindowManagerService.AppFreezeListener,
        ConfigurationContainerListener {
    private static final String TAG = TAG_WITH_CLASS_NAME ? "AppWindowToken" : TAG_WM;

    /**
     * Value to increment the z-layer when boosting a layer during animations. BOOST in l33tsp34k.
     */
    private static final int Z_BOOST_BASE = 800570000;

    // Non-null only for application tokens.
    final IApplicationToken appToken;
    final ComponentName mActivityComponent;
    final boolean mVoiceInteraction;

    /** @see WindowContainer#fillsParent() */
    private boolean mFillsParent;
    boolean layoutConfigChanges;
    boolean mShowForAllUsers;
    int mTargetSdk;

    // Flag set while reparenting to prevent actions normally triggered by an individual parent
    // change.
    private boolean mReparenting;

    // True if we are current in the process of removing this app token from the display
    private boolean mRemovingFromDisplay = false;

    // The input dispatching timeout for this application token in nanoseconds.
    long mInputDispatchingTimeoutNanos;

    // These are used for determining when all windows associated with
    // an activity have been drawn, so they can be made visible together
    // at the same time.
    // initialize so that it doesn't match mTransactionSequence which is an int.
    private long mLastTransactionSequence = Long.MIN_VALUE;
    private int mNumInterestingWindows;
    private int mNumDrawnWindows;
    boolean inPendingTransaction;
    boolean allDrawn;
    private boolean mLastAllDrawn;

    // Set to true when this app creates a surface while in the middle of an animation. In that
    // case do not clear allDrawn until the animation completes.
    boolean deferClearAllDrawn;

    // Is this window's surface needed?  This is almost like hidden, except
    // it will sometimes be true a little earlier: when the token has
    // been shown, but is still waiting for its app transition to execute
    // before making its windows shown.
    boolean hiddenRequested;

    // Have we told the window clients to hide themselves?
    private boolean mClientHidden;

    // If true we will defer setting mClientHidden to true and reporting to the client that it is
    // hidden.
    boolean mDeferHidingClient;

    // Last visibility state we reported to the app token.
    boolean reportedVisible;

    // Last drawn state we reported to the app token.
    private boolean reportedDrawn;

    // Set to true when the token has been removed from the window mgr.
    boolean removed;

    // Information about an application starting window if displayed.
    StartingData startingData;
    WindowState startingWindow;
    StartingSurface startingSurface;
    boolean startingDisplayed;
    boolean startingMoved;

    // True if the hidden state of this token was forced to false due to a transferred starting
    // window.
    private boolean mHiddenSetFromTransferredStartingWindow;
    boolean firstWindowDrawn;
    private final WindowState.UpdateReportedVisibilityResults mReportedVisibilityResults =
            new WindowState.UpdateReportedVisibilityResults();

    // Input application handle used by the input dispatcher.
    final InputApplicationHandle mInputApplicationHandle;

    // TODO: Have a WindowContainer state for tracking exiting/deferred removal.
    boolean mIsExiting;

    boolean mLaunchTaskBehind;
    boolean mEnteringAnimation;

    private boolean mAlwaysFocusable;

    boolean mAppStopped;
    int mRotationAnimationHint;
    private int mPendingRelaunchCount;

    private boolean mLastContainsShowWhenLockedWindow;
    private boolean mLastContainsDismissKeyguardWindow;

    ArrayDeque<Rect> mFrozenBounds = new ArrayDeque<>();
    ArrayDeque<Configuration> mFrozenMergedConfig = new ArrayDeque<>();

    private boolean mDisablePreviewScreenshots;

    private Task mLastParent;

    // TODO: Remove after unification
    ActivityRecord mActivityRecord;

    /**
     * See {@link #canTurnScreenOn()}
     */
    private boolean mCanTurnScreenOn = true;

    /**
     * If we are running an animation, this determines the transition type. Must be one of
     * AppTransition.TRANSIT_* constants.
     */
    private int mTransit;

    /**
     * If we are running an animation, this determines the flags during this animation. Must be a
     * bitwise combination of AppTransition.TRANSIT_FLAG_* constants.
     */
    private int mTransitFlags;

    /** Whether our surface was set to be showing in the last call to {@link #prepareSurfaces} */
    private boolean mLastSurfaceShowing = true;

    private AppWindowThumbnail mThumbnail;

    /** Have we been asked to have this token keep the screen frozen? */
    private boolean mFreezingScreen;

    /** Whether this token should be boosted at the top of all app window tokens. */
    private boolean mNeedsZBoost;
    private Letterbox mLetterbox;

    private final Point mTmpPoint = new Point();
    private final Rect mTmpRect = new Rect();
    private RemoteAnimationDefinition mRemoteAnimationDefinition;
    private AnimatingAppWindowTokenRegistry mAnimatingAppWindowTokenRegistry;

    /**
     * A flag to determine if this AWT is in the process of closing or entering PIP. This is needed
     * to help AWT know that the app is in the process of closing but hasn't yet started closing on
     * the WM side.
     */
    private boolean mWillCloseOrEnterPip;

    /** Layer used to constrain the animation to a token's stack bounds. */
    SurfaceControl mAnimationBoundsLayer;

    /** Whether this token needs to create mAnimationBoundsLayer for cropping animations. */
    boolean mNeedsAnimationBoundsLayer;

    private static final int STARTING_WINDOW_TYPE_NONE = 0;
    private static final int STARTING_WINDOW_TYPE_SNAPSHOT = 1;
    private static final int STARTING_WINDOW_TYPE_SPLASH_SCREEN = 2;

    AppWindowToken(WindowManagerService service, IApplicationToken token,
            ComponentName activityComponent, boolean voiceInteraction, DisplayContent dc,
            long inputDispatchingTimeoutNanos, boolean fullscreen, boolean showForAllUsers,
            int targetSdk, int orientation, int rotationAnimationHint, int configChanges,
            boolean launchTaskBehind, boolean alwaysFocusable,
            ActivityRecord activityRecord) {
        this(service, token, activityComponent, voiceInteraction, dc, fullscreen);
        // TODO: remove after unification
        mActivityRecord = activityRecord;
        mActivityRecord.registerConfigurationChangeListener(this);
        mInputDispatchingTimeoutNanos = inputDispatchingTimeoutNanos;
        mShowForAllUsers = showForAllUsers;
        mTargetSdk = targetSdk;
        mOrientation = orientation;
        layoutConfigChanges = (configChanges & (CONFIG_SCREEN_SIZE | CONFIG_ORIENTATION)) != 0;
        mLaunchTaskBehind = launchTaskBehind;
        mAlwaysFocusable = alwaysFocusable;
        mRotationAnimationHint = rotationAnimationHint;

        // Application tokens start out hidden.
        setHidden(true);
        hiddenRequested = true;
    }

    AppWindowToken(WindowManagerService service, IApplicationToken token,
            ComponentName activityComponent, boolean voiceInteraction, DisplayContent dc,
            boolean fillsParent) {
        super(service, token != null ? token.asBinder() : null, TYPE_APPLICATION, true, dc,
                false /* ownerCanManageAppTokens */);
        appToken = token;
        mActivityComponent = activityComponent;
        mVoiceInteraction = voiceInteraction;
        mFillsParent = fillsParent;
        mInputApplicationHandle = new InputApplicationHandle(appToken.asBinder());
    }

    void onFirstWindowDrawn(WindowState win, WindowStateAnimator winAnimator) {
        firstWindowDrawn = true;

        // We now have a good window to show, remove dead placeholders
        removeDeadWindows();

        if (startingWindow != null) {
            if (DEBUG_STARTING_WINDOW || DEBUG_ANIM) Slog.v(TAG, "Finish starting "
                    + win.mToken + ": first real window is shown, no animation");
            // If this initial window is animating, stop it -- we will do an animation to reveal
            // it from behind the starting window, so there is no need for it to also be doing its
            // own stuff.
            win.cancelAnimation();
            removeStartingWindow();
        }
        updateReportedVisibilityLocked();
    }

    void updateReportedVisibilityLocked() {
        if (appToken == null) {
            return;
        }

        if (DEBUG_VISIBILITY) Slog.v(TAG, "Update reported visibility: " + this);
        final int count = mChildren.size();

        mReportedVisibilityResults.reset();

        for (int i = 0; i < count; i++) {
            final WindowState win = mChildren.get(i);
            win.updateReportedVisibility(mReportedVisibilityResults);
        }

        int numInteresting = mReportedVisibilityResults.numInteresting;
        int numVisible = mReportedVisibilityResults.numVisible;
        int numDrawn = mReportedVisibilityResults.numDrawn;
        boolean nowGone = mReportedVisibilityResults.nowGone;

        boolean nowDrawn = numInteresting > 0 && numDrawn >= numInteresting;
        boolean nowVisible = numInteresting > 0 && numVisible >= numInteresting && !isHidden();
        if (!nowGone) {
            // If the app is not yet gone, then it can only become visible/drawn.
            if (!nowDrawn) {
                nowDrawn = reportedDrawn;
            }
            if (!nowVisible) {
                nowVisible = reportedVisible;
            }
        }
        if (DEBUG_VISIBILITY) Slog.v(TAG, "VIS " + this + ": interesting="
                + numInteresting + " visible=" + numVisible);
        if (nowDrawn != reportedDrawn) {
            if (mActivityRecord != null) {
                mActivityRecord.onWindowsDrawn(nowDrawn, SystemClock.uptimeMillis());
            }
            reportedDrawn = nowDrawn;
        }
        if (nowVisible != reportedVisible) {
            if (DEBUG_VISIBILITY) Slog.v(TAG,
                    "Visibility changed in " + this + ": vis=" + nowVisible);
            reportedVisible = nowVisible;
            if (mActivityRecord != null) {
                if (nowVisible) {
                    onWindowsVisible();
                } else {
                    onWindowsGone();
                }
            }
        }
    }

    private void onWindowsGone() {
        if (mActivityRecord == null) {
            return;
        }
        if (DEBUG_VISIBILITY) {
            Slog.v(TAG_WM, "Reporting gone in " + mActivityRecord.appToken);
        }
        mActivityRecord.onWindowsGone();
    }

    private void onWindowsVisible() {
        if (mActivityRecord == null) {
            return;
        }
        if (DEBUG_VISIBILITY) {
            Slog.v(TAG_WM, "Reporting visible in " + mActivityRecord.appToken);
        }
        mActivityRecord.onWindowsVisible();
    }

    boolean isClientHidden() {
        return mClientHidden;
    }

    void setClientHidden(boolean hideClient) {
        if (mClientHidden == hideClient || (hideClient && mDeferHidingClient)) {
            return;
        }
        if (DEBUG_APP_TRANSITIONS) Slog.v(TAG_WM, "setClientHidden: " + this
                + " clientHidden=" + hideClient + " Callers=" + Debug.getCallers(5));
        mClientHidden = hideClient;
        sendAppVisibilityToClients();
    }

    void setVisibility(boolean visible, boolean deferHidingClient) {
        final AppTransition appTransition = getDisplayContent().mAppTransition;

        // Don't set visibility to false if we were already not visible. This prevents WM from
        // adding the app to the closing app list which doesn't make sense for something that is
        // already not visible. However, set visibility to true even if we are already visible.
        // This makes sure the app is added to the opening apps list so that the right
        // transition can be selected.
        // TODO: Probably a good idea to separate the concept of opening/closing apps from the
        // concept of setting visibility...
        if (!visible && hiddenRequested) {

            if (!deferHidingClient && mDeferHidingClient) {
                // We previously deferred telling the client to hide itself when visibility was
                // initially set to false. Now we would like it to hide, so go ahead and set it.
                mDeferHidingClient = deferHidingClient;
                setClientHidden(true);
            }
            return;
        }

        if (DEBUG_APP_TRANSITIONS || DEBUG_ORIENTATION) {
            Slog.v(TAG_WM, "setAppVisibility("
                    + appToken + ", visible=" + visible + "): " + appTransition
                    + " hidden=" + isHidden() + " hiddenRequested="
                    + hiddenRequested + " Callers=" + Debug.getCallers(6));
        }

        final DisplayContent displayContent = getDisplayContent();
        displayContent.mOpeningApps.remove(this);
        displayContent.mClosingApps.remove(this);
        waitingToShow = false;
        hiddenRequested = !visible;
        mDeferHidingClient = deferHidingClient;

        if (!visible) {
            // If the app is dead while it was visible, we kept its dead window on screen.
            // Now that the app is going invisible, we can remove it. It will be restarted
            // if made visible again.
            removeDeadWindows();
        } else {
            if (!appTransition.isTransitionSet()
                    && appTransition.isReady()) {
                // Add the app mOpeningApps if transition is unset but ready. This means
                // we're doing a screen freeze, and the unfreeze will wait for all opening
                // apps to be ready.
                displayContent.mOpeningApps.add(this);
            }
            startingMoved = false;
            // If the token is currently hidden (should be the common case), or has been
            // stopped, then we need to set up to wait for its windows to be ready.
            if (isHidden() || mAppStopped) {
                clearAllDrawn();

                // If the app was already visible, don't reset the waitingToShow state.
                if (isHidden()) {
                    waitingToShow = true;
                }
            }

            // In the case where we are making an app visible but holding off for a transition,
            // we still need to tell the client to make its windows visible so they get drawn.
            // Otherwise, we will wait on performing the transition until all windows have been
            // drawn, they never will be, and we are sad.
            setClientHidden(false);

            requestUpdateWallpaperIfNeeded();

            if (DEBUG_ADD_REMOVE) Slog.v(TAG_WM, "No longer Stopped: " + this);
            mAppStopped = false;

            transferStartingWindowFromHiddenAboveTokenIfNeeded();
        }

        // If we are preparing an app transition, then delay changing
        // the visibility of this token until we execute that transition.
        if (okToAnimate() && appTransition.isTransitionSet()) {
            inPendingTransaction = true;
            if (visible) {
                displayContent.mOpeningApps.add(this);
                mEnteringAnimation = true;
            } else {
                displayContent.mClosingApps.add(this);
                mEnteringAnimation = false;
            }
            if (appTransition.getAppTransition()
                    == WindowManager.TRANSIT_TASK_OPEN_BEHIND) {
                // We're launchingBehind, add the launching activity to mOpeningApps.
                final WindowState win = getDisplayContent().findFocusedWindow();
                if (win != null) {
                    final AppWindowToken focusedToken = win.mAppToken;
                    if (focusedToken != null) {
                        if (DEBUG_APP_TRANSITIONS) {
                            Slog.d(TAG_WM, "TRANSIT_TASK_OPEN_BEHIND, "
                                    + " adding " + focusedToken + " to mOpeningApps");
                        }
                        // Force animation to be loaded.
                        focusedToken.setHidden(true);
                        displayContent.mOpeningApps.add(focusedToken);
                    }
                }
            }
            return;
        }

        commitVisibility(null, visible, TRANSIT_UNSET, true, mVoiceInteraction);
        updateReportedVisibilityLocked();
    }

    boolean commitVisibility(WindowManager.LayoutParams lp,
            boolean visible, int transit, boolean performLayout, boolean isVoiceInteraction) {

        boolean delayed = false;
        inPendingTransaction = false;
        // Reset the state of mHiddenSetFromTransferredStartingWindow since visibility is actually
        // been set by the app now.
        mHiddenSetFromTransferredStartingWindow = false;

        // Allow for state changes and animation to be applied if:
        // * token is transitioning visibility state
        // * or the token was marked as hidden and is exiting before we had a chance to play the
        // transition animation
        // * or this is an opening app and windows are being replaced.
        boolean visibilityChanged = false;
        if (isHidden() == visible || (isHidden() && mIsExiting) || (visible && waitingForReplacement())) {
            final AccessibilityController accessibilityController =
                    mWmService.mAccessibilityController;
            boolean changed = false;
            if (DEBUG_APP_TRANSITIONS) Slog.v(TAG_WM,
                    "Changing app " + this + " hidden=" + isHidden() + " performLayout=" + performLayout);

            boolean runningAppAnimation = false;

            if (transit != WindowManager.TRANSIT_UNSET) {
                if (applyAnimationLocked(lp, transit, visible, isVoiceInteraction)) {
                    delayed = runningAppAnimation = true;
                }
                final WindowState window = findMainWindow();
                //TODO (multidisplay): Magnification is supported only for the default display.
                if (window != null && accessibilityController != null
                        && getDisplayContent().getDisplayId() == DEFAULT_DISPLAY) {
                    accessibilityController.onAppWindowTransitionLocked(window, transit);
                }
                changed = true;
            }

            final int windowsCount = mChildren.size();
            for (int i = 0; i < windowsCount; i++) {
                final WindowState win = mChildren.get(i);
                changed |= win.onAppVisibilityChanged(visible, runningAppAnimation);
            }

            setHidden(!visible);
            hiddenRequested = !visible;
            visibilityChanged = true;
            if (!visible) {
                stopFreezingScreen(true, true);
            } else {
                // If we are being set visible, and the starting window is not yet displayed,
                // then make sure it doesn't get displayed.
                if (startingWindow != null && !startingWindow.isDrawnLw()) {
                    startingWindow.mPolicyVisibility = false;
                    startingWindow.mPolicyVisibilityAfterAnim = false;
                }

                // We are becoming visible, so better freeze the screen with the windows that are
                // getting visible so we also wait for them.
                forAllWindows(mWmService::makeWindowFreezingScreenIfNeededLocked, true);
            }

            if (DEBUG_APP_TRANSITIONS) {
                Slog.v(TAG_WM, "commitVisibility: " + this
                        + ": hidden=" + isHidden() + " hiddenRequested=" + hiddenRequested);
            }

            if (changed) {
                getDisplayContent().getInputMonitor().setUpdateInputWindowsNeededLw();
                if (performLayout) {
                    mWmService.updateFocusedWindowLocked(UPDATE_FOCUS_WILL_PLACE_SURFACES,
                            false /*updateInputWindows*/);
                    mWmService.mWindowPlacerLocked.performSurfacePlacement();
                }
                getDisplayContent().getInputMonitor().updateInputWindowsLw(false /*force*/);
            }
        }

        if (isReallyAnimating()) {
            delayed = true;
        } else {

            // We aren't animating anything, but exiting windows rely on the animation finished
            // callback being called in case the AppWindowToken was pretending to be animating,
            // which we might have done because we were in closing/opening apps list.
            onAnimationFinished();
        }

        for (int i = mChildren.size() - 1; i >= 0 && !delayed; i--) {
            if ((mChildren.get(i)).isSelfOrChildAnimating()) {
                delayed = true;
            }
        }

        if (visibilityChanged) {
            if (visible && !delayed) {
                // The token was made immediately visible, there will be no entrance animation.
                // We need to inform the client the enter animation was finished.
                mEnteringAnimation = true;
                mWmService.mActivityManagerAppTransitionNotifier.onAppTransitionFinishedLocked(
                        token);
            }

            // If we're becoming visible, immediately change client visibility as well. there seem
            // to be some edge cases where we change our visibility but client visibility never gets
            // updated.
            // If we're becoming invisible, update the client visibility if we are not running an
            // animation. Otherwise, we'll update client visibility in onAnimationFinished.
            if (visible || !isReallyAnimating()) {
                setClientHidden(!visible);
            }

            if (!getDisplayContent().mClosingApps.contains(this)
                    && !getDisplayContent().mOpeningApps.contains(this)) {
                // The token is not closing nor opening, so even if there is an animation set, that
                // doesn't mean that it goes through the normal app transition cycle so we have
                // to inform the docked controller about visibility change.
                // TODO(multi-display): notify docked divider on all displays where visibility was
                // affected.
                getDisplayContent().getDockedDividerController().notifyAppVisibilityChanged();

                // Take the screenshot before possibly hiding the WSA, otherwise the screenshot
                // will not be taken.
                mWmService.mTaskSnapshotController.notifyAppVisibilityChanged(this, visible);
            }

            // If we are hidden but there is no delay needed we immediately
            // apply the Surface transaction so that the ActivityManager
            // can have some guarantee on the Surface state following
            // setting the visibility. This captures cases like dismissing
            // the docked or pinned stack where there is no app transition.
            //
            // In the case of a "Null" animation, there will be
            // no animation but there will still be a transition set.
            // We still need to delay hiding the surface such that it
            // can be synchronized with showing the next surface in the transition.
            if (isHidden() && !delayed && !getDisplayContent().mAppTransition.isTransitionSet()) {
                SurfaceControl.openTransaction();
                for (int i = mChildren.size() - 1; i >= 0; i--) {
                    mChildren.get(i).mWinAnimator.hide("immediately hidden");
                }
                SurfaceControl.closeTransaction();
            }
        }

        return delayed;
    }

    /**
     * @return The to top most child window for which {@link LayoutParams#isFullscreen()} returns
     *         true.
     */
    WindowState getTopFullscreenWindow() {
        for (int i = mChildren.size() - 1; i >= 0; i--) {
            final WindowState win = mChildren.get(i);
            if (win != null && win.mAttrs.isFullscreen()) {
                return win;
            }
        }
        return null;
    }

    WindowState findMainWindow() {
        return findMainWindow(true);
    }

    /**
     * Finds the main window that either has type base application or application starting if
     * requested.
     *
     * @param includeStartingApp Allow to search application-starting windows to also be returned.
     * @return The main window of type base application or application starting if requested.
     */
    WindowState findMainWindow(boolean includeStartingApp) {
        WindowState candidate = null;
        for (int j = mChildren.size() - 1; j >= 0; --j) {
            final WindowState win = mChildren.get(j);
            final int type = win.mAttrs.type;
            // No need to loop through child window as base application and starting types can't be
            // child windows.
            if (type == TYPE_BASE_APPLICATION
                    || (includeStartingApp && type == TYPE_APPLICATION_STARTING)) {
                // In cases where there are multiple windows, we prefer the non-exiting window. This
                // happens for example when replacing windows during an activity relaunch. When
                // constructing the animation, we want the new window, not the exiting one.
                if (win.mAnimatingExit) {
                    candidate = win;
                } else {
                    return win;
                }
            }
        }
        return candidate;
    }

    boolean windowsAreFocusable() {
        if (mTargetSdk < Build.VERSION_CODES.Q) {
            final int pid = mActivityRecord != null
                    ? (mActivityRecord.app != null ? mActivityRecord.app.getPid() : 0) : 0;
            final AppWindowToken topFocusedAppOfMyProcess =
                    mWmService.mRoot.mTopFocusedAppByProcess.get(pid);
            if (topFocusedAppOfMyProcess != null && topFocusedAppOfMyProcess != this) {
                // For the apps below Q, there can be only one app which has the focused window per
                // process, because legacy apps may not be ready for a multi-focus system.
                return false;
            }
        }
        return getWindowConfiguration().canReceiveKeys() || mAlwaysFocusable;
    }

    @Override
    boolean isVisible() {
        // If the app token isn't hidden then it is considered visible and there is no need to check
        // its children windows to see if they are visible.
        return !isHidden();
    }

    @Override
    void removeImmediately() {
        onRemovedFromDisplay();
        if (mActivityRecord != null) {
            mActivityRecord.unregisterConfigurationChangeListener(this);
        }
        super.removeImmediately();
    }

    @Override
    void removeIfPossible() {
        mIsExiting = false;
        removeAllWindowsIfPossible();
        removeImmediately();
    }

    @Override
    boolean checkCompleteDeferredRemoval() {
        if (mIsExiting) {
            removeIfPossible();
        }
        return super.checkCompleteDeferredRemoval();
    }

    void onRemovedFromDisplay() {
        if (mRemovingFromDisplay) {
            return;
        }
        mRemovingFromDisplay = true;

        if (DEBUG_APP_TRANSITIONS) Slog.v(TAG_WM, "Removing app token: " + this);

        boolean delayed = commitVisibility(null, false, TRANSIT_UNSET, true, mVoiceInteraction);

        getDisplayContent().mOpeningApps.remove(this);
        getDisplayContent().mUnknownAppVisibilityController.appRemovedOrHidden(this);
        mWmService.mTaskSnapshotController.onAppRemoved(this);
        waitingToShow = false;
        if (getDisplayContent().mClosingApps.contains(this)) {
            delayed = true;
        } else if (getDisplayContent().mAppTransition.isTransitionSet()) {
            getDisplayContent().mClosingApps.add(this);
            delayed = true;
        }

        if (DEBUG_APP_TRANSITIONS) Slog.v(TAG_WM, "Removing app " + this + " delayed=" + delayed
                + " animation=" + getAnimation() + " animating=" + isSelfAnimating());

        if (DEBUG_ADD_REMOVE || DEBUG_TOKEN_MOVEMENT) Slog.v(TAG_WM, "removeAppToken: "
                + this + " delayed=" + delayed + " Callers=" + Debug.getCallers(4));

        if (startingData != null) {
            removeStartingWindow();
        }

        // If this window was animating, then we need to ensure that the app transition notifies
        // that animations have completed in DisplayContent.handleAnimatingStoppedAndTransition(),
        // so add to that list now
        if (isSelfAnimating()) {
            getDisplayContent().mNoAnimationNotifyOnTransitionFinished.add(token);
        }

        final TaskStack stack = getStack();
        if (delayed && !isEmpty()) {
            // set the token aside because it has an active animation to be finished
            if (DEBUG_ADD_REMOVE || DEBUG_TOKEN_MOVEMENT) Slog.v(TAG_WM,
                    "removeAppToken make exiting: " + this);
            if (stack != null) {
                stack.mExitingAppTokens.add(this);
            }
            mIsExiting = true;
        } else {
            // Make sure there is no animation running on this token, so any windows associated
            // with it will be removed as soon as their animations are complete
            cancelAnimation();
            if (stack != null) {
                stack.mExitingAppTokens.remove(this);
            }
            removeIfPossible();
        }

        removed = true;
        stopFreezingScreen(true, true);

        final DisplayContent dc = getDisplayContent();
        if (dc.mFocusedApp == this) {
            if (DEBUG_FOCUS_LIGHT) Slog.v(TAG_WM, "Removing focused app token:" + this
                   + " displayId=" + dc.getDisplayId());
            dc.setFocusedApp(null);
            mWmService.updateFocusedWindowLocked(UPDATE_FOCUS_NORMAL, true /*updateInputWindows*/);
        }

        if (!delayed) {
            updateReportedVisibilityLocked();
        }

        mRemovingFromDisplay = false;
    }

    void clearAnimatingFlags() {
        boolean wallpaperMightChange = false;
        for (int i = mChildren.size() - 1; i >= 0; i--) {
            final WindowState win = mChildren.get(i);
            wallpaperMightChange |= win.clearAnimatingFlags();
        }
        if (wallpaperMightChange) {
            requestUpdateWallpaperIfNeeded();
        }
    }

    void destroySurfaces() {
        destroySurfaces(false /*cleanupOnResume*/);
    }

    /**
     * Destroy surfaces which have been marked as eligible by the animator, taking care to ensure
     * the client has finished with them.
     *
     * @param cleanupOnResume whether this is done when app is resumed without fully stopped. If
     * set to true, destroy only surfaces of removed windows, and clear relevant flags of the
     * others so that they are ready to be reused. If set to false (common case), destroy all
     * surfaces that's eligible, if the app is already stopped.
     */
    private void destroySurfaces(boolean cleanupOnResume) {
        boolean destroyedSomething = false;

        // Copying to a different list as multiple children can be removed.
        final ArrayList<WindowState> children = new ArrayList<>(mChildren);
        for (int i = children.size() - 1; i >= 0; i--) {
            final WindowState win = children.get(i);
            destroyedSomething |= win.destroySurface(cleanupOnResume, mAppStopped);
        }
        if (destroyedSomething) {
            final DisplayContent dc = getDisplayContent();
            dc.assignWindowLayers(true /*setLayoutNeeded*/);
            updateLetterboxSurface(null);
        }
    }

    /**
     * Notify that the app is now resumed, and it was not stopped before, perform a clean
     * up of the surfaces
     */
    void notifyAppResumed(boolean wasStopped) {
        if (DEBUG_ADD_REMOVE) Slog.v(TAG, "notifyAppResumed: wasStopped=" + wasStopped
                + " " + this);
        mAppStopped = false;
        // Allow the window to turn the screen on once the app is resumed again.
        setCanTurnScreenOn(true);
        if (!wasStopped) {
            destroySurfaces(true /*cleanupOnResume*/);
        }
    }

    /**
     * Notify that the app has stopped, and it is okay to destroy any surfaces which were
     * keeping alive in case they were still being used.
     */
    void notifyAppStopped() {
        if (DEBUG_ADD_REMOVE) Slog.v(TAG, "notifyAppStopped: " + this);
        mAppStopped = true;
        destroySurfaces();
        // Remove any starting window that was added for this app if they are still around.
        removeStartingWindow();
    }

    void clearAllDrawn() {
        allDrawn = false;
        deferClearAllDrawn = false;
    }

    Task getTask() {
        return (Task) getParent();
    }

    TaskStack getStack() {
        final Task task = getTask();
        if (task != null) {
            return task.mStack;
        } else {
            return null;
        }
    }

    @Override
    void onParentSet() {
        super.onParentSet();

        final Task task = getTask();

        // When the associated task is {@code null}, the {@link AppWindowToken} can no longer
        // access visual elements like the {@link DisplayContent}. We must remove any associations
        // such as animations.
        if (!mReparenting) {
            if (task == null) {
                // It is possible we have been marked as a closing app earlier. We must remove ourselves
                // from this list so we do not participate in any future animations.
                getDisplayContent().mClosingApps.remove(this);
            } else if (mLastParent != null && mLastParent.mStack != null) {
                task.mStack.mExitingAppTokens.remove(this);
            }
        }
        final TaskStack stack = getStack();

        // If we reparent, make sure to remove ourselves from the old animation registry.
        if (mAnimatingAppWindowTokenRegistry != null) {
            mAnimatingAppWindowTokenRegistry.notifyFinished(this);
        }
        mAnimatingAppWindowTokenRegistry = stack != null
                ? stack.getAnimatingAppWindowTokenRegistry()
                : null;

        mLastParent = task;
    }

    void postWindowRemoveStartingWindowCleanup(WindowState win) {
        // TODO: Something smells about the code below...Is there a better way?
        if (startingWindow == win) {
            if (DEBUG_STARTING_WINDOW) Slog.v(TAG_WM, "Notify removed startingWindow " + win);
            removeStartingWindow();
        } else if (mChildren.size() == 0) {
            // If this is the last window and we had requested a starting transition window,
            // well there is no point now.
            if (DEBUG_STARTING_WINDOW) Slog.v(TAG_WM, "Nulling last startingData");
            startingData = null;
            if (mHiddenSetFromTransferredStartingWindow) {
                // We set the hidden state to false for the token from a transferred starting window.
                // We now reset it back to true since the starting window was the last window in the
                // token.
                setHidden(true);
            }
        } else if (mChildren.size() == 1 && startingSurface != null && !isRelaunching()) {
            // If this is the last window except for a starting transition window,
            // we need to get rid of the starting transition.
            if (DEBUG_STARTING_WINDOW) Slog.v(TAG_WM, "Last window, removing starting window "
                    + win);
            removeStartingWindow();
        }
    }

    void removeDeadWindows() {
        for (int winNdx = mChildren.size() - 1; winNdx >= 0; --winNdx) {
            WindowState win = mChildren.get(winNdx);
            if (win.mAppDied) {
                if (DEBUG_WINDOW_MOVEMENT || DEBUG_ADD_REMOVE) Slog.w(TAG,
                        "removeDeadWindows: " + win);
                // Set mDestroying, we don't want any animation or delayed removal here.
                win.mDestroying = true;
                // Also removes child windows.
                win.removeIfPossible();
            }
        }
    }

    boolean hasWindowsAlive() {
        for (int i = mChildren.size() - 1; i >= 0; i--) {
            // No need to loop through child windows as the answer should be the same as that of the
            // parent window.
            if (!(mChildren.get(i)).mAppDied) {
                return true;
            }
        }
        return false;
    }

    void setWillReplaceWindows(boolean animate) {
        if (DEBUG_ADD_REMOVE) Slog.d(TAG_WM,
                "Marking app token " + this + " with replacing windows.");

        for (int i = mChildren.size() - 1; i >= 0; i--) {
            final WindowState w = mChildren.get(i);
            w.setWillReplaceWindow(animate);
        }
    }

    void setWillReplaceChildWindows() {
        if (DEBUG_ADD_REMOVE) Slog.d(TAG_WM, "Marking app token " + this
                + " with replacing child windows.");
        for (int i = mChildren.size() - 1; i >= 0; i--) {
            final WindowState w = mChildren.get(i);
            w.setWillReplaceChildWindows();
        }
    }

    void clearWillReplaceWindows() {
        if (DEBUG_ADD_REMOVE) Slog.d(TAG_WM,
                "Resetting app token " + this + " of replacing window marks.");

        for (int i = mChildren.size() - 1; i >= 0; i--) {
            final WindowState w = mChildren.get(i);
            w.clearWillReplaceWindow();
        }
    }

    void requestUpdateWallpaperIfNeeded() {
        for (int i = mChildren.size() - 1; i >= 0; i--) {
            final WindowState w = mChildren.get(i);
            w.requestUpdateWallpaperIfNeeded();
        }
    }

    boolean isRelaunching() {
        return mPendingRelaunchCount > 0;
    }

    boolean shouldFreezeBounds() {
        final Task task = getTask();

        // For freeform windows, we can't freeze the bounds at the moment because this would make
        // the resizing unresponsive.
        if (task == null || task.inFreeformWindowingMode()) {
            return false;
        }

        // We freeze the bounds while drag resizing to deal with the time between
        // the divider/drag handle being released, and the handling it's new
        // configuration. If we are relaunched outside of the drag resizing state,
        // we need to be careful not to do this.
        return getTask().isDragResizing();
    }

    void startRelaunching() {
        if (shouldFreezeBounds()) {
            freezeBounds();
        }

        // In the process of tearing down before relaunching, the app will
        // try and clean up it's child surfaces. We need to prevent this from
        // happening, so we sever the children, transfering their ownership
        // from the client it-self to the parent surface (owned by us).
        detachChildren();

        mPendingRelaunchCount++;
    }

    void detachChildren() {
        SurfaceControl.openTransaction();
        for (int i = mChildren.size() - 1; i >= 0; i--) {
            final WindowState w = mChildren.get(i);
            w.mWinAnimator.detachChildren();
        }
        SurfaceControl.closeTransaction();
    }

    void finishRelaunching() {
        unfreezeBounds();

        if (mPendingRelaunchCount > 0) {
            mPendingRelaunchCount--;
        } else {
            // Update keyguard flags upon finishing relaunch.
            checkKeyguardFlagsChanged();
        }
    }

    void clearRelaunching() {
        if (mPendingRelaunchCount == 0) {
            return;
        }
        unfreezeBounds();
        mPendingRelaunchCount = 0;
    }

    /**
     * Returns true if the new child window we are adding to this token is considered greater than
     * the existing child window in this token in terms of z-order.
     */
    @Override
    protected boolean isFirstChildWindowGreaterThanSecond(WindowState newWindow,
            WindowState existingWindow) {
        final int type1 = newWindow.mAttrs.type;
        final int type2 = existingWindow.mAttrs.type;

        // Base application windows should be z-ordered BELOW all other windows in the app token.
        if (type1 == TYPE_BASE_APPLICATION && type2 != TYPE_BASE_APPLICATION) {
            return false;
        } else if (type1 != TYPE_BASE_APPLICATION && type2 == TYPE_BASE_APPLICATION) {
            return true;
        }

        // Starting windows should be z-ordered ABOVE all other windows in the app token.
        if (type1 == TYPE_APPLICATION_STARTING && type2 != TYPE_APPLICATION_STARTING) {
            return true;
        } else if (type1 != TYPE_APPLICATION_STARTING && type2 == TYPE_APPLICATION_STARTING) {
            return false;
        }

        // Otherwise the new window is greater than the existing window.
        return true;
    }

    @Override
    void addWindow(WindowState w) {
        super.addWindow(w);

        boolean gotReplacementWindow = false;
        for (int i = mChildren.size() - 1; i >= 0; i--) {
            final WindowState candidate = mChildren.get(i);
            gotReplacementWindow |= candidate.setReplacementWindowIfNeeded(w);
        }

        // if we got a replacement window, reset the timeout to give drawing more time
        if (gotReplacementWindow) {
            mWmService.scheduleWindowReplacementTimeouts(this);
        }
        checkKeyguardFlagsChanged();
    }

    @Override
    void removeChild(WindowState child) {
        if (!mChildren.contains(child)) {
            // This can be true when testing.
            return;
        }
        super.removeChild(child);
        checkKeyguardFlagsChanged();
        updateLetterboxSurface(child);
    }

    private boolean waitingForReplacement() {
        for (int i = mChildren.size() - 1; i >= 0; i--) {
            final WindowState candidate = mChildren.get(i);
            if (candidate.waitingForReplacement()) {
                return true;
            }
        }
        return false;
    }

    void onWindowReplacementTimeout() {
        for (int i = mChildren.size() - 1; i >= 0; --i) {
            (mChildren.get(i)).onWindowReplacementTimeout();
        }
    }

    void reparent(TaskWindowContainerController taskController, int position) {
        if (DEBUG_ADD_REMOVE) {
            Slog.i(TAG_WM, "reparent: moving app token=" + this
                    + " to task=" + taskController + " at " + position);
        }
        final Task task = taskController.mContainer;
        if (task == null) {
            throw new IllegalArgumentException("reparent: could not find task="
                    + taskController);
        }
        reparent(task, position);
        getDisplayContent().layoutAndAssignWindowLayersIfNeeded();
    }

    void reparent(Task task, int position) {
        if (DEBUG_ADD_REMOVE) {
            Slog.i(TAG_WM, "reparent: moving app token=" + this
                    + " to task=" + task.mTaskId + " at " + position);
        }
        if (task == null) {
            throw new IllegalArgumentException("reparent: could not find task");
        }
        final Task currentTask = getTask();
        if (task == currentTask) {
            throw new IllegalArgumentException(
                    "window token=" + this + " already child of task=" + currentTask);
        }

        if (currentTask.mStack != task.mStack) {
            throw new IllegalArgumentException(
                    "window token=" + this + " current task=" + currentTask
                        + " belongs to a different stack than " + task);
        }

        if (DEBUG_ADD_REMOVE) Slog.i(TAG, "reParentWindowToken: removing window token=" + this
                + " from task=" + currentTask);
        final DisplayContent prevDisplayContent = getDisplayContent();

        mReparenting = true;

        getParent().removeChild(this);
        task.addChild(this, position);

        mReparenting = false;

        // Relayout display(s).
        final DisplayContent displayContent = task.getDisplayContent();
        displayContent.setLayoutNeeded();
        if (prevDisplayContent != displayContent) {
            onDisplayChanged(displayContent);
            prevDisplayContent.setLayoutNeeded();
        }
        getDisplayContent().layoutAndAssignWindowLayersIfNeeded();
    }

    @Override
    void onDisplayChanged(DisplayContent dc) {
        DisplayContent prevDc = mDisplayContent;
        super.onDisplayChanged(dc);
        if (prevDc != null && prevDc.mFocusedApp == this) {
            prevDc.setFocusedApp(null);
            final TaskStack stack = dc.getTopStack();
            if (stack != null) {
                final Task task = stack.getTopChild();
                if (task != null && task.getTopChild() == this) {
                    dc.setFocusedApp(this);
                }
            }
        }
    }

    @Override
    void onDisplayChanged(DisplayContent dc) {
        DisplayContent prevDc = mDisplayContent;
        super.onDisplayChanged(dc);
        if (prevDc != null && prevDc.mFocusedApp == this) {
            prevDc.setFocusedApp(null);
            final TaskStack stack = dc.getTopStack();
            if (stack != null) {
                final Task task = stack.getTopChild();
                if (task != null && task.getTopChild() == this) {
                    dc.setFocusedApp(this);
                }
            }
        }
    }

    /**
     * Freezes the task bounds. The size of this task reported the app will be fixed to the bounds
     * freezed by {@link Task#prepareFreezingBounds} until {@link #unfreezeBounds} gets called, even
     * if they change in the meantime. If the bounds are already frozen, the bounds will be frozen
     * with a queue.
     */
    private void freezeBounds() {
        final Task task = getTask();
        mFrozenBounds.offer(new Rect(task.mPreparedFrozenBounds));

        if (task.mPreparedFrozenMergedConfig.equals(Configuration.EMPTY)) {
            // We didn't call prepareFreezingBounds on the task, so use the current value.
            mFrozenMergedConfig.offer(new Configuration(task.getConfiguration()));
        } else {
            mFrozenMergedConfig.offer(new Configuration(task.mPreparedFrozenMergedConfig));
        }
        // Calling unset() to make it equal to Configuration.EMPTY.
        task.mPreparedFrozenMergedConfig.unset();
    }

    /**
     * Unfreezes the previously frozen bounds. See {@link #freezeBounds}.
     */
    private void unfreezeBounds() {
        if (mFrozenBounds.isEmpty()) {
            return;
        }
        mFrozenBounds.remove();
        if (!mFrozenMergedConfig.isEmpty()) {
            mFrozenMergedConfig.remove();
        }
        for (int i = mChildren.size() - 1; i >= 0; i--) {
            final WindowState win = mChildren.get(i);
            win.onUnfreezeBounds();
        }
        mWmService.mWindowPlacerLocked.performSurfacePlacement();
    }

    void setAppLayoutChanges(int changes, String reason) {
        if (!mChildren.isEmpty()) {
            final DisplayContent dc = getDisplayContent();
            dc.pendingLayoutChanges |= changes;
            if (DEBUG_LAYOUT_REPEATS) {
                mWmService.mWindowPlacerLocked.debugLayoutRepeats(reason, dc.pendingLayoutChanges);
            }
        }
    }

    void removeReplacedWindowIfNeeded(WindowState replacement) {
        for (int i = mChildren.size() - 1; i >= 0; i--) {
            final WindowState win = mChildren.get(i);
            if (win.removeReplacedWindowIfNeeded(replacement)) {
                return;
            }
        }
    }

    void startFreezingScreen() {
        if (DEBUG_ORIENTATION) logWithStack(TAG, "Set freezing of " + appToken + ": hidden="
                + isHidden() + " freezing=" + mFreezingScreen + " hiddenRequested="
                + hiddenRequested);
        if (!hiddenRequested) {
            if (!mFreezingScreen) {
                mFreezingScreen = true;
                mWmService.registerAppFreezeListener(this);
                mWmService.mAppsFreezingScreen++;
                if (mWmService.mAppsFreezingScreen == 1) {
                    mWmService.startFreezingDisplayLocked(0, 0, getDisplayContent());
                    mWmService.mH.removeMessages(H.APP_FREEZE_TIMEOUT);
                    mWmService.mH.sendEmptyMessageDelayed(H.APP_FREEZE_TIMEOUT, 2000);
                }
            }
            final int count = mChildren.size();
            for (int i = 0; i < count; i++) {
                final WindowState w = mChildren.get(i);
                w.onStartFreezingScreen();
            }
        }
    }

    void stopFreezingScreen(boolean unfreezeSurfaceNow, boolean force) {
        if (!mFreezingScreen) {
            return;
        }
        if (DEBUG_ORIENTATION) Slog.v(TAG_WM, "Clear freezing of " + this + " force=" + force);
        final int count = mChildren.size();
        boolean unfrozeWindows = false;
        for (int i = 0; i < count; i++) {
            final WindowState w = mChildren.get(i);
            unfrozeWindows |= w.onStopFreezingScreen();
        }
        if (force || unfrozeWindows) {
            if (DEBUG_ORIENTATION) Slog.v(TAG_WM, "No longer freezing: " + this);
            mFreezingScreen = false;
            mWmService.unregisterAppFreezeListener(this);
            mWmService.mAppsFreezingScreen--;
            mWmService.mLastFinishedFreezeSource = this;
        }
        if (unfreezeSurfaceNow) {
            if (unfrozeWindows) {
                mWmService.mWindowPlacerLocked.performSurfacePlacement();
            }
            mWmService.stopFreezingDisplayLocked();
        }
    }

    @Override
    public void onAppFreezeTimeout() {
        Slog.w(TAG_WM, "Force clearing freeze: " + this);
        stopFreezingScreen(true, true);
    }

    /**
     * Tries to transfer the starting window from a token that's above ourselves in the task but
     * not visible anymore. This is a common scenario apps use: Trampoline activity T start main
     * activity M in the same task. Now, when reopening the task, T starts on top of M but then
     * immediately finishes after, so we have to transfer T to M.
     */
    void transferStartingWindowFromHiddenAboveTokenIfNeeded() {
        final Task task = getTask();
        for (int i = task.mChildren.size() - 1; i >= 0; i--) {
            final AppWindowToken fromToken = task.mChildren.get(i);
            if (fromToken == this) {
                return;
            }
            if (fromToken.hiddenRequested && transferStartingWindow(fromToken.token)) {
                return;
            }
        }
    }

    boolean transferStartingWindow(IBinder transferFrom) {
        final AppWindowToken fromToken = getDisplayContent().getAppWindowToken(transferFrom);
        if (fromToken == null) {
            return false;
        }

        final WindowState tStartingWindow = fromToken.startingWindow;
        if (tStartingWindow != null && fromToken.startingSurface != null) {
            // In this case, the starting icon has already been displayed, so start
            // letting windows get shown immediately without any more transitions.
            getDisplayContent().mSkipAppTransitionAnimation = true;

            if (DEBUG_STARTING_WINDOW) Slog.v(TAG_WM, "Moving existing starting " + tStartingWindow
                    + " from " + fromToken + " to " + this);

            final long origId = Binder.clearCallingIdentity();
            try {
                // Transfer the starting window over to the new token.
                startingData = fromToken.startingData;
                startingSurface = fromToken.startingSurface;
                startingDisplayed = fromToken.startingDisplayed;
                fromToken.startingDisplayed = false;
                startingWindow = tStartingWindow;
                reportedVisible = fromToken.reportedVisible;
                fromToken.startingData = null;
                fromToken.startingSurface = null;
                fromToken.startingWindow = null;
                fromToken.startingMoved = true;
                tStartingWindow.mToken = this;
                tStartingWindow.mAppToken = this;

                if (DEBUG_ADD_REMOVE || DEBUG_STARTING_WINDOW) Slog.v(TAG_WM,
                        "Removing starting " + tStartingWindow + " from " + fromToken);
                fromToken.removeChild(tStartingWindow);
                fromToken.postWindowRemoveStartingWindowCleanup(tStartingWindow);
                fromToken.mHiddenSetFromTransferredStartingWindow = false;
                addWindow(tStartingWindow);

                // Propagate other interesting state between the tokens. If the old token is displayed,
                // we should immediately force the new one to be displayed. If it is animating, we need
                // to move that animation to the new one.
                if (fromToken.allDrawn) {
                    allDrawn = true;
                    deferClearAllDrawn = fromToken.deferClearAllDrawn;
                }
                if (fromToken.firstWindowDrawn) {
                    firstWindowDrawn = true;
                }
                if (!fromToken.isHidden()) {
                    setHidden(false);
                    hiddenRequested = false;
                    mHiddenSetFromTransferredStartingWindow = true;
                }
                setClientHidden(fromToken.mClientHidden);

                transferAnimation(fromToken);

                // When transferring an animation, we no longer need to apply an animation to the
                // the token we transfer the animation over. Thus, remove the animation from
                // pending opening apps.
                getDisplayContent().mOpeningApps.remove(this);

                mWmService.updateFocusedWindowLocked(
                        UPDATE_FOCUS_WILL_PLACE_SURFACES, true /*updateInputWindows*/);
                getDisplayContent().setLayoutNeeded();
                mWmService.mWindowPlacerLocked.performSurfacePlacement();
            } finally {
                Binder.restoreCallingIdentity(origId);
            }
            return true;
        } else if (fromToken.startingData != null) {
            // The previous app was getting ready to show a
            // starting window, but hasn't yet done so.  Steal it!
            if (DEBUG_STARTING_WINDOW) Slog.v(TAG_WM,
                    "Moving pending starting from " + fromToken + " to " + this);
            startingData = fromToken.startingData;
            fromToken.startingData = null;
            fromToken.startingMoved = true;
            scheduleAddStartingWindow();
            return true;
        }

        // TODO: Transfer thumbnail

        return false;
    }

    boolean isLastWindow(WindowState win) {
        return mChildren.size() == 1 && mChildren.get(0) == win;
    }

    @Override
    void onAppTransitionDone() {
        sendingToBottom = false;
    }

    /**
     * We override because this class doesn't want its children affecting its reported orientation
     * in anyway.
     */
    @Override
    int getOrientation(int candidate) {
        if (candidate == SCREEN_ORIENTATION_BEHIND) {
            // Allow app to specify orientation regardless of its visibility state if the current
            // candidate want us to use orientation behind. I.e. the visible app on-top of this one
            // wants us to use the orientation of the app behind it.
            return mOrientation;
        }

        // The {@link AppWindowToken} should only specify an orientation when it is not closing or
        // going to the bottom. Allowing closing {@link AppWindowToken} to participate can lead to
        // an Activity in another task being started in the wrong orientation during the transition.
        if (!(sendingToBottom || getDisplayContent().mClosingApps.contains(this))
                && (isVisible() || getDisplayContent().mOpeningApps.contains(this))) {
            return mOrientation;
        }

        return SCREEN_ORIENTATION_UNSET;
    }

    /** Returns the app's preferred orientation regardless of its currently visibility state. */
    int getOrientationIgnoreVisibility() {
        return mOrientation;
    }

    @Override
    public void onConfigurationChanged(Configuration newParentConfig) {
        final int prevWinMode = getWindowingMode();
        super.onConfigurationChanged(newParentConfig);
        final int winMode = getWindowingMode();

        if (prevWinMode == winMode) {
            return;
        }

        if (prevWinMode != WINDOWING_MODE_UNDEFINED && winMode == WINDOWING_MODE_PINNED) {
            // Entering PiP from fullscreen, reset the snap fraction
            mDisplayContent.mPinnedStackControllerLocked.resetReentrySnapFraction(this);
        } else if (prevWinMode == WINDOWING_MODE_PINNED && winMode != WINDOWING_MODE_UNDEFINED
                && !isHidden()) {
            // Leaving PiP to fullscreen, save the snap fraction based on the pre-animation bounds
            // for the next re-entry into PiP (assuming the activity is not hidden or destroyed)
            final TaskStack pinnedStack = mDisplayContent.getPinnedStack();
            if (pinnedStack != null) {
                final Rect stackBounds;
                if (pinnedStack.lastAnimatingBoundsWasToFullscreen()) {
                    // We are animating the bounds, use the pre-animation bounds to save the snap
                    // fraction
                    stackBounds = pinnedStack.mPreAnimationBounds;
                } else {
                    // We skip the animation if the fullscreen configuration is not compatible, so
                    // use the current bounds to calculate the saved snap fraction instead
                    // (see PinnedActivityStack.skipResizeAnimation())
                    stackBounds = mTmpRect;
                    pinnedStack.getBounds(stackBounds);
                }
                mDisplayContent.mPinnedStackControllerLocked.saveReentrySnapFraction(this,
                        stackBounds);
            }
        }
    }

    @Override
    void checkAppWindowsReadyToShow() {
        if (allDrawn == mLastAllDrawn) {
            return;
        }

        mLastAllDrawn = allDrawn;
        if (!allDrawn) {
            return;
        }

        // The token has now changed state to having all windows shown...  what to do, what to do?
        if (mFreezingScreen) {
            showAllWindowsLocked();
            stopFreezingScreen(false, true);
            if (DEBUG_ORIENTATION) Slog.i(TAG,
                    "Setting mOrientationChangeComplete=true because wtoken " + this
                    + " numInteresting=" + mNumInterestingWindows + " numDrawn=" + mNumDrawnWindows);
            // This will set mOrientationChangeComplete and cause a pass through layout.
            setAppLayoutChanges(FINISH_LAYOUT_REDO_WALLPAPER,
                    "checkAppWindowsReadyToShow: freezingScreen");
        } else {
            setAppLayoutChanges(FINISH_LAYOUT_REDO_ANIM, "checkAppWindowsReadyToShow");

            // We can now show all of the drawn windows!
            if (!getDisplayContent().mOpeningApps.contains(this) && canShowWindows()) {
                showAllWindowsLocked();
            }
        }
    }

    /**
     * Returns whether the drawn window states of this {@link AppWindowToken} has considered every
     * child {@link WindowState}. A child is considered if it has been passed into
     * {@link #updateDrawnWindowStates(WindowState)} after being added. This is used to determine
     * whether states, such as {@code allDrawn}, can be set, which relies on state variables such as
     * {@code mNumInterestingWindows}, which depend on all {@link WindowState}s being considered.
     *
     * @return {@code true} If all children have been considered, {@code false}.
     */
    private boolean allDrawnStatesConsidered() {
        for (int i = mChildren.size() - 1; i >= 0; --i) {
            final WindowState child = mChildren.get(i);
            if (child.mightAffectAllDrawn() && !child.getDrawnStateEvaluated()) {
                return false;
            }
        }
        return true;
    }

    /**
     *  Determines if the token has finished drawing. This should only be called from
     *  {@link DisplayContent#applySurfaceChangesTransaction}
     */
    void updateAllDrawn() {
        if (!allDrawn) {
            // Number of drawn windows can be less when a window is being relaunched, wait for
            // all windows to be launched and drawn for this token be considered all drawn.
            final int numInteresting = mNumInterestingWindows;

            // We must make sure that all present children have been considered (determined by
            // {@link #allDrawnStatesConsidered}) before evaluating whether everything has been
            // drawn.
            if (numInteresting > 0 && allDrawnStatesConsidered()
                    && mNumDrawnWindows >= numInteresting && !isRelaunching()) {
                if (DEBUG_VISIBILITY) Slog.v(TAG, "allDrawn: " + this
                        + " interesting=" + numInteresting + " drawn=" + mNumDrawnWindows);
                allDrawn = true;
                // Force an additional layout pass where
                // WindowStateAnimator#commitFinishDrawingLocked() will call performShowLocked().
                if (mDisplayContent != null) {
                    mDisplayContent.setLayoutNeeded();
                }
                mWmService.mH.obtainMessage(NOTIFY_ACTIVITY_DRAWN, token).sendToTarget();

                // Notify the pinned stack upon all windows drawn. If there was an animation in
                // progress then this signal will resume that animation.
                final TaskStack pinnedStack = mDisplayContent.getPinnedStack();
                if (pinnedStack != null) {
                    pinnedStack.onAllWindowsDrawn();
                }
            }
        }
    }

    boolean keyDispatchingTimedOut(String reason, int windowPid) {
        return mActivityRecord != null && mActivityRecord.keyDispatchingTimedOut(reason, windowPid);
    }

    /**
     * Updated this app token tracking states for interesting and drawn windows based on the window.
     *
     * @return Returns true if the input window is considered interesting and drawn while all the
     *         windows in this app token where not considered drawn as of the last pass.
     */
    boolean updateDrawnWindowStates(WindowState w) {
        w.setDrawnStateEvaluated(true /*evaluated*/);

        if (DEBUG_STARTING_WINDOW_VERBOSE && w == startingWindow) {
            Slog.d(TAG, "updateWindows: starting " + w + " isOnScreen=" + w.isOnScreen()
                    + " allDrawn=" + allDrawn + " freezingScreen=" + mFreezingScreen);
        }

        if (allDrawn && !mFreezingScreen) {
            return false;
        }

        if (mLastTransactionSequence != mWmService.mTransactionSequence) {
            mLastTransactionSequence = mWmService.mTransactionSequence;
            mNumDrawnWindows = 0;
            startingDisplayed = false;

            // There is the main base application window, even if it is exiting, wait for it
            mNumInterestingWindows = findMainWindow(false /* includeStartingApp */) != null ? 1 : 0;
        }

        final WindowStateAnimator winAnimator = w.mWinAnimator;

        boolean isInterestingAndDrawn = false;

        if (!allDrawn && w.mightAffectAllDrawn()) {
            if (DEBUG_VISIBILITY || DEBUG_ORIENTATION) {
                Slog.v(TAG, "Eval win " + w + ": isDrawn=" + w.isDrawnLw()
                        + ", isAnimationSet=" + isSelfAnimating());
                if (!w.isDrawnLw()) {
                    Slog.v(TAG, "Not displayed: s=" + winAnimator.mSurfaceController
                            + " pv=" + w.mPolicyVisibility
                            + " mDrawState=" + winAnimator.drawStateToString()
                            + " ph=" + w.isParentWindowHidden() + " th=" + hiddenRequested
                            + " a=" + isSelfAnimating());
                }
            }

            if (w != startingWindow) {
                if (w.isInteresting()) {
                    // Add non-main window as interesting since the main app has already been added
                    if (findMainWindow(false /* includeStartingApp */) != w) {
                        mNumInterestingWindows++;
                    }
                    if (w.isDrawnLw()) {
                        mNumDrawnWindows++;

                        if (DEBUG_VISIBILITY || DEBUG_ORIENTATION) Slog.v(TAG, "tokenMayBeDrawn: "
                                + this + " w=" + w + " numInteresting=" + mNumInterestingWindows
                                + " freezingScreen=" + mFreezingScreen
                                + " mAppFreezing=" + w.mAppFreezing);

                        isInterestingAndDrawn = true;
                    }
                }
            } else if (w.isDrawnLw()) {
                if (mActivityRecord != null) {
                    mActivityRecord.onStartingWindowDrawn(SystemClock.uptimeMillis());
                }
                startingDisplayed = true;
            }
        }

        return isInterestingAndDrawn;
    }

    void layoutLetterbox(WindowState winHint) {
        final WindowState w = findMainWindow();
        if (w == null || winHint != null && w != winHint) {
            return;
        }
        final boolean surfaceReady = w.isDrawnLw()  // Regular case
                || w.mWinAnimator.mSurfaceDestroyDeferred  // The preserved surface is still ready.
                || w.isDragResizeChanged();  // Waiting for relayoutWindow to call preserveSurface.
        final boolean needsLetterbox = w.isLetterboxedAppWindow() && fillsParent() && surfaceReady;
        if (needsLetterbox) {
            if (mLetterbox == null) {
                mLetterbox = new Letterbox(() -> makeChildSurface(null));
            }
            mLetterbox.layout(getParent().getBounds(), w.getFrameLw());
        } else if (mLetterbox != null) {
            mLetterbox.hide();
        }
    }

    void updateLetterboxSurface(WindowState winHint) {
        final WindowState w = findMainWindow();
        if (w != winHint && winHint != null && w != null) {
            return;
        }
        layoutLetterbox(winHint);
        if (mLetterbox != null && mLetterbox.needsApplySurfaceChanges()) {
            mLetterbox.applySurfaceChanges(mPendingTransaction);
        }
    }

    @Override
    boolean forAllWindows(ToBooleanFunction<WindowState> callback, boolean traverseTopToBottom) {
        // For legacy reasons we process the TaskStack.mExitingAppTokens first in DisplayContent
        // before the non-exiting app tokens. So, we skip the exiting app tokens here.
        // TODO: Investigate if we need to continue to do this or if we can just process them
        // in-order.
        if (mIsExiting && !waitingForReplacement()) {
            return false;
        }
        return forAllWindowsUnchecked(callback, traverseTopToBottom);
    }

    @Override
    void forAllAppWindows(Consumer<AppWindowToken> callback) {
        callback.accept(this);
    }

    boolean forAllWindowsUnchecked(ToBooleanFunction<WindowState> callback,
            boolean traverseTopToBottom) {
        return super.forAllWindows(callback, traverseTopToBottom);
    }

    @Override
    AppWindowToken asAppWindowToken() {
        // I am an app window token!
        return this;
    }

    boolean addStartingWindow(String pkg, int theme, CompatibilityInfo compatInfo,
            CharSequence nonLocalizedLabel, int labelRes, int icon, int logo, int windowFlags,
            IBinder transferFrom, boolean newTask, boolean taskSwitch, boolean processRunning,
            boolean allowTaskSnapshot, boolean activityCreated, boolean fromRecents) {
        // If the display is frozen, we won't do anything until the actual window is
        // displayed so there is no reason to put in the starting window.
        if (!okToDisplay()) {
            return false;
        }

        if (startingData != null) {
            return false;
        }

        final WindowState mainWin = findMainWindow();
        if (mainWin != null && mainWin.mWinAnimator.getShown()) {
            // App already has a visible window...why would you want a starting window?
            return false;
        }

        final ActivityManager.TaskSnapshot snapshot =
                mWmService.mTaskSnapshotController.getSnapshot(
                        getTask().mTaskId, getTask().mUserId,
                        false /* restoreFromDisk */, false /* reducedResolution */);
        final int type = getStartingWindowType(newTask, taskSwitch, processRunning,
                allowTaskSnapshot, activityCreated, fromRecents, snapshot);

        if (type == STARTING_WINDOW_TYPE_SNAPSHOT) {
            return createSnapshot(snapshot);
        }

        // If this is a translucent window, then don't show a starting window -- the current
        // effect (a full-screen opaque starting window that fades away to the real contents
        // when it is ready) does not work for this.
        if (DEBUG_STARTING_WINDOW) {
            Slog.v(TAG, "Checking theme of starting window: 0x" + Integer.toHexString(theme));
        }
        if (theme != 0) {
            AttributeCache.Entry ent = AttributeCache.instance().get(pkg, theme,
                    com.android.internal.R.styleable.Window,
                    mWmService.mCurrentUserId);
            if (ent == null) {
                // Whoops!  App doesn't exist. Um. Okay. We'll just pretend like we didn't
                // see that.
                return false;
            }
            final boolean windowIsTranslucent = ent.array.getBoolean(
                    com.android.internal.R.styleable.Window_windowIsTranslucent, false);
            final boolean windowIsFloating = ent.array.getBoolean(
                    com.android.internal.R.styleable.Window_windowIsFloating, false);
            final boolean windowShowWallpaper = ent.array.getBoolean(
                    com.android.internal.R.styleable.Window_windowShowWallpaper, false);
            final boolean windowDisableStarting = ent.array.getBoolean(
                    com.android.internal.R.styleable.Window_windowDisablePreview, false);
            if (DEBUG_STARTING_WINDOW) {
                Slog.v(TAG, "Translucent=" + windowIsTranslucent
                        + " Floating=" + windowIsFloating
                        + " ShowWallpaper=" + windowShowWallpaper);
            }
            if (windowIsTranslucent) {
                return false;
            }
            if (windowIsFloating || windowDisableStarting) {
                return false;
            }
            if (windowShowWallpaper) {
                if (getDisplayContent().mWallpaperController
                        .getWallpaperTarget() == null) {
                    // If this theme is requesting a wallpaper, and the wallpaper
                    // is not currently visible, then this effectively serves as
                    // an opaque window and our starting window transition animation
                    // can still work.  We just need to make sure the starting window
                    // is also showing the wallpaper.
                    windowFlags |= FLAG_SHOW_WALLPAPER;
                } else {
                    return false;
                }
            }
<<<<<<< HEAD

            if (transferStartingWindow(transferFrom)) {
                return true;
            }

            // There is no existing starting window, and we don't want to create a splash screen, so
            // that's it!
            if (type != STARTING_WINDOW_TYPE_SPLASH_SCREEN) {
                return false;
            }

            if (DEBUG_STARTING_WINDOW) Slog.v(TAG_WM, "Creating SplashScreenStartingData");
            startingData = new SplashScreenStartingData(mWmService, pkg,
                    theme, compatInfo, nonLocalizedLabel, labelRes, icon, logo, windowFlags,
                    getMergedOverrideConfiguration());
            scheduleAddStartingWindow();
        }
=======
        }

        if (transferStartingWindow(transferFrom)) {
            return true;
        }

        // There is no existing starting window, and we don't want to create a splash screen, so
        // that's it!
        if (type != STARTING_WINDOW_TYPE_SPLASH_SCREEN) {
            return false;
        }

        if (DEBUG_STARTING_WINDOW) Slog.v(TAG_WM, "Creating SplashScreenStartingData");
        startingData = new SplashScreenStartingData(mWmService, pkg,
                theme, compatInfo, nonLocalizedLabel, labelRes, icon, logo, windowFlags,
                getMergedOverrideConfiguration());
        scheduleAddStartingWindow();
>>>>>>> de843449
        return true;
    }


    private boolean createSnapshot(ActivityManager.TaskSnapshot snapshot) {
        if (snapshot == null) {
            return false;
        }

        if (DEBUG_STARTING_WINDOW) Slog.v(TAG_WM, "Creating SnapshotStartingData");
        startingData = new SnapshotStartingData(mWmService, snapshot);
        scheduleAddStartingWindow();
        return true;
    }

    void scheduleAddStartingWindow() {
        // Note: we really want to do sendMessageAtFrontOfQueue() because we
        // want to process the message ASAP, before any other queued
        // messages.
        if (!mWmService.mAnimationHandler.hasCallbacks(mAddStartingWindow)) {
            if (DEBUG_STARTING_WINDOW) Slog.v(TAG, "Enqueueing ADD_STARTING");
            mWmService.mAnimationHandler.postAtFrontOfQueue(mAddStartingWindow);
        }
    }

    private final Runnable mAddStartingWindow = new Runnable() {

        @Override
        public void run() {
            synchronized (mWmService.mGlobalLock) {
                // There can only be one adding request, silly caller!
                mWmService.mAnimationHandler.removeCallbacks(this);
            }

            if (startingData == null) {
                // Animation has been canceled... do nothing.
                if (DEBUG_STARTING_WINDOW) {
                    Slog.v(TAG, "startingData was nulled out before handling"
                            + " mAddStartingWindow: " + AppWindowToken.this);
                }
                return;
            }

            if (DEBUG_STARTING_WINDOW) {
                Slog.v(TAG, "Add starting " + this + ": startingData=" + startingData);
            }

            WindowManagerPolicy.StartingSurface surface = null;
            try {
                surface = startingData.createStartingSurface(AppWindowToken.this);
            } catch (Exception e) {
                Slog.w(TAG, "Exception when adding starting window", e);
            }
            if (surface != null) {
                boolean abort = false;
                synchronized (mWmService.mGlobalLock) {
                    // If the window was successfully added, then
                    // we need to remove it.
                    if (removed || startingData == null) {
                        if (DEBUG_STARTING_WINDOW) {
                            Slog.v(TAG, "Aborted starting " + AppWindowToken.this
                                    + ": removed=" + removed + " startingData=" + startingData);
                        }
                        startingWindow = null;
                        startingData = null;
                        abort = true;
                    } else {
                        startingSurface = surface;
                    }
                    if (DEBUG_STARTING_WINDOW && !abort) {
                        Slog.v(TAG, "Added starting " + AppWindowToken.this + ": startingWindow="
                                + startingWindow + " startingView=" + startingSurface);
                    }
                }
                if (abort) {
                    surface.remove();
                }
            } else if (DEBUG_STARTING_WINDOW) {
                Slog.v(TAG, "Surface returned was null: " + AppWindowToken.this);
            }
        }
    };

    private int getStartingWindowType(boolean newTask, boolean taskSwitch, boolean processRunning,
            boolean allowTaskSnapshot, boolean activityCreated, boolean fromRecents,
            ActivityManager.TaskSnapshot snapshot) {
        if (getDisplayContent().mAppTransition.getAppTransition()
                == TRANSIT_DOCK_TASK_FROM_RECENTS) {
            // TODO(b/34099271): Remove this statement to add back the starting window and figure
            // out why it causes flickering, the starting window appears over the thumbnail while
            // the docked from recents transition occurs
            return STARTING_WINDOW_TYPE_NONE;
        } else if (newTask || !processRunning || (taskSwitch && !activityCreated)) {
            return STARTING_WINDOW_TYPE_SPLASH_SCREEN;
        } else if (taskSwitch && allowTaskSnapshot) {
<<<<<<< HEAD
=======
            if (mWmService.mLowRamTaskSnapshots) {
                // For low RAM devices, we use the splash screen starting window instead of the
                // task snapshot starting window.
                return STARTING_WINDOW_TYPE_SPLASH_SCREEN;
            }
>>>>>>> de843449
            return snapshot == null ? STARTING_WINDOW_TYPE_NONE
                    : snapshotOrientationSameAsTask(snapshot) || fromRecents
                            ? STARTING_WINDOW_TYPE_SNAPSHOT : STARTING_WINDOW_TYPE_SPLASH_SCREEN;
        } else {
            return STARTING_WINDOW_TYPE_NONE;
        }
    }


    private boolean snapshotOrientationSameAsTask(ActivityManager.TaskSnapshot snapshot) {
        if (snapshot == null) {
            return false;
        }
        return getTask().getConfiguration().orientation == snapshot.getOrientation();
    }

    void removeStartingWindow() {
        if (startingWindow == null) {
            if (startingData != null) {
                // Starting window has not been added yet, but it is scheduled to be added.
                // Go ahead and cancel the request.
                if (DEBUG_STARTING_WINDOW) {
                    Slog.v(TAG_WM, "Clearing startingData for token=" + this);
                }
                startingData = null;
            }
            return;
        }

        final WindowManagerPolicy.StartingSurface surface;
        if (startingData != null) {
            surface = startingSurface;
            startingData = null;
            startingSurface = null;
            startingWindow = null;
            startingDisplayed = false;
            if (surface == null) {
                if (DEBUG_STARTING_WINDOW) {
                    Slog.v(TAG_WM, "startingWindow was set but startingSurface==null, couldn't "
                            + "remove");
                }
                return;
            }
        } else {
            if (DEBUG_STARTING_WINDOW) {
                Slog.v(TAG_WM, "Tried to remove starting window but startingWindow was null:"
                        + this);
            }
            return;
        }

        if (DEBUG_STARTING_WINDOW) {
            Slog.v(TAG_WM, "Schedule remove starting " + this
                    + " startingWindow=" + startingWindow
                    + " startingView=" + startingSurface
                    + " Callers=" + Debug.getCallers(5));
        }

        // Use the same thread to remove the window as we used to add it, as otherwise we end up
        // with things in the view hierarchy being called from different threads.
        mWmService.mAnimationHandler.post(() -> {
            if (DEBUG_STARTING_WINDOW) Slog.v(TAG_WM, "Removing startingView=" + surface);
            try {
                surface.remove();
            } catch (Exception e) {
                Slog.w(TAG_WM, "Exception when removing starting window", e);
            }
        });
    }

    @Override
    boolean fillsParent() {
        return mFillsParent;
    }

    void setFillsParent(boolean fillsParent) {
        mFillsParent = fillsParent;
    }

    boolean containsDismissKeyguardWindow() {
        // Window state is transient during relaunch. We are not guaranteed to be frozen during the
        // entirety of the relaunch.
        if (isRelaunching()) {
            return mLastContainsDismissKeyguardWindow;
        }

        for (int i = mChildren.size() - 1; i >= 0; i--) {
            if ((mChildren.get(i).mAttrs.flags & FLAG_DISMISS_KEYGUARD) != 0) {
                return true;
            }
        }
        return false;
    }

    boolean containsShowWhenLockedWindow() {
        // When we are relaunching, it is possible for us to be unfrozen before our previous
        // windows have been added back. Using the cached value ensures that our previous
        // showWhenLocked preference is honored until relaunching is complete.
        if (isRelaunching()) {
            return mLastContainsShowWhenLockedWindow;
        }

        for (int i = mChildren.size() - 1; i >= 0; i--) {
            if ((mChildren.get(i).mAttrs.flags & FLAG_SHOW_WHEN_LOCKED) != 0) {
                return true;
            }
        }

        return false;
    }

    void checkKeyguardFlagsChanged() {
        final boolean containsDismissKeyguard = containsDismissKeyguardWindow();
        final boolean containsShowWhenLocked = containsShowWhenLockedWindow();
        if (containsDismissKeyguard != mLastContainsDismissKeyguardWindow
                || containsShowWhenLocked != mLastContainsShowWhenLockedWindow) {
            mWmService.notifyKeyguardFlagsChanged(null /* callback */,
                    getDisplayContent().getDisplayId());
        }
        mLastContainsDismissKeyguardWindow = containsDismissKeyguard;
        mLastContainsShowWhenLockedWindow = containsShowWhenLocked;
    }

    WindowState getImeTargetBelowWindow(WindowState w) {
        final int index = mChildren.indexOf(w);
        if (index > 0) {
            final WindowState target = mChildren.get(index - 1);
            if (target.canBeImeTarget()) {
                return target;
            }
        }
        return null;
    }

    WindowState getHighestAnimLayerWindow(WindowState currentTarget) {
        WindowState candidate = null;
        for (int i = mChildren.indexOf(currentTarget); i >= 0; i--) {
            final WindowState w = mChildren.get(i);
            if (w.mRemoved) {
                continue;
            }
            if (candidate == null) {
                candidate = w;
            }
        }
        return candidate;
    }

    /**
     * See {@link Activity#setDisablePreviewScreenshots}.
     */
    void setDisablePreviewScreenshots(boolean disable) {
        mDisablePreviewScreenshots = disable;
    }

    /**
     * Sets whether the current launch can turn the screen on. See {@link #canTurnScreenOn()}
     */
    void setCanTurnScreenOn(boolean canTurnScreenOn) {
        mCanTurnScreenOn = canTurnScreenOn;
    }

    /**
     * Indicates whether the current launch can turn the screen on. This is to prevent multiple
     * relayouts from turning the screen back on. The screen should only turn on at most
     * once per activity resume.
     *
     * @return true if the screen can be turned on.
     */
    boolean canTurnScreenOn() {
        return mCanTurnScreenOn;
    }

    /**
     * Retrieves whether we'd like to generate a snapshot that's based solely on the theme. This is
     * the case when preview screenshots are disabled {@link #setDisablePreviewScreenshots} or when
     * we can't take a snapshot for other reasons, for example, if we have a secure window.
     *
     * @return True if we need to generate an app theme snapshot, false if we'd like to take a real
     *         screenshot.
     */
    boolean shouldUseAppThemeSnapshot() {
        return mDisablePreviewScreenshots || forAllWindows(w -> (w.mAttrs.flags & FLAG_SECURE) != 0,
                true /* topToBottom */);
    }

    SurfaceControl getAppAnimationLayer() {
        return getAppAnimationLayer(isActivityTypeHome() ? ANIMATION_LAYER_HOME
                : needsZBoost() ? ANIMATION_LAYER_BOOSTED
                : ANIMATION_LAYER_STANDARD);
    }

    @Override
    public SurfaceControl getAnimationLeashParent() {
        // All normal app transitions take place in an animation layer which is below the pinned
        // stack but may be above the parent stacks of the given animating apps.
        // For transitions in the pinned stack (menu activity) we just let them occur as a child
        // of the pinned stack.
        if (!inPinnedWindowingMode()) {
            return getAppAnimationLayer();
        } else {
            return getStack().getSurfaceControl();
        }
    }

    private boolean shouldAnimate(int transit) {
        final boolean isSplitScreenPrimary =
                getWindowingMode() == WINDOWING_MODE_SPLIT_SCREEN_PRIMARY;
        final boolean allowSplitScreenPrimaryAnimation = transit != TRANSIT_WALLPAPER_OPEN;

        // We animate always if it's not split screen primary, and only some special cases in split
        // screen primary because it causes issues with stack clipping when we run an un-minimize
        // animation at the same time.
        return !isSplitScreenPrimary || allowSplitScreenPrimaryAnimation;
    }

    /**
     * Creates a layer to apply crop to an animation.
     */
    private SurfaceControl createAnimationBoundsLayer(Transaction t) {
        if (DEBUG_APP_TRANSITIONS || DEBUG_ANIM) Slog.i(TAG, "Creating animation bounds layer");
        final SurfaceControl.Builder builder = makeAnimationLeash()
                .setParent(getAnimationLeashParent())
                .setName(getSurfaceControl() + " - animation-bounds");
        final SurfaceControl boundsLayer = builder.build();
        t.show(boundsLayer);
        return boundsLayer;
    }

    /** Get position and crop region of animation. */
    @VisibleForTesting
    void getAnimationBounds(Point outPosition, Rect outBounds) {
        outPosition.set(0, 0);
        outBounds.setEmpty();

        final TaskStack stack = getStack();
        final Task task = getTask();
        if (task != null && task.inFreeformWindowingMode()) {
<<<<<<< HEAD
            task.getRelativePosition(outPosition);
        } else if (stack != null) {
            stack.getRelativePosition(outPosition);
=======
            task.getRelativeDisplayedPosition(outPosition);
        } else if (stack != null) {
            stack.getRelativeDisplayedPosition(outPosition);
>>>>>>> de843449
        }

        // Always use stack bounds in order to have the ability to animate outside the task region.
        // It also needs to be consistent when {@link #mNeedsAnimationBoundsLayer} is set that crops
        // according to the bounds.
        if (stack != null) {
            stack.getBounds(outBounds);
        }
        // We have the relative position so the local position can be removed from bounds.
        outBounds.offsetTo(0, 0);
    }

<<<<<<< HEAD
=======
    @Override
    Rect getDisplayedBounds() {
        final Task task = getTask();
        if (task != null) {
            final Rect overrideDisplayedBounds = task.getOverrideDisplayedBounds();
            if (!overrideDisplayedBounds.isEmpty()) {
                return overrideDisplayedBounds;
            }
        }
        return getBounds();
    }

>>>>>>> de843449
    boolean applyAnimationLocked(WindowManager.LayoutParams lp, int transit, boolean enter,
            boolean isVoiceInteraction) {

        if (mWmService.mDisableTransitionAnimation || !shouldAnimate(transit)) {
            if (DEBUG_APP_TRANSITIONS || DEBUG_ANIM) {
                Slog.v(TAG_WM, "applyAnimation: transition animation is disabled or skipped."
                        + " atoken=" + this);
            }
            cancelAnimation();
            return false;
        }

        // Only apply an animation if the display isn't frozen. If it is frozen, there is no reason
        // to animate and it can cause strange artifacts when we unfreeze the display if some
        // different animation is running.
        Trace.traceBegin(TRACE_TAG_WINDOW_MANAGER, "AWT#applyAnimationLocked");
        if (okToAnimate()) {
            final AnimationAdapter adapter;
            getAnimationBounds(mTmpPoint, mTmpRect);

            // Delaying animation start isn't compatible with remote animations at all.
            if (getDisplayContent().mAppTransition.getRemoteAnimationController() != null
                    && !mSurfaceAnimator.isAnimationStartDelayed()) {
                adapter = getDisplayContent().mAppTransition.getRemoteAnimationController()
                        .createAnimationAdapter(this, mTmpPoint, mTmpRect);
            } else {
                final int appStackClipMode =
                        getDisplayContent().mAppTransition.getAppStackClipMode();
                mNeedsAnimationBoundsLayer = (appStackClipMode == STACK_CLIP_AFTER_ANIM);

                final Animation a = loadAnimation(lp, transit, enter, isVoiceInteraction);
                if (a != null) {
                    adapter = new LocalAnimationAdapter(
                            new WindowAnimationSpec(a, mTmpPoint, mTmpRect,
                                    getDisplayContent().mAppTransition.canSkipFirstFrame(),
                                    appStackClipMode,
                                    true /* isAppAnimation */),
                            mWmService.mSurfaceAnimationRunner);
                    if (a.getZAdjustment() == Animation.ZORDER_TOP) {
                        mNeedsZBoost = true;
                    }
                    mTransit = transit;
                    mTransitFlags = getDisplayContent().mAppTransition.getTransitFlags();
                } else {
                    adapter = null;
                }
            }
            if (adapter != null) {
                startAnimation(getPendingTransaction(), adapter, !isVisible());
                if (adapter.getShowWallpaper()) {
                    mDisplayContent.pendingLayoutChanges |= FINISH_LAYOUT_REDO_WALLPAPER;
                }
            }
        } else {
            cancelAnimation();
        }
        Trace.traceEnd(TRACE_TAG_WINDOW_MANAGER);

        return isReallyAnimating();
    }

    private Animation loadAnimation(WindowManager.LayoutParams lp, int transit, boolean enter,
            boolean isVoiceInteraction) {
        final DisplayContent displayContent = getTask().getDisplayContent();
        final DisplayInfo displayInfo = displayContent.getDisplayInfo();
        final int width = displayInfo.appWidth;
        final int height = displayInfo.appHeight;
        if (DEBUG_APP_TRANSITIONS || DEBUG_ANIM) Slog.v(TAG_WM,
                "applyAnimation: atoken=" + this);

        // Determine the visible rect to calculate the thumbnail clip
        final WindowState win = findMainWindow();
        final Rect frame = new Rect(0, 0, width, height);
        final Rect displayFrame = new Rect(0, 0,
                displayInfo.logicalWidth, displayInfo.logicalHeight);
        final Rect insets = new Rect();
        final Rect stableInsets = new Rect();
        Rect surfaceInsets = null;
        final boolean freeform = win != null && win.inFreeformWindowingMode();
        if (win != null) {
            // Containing frame will usually cover the whole screen, including dialog windows.
            // For freeform workspace windows it will not cover the whole screen and it also
            // won't exactly match the final freeform window frame (e.g. when overlapping with
            // the status bar). In that case we need to use the final frame.
            if (freeform) {
                frame.set(win.getFrameLw());
            } else if (win.isLetterboxedAppWindow()) {
                frame.set(getTask().getBounds());
            } else if (win.isDockedResizing()) {
                // If we are animating while docked resizing, then use the stack bounds as the
                // animation target (which will be different than the task bounds)
                frame.set(getTask().getParent().getBounds());
            } else {
                frame.set(win.getContainingFrame());
            }
            surfaceInsets = win.getAttrs().surfaceInsets;
            // XXX(b/72757033): These are insets relative to the window frame, but we're really
            // interested in the insets relative to the frame we chose in the if-blocks above.
            win.getContentInsets(insets);
            win.getStableInsets(stableInsets);
        }

        if (mLaunchTaskBehind) {
            // Differentiate the two animations. This one which is briefly on the screen
            // gets the !enter animation, and the other activity which remains on the
            // screen gets the enter animation. Both appear in the mOpeningApps set.
            enter = false;
        }
        if (DEBUG_APP_TRANSITIONS) Slog.d(TAG_WM, "Loading animation for app transition."
                + " transit=" + AppTransition.appTransitionToString(transit) + " enter=" + enter
                + " frame=" + frame + " insets=" + insets + " surfaceInsets=" + surfaceInsets);
        final Configuration displayConfig = displayContent.getConfiguration();
        final Animation a = getDisplayContent().mAppTransition.loadAnimation(lp, transit, enter,
                displayConfig.uiMode, displayConfig.orientation, frame, displayFrame, insets,
                surfaceInsets, stableInsets, isVoiceInteraction, freeform, getTask().mTaskId);
        if (a != null) {
            if (DEBUG_ANIM) logWithStack(TAG, "Loaded animation " + a + " for " + this);
            final int containingWidth = frame.width();
            final int containingHeight = frame.height();
            a.initialize(containingWidth, containingHeight, width, height);
            a.scaleCurrentDuration(mWmService.getTransitionAnimationScaleLocked());
        }
        return a;
    }

    @Override
    public boolean shouldDeferAnimationFinish(Runnable endDeferFinishCallback) {
        return mAnimatingAppWindowTokenRegistry != null
                && mAnimatingAppWindowTokenRegistry.notifyAboutToFinish(
                        this, endDeferFinishCallback);
    }

    @Override
    public void onAnimationLeashDestroyed(Transaction t) {
        super.onAnimationLeashDestroyed(t);
        if (mAnimationBoundsLayer != null) {
            t.destroy(mAnimationBoundsLayer);
            mAnimationBoundsLayer = null;
        }

        if (mAnimatingAppWindowTokenRegistry != null) {
            mAnimatingAppWindowTokenRegistry.notifyFinished(this);
        }
    }

    @Override
    protected void setLayer(Transaction t, int layer) {
        if (!mSurfaceAnimator.hasLeash()) {
            t.setLayer(mSurfaceControl, layer);
        }
    }

    @Override
    protected void setRelativeLayer(Transaction t, SurfaceControl relativeTo, int layer) {
        if (!mSurfaceAnimator.hasLeash()) {
            t.setRelativeLayer(mSurfaceControl, relativeTo, layer);
        }
    }

    @Override
    protected void reparentSurfaceControl(Transaction t, SurfaceControl newParent) {
        if (!mSurfaceAnimator.hasLeash()) {
            t.reparent(mSurfaceControl, newParent.getHandle());
        }
    }

    @Override
    public void onAnimationLeashCreated(Transaction t, SurfaceControl leash) {
        // The leash is parented to the animation layer. We need to preserve the z-order by using
        // the prefix order index, but we boost if necessary.
        int layer = 0;
        if (!inPinnedWindowingMode()) {
            layer = getPrefixOrderIndex();
        } else {
            // Pinned stacks have animations take place within themselves rather than an animation
            // layer so we need to preserve the order relative to the stack (e.g. the order of our
            // task/parent).
            layer = getParent().getPrefixOrderIndex();
        }

        if (mNeedsZBoost) {
            layer += Z_BOOST_BASE;
        }
        leash.setLayer(layer);

        final DisplayContent dc = getDisplayContent();
        dc.assignStackOrdering();
        if (mAnimatingAppWindowTokenRegistry != null) {
            mAnimatingAppWindowTokenRegistry.notifyStarting(this);
        }

        // If the animation needs to be cropped then an animation bounds layer is created as a child
        // of the pinned stack or animation layer. The leash is then reparented to this new layer.
        if (mNeedsAnimationBoundsLayer) {
            final TaskStack stack = getStack();
            if (stack == null) {
                return;
            }
            mAnimationBoundsLayer = createAnimationBoundsLayer(t);

            // Set clip rect to stack bounds.
            mTmpRect.setEmpty();
            stack.getBounds(mTmpRect);

            // Crop to stack bounds.
            t.setWindowCrop(mAnimationBoundsLayer, mTmpRect);

            // Reparent leash to animation bounds layer.
            t.reparent(leash, mAnimationBoundsLayer.getHandle());
        }
    }

    /**
     * This must be called while inside a transaction.
     */
    void showAllWindowsLocked() {
        forAllWindows(windowState -> {
            if (DEBUG_VISIBILITY) Slog.v(TAG, "performing show on: " + windowState);
            windowState.performShowLocked();
        }, false /* traverseTopToBottom */);
    }

    @Override
    protected void onAnimationFinished() {
        super.onAnimationFinished();

        mTransit = TRANSIT_UNSET;
        mTransitFlags = 0;
        mNeedsZBoost = false;
        mNeedsAnimationBoundsLayer = false;

        setAppLayoutChanges(FINISH_LAYOUT_REDO_ANIM | FINISH_LAYOUT_REDO_WALLPAPER,
                "AppWindowToken");

        clearThumbnail();
        setClientHidden(isHidden() && hiddenRequested);

        getDisplayContent().computeImeTargetIfNeeded(this);

        if (DEBUG_ANIM) Slog.v(TAG, "Animation done in " + this
                + ": reportedVisible=" + reportedVisible
                + " okToDisplay=" + okToDisplay()
                + " okToAnimate=" + okToAnimate()
                + " startingDisplayed=" + startingDisplayed);

        // WindowState.onExitAnimationDone might modify the children list, so make a copy and then
        // traverse the copy.
        final ArrayList<WindowState> children = new ArrayList<>(mChildren);
        children.forEach(WindowState::onExitAnimationDone);

        getDisplayContent().mAppTransition.notifyAppTransitionFinishedLocked(token);
        scheduleAnimation();
    }

    @Override
    boolean isAppAnimating() {
        return isSelfAnimating();
    }

    @Override
    boolean isSelfAnimating() {
        // If we are about to start a transition, we also need to be considered animating.
        return isWaitingForTransitionStart() || isReallyAnimating();
    }

    /**
     * @return True if and only if we are actually running an animation. Note that
     *         {@link #isSelfAnimating} also returns true if we are waiting for an animation to
     *         start.
     */
    private boolean isReallyAnimating() {
        return super.isSelfAnimating();
    }

    @Override
    void cancelAnimation() {
        super.cancelAnimation();
        clearThumbnail();
    }

    boolean isWaitingForTransitionStart() {
        return getDisplayContent().mAppTransition.isTransitionSet()
                && (getDisplayContent().mOpeningApps.contains(this)
                    || getDisplayContent().mClosingApps.contains(this));
    }

    public int getTransit() {
        return mTransit;
    }

    int getTransitFlags() {
        return mTransitFlags;
    }

    void attachThumbnailAnimation() {
        if (!isReallyAnimating()) {
            return;
        }
        final int taskId = getTask().mTaskId;
        final GraphicBuffer thumbnailHeader =
                getDisplayContent().mAppTransition.getAppTransitionThumbnailHeader(taskId);
        if (thumbnailHeader == null) {
            if (DEBUG_APP_TRANSITIONS) Slog.d(TAG, "No thumbnail header bitmap for: " + taskId);
            return;
        }
        clearThumbnail();
        mThumbnail = new AppWindowThumbnail(getPendingTransaction(), this, thumbnailHeader);
        mThumbnail.startAnimation(getPendingTransaction(), loadThumbnailAnimation(thumbnailHeader));
    }

    /**
     * Attaches a surface with a thumbnail for the
     * {@link android.app.ActivityOptions#ANIM_OPEN_CROSS_PROFILE_APPS} animation.
     */
    void attachCrossProfileAppsThumbnailAnimation() {
        if (!isReallyAnimating()) {
            return;
        }
        clearThumbnail();

        final WindowState win = findMainWindow();
        if (win == null) {
            return;
        }
        final Rect frame = win.getFrameLw();
        final int thumbnailDrawableRes = getTask().mUserId == mWmService.mCurrentUserId
                ? R.drawable.ic_account_circle
                : R.drawable.ic_corp_badge;
        final GraphicBuffer thumbnail =
                getDisplayContent().mAppTransition
                        .createCrossProfileAppsThumbnail(thumbnailDrawableRes, frame);
        if (thumbnail == null) {
            return;
        }
        mThumbnail = new AppWindowThumbnail(getPendingTransaction(), this, thumbnail);
        final Animation animation =
                getDisplayContent().mAppTransition.createCrossProfileAppsThumbnailAnimationLocked(
                        win.getFrameLw());
        mThumbnail.startAnimation(getPendingTransaction(), animation, new Point(frame.left,
                frame.top));
    }

    private Animation loadThumbnailAnimation(GraphicBuffer thumbnailHeader) {
        final DisplayInfo displayInfo = mDisplayContent.getDisplayInfo();

        // If this is a multi-window scenario, we use the windows frame as
        // destination of the thumbnail header animation. If this is a full screen
        // window scenario, we use the whole display as the target.
        WindowState win = findMainWindow();
        Rect appRect = win != null ? win.getContentFrameLw() :
                new Rect(0, 0, displayInfo.appWidth, displayInfo.appHeight);
        final Rect insets = win != null ? win.getContentInsets() : null;
        final Configuration displayConfig = mDisplayContent.getConfiguration();
        return getDisplayContent().mAppTransition.createThumbnailAspectScaleAnimationLocked(
                appRect, insets, thumbnailHeader, getTask().mTaskId, displayConfig.uiMode,
                displayConfig.orientation);
    }

    private void clearThumbnail() {
        if (mThumbnail == null) {
            return;
        }
        mThumbnail.destroy();
        mThumbnail = null;
    }

    void registerRemoteAnimations(RemoteAnimationDefinition definition) {
        mRemoteAnimationDefinition = definition;
    }

    RemoteAnimationDefinition getRemoteAnimationDefinition() {
        return mRemoteAnimationDefinition;
    }

    @Override
    void dump(PrintWriter pw, String prefix, boolean dumpAll) {
        super.dump(pw, prefix, dumpAll);
        if (appToken != null) {
            pw.println(prefix + "app=true mVoiceInteraction=" + mVoiceInteraction);
        }
        pw.println(prefix + "component=" + mActivityComponent.flattenToShortString());
        pw.print(prefix); pw.print("task="); pw.println(getTask());
        pw.print(prefix); pw.print(" mFillsParent="); pw.print(mFillsParent);
                pw.print(" mOrientation="); pw.println(mOrientation);
        pw.println(prefix + "hiddenRequested=" + hiddenRequested + " mClientHidden=" + mClientHidden
            + ((mDeferHidingClient) ? " mDeferHidingClient=" + mDeferHidingClient : "")
            + " reportedDrawn=" + reportedDrawn + " reportedVisible=" + reportedVisible);
        if (paused) {
            pw.print(prefix); pw.print("paused="); pw.println(paused);
        }
        if (mAppStopped) {
            pw.print(prefix); pw.print("mAppStopped="); pw.println(mAppStopped);
        }
        if (mNumInterestingWindows != 0 || mNumDrawnWindows != 0
                || allDrawn || mLastAllDrawn) {
            pw.print(prefix); pw.print("mNumInterestingWindows=");
                    pw.print(mNumInterestingWindows);
                    pw.print(" mNumDrawnWindows="); pw.print(mNumDrawnWindows);
                    pw.print(" inPendingTransaction="); pw.print(inPendingTransaction);
                    pw.print(" allDrawn="); pw.print(allDrawn);
                    pw.print(" lastAllDrawn="); pw.print(mLastAllDrawn);
                    pw.println(")");
        }
        if (inPendingTransaction) {
            pw.print(prefix); pw.print("inPendingTransaction=");
                    pw.println(inPendingTransaction);
        }
        if (startingData != null || removed || firstWindowDrawn || mIsExiting) {
            pw.print(prefix); pw.print("startingData="); pw.print(startingData);
                    pw.print(" removed="); pw.print(removed);
                    pw.print(" firstWindowDrawn="); pw.print(firstWindowDrawn);
                    pw.print(" mIsExiting="); pw.println(mIsExiting);
        }
        if (startingWindow != null || startingSurface != null
                || startingDisplayed || startingMoved || mHiddenSetFromTransferredStartingWindow) {
            pw.print(prefix); pw.print("startingWindow="); pw.print(startingWindow);
                    pw.print(" startingSurface="); pw.print(startingSurface);
                    pw.print(" startingDisplayed="); pw.print(startingDisplayed);
                    pw.print(" startingMoved="); pw.print(startingMoved);
                    pw.println(" mHiddenSetFromTransferredStartingWindow="
                            + mHiddenSetFromTransferredStartingWindow);
        }
        if (!mFrozenBounds.isEmpty()) {
            pw.print(prefix); pw.print("mFrozenBounds="); pw.println(mFrozenBounds);
            pw.print(prefix); pw.print("mFrozenMergedConfig="); pw.println(mFrozenMergedConfig);
        }
        if (mPendingRelaunchCount != 0) {
            pw.print(prefix); pw.print("mPendingRelaunchCount="); pw.println(mPendingRelaunchCount);
        }
        if (mRemovingFromDisplay) {
            pw.println(prefix + "mRemovingFromDisplay=" + mRemovingFromDisplay);
        }
    }

    @Override
    void setHidden(boolean hidden) {
        super.setHidden(hidden);

        if (hidden) {
            // Once the app window is hidden, reset the last saved PiP snap fraction
            mDisplayContent.mPinnedStackControllerLocked.resetReentrySnapFraction(this);
        }
        scheduleAnimation();
    }

    @Override
    void prepareSurfaces() {
        // isSelfAnimating also returns true when we are about to start a transition, so we need
        // to check super here.
        final boolean reallyAnimating = super.isSelfAnimating();
        final boolean show = !isHidden() || reallyAnimating;
        if (show && !mLastSurfaceShowing) {
            mPendingTransaction.show(mSurfaceControl);
        } else if (!show && mLastSurfaceShowing) {
            mPendingTransaction.hide(mSurfaceControl);
        }
        if (mThumbnail != null) {
            mThumbnail.setShowing(mPendingTransaction, show);
        }
        mLastSurfaceShowing = show;
        super.prepareSurfaces();
    }

    /**
     * @return Whether our {@link #getSurfaceControl} is currently showing.
     */
    boolean isSurfaceShowing() {
        return mLastSurfaceShowing;
    }

    boolean isFreezingScreen() {
        return mFreezingScreen;
    }

    @Override
    boolean needsZBoost() {
        return mNeedsZBoost || super.needsZBoost();
    }

    @CallSuper
    @Override
    public void writeToProto(ProtoOutputStream proto, long fieldId, boolean trim) {
        final long token = proto.start(fieldId);
        writeNameToProto(proto, NAME);
        super.writeToProto(proto, WINDOW_TOKEN, trim);
        proto.write(LAST_SURFACE_SHOWING, mLastSurfaceShowing);
        proto.write(IS_WAITING_FOR_TRANSITION_START, isWaitingForTransitionStart());
        proto.write(IS_REALLY_ANIMATING, isReallyAnimating());
        if (mThumbnail != null){
            mThumbnail.writeToProto(proto, THUMBNAIL);
        }
        proto.write(FILLS_PARENT, mFillsParent);
        proto.write(APP_STOPPED, mAppStopped);
        proto.write(HIDDEN_REQUESTED, hiddenRequested);
        proto.write(CLIENT_HIDDEN, mClientHidden);
        proto.write(DEFER_HIDING_CLIENT, mDeferHidingClient);
        proto.write(REPORTED_DRAWN, reportedDrawn);
        proto.write(REPORTED_VISIBLE, reportedVisible);
        proto.write(NUM_INTERESTING_WINDOWS, mNumInterestingWindows);
        proto.write(NUM_DRAWN_WINDOWS, mNumDrawnWindows);
        proto.write(ALL_DRAWN, allDrawn);
        proto.write(LAST_ALL_DRAWN, mLastAllDrawn);
        proto.write(REMOVED, removed);
        if (startingWindow != null){
            startingWindow.writeIdentifierToProto(proto, STARTING_WINDOW);
        }
        proto.write(STARTING_DISPLAYED, startingDisplayed);
        proto.write(STARTING_MOVED, startingMoved);
        proto.write(HIDDEN_SET_FROM_TRANSFERRED_STARTING_WINDOW,
                mHiddenSetFromTransferredStartingWindow);
        for (Rect bounds : mFrozenBounds) {
            bounds.writeToProto(proto, FROZEN_BOUNDS);
        }
        proto.end(token);
    }

    void writeNameToProto(ProtoOutputStream proto, long fieldId) {
        if (appToken == null) {
            return;
        }
        try {
            proto.write(fieldId, appToken.getName());
        } catch (RemoteException e) {
            // This shouldn't happen, but in this case fall back to outputting nothing
            Slog.e(TAG, e.toString());
        }
    }

    @Override
    public String toString() {
        if (stringName == null) {
            StringBuilder sb = new StringBuilder();
            sb.append("AppWindowToken{");
            sb.append(Integer.toHexString(System.identityHashCode(this)));
            sb.append(" token="); sb.append(token); sb.append('}');
            stringName = sb.toString();
        }
        return stringName + ((mIsExiting) ? " mIsExiting=" : "");
    }

    Rect getLetterboxInsets() {
        if (mLetterbox != null) {
            return mLetterbox.getInsets();
        } else {
            return new Rect();
        }
    }

    /**
     * @eturn true if there is a letterbox and any part of that letterbox overlaps with
     * the given {@code rect}.
     */
    boolean isLetterboxOverlappingWith(Rect rect) {
        return mLetterbox != null && mLetterbox.isOverlappingWith(rect);
    }

    /**
     * Sets if this AWT is in the process of closing or entering PIP.
     * {@link #mWillCloseOrEnterPip}}
     */
    void setWillCloseOrEnterPip(boolean willCloseOrEnterPip) {
        mWillCloseOrEnterPip = willCloseOrEnterPip;
    }

    /**
     * Returns whether this AWT is considered closing. Conditions are either
     * 1. Is this app animating and was requested to be hidden
     * 2. App is delayed closing since it might enter PIP.
     */
    boolean isClosingOrEnteringPip() {
        return (isAnimating() && hiddenRequested) || mWillCloseOrEnterPip;
    }

    /**
     * @return Whether we are allowed to show non-starting windows at the moment. We disallow
     *         showing windows during transitions in case we have windows that have wide-color-gamut
     *         color mode set to avoid jank in the middle of the transition.
     */
    boolean canShowWindows() {
        return allDrawn && !(isReallyAnimating() && hasNonDefaultColorWindow());
    }

    /**
     * @return true if we have a window that has a non-default color mode set; false otherwise.
     */
    private boolean hasNonDefaultColorWindow() {
        return forAllWindows(ws -> ws.mAttrs.getColorMode() != COLOR_MODE_DEFAULT,
                true /* topToBottom */);
    }

    void removeFromPendingTransition() {
        if (isWaitingForTransitionStart() && mDisplayContent != null) {
            mDisplayContent.mOpeningApps.remove(this);
            mDisplayContent.mClosingApps.remove(this);
        }
    }
}<|MERGE_RESOLUTION|>--- conflicted
+++ resolved
@@ -1190,20 +1190,6 @@
         }
     }
 
-    void reparent(TaskWindowContainerController taskController, int position) {
-        if (DEBUG_ADD_REMOVE) {
-            Slog.i(TAG_WM, "reparent: moving app token=" + this
-                    + " to task=" + taskController + " at " + position);
-        }
-        final Task task = taskController.mContainer;
-        if (task == null) {
-            throw new IllegalArgumentException("reparent: could not find task="
-                    + taskController);
-        }
-        reparent(task, position);
-        getDisplayContent().layoutAndAssignWindowLayersIfNeeded();
-    }
-
     void reparent(Task task, int position) {
         if (DEBUG_ADD_REMOVE) {
             Slog.i(TAG_WM, "reparent: moving app token=" + this
@@ -1243,22 +1229,6 @@
             prevDisplayContent.setLayoutNeeded();
         }
         getDisplayContent().layoutAndAssignWindowLayersIfNeeded();
-    }
-
-    @Override
-    void onDisplayChanged(DisplayContent dc) {
-        DisplayContent prevDc = mDisplayContent;
-        super.onDisplayChanged(dc);
-        if (prevDc != null && prevDc.mFocusedApp == this) {
-            prevDc.setFocusedApp(null);
-            final TaskStack stack = dc.getTopStack();
-            if (stack != null) {
-                final Task task = stack.getTopChild();
-                if (task != null && task.getTopChild() == this) {
-                    dc.setFocusedApp(this);
-                }
-            }
-        }
     }
 
     @Override
@@ -1867,25 +1837,6 @@
                     return false;
                 }
             }
-<<<<<<< HEAD
-
-            if (transferStartingWindow(transferFrom)) {
-                return true;
-            }
-
-            // There is no existing starting window, and we don't want to create a splash screen, so
-            // that's it!
-            if (type != STARTING_WINDOW_TYPE_SPLASH_SCREEN) {
-                return false;
-            }
-
-            if (DEBUG_STARTING_WINDOW) Slog.v(TAG_WM, "Creating SplashScreenStartingData");
-            startingData = new SplashScreenStartingData(mWmService, pkg,
-                    theme, compatInfo, nonLocalizedLabel, labelRes, icon, logo, windowFlags,
-                    getMergedOverrideConfiguration());
-            scheduleAddStartingWindow();
-        }
-=======
         }
 
         if (transferStartingWindow(transferFrom)) {
@@ -1903,7 +1854,6 @@
                 theme, compatInfo, nonLocalizedLabel, labelRes, icon, logo, windowFlags,
                 getMergedOverrideConfiguration());
         scheduleAddStartingWindow();
->>>>>>> de843449
         return true;
     }
 
@@ -1999,14 +1949,11 @@
         } else if (newTask || !processRunning || (taskSwitch && !activityCreated)) {
             return STARTING_WINDOW_TYPE_SPLASH_SCREEN;
         } else if (taskSwitch && allowTaskSnapshot) {
-<<<<<<< HEAD
-=======
             if (mWmService.mLowRamTaskSnapshots) {
                 // For low RAM devices, we use the splash screen starting window instead of the
                 // task snapshot starting window.
                 return STARTING_WINDOW_TYPE_SPLASH_SCREEN;
             }
->>>>>>> de843449
             return snapshot == null ? STARTING_WINDOW_TYPE_NONE
                     : snapshotOrientationSameAsTask(snapshot) || fromRecents
                             ? STARTING_WINDOW_TYPE_SNAPSHOT : STARTING_WINDOW_TYPE_SPLASH_SCREEN;
@@ -2245,15 +2192,9 @@
         final TaskStack stack = getStack();
         final Task task = getTask();
         if (task != null && task.inFreeformWindowingMode()) {
-<<<<<<< HEAD
-            task.getRelativePosition(outPosition);
-        } else if (stack != null) {
-            stack.getRelativePosition(outPosition);
-=======
             task.getRelativeDisplayedPosition(outPosition);
         } else if (stack != null) {
             stack.getRelativeDisplayedPosition(outPosition);
->>>>>>> de843449
         }
 
         // Always use stack bounds in order to have the ability to animate outside the task region.
@@ -2266,8 +2207,6 @@
         outBounds.offsetTo(0, 0);
     }
 
-<<<<<<< HEAD
-=======
     @Override
     Rect getDisplayedBounds() {
         final Task task = getTask();
@@ -2280,7 +2219,6 @@
         return getBounds();
     }
 
->>>>>>> de843449
     boolean applyAnimationLocked(WindowManager.LayoutParams lp, int transit, boolean enter,
             boolean isVoiceInteraction) {
 
