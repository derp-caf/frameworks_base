--- conflicted
+++ resolved
@@ -1747,11 +1747,7 @@
     }
 
     boolean isInChangeTransition() {
-<<<<<<< HEAD
-        return mTransitChangeLeash != null || isChangeTransition(mTransit);
-=======
         return mTransitChangeLeash != null || AppTransition.isChangeTransit(mTransit);
->>>>>>> 825827da
     }
 
     @VisibleForTesting
@@ -1981,11 +1977,6 @@
             if (mLetterbox == null) {
                 mLetterbox = new Letterbox(() -> makeChildSurface(null));
                 mLetterbox.attachInput(w);
-<<<<<<< HEAD
-            }
-            getPosition(mTmpPoint);
-            mLetterbox.layout(getParent().getBounds(), w.getFrameLw(), mTmpPoint);
-=======
             }
             getPosition(mTmpPoint);
             // Get the bounds of the "space-to-fill". We union the Task and the Stack bounds here
@@ -1996,7 +1987,6 @@
                 spaceToFill.union(getStack().getBounds());
             }
             mLetterbox.layout(spaceToFill, w.getFrameLw(), mTmpPoint);
->>>>>>> 825827da
         } else if (mLetterbox != null) {
             mLetterbox.hide();
         }
@@ -2471,33 +2461,6 @@
         return boundsLayer;
     }
 
-<<<<<<< HEAD
-    /** Get position and crop region of animation. */
-    @VisibleForTesting
-    void getAnimationBounds(Point outPosition, Rect outBounds) {
-        outPosition.set(0, 0);
-        outBounds.setEmpty();
-
-        final TaskStack stack = getStack();
-        final Task task = getTask();
-        if (task != null && task.inFreeformWindowingMode()) {
-            task.getRelativeDisplayedPosition(outPosition);
-        } else if (stack != null) {
-            stack.getRelativeDisplayedPosition(outPosition);
-        }
-
-        // Always use stack bounds in order to have the ability to animate outside the task region.
-        // It also needs to be consistent when {@link #mNeedsAnimationBoundsLayer} is set that crops
-        // according to the bounds.
-        if (stack != null) {
-            stack.getBounds(outBounds);
-        }
-        // We have the relative position so the local position can be removed from bounds.
-        outBounds.offsetTo(0, 0);
-    }
-
-=======
->>>>>>> 825827da
     @Override
     Rect getDisplayedBounds() {
         final Task task = getTask();
@@ -2510,13 +2473,6 @@
         return getBounds();
     }
 
-<<<<<<< HEAD
-    private static boolean isChangeTransition(int transit) {
-        return transit == TRANSIT_TASK_CHANGE_WINDOWING_MODE;
-    }
-
-=======
->>>>>>> 825827da
     boolean applyAnimationLocked(WindowManager.LayoutParams lp, int transit, boolean enter,
             boolean isVoiceInteraction) {
 
@@ -2536,11 +2492,6 @@
         if (okToAnimate()) {
             final AnimationAdapter adapter;
             AnimationAdapter thumbnailAdapter = null;
-<<<<<<< HEAD
-            getAnimationBounds(mTmpPoint, mTmpRect);
-
-            boolean isChanging = isChangeTransition(transit) && enter;
-=======
 
             // Separate position and size for use in animators. Use task-bounds for now so
             // that activity-level letterbox (maxAspectRatio) is included in the animation.
@@ -2550,7 +2501,6 @@
 
             final boolean isChanging = AppTransition.isChangeTransit(transit) && enter
                     && getDisplayContent().mChangingApps.contains(this);
->>>>>>> 825827da
 
             // Delaying animation start isn't compatible with remote animations at all.
             if (getDisplayContent().mAppTransition.getRemoteAnimationController() != null
@@ -2761,18 +2711,6 @@
         // If the animation needs to be cropped then an animation bounds layer is created as a child
         // of the pinned stack or animation layer. The leash is then reparented to this new layer.
         if (mNeedsAnimationBoundsLayer) {
-<<<<<<< HEAD
-            final TaskStack stack = getStack();
-            if (stack == null) {
-                return;
-            }
-            mAnimationBoundsLayer = createAnimationBoundsLayer(t);
-
-            // Set clip rect to stack bounds.
-            mTmpRect.setEmpty();
-            stack.getBounds(mTmpRect);
-
-=======
             mTmpRect.setEmpty();
             final Task task = getTask();
             if (getDisplayContent().mAppTransitionController.isTransitWithinTask(
@@ -2788,7 +2726,6 @@
             }
             mAnimationBoundsLayer = createAnimationBoundsLayer(t);
 
->>>>>>> 825827da
             // Crop to stack bounds.
             t.setWindowCrop(mAnimationBoundsLayer, mTmpRect);
 
