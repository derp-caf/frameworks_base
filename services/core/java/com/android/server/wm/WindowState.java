--- conflicted
+++ resolved
@@ -81,10 +81,7 @@
 import static com.android.server.policy.WindowManagerPolicy.TRANSIT_EXIT;
 import static com.android.server.policy.WindowManagerPolicy.TRANSIT_PREVIEW_DONE;
 import static com.android.server.wm.AnimationSpecProto.MOVE;
-<<<<<<< HEAD
-=======
 import static com.android.server.wm.DisplayContent.logsGestureExclusionRestrictions;
->>>>>>> dbf9e87c
 import static com.android.server.wm.DragResizeMode.DRAG_RESIZE_MODE_DOCKED_DIVIDER;
 import static com.android.server.wm.DragResizeMode.DRAG_RESIZE_MODE_FREEFORM;
 import static com.android.server.wm.IdentifierProto.HASH_CODE;
@@ -270,7 +267,6 @@
      * Normally set by calling {@link #showLw} and {@link #hideLw}.
      *
      * TODO: b/131253938 This will eventually be split into individual visibility policy flags.
-<<<<<<< HEAD
      */
     static final int LEGACY_POLICY_VISIBILITY = 1;
     /**
@@ -281,18 +277,6 @@
     /**
      * The Bitwise-or of flags that contribute to visibility of the WindowState
      */
-=======
-     */
-    static final int LEGACY_POLICY_VISIBILITY = 1;
-    /**
-     * The visibility flag that determines whether this window is visible for the current user.
-     */
-    private static final int VISIBLE_FOR_USER = 1 << 1;
-    private static final int POLICY_VISIBILITY_ALL = VISIBLE_FOR_USER | LEGACY_POLICY_VISIBILITY;
-    /**
-     * The Bitwise-or of flags that contribute to visibility of the WindowState
-     */
->>>>>>> dbf9e87c
     private int mPolicyVisibility = POLICY_VISIBILITY_ALL;
 
     /**
@@ -418,8 +402,6 @@
      * Coordinates are relative to the window's position.
      */
     private final List<Rect> mExclusionRects = new ArrayList<>();
-<<<<<<< HEAD
-=======
 
     // 0 = left, 1 = right
     private final int[] mLastRequestedExclusionHeight = {0, 0};
@@ -427,7 +409,6 @@
     private final long[] mLastExclusionLogUptimeMillis = {0, 0};
 
     private boolean mLastShownChangedReported;
->>>>>>> dbf9e87c
 
     // If a window showing a wallpaper: the requested offset for the
     // wallpaper; if a wallpaper window: the currently applied offset.
@@ -663,17 +644,6 @@
         if (!isVisibleNow() || mIsWallpaper) {
             return;
         }
-<<<<<<< HEAD
-
-        if (mPendingSeamlessRotate != null) {
-            oldRotation = mPendingSeamlessRotate.getOldRotation();
-        }
-
-        if (mForceSeamlesslyRotate || requested) {
-            mPendingSeamlessRotate = new SeamlessRotator(oldRotation, rotation, getDisplayInfo());
-            mPendingSeamlessRotate.unrotate(transaction, this);
-            mWmService.markForSeamlessRotation(this, true);
-=======
 
         if (mPendingSeamlessRotate != null) {
             oldRotation = mPendingSeamlessRotate.getOldRotation();
@@ -733,44 +703,7 @@
 
             mLastGrantedExclusionHeight[side] = granted;
             mLastRequestedExclusionHeight[side] = requested;
->>>>>>> dbf9e87c
-        }
-    }
-
-    void finishSeamlessRotation(boolean timeout) {
-        if (mPendingSeamlessRotate != null) {
-            mPendingSeamlessRotate.finish(this, timeout);
-            mFinishSeamlessRotateFrameNumber = getFrameNumber();
-            mPendingSeamlessRotate = null;
-            mWmService.markForSeamlessRotation(this, false);
-        }
-    }
-
-    List<Rect> getSystemGestureExclusion() {
-        return mExclusionRects;
-    }
-
-    /**
-     * Sets the system gesture exclusion rects.
-     *
-     * @return {@code true} if anything changed
-     */
-    boolean setSystemGestureExclusion(List<Rect> exclusionRects) {
-        if (mExclusionRects.equals(exclusionRects)) {
-            return false;
-        }
-        mExclusionRects.clear();
-        mExclusionRects.addAll(exclusionRects);
-        return true;
-    }
-
-    boolean isImplicitlyExcludingAllSystemGestures() {
-        final int immersiveStickyFlags =
-                SYSTEM_UI_FLAG_HIDE_NAVIGATION | SYSTEM_UI_FLAG_IMMERSIVE_STICKY;
-        final boolean immersiveSticky =
-                (mSystemUiVisibility & immersiveStickyFlags) == immersiveStickyFlags;
-        return immersiveSticky && mWmService.mSystemGestureExcludedByPreQStickyImmersive
-                && mAppToken != null && mAppToken.mTargetSdk < Build.VERSION_CODES.Q;
+        }
     }
 
     interface PowerManagerWrapper {
@@ -1896,16 +1829,8 @@
             startMoveAnimation(left, top);
         }
 
-<<<<<<< HEAD
-        // TODO (multidisplay): Accessibility supported only for the default display and
-        // embedded displays
-        if (mWmService.mAccessibilityController != null && (getDisplayId() == DEFAULT_DISPLAY
-                || getDisplayContent().getParentWindow() != null)) {
-            mWmService.mAccessibilityController.onSomeWindowResizedOrMovedLocked();
-=======
         if (mWmService.mAccessibilityController != null) {
             mWmService.mAccessibilityController.onSomeWindowResizedOrMovedLocked(getDisplayId());
->>>>>>> dbf9e87c
         }
         updateLocationInParentDisplayIfNeeded();
 
@@ -1941,7 +1866,6 @@
         return mWindowFrames.mFrame.left <= 0 && mWindowFrames.mFrame.top <= 0
                 && mWindowFrames.mFrame.right >= displayInfo.appWidth
                 && mWindowFrames.mFrame.bottom >= displayInfo.appHeight;
-<<<<<<< HEAD
     }
 
     private boolean matchesDisplayBounds() {
@@ -1956,22 +1880,6 @@
         return mLastConfigReportedToClient;
     }
 
-=======
-    }
-
-    private boolean matchesDisplayBounds() {
-        return getDisplayContent().getBounds().equals(getBounds());
-    }
-
-    /**
-     * @return {@code true} if last applied config was reported to the client already, {@code false}
-     *         otherwise.
-     */
-    boolean isLastConfigReportedToClient() {
-        return mLastConfigReportedToClient;
-    }
-
->>>>>>> dbf9e87c
     @Override
     void onMergedOverrideConfigurationChanged() {
         super.onMergedOverrideConfigurationChanged();
@@ -2509,12 +2417,8 @@
 
     void prepareWindowToDisplayDuringRelayout(boolean wasVisible) {
         // We need to turn on screen regardless of visibility.
-<<<<<<< HEAD
-        boolean hasTurnScreenOnFlag = (mAttrs.flags & FLAG_TURN_SCREEN_ON) != 0;
-=======
         final boolean hasTurnScreenOnFlag = (mAttrs.flags & FLAG_TURN_SCREEN_ON) != 0
                 || (mAppToken != null && mAppToken.mActivityRecord.canTurnScreenOn());
->>>>>>> dbf9e87c
 
         // The screen will turn on if the following conditions are met
         // 1. The window has the flag FLAG_TURN_SCREEN_ON or ActivityRecord#canTurnScreenOn.
@@ -2531,11 +2435,7 @@
             boolean allowTheaterMode = mWmService.mAllowTheaterModeWakeFromLayout
                     || Settings.Global.getInt(mWmService.mContext.getContentResolver(),
                             Settings.Global.THEATER_MODE_ON, 0) == 0;
-<<<<<<< HEAD
-            boolean canTurnScreenOn = mAppToken == null || mAppToken.canTurnScreenOn();
-=======
             boolean canTurnScreenOn = mAppToken == null || mAppToken.currentLaunchCanTurnScreenOn();
->>>>>>> dbf9e87c
 
             if (allowTheaterMode && canTurnScreenOn && !mPowerManagerWrapper.isInteractive()) {
                 if (DEBUG_VISIBILITY || DEBUG_POWER) {
@@ -3363,18 +3263,9 @@
                         outsets, reportDraw, mergedConfiguration, reportOrientation, displayId,
                         displayCutout);
             }
-<<<<<<< HEAD
-
-            // TODO (multidisplay): Accessibility supported only for the default display and
-            // embedded displays
-            if (mWmService.mAccessibilityController != null && (getDisplayId() == DEFAULT_DISPLAY
-                    || getDisplayContent().getParentWindow() != null)) {
-                mWmService.mAccessibilityController.onSomeWindowResizedOrMovedLocked();
-=======
             if (mWmService.mAccessibilityController != null) {
                 mWmService.mAccessibilityController.onSomeWindowResizedOrMovedLocked(
                         getDisplayId());
->>>>>>> dbf9e87c
             }
             updateLocationInParentDisplayIfNeeded();
 
@@ -4474,17 +4365,8 @@
         if (isSelfAnimating()) {
             return;
         }
-<<<<<<< HEAD
-
-        // TODO (multidisplay): Accessibility supported only for the default display and
-        // embedded displays
-        if (mWmService.mAccessibilityController != null && (getDisplayId() == DEFAULT_DISPLAY
-                || getDisplayContent().getParentWindow() != null)) {
-            mWmService.mAccessibilityController.onSomeWindowResizedOrMovedLocked();
-=======
         if (mWmService.mAccessibilityController != null) {
             mWmService.mAccessibilityController.onSomeWindowResizedOrMovedLocked(getDisplayId());
->>>>>>> dbf9e87c
         }
 
         if (!isSelfOrAncestorWindowAnimatingExit()) {
