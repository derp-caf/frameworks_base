--- conflicted
+++ resolved
@@ -571,10 +571,6 @@
             mMaximizeMeetFraction = getClipRevealMeetFraction(stack);
             animDuration = (long) (mAnimationDuration * mMaximizeMeetFraction);
         }
-<<<<<<< HEAD
-        mService.mAtmInternal.notifyDockedStackMinimizedChanged(minimizedDock);
-=======
->>>>>>> dbf9e87c
         final int size = mDockedStackListeners.beginBroadcast();
         for (int i = 0; i < size; ++i) {
             final IDockedStackListener listener = mDockedStackListeners.getBroadcastItem(i);
