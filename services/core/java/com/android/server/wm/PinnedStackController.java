--- conflicted
+++ resolved
@@ -540,12 +540,7 @@
      */
     private Rect getMovementBounds(Rect stackBounds) {
         synchronized (mService.mGlobalLock) {
-<<<<<<< HEAD
-            return getMovementBounds(stackBounds, true /* adjustForIme */,
-                    true /* adjustForShelf */);
-=======
             return getMovementBounds(stackBounds, true /* adjustForIme */);
->>>>>>> dbf9e87c
         }
     }
 
@@ -553,11 +548,7 @@
      * @return the movement bounds for the given {@param stackBounds} and the current state of the
      *         controller.
      */
-<<<<<<< HEAD
-    private Rect getMovementBounds(Rect stackBounds, boolean adjustForIme, boolean adjustForShelf) {
-=======
     private Rect getMovementBounds(Rect stackBounds, boolean adjustForIme) {
->>>>>>> dbf9e87c
         synchronized (mService.mGlobalLock) {
             final Rect movementBounds = new Rect();
             getInsetBounds(movementBounds);
