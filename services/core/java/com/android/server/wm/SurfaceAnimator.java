/*
 * Copyright (C) 2017 The Android Open Source Project
 *
 * Licensed under the Apache License, Version 2.0 (the "License");
 * you may not use this file except in compliance with the License.
 * You may obtain a copy of the License at
 *
 *      http://www.apache.org/licenses/LICENSE-2.0
 *
 * Unless required by applicable law or agreed to in writing, software
 * distributed under the License is distributed on an "AS IS" BASIS,
 * WITHOUT WARRANTIES OR CONDITIONS OF ANY KIND, either express or implied.
 * See the License for the specific language governing permissions and
 * limitations under the License
 */

package com.android.server.wm;

import static com.android.server.wm.SurfaceAnimatorProto.ANIMATION_ADAPTER;
import static com.android.server.wm.SurfaceAnimatorProto.ANIMATION_START_DELAYED;
import static com.android.server.wm.SurfaceAnimatorProto.LEASH;
import static com.android.server.wm.WindowManagerDebugConfig.DEBUG_ANIM;
import static com.android.server.wm.WindowManagerDebugConfig.TAG_WITH_CLASS_NAME;
import static com.android.server.wm.WindowManagerDebugConfig.TAG_WM;

import android.annotation.NonNull;
import android.annotation.Nullable;
import android.util.Slog;
import android.util.proto.ProtoOutputStream;
import android.view.SurfaceControl;
import android.view.SurfaceControl.Transaction;

import com.android.internal.annotations.VisibleForTesting;

import java.io.PrintWriter;

/**
 * A class that can run animations on objects that have a set of child surfaces. We do this by
 * reparenting all child surfaces of an object onto a new surface, called the "Leash". The Leash
 * gets attached in the surface hierarchy where the the children were attached to. We then hand off
 * the Leash to the component handling the animation, which is specified by the
 * {@link AnimationAdapter}. When the animation is done animating, our callback to finish the
 * animation will be invoked, at which we reparent the children back to the original parent.
 */
class SurfaceAnimator {

    private static final String TAG = TAG_WITH_CLASS_NAME ? "SurfaceAnimator" : TAG_WM;
    private final WindowManagerService mService;
    private AnimationAdapter mAnimation;

    @VisibleForTesting
    SurfaceControl mLeash;
    @VisibleForTesting
    final Animatable mAnimatable;
    private final OnAnimationFinishedCallback mInnerAnimationFinishedCallback;
    @VisibleForTesting
    final Runnable mAnimationFinishedCallback;
    private boolean mAnimationStartDelayed;

    /**
     * @param animatable The object to animate.
     * @param animationFinishedCallback Callback to invoke when an animation has finished running.
     */
    SurfaceAnimator(Animatable animatable, @Nullable Runnable animationFinishedCallback,
            WindowManagerService service) {
        mAnimatable = animatable;
        mService = service;
        mAnimationFinishedCallback = animationFinishedCallback;
        mInnerAnimationFinishedCallback = getFinishedCallback(animationFinishedCallback);
    }

    private OnAnimationFinishedCallback getFinishedCallback(
            @Nullable Runnable animationFinishedCallback) {
        return anim -> {
            synchronized (mService.mGlobalLock) {
                final SurfaceAnimator target = mService.mAnimationTransferMap.remove(anim);
                if (target != null) {
                    target.mInnerAnimationFinishedCallback.onAnimationFinished(anim);
                    return;
                }

                if (anim != mAnimation) {
                    return;
                }
                final Runnable resetAndInvokeFinish = () -> {
                    // We need to check again if the animation has been replaced with a new
                    // animation because the animatable may defer to finish.
                    if (anim != mAnimation) {
                        return;
                    }
                    reset(mAnimatable.getPendingTransaction(), true /* destroyLeash */);
                    if (animationFinishedCallback != null) {
                        animationFinishedCallback.run();
                    }
                };
                if (!mAnimatable.shouldDeferAnimationFinish(resetAndInvokeFinish)) {
                    resetAndInvokeFinish.run();
                }
            }
        };
    }

    /**
     * Starts an animation.
     *
     * @param anim The object that bridges the controller, {@link SurfaceAnimator}, with the
     *             component responsible for running the animation. It runs the animation with
     *             {@link AnimationAdapter#startAnimation} once the hierarchy with
     *             the Leash has been set up.
     * @param hidden Whether the container holding the child surfaces is currently visible or not.
     *               This is important as it will start with the leash hidden or visible before
     *               handing it to the component that is responsible to run the animation.
     */
    void startAnimation(Transaction t, AnimationAdapter anim, boolean hidden) {
        cancelAnimation(t, true /* restarting */, true /* forwardCancel */);
        mAnimation = anim;
        final SurfaceControl surface = mAnimatable.getSurfaceControl();
        if (surface == null) {
            Slog.w(TAG, "Unable to start animation, surface is null or no children.");
            cancelAnimation();
            return;
        }
        mLeash = createAnimationLeash(surface, t,
                mAnimatable.getSurfaceWidth(), mAnimatable.getSurfaceHeight(), hidden);
        mAnimatable.onAnimationLeashCreated(t, mLeash);
        if (mAnimationStartDelayed) {
            if (DEBUG_ANIM) Slog.i(TAG, "Animation start delayed");
            return;
        }
        mAnimation.startAnimation(mLeash, t, mInnerAnimationFinishedCallback);
    }

    /**
     * Begins with delaying all animations to start. Any subsequent call to {@link #startAnimation}
     * will not start the animation until {@link #endDelayingAnimationStart} is called. When an
     * animation start is being delayed, the animator is considered animating already.
     */
    void startDelayingAnimationStart() {

        // We only allow delaying animation start we are not currently animating
        if (!isAnimating()) {
            mAnimationStartDelayed = true;
        }
    }

    /**
     * See {@link #startDelayingAnimationStart}.
     */
    void endDelayingAnimationStart() {
        final boolean delayed = mAnimationStartDelayed;
        mAnimationStartDelayed = false;
        if (delayed && mAnimation != null) {
            mAnimation.startAnimation(mLeash, mAnimatable.getPendingTransaction(),
                    mInnerAnimationFinishedCallback);
            mAnimatable.commitPendingTransaction();
        }
    }

    /**
     * @return Whether we are currently running an animation, or we have a pending animation that
     *         is waiting to be started with {@link #endDelayingAnimationStart}
     */
    boolean isAnimating() {
        return mAnimation != null;
    }

    /**
     * @return The current animation spec if we are running an animation, or {@code null} otherwise.
     */
    AnimationAdapter getAnimation() {
        return mAnimation;
    }

    /**
     * Cancels any currently running animation.
     */
    void cancelAnimation() {
        cancelAnimation(mAnimatable.getPendingTransaction(), false /* restarting */,
                true /* forwardCancel */);
        mAnimatable.commitPendingTransaction();
    }

    /**
     * Sets the layer of the surface.
     * <p>
     * When the layer of the surface needs to be adjusted, we need to set it on the leash if the
     * surface is reparented to the leash. This method takes care of that.
     */
    void setLayer(Transaction t, int layer) {
        t.setLayer(mLeash != null ? mLeash : mAnimatable.getSurfaceControl(), layer);
    }

    /**
     * Sets the surface to be relatively layered.
     *
     * @see #setLayer
     */
    void setRelativeLayer(Transaction t, SurfaceControl relativeTo, int layer) {
        t.setRelativeLayer(mLeash != null ? mLeash : mAnimatable.getSurfaceControl(), relativeTo, layer);
    }

    /**
     * Reparents the surface.
     *
     * @see #setLayer
     */
    void reparent(Transaction t, SurfaceControl newParent) {
        t.reparent(mLeash != null ? mLeash : mAnimatable.getSurfaceControl(), newParent);
    }

    /**
     * @return True if the surface is attached to the leash; false otherwise.
     */
    boolean hasLeash() {
        return mLeash != null;
    }

    void transferAnimation(SurfaceAnimator from) {
        if (from.mLeash == null) {
            return;
        }
        final SurfaceControl surface = mAnimatable.getSurfaceControl();
        final SurfaceControl parent = mAnimatable.getAnimationLeashParent();
        if (surface == null || parent == null) {
            Slog.w(TAG, "Unable to transfer animation, surface or parent is null");
            cancelAnimation();
            return;
        }
        endDelayingAnimationStart();
        final Transaction t = mAnimatable.getPendingTransaction();
        cancelAnimation(t, true /* restarting */, true /* forwardCancel */);
        mLeash = from.mLeash;
        mAnimation = from.mAnimation;

        // Cancel source animation, but don't let animation runner cancel the animation.
        from.cancelAnimation(t, false /* restarting */, false /* forwardCancel */);
        t.reparent(surface, mLeash);
        t.reparent(mLeash, parent);
        mAnimatable.onAnimationLeashCreated(t, mLeash);
        mService.mAnimationTransferMap.put(mAnimation, this);
    }

    boolean isAnimationStartDelayed() {
        return mAnimationStartDelayed;
    }

    /**
     * Cancels the animation, and resets the leash.
     *
     * @param t The transaction to use for all cancelling surface operations.
     * @param restarting Whether we are restarting the animation.
     * @param forwardCancel Whether to forward the cancel signal to the adapter executing the
     *                      animation. This will be set to false when just transferring an animation
     *                      to another animator.
     */
    private void cancelAnimation(Transaction t, boolean restarting, boolean forwardCancel) {
        if (DEBUG_ANIM) Slog.i(TAG, "Cancelling animation restarting=" + restarting);
        final SurfaceControl leash = mLeash;
        final AnimationAdapter animation = mAnimation;
        reset(t, false);
        if (animation != null) {
            if (!mAnimationStartDelayed && forwardCancel) {
                animation.onAnimationCancelled(leash);
            }
            if (!restarting) {
                mAnimationFinishedCallback.run();
            }
        }

        if (forwardCancel && leash != null) {
            t.remove(leash);
            mService.scheduleAnimationLocked();
        }

        if (!restarting) {
            mAnimationStartDelayed = false;
        }
    }

    private void reset(Transaction t, boolean destroyLeash) {
        final SurfaceControl surface = mAnimatable.getSurfaceControl();
        final SurfaceControl parent = mAnimatable.getParentSurfaceControl();

        boolean scheduleAnim = false;

        // If the surface was destroyed or the leash is invalid, we don't care to reparent it back.
        // Note that we also set this variable to true even if the parent isn't valid anymore, in
        // order to ensure onAnimationLeashLost still gets called in this case.
        final boolean reparent = mLeash != null && surface != null;
        if (reparent) {
            if (DEBUG_ANIM) Slog.i(TAG, "Reparenting to original parent: " + parent);
            // We shouldn't really need these isValid checks but we do
            // b/130364451
            if (surface.isValid() && parent != null && parent.isValid()) {
                t.reparent(surface, parent);
                scheduleAnim = true;
            }
        }
        mService.mAnimationTransferMap.remove(mAnimation);
        if (mLeash != null && destroyLeash) {
            t.remove(mLeash);
            scheduleAnim = true;
        }
        mLeash = null;
        mAnimation = null;

        if (reparent) {
            // Make sure to inform the animatable after the surface was reparented (or reparent
            // wasn't possible, but we still need to invoke the callback)
            mAnimatable.onAnimationLeashLost(t);
            scheduleAnim = true;
        }

        if (scheduleAnim) {
            mService.scheduleAnimationLocked();
        }
    }

    private SurfaceControl createAnimationLeash(SurfaceControl surface, Transaction t, int width,
            int height, boolean hidden) {
        if (DEBUG_ANIM) Slog.i(TAG, "Reparenting to leash");
        final SurfaceControl.Builder builder = mAnimatable.makeAnimationLeash()
                .setParent(mAnimatable.getAnimationLeashParent())
                .setName(surface + " - animation-leash");
        final SurfaceControl leash = builder.build();
        t.setWindowCrop(leash, width, height);
<<<<<<< HEAD
        if (!hidden) {
            t.show(leash);
        }
=======
        t.show(leash);
        // TODO: change this back to use show instead of alpha when b/138459974 is fixed.
        t.setAlpha(leash, hidden ? 0 : 1);
>>>>>>> dbf9e87c
        t.reparent(surface, leash);
        return leash;
    }

    /**
     * Write to a protocol buffer output stream. Protocol buffer message definition is at {@link
     * com.android.server.wm.SurfaceAnimatorProto}.
     *
     * @param proto Stream to write the SurfaceAnimator object to.
     * @param fieldId Field Id of the SurfaceAnimator as defined in the parent message.
     * @hide
     */
    void writeToProto(ProtoOutputStream proto, long fieldId) {
        final long token = proto.start(fieldId);
        if (mAnimation != null) {
            mAnimation.writeToProto(proto, ANIMATION_ADAPTER);
        }
        if (mLeash != null) {
            mLeash.writeToProto(proto, LEASH);
        }
        proto.write(ANIMATION_START_DELAYED, mAnimationStartDelayed);
        proto.end(token);
    }

    void dump(PrintWriter pw, String prefix) {
        pw.print(prefix); pw.print("mLeash="); pw.print(mLeash);
        if (mAnimationStartDelayed) {
            pw.print(" mAnimationStartDelayed="); pw.println(mAnimationStartDelayed);
        } else {
            pw.println();
        }
        pw.print(prefix); pw.println("Animation:");
        if (mAnimation != null) {
            mAnimation.dump(pw, prefix + "  ");
        } else {
            pw.print(prefix); pw.println("null");
        }
    }

    /**
     * Callback to be passed into {@link AnimationAdapter#startAnimation} to be invoked by the
     * component that is running the animation when the animation is finished.
     */
    interface OnAnimationFinishedCallback {
        void onAnimationFinished(AnimationAdapter anim);
    }

    /**
     * Interface to be animated by {@link SurfaceAnimator}.
     */
    interface Animatable {

        /**
         * @return The pending transaction that will be committed in the next frame.
         */
        @NonNull Transaction getPendingTransaction();

        /**
         * Schedules a commit of the pending transaction.
         */
        void commitPendingTransaction();

        /**
         * Called when the was created.
         *
         * @param t The transaction to use to apply any necessary changes.
         * @param leash The leash that was created.
         */
        void onAnimationLeashCreated(Transaction t, SurfaceControl leash);

        /**
         * Called when the leash is being destroyed, or when the leash is being transferred to
         * another SurfaceAnimator.
         *
         * @param t The transaction to use to apply any necessary changes.
         */
        void onAnimationLeashLost(Transaction t);

        /**
         * @return A new surface to be used for the animation leash, inserted at the correct
         *         position in the hierarchy.
         */
        SurfaceControl.Builder makeAnimationLeash();

        /**
         * @return The parent that should be used for the animation leash.
         */
        @Nullable SurfaceControl getAnimationLeashParent();

        /**
         * @return The surface of the object to be animated.
         *         This SurfaceControl must be valid if non-null.
         */
        @Nullable SurfaceControl getSurfaceControl();

        /**
         * @return The parent of the surface object to be animated.
         *         This SurfaceControl must be valid if non-null.
         */
        @Nullable SurfaceControl getParentSurfaceControl();

        /**
         * @return The width of the surface to be animated.
         */
        int getSurfaceWidth();

        /**
         * @return The height of the surface to be animated.
         */
        int getSurfaceHeight();

        /**
         * Gets called when the animation is about to finish and gives the client the opportunity to
         * defer finishing the animation, i.e. it keeps the leash around until the client calls
         * {@link #cancelAnimation}.
         *
         * @param endDeferFinishCallback The callback to call when defer finishing should be ended.
         * @return Whether the client would like to defer the animation finish.
         */
        default boolean shouldDeferAnimationFinish(Runnable endDeferFinishCallback) {
            return false;
        }
    }
}<|MERGE_RESOLUTION|>--- conflicted
+++ resolved
@@ -324,15 +324,9 @@
                 .setName(surface + " - animation-leash");
         final SurfaceControl leash = builder.build();
         t.setWindowCrop(leash, width, height);
-<<<<<<< HEAD
-        if (!hidden) {
-            t.show(leash);
-        }
-=======
         t.show(leash);
         // TODO: change this back to use show instead of alpha when b/138459974 is fixed.
         t.setAlpha(leash, hidden ? 0 : 1);
->>>>>>> dbf9e87c
         t.reparent(surface, leash);
         return leash;
     }
