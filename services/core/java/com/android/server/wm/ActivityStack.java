/*
 * Copyright (C) 2010 The Android Open Source Project
 *
 * Licensed under the Apache License, Version 2.0 (the "License");
 * you may not use this file except in compliance with the License.
 * You may obtain a copy of the License at
 *
 *      http://www.apache.org/licenses/LICENSE-2.0
 *
 * Unless required by applicable law or agreed to in writing, software
 * distributed under the License is distributed on an "AS IS" BASIS,
 * WITHOUT WARRANTIES OR CONDITIONS OF ANY KIND, either express or implied.
 * See the License for the specific language governing permissions and
 * limitations under the License.
 */

package com.android.server.wm;

import static android.app.ITaskStackListener.FORCED_RESIZEABLE_REASON_SPLIT_SCREEN;
import static android.app.WindowConfiguration.ACTIVITY_TYPE_ASSISTANT;
import static android.app.WindowConfiguration.ACTIVITY_TYPE_HOME;
import static android.app.WindowConfiguration.ACTIVITY_TYPE_RECENTS;
import static android.app.WindowConfiguration.ACTIVITY_TYPE_STANDARD;
import static android.app.WindowConfiguration.ACTIVITY_TYPE_UNDEFINED;
import static android.app.WindowConfiguration.WINDOWING_MODE_FREEFORM;
import static android.app.WindowConfiguration.WINDOWING_MODE_FULLSCREEN;
import static android.app.WindowConfiguration.WINDOWING_MODE_PINNED;
import static android.app.WindowConfiguration.WINDOWING_MODE_SPLIT_SCREEN_PRIMARY;
import static android.app.WindowConfiguration.WINDOWING_MODE_SPLIT_SCREEN_SECONDARY;
import static android.app.WindowConfiguration.WINDOWING_MODE_UNDEFINED;
import static android.app.WindowConfiguration.activityTypeToString;
import static android.app.WindowConfiguration.windowingModeToString;
import static android.content.pm.ActivityInfo.CONFIG_SCREEN_LAYOUT;
import static android.content.pm.ActivityInfo.FLAG_RESUME_WHILE_PAUSING;
import static android.content.pm.ActivityInfo.FLAG_SHOW_FOR_ALL_USERS;
import static android.os.Trace.TRACE_TAG_ACTIVITY_MANAGER;
import static android.view.Display.DEFAULT_DISPLAY;
import static android.view.Display.FLAG_CAN_SHOW_WITH_INSECURE_KEYGUARD;
import static android.view.Display.INVALID_DISPLAY;
import static android.view.WindowManager.TRANSIT_ACTIVITY_CLOSE;
import static android.view.WindowManager.TRANSIT_ACTIVITY_OPEN;
import static android.view.WindowManager.TRANSIT_CRASHING_ACTIVITY_CLOSE;
import static android.view.WindowManager.TRANSIT_NONE;
import static android.view.WindowManager.TRANSIT_SHOW_SINGLE_TASK_DISPLAY;
import static android.view.WindowManager.TRANSIT_TASK_CLOSE;
import static android.view.WindowManager.TRANSIT_TASK_OPEN;
import static android.view.WindowManager.TRANSIT_TASK_OPEN_BEHIND;
import static android.view.WindowManager.TRANSIT_TASK_TO_BACK;
import static android.view.WindowManager.TRANSIT_TASK_TO_FRONT;

import static com.android.server.am.ActivityStackProto.BOUNDS;
import static com.android.server.am.ActivityStackProto.CONFIGURATION_CONTAINER;
import static com.android.server.am.ActivityStackProto.DISPLAY_ID;
import static com.android.server.am.ActivityStackProto.FULLSCREEN;
import static com.android.server.am.ActivityStackProto.ID;
import static com.android.server.am.ActivityStackProto.RESUMED_ACTIVITY;
import static com.android.server.am.ActivityStackProto.TASKS;
import static com.android.server.wm.ActivityDisplay.POSITION_BOTTOM;
import static com.android.server.wm.ActivityDisplay.POSITION_TOP;
import static com.android.server.wm.ActivityRecord.FINISH_RESULT_REMOVED;
import static com.android.server.wm.ActivityStack.ActivityState.PAUSED;
import static com.android.server.wm.ActivityStack.ActivityState.PAUSING;
import static com.android.server.wm.ActivityStack.ActivityState.RESUMED;
import static com.android.server.wm.ActivityStack.ActivityState.STARTED;
import static com.android.server.wm.ActivityStack.ActivityState.STOPPED;
import static com.android.server.wm.ActivityStack.ActivityState.STOPPING;
import static com.android.server.wm.ActivityStackSupervisor.PRESERVE_WINDOWS;
import static com.android.server.wm.ActivityStackSupervisor.dumpHistoryList;
import static com.android.server.wm.ActivityStackSupervisor.printThisActivity;
import static com.android.server.wm.ActivityTaskManagerDebugConfig.DEBUG_ADD_REMOVE;
import static com.android.server.wm.ActivityTaskManagerDebugConfig.DEBUG_ALL;
import static com.android.server.wm.ActivityTaskManagerDebugConfig.DEBUG_APP;
import static com.android.server.wm.ActivityTaskManagerDebugConfig.DEBUG_CLEANUP;
import static com.android.server.wm.ActivityTaskManagerDebugConfig.DEBUG_PAUSE;
import static com.android.server.wm.ActivityTaskManagerDebugConfig.DEBUG_RELEASE;
import static com.android.server.wm.ActivityTaskManagerDebugConfig.DEBUG_RESULTS;
import static com.android.server.wm.ActivityTaskManagerDebugConfig.DEBUG_STACK;
import static com.android.server.wm.ActivityTaskManagerDebugConfig.DEBUG_STATES;
import static com.android.server.wm.ActivityTaskManagerDebugConfig.DEBUG_SWITCH;
import static com.android.server.wm.ActivityTaskManagerDebugConfig.DEBUG_TASKS;
import static com.android.server.wm.ActivityTaskManagerDebugConfig.DEBUG_TRANSITION;
import static com.android.server.wm.ActivityTaskManagerDebugConfig.DEBUG_USER_LEAVING;
import static com.android.server.wm.ActivityTaskManagerDebugConfig.DEBUG_VISIBILITY;
import static com.android.server.wm.ActivityTaskManagerDebugConfig.POSTFIX_ADD_REMOVE;
import static com.android.server.wm.ActivityTaskManagerDebugConfig.POSTFIX_APP;
import static com.android.server.wm.ActivityTaskManagerDebugConfig.POSTFIX_CLEANUP;
import static com.android.server.wm.ActivityTaskManagerDebugConfig.POSTFIX_PAUSE;
import static com.android.server.wm.ActivityTaskManagerDebugConfig.POSTFIX_RELEASE;
import static com.android.server.wm.ActivityTaskManagerDebugConfig.POSTFIX_RESULTS;
import static com.android.server.wm.ActivityTaskManagerDebugConfig.POSTFIX_STACK;
import static com.android.server.wm.ActivityTaskManagerDebugConfig.POSTFIX_STATES;
import static com.android.server.wm.ActivityTaskManagerDebugConfig.POSTFIX_SWITCH;
import static com.android.server.wm.ActivityTaskManagerDebugConfig.POSTFIX_TASKS;
import static com.android.server.wm.ActivityTaskManagerDebugConfig.POSTFIX_TRANSITION;
import static com.android.server.wm.ActivityTaskManagerDebugConfig.POSTFIX_USER_LEAVING;
import static com.android.server.wm.ActivityTaskManagerDebugConfig.POSTFIX_VISIBILITY;
import static com.android.server.wm.ActivityTaskManagerDebugConfig.TAG_ATM;
import static com.android.server.wm.ActivityTaskManagerDebugConfig.TAG_WITH_CLASS_NAME;
import static com.android.server.wm.ActivityTaskManagerService.H.FIRST_ACTIVITY_STACK_MSG;
import static com.android.server.wm.ActivityTaskManagerService.RELAUNCH_REASON_FREE_RESIZE;
import static com.android.server.wm.ActivityTaskManagerService.RELAUNCH_REASON_WINDOWING_MODE_RESIZE;
import static com.android.server.wm.RootActivityContainer.FindTaskResult;
import static com.android.server.wm.TaskRecord.REPARENT_LEAVE_STACK_IN_PLACE;

import static java.lang.Integer.MAX_VALUE;

import android.annotation.IntDef;
import android.app.Activity;
import android.app.ActivityManager;
import android.app.ActivityManagerInternal;
import android.app.ActivityOptions;
import android.app.AppGlobals;
import android.app.IActivityController;
import android.app.RemoteAction;
import android.app.ResultInfo;
import android.app.WindowConfiguration.ActivityType;
import android.app.WindowConfiguration.WindowingMode;
import android.app.servertransaction.ActivityResultItem;
import android.app.servertransaction.ClientTransaction;
import android.app.servertransaction.NewIntentItem;
import android.app.servertransaction.PauseActivityItem;
import android.app.servertransaction.ResumeActivityItem;
import android.content.ComponentName;
import android.content.Intent;
import android.content.pm.ActivityInfo;
import android.content.pm.ApplicationInfo;
import android.content.res.Configuration;
import android.graphics.Rect;
import android.net.Uri;
import android.os.Binder;
import android.os.Debug;
import android.os.Handler;
import android.os.IBinder;
import android.os.Looper;
import android.os.Message;
import android.os.RemoteException;
import android.os.SystemClock;
import android.os.Trace;
import android.os.UserHandle;
import android.service.voice.IVoiceInteractionSession;
import android.util.ArraySet;
import android.util.EventLog;
import android.util.IntArray;
import android.util.Log;
import android.util.Slog;
import android.util.proto.ProtoOutputStream;
import android.view.Display;
import com.android.internal.app.ActivityTrigger;


import com.android.internal.annotations.GuardedBy;
import com.android.internal.annotations.VisibleForTesting;
import com.android.internal.app.IVoiceInteractor;
import com.android.internal.util.function.pooled.PooledLambda;
import com.android.server.Watchdog;
import com.android.server.am.ActivityManagerService;
import com.android.server.am.ActivityManagerService.ItemMatcher;
import android.util.BoostFramework;
import com.android.server.am.AppTimeTracker;
import com.android.server.am.EventLogTags;

import java.io.FileDescriptor;
import java.io.PrintWriter;
import java.util.ArrayList;
import java.util.List;
import java.util.Objects;
import java.util.Set;

/**
 * State and management of a single stack of activities.
 */
public class ActivityStack extends ConfigurationContainer {
    private static final String TAG = TAG_WITH_CLASS_NAME ? "ActivityStack" : TAG_ATM;
    private static final String TAG_ADD_REMOVE = TAG + POSTFIX_ADD_REMOVE;
    private static final String TAG_APP = TAG + POSTFIX_APP;
    private static final String TAG_CLEANUP = TAG + POSTFIX_CLEANUP;
    private static final String TAG_PAUSE = TAG + POSTFIX_PAUSE;
    private static final String TAG_RELEASE = TAG + POSTFIX_RELEASE;
    private static final String TAG_RESULTS = TAG + POSTFIX_RESULTS;
    private static final String TAG_STACK = TAG + POSTFIX_STACK;
    private static final String TAG_STATES = TAG + POSTFIX_STATES;
    private static final String TAG_SWITCH = TAG + POSTFIX_SWITCH;
    private static final String TAG_TASKS = TAG + POSTFIX_TASKS;
    private static final String TAG_TRANSITION = TAG + POSTFIX_TRANSITION;
    private static final String TAG_USER_LEAVING = TAG + POSTFIX_USER_LEAVING;
    private static final String TAG_VISIBILITY = TAG + POSTFIX_VISIBILITY;

    // Ticks during which we check progress while waiting for an app to launch.
    private static final int LAUNCH_TICK = 500;

    // How long we wait until giving up on the last activity to pause.  This
    // is short because it directly impacts the responsiveness of starting the
    // next activity.
    private static final int PAUSE_TIMEOUT = 500;

    // How long we wait for the activity to tell us it has stopped before
    // giving up.  This is a good amount of time because we really need this
    // from the application in order to get its saved state. Once the stop
    // is complete we may start destroying client resources triggering
    // crashes if the UI thread was hung. We put this timeout one second behind
    // the ANR timeout so these situations will generate ANR instead of
    // Surface lost or other errors.
    private static final int STOP_TIMEOUT = 11 * 1000;

    // How long we wait until giving up on an activity telling us it has
    // finished destroying itself.
    private static final int DESTROY_TIMEOUT = 10 * 1000;

    // Set to false to disable the preview that is shown while a new activity
    // is being started.
    private static final boolean SHOW_APP_STARTING_PREVIEW = true;

    // How long to wait for all background Activities to redraw following a call to
    // convertToTranslucent().
    private static final long TRANSLUCENT_CONVERSION_TIMEOUT = 2000;

    @IntDef(prefix = {"STACK_VISIBILITY"}, value = {
            STACK_VISIBILITY_VISIBLE,
            STACK_VISIBILITY_VISIBLE_BEHIND_TRANSLUCENT,
            STACK_VISIBILITY_INVISIBLE,
    })
    @interface StackVisibility {}

    /** Stack is visible. No other stacks on top that fully or partially occlude it. */
    static final int STACK_VISIBILITY_VISIBLE = 0;

    /** Stack is partially occluded by other translucent stack(s) on top of it. */
    static final int STACK_VISIBILITY_VISIBLE_BEHIND_TRANSLUCENT = 1;

    /** Stack is completely invisible. */
    static final int STACK_VISIBILITY_INVISIBLE = 2;

    @Override
    protected int getChildCount() {
        return mTaskHistory.size();
    }

    @Override
    protected TaskRecord getChildAt(int index) {
        return mTaskHistory.get(index);
    }

    @Override
    protected ActivityDisplay getParent() {
        return getDisplay();
    }

    void setParent(ActivityDisplay parent) {
        ActivityDisplay current = getParent();
        if (current != parent) {
            mDisplayId = parent.mDisplayId;
            onParentChanged();
        }
    }

    @Override
    protected void onParentChanged() {
        ActivityDisplay display = getParent();
        if (display != null) {
            // Rotations are relative to the display. This means if there are 2 displays rotated
            // differently (eg. 2 monitors with one landscape and one portrait), moving a stack
            // from one to the other could look like a rotation change. To prevent this
            // apparent rotation change (and corresponding bounds rotation), pretend like our
            // current rotation is already the same as the new display.
            // Note, if ActivityStack or related logic ever gets nested, this logic will need
            // to move to onConfigurationChanged.
            getConfiguration().windowConfiguration.setRotation(
                    display.getWindowConfiguration().getRotation());
        }
        super.onParentChanged();
        if (display != null && inSplitScreenPrimaryWindowingMode()) {
            // If we created a docked stack we want to resize it so it resizes all other stacks
            // in the system.
            getStackDockedModeBounds(null /* dockedBounds */, null /* currentTempTaskBounds */,
                    mTmpRect /* outStackBounds */, mTmpRect2 /* outTempTaskBounds */);
            mStackSupervisor.resizeDockedStackLocked(getRequestedOverrideBounds(), mTmpRect,
                    mTmpRect2, null, null, PRESERVE_WINDOWS);
        }
        mRootActivityContainer.updateUIDsPresentOnDisplay();
    }

    enum ActivityState {
        INITIALIZING,
        STARTED,
        RESUMED,
        PAUSING,
        PAUSED,
        STOPPING,
        STOPPED,
        FINISHING,
        DESTROYING,
        DESTROYED,
        RESTARTING_PROCESS
    }

    @VisibleForTesting
    /* The various modes for the method {@link #removeTask}. */
    // Task is being completely removed from all stacks in the system.
    protected static final int REMOVE_TASK_MODE_DESTROYING = 0;
    // Task is being removed from this stack so we can add it to another stack. In the case we are
    // moving we don't want to perform some operations on the task like removing it from window
    // manager or recents.
    static final int REMOVE_TASK_MODE_MOVING = 1;
    // Similar to {@link #REMOVE_TASK_MODE_MOVING} and the task will be added to the top of its new
    // stack and the new stack will be on top of all stacks.
    static final int REMOVE_TASK_MODE_MOVING_TO_TOP = 2;

    final ActivityTaskManagerService mService;
    final WindowManagerService mWindowManager;

    public BoostFramework mPerf = null;
    /**
     * The back history of all previous (and possibly still
     * running) activities.  It contains #TaskRecord objects.
     */
    private final ArrayList<TaskRecord> mTaskHistory = new ArrayList<>();

    /**
     * List of running activities, sorted by recent usage.
     * The first entry in the list is the least recently used.
     * It contains HistoryRecord objects.
     */
    private final ArrayList<ActivityRecord> mLRUActivities = new ArrayList<>();

    /**
     * When we are in the process of pausing an activity, before starting the
     * next one, this variable holds the activity that is currently being paused.
     */
    ActivityRecord mPausingActivity = null;

    /**
     * This is the last activity that we put into the paused state.  This is
     * used to determine if we need to do an activity transition while sleeping,
     * when we normally hold the top activity paused.
     */
    ActivityRecord mLastPausedActivity = null;

    /**
     * Activities that specify No History must be removed once the user navigates away from them.
     * If the device goes to sleep with such an activity in the paused state then we save it here
     * and finish it later if another activity replaces it on wakeup.
     */
    ActivityRecord mLastNoHistoryActivity = null;

    /**
     * Current activity that is resumed, or null if there is none.
     */
    ActivityRecord mResumedActivity = null;

    // The topmost Activity passed to convertToTranslucent(). When non-null it means we are
    // waiting for all Activities in mUndrawnActivitiesBelowTopTranslucent to be removed as they
    // are drawn. When the last member of mUndrawnActivitiesBelowTopTranslucent is removed the
    // Activity in mTranslucentActivityWaiting is notified via
    // Activity.onTranslucentConversionComplete(false). If a timeout occurs prior to the last
    // background activity being drawn then the same call will be made with a true value.
    ActivityRecord mTranslucentActivityWaiting = null;
    ArrayList<ActivityRecord> mUndrawnActivitiesBelowTopTranslucent = new ArrayList<>();

    /**
     * Set when we know we are going to be calling updateConfiguration()
     * soon, so want to skip intermediate config checks.
     */
    boolean mConfigWillChange;

    /**
     * When set, will force the stack to report as invisible.
     */
    boolean mForceHidden = false;

    /**
     * Used to keep resumeTopActivityUncheckedLocked() from being entered recursively
     */
    boolean mInResumeTopActivity = false;

    private boolean mUpdateBoundsDeferred;
    private boolean mUpdateBoundsDeferredCalled;
    private boolean mUpdateDisplayedBoundsDeferredCalled;
    private final Rect mDeferredBounds = new Rect();
    private final Rect mDeferredDisplayedBounds = new Rect();

    int mCurrentUser;

    final int mStackId;
    /** The attached Display's unique identifier, or -1 if detached */
    int mDisplayId;

    /** Stores the override windowing-mode from before a transient mode change (eg. split) */
    private int mRestoreOverrideWindowingMode = WINDOWING_MODE_UNDEFINED;

    private final Rect mTmpRect = new Rect();
    private final Rect mTmpRect2 = new Rect();
    private final ActivityOptions mTmpOptions = ActivityOptions.makeBasic();

    /** List for processing through a set of activities */
    private final ArrayList<ActivityRecord> mTmpActivities = new ArrayList<>();

    /** Run all ActivityStacks through this */
    protected final ActivityStackSupervisor mStackSupervisor;
    protected final RootActivityContainer mRootActivityContainer;

    private boolean mTopActivityOccludesKeyguard;
    private ActivityRecord mTopDismissingKeyguardActivity;

    private static final int PAUSE_TIMEOUT_MSG = FIRST_ACTIVITY_STACK_MSG + 1;
    private static final int DESTROY_TIMEOUT_MSG = FIRST_ACTIVITY_STACK_MSG + 2;
    private static final int LAUNCH_TICK_MSG = FIRST_ACTIVITY_STACK_MSG + 3;
    private static final int STOP_TIMEOUT_MSG = FIRST_ACTIVITY_STACK_MSG + 4;
    private static final int DESTROY_ACTIVITIES_MSG = FIRST_ACTIVITY_STACK_MSG + 5;
    private static final int TRANSLUCENT_TIMEOUT_MSG = FIRST_ACTIVITY_STACK_MSG + 6;

    // TODO: remove after unification.
    TaskStack mTaskStack;

    private static class ScheduleDestroyArgs {
        final WindowProcessController mOwner;
        final String mReason;
        ScheduleDestroyArgs(WindowProcessController owner, String reason) {
            mOwner = owner;
            mReason = reason;
        }
    }

    private final Handler mHandler;

    static final ActivityTrigger mActivityTrigger = new ActivityTrigger();

    private static final ActivityPluginDelegate mActivityPluginDelegate =
        new ActivityPluginDelegate();

    private class ActivityStackHandler extends Handler {
        ActivityStackHandler(Looper looper) {
            super(looper);
        }

        @Override
        public void handleMessage(Message msg) {
            switch (msg.what) {
                case PAUSE_TIMEOUT_MSG: {
                    ActivityRecord r = (ActivityRecord)msg.obj;
                    // We don't at this point know if the activity is fullscreen,
                    // so we need to be conservative and assume it isn't.
                    Slog.w(TAG, "Activity pause timeout for " + r);
                    synchronized (mService.mGlobalLock) {
                        if (r.hasProcess()) {
                            mService.logAppTooSlow(r.app, r.pauseTime, "pausing " + r);
                        }
                        activityPausedLocked(r.appToken, true);
                    }
                } break;
                case LAUNCH_TICK_MSG: {
                    ActivityRecord r = (ActivityRecord)msg.obj;
                    synchronized (mService.mGlobalLock) {
                        if (r.continueLaunchTickingLocked()) {
                            mService.logAppTooSlow(r.app, r.launchTickTime, "launching " + r);
                        }
                    }
                } break;
                case DESTROY_TIMEOUT_MSG: {
                    ActivityRecord r = (ActivityRecord)msg.obj;
                    // We don't at this point know if the activity is fullscreen,
                    // so we need to be conservative and assume it isn't.
                    Slog.w(TAG, "Activity destroy timeout for " + r);
                    synchronized (mService.mGlobalLock) {
                        if (r != null) {
                            r.destroyed("destroyTimeout");
                        }
                    }
                } break;
                case STOP_TIMEOUT_MSG: {
                    ActivityRecord r = (ActivityRecord)msg.obj;
                    // We don't at this point know if the activity is fullscreen,
                    // so we need to be conservative and assume it isn't.
                    Slog.w(TAG, "Activity stop timeout for " + r);
                    synchronized (mService.mGlobalLock) {
                        if (r.isInHistory()) {
                            r.activityStoppedLocked(null /* icicle */,
                                    null /* persistentState */, null /* description */);
                        }
                    }
                } break;
                case DESTROY_ACTIVITIES_MSG: {
                    ScheduleDestroyArgs args = (ScheduleDestroyArgs)msg.obj;
                    synchronized (mService.mGlobalLock) {
                        destroyActivitiesLocked(args.mOwner, args.mReason);
                    }
                } break;
                case TRANSLUCENT_TIMEOUT_MSG: {
                    synchronized (mService.mGlobalLock) {
                        notifyActivityDrawnLocked(null);
                    }
                } break;
            }
        }
    }

    int numActivities() {
        int count = 0;
        for (int taskNdx = mTaskHistory.size() - 1; taskNdx >= 0; --taskNdx) {
            count += mTaskHistory.get(taskNdx).mActivities.size();
        }
        return count;
    }

    ActivityStack(ActivityDisplay display, int stackId, ActivityStackSupervisor supervisor,
            int windowingMode, int activityType, boolean onTop) {
        mStackSupervisor = supervisor;
        mService = supervisor.mService;
        mRootActivityContainer = mService.mRootActivityContainer;
        mHandler = new ActivityStackHandler(supervisor.mLooper);
        mWindowManager = mService.mWindowManager;
        mStackId = stackId;
        mCurrentUser = mService.mAmInternal.getCurrentUserId();
        // Set display id before setting activity and window type to make sure it won't affect
        // stacks on a wrong display.
        mDisplayId = display.mDisplayId;
        setActivityType(activityType);
        createTaskStack(display.mDisplayId, onTop, mTmpRect2);
        setWindowingMode(windowingMode, false /* animate */, false /* showRecents */,
                false /* enteringSplitScreenMode */, false /* deferEnsuringVisibility */,
                true /* creating */);
        display.addChild(this, onTop ? POSITION_TOP : POSITION_BOTTOM);
    }

    void createTaskStack(int displayId, boolean onTop, Rect outBounds) {
        final DisplayContent dc = mWindowManager.mRoot.getDisplayContent(displayId);
        if (dc == null) {
            throw new IllegalArgumentException("Trying to add stackId=" + mStackId
                    + " to unknown displayId=" + displayId);
        }
        mTaskStack = new TaskStack(mWindowManager, mStackId, this);
        dc.setStackOnDisplay(mStackId, onTop, mTaskStack);
        if (mTaskStack.matchParentBounds()) {
            outBounds.setEmpty();
        } else {
            mTaskStack.getRawBounds(outBounds);
        }
    }

    TaskStack getTaskStack() {
        return mTaskStack;
    }

    /**
     * This should be called when an activity in a child task changes state. This should only
     * be called from
     * {@link TaskRecord#onActivityStateChanged(ActivityRecord, ActivityState, String)}.
     * @param record The {@link ActivityRecord} whose state has changed.
     * @param state The new state.
     * @param reason The reason for the change.
     */
    void onActivityStateChanged(ActivityRecord record, ActivityState state, String reason) {
        if (record == mResumedActivity && state != RESUMED) {
            setResumedActivity(null, reason + " - onActivityStateChanged");
        }

        if (state == RESUMED) {
            if (DEBUG_STACK) Slog.v(TAG_STACK, "set resumed activity to:" + record + " reason:"
                    + reason);
            setResumedActivity(record, reason + " - onActivityStateChanged");
            if (record == mRootActivityContainer.getTopResumedActivity()) {
                mService.setResumedActivityUncheckLocked(record, reason);
            }
            mStackSupervisor.mRecentTasks.add(record.getTaskRecord());
        }
    }

    @Override
    public void onConfigurationChanged(Configuration newParentConfig) {
        final int prevWindowingMode = getWindowingMode();
        final boolean prevIsAlwaysOnTop = isAlwaysOnTop();
        final int prevRotation = getWindowConfiguration().getRotation();
        final int prevDensity = getConfiguration().densityDpi;
        final int prevScreenW = getConfiguration().screenWidthDp;
        final int prevScreenH = getConfiguration().screenHeightDp;
        final Rect newBounds = mTmpRect;
        // Initialize the new bounds by previous bounds as the input and output for calculating
        // override bounds in pinned (pip) or split-screen mode.
        getBounds(newBounds);

        super.onConfigurationChanged(newParentConfig);
        final ActivityDisplay display = getDisplay();
        if (display == null || getTaskStack() == null) {
            return;
        }

        final boolean windowingModeChanged = prevWindowingMode != getWindowingMode();
        final int overrideWindowingMode = getRequestedOverrideWindowingMode();
        // Update bounds if applicable
        boolean hasNewOverrideBounds = false;
        // Use override windowing mode to prevent extra bounds changes if inheriting the mode.
        if (overrideWindowingMode == WINDOWING_MODE_PINNED) {
            // Pinned calculation already includes rotation
            hasNewOverrideBounds = getTaskStack().calculatePinnedBoundsForConfigChange(newBounds);
        } else if (!matchParentBounds()) {
            // If the parent (display) has rotated, rotate our bounds to best-fit where their
            // bounds were on the pre-rotated display.
            final int newRotation = getWindowConfiguration().getRotation();
            final boolean rotationChanged = prevRotation != newRotation;
            if (rotationChanged) {
                display.mDisplayContent.rotateBounds(
                        newParentConfig.windowConfiguration.getBounds(), prevRotation, newRotation,
                        newBounds);
                hasNewOverrideBounds = true;
            }

            // Use override windowing mode to prevent extra bounds changes if inheriting the mode.
            if (overrideWindowingMode == WINDOWING_MODE_SPLIT_SCREEN_PRIMARY
                    || overrideWindowingMode == WINDOWING_MODE_SPLIT_SCREEN_SECONDARY) {
                // If entering split screen or if something about the available split area changes,
                // recalculate the split windows to match the new configuration.
                if (rotationChanged || windowingModeChanged
                        || prevDensity != getConfiguration().densityDpi
                        || prevScreenW != getConfiguration().screenWidthDp
                        || prevScreenH != getConfiguration().screenHeightDp) {
                    getTaskStack().calculateDockedBoundsForConfigChange(newParentConfig, newBounds);
                    hasNewOverrideBounds = true;
                }
            }
        }

        if (windowingModeChanged) {
            // Use override windowing mode to prevent extra bounds changes if inheriting the mode.
            if (overrideWindowingMode == WINDOWING_MODE_SPLIT_SCREEN_PRIMARY) {
                getStackDockedModeBounds(null /* dockedBounds */, null /* currentTempTaskBounds */,
                        newBounds /* outStackBounds */, mTmpRect2 /* outTempTaskBounds */);
                // immediately resize so docked bounds are available in onSplitScreenModeActivated
                setTaskDisplayedBounds(null);
                setTaskBounds(newBounds);
                setBounds(newBounds);
                newBounds.set(newBounds);
            } else if (overrideWindowingMode == WINDOWING_MODE_SPLIT_SCREEN_SECONDARY) {
                Rect dockedBounds = display.getSplitScreenPrimaryStack().getBounds();
                final boolean isMinimizedDock =
                        display.mDisplayContent.getDockedDividerController().isMinimizedDock();
                if (isMinimizedDock) {
                    TaskRecord topTask = display.getSplitScreenPrimaryStack().topTask();
                    if (topTask != null) {
                        dockedBounds = topTask.getBounds();
                    }
                }
                getStackDockedModeBounds(dockedBounds, null /* currentTempTaskBounds */,
                        newBounds /* outStackBounds */, mTmpRect2 /* outTempTaskBounds */);
                hasNewOverrideBounds = true;
            }
            display.onStackWindowingModeChanged(this);
        }
        if (hasNewOverrideBounds) {
            if (inSplitScreenPrimaryWindowingMode()) {
                mStackSupervisor.resizeDockedStackLocked(new Rect(newBounds),
                        null /* tempTaskBounds */, null /* tempTaskInsetBounds */,
                        null /* tempOtherTaskBounds */, null /* tempOtherTaskInsetBounds */,
                        PRESERVE_WINDOWS, true /* deferResume */);
            } else {
                resize(new Rect(newBounds), null /* tempTaskBounds */,
                        null /* tempTaskInsetBounds */, PRESERVE_WINDOWS, true /* deferResume */);
            }
        }
        if (prevIsAlwaysOnTop != isAlwaysOnTop()) {
            // Since always on top is only on when the stack is freeform or pinned, the state
            // can be toggled when the windowing mode changes. We must make sure the stack is
            // placed properly when always on top state changes.
            display.positionChildAtTop(this, false /* includingParents */);
        }
    }

    @Override
    public void setWindowingMode(int windowingMode) {
        setWindowingMode(windowingMode, false /* animate */, false /* showRecents */,
                false /* enteringSplitScreenMode */, false /* deferEnsuringVisibility */,
                false /* creating */);
    }

    /**
     * A transient windowing mode is one which activities enter into temporarily. Examples of this
     * are Split window modes and pip. Non-transient modes are modes that displays can adopt.
     *
     * @param windowingMode the windowingMode to test for transient-ness.
     * @return {@code true} if the windowing mode is transient, {@code false} otherwise.
     */
    private static boolean isTransientWindowingMode(int windowingMode) {
        // TODO(b/114842032): add PIP if/when it uses mode transitions instead of task reparenting
        return windowingMode == WINDOWING_MODE_SPLIT_SCREEN_PRIMARY
                || windowingMode == WINDOWING_MODE_SPLIT_SCREEN_SECONDARY;
    }

    /**
     * Specialization of {@link #setWindowingMode(int)} for this subclass.
     *
     * @param preferredWindowingMode the preferred windowing mode. This may not be honored depending
     *         on the state of things. For example, WINDOWING_MODE_UNDEFINED will resolve to the
     *         previous non-transient mode if this stack is currently in a transient mode.
     * @param animate Can be used to prevent animation.
     * @param showRecents Controls whether recents is shown on the other side of a split while
     *         entering split mode.
     * @param enteringSplitScreenMode {@code true} if entering split mode.
     * @param deferEnsuringVisibility Whether visibility updates are deferred. This is set when
     *         many operations (which can effect visibility) are being performed in bulk.
     * @param creating {@code true} if this is being run during ActivityStack construction.
     */
    void setWindowingMode(int preferredWindowingMode, boolean animate, boolean showRecents,
            boolean enteringSplitScreenMode, boolean deferEnsuringVisibility, boolean creating) {
        mWindowManager.inSurfaceTransaction(() -> setWindowingModeInSurfaceTransaction(
                preferredWindowingMode, animate, showRecents, enteringSplitScreenMode,
                deferEnsuringVisibility, creating));
    }

    private void setWindowingModeInSurfaceTransaction(int preferredWindowingMode, boolean animate,
            boolean showRecents, boolean enteringSplitScreenMode, boolean deferEnsuringVisibility,
            boolean creating) {
        final int currentMode = getWindowingMode();
        final int currentOverrideMode = getRequestedOverrideWindowingMode();
        final ActivityDisplay display = getDisplay();
        final TaskRecord topTask = topTask();
        final ActivityStack splitScreenStack = display.getSplitScreenPrimaryStack();
        int windowingMode = preferredWindowingMode;
        if (preferredWindowingMode == WINDOWING_MODE_UNDEFINED
                && isTransientWindowingMode(currentMode)) {
            // Leaving a transient mode. Interpret UNDEFINED as "restore"
            windowingMode = mRestoreOverrideWindowingMode;
        }
        mTmpOptions.setLaunchWindowingMode(windowingMode);

        // Need to make sure windowing mode is supported. If we in the process of creating the stack
        // no need to resolve the windowing mode again as it is already resolved to the right mode.
        if (!creating) {
            windowingMode = display.validateWindowingMode(windowingMode,
                    null /* ActivityRecord */, topTask, getActivityType());
        }
        if (splitScreenStack == this
                && windowingMode == WINDOWING_MODE_SPLIT_SCREEN_SECONDARY) {
            // Resolution to split-screen secondary for the primary split-screen stack means
            // we want to leave split-screen mode.
            windowingMode = mRestoreOverrideWindowingMode;
        }

        final boolean alreadyInSplitScreenMode = display.hasSplitScreenPrimaryStack();

        // Don't send non-resizeable notifications if the windowing mode changed was a side effect
        // of us entering split-screen mode.
        final boolean sendNonResizeableNotification = !enteringSplitScreenMode;
        // Take any required action due to us not supporting the preferred windowing mode.
        if (alreadyInSplitScreenMode && windowingMode == WINDOWING_MODE_FULLSCREEN
                && sendNonResizeableNotification && isActivityTypeStandardOrUndefined()) {
            final boolean preferredSplitScreen =
                    preferredWindowingMode == WINDOWING_MODE_SPLIT_SCREEN_PRIMARY
                    || preferredWindowingMode == WINDOWING_MODE_SPLIT_SCREEN_SECONDARY;
            if (preferredSplitScreen || creating) {
                // Looks like we can't launch in split screen mode or the stack we are launching
                // doesn't support split-screen mode, go ahead an dismiss split-screen and display a
                // warning toast about it.
                mService.getTaskChangeNotificationController().notifyActivityDismissingDockedStack();
                final ActivityStack primarySplitStack = display.getSplitScreenPrimaryStack();
                primarySplitStack.setWindowingModeInSurfaceTransaction(WINDOWING_MODE_UNDEFINED,
                        false /* animate */, false /* showRecents */,
                        false /* enteringSplitScreenMode */, true /* deferEnsuringVisibility */,
                        primarySplitStack == this ? creating : false);
            }
        }

        if (currentMode == windowingMode) {
            // You are already in the window mode, so we can skip most of the work below. However,
            // it's possible that we have inherited the current windowing mode from a parent. So,
            // fulfill this method's contract by setting the override mode directly.
            getRequestedOverrideConfiguration().windowConfiguration.setWindowingMode(windowingMode);
            return;
        }

        final ActivityRecord topActivity = getTopActivity();

        // For now, assume that the Stack's windowing mode is what will actually be used
        // by it's activities. In the future, there may be situations where this doesn't
        // happen; so at that point, this message will need to handle that.
        int likelyResolvedMode = windowingMode;
        if (windowingMode == WINDOWING_MODE_UNDEFINED) {
            final ConfigurationContainer parent = getParent();
            likelyResolvedMode = parent != null ? parent.getWindowingMode()
                    : WINDOWING_MODE_FULLSCREEN;
        }
        if (sendNonResizeableNotification && likelyResolvedMode != WINDOWING_MODE_FULLSCREEN
                && topActivity != null && topActivity.isNonResizableOrForcedResizable()
                && !topActivity.noDisplay) {
            // Inform the user that they are starting an app that may not work correctly in
            // multi-window mode.
            final String packageName = topActivity.info.applicationInfo.packageName;
            mService.getTaskChangeNotificationController().notifyActivityForcedResizable(
                    topTask.taskId, FORCED_RESIZEABLE_REASON_SPLIT_SCREEN, packageName);
        }

        mService.deferWindowLayout();
        try {
            if (!animate && topActivity != null) {
                mStackSupervisor.mNoAnimActivities.add(topActivity);
            }
            super.setWindowingMode(windowingMode);
            // setWindowingMode triggers an onConfigurationChanged cascade which can result in a
            // different resolved windowing mode (usually when preferredWindowingMode is UNDEFINED).
            windowingMode = getWindowingMode();

            if (creating) {
                // Nothing else to do if we don't have a window container yet. E.g. call from ctor.
                return;
            }

            if (windowingMode == WINDOWING_MODE_PINNED || currentMode == WINDOWING_MODE_PINNED) {
                // TODO: Need to remove use of PinnedActivityStack for this to be supported.
                // NOTE: Need to ASS.scheduleUpdatePictureInPictureModeIfNeeded() in
                // setWindowModeUnchecked() when this support is added. See TaskRecord.reparent()
                throw new IllegalArgumentException(
                        "Changing pinned windowing mode not currently supported");
            }

            if (windowingMode == WINDOWING_MODE_SPLIT_SCREEN_PRIMARY && splitScreenStack != null) {
                // We already have a split-screen stack in this display, so just move the tasks over.
                // TODO: Figure-out how to do all the stuff in
                // AMS.setTaskWindowingModeSplitScreenPrimary
                throw new IllegalArgumentException("Setting primary split-screen windowing mode"
                        + " while there is already one isn't currently supported");
                //return;
            }
            if (isTransientWindowingMode(windowingMode) && !isTransientWindowingMode(currentMode)) {
                mRestoreOverrideWindowingMode = currentOverrideMode;
            }

            mTmpRect2.setEmpty();
            if (windowingMode != WINDOWING_MODE_FULLSCREEN) {
                if (mTaskStack.matchParentBounds()) {
                    mTmpRect2.setEmpty();
                } else {
                    mTaskStack.getRawBounds(mTmpRect2);
                }
            }

            if (!Objects.equals(getRequestedOverrideBounds(), mTmpRect2)) {
                resize(mTmpRect2, null /* tempTaskBounds */, null /* tempTaskInsetBounds */,
                        false /* preserveWindows */, true /* deferResume */);
            }
        } finally {
            if (showRecents && !alreadyInSplitScreenMode && mDisplayId == DEFAULT_DISPLAY
                    && windowingMode == WINDOWING_MODE_SPLIT_SCREEN_PRIMARY) {
                // Make sure recents stack exist when creating a dock stack as it normally needs to
                // be on the other side of the docked stack and we make visibility decisions based
                // on that.
                // TODO: This is only here to help out with the case where recents stack doesn't
                // exist yet. For that case the initial size of the split-screen stack will be the
                // the one where the home stack is visible since recents isn't visible yet, but the
                // divider will be off. I think we should just make the initial bounds that of home
                // so that the divider matches and remove this logic.
                // TODO: This is currently only called when entering split-screen while in another
                // task, and from the tests
                // TODO (b/78247419): Fix the rotation animation from fullscreen to minimized mode
                final boolean isRecentsComponentHome =
                        mService.getRecentTasks().isRecentsComponentHomeActivity(mCurrentUser);
                final ActivityStack recentStack = display.getOrCreateStack(
                        WINDOWING_MODE_SPLIT_SCREEN_SECONDARY,
                        isRecentsComponentHome ? ACTIVITY_TYPE_HOME : ACTIVITY_TYPE_RECENTS,
                        true /* onTop */);
                recentStack.moveToFront("setWindowingMode");
                // If task moved to docked stack - show recents if needed.
                mService.mWindowManager.showRecentApps();
            }
            mService.continueWindowLayout();
        }

        if (!deferEnsuringVisibility) {
            mRootActivityContainer.ensureActivitiesVisible(null, 0, PRESERVE_WINDOWS);
            mRootActivityContainer.resumeFocusedStacksTopActivities();
        }
    }

    @Override
    public boolean isCompatible(int windowingMode, int activityType) {
        // TODO: Should we just move this to ConfigurationContainer?
        if (activityType == ACTIVITY_TYPE_UNDEFINED) {
            // Undefined activity types end up in a standard stack once the stack is created on a
            // display, so they should be considered compatible.
            activityType = ACTIVITY_TYPE_STANDARD;
        }
        return super.isCompatible(windowingMode, activityType);
    }

    /** Adds the stack to specified display and calls WindowManager to do the same. */
    void reparent(ActivityDisplay activityDisplay, boolean onTop, boolean displayRemoved) {
        // TODO: We should probably resolve the windowing mode for the stack on the new display here
        // so that it end up in a compatible mode in the new display. e.g. split-screen secondary.
        removeFromDisplay();
        // Reparent the window container before we try to update the position when adding it to
        // the new display below
        mTmpRect2.setEmpty();
        if (mTaskStack == null) {
            // TODO: Remove after unification.
            Log.w(TAG, "Task stack is not valid when reparenting.");
        } else {
            mTaskStack.reparent(activityDisplay.mDisplayId, mTmpRect2, onTop);
        }
        setBounds(mTmpRect2.isEmpty() ? null : mTmpRect2);
        activityDisplay.addChild(this, onTop ? POSITION_TOP : POSITION_BOTTOM);
        if (!displayRemoved) {
            postReparent();
        }
    }

    /** Resume next focusable stack after reparenting to another display. */
    void postReparent() {
        adjustFocusToNextFocusableStack("reparent", true /* allowFocusSelf */);
        mRootActivityContainer.resumeFocusedStacksTopActivities();
        // Update visibility of activities before notifying WM. This way it won't try to resize
        // windows that are no longer visible.
        mRootActivityContainer.ensureActivitiesVisible(null /* starting */, 0 /* configChanges */,
                !PRESERVE_WINDOWS);
    }

    /**
     * Updates the inner state of the stack to remove it from its current parent, so it can be
     * either destroyed completely or re-parented.
     */
    private void removeFromDisplay() {
        final ActivityDisplay display = getDisplay();
        if (display != null) {
            display.removeChild(this);
        }
        mDisplayId = INVALID_DISPLAY;
    }

    /** Removes the stack completely. Also calls WindowManager to do the same on its side. */
    void remove() {
        removeFromDisplay();
        if (mTaskStack != null) {
            mTaskStack.removeIfPossible();
            mTaskStack = null;
        }
        onParentChanged();
    }

    ActivityDisplay getDisplay() {
        return mRootActivityContainer.getActivityDisplay(mDisplayId);
    }

    /**
     * @see #getStackDockedModeBounds(Rect, Rect, Rect, Rect)
     */
    void getStackDockedModeBounds(Rect dockedBounds, Rect currentTempTaskBounds,
            Rect outStackBounds, Rect outTempTaskBounds) {
        if (mTaskStack != null) {
            mTaskStack.getStackDockedModeBoundsLocked(getParent().getConfiguration(), dockedBounds,
                    currentTempTaskBounds, outStackBounds, outTempTaskBounds);
        } else {
            outStackBounds.setEmpty();
            outTempTaskBounds.setEmpty();
        }
    }

    void prepareFreezingTaskBounds() {
        if (mTaskStack != null) {
            // TODO: This cannot be false after unification.
            mTaskStack.prepareFreezingTaskBounds();
        }
    }

    void getWindowContainerBounds(Rect outBounds) {
        if (mTaskStack != null) {
            mTaskStack.getBounds(outBounds);
            return;
        }
        outBounds.setEmpty();
    }

    void positionChildWindowContainerAtTop(TaskRecord child) {
        if (mTaskStack != null) {
            // TODO: Remove after unification. This cannot be false after that.
            mTaskStack.positionChildAtTop(child.getTask(), true /* includingParents */);
        }
    }

    void positionChildWindowContainerAtBottom(TaskRecord child) {
        // If there are other focusable stacks on the display, the z-order of the display should not
        // be changed just because a task was placed at the bottom. E.g. if it is moving the topmost
        // task to bottom, the next focusable stack on the same display should be focused.
        final ActivityStack nextFocusableStack = getDisplay().getNextFocusableStack(
                child.getStack(), true /* ignoreCurrent */);
        if (mTaskStack != null) {
            // TODO: Remove after unification. This cannot be false after that.
            mTaskStack.positionChildAtBottom(child.getTask(),
                    nextFocusableStack == null /* includingParents */);
        }
    }

    /**
     * Returns whether to defer the scheduling of the multi-window mode.
     */
    boolean deferScheduleMultiWindowModeChanged() {
        if (inPinnedWindowingMode()) {
            // For the pinned stack, the deferring of the multi-window mode changed is tied to the
            // transition animation into picture-in-picture, and is called once the animation
            // completes, or is interrupted in a way that would leave the stack in a non-fullscreen
            // state.
            // @see BoundsAnimationController
            // @see BoundsAnimationControllerTests
            if (getTaskStack() == null) return false;
            return getTaskStack().deferScheduleMultiWindowModeChanged();
        }
        return false;
    }

    /**
     * Defers updating the bounds of the stack. If the stack was resized/repositioned while
     * deferring, the bounds will update in {@link #continueUpdateBounds()}.
     */
    void deferUpdateBounds() {
        if (!mUpdateBoundsDeferred) {
            mUpdateBoundsDeferred = true;
            mUpdateBoundsDeferredCalled = false;
        }
    }

    /**
     * Continues updating bounds after updates have been deferred. If there was a resize attempt
     * between {@link #deferUpdateBounds()} and {@link #continueUpdateBounds()}, the stack will
     * be resized to that bounds.
     */
    void continueUpdateBounds() {
        if (mUpdateBoundsDeferred) {
            mUpdateBoundsDeferred = false;
            if (mUpdateBoundsDeferredCalled) {
                setTaskBounds(mDeferredBounds);
                setBounds(mDeferredBounds);
            }
            if (mUpdateDisplayedBoundsDeferredCalled) {
                setTaskDisplayedBounds(mDeferredDisplayedBounds);
            }
        }
    }

    boolean updateBoundsAllowed(Rect bounds) {
        if (!mUpdateBoundsDeferred) {
            return true;
        }
        if (bounds != null) {
            mDeferredBounds.set(bounds);
        } else {
            mDeferredBounds.setEmpty();
        }
        mUpdateBoundsDeferredCalled = true;
        return false;
    }

    boolean updateDisplayedBoundsAllowed(Rect bounds) {
        if (!mUpdateBoundsDeferred) {
            return true;
        }
        if (bounds != null) {
            mDeferredDisplayedBounds.set(bounds);
        } else {
            mDeferredDisplayedBounds.setEmpty();
        }
        mUpdateDisplayedBoundsDeferredCalled = true;
        return false;
    }

    @Override
    public int setBounds(Rect bounds) {
        return super.setBounds(!inMultiWindowMode() ? null : bounds);
    }

    public ActivityRecord topRunningActivityLocked() {
        return topRunningActivityLocked(false /* focusableOnly */);
    }

    void getAllRunningVisibleActivitiesLocked(ArrayList<ActivityRecord> outActivities) {
        outActivities.clear();
        for (int taskNdx = mTaskHistory.size() - 1; taskNdx >= 0; --taskNdx) {
            mTaskHistory.get(taskNdx).getAllRunningVisibleActivitiesLocked(outActivities);
        }
    }

    ActivityRecord topRunningActivityLocked(boolean focusableOnly) {
        for (int taskNdx = mTaskHistory.size() - 1; taskNdx >= 0; --taskNdx) {
            ActivityRecord r = mTaskHistory.get(taskNdx).topRunningActivityLocked();
            if (r != null && (!focusableOnly || r.isFocusable())) {
                return r;
            }
        }
        return null;
    }

    ActivityRecord topRunningNonOverlayTaskActivity() {
        for (int taskNdx = mTaskHistory.size() - 1; taskNdx >= 0; --taskNdx) {
            final TaskRecord task = mTaskHistory.get(taskNdx);
            final ArrayList<ActivityRecord> activities = task.mActivities;
            for (int activityNdx = activities.size() - 1; activityNdx >= 0; --activityNdx) {
                final ActivityRecord r = activities.get(activityNdx);
                if (!r.finishing && !r.mTaskOverlay) {
                    return r;
                }
            }
        }
        return null;
    }

    ActivityRecord topRunningNonDelayedActivityLocked(ActivityRecord notTop) {
        for (int taskNdx = mTaskHistory.size() - 1; taskNdx >= 0; --taskNdx) {
            final TaskRecord task = mTaskHistory.get(taskNdx);
            final ArrayList<ActivityRecord> activities = task.mActivities;
            for (int activityNdx = activities.size() - 1; activityNdx >= 0; --activityNdx) {
                ActivityRecord r = activities.get(activityNdx);
                if (!r.finishing && !r.delayedResume && r != notTop && r.okToShowLocked()) {
                    return r;
                }
            }
        }
        return null;
    }

    /**
     * This is a simplified version of topRunningActivity that provides a number of
     * optional skip-over modes.  It is intended for use with the ActivityController hook only.
     *
     * @param token If non-null, any history records matching this token will be skipped.
     * @param taskId If non-zero, we'll attempt to skip over records with the same task ID.
     *
     * @return Returns the HistoryRecord of the next activity on the stack.
     */
    final ActivityRecord topRunningActivityLocked(IBinder token, int taskId) {
        for (int taskNdx = mTaskHistory.size() - 1; taskNdx >= 0; --taskNdx) {
            TaskRecord task = mTaskHistory.get(taskNdx);
            if (task.taskId == taskId) {
                continue;
            }
            ArrayList<ActivityRecord> activities = task.mActivities;
            for (int i = activities.size() - 1; i >= 0; --i) {
                final ActivityRecord r = activities.get(i);
                // Note: the taskId check depends on real taskId fields being non-zero
                if (!r.finishing && (token != r.appToken) && r.okToShowLocked()) {
                    return r;
                }
            }
        }
        return null;
    }

    ActivityRecord getTopActivity() {
        for (int taskNdx = mTaskHistory.size() - 1; taskNdx >= 0; --taskNdx) {
            final ActivityRecord r = mTaskHistory.get(taskNdx).getTopActivity();
            if (r != null) {
                return r;
            }
        }
        return null;
    }

    final TaskRecord topTask() {
        final int size = mTaskHistory.size();
        if (size > 0) {
            return mTaskHistory.get(size - 1);
        }
        return null;
    }

    TaskRecord taskForIdLocked(int id) {
        for (int taskNdx = mTaskHistory.size() - 1; taskNdx >= 0; --taskNdx) {
            final TaskRecord task = mTaskHistory.get(taskNdx);
            if (task.taskId == id) {
                return task;
            }
        }
        return null;
    }

    ActivityRecord isInStackLocked(IBinder token) {
        final ActivityRecord r = ActivityRecord.forTokenLocked(token);
        return isInStackLocked(r);
    }

    ActivityRecord isInStackLocked(ActivityRecord r) {
        if (r == null) {
            return null;
        }
        final TaskRecord task = r.getTaskRecord();
        final ActivityStack stack = r.getActivityStack();
        if (stack != null && task.mActivities.contains(r) && mTaskHistory.contains(task)) {
            if (stack != this) Slog.w(TAG,
                    "Illegal state! task does not point to stack it is in.");
            return r;
        }
        return null;
    }

    boolean isInStackLocked(TaskRecord task) {
        return mTaskHistory.contains(task);
    }

    /** Checks if there are tasks with specific UID in the stack. */
    boolean isUidPresent(int uid) {
        for (TaskRecord task : mTaskHistory) {
            for (ActivityRecord r : task.mActivities) {
                if (r.getUid() == uid) {
                    return true;
                }
            }
        }
        return false;
    }

    /** Get all UIDs that are present in the stack. */
    void getPresentUIDs(IntArray presentUIDs) {
        for (TaskRecord task : mTaskHistory) {
            for (ActivityRecord r : task.mActivities) {
                presentUIDs.add(r.getUid());
            }
        }
    }

    /** @return true if the stack can only contain one task */
    boolean isSingleTaskInstance() {
        final ActivityDisplay display = getDisplay();
        return display != null && display.isSingleTaskInstance();
    }

    private void removeActivitiesFromLRUList(TaskRecord task) {
        for (ActivityRecord r : task.mActivities) {
            mLRUActivities.remove(r);
        }
    }

    /** @return {@code true} if LRU list contained the specified activity. */
    final boolean removeActivityFromLRUList(ActivityRecord activity) {
        return mLRUActivities.remove(activity);
    }

    final boolean updateLRUListLocked(ActivityRecord r) {
        final boolean hadit = mLRUActivities.remove(r);
        mLRUActivities.add(r);
        return hadit;
    }

    final boolean isHomeOrRecentsStack() {
        return isActivityTypeHome() || isActivityTypeRecents();
    }

    final boolean isOnHomeDisplay() {
        return mDisplayId == DEFAULT_DISPLAY;
    }

    private boolean returnsToHomeStack() {
        return !inMultiWindowMode()
                && !mTaskHistory.isEmpty()
                && mTaskHistory.get(0).returnsToHomeStack();
    }

    void moveToFront(String reason) {
        moveToFront(reason, null);
    }

    /**
     * @param reason The reason for moving the stack to the front.
     * @param task If non-null, the task will be moved to the top of the stack.
     * */
    void moveToFront(String reason, TaskRecord task) {
        if (!isAttached()) {
            return;
        }

        final ActivityDisplay display = getDisplay();

        if (inSplitScreenSecondaryWindowingMode()) {
            // If the stack is in split-screen seconardy mode, we need to make sure we move the
            // primary split-screen stack forward in the case it is currently behind a fullscreen
            // stack so both halves of the split-screen appear on-top and the fullscreen stack isn't
            // cutting between them.
            // TODO(b/70677280): This is a workaround until we can fix as part of b/70677280.
            final ActivityStack topFullScreenStack =
                    display.getTopStackInWindowingMode(WINDOWING_MODE_FULLSCREEN);
            if (topFullScreenStack != null) {
                final ActivityStack primarySplitScreenStack = display.getSplitScreenPrimaryStack();
                if (display.getIndexOf(topFullScreenStack)
                        > display.getIndexOf(primarySplitScreenStack)) {
                    primarySplitScreenStack.moveToFront(reason + " splitScreenToTop");
                }
            }
        }

        if (!isActivityTypeHome() && returnsToHomeStack()) {
            // Make sure the home stack is behind this stack since that is where we should return to
            // when this stack is no longer visible.
            display.moveHomeStackToFront(reason + " returnToHome");
        }

        final boolean movingTask = task != null;
        display.positionChildAtTop(this, !movingTask /* includingParents */, reason);
        if (movingTask) {
            // This also moves the entire hierarchy branch to top, including parents
            insertTaskAtTop(task, null /* starting */);
        }
    }

    /**
     * @param reason The reason for moving the stack to the back.
     * @param task If non-null, the task will be moved to the bottom of the stack.
     **/
    void moveToBack(String reason, TaskRecord task) {
        if (!isAttached()) {
            return;
        }

        getDisplay().positionChildAtBottom(this, reason);
        if (task != null) {
            insertTaskAtBottom(task);
        }

        /**
         * The intent behind moving a primary split screen stack to the back is usually to hide
         * behind the home stack. Exit split screen in this case.
         */
        if (getWindowingMode() == WINDOWING_MODE_SPLIT_SCREEN_PRIMARY) {
            setWindowingMode(WINDOWING_MODE_UNDEFINED);
        }
    }

    boolean isFocusable() {
        final ActivityRecord r = topRunningActivityLocked();
        return mRootActivityContainer.isFocusable(this, r != null && r.isFocusable());
    }

    boolean isFocusableAndVisible() {
        return isFocusable() && shouldBeVisible(null /* starting */);
    }

    final boolean isAttached() {
        final ActivityDisplay display = getDisplay();
        return display != null && !display.isRemoved();
    }

    /**
     * Returns the top activity in any existing task matching the given Intent in the input result.
     * Returns null if no such task is found.
     */
    void findTaskLocked(ActivityRecord target, FindTaskResult result) {
        Intent intent = target.intent;
        ActivityInfo info = target.info;
        ComponentName cls = intent.getComponent();
        if (info.targetActivity != null) {
            cls = new ComponentName(info.packageName, info.targetActivity);
        }
        final int userId = UserHandle.getUserId(info.applicationInfo.uid);
        boolean isDocument = intent != null & intent.isDocument();
        // If documentData is non-null then it must match the existing task data.
        Uri documentData = isDocument ? intent.getData() : null;

        if (DEBUG_TASKS) Slog.d(TAG_TASKS, "Looking for task of " + target + " in " + this);
        for (int taskNdx = mTaskHistory.size() - 1; taskNdx >= 0; --taskNdx) {
            final TaskRecord task = mTaskHistory.get(taskNdx);
            if (task.voiceSession != null) {
                // We never match voice sessions; those always run independently.
                if (DEBUG_TASKS) Slog.d(TAG_TASKS, "Skipping " + task + ": voice session");
                continue;
            }
            if (task.userId != userId) {
                // Looking for a different task.
                if (DEBUG_TASKS) Slog.d(TAG_TASKS, "Skipping " + task + ": different user");
                continue;
            }

            // Overlays should not be considered as the task's logical top activity.
            final ActivityRecord r = task.getTopActivity(false /* includeOverlays */);
            if (r == null || r.finishing || r.mUserId != userId ||
                    r.launchMode == ActivityInfo.LAUNCH_SINGLE_INSTANCE) {
                if (DEBUG_TASKS) Slog.d(TAG_TASKS, "Skipping " + task + ": mismatch root " + r);
                continue;
            }
            if (!r.hasCompatibleActivityType(target)) {
                if (DEBUG_TASKS) Slog.d(TAG_TASKS, "Skipping " + task + ": mismatch activity type");
                continue;
            }

            final Intent taskIntent = task.intent;
            final Intent affinityIntent = task.affinityIntent;
            final boolean taskIsDocument;
            final Uri taskDocumentData;
            if (taskIntent != null && taskIntent.isDocument()) {
                taskIsDocument = true;
                taskDocumentData = taskIntent.getData();
            } else if (affinityIntent != null && affinityIntent.isDocument()) {
                taskIsDocument = true;
                taskDocumentData = affinityIntent.getData();
            } else {
                taskIsDocument = false;
                taskDocumentData = null;
            }

            if (DEBUG_TASKS) Slog.d(TAG_TASKS, "Comparing existing cls="
                    + (task.realActivity != null ? task.realActivity.flattenToShortString() : "")
                    + "/aff=" + r.getTaskRecord().rootAffinity + " to new cls="
                    + intent.getComponent().flattenToShortString() + "/aff=" + info.taskAffinity);
            // TODO Refactor to remove duplications. Check if logic can be simplified.
            if (task.realActivity != null && task.realActivity.compareTo(cls) == 0
                    && Objects.equals(documentData, taskDocumentData)) {
                if (DEBUG_TASKS) Slog.d(TAG_TASKS, "Found matching class!");
                //dump();
                if (DEBUG_TASKS) Slog.d(TAG_TASKS,
                        "For Intent " + intent + " bringing to top: " + r.intent);
                result.mRecord = r;
                result.mIdealMatch = true;
                break;
            } else if (affinityIntent != null && affinityIntent.getComponent() != null &&
                    affinityIntent.getComponent().compareTo(cls) == 0 &&
                    Objects.equals(documentData, taskDocumentData)) {
                if (DEBUG_TASKS) Slog.d(TAG_TASKS, "Found matching class!");
                //dump();
                if (DEBUG_TASKS) Slog.d(TAG_TASKS,
                        "For Intent " + intent + " bringing to top: " + r.intent);
                result.mRecord = r;
                result.mIdealMatch = true;
                break;
            } else if (!isDocument && !taskIsDocument
                    && result.mRecord == null && task.rootAffinity != null) {
                if (task.rootAffinity.equals(target.taskAffinity)) {
                    if (DEBUG_TASKS) Slog.d(TAG_TASKS, "Found matching affinity candidate!");
                    // It is possible for multiple tasks to have the same root affinity especially
                    // if they are in separate stacks. We save off this candidate, but keep looking
                    // to see if there is a better candidate.
                    result.mRecord = r;
                    result.mIdealMatch = false;
                }
            } else if (DEBUG_TASKS) Slog.d(TAG_TASKS, "Not a match: " + task);
        }
    }

    /**
     * Returns the first activity (starting from the top of the stack) that
     * is the same as the given activity.  Returns null if no such activity
     * is found.
     */
    ActivityRecord findActivityLocked(Intent intent, ActivityInfo info,
                                      boolean compareIntentFilters) {
        ComponentName cls = intent.getComponent();
        if (info.targetActivity != null) {
            cls = new ComponentName(info.packageName, info.targetActivity);
        }
        final int userId = UserHandle.getUserId(info.applicationInfo.uid);

        for (int taskNdx = mTaskHistory.size() - 1; taskNdx >= 0; --taskNdx) {
            final TaskRecord task = mTaskHistory.get(taskNdx);
            final ArrayList<ActivityRecord> activities = task.mActivities;

            for (int activityNdx = activities.size() - 1; activityNdx >= 0; --activityNdx) {
                ActivityRecord r = activities.get(activityNdx);
                if (!r.okToShowLocked()) {
                    continue;
                }
                if (!r.finishing && r.mUserId == userId) {
                    if (compareIntentFilters) {
                        if (r.intent.filterEquals(intent)) {
                            return r;
                        }
                    } else {
                        if (r.intent.getComponent().equals(cls)) {
                            return r;
                        }
                    }
                }
            }
        }

        return null;
    }

    /*
     * Move the activities around in the stack to bring a user to the foreground.
     */
    final void switchUserLocked(int userId) {
        if (mCurrentUser == userId) {
            return;
        }
        mCurrentUser = userId;

        // Move userId's tasks to the top.
        int index = mTaskHistory.size();
        for (int i = 0; i < index; ) {
            final TaskRecord task = mTaskHistory.get(i);

            if (task.okToShowLocked()) {
                if (DEBUG_TASKS) Slog.d(TAG_TASKS, "switchUser: stack=" + getStackId() +
                        " moving " + task + " to top");
                mTaskHistory.remove(i);
                mTaskHistory.add(task);
                --index;
                // Use same value for i.
            } else {
                ++i;
            }
        }
    }

    void minimalResumeActivityLocked(ActivityRecord r) {
        if (DEBUG_STATES) Slog.v(TAG_STATES, "Moving to RESUMED: " + r + " (starting new instance)"
                + " callers=" + Debug.getCallers(5));
        r.setState(RESUMED, "minimalResumeActivityLocked");
        r.completeResumeLocked();
    }

    private void clearLaunchTime(ActivityRecord r) {
        // Make sure that there is no activity waiting for this to launch.
        if (!mStackSupervisor.mWaitingActivityLaunched.isEmpty()) {
            mStackSupervisor.removeTimeoutsForActivityLocked(r);
            mStackSupervisor.scheduleIdleTimeoutLocked(r);
        }
    }

    void awakeFromSleepingLocked() {
        // Ensure activities are no longer sleeping.
        for (int taskNdx = mTaskHistory.size() - 1; taskNdx >= 0; --taskNdx) {
            final ArrayList<ActivityRecord> activities = mTaskHistory.get(taskNdx).mActivities;
            for (int activityNdx = activities.size() - 1; activityNdx >= 0; --activityNdx) {
                activities.get(activityNdx).setSleeping(false);
            }
        }
        if (mPausingActivity != null) {
            Slog.d(TAG, "awakeFromSleepingLocked: previously pausing activity didn't pause");
            activityPausedLocked(mPausingActivity.appToken, true);
        }
    }

    void updateActivityApplicationInfoLocked(ApplicationInfo aInfo) {
        final String packageName = aInfo.packageName;
        final int userId = UserHandle.getUserId(aInfo.uid);

        for (int taskNdx = mTaskHistory.size() - 1; taskNdx >= 0; --taskNdx) {
            final List<ActivityRecord> activities = mTaskHistory.get(taskNdx).mActivities;
            for (int activityNdx = activities.size() - 1; activityNdx >= 0; --activityNdx) {
                final ActivityRecord ar = activities.get(activityNdx);

                if ((userId == ar.mUserId) && packageName.equals(ar.packageName)) {
                    ar.updateApplicationInfo(aInfo);
                }
            }
        }
    }

    void checkReadyForSleep() {
        if (shouldSleepActivities() && goToSleepIfPossible(false /* shuttingDown */)) {
            mStackSupervisor.checkReadyForSleepLocked(true /* allowDelay */);
        }
    }

    /**
     * Tries to put the activities in the stack to sleep.
     *
     * If the stack is not in a state where its activities can be put to sleep, this function will
     * start any necessary actions to move the stack into such a state. It is expected that this
     * function get called again when those actions complete.
     *
     * @param shuttingDown true when the called because the device is shutting down.
     * @return true if the stack finished going to sleep, false if the stack only started the
     * process of going to sleep (checkReadyForSleep will be called when that process finishes).
     */
    boolean goToSleepIfPossible(boolean shuttingDown) {
        boolean shouldSleep = true;

        if (mResumedActivity != null) {
            // Still have something resumed; can't sleep until it is paused.
            if (DEBUG_PAUSE) Slog.v(TAG_PAUSE, "Sleep needs to pause " + mResumedActivity);
            if (DEBUG_USER_LEAVING) Slog.v(TAG_USER_LEAVING,
                    "Sleep => pause with userLeaving=false");

            startPausingLocked(false /* userLeaving */, true /* uiSleeping */, null /* resuming */);
            shouldSleep = false ;
        } else if (mPausingActivity != null) {
            // Still waiting for something to pause; can't sleep yet.
            if (DEBUG_PAUSE) Slog.v(TAG_PAUSE, "Sleep still waiting to pause " + mPausingActivity);
            shouldSleep = false;
        }

        if (!shuttingDown) {
            if (containsActivityFromStack(mStackSupervisor.mStoppingActivities)) {
                // Still need to tell some activities to stop; can't sleep yet.
                if (DEBUG_PAUSE) Slog.v(TAG_PAUSE, "Sleep still need to stop "
                        + mStackSupervisor.mStoppingActivities.size() + " activities");

                mStackSupervisor.scheduleIdleLocked();
                shouldSleep = false;
            }

            if (containsActivityFromStack(mStackSupervisor.mGoingToSleepActivities)) {
                // Still need to tell some activities to sleep; can't sleep yet.
                if (DEBUG_PAUSE) Slog.v(TAG_PAUSE, "Sleep still need to sleep "
                        + mStackSupervisor.mGoingToSleepActivities.size() + " activities");
                shouldSleep = false;
            }
        }

        if (shouldSleep) {
            goToSleep();
        }

        return shouldSleep;
    }

    void goToSleep() {
        // Ensure visibility without updating configuration, as activities are about to sleep.
        ensureActivitiesVisibleLocked(null /* starting */, 0 /* configChanges */,
                !PRESERVE_WINDOWS);

        // Make sure any paused or stopped but visible activities are now sleeping.
        // This ensures that the activity's onStop() is called.
        for (int taskNdx = mTaskHistory.size() - 1; taskNdx >= 0; --taskNdx) {
            final ArrayList<ActivityRecord> activities = mTaskHistory.get(taskNdx).mActivities;
            for (int activityNdx = activities.size() - 1; activityNdx >= 0; --activityNdx) {
                final ActivityRecord r = activities.get(activityNdx);
                if (r.isState(STARTED, STOPPING, STOPPED, PAUSED, PAUSING)) {
                    r.setSleeping(true);
                }
            }
        }
    }

    private boolean containsActivityFromStack(List<ActivityRecord> rs) {
        for (ActivityRecord r : rs) {
            if (r.getActivityStack() == this) {
                return true;
            }
        }
        return false;
    }

    /**
     * Start pausing the currently resumed activity.  It is an error to call this if there
     * is already an activity being paused or there is no resumed activity.
     *
     * @param userLeaving True if this should result in an onUserLeaving to the current activity.
     * @param uiSleeping True if this is happening with the user interface going to sleep (the
     * screen turning off).
     * @param resuming The activity we are currently trying to resume or null if this is not being
     *                 called as part of resuming the top activity, so we shouldn't try to instigate
     *                 a resume here if not null.
     * @return Returns true if an activity now is in the PAUSING state, and we are waiting for
     * it to tell us when it is done.
     */
    final boolean startPausingLocked(boolean userLeaving, boolean uiSleeping,
            ActivityRecord resuming) {
        if (mPausingActivity != null) {
            Slog.wtf(TAG, "Going to pause when pause is already pending for " + mPausingActivity
                    + " state=" + mPausingActivity.getState());
            if (!shouldSleepActivities()) {
                // Avoid recursion among check for sleep and complete pause during sleeping.
                // Because activity will be paused immediately after resume, just let pause
                // be completed by the order of activity paused from clients.
                completePauseLocked(false, resuming);
            }
        }
        ActivityRecord prev = mResumedActivity;

        if (prev == null) {
            if (resuming == null) {
                Slog.wtf(TAG, "Trying to pause when nothing is resumed");
                mRootActivityContainer.resumeFocusedStacksTopActivities();
            }
            return false;
        }

        if (prev == resuming) {
            Slog.wtf(TAG, "Trying to pause activity that is in process of being resumed");
            return false;
        }

        if (DEBUG_STATES) Slog.v(TAG_STATES, "Moving to PAUSING: " + prev);
        else if (DEBUG_PAUSE) Slog.v(TAG_PAUSE, "Start pausing: " + prev);

        if (mActivityTrigger != null) {
            mActivityTrigger.activityPauseTrigger(prev.intent, prev.info, prev.info.applicationInfo);
        }

        if (mActivityPluginDelegate != null && getWindowingMode() != WINDOWING_MODE_UNDEFINED) {
            mActivityPluginDelegate.activitySuspendNotification
                (prev.info.applicationInfo.packageName, getWindowingMode() == WINDOWING_MODE_FULLSCREEN, true);
        }
        mPausingActivity = prev;
        mLastPausedActivity = prev;
        mLastNoHistoryActivity = (prev.intent.getFlags() & Intent.FLAG_ACTIVITY_NO_HISTORY) != 0
                || (prev.info.flags & ActivityInfo.FLAG_NO_HISTORY) != 0 ? prev : null;
        prev.setState(PAUSING, "startPausingLocked");
        prev.getTaskRecord().touchActiveTime();
        clearLaunchTime(prev);

        mService.updateCpuStats();

        boolean pauseImmediately = false;
        if (resuming != null && (resuming.info.flags & FLAG_RESUME_WHILE_PAUSING) != 0) {
            // If the flag RESUME_WHILE_PAUSING is set, then continue to schedule the previous
            // activity to be paused, while at the same time resuming the new resume activity
            // only if the previous activity can't go into Pip since we want to give Pip
            // activities a chance to enter Pip before resuming the next activity.
            final boolean lastResumedCanPip = prev != null && prev.checkEnterPictureInPictureState(
                    "shouldResumeWhilePausing", userLeaving);
            if (!lastResumedCanPip) {
                pauseImmediately = true;
            }
        }

        if (prev.attachedToProcess()) {
            if (DEBUG_PAUSE) Slog.v(TAG_PAUSE, "Enqueueing pending pause: " + prev);
            try {
                EventLogTags.writeAmPauseActivity(prev.mUserId, System.identityHashCode(prev),
                        prev.shortComponentName, "userLeaving=" + userLeaving);

                mService.getLifecycleManager().scheduleTransaction(prev.app.getThread(),
                        prev.appToken, PauseActivityItem.obtain(prev.finishing, userLeaving,
                                prev.configChangeFlags, pauseImmediately));
            } catch (Exception e) {
                // Ignore exception, if process died other code will cleanup.
                Slog.w(TAG, "Exception thrown during pause", e);
                mPausingActivity = null;
                mLastPausedActivity = null;
                mLastNoHistoryActivity = null;
            }
        } else {
            mPausingActivity = null;
            mLastPausedActivity = null;
            mLastNoHistoryActivity = null;
        }

        // If we are not going to sleep, we want to ensure the device is
        // awake until the next activity is started.
        if (!uiSleeping && !mService.isSleepingOrShuttingDownLocked()) {
            mStackSupervisor.acquireLaunchWakelock();
        }

        if (mPausingActivity != null) {
            // Have the window manager pause its key dispatching until the new
            // activity has started.  If we're pausing the activity just because
            // the screen is being turned off and the UI is sleeping, don't interrupt
            // key dispatch; the same activity will pick it up again on wakeup.
            if (!uiSleeping) {
                prev.pauseKeyDispatchingLocked();
            } else if (DEBUG_PAUSE) {
                 Slog.v(TAG_PAUSE, "Key dispatch not paused for screen off");
            }

            if (pauseImmediately) {
                // If the caller said they don't want to wait for the pause, then complete
                // the pause now.
                completePauseLocked(false, resuming);
                return false;

            } else {
                schedulePauseTimeoutForActivity(prev);
                return true;
            }

        } else {
            // This activity failed to schedule the
            // pause, so just treat it as being paused now.
            if (DEBUG_PAUSE) Slog.v(TAG_PAUSE, "Activity not running, resuming next.");
            if (resuming == null) {
                mRootActivityContainer.resumeFocusedStacksTopActivities();
            }
            return false;
        }
    }

    final void activityPausedLocked(IBinder token, boolean timeout) {
        if (DEBUG_PAUSE) Slog.v(TAG_PAUSE,
            "Activity paused: token=" + token + ", timeout=" + timeout);

        final ActivityRecord r = isInStackLocked(token);

        if (r != null) {
            mHandler.removeMessages(PAUSE_TIMEOUT_MSG, r);
            if (mPausingActivity == r) {
                if (DEBUG_STATES) Slog.v(TAG_STATES, "Moving to PAUSED: " + r
                        + (timeout ? " (due to timeout)" : " (pause complete)"));
                mService.deferWindowLayout();
                try {
                    completePauseLocked(true /* resumeNext */, null /* resumingActivity */);
                } finally {
                    mService.continueWindowLayout();
                }
                return;
            } else {
                EventLog.writeEvent(EventLogTags.AM_FAILED_TO_PAUSE,
                        r.mUserId, System.identityHashCode(r), r.shortComponentName,
                        mPausingActivity != null
                            ? mPausingActivity.shortComponentName : "(none)");
                if (r.isState(PAUSING)) {
                    r.setState(PAUSED, "activityPausedLocked");
                    if (r.finishing) {
                        if (DEBUG_PAUSE) Slog.v(TAG,
                                "Executing finish of failed to pause activity: " + r);
                        r.completeFinishing("activityPausedLocked");
                    }
                }
            }
        }
        mRootActivityContainer.ensureActivitiesVisible(null, 0, !PRESERVE_WINDOWS);
    }

    @VisibleForTesting
    void completePauseLocked(boolean resumeNext, ActivityRecord resuming) {
        ActivityRecord prev = mPausingActivity;
        if (DEBUG_PAUSE) Slog.v(TAG_PAUSE, "Complete pause: " + prev);

        if (prev != null) {
            prev.setWillCloseOrEnterPip(false);
            final boolean wasStopping = prev.isState(STOPPING);
            prev.setState(PAUSED, "completePausedLocked");
            if (prev.finishing) {
                if (DEBUG_PAUSE) Slog.v(TAG_PAUSE, "Executing finish of activity: " + prev);
                prev = prev.completeFinishing("completePausedLocked");
            } else if (prev.hasProcess()) {
                if (DEBUG_PAUSE) Slog.v(TAG_PAUSE, "Enqueue pending stop if needed: " + prev
                        + " wasStopping=" + wasStopping + " visible=" + prev.visible);
                if (prev.deferRelaunchUntilPaused) {
                    // Complete the deferred relaunch that was waiting for pause to complete.
                    if (DEBUG_PAUSE) Slog.v(TAG_PAUSE, "Re-launching after pause: " + prev);
                    prev.relaunchActivityLocked(false /* andResume */,
                            prev.preserveWindowOnDeferredRelaunch);
                } else if (wasStopping) {
                    // We are also stopping, the stop request must have gone soon after the pause.
                    // We can't clobber it, because the stop confirmation will not be handled.
                    // We don't need to schedule another stop, we only need to let it happen.
                    prev.setState(STOPPING, "completePausedLocked");
                } else if (!prev.visible || shouldSleepOrShutDownActivities()) {
                    // Clear out any deferred client hide we might currently have.
                    prev.setDeferHidingClient(false);
                    // If we were visible then resumeTopActivities will release resources before
                    // stopping.
                    prev.addToStopping(true /* scheduleIdle */, false /* idleDelayed */,
                            "completePauseLocked");
                }
            } else {
                if (DEBUG_PAUSE) Slog.v(TAG_PAUSE, "App died during pause, not stopping: " + prev);
                prev = null;
            }
            // It is possible the activity was freezing the screen before it was paused.
            // In that case go ahead and remove the freeze this activity has on the screen
            // since it is no longer visible.
            if (prev != null) {
                prev.stopFreezingScreenLocked(true /*force*/);
            }
            mPausingActivity = null;
        }

        if (resumeNext) {
            final ActivityStack topStack = mRootActivityContainer.getTopDisplayFocusedStack();
            if (!topStack.shouldSleepOrShutDownActivities()) {
                mRootActivityContainer.resumeFocusedStacksTopActivities(topStack, prev, null);
            } else {
                checkReadyForSleep();
                ActivityRecord top = topStack.topRunningActivityLocked();
                if (top == null || (prev != null && top != prev)) {
                    // If there are no more activities available to run, do resume anyway to start
                    // something. Also if the top activity on the stack is not the just paused
                    // activity, we need to go ahead and resume it to ensure we complete an
                    // in-flight app switch.
                    mRootActivityContainer.resumeFocusedStacksTopActivities();
                }
            }
        }

        if (prev != null) {
            prev.resumeKeyDispatchingLocked();

            if (prev.hasProcess() && prev.cpuTimeAtResume > 0) {
                final long diff = prev.app.getCpuTime() - prev.cpuTimeAtResume;
                if (diff > 0) {
                    final Runnable r = PooledLambda.obtainRunnable(
                            ActivityManagerInternal::updateForegroundTimeIfOnBattery,
                            mService.mAmInternal, prev.info.packageName,
                            prev.info.applicationInfo.uid,
                            diff);
                    mService.mH.post(r);
                }
            }
            prev.cpuTimeAtResume = 0; // reset it
        }

        // Notify when the task stack has changed, but only if visibilities changed (not just
        // focus). Also if there is an active pinned stack - we always want to notify it about
        // task stack changes, because its positioning may depend on it.
        if (mStackSupervisor.mAppVisibilitiesChangedSinceLastPause
                || (getDisplay() != null && getDisplay().hasPinnedStack())) {
            mService.getTaskChangeNotificationController().notifyTaskStackChanged();
            mStackSupervisor.mAppVisibilitiesChangedSinceLastPause = false;
        }

        mRootActivityContainer.ensureActivitiesVisible(resuming, 0, !PRESERVE_WINDOWS);
    }

    /**
     * Returns true if the stack is translucent and can have other contents visible behind it if
     * needed. A stack is considered translucent if it don't contain a visible or
     * starting (about to be visible) activity that is fullscreen (opaque).
     * @param starting The currently starting activity or null if there is none.
     */
    @VisibleForTesting
    boolean isStackTranslucent(ActivityRecord starting) {
        if (!isAttached() || mForceHidden) {
            return true;
        }
        for (int taskNdx = mTaskHistory.size() - 1; taskNdx >= 0; --taskNdx) {
            final TaskRecord task = mTaskHistory.get(taskNdx);
            final ArrayList<ActivityRecord> activities = task.mActivities;
            for (int activityNdx = activities.size() - 1; activityNdx >= 0; --activityNdx) {
                final ActivityRecord r = activities.get(activityNdx);

                if (r.finishing) {
                    // We don't factor in finishing activities when determining translucency since
                    // they will be gone soon.
                    continue;
                }

                if (!r.visibleIgnoringKeyguard && r != starting) {
                    // Also ignore invisible activities that are not the currently starting
                    // activity (about to be visible).
                    continue;
                }

                if (r.fullscreen || r.hasWallpaper) {
                    // Stack isn't translucent if it has at least one fullscreen activity
                    // that is visible.
                    return false;
                }
            }
        }
        return true;
    }

    boolean isTopStackOnDisplay() {
        final ActivityDisplay display = getDisplay();
        return display != null && display.isTopStack(this);
    }

    /**
     * @return {@code true} if this is the focused stack on its current display, {@code false}
     * otherwise.
     */
    boolean isFocusedStackOnDisplay() {
        final ActivityDisplay display = getDisplay();
        return display != null && this == display.getFocusedStack();
    }

    boolean isTopActivityVisible() {
        final ActivityRecord topActivity = getTopActivity();
        return topActivity != null && topActivity.visible;
    }

    /**
     * Returns true if the stack should be visible.
     *
     * @param starting The currently starting activity or null if there is none.
     */
    boolean shouldBeVisible(ActivityRecord starting) {
        return getVisibility(starting) != STACK_VISIBILITY_INVISIBLE;
    }

    /**
     * Returns true if the stack should be visible.
     *
     * @param starting The currently starting activity or null if there is none.
     */
    @StackVisibility
    int getVisibility(ActivityRecord starting) {
        if (!isAttached() || mForceHidden) {
            return STACK_VISIBILITY_INVISIBLE;
        }

        final ActivityDisplay display = getDisplay();
        boolean gotSplitScreenStack = false;
        boolean gotOpaqueSplitScreenPrimary = false;
        boolean gotOpaqueSplitScreenSecondary = false;
        boolean gotTranslucentFullscreen = false;
        boolean gotTranslucentSplitScreenPrimary = false;
        boolean gotTranslucentSplitScreenSecondary = false;
        boolean shouldBeVisible = true;
        final int windowingMode = getWindowingMode();
        final boolean isAssistantType = isActivityTypeAssistant();
        for (int i = display.getChildCount() - 1; i >= 0; --i) {
            final ActivityStack other = display.getChildAt(i);
            final boolean hasRunningActivities = other.topRunningActivityLocked() != null;
            if (other == this) {
                // Should be visible if there is no other stack occluding it, unless it doesn't
                // have any running activities, not starting one and not home stack.
                shouldBeVisible = hasRunningActivities || isInStackLocked(starting) != null
                        || isActivityTypeHome();
                break;
            }

            if (!hasRunningActivities) {
                continue;
            }

            final int otherWindowingMode = other.getWindowingMode();

            if (otherWindowingMode == WINDOWING_MODE_FULLSCREEN) {
                // In this case the home stack isn't resizeable even though we are in split-screen
                // mode. We still want the primary splitscreen stack to be visible as there will be
                // a slight hint of it in the status bar area above the non-resizeable home
                // activity. In addition, if the fullscreen assistant is over primary splitscreen
                // stack, the stack should still be visible in the background as long as the recents
                // animation is running.
                final int activityType = other.getActivityType();
                if (windowingMode == WINDOWING_MODE_SPLIT_SCREEN_PRIMARY) {
                    if (activityType == ACTIVITY_TYPE_HOME
                            || (activityType == ACTIVITY_TYPE_ASSISTANT
                                && mWindowManager.getRecentsAnimationController() != null)) {
                        break;
                    }
                }
                if (other.isStackTranslucent(starting)) {
                    // Can be visible behind a translucent fullscreen stack.
                    gotTranslucentFullscreen = true;
                    continue;
                }
                return STACK_VISIBILITY_INVISIBLE;
            } else if (otherWindowingMode == WINDOWING_MODE_SPLIT_SCREEN_PRIMARY
                    && !gotOpaqueSplitScreenPrimary) {
                gotSplitScreenStack = true;
                gotTranslucentSplitScreenPrimary = other.isStackTranslucent(starting);
                gotOpaqueSplitScreenPrimary = !gotTranslucentSplitScreenPrimary;
                if (windowingMode == WINDOWING_MODE_SPLIT_SCREEN_PRIMARY
                        && gotOpaqueSplitScreenPrimary) {
                    // Can not be visible behind another opaque stack in split-screen-primary mode.
                    return STACK_VISIBILITY_INVISIBLE;
                }
            } else if (otherWindowingMode == WINDOWING_MODE_SPLIT_SCREEN_SECONDARY
                    && !gotOpaqueSplitScreenSecondary) {
                gotSplitScreenStack = true;
                gotTranslucentSplitScreenSecondary = other.isStackTranslucent(starting);
                gotOpaqueSplitScreenSecondary = !gotTranslucentSplitScreenSecondary;
                if (windowingMode == WINDOWING_MODE_SPLIT_SCREEN_SECONDARY
                        && gotOpaqueSplitScreenSecondary) {
                    // Can not be visible behind another opaque stack in split-screen-secondary mode.
                    return STACK_VISIBILITY_INVISIBLE;
                }
            }
            if (gotOpaqueSplitScreenPrimary && gotOpaqueSplitScreenSecondary) {
                // Can not be visible if we are in split-screen windowing mode and both halves of
                // the screen are opaque.
                return STACK_VISIBILITY_INVISIBLE;
            }
            if (isAssistantType && gotSplitScreenStack) {
                // Assistant stack can't be visible behind split-screen. In addition to this not
                // making sense, it also works around an issue here we boost the z-order of the
                // assistant window surfaces in window manager whenever it is visible.
                return STACK_VISIBILITY_INVISIBLE;
            }
        }

        if (!shouldBeVisible) {
            return STACK_VISIBILITY_INVISIBLE;
        }

        // Handle cases when there can be a translucent split-screen stack on top.
        switch (windowingMode) {
            case WINDOWING_MODE_FULLSCREEN:
                if (gotTranslucentSplitScreenPrimary || gotTranslucentSplitScreenSecondary) {
                    // At least one of the split-screen stacks that covers this one is translucent.
                    return STACK_VISIBILITY_VISIBLE_BEHIND_TRANSLUCENT;
                }
                break;
            case WINDOWING_MODE_SPLIT_SCREEN_PRIMARY:
                if (gotTranslucentSplitScreenPrimary) {
                    // Covered by translucent primary split-screen on top.
                    return STACK_VISIBILITY_VISIBLE_BEHIND_TRANSLUCENT;
                }
                break;
            case WINDOWING_MODE_SPLIT_SCREEN_SECONDARY:
                if (gotTranslucentSplitScreenSecondary) {
                    // Covered by translucent secondary split-screen on top.
                    return STACK_VISIBILITY_VISIBLE_BEHIND_TRANSLUCENT;
                }
                break;
        }

        // Lastly - check if there is a translucent fullscreen stack on top.
        return gotTranslucentFullscreen ? STACK_VISIBILITY_VISIBLE_BEHIND_TRANSLUCENT
                : STACK_VISIBILITY_VISIBLE;
    }

    final int rankTaskLayers(int baseLayer) {
        int layer = 0;
        for (int taskNdx = mTaskHistory.size() - 1; taskNdx >= 0; --taskNdx) {
            final TaskRecord task = mTaskHistory.get(taskNdx);
            ActivityRecord r = task.topRunningActivityLocked();
            if (r == null || r.finishing || !r.visible) {
                task.mLayerRank = -1;
            } else {
                task.mLayerRank = baseLayer + layer++;
            }
        }
        return layer;
    }

    /**
     * Make sure that all activities that need to be visible in the stack (that is, they
     * currently can be seen by the user) actually are and update their configuration.
     */
    final void ensureActivitiesVisibleLocked(ActivityRecord starting, int configChanges,
            boolean preserveWindows) {
        ensureActivitiesVisibleLocked(starting, configChanges, preserveWindows,
                true /* notifyClients */);
    }

    /**
     * Ensure visibility with an option to also update the configuration of visible activities.
     * @see #ensureActivitiesVisibleLocked(ActivityRecord, int, boolean)
     * @see RootActivityContainer#ensureActivitiesVisible(ActivityRecord, int, boolean)
     */
    // TODO: Should be re-worked based on the fact that each task as a stack in most cases.
    final void ensureActivitiesVisibleLocked(ActivityRecord starting, int configChanges,
            boolean preserveWindows, boolean notifyClients) {
        mTopActivityOccludesKeyguard = false;
        mTopDismissingKeyguardActivity = null;
        mStackSupervisor.getKeyguardController().beginActivityVisibilityUpdate();
        try {
            ActivityRecord top = topRunningActivityLocked();
            if (DEBUG_VISIBILITY) Slog.v(TAG_VISIBILITY, "ensureActivitiesVisible behind " + top
                    + " configChanges=0x" + Integer.toHexString(configChanges));
            if (top != null) {
                checkTranslucentActivityWaiting(top);
            }

            // If the top activity is not fullscreen, then we need to
            // make sure any activities under it are now visible.
            boolean aboveTop = top != null;
            final boolean stackShouldBeVisible = shouldBeVisible(starting);
            boolean behindFullscreenActivity = !stackShouldBeVisible;
            final boolean resumeTopActivity = isFocusable() && isInStackLocked(starting) == null;
            for (int taskNdx = mTaskHistory.size() - 1; taskNdx >= 0; --taskNdx) {
                final TaskRecord task = mTaskHistory.get(taskNdx);
                final ArrayList<ActivityRecord> activities = task.mActivities;
                for (int activityNdx = activities.size() - 1; activityNdx >= 0; --activityNdx) {
                    final ActivityRecord r = activities.get(activityNdx);
                    final boolean isTop = r == top;
                    if (aboveTop && !isTop) {
                        continue;
                    }
                    aboveTop = false;

                    // Check whether activity should be visible without Keyguard influence
                    final boolean visibleIgnoringKeyguard = r.shouldBeVisibleIgnoringKeyguard(
                            behindFullscreenActivity);
                    final boolean reallyVisible = r.shouldBeVisible(behindFullscreenActivity);
                    if (visibleIgnoringKeyguard) {
                        behindFullscreenActivity = updateBehindFullscreen(!stackShouldBeVisible,
                                behindFullscreenActivity, r);
                    }
                    if (reallyVisible) {
                        if (r.finishing) {
                            continue;
                        }
                        if (DEBUG_VISIBILITY) Slog.v(TAG_VISIBILITY, "Make visible? " + r
                                + " finishing=" + r.finishing + " state=" + r.getState());
                        // First: if this is not the current activity being started, make
                        // sure it matches the current configuration.
                        if (r != starting && notifyClients) {
                            r.ensureActivityConfiguration(0 /* globalChanges */, preserveWindows,
                                    true /* ignoreVisibility */);
                        }

                        if (!r.attachedToProcess()) {
                            makeVisibleAndRestartIfNeeded(starting, configChanges, isTop,
                                    resumeTopActivity && isTop, r);
                        } else if (r.visible) {
                            // If this activity is already visible, then there is nothing to do here.
                            if (DEBUG_VISIBILITY) Slog.v(TAG_VISIBILITY,
                                    "Skipping: already visible at " + r);

                            if (r.mClientVisibilityDeferred && notifyClients) {
                                r.makeClientVisible();
                            }

                            r.handleAlreadyVisible();
                            if (notifyClients) {
                                r.makeActiveIfNeeded(starting);
                            }
                        } else {
                            r.makeVisibleIfNeeded(starting, notifyClients);
                        }
                        // Aggregate current change flags.
                        configChanges |= r.configChangeFlags;
                    } else {
                        if (DEBUG_VISIBILITY) Slog.v(TAG_VISIBILITY, "Make invisible? " + r
                                + " finishing=" + r.finishing + " state=" + r.getState()
                                + " stackShouldBeVisible=" + stackShouldBeVisible
                                + " behindFullscreenActivity=" + behindFullscreenActivity
                                + " mLaunchTaskBehind=" + r.mLaunchTaskBehind);
                        r.makeInvisible();
                    }
                }
                final int windowingMode = getWindowingMode();
                if (windowingMode == WINDOWING_MODE_FREEFORM) {
                    // The visibility of tasks and the activities they contain in freeform stack are
                    // determined individually unlike other stacks where the visibility or fullscreen
                    // status of an activity in a previous task affects other.
                    behindFullscreenActivity = !stackShouldBeVisible;
                } else if (isActivityTypeHome()) {
                    if (DEBUG_VISIBILITY) Slog.v(TAG_VISIBILITY, "Home task: at " + task
                            + " stackShouldBeVisible=" + stackShouldBeVisible
                            + " behindFullscreenActivity=" + behindFullscreenActivity);
                    // No other task in the home stack should be visible behind the home activity.
                    // Home activities is usually a translucent activity with the wallpaper behind
                    // them. However, when they don't have the wallpaper behind them, we want to
                    // show activities in the next application stack behind them vs. another
                    // task in the home stack like recents.
                    behindFullscreenActivity = true;
                }
            }

            if (mTranslucentActivityWaiting != null &&
                    mUndrawnActivitiesBelowTopTranslucent.isEmpty()) {
                // Nothing is getting drawn or everything was already visible, don't wait for timeout.
                notifyActivityDrawnLocked(null);
            }
        } finally {
            mStackSupervisor.getKeyguardController().endActivityVisibilityUpdate();
        }
    }

    void addStartingWindowsForVisibleActivities(boolean taskSwitch) {
        for (int taskNdx = mTaskHistory.size() - 1; taskNdx >= 0; --taskNdx) {
            mTaskHistory.get(taskNdx).addStartingWindowsForVisibleActivities(taskSwitch);
        }
    }

    /**
     * @return true if the top visible activity wants to occlude the Keyguard, false otherwise
     */
    boolean topActivityOccludesKeyguard() {
        return mTopActivityOccludesKeyguard;
    }

    /**
     * Returns true if this stack should be resized to match the bounds specified by
     * {@link ActivityOptions#setLaunchBounds} when launching an activity into the stack.
     */
    boolean shouldResizeStackWithLaunchBounds() {
        return inPinnedWindowingMode();
    }

    @Override
    public boolean supportsSplitScreenWindowingMode() {
        final TaskRecord topTask = topTask();
        return super.supportsSplitScreenWindowingMode()
                && (topTask == null || topTask.supportsSplitScreenWindowingMode());
    }

    /** @return True if the resizing of the primary-split-screen stack affects this stack size. */
    boolean affectedBySplitScreenResize() {
        if (!supportsSplitScreenWindowingMode()) {
            return false;
        }
        final int windowingMode = getWindowingMode();
        return windowingMode != WINDOWING_MODE_FREEFORM && windowingMode != WINDOWING_MODE_PINNED;
    }

    /**
     * @return the top most visible activity that wants to dismiss Keyguard
     */
    ActivityRecord getTopDismissingKeyguardActivity() {
        return mTopDismissingKeyguardActivity;
    }

    /**
     * Checks whether {@param r} should be visible depending on Keyguard state and updates
     * {@link #mTopActivityOccludesKeyguard} and {@link #mTopDismissingKeyguardActivity} if
     * necessary.
     *
     * @return true if {@param r} is visible taken Keyguard state into account, false otherwise
     */
    boolean checkKeyguardVisibility(ActivityRecord r, boolean shouldBeVisible, boolean isTop) {
        final int displayId = mDisplayId != INVALID_DISPLAY ? mDisplayId : DEFAULT_DISPLAY;
        final boolean keyguardOrAodShowing = mStackSupervisor.getKeyguardController()
                .isKeyguardOrAodShowing(displayId);
        final boolean keyguardLocked = mStackSupervisor.getKeyguardController().isKeyguardLocked();
        final boolean showWhenLocked = r.canShowWhenLocked();
        final boolean dismissKeyguard = r.mAppWindowToken != null
                && r.mAppWindowToken.containsDismissKeyguardWindow();
        if (shouldBeVisible) {
            if (dismissKeyguard && mTopDismissingKeyguardActivity == null) {
                mTopDismissingKeyguardActivity = r;
            }

            // Only the top activity may control occluded, as we can't occlude the Keyguard if the
            // top app doesn't want to occlude it.
            if (isTop) {
                mTopActivityOccludesKeyguard |= showWhenLocked;
            }

            final boolean canShowWithKeyguard = canShowWithInsecureKeyguard()
                    && mStackSupervisor.getKeyguardController().canDismissKeyguard();
            if (canShowWithKeyguard) {
                return true;
            }
        }
        if (keyguardOrAodShowing) {
            // If keyguard is showing, nothing is visible, except if we are able to dismiss Keyguard
            // right away and AOD isn't visible.
            return shouldBeVisible && mStackSupervisor.getKeyguardController()
                    .canShowActivityWhileKeyguardShowing(r, dismissKeyguard);
        } else if (keyguardLocked) {
            return shouldBeVisible && mStackSupervisor.getKeyguardController().canShowWhileOccluded(
                    dismissKeyguard, showWhenLocked);
        } else {
            return shouldBeVisible;
        }
    }

    /**
     * Check if the display to which this stack is attached has
     * {@link Display#FLAG_CAN_SHOW_WITH_INSECURE_KEYGUARD} applied.
     */
    boolean canShowWithInsecureKeyguard() {
        final ActivityDisplay activityDisplay = getDisplay();
        if (activityDisplay == null) {
            throw new IllegalStateException("Stack is not attached to any display, stackId="
                    + mStackId);
        }

        final int flags = activityDisplay.mDisplay.getFlags();
        return (flags & FLAG_CAN_SHOW_WITH_INSECURE_KEYGUARD) != 0;
    }

    private void checkTranslucentActivityWaiting(ActivityRecord top) {
        if (mTranslucentActivityWaiting != top) {
            mUndrawnActivitiesBelowTopTranslucent.clear();
            if (mTranslucentActivityWaiting != null) {
                // Call the callback with a timeout indication.
                notifyActivityDrawnLocked(null);
                mTranslucentActivityWaiting = null;
            }
            mHandler.removeMessages(TRANSLUCENT_TIMEOUT_MSG);
        }
    }

    private boolean makeVisibleAndRestartIfNeeded(ActivityRecord starting, int configChanges,
            boolean isTop, boolean andResume, ActivityRecord r) {
        // We need to make sure the app is running if it's the top, or it is just made visible from
        // invisible. If the app is already visible, it must have died while it was visible. In this
        // case, we'll show the dead window but will not restart the app. Otherwise we could end up
        // thrashing.
        if (isTop || !r.visible) {
            // This activity needs to be visible, but isn't even running...
            // get it started and resume if no other stack in this stack is resumed.
            if (DEBUG_VISIBILITY) Slog.v(TAG_VISIBILITY, "Start and freeze screen for " + r);
            if (r != starting) {
                r.startFreezingScreenLocked(r.app, configChanges);
            }
            if (!r.visible || r.mLaunchTaskBehind) {
                if (DEBUG_VISIBILITY) Slog.v(TAG_VISIBILITY, "Starting and making visible: " + r);
                r.setVisible(true);
            }
            if (r != starting) {
                // We should not resume activities that being launched behind because these
                // activities are actually behind other fullscreen activities, but still required
                // to be visible (such as performing Recents animation).
                mStackSupervisor.startSpecificActivityLocked(r, andResume && !r.mLaunchTaskBehind,
                        true /* checkConfig */);
                return true;
            }
        }
        return false;
    }

    private boolean updateBehindFullscreen(boolean stackInvisible, boolean behindFullscreenActivity,
            ActivityRecord r) {
        if (r.fullscreen) {
            if (DEBUG_VISIBILITY) Slog.v(TAG_VISIBILITY, "Fullscreen: at " + r
                        + " stackInvisible=" + stackInvisible
                        + " behindFullscreenActivity=" + behindFullscreenActivity);
            // At this point, nothing else needs to be shown in this task.
            behindFullscreenActivity = true;
        }
        return behindFullscreenActivity;
    }

    void convertActivityToTranslucent(ActivityRecord r) {
        mTranslucentActivityWaiting = r;
        mUndrawnActivitiesBelowTopTranslucent.clear();
        mHandler.sendEmptyMessageDelayed(TRANSLUCENT_TIMEOUT_MSG, TRANSLUCENT_CONVERSION_TIMEOUT);
    }

    void clearOtherAppTimeTrackers(AppTimeTracker except) {
        for (int taskNdx = mTaskHistory.size() - 1; taskNdx >= 0; --taskNdx) {
            final TaskRecord task = mTaskHistory.get(taskNdx);
            final ArrayList<ActivityRecord> activities = task.mActivities;
            for (int activityNdx = activities.size() - 1; activityNdx >= 0; --activityNdx) {
                final ActivityRecord r = activities.get(activityNdx);
                if ( r.appTimeTracker != except) {
                    r.appTimeTracker = null;
                }
            }
        }
    }

    /**
     * Called as activities below the top translucent activity are redrawn. When the last one is
     * redrawn notify the top activity by calling
     * {@link Activity#onTranslucentConversionComplete}.
     *
     * @param r The most recent background activity to be drawn. Or, if r is null then a timeout
     * occurred and the activity will be notified immediately.
     */
    void notifyActivityDrawnLocked(ActivityRecord r) {
        if ((r == null)
                || (mUndrawnActivitiesBelowTopTranslucent.remove(r) &&
                        mUndrawnActivitiesBelowTopTranslucent.isEmpty())) {
            // The last undrawn activity below the top has just been drawn. If there is an
            // opaque activity at the top, notify it that it can become translucent safely now.
            final ActivityRecord waitingActivity = mTranslucentActivityWaiting;
            mTranslucentActivityWaiting = null;
            mUndrawnActivitiesBelowTopTranslucent.clear();
            mHandler.removeMessages(TRANSLUCENT_TIMEOUT_MSG);

            if (waitingActivity != null) {
                mWindowManager.setWindowOpaqueLocked(waitingActivity.appToken, false);
                if (waitingActivity.attachedToProcess()) {
                    try {
                        waitingActivity.app.getThread().scheduleTranslucentConversionComplete(
                                waitingActivity.appToken, r != null);
                    } catch (RemoteException e) {
                    }
                }
            }
        }
    }

    /** If any activities below the top running one are in the INITIALIZING state and they have a
     * starting window displayed then remove that starting window. It is possible that the activity
     * in this state will never resumed in which case that starting window will be orphaned. */
    void cancelInitializingActivities() {
        final ActivityRecord topActivity = topRunningActivityLocked();
        boolean aboveTop = true;
        // We don't want to clear starting window for activities that aren't behind fullscreen
        // activities as we need to display their starting window until they are done initializing.
        boolean behindFullscreenActivity = false;

        if (!shouldBeVisible(null)) {
            // The stack is not visible, so no activity in it should be displaying a starting
            // window. Mark all activities below top and behind fullscreen.
            aboveTop = false;
            behindFullscreenActivity = true;
        }

        for (int taskNdx = mTaskHistory.size() - 1; taskNdx >= 0; --taskNdx) {
            final ArrayList<ActivityRecord> activities = mTaskHistory.get(taskNdx).mActivities;
            for (int activityNdx = activities.size() - 1; activityNdx >= 0; --activityNdx) {
                final ActivityRecord r = activities.get(activityNdx);
                if (aboveTop) {
                    if (r == topActivity) {
                        aboveTop = false;
                    }
                    behindFullscreenActivity |= r.fullscreen;
                    continue;
                }

                r.removeOrphanedStartingWindow(behindFullscreenActivity);
                behindFullscreenActivity |= r.fullscreen;
            }
        }
    }

    /**
     * Ensure that the top activity in the stack is resumed.
     *
     * @param prev The previously resumed activity, for when in the process
     * of pausing; can be null to call from elsewhere.
     * @param options Activity options.
     *
     * @return Returns true if something is being resumed, or false if
     * nothing happened.
     *
     * NOTE: It is not safe to call this method directly as it can cause an activity in a
     *       non-focused stack to be resumed.
     *       Use {@link RootActivityContainer#resumeFocusedStacksTopActivities} to resume the
     *       right activity for the current system state.
     */
    @GuardedBy("mService")
    boolean resumeTopActivityUncheckedLocked(ActivityRecord prev, ActivityOptions options) {
        if (mInResumeTopActivity) {
            // Don't even start recursing.
            return false;
        }

        boolean result = false;
        try {
            // Protect against recursion.
            mInResumeTopActivity = true;
            result = resumeTopActivityInnerLocked(prev, options);

            // When resuming the top activity, it may be necessary to pause the top activity (for
            // example, returning to the lock screen. We suppress the normal pause logic in
            // {@link #resumeTopActivityUncheckedLocked}, since the top activity is resumed at the
            // end. We call the {@link ActivityStackSupervisor#checkReadyForSleepLocked} again here
            // to ensure any necessary pause logic occurs. In the case where the Activity will be
            // shown regardless of the lock screen, the call to
            // {@link ActivityStackSupervisor#checkReadyForSleepLocked} is skipped.
            final ActivityRecord next = topRunningActivityLocked(true /* focusableOnly */);
            if (next == null || !next.canTurnScreenOn()) {
                checkReadyForSleep();
            }
        } finally {
            mInResumeTopActivity = false;
        }

        return result;
    }

    /**
     * Returns the currently resumed activity.
     */
    protected ActivityRecord getResumedActivity() {
        return mResumedActivity;
    }

    private void setResumedActivity(ActivityRecord r, String reason) {
        if (mResumedActivity == r) {
            return;
        }

        if (DEBUG_STACK) Slog.d(TAG_STACK, "setResumedActivity stack:" + this + " + from: "
                + mResumedActivity + " to:" + r + " reason:" + reason);
        mResumedActivity = r;
        mStackSupervisor.updateTopResumedActivityIfNeeded();
    }

    @GuardedBy("mService")
    private boolean resumeTopActivityInnerLocked(ActivityRecord prev, ActivityOptions options) {
        if (!mService.isBooting() && !mService.isBooted()) {
            // Not ready yet!
            return false;
        }

        // Find the next top-most activity to resume in this stack that is not finishing and is
        // focusable. If it is not focusable, we will fall into the case below to resume the
        // top activity in the next focusable task.
        ActivityRecord next = topRunningActivityLocked(true /* focusableOnly */);

        final boolean hasRunningActivity = next != null;

        // TODO: Maybe this entire condition can get removed?
        if (hasRunningActivity && !isAttached()) {
            return false;
        }

        mRootActivityContainer.cancelInitializingActivities();

        // Remember how we'll process this pause/resume situation, and ensure
        // that the state is reset however we wind up proceeding.
        boolean userLeaving = mStackSupervisor.mUserLeaving;
        mStackSupervisor.mUserLeaving = false;

        if (!hasRunningActivity) {
            // There are no activities left in the stack, let's look somewhere else.
            return resumeNextFocusableActivityWhenStackIsEmpty(prev, options);
        }

        next.delayedResume = false;
        final ActivityDisplay display = getDisplay();

        // If the top activity is the resumed one, nothing to do.
        if (mResumedActivity == next && next.isState(RESUMED)
                && display.allResumedActivitiesComplete()) {
            // Make sure we have executed any pending transitions, since there
            // should be nothing left to do at this point.
            executeAppTransition(options);
            if (DEBUG_STATES) Slog.d(TAG_STATES,
                    "resumeTopActivityLocked: Top activity resumed " + next);
            return false;
        }

        if (!next.canResumeByCompat()) {
            return false;
        }

        // If we are sleeping, and there is no resumed activity, and the top
        // activity is paused, well that is the state we want.
        if (shouldSleepOrShutDownActivities()
                && mLastPausedActivity == next
                && mRootActivityContainer.allPausedActivitiesComplete()) {
            // If the current top activity may be able to occlude keyguard but the occluded state
            // has not been set, update visibility and check again if we should continue to resume.
            boolean nothingToResume = true;
            if (!mService.mShuttingDown) {
                final boolean canShowWhenLocked = !mTopActivityOccludesKeyguard
                        && next.canShowWhenLocked();
                final boolean mayDismissKeyguard = mTopDismissingKeyguardActivity != next
                        && next.mAppWindowToken != null
                        && next.mAppWindowToken.containsDismissKeyguardWindow();

                if (canShowWhenLocked || mayDismissKeyguard) {
                    ensureActivitiesVisibleLocked(null /* starting */, 0 /* configChanges */,
                            !PRESERVE_WINDOWS);
                    nothingToResume = shouldSleepActivities();
                }
            }
            if (nothingToResume) {
                // Make sure we have executed any pending transitions, since there
                // should be nothing left to do at this point.
                executeAppTransition(options);
                if (DEBUG_STATES) Slog.d(TAG_STATES,
                        "resumeTopActivityLocked: Going to sleep and all paused");
                return false;
            }
        }

        // Make sure that the user who owns this activity is started.  If not,
        // we will just leave it as is because someone should be bringing
        // another user's activities to the top of the stack.
        if (!mService.mAmInternal.hasStartedUserState(next.mUserId)) {
            Slog.w(TAG, "Skipping resume of top activity " + next
                    + ": user " + next.mUserId + " is stopped");
            return false;
        }

        // The activity may be waiting for stop, but that is no longer
        // appropriate for it.
        mStackSupervisor.mStoppingActivities.remove(next);
        mStackSupervisor.mGoingToSleepActivities.remove(next);
        next.sleeping = false;
        next.launching = true;

        if (DEBUG_SWITCH) Slog.v(TAG_SWITCH, "Resuming " + next);

        if (mActivityTrigger != null) {
            mActivityTrigger.activityResumeTrigger(next.intent, next.info, next.info.applicationInfo,
                    next.fullscreen);
        }

        if (mActivityPluginDelegate != null && getWindowingMode() != WINDOWING_MODE_UNDEFINED) {
            mActivityPluginDelegate.activityInvokeNotification
                (next.info.applicationInfo.packageName, getWindowingMode() == WINDOWING_MODE_FULLSCREEN);
        }

        // If we are currently pausing an activity, then don't do anything until that is done.
        if (!mRootActivityContainer.allPausedActivitiesComplete()) {
            if (DEBUG_SWITCH || DEBUG_PAUSE || DEBUG_STATES) Slog.v(TAG_PAUSE,
                    "resumeTopActivityLocked: Skip resume: some activity pausing.");

            return false;
        }

        mStackSupervisor.setLaunchSource(next.info.applicationInfo.uid);

        ActivityRecord lastResumed = null;
        final ActivityStack lastFocusedStack = display.getLastFocusedStack();
        if (lastFocusedStack != null && lastFocusedStack != this) {
            // So, why aren't we using prev here??? See the param comment on the method. prev doesn't
            // represent the last resumed activity. However, the last focus stack does if it isn't null.
            lastResumed = lastFocusedStack.mResumedActivity;
            if (userLeaving && inMultiWindowMode() && lastFocusedStack.shouldBeVisible(next)) {
                // The user isn't leaving if this stack is the multi-window mode and the last
                // focused stack should still be visible.
                if(DEBUG_USER_LEAVING) Slog.i(TAG_USER_LEAVING, "Overriding userLeaving to false"
                        + " next=" + next + " lastResumed=" + lastResumed);
                userLeaving = false;
            }
        }

        boolean pausing = display.pauseBackStacks(userLeaving, next);
        if (mResumedActivity != null) {
            if (DEBUG_STATES) Slog.d(TAG_STATES,
                    "resumeTopActivityLocked: Pausing " + mResumedActivity);
            pausing |= startPausingLocked(userLeaving, false /* uiSleeping */, next);
        }
        if (pausing) {
            if (DEBUG_SWITCH || DEBUG_STATES) Slog.v(TAG_STATES,
                    "resumeTopActivityLocked: Skip resume: need to start pausing");
            // At this point we want to put the upcoming activity's process
            // at the top of the LRU list, since we know we will be needing it
            // very soon and it would be a waste to let it get killed if it
            // happens to be sitting towards the end.
            if (next.attachedToProcess()) {
                next.app.updateProcessInfo(false /* updateServiceConnectionActivities */,
                        true /* activityChange */, false /* updateOomAdj */);
            } else if (!next.isProcessRunning()) {
                // Since the start-process is asynchronous, if we already know the process of next
                // activity isn't running, we can start the process earlier to save the time to wait
                // for the current activity to be paused.
                final boolean isTop = this == display.getFocusedStack();
                mService.startProcessAsync(next, false /* knownToBeDead */, isTop,
                        isTop ? "pre-top-activity" : "pre-activity");
            }
            if (lastResumed != null) {
                lastResumed.setWillCloseOrEnterPip(true);
            }
            return true;
        } else if (mResumedActivity == next && next.isState(RESUMED)
                && display.allResumedActivitiesComplete()) {
            // It is possible for the activity to be resumed when we paused back stacks above if the
            // next activity doesn't have to wait for pause to complete.
            // So, nothing else to-do except:
            // Make sure we have executed any pending transitions, since there
            // should be nothing left to do at this point.
            executeAppTransition(options);
            if (DEBUG_STATES) Slog.d(TAG_STATES,
                    "resumeTopActivityLocked: Top activity resumed (dontWaitForPause) " + next);
            return true;
        }

        // If the most recent activity was noHistory but was only stopped rather
        // than stopped+finished because the device went to sleep, we need to make
        // sure to finish it as we're making a new activity topmost.
        if (shouldSleepActivities() && mLastNoHistoryActivity != null &&
                !mLastNoHistoryActivity.finishing) {
            if (DEBUG_STATES) Slog.d(TAG_STATES,
                    "no-history finish of " + mLastNoHistoryActivity + " on new resume");
            mLastNoHistoryActivity.finishIfPossible("resume-no-history", false /* oomAdj */);
            mLastNoHistoryActivity = null;
        }

        if (prev != null && prev != next && next.nowVisible) {

            // The next activity is already visible, so hide the previous
            // activity's windows right now so we can show the new one ASAP.
            // We only do this if the previous is finishing, which should mean
            // it is on top of the one being resumed so hiding it quickly
            // is good.  Otherwise, we want to do the normal route of allowing
            // the resumed activity to be shown so we can decide if the
            // previous should actually be hidden depending on whether the
            // new one is found to be full-screen or not.
            if (prev.finishing) {
                prev.setVisibility(false);
                if (DEBUG_SWITCH) Slog.v(TAG_SWITCH,
                        "Not waiting for visible to hide: " + prev
                        + ", nowVisible=" + next.nowVisible);
            } else {
                if (DEBUG_SWITCH) Slog.v(TAG_SWITCH,
                        "Previous already visible but still waiting to hide: " + prev
                        + ", nowVisible=" + next.nowVisible);
            }

        }

        // Launching this app's activity, make sure the app is no longer
        // considered stopped.
        try {
            mService.getPackageManager().setPackageStoppedState(
                    next.packageName, false, next.mUserId); /* TODO: Verify if correct userid */
        } catch (RemoteException e1) {
        } catch (IllegalArgumentException e) {
            Slog.w(TAG, "Failed trying to unstop package "
                    + next.packageName + ": " + e);
        }

        // We are starting up the next activity, so tell the window manager
        // that the previous one will be hidden soon.  This way it can know
        // to ignore it when computing the desired screen orientation.
        boolean anim = true;
        final DisplayContent dc = display.mDisplayContent;
        if (mPerf == null) {
            mPerf = new BoostFramework();
        }
        if (prev != null) {
            if (prev.finishing) {
                if (DEBUG_TRANSITION) Slog.v(TAG_TRANSITION,
                        "Prepare close transition: prev=" + prev);
                if (mStackSupervisor.mNoAnimActivities.contains(prev)) {
                    anim = false;
                    dc.prepareAppTransition(TRANSIT_NONE, false);
                } else {
                    mWindowManager.prepareAppTransition(prev.getTaskRecord() == next.getTaskRecord()
                            ? TRANSIT_ACTIVITY_CLOSE
                            : TRANSIT_TASK_CLOSE, false);
                    if(prev.getTaskRecord() != next.getTaskRecord() && mPerf != null) {
                       mPerf.perfHint(BoostFramework.VENDOR_HINT_ANIM_BOOST, next.packageName);
                    }
                    dc.prepareAppTransition(
                            prev.getTaskRecord() == next.getTaskRecord() ? TRANSIT_ACTIVITY_CLOSE
                                    : TRANSIT_TASK_CLOSE, false);
                }
                prev.setVisibility(false);
            } else {
                if (DEBUG_TRANSITION) Slog.v(TAG_TRANSITION,
                        "Prepare open transition: prev=" + prev);
                if (mStackSupervisor.mNoAnimActivities.contains(next)) {
                    anim = false;
                    dc.prepareAppTransition(TRANSIT_NONE, false);
                } else {
                    mWindowManager.prepareAppTransition(prev.getTaskRecord() == next.getTaskRecord()
                            ? TRANSIT_ACTIVITY_OPEN
                            : next.mLaunchTaskBehind
                                    ? TRANSIT_TASK_OPEN_BEHIND
                                    : TRANSIT_TASK_OPEN, false);
                    if(prev.getTaskRecord() != next.getTaskRecord() && mPerf != null) {
                       mPerf.perfHint(BoostFramework.VENDOR_HINT_ANIM_BOOST, next.packageName);
                    }
                    dc.prepareAppTransition(
                            prev.getTaskRecord() == next.getTaskRecord() ? TRANSIT_ACTIVITY_OPEN
                                    : next.mLaunchTaskBehind ? TRANSIT_TASK_OPEN_BEHIND
                                            : TRANSIT_TASK_OPEN, false);
                }
            }
        } else {
            if (DEBUG_TRANSITION) Slog.v(TAG_TRANSITION, "Prepare open transition: no previous");
            if (mStackSupervisor.mNoAnimActivities.contains(next)) {
                anim = false;
                dc.prepareAppTransition(TRANSIT_NONE, false);
            } else {
                dc.prepareAppTransition(TRANSIT_ACTIVITY_OPEN, false);
            }
        }

        if (anim) {
            next.applyOptionsLocked();
        } else {
            next.clearOptionsLocked();
        }

        mStackSupervisor.mNoAnimActivities.clear();

        if (next.attachedToProcess()) {
            if (DEBUG_SWITCH) Slog.v(TAG_SWITCH, "Resume running: " + next
                    + " stopped=" + next.stopped + " visible=" + next.visible);

            // If the previous activity is translucent, force a visibility update of
            // the next activity, so that it's added to WM's opening app list, and
            // transition animation can be set up properly.
            // For example, pressing Home button with a translucent activity in focus.
            // Launcher is already visible in this case. If we don't add it to opening
            // apps, maybeUpdateTransitToWallpaper() will fail to identify this as a
            // TRANSIT_WALLPAPER_OPEN animation, and run some funny animation.
            final boolean lastActivityTranslucent = lastFocusedStack != null
                    && (lastFocusedStack.inMultiWindowMode()
                    || (lastFocusedStack.mLastPausedActivity != null
                    && !lastFocusedStack.mLastPausedActivity.fullscreen));

            // This activity is now becoming visible.
            if (!next.visible || next.stopped || lastActivityTranslucent) {
                next.setVisibility(true);
            }

            // schedule launch ticks to collect information about slow apps.
            next.startLaunchTickingLocked();

            ActivityRecord lastResumedActivity =
                    lastFocusedStack == null ? null : lastFocusedStack.mResumedActivity;
            final ActivityState lastState = next.getState();

            mService.updateCpuStats();

            if (DEBUG_STATES) Slog.v(TAG_STATES, "Moving to RESUMED: " + next
                    + " (in existing)");

            next.setState(RESUMED, "resumeTopActivityInnerLocked");

            next.app.updateProcessInfo(false /* updateServiceConnectionActivities */,
                    true /* activityChange */, true /* updateOomAdj */);
            updateLRUListLocked(next);

            // Have the window manager re-evaluate the orientation of
            // the screen based on the new activity order.
            boolean notUpdated = true;

            // Activity should also be visible if set mLaunchTaskBehind to true (see
            // ActivityRecord#shouldBeVisibleIgnoringKeyguard()).
            if (shouldBeVisible(next)) {
                // We have special rotation behavior when here is some active activity that
                // requests specific orientation or Keyguard is locked. Make sure all activity
                // visibilities are set correctly as well as the transition is updated if needed
                // to get the correct rotation behavior. Otherwise the following call to update
                // the orientation may cause incorrect configurations delivered to client as a
                // result of invisible window resize.
                // TODO: Remove this once visibilities are set correctly immediately when
                // starting an activity.
                notUpdated = !mRootActivityContainer.ensureVisibilityAndConfig(next, mDisplayId,
                        true /* markFrozenIfConfigChanged */, false /* deferResume */);
            }

            if (notUpdated) {
                // The configuration update wasn't able to keep the existing
                // instance of the activity, and instead started a new one.
                // We should be all done, but let's just make sure our activity
                // is still at the top and schedule another run if something
                // weird happened.
                ActivityRecord nextNext = topRunningActivityLocked();
                if (DEBUG_SWITCH || DEBUG_STATES) Slog.i(TAG_STATES,
                        "Activity config changed during resume: " + next
                                + ", new next: " + nextNext);
                if (nextNext != next) {
                    // Do over!
                    mStackSupervisor.scheduleResumeTopActivities();
                }
                if (!next.visible || next.stopped) {
                    next.setVisibility(true);
                }
                next.completeResumeLocked();
                return true;
            }

            try {
                final ClientTransaction transaction =
                        ClientTransaction.obtain(next.app.getThread(), next.appToken);
                // Deliver all pending results.
                ArrayList<ResultInfo> a = next.results;
                if (a != null) {
                    final int N = a.size();
                    if (!next.finishing && N > 0) {
                        if (DEBUG_RESULTS) Slog.v(TAG_RESULTS,
                                "Delivering results to " + next + ": " + a);
                        transaction.addCallback(ActivityResultItem.obtain(a));
                    }
                }

                if (next.newIntents != null) {
                    transaction.addCallback(
                            NewIntentItem.obtain(next.newIntents, true /* resume */));
                }

                // Well the app will no longer be stopped.
                // Clear app token stopped state in window manager if needed.
                next.notifyAppResumed(next.stopped);

                EventLog.writeEvent(EventLogTags.AM_RESUME_ACTIVITY, next.mUserId,
                        System.identityHashCode(next), next.getTaskRecord().taskId,
                        next.shortComponentName);

                next.sleeping = false;
                mService.getAppWarningsLocked().onResumeActivity(next);
                next.app.setPendingUiCleanAndForceProcessStateUpTo(mService.mTopProcessState);
                next.clearOptionsLocked();
                transaction.setLifecycleStateRequest(
                        ResumeActivityItem.obtain(next.app.getReportedProcState(),
                                dc.isNextTransitionForward()));
                mService.getLifecycleManager().scheduleTransaction(transaction);

                if (DEBUG_STATES) Slog.d(TAG_STATES, "resumeTopActivityLocked: Resumed "
                        + next);
            } catch (Exception e) {
                // Whoops, need to restart this activity!
                if (DEBUG_STATES) Slog.v(TAG_STATES, "Resume failed; resetting state to "
                        + lastState + ": " + next);
                next.setState(lastState, "resumeTopActivityInnerLocked");

                // lastResumedActivity being non-null implies there is a lastStack present.
                if (lastResumedActivity != null) {
                    lastResumedActivity.setState(RESUMED, "resumeTopActivityInnerLocked");
                }

                Slog.i(TAG, "Restarting because process died: " + next);
                if (!next.hasBeenLaunched) {
                    next.hasBeenLaunched = true;
                } else  if (SHOW_APP_STARTING_PREVIEW && lastFocusedStack != null
                        && lastFocusedStack.isTopStackOnDisplay()) {
                    next.showStartingWindow(null /* prev */, false /* newTask */,
                            false /* taskSwitch */);
                }
                mStackSupervisor.startSpecificActivityLocked(next, true, false);
                return true;
            }

            // From this point on, if something goes wrong there is no way
            // to recover the activity.
            try {
                next.completeResumeLocked();
            } catch (Exception e) {
                // If any exception gets thrown, toss away this
                // activity and try the next one.
                Slog.w(TAG, "Exception thrown during resume of " + next, e);
                next.finishIfPossible("resume-exception", true /* oomAdj */);
                return true;
            }
        } else {
            // Whoops, need to restart this activity!
            if (!next.hasBeenLaunched) {
                next.hasBeenLaunched = true;
            } else {
                if (SHOW_APP_STARTING_PREVIEW) {
                    next.showStartingWindow(null /* prev */, false /* newTask */,
                            false /* taskSwich */);
                }
                if (DEBUG_SWITCH) Slog.v(TAG_SWITCH, "Restarting: " + next);
            }
            if (DEBUG_STATES) Slog.d(TAG_STATES, "resumeTopActivityLocked: Restarting " + next);
            mStackSupervisor.startSpecificActivityLocked(next, true, true);
        }

        return true;
    }

    /**
     * Resume the next eligible activity in a focusable stack when this one does not have any
     * running activities left. The focus will be adjusted to the next focusable stack and
     * top running activities will be resumed in all focusable stacks. However, if the current stack
     * is a home stack - we have to keep it focused, start and resume a home activity on the current
     * display instead to make sure that the display is not empty.
     */
    private boolean resumeNextFocusableActivityWhenStackIsEmpty(ActivityRecord prev,
            ActivityOptions options) {
        final String reason = "noMoreActivities";

        if (!isActivityTypeHome()) {
            final ActivityStack nextFocusedStack = adjustFocusToNextFocusableStack(reason);
            if (nextFocusedStack != null) {
                // Try to move focus to the next visible stack with a running activity if this
                // stack is not covering the entire screen or is on a secondary display with no home
                // stack.
                return mRootActivityContainer.resumeFocusedStacksTopActivities(nextFocusedStack,
                        prev, null /* targetOptions */);
            }
        }

        // If the current stack is a home stack, or if focus didn't switch to a different stack -
        // just start up the Launcher...
        ActivityOptions.abort(options);
        if (DEBUG_STATES) Slog.d(TAG_STATES,
                "resumeNextFocusableActivityWhenStackIsEmpty: " + reason + ", go home");
        return mRootActivityContainer.resumeHomeActivity(prev, reason, mDisplayId);
    }

    /** Returns the position the input task should be placed in this stack. */
    int getAdjustedPositionForTask(TaskRecord task, int suggestedPosition,
            ActivityRecord starting) {

        int maxPosition = mTaskHistory.size();
        if ((starting != null && starting.okToShowLocked())
                || (starting == null && task.okToShowLocked())) {
            // If the task or starting activity can be shown, then whatever position is okay.
            return Math.min(suggestedPosition, maxPosition);
        }

        // The task can't be shown, put non-current user tasks below current user tasks.
        while (maxPosition > 0) {
            final TaskRecord tmpTask = mTaskHistory.get(maxPosition - 1);
            if (!mStackSupervisor.isCurrentProfileLocked(tmpTask.userId)
                    || tmpTask.topRunningActivityLocked() == null) {
                break;
            }
            maxPosition--;
        }

        return  Math.min(suggestedPosition, maxPosition);
    }

    /**
     * Used from {@link ActivityStack#positionTask(TaskRecord, int)}.
     * @see ActivityTaskManagerService#positionTaskInStack(int, int, int).
     */
    private void insertTaskAtPosition(TaskRecord task, int position) {
        if (position >= mTaskHistory.size()) {
            insertTaskAtTop(task, null);
            return;
        } else if (position <= 0) {
            insertTaskAtBottom(task);
            return;
        }
        position = getAdjustedPositionForTask(task, position, null /* starting */);
        mTaskHistory.remove(task);
        mTaskHistory.add(position, task);
        if (mTaskStack != null) {
            // TODO: this could not be false after unification.
            mTaskStack.positionChildAt(task.getTask(), position);
        }
        updateTaskMovement(task, true);
    }

    private void insertTaskAtTop(TaskRecord task, ActivityRecord starting) {
        // TODO: Better place to put all the code below...may be addTask...
        mTaskHistory.remove(task);
        // Now put task at top.
        final int position = getAdjustedPositionForTask(task, mTaskHistory.size(), starting);
        mTaskHistory.add(position, task);
        updateTaskMovement(task, true);
        positionChildWindowContainerAtTop(task);
    }

    private void insertTaskAtBottom(TaskRecord task) {
        mTaskHistory.remove(task);
        final int position = getAdjustedPositionForTask(task, 0, null);
        mTaskHistory.add(position, task);
        updateTaskMovement(task, true);
        positionChildWindowContainerAtBottom(task);
    }

    void startActivityLocked(ActivityRecord r, ActivityRecord focusedTopActivity,
            boolean newTask, boolean keepCurTransition, ActivityOptions options) {
        TaskRecord rTask = r.getTaskRecord();
        final int taskId = rTask.taskId;
        final boolean allowMoveToFront = options == null || !options.getAvoidMoveToFront();
        // mLaunchTaskBehind tasks get placed at the back of the task stack.
        if (!r.mLaunchTaskBehind && allowMoveToFront
                && (taskForIdLocked(taskId) == null || newTask)) {
            // Last activity in task had been removed or ActivityManagerService is reusing task.
            // Insert or replace.
            // Might not even be in.
            insertTaskAtTop(rTask, r);
        }
        TaskRecord task = null;
        if (!newTask) {
            // If starting in an existing task, find where that is...
            boolean startIt = true;
            for (int taskNdx = mTaskHistory.size() - 1; taskNdx >= 0; --taskNdx) {
                task = mTaskHistory.get(taskNdx);
                if (task.getTopActivity() == null) {
                    // All activities in task are finishing.
                    continue;
                }
                if (task == rTask) {
                    // Here it is!  Now, if this is not yet visible to the
                    // user, then just add it without starting; it will
                    // get started when the user navigates back to it.
                    if (!startIt) {
                        if (DEBUG_ADD_REMOVE) Slog.i(TAG, "Adding activity " + r + " to task "
                                + task, new RuntimeException("here").fillInStackTrace());
                        r.createAppWindowToken();
                        ActivityOptions.abort(options);
                        return;
                    }
                    break;
                } else if (task.numFullscreen > 0) {
                    startIt = false;
                }
            }
        }

        // Place a new activity at top of stack, so it is next to interact with the user.

        // If we are not placing the new activity frontmost, we do not want to deliver the
        // onUserLeaving callback to the actual frontmost activity
        final TaskRecord activityTask = r.getTaskRecord();
        if (task == activityTask && mTaskHistory.indexOf(task) != (mTaskHistory.size() - 1)) {
            mStackSupervisor.mUserLeaving = false;
            if (DEBUG_USER_LEAVING) Slog.v(TAG_USER_LEAVING,
                    "startActivity() behind front, mUserLeaving=false");
        }

        task = activityTask;

        // Slot the activity into the history stack and proceed
        if (DEBUG_ADD_REMOVE) Slog.i(TAG, "Adding activity " + r + " to stack to task " + task,
                new RuntimeException("here").fillInStackTrace());
        // TODO: Need to investigate if it is okay for the controller to already be created by the
        // time we get to this point. I think it is, but need to double check.
        // Use test in b/34179495 to trace the call path.
        if (r.mAppWindowToken == null) {
            r.createAppWindowToken();
        }

        if (mActivityPluginDelegate != null) {
            mActivityPluginDelegate.activityInvokeNotification
                (r.info.applicationInfo.packageName, r.fullscreen);
        }

        // The transition animation and starting window are not needed if {@code allowMoveToFront}
        // is false, because the activity won't be visible.
        if ((!isHomeOrRecentsStack() || numActivities() > 0) && allowMoveToFront) {
            final DisplayContent dc = getDisplay().mDisplayContent;
            if (DEBUG_TRANSITION) Slog.v(TAG_TRANSITION,
                    "Prepare open transition: starting " + r);
            if ((r.intent.getFlags() & Intent.FLAG_ACTIVITY_NO_ANIMATION) != 0) {
                dc.prepareAppTransition(TRANSIT_NONE, keepCurTransition);
                mStackSupervisor.mNoAnimActivities.add(r);
            } else {
                int transit = TRANSIT_ACTIVITY_OPEN;
                if (newTask) {
                    if (r.mLaunchTaskBehind) {
                        transit = TRANSIT_TASK_OPEN_BEHIND;
                    } else if (getDisplay().isSingleTaskInstance()) {
                        transit = TRANSIT_SHOW_SINGLE_TASK_DISPLAY;
                    } else {
                        // If a new task is being launched, then mark the existing top activity as
                        // supporting picture-in-picture while pausing only if the starting activity
                        // would not be considered an overlay on top of the current activity
                        // (eg. not fullscreen, or the assistant)
                        if (canEnterPipOnTaskSwitch(focusedTopActivity,
                                null /* toFrontTask */, r, options)) {
                            focusedTopActivity.supportsEnterPipOnTaskSwitch = true;
                        }
                        transit = TRANSIT_TASK_OPEN;
                    }
                }
                dc.prepareAppTransition(transit, keepCurTransition);
                mStackSupervisor.mNoAnimActivities.remove(r);
            }
            boolean doShow = true;
            if (newTask) {
                // Even though this activity is starting fresh, we still need
                // to reset it to make sure we apply affinities to move any
                // existing activities from other tasks in to it.
                // If the caller has requested that the target task be
                // reset, then do so.
                if ((r.intent.getFlags() & Intent.FLAG_ACTIVITY_RESET_TASK_IF_NEEDED) != 0) {
                    resetTaskIfNeededLocked(r, r);
                    doShow = topRunningNonDelayedActivityLocked(null) == r;
                }
            } else if (options != null && options.getAnimationType()
                    == ActivityOptions.ANIM_SCENE_TRANSITION) {
                doShow = false;
            }
            if (r.mLaunchTaskBehind) {
                // Don't do a starting window for mLaunchTaskBehind. More importantly make sure we
                // tell WindowManager that r is visible even though it is at the back of the stack.
                r.setVisibility(true);
                ensureActivitiesVisibleLocked(null, 0, !PRESERVE_WINDOWS);
                // Go ahead to execute app transition for this activity since the app transition
                // will not be triggered through the resume channel.
                getDisplay().mDisplayContent.executeAppTransition();
            } else if (SHOW_APP_STARTING_PREVIEW && doShow) {
                // Figure out if we are transitioning from another activity that is
                // "has the same starting icon" as the next one.  This allows the
                // window manager to keep the previous window it had previously
                // created, if it still had one.
                TaskRecord prevTask = r.getTaskRecord();
                ActivityRecord prev = prevTask.topRunningActivityWithStartingWindowLocked();
                if (prev != null) {
                    // We don't want to reuse the previous starting preview if:
                    // (1) The current activity is in a different task.
                    if (prev.getTaskRecord() != prevTask) {
                        prev = null;
                    }
                    // (2) The current activity is already displayed.
                    else if (prev.nowVisible) {
                        prev = null;
                    }
                }
                r.showStartingWindow(prev, newTask, isTaskSwitch(r, focusedTopActivity));
            }
        } else {
            // If this is the first activity, don't do any fancy animations,
            // because there is nothing for it to animate on top of.
            ActivityOptions.abort(options);
        }
    }

    /**
     * @return Whether the switch to another task can trigger the currently running activity to
     * enter PiP while it is pausing (if supported). Only one of {@param toFrontTask} or
     * {@param toFrontActivity} should be set.
     */
    private boolean canEnterPipOnTaskSwitch(ActivityRecord pipCandidate,
            TaskRecord toFrontTask, ActivityRecord toFrontActivity, ActivityOptions opts) {
        if (opts != null && opts.disallowEnterPictureInPictureWhileLaunching()) {
            // Ensure the caller has requested not to trigger auto-enter PiP
            return false;
        }
        if (pipCandidate == null || pipCandidate.inPinnedWindowingMode()) {
            // Ensure that we do not trigger entering PiP an activity on the pinned stack
            return false;
        }
        final ActivityStack targetStack = toFrontTask != null
                ? toFrontTask.getStack() : toFrontActivity.getActivityStack();
        if (targetStack != null && targetStack.isActivityTypeAssistant()) {
            // Ensure the task/activity being brought forward is not the assistant
            return false;
        }
        return true;
    }

    private boolean isTaskSwitch(ActivityRecord r,
            ActivityRecord topFocusedActivity) {
        return topFocusedActivity != null && r.getTaskRecord() != topFocusedActivity.getTaskRecord();
    }

    /**
     * Helper method for {@link #resetTaskIfNeededLocked(ActivityRecord, ActivityRecord)}.
     * Performs a reset of the given task, if needed for new activity start.
     * @param task The task containing the Activity (taskTop) that might be reset.
     * @param forceReset Flag indicating if clear task was requested
     * @return An ActivityOptions that needs to be processed.
     */
    private ActivityOptions resetTargetTaskIfNeededLocked(TaskRecord task, boolean forceReset) {
        ActivityOptions topOptions = null;

        // Tracker of the end of currently handled reply chain (sublist) of activities. What happens
        // to activities in the same chain will depend on what the end activity of the chain needs.
        int replyChainEnd = -1;
        boolean canMoveOptions = true;
        int numTasksCreated = 0;

        // We only do this for activities that are not the root of the task (since if we finish
        // the root, we may no longer have the task!).
        final ArrayList<ActivityRecord> activities = task.mActivities;
        final int numActivities = activities.size();
        int lastActivityNdx = task.findRootIndex(true /* effectiveRoot */);
        if (lastActivityNdx == -1) {
            lastActivityNdx = 0;
        }
        for (int i = numActivities - 1; i > lastActivityNdx; --i) {
            ActivityRecord target = activities.get(i);
            // TODO: Why is this needed? Looks like we're breaking the loop before we reach the root
            if (target.isRootOfTask()) break;

            final int flags = target.info.flags;
            final boolean finishOnTaskLaunch =
                    (flags & ActivityInfo.FLAG_FINISH_ON_TASK_LAUNCH) != 0;
            final boolean allowTaskReparenting =
                    (flags & ActivityInfo.FLAG_ALLOW_TASK_REPARENTING) != 0;
            final boolean clearWhenTaskReset =
                    (target.intent.getFlags() & Intent.FLAG_ACTIVITY_CLEAR_WHEN_TASK_RESET) != 0;

            if (!finishOnTaskLaunch
                    && !clearWhenTaskReset
                    && target.resultTo != null) {
                // If this activity is sending a reply to a previous
                // activity, we can't do anything with it now until
                // we reach the start of the reply chain.
                // XXX note that we are assuming the result is always
                // to the previous activity, which is almost always
                // the case but we really shouldn't count on.
                if (replyChainEnd < 0) {
                    replyChainEnd = i;
                }
            } else if (!finishOnTaskLaunch
                    && !clearWhenTaskReset
                    && allowTaskReparenting
                    && target.taskAffinity != null
                    && !target.taskAffinity.equals(task.affinity)) {
                // If this activity has an affinity for another
                // task, then we need to move it out of here.  We will
                // move it as far out of the way as possible, to the
                // bottom of the activity stack.  This also keeps it
                // correctly ordered with any activities we previously
                // moved.
                // TODO: We should probably look for other stacks also, since corresponding task
                // with the same affinity is unlikely to be in the same stack.
                final TaskRecord targetTask;
                final ActivityRecord bottom =
                        !mTaskHistory.isEmpty() && !mTaskHistory.get(0).mActivities.isEmpty() ?
                                mTaskHistory.get(0).mActivities.get(0) : null;
                if (bottom != null && target.taskAffinity.equals(bottom.getTaskRecord().affinity)) {
                    // If the activity currently at the bottom has the
                    // same task affinity as the one we are moving,
                    // then merge it into the same task.
                    targetTask = bottom.getTaskRecord();
                    if (DEBUG_TASKS) Slog.v(TAG_TASKS, "Start pushing activity " + target
                            + " out to bottom task " + targetTask);
                } else {
                    targetTask = createTaskRecord(
                            mStackSupervisor.getNextTaskIdForUserLocked(target.mUserId),
                            target.info, null /* intent */, null /* voiceSession */,
                            null /* voiceInteractor */, false /* toTop */);
                    targetTask.affinityIntent = target.intent;
                    numTasksCreated++;
                    if (DEBUG_TASKS) Slog.v(TAG_TASKS, "Start pushing activity " + target
                            + " out to new task " + targetTask);
                }

                boolean noOptions = canMoveOptions;
                final int start = replyChainEnd < 0 ? i : replyChainEnd;
                for (int srcPos = start; srcPos >= i; --srcPos) {
                    final ActivityRecord p = activities.get(srcPos);
                    if (p.finishing) {
                        continue;
                    }

                    canMoveOptions = false;
                    if (noOptions && topOptions == null) {
                        topOptions = p.takeOptionsLocked(false /* fromClient */);
                        if (topOptions != null) {
                            noOptions = false;
                        }
                    }
                    if (DEBUG_ADD_REMOVE) Slog.i(TAG_ADD_REMOVE,
                            "Removing activity " + p + " from task=" + task + " adding to task="
                            + targetTask + " Callers=" + Debug.getCallers(4));
                    if (DEBUG_TASKS) Slog.v(TAG_TASKS,
                            "Pushing next activity " + p + " out to target's task " + target);
                    p.reparent(targetTask, 0 /* position - bottom */, "resetTargetTaskIfNeeded");
                }

                positionChildWindowContainerAtBottom(targetTask);
                mStackSupervisor.mRecentTasks.add(targetTask);
                replyChainEnd = -1;
            } else if (forceReset || finishOnTaskLaunch || clearWhenTaskReset) {
                // If the activity should just be removed -- either
                // because it asks for it, or the task should be
                // cleared -- then finish it and anything that is
                // part of its reply chain.
                int end;
                if (clearWhenTaskReset) {
                    // In this case, we want to finish this activity
                    // and everything above it, so be sneaky and pretend
                    // like these are all in the reply chain.
                    end = activities.size() - 1;
                } else if (replyChainEnd < 0) {
                    end = i;
                } else {
                    end = replyChainEnd;
                }
                boolean noOptions = canMoveOptions;
                for (int srcPos = i; srcPos <= end; srcPos++) {
                    ActivityRecord p = activities.get(srcPos);
                    if (p.finishing) {
                        continue;
                    }
                    canMoveOptions = false;
                    if (noOptions && topOptions == null) {
                        topOptions = p.takeOptionsLocked(false /* fromClient */);
                        if (topOptions != null) {
                            noOptions = false;
                        }
                    }
                    if (DEBUG_TASKS) Slog.w(TAG_TASKS,
                            "resetTaskIntendedTask: calling finishActivity on " + p);
                    if (p.finishIfPossible("reset-task", false /* oomAdj */)
                            == FINISH_RESULT_REMOVED) {
                        end--;
                        srcPos--;
                    }
                }
                replyChainEnd = -1;
            } else {
                // If we were in the middle of a chain, well the
                // activity that started it all doesn't want anything
                // special, so leave it all as-is.
                replyChainEnd = -1;
            }
        }

        // Create target stack for the newly created tasks if necessary
        if (numTasksCreated > 0) {
            ActivityDisplay display = getDisplay();
            final boolean singleTaskInstanceDisplay = display.isSingleTaskInstance();
            if (singleTaskInstanceDisplay) {
                display = mRootActivityContainer.getDefaultDisplay();
            }

            if (singleTaskInstanceDisplay || display.alwaysCreateStack(getWindowingMode(),
                    getActivityType())) {
                for (int index = numTasksCreated - 1; index >= 0; index--) {
                    final TaskRecord targetTask = mTaskHistory.get(index);
                    final ActivityStack targetStack = display.getOrCreateStack(getWindowingMode(),
                            getActivityType(), false /* onTop */);
                    targetTask.reparent(targetStack, false /* toTop */,
                            REPARENT_LEAVE_STACK_IN_PLACE, false /* animate */,
                            true /* deferResume */, "resetTargetTask");
                }
            }
        }

        return topOptions;
    }

    /**
     * Helper method for {@link #resetTaskIfNeededLocked(ActivityRecord, ActivityRecord)}.
     * Processes all of the activities in a given TaskRecord looking for an affinity with the task
     * of resetTaskIfNeededLocked.taskTop.
     * @param affinityTask The task we are looking for an affinity to.
     * @param task Task that resetTaskIfNeededLocked.taskTop belongs to.
     * @param topTaskIsHigher True if #task has already been processed by resetTaskIfNeededLocked.
     * @param forceReset Flag indicating if clear task was requested
     */
    // TODO: Consider merging with #resetTargetTaskIfNeededLocked() above
    private int resetAffinityTaskIfNeededLocked(TaskRecord affinityTask, TaskRecord task,
            boolean topTaskIsHigher, boolean forceReset, int taskInsertionPoint) {
        // Tracker of the end of currently handled reply chain (sublist) of activities. What happens
        // to activities in the same chain will depend on what the end activity of the chain needs.
        int replyChainEnd = -1;
        final String taskAffinity = task.affinity;

        final ArrayList<ActivityRecord> activities = affinityTask.mActivities;
        final int numActivities = activities.size();

        // Do not operate on or below the effective root Activity.
        int lastActivityNdx = affinityTask.findRootIndex(true /* effectiveRoot */);
        if (lastActivityNdx == -1) {
            lastActivityNdx = 0;
        }
        for (int i = numActivities - 1; i > lastActivityNdx; --i) {
            ActivityRecord target = activities.get(i);
            // TODO: Why is this needed? Looks like we're breaking the loop before we reach the root
            if (target.isRootOfTask()) break;

            final int flags = target.info.flags;
            boolean finishOnTaskLaunch = (flags & ActivityInfo.FLAG_FINISH_ON_TASK_LAUNCH) != 0;
            boolean allowTaskReparenting = (flags & ActivityInfo.FLAG_ALLOW_TASK_REPARENTING) != 0;

            if (target.resultTo != null) {
                // If this activity is sending a reply to a previous
                // activity, we can't do anything with it now until
                // we reach the start of the reply chain.
                // XXX note that we are assuming the result is always
                // to the previous activity, which is almost always
                // the case but we really shouldn't count on.
                if (replyChainEnd < 0) {
                    replyChainEnd = i;
                }
            } else if (topTaskIsHigher
                    && allowTaskReparenting
                    && taskAffinity != null
                    && taskAffinity.equals(target.taskAffinity)) {
                // This activity has an affinity for our task. Either remove it if we are
                // clearing or move it over to our task.  Note that
                // we currently punt on the case where we are resetting a
                // task that is not at the top but who has activities above
                // with an affinity to it...  this is really not a normal
                // case, and we will need to later pull that task to the front
                // and usually at that point we will do the reset and pick
                // up those remaining activities.  (This only happens if
                // someone starts an activity in a new task from an activity
                // in a task that is not currently on top.)
                if (forceReset || finishOnTaskLaunch) {
                    final int start = replyChainEnd >= 0 ? replyChainEnd : i;
                    if (DEBUG_TASKS) Slog.v(TAG_TASKS,
                            "Finishing task at index " + start + " to " + i);
                    for (int srcPos = start; srcPos >= i; --srcPos) {
                        final ActivityRecord p = activities.get(srcPos);
                        if (p.finishing) {
                            continue;
                        }
                        p.finishIfPossible("move-affinity", false /* oomAdj */);
                    }
                } else {
                    if (taskInsertionPoint < 0) {
                        taskInsertionPoint = task.mActivities.size();

                    }

                    final int start = replyChainEnd >= 0 ? replyChainEnd : i;
                    if (DEBUG_TASKS) Slog.v(TAG_TASKS,
                            "Reparenting from task=" + affinityTask + ":" + start + "-" + i
                            + " to task=" + task + ":" + taskInsertionPoint);
                    for (int srcPos = start; srcPos >= i; --srcPos) {
                        final ActivityRecord p = activities.get(srcPos);
                        p.reparent(task, taskInsertionPoint, "resetAffinityTaskIfNeededLocked");

                        if (DEBUG_ADD_REMOVE) Slog.i(TAG_ADD_REMOVE,
                                "Removing and adding activity " + p + " to stack at " + task
                                + " callers=" + Debug.getCallers(3));
                        if (DEBUG_TASKS) Slog.v(TAG_TASKS, "Pulling activity " + p
                                + " from " + srcPos + " in to resetting task " + task);
                    }
                    positionChildWindowContainerAtTop(task);

                    // Now we've moved it in to place...  but what if this is
                    // a singleTop activity and we have put it on top of another
                    // instance of the same activity?  Then we drop the instance
                    // below so it remains singleTop.
                    if (target.info.launchMode == ActivityInfo.LAUNCH_SINGLE_TOP) {
                        final ArrayList<ActivityRecord> taskActivities = task.mActivities;
                        final int targetNdx = taskActivities.indexOf(target);
                        if (targetNdx > 0) {
                            final ActivityRecord p = taskActivities.get(targetNdx - 1);
                            if (p.intent.getComponent().equals(target.intent.getComponent())) {
                                p.finishIfPossible("replace", false /* oomAdj */);
                            }
                        }
                    }
                }

                replyChainEnd = -1;
            }
        }
        return taskInsertionPoint;
    }

    /**
     * Reset the task by reparenting the activities that have same affinity to the task or
     * reparenting the activities that have different affinityies out of the task, while these
     * activities allow task reparenting.
     *
     * @param taskTop     Top activity of the task might be reset.
     * @param newActivity The activity that going to be started.
     * @return The non-finishing top activity of the task after reset or the original task top
     *         activity if all activities within the task are finishing.
     */
    final ActivityRecord resetTaskIfNeededLocked(ActivityRecord taskTop,
            ActivityRecord newActivity) {
        final boolean forceReset =
                (newActivity.info.flags & ActivityInfo.FLAG_CLEAR_TASK_ON_LAUNCH) != 0;
        final TaskRecord task = taskTop.getTaskRecord();

        // False until we evaluate the TaskRecord associated with taskTop. Switches to true
        // for remaining tasks. Used for later tasks to reparent to task.
        boolean taskFound = false;

        // If ActivityOptions are moved out and need to be aborted or moved to taskTop.
        ActivityOptions topOptions = null;

        // Preserve the location for reparenting in the new task.
        int reparentInsertionPoint = -1;

        for (int i = mTaskHistory.size() - 1; i >= 0; --i) {
            final TaskRecord targetTask = mTaskHistory.get(i);

            if (targetTask == task) {
                topOptions = resetTargetTaskIfNeededLocked(task, forceReset);
                taskFound = true;
            } else {
                reparentInsertionPoint = resetAffinityTaskIfNeededLocked(targetTask, task,
                        taskFound, forceReset, reparentInsertionPoint);
            }
        }

        int taskNdx = mTaskHistory.indexOf(task);
        if (taskNdx >= 0) {
            ActivityRecord newTop = mTaskHistory.get(taskNdx).getTopActivity();
            if (newTop != null) {
                taskTop = newTop;
            }
        }

        if (topOptions != null) {
            // If we got some ActivityOptions from an activity on top that
            // was removed from the task, propagate them to the new real top.
            if (taskTop != null) {
                taskTop.updateOptionsLocked(topOptions);
            } else {
                topOptions.abort();
            }
        }

        return taskTop;
    }

    /**
     * Find next proper focusable stack and make it focused.
     * @return The stack that now got the focus, {@code null} if none found.
     */
    ActivityStack adjustFocusToNextFocusableStack(String reason) {
        return adjustFocusToNextFocusableStack(reason, false /* allowFocusSelf */);
    }

    /**
     * Find next proper focusable stack and make it focused.
     * @param allowFocusSelf Is the focus allowed to remain on the same stack.
     * @return The stack that now got the focus, {@code null} if none found.
     */
    private ActivityStack adjustFocusToNextFocusableStack(String reason, boolean allowFocusSelf) {
        final ActivityStack stack =
                mRootActivityContainer.getNextFocusableStack(this, !allowFocusSelf);
        final String myReason = reason + " adjustFocusToNextFocusableStack";
        if (stack == null) {
            return null;
        }

        final ActivityRecord top = stack.topRunningActivityLocked();

        if (stack.isActivityTypeHome() && (top == null || !top.visible)) {
            // If we will be focusing on the home stack next and its current top activity isn't
            // visible, then use the move the home stack task to top to make the activity visible.
            stack.getDisplay().moveHomeActivityToTop(reason);
            return stack;
        }

        stack.moveToFront(myReason);
<<<<<<< HEAD
        return stack;
    }

    final void stopActivityLocked(ActivityRecord r) {
        if (DEBUG_SWITCH) Slog.d(TAG_SWITCH, "Stopping: " + r);
        r.launching = false;
        if ((r.intent.getFlags()&Intent.FLAG_ACTIVITY_NO_HISTORY) != 0
                || (r.info.flags&ActivityInfo.FLAG_NO_HISTORY) != 0) {
            if (!r.finishing) {
                if (!shouldSleepActivities()) {
                    if (DEBUG_STATES) Slog.d(TAG_STATES, "no-history finish of " + r);
                    if (r.finishIfPossible("stop-no-history", false /* oomAdj */)
                            != FINISH_RESULT_CANCELLED) {
                        // {@link adjustFocusedActivityStack} must have been already called.
                        r.resumeKeyDispatchingLocked();
                        return;
                    }
                } else {
                    if (DEBUG_STATES) Slog.d(TAG_STATES, "Not finishing noHistory " + r
                            + " on stop because we're just sleeping");
                }
            }
        }

        if (r.attachedToProcess()) {
            adjustFocusedActivityStack(r, "stopActivity");
            r.resumeKeyDispatchingLocked();
            try {
                r.stopped = false;

                if (DEBUG_STATES) Slog.v(TAG_STATES,
                        "Moving to STOPPING: " + r + " (stop requested)");
                r.setState(STOPPING, "stopActivityLocked");

                if (mActivityPluginDelegate != null && getWindowingMode() != WINDOWING_MODE_UNDEFINED) {
                    mActivityPluginDelegate.activitySuspendNotification
                        (r.info.applicationInfo.packageName, getWindowingMode() == WINDOWING_MODE_FULLSCREEN, false);
                }
                if (DEBUG_VISIBILITY) Slog.v(TAG_VISIBILITY,
                        "Stopping visible=" + r.visible + " for " + r);

                if (mActivityTrigger != null) {
                    mActivityTrigger.activityStopTrigger(r.intent, r.info, r.info.applicationInfo);
                }

                if (!r.visible) {
                    r.setVisible(false);
                }
                EventLogTags.writeAmStopActivity(
                        r.mUserId, System.identityHashCode(r), r.shortComponentName);
                mService.getLifecycleManager().scheduleTransaction(r.app.getThread(), r.appToken,
                        StopActivityItem.obtain(r.visible, r.configChangeFlags));
                if (shouldSleepOrShutDownActivities()) {
                    r.setSleeping(true);
                }
                Message msg = mHandler.obtainMessage(STOP_TIMEOUT_MSG, r);
                mHandler.sendMessageDelayed(msg, STOP_TIMEOUT);
            } catch (Exception e) {
                // Maybe just ignore exceptions here...  if the process
                // has crashed, our death notification will clean things
                // up.
                Slog.w(TAG, "Exception thrown during pause", e);
                // Just in case, assume it to be stopped.
                r.stopped = true;
                if (DEBUG_STATES) Slog.v(TAG_STATES, "Stop failed; moving to STOPPED: " + r);
                r.setState(STOPPED, "stopActivityLocked");
                if (r.deferRelaunchUntilPaused) {
                    destroyActivityLocked(r, true, "stop-except");
                }
            }
=======
        // Top display focused stack is changed, update top resumed activity if needed.
        if (stack.mResumedActivity != null) {
            mStackSupervisor.updateTopResumedActivityIfNeeded();
            // Set focused app directly because if the next focused activity is already resumed
            // (e.g. the next top activity is on a different display), there won't have activity
            // state change to update it.
            mService.setResumedActivityUncheckLocked(stack.mResumedActivity, reason);
>>>>>>> 20e2c774
        }
        return stack;
    }

    /** Finish all activities that were started for result from the specified activity. */
    final void finishSubActivityLocked(ActivityRecord self, String resultWho, int requestCode) {
        for (int taskNdx = mTaskHistory.size() - 1; taskNdx >= 0; --taskNdx) {
            ArrayList<ActivityRecord> activities = mTaskHistory.get(taskNdx).mActivities;
            for (int activityNdx = activities.size() - 1; activityNdx >= 0; --activityNdx) {
                ActivityRecord r = activities.get(activityNdx);
                if (r.resultTo == self && r.requestCode == requestCode) {
                    if ((r.resultWho == null && resultWho == null) ||
                        (r.resultWho != null && r.resultWho.equals(resultWho))) {
                        r.finishIfPossible("request-sub", false /* oomAdj */);
                    }
                }
            }
        }
        mService.updateOomAdj();
    }

    /**
     * Finish the topmost activity that belongs to the crashed app. We may also finish the activity
     * that requested launch of the crashed one to prevent launch-crash loop.
     * @param app The app that crashed.
     * @param reason Reason to perform this action.
     * @return The task that was finished in this stack, {@code null} if top running activity does
     *         not belong to the crashed app.
     */
    final TaskRecord finishTopCrashedActivityLocked(WindowProcessController app, String reason) {
        ActivityRecord r = topRunningActivityLocked();
        TaskRecord finishedTask = null;
        if (r == null || r.app != app) {
            return null;
        }
        Slog.w(TAG, "  Force finishing activity "
                + r.intent.getComponent().flattenToShortString());
        finishedTask = r.getTaskRecord();
        int taskNdx = mTaskHistory.indexOf(finishedTask);
        final TaskRecord task = finishedTask;
        int activityNdx = task.mActivities.indexOf(r);
        getDisplay().mDisplayContent.prepareAppTransition(
                TRANSIT_CRASHING_ACTIVITY_CLOSE, false /* alwaysKeepCurrent */);
        r.finishIfPossible(reason, false /* oomAdj */);
        finishedTask = task;
        // Also terminate any activities below it that aren't yet
        // stopped, to avoid a situation where one will get
        // re-start our crashing activity once it gets resumed again.
        --activityNdx;
        if (activityNdx < 0) {
            do {
                --taskNdx;
                if (taskNdx < 0) {
                    break;
                }
                activityNdx = mTaskHistory.get(taskNdx).mActivities.size() - 1;
            } while (activityNdx < 0);
        }
        if (activityNdx >= 0) {
            r = mTaskHistory.get(taskNdx).mActivities.get(activityNdx);
            if (r.isState(STARTED, RESUMED, PAUSING, PAUSED)) {
                if (!r.isActivityTypeHome() || mService.mHomeProcess != r.app) {
                    Slog.w(TAG, "  Force finishing activity "
                            + r.intent.getComponent().flattenToShortString());
                    r.finishIfPossible(reason, false /* oomAdj */);
                }
            }
        }
        return finishedTask;
    }

    final void finishVoiceTask(IVoiceInteractionSession session) {
        IBinder sessionBinder = session.asBinder();
        boolean didOne = false;
        for (int taskNdx = mTaskHistory.size() - 1; taskNdx >= 0; --taskNdx) {
            TaskRecord tr = mTaskHistory.get(taskNdx);
            if (tr.voiceSession != null && tr.voiceSession.asBinder() == sessionBinder) {
                for (int activityNdx = tr.mActivities.size() - 1; activityNdx >= 0; --activityNdx) {
                    ActivityRecord r = tr.mActivities.get(activityNdx);
                    if (!r.finishing) {
                        r.finishIfPossible("finish-voice", false /* oomAdj */);
                        didOne = true;
                    }
                }
            } else {
                // Check if any of the activities are using voice
                for (int activityNdx = tr.mActivities.size() - 1; activityNdx >= 0; --activityNdx) {
                    ActivityRecord r = tr.mActivities.get(activityNdx);
                    if (r.voiceSession != null && r.voiceSession.asBinder() == sessionBinder) {
                        // Inform of cancellation
                        r.clearVoiceSessionLocked();
                        try {
                            r.app.getThread().scheduleLocalVoiceInteractionStarted(
                                    r.appToken, null);
                        } catch (RemoteException re) {
                            // Ok
                        }
                        mService.finishRunningVoiceLocked();
                        break;
                    }
                }
            }
        }

        if (didOne) {
            mService.updateOomAdj();
        }
    }

    /** Finish all activities in the stack without waiting. */
    void finishAllActivitiesImmediately() {
        boolean noActivitiesInStack = true;
        for (int taskNdx = mTaskHistory.size() - 1; taskNdx >= 0; --taskNdx) {
            final ArrayList<ActivityRecord> activities = mTaskHistory.get(taskNdx).mActivities;
            for (int activityNdx = activities.size() - 1; activityNdx >= 0; --activityNdx) {
                final ActivityRecord r = activities.get(activityNdx);
                noActivitiesInStack = false;
                Slog.d(TAG, "finishAllActivitiesImmediatelyLocked: finishing " + r);
                r.destroyIfPossible("finishAllActivitiesImmediatelyLocked");
            }
        }
        if (noActivitiesInStack) {
            remove();
        }
    }

    /** @return true if the stack behind this one is a standard activity type. */
    boolean inFrontOfStandardStack() {
        final ActivityDisplay display = getDisplay();
        if (display == null) {
            return false;
        }
        final int index = display.getIndexOf(this);
        if (index == 0) {
            return false;
        }
        final ActivityStack stackBehind = display.getChildAt(index - 1);
        return stackBehind.isActivityTypeStandard();
    }

    boolean shouldUpRecreateTaskLocked(ActivityRecord srec, String destAffinity) {
        // Basic case: for simple app-centric recents, we need to recreate
        // the task if the affinity has changed.
        if (srec == null || srec.getTaskRecord().affinity == null ||
                !srec.getTaskRecord().affinity.equals(destAffinity)) {
            return true;
        }
        // Document-centric case: an app may be split in to multiple documents;
        // they need to re-create their task if this current activity is the root
        // of a document, unless simply finishing it will return them to the the
        // correct app behind.
        final TaskRecord task = srec.getTaskRecord();
        if (srec.isRootOfTask() && task.getBaseIntent() != null
                && task.getBaseIntent().isDocument()) {
            // Okay, this activity is at the root of its task.  What to do, what to do...
            if (!inFrontOfStandardStack()) {
                // Finishing won't return to an application, so we need to recreate.
                return true;
            }
            // We now need to get the task below it to determine what to do.
            int taskIdx = mTaskHistory.indexOf(task);
            if (taskIdx <= 0) {
                Slog.w(TAG, "shouldUpRecreateTask: task not in history for " + srec);
                return false;
            }
            final TaskRecord prevTask = mTaskHistory.get(taskIdx);
            if (!task.affinity.equals(prevTask.affinity)) {
                // These are different apps, so need to recreate.
                return true;
            }
        }
        return false;
    }

    final boolean navigateUpToLocked(ActivityRecord srec, Intent destIntent, int resultCode,
            Intent resultData) {
        final TaskRecord task = srec.getTaskRecord();
        final ArrayList<ActivityRecord> activities = task.mActivities;
        final int start = activities.indexOf(srec);
        if (!mTaskHistory.contains(task) || (start < 0)) {
            return false;
        }
        int finishTo = start - 1;
        ActivityRecord parent = finishTo < 0 ? null : activities.get(finishTo);
        boolean foundParentInTask = false;
        final ComponentName dest = destIntent.getComponent();
        if (start > 0 && dest != null) {
            for (int i = finishTo; i >= 0; i--) {
                ActivityRecord r = activities.get(i);
                if (r.info.packageName.equals(dest.getPackageName()) &&
                        r.info.name.equals(dest.getClassName())) {
                    finishTo = i;
                    parent = r;
                    foundParentInTask = true;
                    break;
                }
            }
        }

        // TODO: There is a dup. of this block of code in ActivityTaskManagerService.finishActivity
        // We should consolidate.
        IActivityController controller = mService.mController;
        if (controller != null) {
            ActivityRecord next = topRunningActivityLocked(srec.appToken, 0);
            if (next != null) {
                // ask watcher if this is allowed
                boolean resumeOK = true;
                try {
                    resumeOK = controller.activityResuming(next.packageName);
                } catch (RemoteException e) {
                    mService.mController = null;
                    Watchdog.getInstance().setActivityController(null);
                }

                if (!resumeOK) {
                    return false;
                }
            }
        }
        final long origId = Binder.clearCallingIdentity();
        for (int i = start; i > finishTo; i--) {
            final ActivityRecord r = activities.get(i);
            r.finishIfPossible(resultCode, resultData, "navigate-up", true /* oomAdj */);
            // Only return the supplied result for the first activity finished
            resultCode = Activity.RESULT_CANCELED;
            resultData = null;
        }

        if (parent != null && foundParentInTask) {
            final int parentLaunchMode = parent.info.launchMode;
            final int destIntentFlags = destIntent.getFlags();
            if (parentLaunchMode == ActivityInfo.LAUNCH_SINGLE_INSTANCE ||
                    parentLaunchMode == ActivityInfo.LAUNCH_SINGLE_TASK ||
                    parentLaunchMode == ActivityInfo.LAUNCH_SINGLE_TOP ||
                    (destIntentFlags & Intent.FLAG_ACTIVITY_CLEAR_TOP) != 0) {
                parent.deliverNewIntentLocked(srec.info.applicationInfo.uid, destIntent,
                        srec.packageName);
            } else {
                try {
                    ActivityInfo aInfo = AppGlobals.getPackageManager().getActivityInfo(
                            destIntent.getComponent(), ActivityManagerService.STOCK_PM_FLAGS,
                            srec.mUserId);
                    // TODO(b/64750076): Check if calling pid should really be -1.
                    final int res = mService.getActivityStartController()
                            .obtainStarter(destIntent, "navigateUpTo")
                            .setCaller(srec.app.getThread())
                            .setActivityInfo(aInfo)
                            .setResultTo(parent.appToken)
                            .setCallingPid(-1)
                            .setCallingUid(parent.launchedFromUid)
                            .setCallingPackage(parent.launchedFromPackage)
                            .setRealCallingPid(-1)
                            .setRealCallingUid(parent.launchedFromUid)
                            .setComponentSpecified(true)
                            .execute();
                    foundParentInTask = res == ActivityManager.START_SUCCESS;
                } catch (RemoteException e) {
                    foundParentInTask = false;
                }
                parent.finishIfPossible(resultCode, resultData, "navigate-top", true /* oomAdj */);
            }
        }
        Binder.restoreCallingIdentity(origId);
        return foundParentInTask;
    }

    /**
     * Remove any state associated with the {@link ActivityRecord}. This should be called whenever
     * an activity moves away from the stack.
     */
    void onActivityRemovedFromStack(ActivityRecord r) {
        removeTimeoutsForActivity(r);

        if (mResumedActivity != null && mResumedActivity == r) {
            setResumedActivity(null, "onActivityRemovedFromStack");
        }
        if (mPausingActivity != null && mPausingActivity == r) {
            mPausingActivity = null;
        }
    }

    void onActivityAddedToStack(ActivityRecord r) {
        if(r.getState() == RESUMED) {
            setResumedActivity(r, "onActivityAddedToStack");
        }
    }

    /// HANDLER INTERFACE BEGIN
    void removeTimeoutsForActivity(ActivityRecord r) {
        mStackSupervisor.removeTimeoutsForActivityLocked(r);
        removePauseTimeoutForActivity(r);
        removeStopTimeoutForActivity(r);
        removeDestroyTimeoutForActivity(r);
        r.finishLaunchTickingLocked();
    }

    void scheduleDestroyActivities(WindowProcessController owner, String reason) {
        final Message msg = mHandler.obtainMessage(DESTROY_ACTIVITIES_MSG);
        msg.obj = new ScheduleDestroyArgs(owner, reason);
        mHandler.sendMessage(msg);
    }

    void scheduleDestroyTimeoutForActivity(ActivityRecord r) {
        final Message msg = mHandler.obtainMessage(DESTROY_TIMEOUT_MSG, r);
        mHandler.sendMessageDelayed(msg, DESTROY_TIMEOUT);
    }

    void removeDestroyTimeoutForActivity(ActivityRecord r) {
        mHandler.removeMessages(DESTROY_TIMEOUT_MSG, r);
    }

    void scheduleStopTimeoutForActivity(ActivityRecord r) {
        final Message msg = mHandler.obtainMessage(STOP_TIMEOUT_MSG, r);
        mHandler.sendMessageDelayed(msg, STOP_TIMEOUT);
    }

    void removeStopTimeoutForActivity(ActivityRecord r) {
        mHandler.removeMessages(STOP_TIMEOUT_MSG, r);
    }

    /**
     * Schedule a pause timeout in case the app doesn't respond. We don't give it much time because
     * this directly impacts the responsiveness seen by the user.
     */
    private void schedulePauseTimeoutForActivity(ActivityRecord r) {
        final Message msg = mHandler.obtainMessage(PAUSE_TIMEOUT_MSG, r);
        r.pauseTime = SystemClock.uptimeMillis();
        mHandler.sendMessageDelayed(msg, PAUSE_TIMEOUT);
        if (DEBUG_PAUSE) Slog.v(TAG_PAUSE, "Waiting for pause to complete...");
    }

    void removePauseTimeoutForActivity(ActivityRecord r) {
        mHandler.removeMessages(PAUSE_TIMEOUT_MSG, r);
    }

    void scheduleLaunchTickForActivity(ActivityRecord r) {
        final Message msg = mHandler.obtainMessage(LAUNCH_TICK_MSG, r);
        mHandler.sendMessageDelayed(msg, LAUNCH_TICK);
    }

    void removeLaunchTickMessages() {
        mHandler.removeMessages(LAUNCH_TICK_MSG);
    }
    /// HANDLER INTERFACE END

    private void destroyActivitiesLocked(WindowProcessController owner, String reason) {
        boolean lastIsOpaque = false;
        boolean activityRemoved = false;
        for (int taskNdx = mTaskHistory.size() - 1; taskNdx >= 0; --taskNdx) {
            final ArrayList<ActivityRecord> activities = mTaskHistory.get(taskNdx).mActivities;
            for (int activityNdx = activities.size() - 1; activityNdx >= 0; --activityNdx) {
                final ActivityRecord r = activities.get(activityNdx);
                if (r.finishing) {
                    continue;
                }
                if (r.fullscreen) {
                    lastIsOpaque = true;
                }
                if (owner != null && r.app != owner) {
                    continue;
                }
                if (!lastIsOpaque) {
                    continue;
                }
                if (r.isDestroyable()) {
                    if (DEBUG_SWITCH) Slog.v(TAG_SWITCH, "Destroying " + r
                            + " in state " + r.getState()
                            + " resumed=" + mResumedActivity
                            + " pausing=" + mPausingActivity + " for reason " + reason);
                    if (r.destroyImmediately(true /* removeFromTask */, reason)) {
                        activityRemoved = true;
                    }
                }
            }
        }
        if (activityRemoved) {
            mRootActivityContainer.resumeFocusedStacksTopActivities();
        }
    }

    final int releaseSomeActivitiesLocked(WindowProcessController app, ArraySet<TaskRecord> tasks,
            String reason) {
        // Iterate over tasks starting at the back (oldest) first.
        if (DEBUG_RELEASE) Slog.d(TAG_RELEASE, "Trying to release some activities in " + app);
        int maxTasks = tasks.size() / 4;
        if (maxTasks < 1) {
            maxTasks = 1;
        }
        int numReleased = 0;
        for (int taskNdx = 0; taskNdx < mTaskHistory.size() && maxTasks > 0; taskNdx++) {
            final TaskRecord task = mTaskHistory.get(taskNdx);
            if (!tasks.contains(task)) {
                continue;
            }
            if (DEBUG_RELEASE) Slog.d(TAG_RELEASE, "Looking for activities to release in " + task);
            int curNum = 0;
            final ArrayList<ActivityRecord> activities = task.mActivities;
            for (int actNdx = 0; actNdx < activities.size(); actNdx++) {
                final ActivityRecord activity = activities.get(actNdx);
                if (activity.app == app && activity.isDestroyable()) {
                    if (DEBUG_RELEASE) Slog.v(TAG_RELEASE, "Destroying " + activity
                            + " in state " + activity.getState() + " resumed=" + mResumedActivity
                            + " pausing=" + mPausingActivity + " for reason " + reason);
                    activity.destroyImmediately(true /* removeFromApp */, reason);
                    if (activities.get(actNdx) != activity) {
                        // Was removed from list, back up so we don't miss the next one.
                        actNdx--;
                    }
                    curNum++;
                }
            }
            if (curNum > 0) {
                numReleased += curNum;
                maxTasks--;
                if (mTaskHistory.get(taskNdx) != task) {
                    // The entire task got removed, back up so we don't miss the next one.
                    taskNdx--;
                }
            }
        }
        if (DEBUG_RELEASE) Slog.d(TAG_RELEASE,
                "Done releasing: did " + numReleased + " activities");
        return numReleased;
    }

    private void removeHistoryRecordsForAppLocked(ArrayList<ActivityRecord> list,
            WindowProcessController app, String listName) {
        int i = list.size();
        if (DEBUG_CLEANUP) Slog.v(TAG_CLEANUP,
            "Removing app " + app + " from list " + listName + " with " + i + " entries");
        while (i > 0) {
            i--;
            ActivityRecord r = list.get(i);
            if (DEBUG_CLEANUP) Slog.v(TAG_CLEANUP, "Record #" + i + " " + r);
            if (r.app == app) {
                if (DEBUG_CLEANUP) Slog.v(TAG_CLEANUP, "---> REMOVING this entry!");
                list.remove(i);
                removeTimeoutsForActivity(r);
            }
        }
    }

    private boolean removeHistoryRecordsForAppLocked(WindowProcessController app) {
        removeHistoryRecordsForAppLocked(mLRUActivities, app, "mLRUActivities");
        removeHistoryRecordsForAppLocked(mStackSupervisor.mStoppingActivities, app,
                "mStoppingActivities");
        removeHistoryRecordsForAppLocked(mStackSupervisor.mGoingToSleepActivities, app,
                "mGoingToSleepActivities");
        removeHistoryRecordsForAppLocked(mStackSupervisor.mFinishingActivities, app,
                "mFinishingActivities");

        final boolean isProcessRemoved = app.isRemoved();
        if (isProcessRemoved) {
            // The package of the died process should be force-stopped, so make its activities as
            // finishing to prevent the process from being started again if the next top (or being
            // visible) activity also resides in the same process.
            app.makeFinishingForProcessRemoved();
        }

        boolean hasVisibleActivities = false;

        // Clean out the history list.
        int i = numActivities();
        if (DEBUG_CLEANUP) Slog.v(TAG_CLEANUP,
                "Removing app " + app + " from history with " + i + " entries");
        for (int taskNdx = mTaskHistory.size() - 1; taskNdx >= 0; --taskNdx) {
            final ArrayList<ActivityRecord> activities = mTaskHistory.get(taskNdx).mActivities;
            mTmpActivities.clear();
            mTmpActivities.addAll(activities);

            while (!mTmpActivities.isEmpty()) {
                final int targetIndex = mTmpActivities.size() - 1;
                final ActivityRecord r = mTmpActivities.remove(targetIndex);
                if (DEBUG_CLEANUP) Slog.v(TAG_CLEANUP,
                        "Record #" + targetIndex + " " + r + ": app=" + r.app);

                if (r.app == app) {
                    if (r.visible) {
                        hasVisibleActivities = true;
                    }
                    final boolean remove;
                    if ((r.mRelaunchReason == RELAUNCH_REASON_WINDOWING_MODE_RESIZE
                            || r.mRelaunchReason == RELAUNCH_REASON_FREE_RESIZE)
                            && r.launchCount < 3 && !r.finishing) {
                        // If the process crashed during a resize, always try to relaunch it, unless
                        // it has failed more than twice. Skip activities that's already finishing
                        // cleanly by itself.
                        remove = false;
                    } else if ((!r.hasSavedState() && !r.stateNotNeeded
                            && !r.isState(ActivityState.RESTARTING_PROCESS)) || r.finishing) {
                        // Don't currently have state for the activity, or
                        // it is finishing -- always remove it.
                        remove = true;
                    } else if (!r.visible && r.launchCount > 2 &&
                            r.lastLaunchTime > (SystemClock.uptimeMillis() - 60000)) {
                        // We have launched this activity too many times since it was
                        // able to run, so give up and remove it.
                        // (Note if the activity is visible, we don't remove the record.
                        // We leave the dead window on the screen but the process will
                        // not be restarted unless user explicitly tap on it.)
                        remove = true;
                    } else {
                        // The process may be gone, but the activity lives on!
                        remove = false;
                    }
                    if (remove) {
                        if (DEBUG_ADD_REMOVE || DEBUG_CLEANUP) Slog.i(TAG_ADD_REMOVE,
                                "Removing activity " + r + " from stack at " + i
                                + ": hasSavedState=" + r.hasSavedState()
                                + " stateNotNeeded=" + r.stateNotNeeded
                                + " finishing=" + r.finishing
                                + " state=" + r.getState() + " callers=" + Debug.getCallers(5));
                        if (!r.finishing || isProcessRemoved) {
                            Slog.w(TAG, "Force removing " + r + ": app died, no saved state");
                            EventLog.writeEvent(EventLogTags.AM_FINISH_ACTIVITY,
                                    r.mUserId, System.identityHashCode(r),
                                    r.getTaskRecord().taskId, r.shortComponentName,
                                    "proc died without state saved");
                        }
                    } else {
                        // We have the current state for this activity, so
                        // it can be restarted later when needed.
                        if (DEBUG_ALL) Slog.v(TAG, "Keeping entry, setting app to null");
                        if (DEBUG_APP) Slog.v(TAG_APP,
                                "Clearing app during removeHistory for activity " + r);
                        r.app = null;
                        // Set nowVisible to previous visible state. If the app was visible while
                        // it died, we leave the dead window on screen so it's basically visible.
                        // This is needed when user later tap on the dead window, we need to stop
                        // other apps when user transfers focus to the restarted activity.
                        r.nowVisible = r.visible;
                    }
                    r.cleanUp(true /* cleanServices */, true /* setState */);
                    if (remove) {
                        r.removeFromHistory("appDied");
                    }
                }
            }
        }

        return hasVisibleActivities;
    }

    private void updateTransitLocked(int transit, ActivityOptions options) {
        if (options != null) {
            ActivityRecord r = topRunningActivityLocked();
            if (r != null && !r.isState(RESUMED)) {
                r.updateOptionsLocked(options);
            } else {
                ActivityOptions.abort(options);
            }
        }
        getDisplay().mDisplayContent.prepareAppTransition(transit, false);
    }

    private void updateTaskMovement(TaskRecord task, boolean toFront) {
        if (task.isPersistable) {
            task.mLastTimeMoved = System.currentTimeMillis();
            // Sign is used to keep tasks sorted when persisted. Tasks sent to the bottom most
            // recently will be most negative, tasks sent to the bottom before that will be less
            // negative. Similarly for recent tasks moved to the top which will be most positive.
            if (!toFront) {
                task.mLastTimeMoved *= -1;
            }
        }
        mRootActivityContainer.invalidateTaskLayers();
    }

    final void moveTaskToFrontLocked(TaskRecord tr, boolean noAnimation, ActivityOptions options,
            AppTimeTracker timeTracker, String reason) {
        if (DEBUG_SWITCH) Slog.v(TAG_SWITCH, "moveTaskToFront: " + tr);

        final ActivityStack topStack = getDisplay().getTopStack();
        final ActivityRecord topActivity = topStack != null ? topStack.getTopActivity() : null;
        final int numTasks = mTaskHistory.size();
        final int index = mTaskHistory.indexOf(tr);
        if (numTasks == 0 || index < 0)  {
            // nothing to do!
            if (noAnimation) {
                ActivityOptions.abort(options);
            } else {
                updateTransitLocked(TRANSIT_TASK_TO_FRONT, options);
            }
            return;
        }

        if (timeTracker != null) {
            // The caller wants a time tracker associated with this task.
            for (int i = tr.mActivities.size() - 1; i >= 0; i--) {
                tr.mActivities.get(i).appTimeTracker = timeTracker;
            }
        }

        try {
            // Defer updating the IME target since the new IME target will try to get computed
            // before updating all closing and opening apps, which can cause the ime target to
            // get calculated incorrectly.
            getDisplay().deferUpdateImeTarget();

            // Shift all activities with this task up to the top
            // of the stack, keeping them in the same internal order.
            insertTaskAtTop(tr, null);

            // Don't refocus if invisible to current user
            final ActivityRecord top = tr.getTopActivity();
            if (top == null || !top.okToShowLocked()) {
                if (top != null) {
                    mStackSupervisor.mRecentTasks.add(top.getTaskRecord());
                }
                ActivityOptions.abort(options);
                return;
            }

            // Set focus to the top running activity of this stack.
            final ActivityRecord r = topRunningActivityLocked();
            if (r != null) {
                r.moveFocusableActivityToTop(reason);
            }

            if (DEBUG_TRANSITION) Slog.v(TAG_TRANSITION, "Prepare to front transition: task=" + tr);
            if (noAnimation) {
                getDisplay().mDisplayContent.prepareAppTransition(TRANSIT_NONE, false);
                if (r != null) {
                    mStackSupervisor.mNoAnimActivities.add(r);
                }
                ActivityOptions.abort(options);
            } else {
                updateTransitLocked(TRANSIT_TASK_TO_FRONT, options);
            }
            // If a new task is moved to the front, then mark the existing top activity as
            // supporting

            // picture-in-picture while paused only if the task would not be considered an oerlay
            // on top
            // of the current activity (eg. not fullscreen, or the assistant)
            if (canEnterPipOnTaskSwitch(topActivity, tr, null /* toFrontActivity */,
                    options)) {
                topActivity.supportsEnterPipOnTaskSwitch = true;
            }

            mRootActivityContainer.resumeFocusedStacksTopActivities();
            EventLog.writeEvent(EventLogTags.AM_TASK_TO_FRONT, tr.userId, tr.taskId);
            mService.getTaskChangeNotificationController().notifyTaskMovedToFront(tr.getTaskInfo());
        } finally {
            getDisplay().continueUpdateImeTarget();
        }
    }

    /**
     * Worker method for rearranging history stack. Implements the function of moving all
     * activities for a specific task (gathering them if disjoint) into a single group at the
     * bottom of the stack.
     *
     * If a watcher is installed, the action is preflighted and the watcher has an opportunity
     * to premeptively cancel the move.
     *
     * @param taskId The taskId to collect and move to the bottom.
     * @return Returns true if the move completed, false if not.
     */
    final boolean moveTaskToBackLocked(int taskId) {
        final TaskRecord tr = taskForIdLocked(taskId);
        if (tr == null) {
            Slog.i(TAG, "moveTaskToBack: bad taskId=" + taskId);
            return false;
        }
        Slog.i(TAG, "moveTaskToBack: " + tr);

        // In LockTask mode, moving a locked task to the back of the stack may expose unlocked
        // ones. Therefore we need to check if this operation is allowed.
        if (!mService.getLockTaskController().canMoveTaskToBack(tr)) {
            return false;
        }

        // If we have a watcher, preflight the move before committing to it.  First check
        // for *other* available tasks, but if none are available, then try again allowing the
        // current task to be selected.
        if (isTopStackOnDisplay() && mService.mController != null) {
            ActivityRecord next = topRunningActivityLocked(null, taskId);
            if (next == null) {
                next = topRunningActivityLocked(null, 0);
            }
            if (next != null) {
                // ask watcher if this is allowed
                boolean moveOK = true;
                try {
                    moveOK = mService.mController.activityResuming(next.packageName);
                } catch (RemoteException e) {
                    mService.mController = null;
                    Watchdog.getInstance().setActivityController(null);
                }
                if (!moveOK) {
                    return false;
                }
            }
        }

        if (DEBUG_TRANSITION) Slog.v(TAG_TRANSITION, "Prepare to back transition: task=" + taskId);

        mTaskHistory.remove(tr);
        mTaskHistory.add(0, tr);
        updateTaskMovement(tr, false);

        getDisplay().mDisplayContent.prepareAppTransition(TRANSIT_TASK_TO_BACK, false);
        moveToBack("moveTaskToBackLocked", tr);

        if (inPinnedWindowingMode()) {
            mStackSupervisor.removeStack(this);
            return true;
        }

        ActivityRecord topActivity = getDisplay().topRunningActivity();
        ActivityStack topStack = topActivity.getActivityStack();
        if (topStack != null && topStack != this && topActivity.isState(RESUMED)) {
            // The new top activity is already resumed, so there's a good chance that nothing will
            // get resumed below. So, update visibility now in case the transition is closed
            // prematurely.
            mRootActivityContainer.ensureVisibilityAndConfig(null /* starting */,
                    getDisplay().mDisplayId, false /* markFrozenIfConfigChanged */,
                    false /* deferResume */);
        }

        mRootActivityContainer.resumeFocusedStacksTopActivities();
        return true;
    }

    /**
     * Ensures all visible activities at or below the input activity have the right configuration.
     */
    void ensureVisibleActivitiesConfigurationLocked(ActivityRecord start, boolean preserveWindow) {
        if (start == null || !start.visible) {
            return;
        }

        final TaskRecord startTask = start.getTaskRecord();
        boolean behindFullscreen = false;
        boolean updatedConfig = false;

        for (int taskIndex = mTaskHistory.indexOf(startTask); taskIndex >= 0; --taskIndex) {
            final TaskRecord task = mTaskHistory.get(taskIndex);
            final ArrayList<ActivityRecord> activities = task.mActivities;
            int activityIndex = (start.getTaskRecord() == task)
                    ? activities.indexOf(start) : activities.size() - 1;
            for (; activityIndex >= 0; --activityIndex) {
                final ActivityRecord r = activities.get(activityIndex);
                updatedConfig |= r.ensureActivityConfiguration(0 /* globalChanges */,
                        preserveWindow);
                if (r.fullscreen) {
                    behindFullscreen = true;
                    break;
                }
            }
            if (behindFullscreen) {
                break;
            }
        }
        if (updatedConfig) {
            // Ensure the resumed state of the focus activity if we updated the configuration of
            // any activity.
            mRootActivityContainer.resumeFocusedStacksTopActivities();
        }
    }

    // TODO: Can only be called from special methods in ActivityStackSupervisor.
    // Need to consolidate those calls points into this resize method so anyone can call directly.
    void resize(Rect bounds, Rect tempTaskBounds, Rect tempTaskInsetBounds,
            boolean preserveWindows, boolean deferResume) {
        if (!updateBoundsAllowed(bounds)) {
            return;
        }

        Trace.traceBegin(TRACE_TAG_ACTIVITY_MANAGER, "stack.resize_" + mStackId);
        mService.deferWindowLayout();
        try {
            // Update override configurations of all tasks in the stack.
            final Rect taskBounds = tempTaskBounds != null ? tempTaskBounds : bounds;
            for (int i = mTaskHistory.size() - 1; i >= 0; i--) {
                final TaskRecord task = mTaskHistory.get(i);
                if (task.isResizeable()) {
                    if (tempTaskInsetBounds != null && !tempTaskInsetBounds.isEmpty()) {
                        task.setDisplayedBounds(taskBounds);
                        task.setBounds(tempTaskInsetBounds);
                    } else {
                        task.setDisplayedBounds(null);
                        task.setBounds(taskBounds);
                    }
                }
            }

            setBounds(bounds);

            if (!deferResume) {
                ensureVisibleActivitiesConfigurationLocked(
                        topRunningActivityLocked(), preserveWindows);
            }
        } finally {
            mService.continueWindowLayout();
            Trace.traceEnd(TRACE_TAG_ACTIVITY_MANAGER);
        }
    }

    void onPipAnimationEndResize() {
        if (mTaskStack == null) return;
        mTaskStack.onPipAnimationEndResize();
    }


    /**
     * Until we can break this "set task bounds to same as stack bounds" behavior, this
     * basically resizes both stack and task bounds to the same bounds.
     */
    void setTaskBounds(Rect bounds) {
        if (!updateBoundsAllowed(bounds)) {
            return;
        }

        for (int i = mTaskHistory.size() - 1; i >= 0; i--) {
            final TaskRecord task = mTaskHistory.get(i);
            if (task.isResizeable()) {
                task.setBounds(bounds);
            } else {
                task.setBounds(null);
            }
        }
    }

    /** Helper to setDisplayedBounds on all child tasks */
    void setTaskDisplayedBounds(Rect bounds) {
        if (!updateDisplayedBoundsAllowed(bounds)) {
            return;
        }

        for (int i = mTaskHistory.size() - 1; i >= 0; i--) {
            final TaskRecord task = mTaskHistory.get(i);
            if (bounds == null || bounds.isEmpty()) {
                task.setDisplayedBounds(null);
            } else if (task.isResizeable()) {
                task.setDisplayedBounds(bounds);
            }
        }
    }

    boolean willActivityBeVisibleLocked(IBinder token) {
        for (int taskNdx = mTaskHistory.size() - 1; taskNdx >= 0; --taskNdx) {
            final ArrayList<ActivityRecord> activities = mTaskHistory.get(taskNdx).mActivities;
            for (int activityNdx = activities.size() - 1; activityNdx >= 0; --activityNdx) {
                final ActivityRecord r = activities.get(activityNdx);
                if (r.appToken == token) {
                    return true;
                }
                if (r.fullscreen && !r.finishing) {
                    return false;
                }
            }
        }
        final ActivityRecord r = ActivityRecord.forTokenLocked(token);
        if (r == null) {
            return false;
        }
        if (r.finishing) Slog.e(TAG, "willActivityBeVisibleLocked: Returning false,"
                + " would have returned true for r=" + r);
        return !r.finishing;
    }

    void closeSystemDialogsLocked() {
        for (int taskNdx = mTaskHistory.size() - 1; taskNdx >= 0; --taskNdx) {
            final ArrayList<ActivityRecord> activities = mTaskHistory.get(taskNdx).mActivities;
            for (int activityNdx = activities.size() - 1; activityNdx >= 0; --activityNdx) {
                final ActivityRecord r = activities.get(activityNdx);
                if ((r.info.flags&ActivityInfo.FLAG_FINISH_ON_CLOSE_SYSTEM_DIALOGS) != 0) {
                    r.finishIfPossible("close-sys", true /* oomAdj */);
                }
            }
        }
    }

    boolean finishDisabledPackageActivitiesLocked(String packageName, Set<String> filterByClasses,
            boolean doit, boolean evenPersistent, int userId) {
        boolean didSomething = false;
        TaskRecord lastTask = null;
        ComponentName homeActivity = null;
        for (int taskNdx = mTaskHistory.size() - 1; taskNdx >= 0; --taskNdx) {
            final ArrayList<ActivityRecord> activities = mTaskHistory.get(taskNdx).mActivities;
            mTmpActivities.clear();
            mTmpActivities.addAll(activities);

            while (!mTmpActivities.isEmpty()) {
                ActivityRecord r = mTmpActivities.remove(0);
                final boolean sameComponent =
                        (r.packageName.equals(packageName) && (filterByClasses == null
                                || filterByClasses.contains(r.mActivityComponent.getClassName())))
                        || (packageName == null && r.mUserId == userId);
                if ((userId == UserHandle.USER_ALL || r.mUserId == userId)
                        && (sameComponent || r.getTaskRecord() == lastTask)
                        && (r.app == null || evenPersistent || !r.app.isPersistent())) {
                    if (!doit) {
                        if (r.finishing) {
                            // If this activity is just finishing, then it is not
                            // interesting as far as something to stop.
                            continue;
                        }
                        return true;
                    }
                    if (r.isActivityTypeHome()) {
                        if (homeActivity != null && homeActivity.equals(r.mActivityComponent)) {
                            Slog.i(TAG, "Skip force-stop again " + r);
                            continue;
                        } else {
                            homeActivity = r.mActivityComponent;
                        }
                    }
                    didSomething = true;
                    Slog.i(TAG, "  Force finishing activity " + r);
                    lastTask = r.getTaskRecord();
                    r.finishIfPossible("force-stop", true);
                }
            }
        }
        return didSomething;
    }

    /**
     * @return The set of running tasks through {@param tasksOut} that are available to the caller.
     *         If {@param ignoreActivityType} or {@param ignoreWindowingMode} are not undefined,
     *         then skip running tasks that match those types.
     */
    void getRunningTasks(List<TaskRecord> tasksOut, @ActivityType int ignoreActivityType,
            @WindowingMode int ignoreWindowingMode, int callingUid, boolean allowed,
            boolean crossUser, ArraySet<Integer> profileIds) {
        boolean focusedStack = mRootActivityContainer.getTopDisplayFocusedStack() == this;
        boolean topTask = true;
        int userId = UserHandle.getUserId(callingUid);
        for (int taskNdx = mTaskHistory.size() - 1; taskNdx >= 0; --taskNdx) {
            final TaskRecord task = mTaskHistory.get(taskNdx);
            if (task.getTopActivity() == null) {
                // Skip if there are no activities in the task
                continue;
            }
            if (task.effectiveUid != callingUid) {
                if (task.userId != userId && !crossUser && !profileIds.contains(task.userId)) {
                    // Skip if the caller does not have cross user permission or cannot access
                    // the task's profile
                    continue;
                }
                if (!allowed && !task.isActivityTypeHome()) {
                    // Skip if the caller isn't allowed to fetch this task, except for the home
                    // task which we always return.
                    continue;
                }
            }
            if (ignoreActivityType != ACTIVITY_TYPE_UNDEFINED
                    && task.getActivityType() == ignoreActivityType) {
                // Skip ignored activity type
                continue;
            }
            if (ignoreWindowingMode != WINDOWING_MODE_UNDEFINED
                    && task.getWindowingMode() == ignoreWindowingMode) {
                // Skip ignored windowing mode
                continue;
            }
            if (focusedStack && topTask) {
                // For the focused stack top task, update the last stack active time so that it can
                // be used to determine the order of the tasks (it may not be set for newly created
                // tasks)
                task.lastActiveTime = SystemClock.elapsedRealtime();
                topTask = false;
            }
            tasksOut.add(task);
        }
    }

    void unhandledBackLocked() {
        final int top = mTaskHistory.size() - 1;
        if (DEBUG_SWITCH) Slog.d(TAG_SWITCH, "Performing unhandledBack(): top activity at " + top);
        if (top >= 0) {
            final ArrayList<ActivityRecord> activities = mTaskHistory.get(top).mActivities;
            int activityTop = activities.size() - 1;
            if (activityTop >= 0) {
                activities.get(activityTop).finishIfPossible("unhandled-back", true /* oomAdj */);
            }
        }
    }

    /**
     * Reset local parameters because an app's activity died.
     * @param app The app of the activity that died.
     * @return result from removeHistoryRecordsForAppLocked.
     */
    boolean handleAppDiedLocked(WindowProcessController app) {
        if (mPausingActivity != null && mPausingActivity.app == app) {
            if (DEBUG_PAUSE || DEBUG_CLEANUP) Slog.v(TAG_PAUSE,
                    "App died while pausing: " + mPausingActivity);
            mPausingActivity = null;
        }
        if (mLastPausedActivity != null && mLastPausedActivity.app == app) {
            mLastPausedActivity = null;
            mLastNoHistoryActivity = null;
        }

        return removeHistoryRecordsForAppLocked(app);
    }

    void handleAppCrash(WindowProcessController app) {
        for (int taskNdx = mTaskHistory.size() - 1; taskNdx >= 0; --taskNdx) {
            final ArrayList<ActivityRecord> activities = mTaskHistory.get(taskNdx).mActivities;
            for (int activityNdx = activities.size() - 1; activityNdx >= 0; --activityNdx) {
                final ActivityRecord r = activities.get(activityNdx);
                if (r.app == app) {
                    Slog.w(TAG, "  Force finishing activity "
                            + r.intent.getComponent().flattenToShortString());
                    // Force the destroy to skip right to removal.
                    r.app = null;
                    getDisplay().mDisplayContent.prepareAppTransition(
                            TRANSIT_CRASHING_ACTIVITY_CLOSE, false /* alwaysKeepCurrent */);
                    r.destroyIfPossible("handleAppCrashedLocked");
                }
            }
        }
    }

    boolean dump(FileDescriptor fd, PrintWriter pw, boolean dumpAll, boolean dumpClient,
            String dumpPackage, boolean needSep) {
        pw.println("  Stack #" + mStackId
                + ": type=" + activityTypeToString(getActivityType())
                + " mode=" + windowingModeToString(getWindowingMode()));
        pw.println("  isSleeping=" + shouldSleepActivities());
        pw.println("  mBounds=" + getRequestedOverrideBounds());

        boolean printed = dumpActivitiesLocked(fd, pw, dumpAll, dumpClient, dumpPackage,
                needSep);

        printed |= dumpHistoryList(fd, pw, mLRUActivities, "    ", "Run", false,
                !dumpAll, false, dumpPackage, true,
                "    Running activities (most recent first):", null);

        needSep = printed;
        boolean pr = printThisActivity(pw, mPausingActivity, dumpPackage, needSep,
                "    mPausingActivity: ");
        if (pr) {
            printed = true;
            needSep = false;
        }
        pr = printThisActivity(pw, getResumedActivity(), dumpPackage, needSep,
                "    mResumedActivity: ");
        if (pr) {
            printed = true;
            needSep = false;
        }
        if (dumpAll) {
            pr = printThisActivity(pw, mLastPausedActivity, dumpPackage, needSep,
                    "    mLastPausedActivity: ");
            if (pr) {
                printed = true;
                needSep = true;
            }
            printed |= printThisActivity(pw, mLastNoHistoryActivity, dumpPackage,
                    needSep, "    mLastNoHistoryActivity: ");
        }
        return printed;
    }

    boolean dumpActivitiesLocked(FileDescriptor fd, PrintWriter pw, boolean dumpAll,
            boolean dumpClient, String dumpPackage, boolean needSep) {

        if (mTaskHistory.isEmpty()) {
            return false;
        }
        final String prefix = "    ";
        for (int taskNdx = mTaskHistory.size() - 1; taskNdx >= 0; --taskNdx) {
            final TaskRecord task = mTaskHistory.get(taskNdx);
            if (needSep) {
                pw.println("");
            }
            pw.println(prefix + "Task id #" + task.taskId);
            pw.println(prefix + "mBounds=" + task.getRequestedOverrideBounds());
            pw.println(prefix + "mMinWidth=" + task.mMinWidth);
            pw.println(prefix + "mMinHeight=" + task.mMinHeight);
            pw.println(prefix + "mLastNonFullscreenBounds=" + task.mLastNonFullscreenBounds);
            pw.println(prefix + "* " + task);
            task.dump(pw, prefix + "  ");
            dumpHistoryList(fd, pw, mTaskHistory.get(taskNdx).mActivities,
                    prefix, "Hist", true, !dumpAll, dumpClient, dumpPackage, false, null, task);
        }
        return true;
    }

    ArrayList<ActivityRecord> getDumpActivitiesLocked(String name) {
        ArrayList<ActivityRecord> activities = new ArrayList<>();

        if ("all".equals(name)) {
            for (int taskNdx = mTaskHistory.size() - 1; taskNdx >= 0; --taskNdx) {
                activities.addAll(mTaskHistory.get(taskNdx).mActivities);
            }
        } else if ("top".equals(name)) {
            final int top = mTaskHistory.size() - 1;
            if (top >= 0) {
                final ArrayList<ActivityRecord> list = mTaskHistory.get(top).mActivities;
                int listTop = list.size() - 1;
                if (listTop >= 0) {
                    activities.add(list.get(listTop));
                }
            }
        } else {
            ItemMatcher matcher = new ItemMatcher();
            matcher.build(name);

            for (int taskNdx = mTaskHistory.size() - 1; taskNdx >= 0; --taskNdx) {
                for (ActivityRecord r1 : mTaskHistory.get(taskNdx).mActivities) {
                    if (matcher.match(r1, r1.intent.getComponent())) {
                        activities.add(r1);
                    }
                }
            }
        }

        return activities;
    }

    ActivityRecord restartPackage(String packageName) {
        ActivityRecord starting = topRunningActivityLocked();

        // All activities that came from the package must be
        // restarted as if there was a config change.
        for (int taskNdx = mTaskHistory.size() - 1; taskNdx >= 0; --taskNdx) {
            final ArrayList<ActivityRecord> activities = mTaskHistory.get(taskNdx).mActivities;
            for (int activityNdx = activities.size() - 1; activityNdx >= 0; --activityNdx) {
                final ActivityRecord a = activities.get(activityNdx);
                if (a.info.packageName.equals(packageName)) {
                    a.forceNewConfig = true;
                    if (starting != null && a == starting && a.visible) {
                        a.startFreezingScreenLocked(starting.app,
                                CONFIG_SCREEN_LAYOUT);
                    }
                }
            }
        }

        return starting;
    }

    /**
     * Removes the input task from this stack.
     *
     * @param task to remove.
     * @param reason for removal.
     * @param mode task removal mode. Either {@link #REMOVE_TASK_MODE_DESTROYING},
     *             {@link #REMOVE_TASK_MODE_MOVING}, {@link #REMOVE_TASK_MODE_MOVING_TO_TOP}.
     */
    void removeTask(TaskRecord task, String reason, int mode) {
        final boolean removed = mTaskHistory.remove(task);

        if (removed) {
            EventLog.writeEvent(EventLogTags.AM_REMOVE_TASK, task.taskId, getStackId());
        }

        removeActivitiesFromLRUList(task);
        updateTaskMovement(task, true);

        if (mode == REMOVE_TASK_MODE_DESTROYING) {
            task.cleanUpResourcesForDestroy();
        }

        final ActivityDisplay display = getDisplay();
        if (mTaskHistory.isEmpty()) {
            if (DEBUG_STACK) Slog.i(TAG_STACK, "removeTask: removing stack=" + this);
            // We only need to adjust focused stack if this stack is in focus and we are not in the
            // process of moving the task to the top of the stack that will be focused.
            if (mode != REMOVE_TASK_MODE_MOVING_TO_TOP
                    && mRootActivityContainer.isTopDisplayFocusedStack(this)) {
                String myReason = reason + " leftTaskHistoryEmpty";
                if (!inMultiWindowMode() || adjustFocusToNextFocusableStack(myReason) == null) {
                    display.moveHomeStackToFront(myReason);
                }
            }
            if (isAttached()) {
                display.positionChildAtBottom(this);
            }
            if (!isActivityTypeHome() || !isAttached()) {
                remove();
            }
        }

        task.setStack(null);

        // Notify if a task from the pinned stack is being removed (or moved depending on the mode)
        if (inPinnedWindowingMode()) {
            mService.getTaskChangeNotificationController().notifyActivityUnpinned();
        }
        if (display.isSingleTaskInstance()) {
            mService.notifySingleTaskDisplayEmpty(display.mDisplayId);
        }
    }

    TaskRecord createTaskRecord(int taskId, ActivityInfo info, Intent intent,
            IVoiceInteractionSession voiceSession, IVoiceInteractor voiceInteractor,
            boolean toTop) {
        return createTaskRecord(taskId, info, intent, voiceSession, voiceInteractor, toTop,
                null /*activity*/, null /*source*/, null /*options*/);
    }

    TaskRecord createTaskRecord(int taskId, ActivityInfo info, Intent intent,
            IVoiceInteractionSession voiceSession, IVoiceInteractor voiceInteractor,
            boolean toTop, ActivityRecord activity, ActivityRecord source,
            ActivityOptions options) {
        final TaskRecord task = TaskRecord.create(
                mService, taskId, info, intent, voiceSession, voiceInteractor);
        // add the task to stack first, mTaskPositioner might need the stack association
        addTask(task, toTop, "createTaskRecord");
        final int displayId = mDisplayId != INVALID_DISPLAY ? mDisplayId : DEFAULT_DISPLAY;
        final boolean isLockscreenShown = mService.mStackSupervisor.getKeyguardController()
                .isKeyguardOrAodShowing(displayId);
        if (!mStackSupervisor.getLaunchParamsController()
                .layoutTask(task, info.windowLayout, activity, source, options)
                && !matchParentBounds() && task.isResizeable() && !isLockscreenShown) {
            task.setBounds(getRequestedOverrideBounds());
        }
        task.createTask(toTop, (info.flags & FLAG_SHOW_FOR_ALL_USERS) != 0);
        return task;
    }

    ArrayList<TaskRecord> getAllTasks() {
        return new ArrayList<>(mTaskHistory);
    }

    void addTask(final TaskRecord task, final boolean toTop, String reason) {
        addTask(task, toTop ? MAX_VALUE : 0, true /* schedulePictureInPictureModeChange */, reason);
        if (toTop) {
            // TODO: figure-out a way to remove this call.
            positionChildWindowContainerAtTop(task);
        }
    }

    // TODO: This shouldn't allow automatic reparenting. Remove the call to preAddTask and deal
    // with the fall-out...
    void addTask(final TaskRecord task, int position, boolean schedulePictureInPictureModeChange,
            String reason) {
        // TODO: Is this remove really needed? Need to look into the call path for the other addTask
        mTaskHistory.remove(task);
        if (isSingleTaskInstance() && !mTaskHistory.isEmpty()) {
            throw new IllegalStateException("Can only have one child on stack=" + this);
        }

        position = getAdjustedPositionForTask(task, position, null /* starting */);
        final boolean toTop = position >= mTaskHistory.size();
        final ActivityStack prevStack = preAddTask(task, reason, toTop);

        mTaskHistory.add(position, task);
        task.setStack(this);

        updateTaskMovement(task, toTop);

        postAddTask(task, prevStack, schedulePictureInPictureModeChange);
    }

    void positionChildAt(TaskRecord task, int index) {

        if (task.getStack() != this) {
            throw new IllegalArgumentException("AS.positionChildAt: task=" + task
                    + " is not a child of stack=" + this + " current parent=" + task.getStack());
        }

        task.updateOverrideConfigurationForStack(this);

        final ActivityRecord topRunningActivity = task.topRunningActivityLocked();
        final boolean wasResumed = topRunningActivity == task.getStack().mResumedActivity;
        insertTaskAtPosition(task, index);
        task.setStack(this);
        postAddTask(task, null /* prevStack */, true /* schedulePictureInPictureModeChange */);

        if (wasResumed) {
            if (mResumedActivity != null) {
                Log.wtf(TAG, "mResumedActivity was already set when moving mResumedActivity from"
                        + " other stack to this stack mResumedActivity=" + mResumedActivity
                        + " other mResumedActivity=" + topRunningActivity);
            }
            topRunningActivity.setState(RESUMED, "positionChildAt");
        }

        // The task might have already been running and its visibility needs to be synchronized with
        // the visibility of the stack / windows.
        ensureActivitiesVisibleLocked(null, 0, !PRESERVE_WINDOWS);
        mRootActivityContainer.resumeFocusedStacksTopActivities();
    }

    private ActivityStack preAddTask(TaskRecord task, String reason, boolean toTop) {
        final ActivityStack prevStack = task.getStack();
        if (prevStack != null && prevStack != this) {
            prevStack.removeTask(task, reason,
                    toTop ? REMOVE_TASK_MODE_MOVING_TO_TOP : REMOVE_TASK_MODE_MOVING);
        }
        return prevStack;
    }

    /**
     * @param schedulePictureInPictureModeChange specifies whether or not to schedule the PiP mode
     *            change. Callers may set this to false if they are explicitly scheduling PiP mode
     *            changes themselves, like during the PiP animation
     */
    private void postAddTask(TaskRecord task, ActivityStack prevStack,
            boolean schedulePictureInPictureModeChange) {
        if (schedulePictureInPictureModeChange && prevStack != null) {
            mStackSupervisor.scheduleUpdatePictureInPictureModeIfNeeded(task, prevStack);
        } else if (task.voiceSession != null) {
            try {
                task.voiceSession.taskStarted(task.intent, task.taskId);
            } catch (RemoteException e) {
            }
        }
    }

    public void setAlwaysOnTop(boolean alwaysOnTop) {
        if (isAlwaysOnTop() == alwaysOnTop) {
            return;
        }
        super.setAlwaysOnTop(alwaysOnTop);
        final ActivityDisplay display = getDisplay();
        // positionChildAtTop() must be called even when always on top gets turned off because we
        // need to make sure that the stack is moved from among always on top windows to below other
        // always on top windows. Since the position the stack should be inserted into is calculated
        // properly in {@link ActivityDisplay#getTopInsertPosition()} in both cases, we can just
        // request that the stack is put at top here.
        display.positionChildAtTop(this, false /* includingParents */);
    }

    /** NOTE: Should only be called from {@link TaskRecord#reparent}. */
    void moveToFrontAndResumeStateIfNeeded(ActivityRecord r, boolean moveToFront, boolean setResume,
            boolean setPause, String reason) {
        if (!moveToFront) {
            return;
        }

        final ActivityState origState = r.getState();
        // If the activity owns the last resumed activity, transfer that together,
        // so that we don't resume the same activity again in the new stack.
        // Apps may depend on onResume()/onPause() being called in pairs.
        if (setResume) {
            r.setState(RESUMED, "moveToFrontAndResumeStateIfNeeded");
            updateLRUListLocked(r);
        }
        // If the activity was previously pausing, then ensure we transfer that as well
        if (setPause) {
            mPausingActivity = r;
            schedulePauseTimeoutForActivity(r);
        }
        // Move the stack in which we are placing the activity to the front.
        moveToFront(reason);
        // If the original state is resumed, there is no state change to update focused app.
        // So here makes sure the activity focus is set if it is the top.
        if (origState == RESUMED && r == mRootActivityContainer.getTopResumedActivity()) {
            mService.setResumedActivityUncheckLocked(r, reason);
        }
    }

    void animateResizePinnedStack(Rect sourceHintBounds, Rect toBounds, int animationDuration,
            boolean fromFullscreen) {
        if (!inPinnedWindowingMode()) return;
        if (toBounds == null /* toFullscreen */) {
            final Configuration parentConfig = getParent().getConfiguration();
            final ActivityRecord top = topRunningNonOverlayTaskActivity();
            if (top != null && !top.isConfigurationCompatible(parentConfig)) {
                // The final orientation of this activity will change after moving to full screen.
                // Start freezing screen here to prevent showing a temporary full screen window.
                top.startFreezingScreenLocked(top.app, CONFIG_SCREEN_LAYOUT);
                mService.moveTasksToFullscreenStack(mStackId, true /* onTop */);
                return;
            }
        }
        if (getTaskStack() == null) return;
        getTaskStack().animateResizePinnedStack(toBounds, sourceHintBounds,
                animationDuration, fromFullscreen);
    }

    /**
     * Get current bounds of this stack, return empty when it is unavailable.
     * @see TaskStack#getAnimationOrCurrentBounds(Rect)
     */
    void getAnimationOrCurrentBounds(Rect outBounds) {
        final TaskStack stack = getTaskStack();
        if (stack == null) {
            outBounds.setEmpty();
            return;
        }
        stack.getAnimationOrCurrentBounds(outBounds);
    }

    void setPictureInPictureAspectRatio(float aspectRatio) {
        if (getTaskStack() == null) return;
        getTaskStack().setPictureInPictureAspectRatio(aspectRatio);
    }

    void setPictureInPictureActions(List<RemoteAction> actions) {
        if (getTaskStack() == null) return;
        getTaskStack().setPictureInPictureActions(actions);
    }

    boolean isAnimatingBoundsToFullscreen() {
        if (getTaskStack() == null) return false;
        return getTaskStack().isAnimatingBoundsToFullscreen();
    }

    public void updatePictureInPictureModeForPinnedStackAnimation(Rect targetStackBounds,
            boolean forceUpdate) {
        // It is guaranteed that the activities requiring the update will be in the pinned stack at
        // this point (either reparented before the animation into PiP, or before reparenting after
        // the animation out of PiP)
        synchronized (mService.mGlobalLock) {
            if (!isAttached()) {
                return;
            }
            ArrayList<TaskRecord> tasks = getAllTasks();
            for (int i = 0; i < tasks.size(); i++) {
                mStackSupervisor.updatePictureInPictureMode(tasks.get(i), targetStackBounds,
                        forceUpdate);
            }
        }
    }

    public int getStackId() {
        return mStackId;
    }

    @Override
    public String toString() {
        return "ActivityStack{" + Integer.toHexString(System.identityHashCode(this))
                + " stackId=" + mStackId + " type=" + activityTypeToString(getActivityType())
                + " mode=" + windowingModeToString(getWindowingMode())
                + " visible=" + shouldBeVisible(null /* starting */)
                + " translucent=" + isStackTranslucent(null /* starting */)
                + ", "
                + mTaskHistory.size() + " tasks}";
    }

    void onLockTaskPackagesUpdated() {
        for (int taskNdx = mTaskHistory.size() - 1; taskNdx >= 0; --taskNdx) {
            mTaskHistory.get(taskNdx).setLockTaskAuth();
        }
    }

    void executeAppTransition(ActivityOptions options) {
        getDisplay().mDisplayContent.executeAppTransition();
        ActivityOptions.abort(options);
    }

    boolean shouldSleepActivities() {
        final ActivityDisplay display = getDisplay();

        // Do not sleep activities in this stack if we're marked as focused and the keyguard
        // is in the process of going away.
        if (isFocusedStackOnDisplay()
                && mStackSupervisor.getKeyguardController().isKeyguardGoingAway()) {
            return false;
        }

        return display != null ? display.isSleeping() : mService.isSleepingLocked();
    }

    boolean shouldSleepOrShutDownActivities() {
        return shouldSleepActivities() || mService.mShuttingDown;
    }

    public void writeToProto(ProtoOutputStream proto, long fieldId,
            @WindowTraceLogLevel int logLevel) {
        final long token = proto.start(fieldId);
        super.writeToProto(proto, CONFIGURATION_CONTAINER, logLevel);
        proto.write(ID, mStackId);
        for (int taskNdx = mTaskHistory.size() - 1; taskNdx >= 0; --taskNdx) {
            final TaskRecord task = mTaskHistory.get(taskNdx);
            task.writeToProto(proto, TASKS, logLevel);
        }
        if (mResumedActivity != null) {
            mResumedActivity.writeIdentifierToProto(proto, RESUMED_ACTIVITY);
        }
        proto.write(DISPLAY_ID, mDisplayId);
        if (!matchParentBounds()) {
            final Rect bounds = getRequestedOverrideBounds();
            bounds.writeToProto(proto, BOUNDS);
        }

        // TODO: Remove, no longer needed with windowingMode.
        proto.write(FULLSCREEN, matchParentBounds());
        proto.end(token);
    }
}<|MERGE_RESOLUTION|>--- conflicted
+++ resolved
@@ -3632,78 +3632,6 @@
         }
 
         stack.moveToFront(myReason);
-<<<<<<< HEAD
-        return stack;
-    }
-
-    final void stopActivityLocked(ActivityRecord r) {
-        if (DEBUG_SWITCH) Slog.d(TAG_SWITCH, "Stopping: " + r);
-        r.launching = false;
-        if ((r.intent.getFlags()&Intent.FLAG_ACTIVITY_NO_HISTORY) != 0
-                || (r.info.flags&ActivityInfo.FLAG_NO_HISTORY) != 0) {
-            if (!r.finishing) {
-                if (!shouldSleepActivities()) {
-                    if (DEBUG_STATES) Slog.d(TAG_STATES, "no-history finish of " + r);
-                    if (r.finishIfPossible("stop-no-history", false /* oomAdj */)
-                            != FINISH_RESULT_CANCELLED) {
-                        // {@link adjustFocusedActivityStack} must have been already called.
-                        r.resumeKeyDispatchingLocked();
-                        return;
-                    }
-                } else {
-                    if (DEBUG_STATES) Slog.d(TAG_STATES, "Not finishing noHistory " + r
-                            + " on stop because we're just sleeping");
-                }
-            }
-        }
-
-        if (r.attachedToProcess()) {
-            adjustFocusedActivityStack(r, "stopActivity");
-            r.resumeKeyDispatchingLocked();
-            try {
-                r.stopped = false;
-
-                if (DEBUG_STATES) Slog.v(TAG_STATES,
-                        "Moving to STOPPING: " + r + " (stop requested)");
-                r.setState(STOPPING, "stopActivityLocked");
-
-                if (mActivityPluginDelegate != null && getWindowingMode() != WINDOWING_MODE_UNDEFINED) {
-                    mActivityPluginDelegate.activitySuspendNotification
-                        (r.info.applicationInfo.packageName, getWindowingMode() == WINDOWING_MODE_FULLSCREEN, false);
-                }
-                if (DEBUG_VISIBILITY) Slog.v(TAG_VISIBILITY,
-                        "Stopping visible=" + r.visible + " for " + r);
-
-                if (mActivityTrigger != null) {
-                    mActivityTrigger.activityStopTrigger(r.intent, r.info, r.info.applicationInfo);
-                }
-
-                if (!r.visible) {
-                    r.setVisible(false);
-                }
-                EventLogTags.writeAmStopActivity(
-                        r.mUserId, System.identityHashCode(r), r.shortComponentName);
-                mService.getLifecycleManager().scheduleTransaction(r.app.getThread(), r.appToken,
-                        StopActivityItem.obtain(r.visible, r.configChangeFlags));
-                if (shouldSleepOrShutDownActivities()) {
-                    r.setSleeping(true);
-                }
-                Message msg = mHandler.obtainMessage(STOP_TIMEOUT_MSG, r);
-                mHandler.sendMessageDelayed(msg, STOP_TIMEOUT);
-            } catch (Exception e) {
-                // Maybe just ignore exceptions here...  if the process
-                // has crashed, our death notification will clean things
-                // up.
-                Slog.w(TAG, "Exception thrown during pause", e);
-                // Just in case, assume it to be stopped.
-                r.stopped = true;
-                if (DEBUG_STATES) Slog.v(TAG_STATES, "Stop failed; moving to STOPPED: " + r);
-                r.setState(STOPPED, "stopActivityLocked");
-                if (r.deferRelaunchUntilPaused) {
-                    destroyActivityLocked(r, true, "stop-except");
-                }
-            }
-=======
         // Top display focused stack is changed, update top resumed activity if needed.
         if (stack.mResumedActivity != null) {
             mStackSupervisor.updateTopResumedActivityIfNeeded();
@@ -3711,7 +3639,6 @@
             // (e.g. the next top activity is on a different display), there won't have activity
             // state change to update it.
             mService.setResumedActivityUncheckLocked(stack.mResumedActivity, reason);
->>>>>>> 20e2c774
         }
         return stack;
     }
