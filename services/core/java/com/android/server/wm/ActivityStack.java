/*
 * Copyright (C) 2010 The Android Open Source Project
 *
 * Licensed under the Apache License, Version 2.0 (the "License");
 * you may not use this file except in compliance with the License.
 * You may obtain a copy of the License at
 *
 *      http://www.apache.org/licenses/LICENSE-2.0
 *
 * Unless required by applicable law or agreed to in writing, software
 * distributed under the License is distributed on an "AS IS" BASIS,
 * WITHOUT WARRANTIES OR CONDITIONS OF ANY KIND, either express or implied.
 * See the License for the specific language governing permissions and
 * limitations under the License.
 */

package com.android.server.wm;

import static android.app.ActivityTaskManager.INVALID_TASK_ID;
import static android.app.ITaskStackListener.FORCED_RESIZEABLE_REASON_SPLIT_SCREEN;
import static android.app.WindowConfiguration.ACTIVITY_TYPE_ASSISTANT;
import static android.app.WindowConfiguration.ACTIVITY_TYPE_HOME;
import static android.app.WindowConfiguration.ACTIVITY_TYPE_RECENTS;
import static android.app.WindowConfiguration.ACTIVITY_TYPE_STANDARD;
import static android.app.WindowConfiguration.ACTIVITY_TYPE_UNDEFINED;
import static android.app.WindowConfiguration.PINNED_WINDOWING_MODE_ELEVATION_IN_DIP;
import static android.app.WindowConfiguration.WINDOWING_MODE_FULLSCREEN;
import static android.app.WindowConfiguration.WINDOWING_MODE_PINNED;
import static android.app.WindowConfiguration.WINDOWING_MODE_SPLIT_SCREEN_PRIMARY;
import static android.app.WindowConfiguration.WINDOWING_MODE_SPLIT_SCREEN_SECONDARY;
import static android.app.WindowConfiguration.WINDOWING_MODE_UNDEFINED;
import static android.app.WindowConfiguration.activityTypeToString;
import static android.app.WindowConfiguration.windowingModeToString;
import static android.content.pm.ActivityInfo.CONFIG_SCREEN_LAYOUT;
import static android.content.pm.ActivityInfo.FLAG_RESUME_WHILE_PAUSING;
import static android.content.pm.ActivityInfo.FLAG_SHOW_FOR_ALL_USERS;
import static android.os.Trace.TRACE_TAG_WINDOW_MANAGER;
import static android.view.Display.DEFAULT_DISPLAY;
import static android.view.Display.FLAG_CAN_SHOW_WITH_INSECURE_KEYGUARD;
import static android.view.Display.INVALID_DISPLAY;
import static android.view.WindowManager.TRANSIT_ACTIVITY_CLOSE;
import static android.view.WindowManager.TRANSIT_ACTIVITY_OPEN;
import static android.view.WindowManager.TRANSIT_CRASHING_ACTIVITY_CLOSE;
import static android.view.WindowManager.TRANSIT_NONE;
import static android.view.WindowManager.TRANSIT_SHOW_SINGLE_TASK_DISPLAY;
import static android.view.WindowManager.TRANSIT_TASK_CLOSE;
import static android.view.WindowManager.TRANSIT_TASK_OPEN;
import static android.view.WindowManager.TRANSIT_TASK_OPEN_BEHIND;
import static android.view.WindowManager.TRANSIT_TASK_TO_BACK;
import static android.view.WindowManager.TRANSIT_TASK_TO_FRONT;

import static com.android.server.wm.ActivityStack.ActivityState.PAUSED;
import static com.android.server.wm.ActivityStack.ActivityState.PAUSING;
import static com.android.server.wm.ActivityStack.ActivityState.RESUMED;
import static com.android.server.wm.ActivityStack.ActivityState.STARTED;
import static com.android.server.wm.ActivityStack.ActivityState.STOPPED;
import static com.android.server.wm.ActivityStack.ActivityState.STOPPING;
import static com.android.server.wm.ActivityStackSupervisor.DEFER_RESUME;
import static com.android.server.wm.ActivityStackSupervisor.PRESERVE_WINDOWS;
import static com.android.server.wm.ActivityStackSupervisor.dumpHistoryList;
import static com.android.server.wm.ActivityStackSupervisor.printThisActivity;
import static com.android.server.wm.ActivityTaskManagerDebugConfig.DEBUG_ADD_REMOVE;
import static com.android.server.wm.ActivityTaskManagerDebugConfig.DEBUG_ALL;
import static com.android.server.wm.ActivityTaskManagerDebugConfig.DEBUG_APP;
import static com.android.server.wm.ActivityTaskManagerDebugConfig.DEBUG_CLEANUP;
import static com.android.server.wm.ActivityTaskManagerDebugConfig.DEBUG_PAUSE;
import static com.android.server.wm.ActivityTaskManagerDebugConfig.DEBUG_RESULTS;
import static com.android.server.wm.ActivityTaskManagerDebugConfig.DEBUG_STATES;
import static com.android.server.wm.ActivityTaskManagerDebugConfig.DEBUG_SWITCH;
import static com.android.server.wm.ActivityTaskManagerDebugConfig.DEBUG_TRANSITION;
import static com.android.server.wm.ActivityTaskManagerDebugConfig.DEBUG_USER_LEAVING;
import static com.android.server.wm.ActivityTaskManagerDebugConfig.POSTFIX_ADD_REMOVE;
import static com.android.server.wm.ActivityTaskManagerDebugConfig.POSTFIX_APP;
import static com.android.server.wm.ActivityTaskManagerDebugConfig.POSTFIX_CLEANUP;
import static com.android.server.wm.ActivityTaskManagerDebugConfig.POSTFIX_PAUSE;
import static com.android.server.wm.ActivityTaskManagerDebugConfig.POSTFIX_RELEASE;
import static com.android.server.wm.ActivityTaskManagerDebugConfig.POSTFIX_RESULTS;
import static com.android.server.wm.ActivityTaskManagerDebugConfig.POSTFIX_STACK;
import static com.android.server.wm.ActivityTaskManagerDebugConfig.POSTFIX_STATES;
import static com.android.server.wm.ActivityTaskManagerDebugConfig.POSTFIX_SWITCH;
import static com.android.server.wm.ActivityTaskManagerDebugConfig.POSTFIX_TASKS;
import static com.android.server.wm.ActivityTaskManagerDebugConfig.POSTFIX_TRANSITION;
import static com.android.server.wm.ActivityTaskManagerDebugConfig.POSTFIX_USER_LEAVING;
import static com.android.server.wm.ActivityTaskManagerDebugConfig.POSTFIX_VISIBILITY;
import static com.android.server.wm.ActivityTaskManagerDebugConfig.TAG_ATM;
import static com.android.server.wm.ActivityTaskManagerDebugConfig.TAG_WITH_CLASS_NAME;
import static com.android.server.wm.ActivityTaskManagerService.H.FIRST_ACTIVITY_STACK_MSG;
import static com.android.server.wm.ActivityTaskManagerService.RELAUNCH_REASON_FREE_RESIZE;
import static com.android.server.wm.ActivityTaskManagerService.RELAUNCH_REASON_WINDOWING_MODE_RESIZE;
import static com.android.server.wm.TaskProto.ACTIVITY_TYPE;
import static com.android.server.wm.TaskProto.ANIMATING_BOUNDS;
import static com.android.server.wm.TaskProto.BOUNDS;
import static com.android.server.wm.TaskProto.CREATED_BY_ORGANIZER;
import static com.android.server.wm.TaskProto.DEFER_REMOVAL;
import static com.android.server.wm.TaskProto.DISPLAYED_BOUNDS;
import static com.android.server.wm.TaskProto.DISPLAY_ID;
import static com.android.server.wm.TaskProto.FILLS_PARENT;
import static com.android.server.wm.TaskProto.LAST_NON_FULLSCREEN_BOUNDS;
import static com.android.server.wm.TaskProto.MIN_HEIGHT;
import static com.android.server.wm.TaskProto.MIN_WIDTH;
import static com.android.server.wm.TaskProto.ORIG_ACTIVITY;
import static com.android.server.wm.TaskProto.REAL_ACTIVITY;
import static com.android.server.wm.TaskProto.RESIZE_MODE;
import static com.android.server.wm.TaskProto.RESUMED_ACTIVITY;
import static com.android.server.wm.TaskProto.ROOT_TASK_ID;
import static com.android.server.wm.TaskProto.SURFACE_HEIGHT;
import static com.android.server.wm.TaskProto.SURFACE_WIDTH;
import static com.android.server.wm.TaskProto.WINDOW_CONTAINER;
import static com.android.server.wm.WindowContainer.AnimationFlags.CHILDREN;
import static com.android.server.wm.WindowContainer.AnimationFlags.TRANSITION;
import static com.android.server.wm.WindowManagerDebugConfig.TAG_WM;

import static java.lang.Integer.MAX_VALUE;

import android.annotation.IntDef;
import android.annotation.Nullable;
import android.app.Activity;
import android.app.ActivityManager;
import android.app.ActivityManagerInternal;
import android.app.ActivityOptions;
import android.app.AppGlobals;
import android.app.IActivityController;
import android.app.RemoteAction;
import android.app.ResultInfo;
import android.app.servertransaction.ActivityResultItem;
import android.app.servertransaction.ClientTransaction;
import android.app.servertransaction.NewIntentItem;
import android.app.servertransaction.PauseActivityItem;
import android.app.servertransaction.ResumeActivityItem;
import android.content.ComponentName;
import android.content.Intent;
import android.content.pm.ActivityInfo;
import android.content.res.Configuration;
import android.graphics.Point;
import android.graphics.Rect;
import android.os.Binder;
import android.os.Debug;
import android.os.Handler;
import android.os.IBinder;
import android.os.Looper;
import android.os.Message;
import android.os.RemoteException;
import android.os.SystemClock;
import android.os.Trace;
import android.os.UserHandle;
import android.service.voice.IVoiceInteractionSession;
import android.util.DisplayMetrics;
import android.util.Log;
import android.util.Slog;
import android.util.proto.ProtoOutputStream;
import android.view.Display;
import android.view.DisplayInfo;
import android.view.SurfaceControl;
import com.android.internal.app.ActivityTrigger;


import com.android.internal.annotations.GuardedBy;
import com.android.internal.annotations.VisibleForTesting;
import com.android.internal.app.IVoiceInteractor;
import com.android.internal.os.logging.MetricsLoggerWrapper;
import com.android.internal.util.function.pooled.PooledConsumer;
import com.android.internal.util.function.pooled.PooledFunction;
import com.android.internal.util.function.pooled.PooledLambda;
import com.android.internal.util.function.pooled.PooledPredicate;
import com.android.server.Watchdog;
import com.android.server.am.ActivityManagerService;
import com.android.server.am.ActivityManagerService.ItemMatcher;
import android.util.BoostFramework;
import com.android.server.am.AppTimeTracker;

import java.io.FileDescriptor;
import java.io.PrintWriter;
import java.util.ArrayList;
import java.util.List;
import java.util.Objects;
import java.util.function.Consumer;

/**
 * State and management of a single stack of activities.
 */
public class ActivityStack extends Task {
    private static final String TAG = TAG_WITH_CLASS_NAME ? "ActivityStack" : TAG_ATM;
    static final String TAG_ADD_REMOVE = TAG + POSTFIX_ADD_REMOVE;
    private static final String TAG_APP = TAG + POSTFIX_APP;
    static final String TAG_CLEANUP = TAG + POSTFIX_CLEANUP;
    private static final String TAG_PAUSE = TAG + POSTFIX_PAUSE;
    private static final String TAG_RELEASE = TAG + POSTFIX_RELEASE;
    private static final String TAG_RESULTS = TAG + POSTFIX_RESULTS;
    private static final String TAG_STACK = TAG + POSTFIX_STACK;
    private static final String TAG_STATES = TAG + POSTFIX_STATES;
    private static final String TAG_SWITCH = TAG + POSTFIX_SWITCH;
    static final String TAG_TASKS = TAG + POSTFIX_TASKS;
    private static final String TAG_TRANSITION = TAG + POSTFIX_TRANSITION;
    private static final String TAG_USER_LEAVING = TAG + POSTFIX_USER_LEAVING;
    static final String TAG_VISIBILITY = TAG + POSTFIX_VISIBILITY;

    // Set to false to disable the preview that is shown while a new activity
    // is being started.
    private static final boolean SHOW_APP_STARTING_PREVIEW = true;

    // How long to wait for all background Activities to redraw following a call to
    // convertToTranslucent().
    private static final long TRANSLUCENT_CONVERSION_TIMEOUT = 2000;

    @IntDef(prefix = {"STACK_VISIBILITY"}, value = {
            STACK_VISIBILITY_VISIBLE,
            STACK_VISIBILITY_VISIBLE_BEHIND_TRANSLUCENT,
            STACK_VISIBILITY_INVISIBLE,
    })
    @interface StackVisibility {}

    /** Stack is visible. No other stacks on top that fully or partially occlude it. */
    static final int STACK_VISIBILITY_VISIBLE = 0;

    /** Stack is partially occluded by other translucent stack(s) on top of it. */
    static final int STACK_VISIBILITY_VISIBLE_BEHIND_TRANSLUCENT = 1;

    /** Stack is completely invisible. */
    static final int STACK_VISIBILITY_INVISIBLE = 2;

    enum ActivityState {
        INITIALIZING,
        STARTED,
        RESUMED,
        PAUSING,
        PAUSED,
        STOPPING,
        STOPPED,
        FINISHING,
        DESTROYING,
        DESTROYED,
        RESTARTING_PROCESS
    }

    public BoostFramework mPerf = null;

    // The topmost Activity passed to convertToTranslucent(). When non-null it means we are
    // waiting for all Activities in mUndrawnActivitiesBelowTopTranslucent to be removed as they
    // are drawn. When the last member of mUndrawnActivitiesBelowTopTranslucent is removed the
    // Activity in mTranslucentActivityWaiting is notified via
    // Activity.onTranslucentConversionComplete(false). If a timeout occurs prior to the last
    // background activity being drawn then the same call will be made with a true value.
    ActivityRecord mTranslucentActivityWaiting = null;
    ArrayList<ActivityRecord> mUndrawnActivitiesBelowTopTranslucent = new ArrayList<>();

    /**
     * Set when we know we are going to be calling updateConfiguration()
     * soon, so want to skip intermediate config checks.
     */
    boolean mConfigWillChange;

    /**
     * Used to keep resumeTopActivityUncheckedLocked() from being entered recursively
     */
    boolean mInResumeTopActivity = false;

    private boolean mUpdateBoundsDeferred;
    private boolean mUpdateBoundsDeferredCalled;
    private boolean mUpdateDisplayedBoundsDeferredCalled;
    private final Rect mDeferredBounds = new Rect();
    private final Rect mDeferredDisplayedBounds = new Rect();

    int mCurrentUser;

    /** For comparison with DisplayContent bounds. */
    private Rect mTmpRect = new Rect();
    private Rect mTmpRect2 = new Rect();

    /** For Pinned stack controlling. */
    private Rect mTmpToBounds = new Rect();

    /** Detach this stack from its display when animation completes. */
    // TODO: maybe tie this to WindowContainer#removeChild some how...
    private boolean mDeferRemoval;

    // If this is true, we are in the bounds animating mode. The task will be down or upscaled to
    // perfectly fit the region it would have been cropped to. We may also avoid certain logic we
    // would otherwise apply while resizing, while resizing in the bounds animating mode.
    private boolean mBoundsAnimating = false;
    // Set when an animation has been requested but has not yet started from the UI thread. This is
    // cleared when the animation actually starts.
    private boolean mBoundsAnimatingRequested = false;
    private Rect mBoundsAnimationTarget = new Rect();
    private Rect mBoundsAnimationSourceHintBounds = new Rect();

    Rect mPreAnimationBounds = new Rect();

    /**
     * For {@link #prepareSurfaces}.
     */
    private final Rect mTmpDimBoundsRect = new Rect();
    private final Point mLastSurfaceSize = new Point();

    private final AnimatingActivityRegistry mAnimatingActivityRegistry =
            new AnimatingActivityRegistry();

    /** Stores the override windowing-mode from before a transient mode change (eg. split) */
    private int mRestoreOverrideWindowingMode = WINDOWING_MODE_UNDEFINED;

    /** List for processing through a set of activities */
    private final ArrayList<ActivityRecord> mTmpActivities = new ArrayList<>();

    private boolean mTopActivityOccludesKeyguard;
    private ActivityRecord mTopDismissingKeyguardActivity;

    private static final int TRANSLUCENT_TIMEOUT_MSG = FIRST_ACTIVITY_STACK_MSG + 1;

    private final Handler mHandler;

    static final ActivityTrigger mActivityTrigger = new ActivityTrigger();

    private static final ActivityPluginDelegate mActivityPluginDelegate =
        new ActivityPluginDelegate();

    private class ActivityStackHandler extends Handler {
        ActivityStackHandler(Looper looper) {
            super(looper);
        }

        @Override
        public void handleMessage(Message msg) {
            switch (msg.what) {
                case TRANSLUCENT_TIMEOUT_MSG: {
                    synchronized (mAtmService.mGlobalLock) {
                        notifyActivityDrawnLocked(null);
                    }
                } break;
            }
        }
    }

    private static final ResetTargetTaskHelper sResetTargetTaskHelper = new ResetTargetTaskHelper();
    private final EnsureActivitiesVisibleHelper mEnsureActivitiesVisibleHelper =
            new EnsureActivitiesVisibleHelper(this);
    private final EnsureVisibleActivitiesConfigHelper mEnsureVisibleActivitiesConfigHelper =
            new EnsureVisibleActivitiesConfigHelper();
    private class EnsureVisibleActivitiesConfigHelper {
        private boolean mUpdateConfig;
        private boolean mPreserveWindow;
        private boolean mBehindFullscreen;

        void reset(boolean preserveWindow) {
            mPreserveWindow = preserveWindow;
            mUpdateConfig = false;
            mBehindFullscreen = false;
        }

        void process(ActivityRecord start, boolean preserveWindow) {
            if (start == null || !start.mVisibleRequested) {
                return;
            }
            reset(preserveWindow);

            final PooledFunction f = PooledLambda.obtainFunction(
                    EnsureVisibleActivitiesConfigHelper::processActivity, this,
                    PooledLambda.__(ActivityRecord.class));
            forAllActivities(f, start, true /*includeBoundary*/, true /*traverseTopToBottom*/);
            f.recycle();

            if (mUpdateConfig) {
                // Ensure the resumed state of the focus activity if we updated the configuration of
                // any activity.
                mRootWindowContainer.resumeFocusedStacksTopActivities();
            }
        }

        boolean processActivity(ActivityRecord r) {
            mUpdateConfig |= r.ensureActivityConfiguration(0 /*globalChanges*/, mPreserveWindow);
            mBehindFullscreen |= r.occludesParent();
            return mBehindFullscreen;
        }
    }

    private final CheckBehindFullscreenActivityHelper mCheckBehindFullscreenActivityHelper =
            new CheckBehindFullscreenActivityHelper();
    private class CheckBehindFullscreenActivityHelper {
        private boolean mAboveTop;
        private boolean mBehindFullscreenActivity;
        private ActivityRecord mToCheck;
        private Consumer<ActivityRecord> mHandleBehindFullscreenActivity;
        private boolean mHandlingOccluded;

        private void reset(ActivityRecord toCheck,
                Consumer<ActivityRecord> handleBehindFullscreenActivity) {
            mToCheck = toCheck;
            mHandleBehindFullscreenActivity = handleBehindFullscreenActivity;
            mAboveTop = true;
            mBehindFullscreenActivity = false;

            if (!shouldBeVisible(null)) {
                // The stack is not visible, so no activity in it should be displaying a starting
                // window. Mark all activities below top and behind fullscreen.
                mAboveTop = false;
                mBehindFullscreenActivity = true;
            }

            mHandlingOccluded = mToCheck == null && mHandleBehindFullscreenActivity != null;
        }

        boolean process(ActivityRecord toCheck,
                Consumer<ActivityRecord> handleBehindFullscreenActivity) {
            reset(toCheck, handleBehindFullscreenActivity);

            if (!mHandlingOccluded && mBehindFullscreenActivity) {
                return true;
            }

            final ActivityRecord topActivity = topRunningActivity();
            final PooledFunction f = PooledLambda.obtainFunction(
                    CheckBehindFullscreenActivityHelper::processActivity, this,
                    PooledLambda.__(ActivityRecord.class), topActivity);
            forAllActivities(f);
            f.recycle();

            return mBehindFullscreenActivity;
        }

        private boolean processActivity(ActivityRecord r, ActivityRecord topActivity) {
            if (mAboveTop) {
                if (r == topActivity) {
                    if (r == mToCheck) {
                        // It is the top activity in a visible stack.
                        mBehindFullscreenActivity = false;
                        return true;
                    }
                    mAboveTop = false;
                }
                mBehindFullscreenActivity |= r.occludesParent();
                return false;
            }

            if (mHandlingOccluded) {
                mHandleBehindFullscreenActivity.accept(r);
            } else if (r == mToCheck) {
                return true;
            } else if (mBehindFullscreenActivity) {
                // It is occluded before {@param toCheck} is found.
                return true;
            }
            mBehindFullscreenActivity |= r.occludesParent();
            return false;
        }
    }

    // TODO: Can we just loop through WindowProcessController#mActivities instead of doing this?
    private final RemoveHistoryRecordsForApp mRemoveHistoryRecordsForApp =
            new RemoveHistoryRecordsForApp();
    private class RemoveHistoryRecordsForApp {
        private boolean mHasVisibleActivities;
        private boolean mIsProcessRemoved;
        private WindowProcessController mApp;
        private ArrayList<ActivityRecord> mToRemove = new ArrayList<>();

        boolean process(WindowProcessController app) {
            mToRemove.clear();
            mHasVisibleActivities = false;
            mApp = app;
            mIsProcessRemoved = app.isRemoved();
            if (mIsProcessRemoved) {
                // The package of the died process should be force-stopped, so make its activities
                // as finishing to prevent the process from being started again if the next top
                // (or being visible) activity also resides in the same process.
                app.makeFinishingForProcessRemoved();
            }

            final PooledConsumer c = PooledLambda.obtainConsumer(
                    RemoveHistoryRecordsForApp::addActivityToRemove, this,
                    PooledLambda.__(ActivityRecord.class));
            forAllActivities(c);
            c.recycle();

            while (!mToRemove.isEmpty()) {
                processActivity(mToRemove.remove(0));
            }

            mApp = null;
            return mHasVisibleActivities;
        }

        private void addActivityToRemove(ActivityRecord r) {
            if (r.app == mApp) {
                mToRemove.add(r);
            }
        }

        private void processActivity(ActivityRecord r) {
            if (DEBUG_CLEANUP) Slog.v(TAG_CLEANUP, "Record " + r + ": app=" + r.app);

            if (r.app != mApp) {
                return;
            }
            if (r.isVisible() || r.mVisibleRequested) {
                // While an activity launches a new activity, it's possible that the old
                // activity is already requested to be hidden (mVisibleRequested=false), but
                // this visibility is not yet committed, so isVisible()=true.
                mHasVisibleActivities = true;
            }
            final boolean remove;
            if ((r.mRelaunchReason == RELAUNCH_REASON_WINDOWING_MODE_RESIZE
                    || r.mRelaunchReason == RELAUNCH_REASON_FREE_RESIZE)
                    && r.launchCount < 3 && !r.finishing) {
                // If the process crashed during a resize, always try to relaunch it, unless
                // it has failed more than twice. Skip activities that's already finishing
                // cleanly by itself.
                remove = false;
            } else if ((!r.hasSavedState() && !r.stateNotNeeded
                    && !r.isState(ActivityState.RESTARTING_PROCESS)) || r.finishing) {
                // Don't currently have state for the activity, or
                // it is finishing -- always remove it.
                remove = true;
            } else if (!r.mVisibleRequested && r.launchCount > 2
                    && r.lastLaunchTime > (SystemClock.uptimeMillis() - 60000)) {
                // We have launched this activity too many times since it was
                // able to run, so give up and remove it.
                // (Note if the activity is visible, we don't remove the record.
                // We leave the dead window on the screen but the process will
                // not be restarted unless user explicitly tap on it.)
                remove = true;
            } else {
                // The process may be gone, but the activity lives on!
                remove = false;
            }
            if (remove) {
                if (DEBUG_ADD_REMOVE || DEBUG_CLEANUP) Slog.i(TAG_ADD_REMOVE,
                        "Removing activity " + r + " from stack "
                                + ": hasSavedState=" + r.hasSavedState()
                                + " stateNotNeeded=" + r.stateNotNeeded
                                + " finishing=" + r.finishing
                                + " state=" + r.getState() + " callers=" + Debug.getCallers(5));
                if (!r.finishing || mIsProcessRemoved) {
                    Slog.w(TAG, "Force removing " + r + ": app died, no saved state");
                    EventLogTags.writeWmFinishActivity(r.mUserId,
                        System.identityHashCode(r), r.getTask().mTaskId,
                            r.shortComponentName, "proc died without state saved");
                }
            } else {
                // We have the current state for this activity, so
                // it can be restarted later when needed.
                if (DEBUG_ALL) Slog.v(TAG, "Keeping entry, setting app to null");
                if (DEBUG_APP) Slog.v(TAG_APP,
                        "Clearing app during removeHistory for activity " + r);
                r.app = null;
                // Set nowVisible to previous visible state. If the app was visible while
                // it died, we leave the dead window on screen so it's basically visible.
                // This is needed when user later tap on the dead window, we need to stop
                // other apps when user transfers focus to the restarted activity.
                r.nowVisible = r.mVisibleRequested;
            }
            r.cleanUp(true /* cleanServices */, true /* setState */);
            if (remove) {
                r.removeFromHistory("appDied");
            }
        }
    }

    ActivityStack(ActivityTaskManagerService atmService, int id, int activityType,
            ActivityInfo info, Intent intent, boolean createdByOrganizer) {
        this(atmService, id, info, intent, null /*voiceSession*/, null /*voiceInteractor*/,
                null /*taskDescription*/, null /*stack*/);
        mCreatedByOrganizer = createdByOrganizer;
        setActivityType(activityType);
    }

    ActivityStack(ActivityTaskManagerService atmService, int id, ActivityInfo info, Intent _intent,
            IVoiceInteractionSession _voiceSession, IVoiceInteractor _voiceInteractor,
            ActivityManager.TaskDescription _taskDescription, ActivityStack stack) {
        this(atmService, id, _intent,  null /*_affinityIntent*/, null /*_affinity*/,
                null /*_rootAffinity*/, null /*_realActivity*/, null /*_origActivity*/,
                false /*_rootWasReset*/, false /*_autoRemoveRecents*/, false /*_askedCompatMode*/,
                UserHandle.getUserId(info.applicationInfo.uid), 0 /*_effectiveUid*/,
                null /*_lastDescription*/, System.currentTimeMillis(),
                true /*neverRelinquishIdentity*/,
                _taskDescription != null ? _taskDescription : new ActivityManager.TaskDescription(),
                id, INVALID_TASK_ID, INVALID_TASK_ID, 0 /*taskAffiliationColor*/,
                info.applicationInfo.uid, info.packageName, null, info.resizeMode,
                info.supportsPictureInPicture(), false /*_realActivitySuspended*/,
                false /*userSetupComplete*/, INVALID_MIN_SIZE, INVALID_MIN_SIZE, info,
                _voiceSession, _voiceInteractor, stack);
    }

    ActivityStack(ActivityTaskManagerService atmService, int id, Intent _intent,
            Intent _affinityIntent, String _affinity, String _rootAffinity,
            ComponentName _realActivity, ComponentName _origActivity, boolean _rootWasReset,
            boolean _autoRemoveRecents, boolean _askedCompatMode, int _userId, int _effectiveUid,
            String _lastDescription, long lastTimeMoved, boolean neverRelinquishIdentity,
            ActivityManager.TaskDescription _lastTaskDescription, int taskAffiliation,
            int prevTaskId, int nextTaskId, int taskAffiliationColor, int callingUid,
            String callingPackage, @Nullable String callingFeatureId, int resizeMode,
            boolean supportsPictureInPicture, boolean _realActivitySuspended,
            boolean userSetupComplete, int minWidth, int minHeight,
            ActivityInfo info, IVoiceInteractionSession _voiceSession,
            IVoiceInteractor _voiceInteractor, ActivityStack stack) {
        super(atmService, id, _intent, _affinityIntent, _affinity, _rootAffinity,
                _realActivity, _origActivity, _rootWasReset, _autoRemoveRecents, _askedCompatMode,
                _userId, _effectiveUid, _lastDescription, lastTimeMoved, neverRelinquishIdentity,
                _lastTaskDescription, taskAffiliation, prevTaskId, nextTaskId, taskAffiliationColor,
                callingUid, callingPackage, callingFeatureId, resizeMode, supportsPictureInPicture,
                _realActivitySuspended, userSetupComplete, minWidth, minHeight, info, _voiceSession,
                _voiceInteractor, stack);

        EventLogTags.writeWmStackCreated(id);
        mHandler = new ActivityStackHandler(mStackSupervisor.mLooper);
        mCurrentUser = mAtmService.mAmInternal.getCurrentUserId();
    }

    @Override
    public void onConfigurationChanged(Configuration newParentConfig) {
        // Calling Task#onConfigurationChanged() for leaf task since the ops in this method are
        // particularly for ActivityStack, like preventing bounds changes when inheriting certain
        // windowing mode.
        if (!isRootTask()) {
            super.onConfigurationChanged(newParentConfig);
            return;
        }

        final int prevWindowingMode = getWindowingMode();
        final boolean prevIsAlwaysOnTop = isAlwaysOnTop();
        final int prevRotation = getWindowConfiguration().getRotation();
        final int prevDensity = getConfiguration().densityDpi;
        final int prevScreenW = getConfiguration().screenWidthDp;
        final int prevScreenH = getConfiguration().screenHeightDp;
        final Rect newBounds = mTmpRect;
        // Initialize the new bounds by previous bounds as the input and output for calculating
        // override bounds in pinned (pip) or split-screen mode.
        getBounds(newBounds);

        super.onConfigurationChanged(newParentConfig);

        // Only need to update surface size here since the super method will handle updating
        // surface position.
        updateSurfaceSize(getPendingTransaction());

        final TaskDisplayArea taskDisplayArea = getDisplayArea();
        if (taskDisplayArea == null) {
            return;
        }

        if (prevWindowingMode != getWindowingMode()) {
            taskDisplayArea.onStackWindowingModeChanged(this);
        }

        final DisplayContent display = getDisplay();
        if (display == null ) {
            return;
        }

        final boolean windowingModeChanged = prevWindowingMode != getWindowingMode();
        final int overrideWindowingMode = getRequestedOverrideWindowingMode();
        // Update bounds if applicable
        boolean hasNewOverrideBounds = false;
        // Use override windowing mode to prevent extra bounds changes if inheriting the mode.
        if ((overrideWindowingMode != WINDOWING_MODE_PINNED) && !matchParentBounds()) {
            // If the parent (display) has rotated, rotate our bounds to best-fit where their
            // bounds were on the pre-rotated display.
            final int newRotation = getWindowConfiguration().getRotation();
            final boolean rotationChanged = prevRotation != newRotation;
            if (rotationChanged) {
                display.mDisplayContent.rotateBounds(
                        newParentConfig.windowConfiguration.getBounds(), prevRotation, newRotation,
                        newBounds);
                hasNewOverrideBounds = true;
            }
        }

        if (windowingModeChanged) {
            taskDisplayArea.onStackWindowingModeChanged(this);
        }
        if (hasNewOverrideBounds) {
            if (inSplitScreenWindowingMode()) {
                setBounds(newBounds);
            } else if (overrideWindowingMode != WINDOWING_MODE_PINNED) {
                // For pinned stack, resize is now part of the {@link WindowContainerTransaction}
                resize(new Rect(newBounds), null /* configBounds */,
                        PRESERVE_WINDOWS, true /* deferResume */);
            }
        }
        if (prevIsAlwaysOnTop != isAlwaysOnTop()) {
            // Since always on top is only on when the stack is freeform or pinned, the state
            // can be toggled when the windowing mode changes. We must make sure the stack is
            // placed properly when always on top state changes.
            taskDisplayArea.positionStackAtTop(this, false /* includingParents */);
        }
    }

    @Override
    public void setWindowingMode(int windowingMode) {
        // Reset the cached result of toString()
        stringName = null;

        // Calling Task#setWindowingMode() for leaf task since this is the a specialization of
        // {@link #setWindowingMode(int)} for ActivityStack.
        if (!isRootTask()) {
            super.setWindowingMode(windowingMode);
            return;
        }

        setWindowingMode(windowingMode, false /* animate */, false /* showRecents */,
                false /* enteringSplitScreenMode */, false /* deferEnsuringVisibility */,
                false /* creating */);
    }

    /**
     * A transient windowing mode is one which activities enter into temporarily. Examples of this
     * are Split window modes and pip. Non-transient modes are modes that displays can adopt.
     *
     * @param windowingMode the windowingMode to test for transient-ness.
     * @return {@code true} if the windowing mode is transient, {@code false} otherwise.
     */
    private static boolean isTransientWindowingMode(int windowingMode) {
        return windowingMode == WINDOWING_MODE_PINNED
                || windowingMode == WINDOWING_MODE_SPLIT_SCREEN_PRIMARY
                || windowingMode == WINDOWING_MODE_SPLIT_SCREEN_SECONDARY;
    }

    /**
     * Specialization of {@link #setWindowingMode(int)} for this subclass.
     *
     * @param preferredWindowingMode the preferred windowing mode. This may not be honored depending
     *         on the state of things. For example, WINDOWING_MODE_UNDEFINED will resolve to the
     *         previous non-transient mode if this stack is currently in a transient mode.
     * @param animate Can be used to prevent animation.
     * @param showRecents Controls whether recents is shown on the other side of a split while
     *         entering split mode.
     * @param enteringSplitScreenMode {@code true} if entering split mode.
     * @param deferEnsuringVisibility Whether visibility updates are deferred. This is set when
     *         many operations (which can effect visibility) are being performed in bulk.
     * @param creating {@code true} if this is being run during ActivityStack construction.
     */
    void setWindowingMode(int preferredWindowingMode, boolean animate, boolean showRecents,
            boolean enteringSplitScreenMode, boolean deferEnsuringVisibility, boolean creating) {
        mWmService.inSurfaceTransaction(() -> setWindowingModeInSurfaceTransaction(
                preferredWindowingMode, animate, showRecents, enteringSplitScreenMode,
                deferEnsuringVisibility, creating));
    }

    private void setWindowingModeInSurfaceTransaction(int preferredWindowingMode, boolean animate,
            boolean showRecents, boolean enteringSplitScreenMode, boolean deferEnsuringVisibility,
            boolean creating) {
        final int currentMode = getWindowingMode();
        final int currentOverrideMode = getRequestedOverrideWindowingMode();
        final TaskDisplayArea taskDisplayArea = getDisplayArea();
        final Task topTask = getTopMostTask();
        int windowingMode = preferredWindowingMode;
        if (preferredWindowingMode == WINDOWING_MODE_UNDEFINED
                && isTransientWindowingMode(currentMode)) {
            // Leaving a transient mode. Interpret UNDEFINED as "restore"
            windowingMode = mRestoreOverrideWindowingMode;
        }

        // Need to make sure windowing mode is supported. If we in the process of creating the stack
        // no need to resolve the windowing mode again as it is already resolved to the right mode.
        if (!creating) {
            windowingMode = taskDisplayArea.validateWindowingMode(windowingMode,
                    null /* ActivityRecord */, topTask, getActivityType());
        }
        if (taskDisplayArea.getRootSplitScreenPrimaryTask() == this
                && windowingMode == WINDOWING_MODE_SPLIT_SCREEN_SECONDARY) {
            // Resolution to split-screen secondary for the primary split-screen stack means
            // we want to leave split-screen mode.
            windowingMode = mRestoreOverrideWindowingMode;
        }

        final boolean alreadyInSplitScreenMode = taskDisplayArea.isSplitScreenModeActivated();

        // Don't send non-resizeable notifications if the windowing mode changed was a side effect
        // of us entering split-screen mode.
        final boolean sendNonResizeableNotification = !enteringSplitScreenMode;
        // Take any required action due to us not supporting the preferred windowing mode.
        if (alreadyInSplitScreenMode && windowingMode == WINDOWING_MODE_FULLSCREEN
                && sendNonResizeableNotification && isActivityTypeStandardOrUndefined()) {
            final boolean preferredSplitScreen =
                    preferredWindowingMode == WINDOWING_MODE_SPLIT_SCREEN_PRIMARY
                    || preferredWindowingMode == WINDOWING_MODE_SPLIT_SCREEN_SECONDARY;
            if (preferredSplitScreen || creating) {
                // Looks like we can't launch in split screen mode or the stack we are launching
                // doesn't support split-screen mode, go ahead an dismiss split-screen and display a
                // warning toast about it.
                mAtmService.getTaskChangeNotificationController()
                        .notifyActivityDismissingDockedStack();
                taskDisplayArea.onSplitScreenModeDismissed();
            }
        }

        if (currentMode == windowingMode) {
            // You are already in the window mode, so we can skip most of the work below. However,
            // it's possible that we have inherited the current windowing mode from a parent. So,
            // fulfill this method's contract by setting the override mode directly.
            getRequestedOverrideConfiguration().windowConfiguration.setWindowingMode(windowingMode);
            return;
        }

        final ActivityRecord topActivity = getTopNonFinishingActivity();

        // For now, assume that the Stack's windowing mode is what will actually be used
        // by it's activities. In the future, there may be situations where this doesn't
        // happen; so at that point, this message will need to handle that.
        int likelyResolvedMode = windowingMode;
        if (windowingMode == WINDOWING_MODE_UNDEFINED) {
            final ConfigurationContainer parent = getParent();
            likelyResolvedMode = parent != null ? parent.getWindowingMode()
                    : WINDOWING_MODE_FULLSCREEN;
        }
        if (currentMode == WINDOWING_MODE_PINNED) {
            mAtmService.getTaskChangeNotificationController().notifyActivityUnpinned();
        }
        if (sendNonResizeableNotification && likelyResolvedMode != WINDOWING_MODE_FULLSCREEN
                && topActivity != null && !topActivity.noDisplay
                && topActivity.isNonResizableOrForcedResizable(likelyResolvedMode)) {
            // Inform the user that they are starting an app that may not work correctly in
            // multi-window mode.
            final String packageName = topActivity.info.applicationInfo.packageName;
            mAtmService.getTaskChangeNotificationController().notifyActivityForcedResizable(
                    topTask.mTaskId, FORCED_RESIZEABLE_REASON_SPLIT_SCREEN, packageName);
        }

        mAtmService.deferWindowLayout();
        try {
            if (!animate && topActivity != null) {
                mStackSupervisor.mNoAnimActivities.add(topActivity);
            }
            super.setWindowingMode(windowingMode);
            // setWindowingMode triggers an onConfigurationChanged cascade which can result in a
            // different resolved windowing mode (usually when preferredWindowingMode is UNDEFINED).
            windowingMode = getWindowingMode();

            if (creating) {
                // Nothing else to do if we don't have a window container yet. E.g. call from ctor.
                return;
            }

            if (windowingMode == WINDOWING_MODE_SPLIT_SCREEN_PRIMARY && alreadyInSplitScreenMode) {
                // We already have a split-screen stack in this display, so just move the tasks over.
                // TODO: Figure-out how to do all the stuff in
                // AMS.setTaskWindowingModeSplitScreenPrimary
                throw new IllegalArgumentException("Setting primary split-screen windowing mode"
                        + " while there is already one isn't currently supported");
                //return;
            }
            if (isTransientWindowingMode(windowingMode) && !isTransientWindowingMode(currentMode)) {
                mRestoreOverrideWindowingMode = currentOverrideMode;
            }

            mTmpRect2.setEmpty();
            if (windowingMode != WINDOWING_MODE_FULLSCREEN) {
                if (matchParentBounds()) {
                    mTmpRect2.setEmpty();
                } else {
                    getRawBounds(mTmpRect2);
                }
            }

            if (!Objects.equals(getRequestedOverrideBounds(), mTmpRect2)) {
                resize(mTmpRect2, null /*configBounds*/,
                        false /*preserveWindows*/, true /*deferResume*/);
            }
        } finally {
            if (showRecents && !alreadyInSplitScreenMode && isOnHomeDisplay()
                    && windowingMode == WINDOWING_MODE_SPLIT_SCREEN_PRIMARY) {
                // Make sure recents stack exist when creating a dock stack as it normally needs to
                // be on the other side of the docked stack and we make visibility decisions based
                // on that.
                // TODO: This is only here to help out with the case where recents stack doesn't
                // exist yet. For that case the initial size of the split-screen stack will be the
                // the one where the home stack is visible since recents isn't visible yet, but the
                // divider will be off. I think we should just make the initial bounds that of home
                // so that the divider matches and remove this logic.
                // TODO: This is currently only called when entering split-screen while in another
                // task, and from the tests
                // TODO (b/78247419): Fix the rotation animation from fullscreen to minimized mode
                final boolean isRecentsComponentHome =
                        mAtmService.getRecentTasks().isRecentsComponentHomeActivity(mCurrentUser);
                final ActivityStack recentStack = taskDisplayArea.getOrCreateStack(
                        WINDOWING_MODE_SPLIT_SCREEN_SECONDARY,
                        isRecentsComponentHome ? ACTIVITY_TYPE_HOME : ACTIVITY_TYPE_RECENTS,
                        true /* onTop */);
                recentStack.moveToFront("setWindowingMode");
                // If task moved to docked stack - show recents if needed.
                mWmService.showRecentApps();
            }
            mAtmService.continueWindowLayout();
        }

        if (!deferEnsuringVisibility) {
            mRootWindowContainer.ensureActivitiesVisible(null, 0, PRESERVE_WINDOWS);
            mRootWindowContainer.resumeFocusedStacksTopActivities();
        }
    }

    @Override
    public boolean isCompatible(int windowingMode, int activityType) {
        // TODO: Should we just move this to ConfigurationContainer?
        if (activityType == ACTIVITY_TYPE_UNDEFINED) {
            // Undefined activity types end up in a standard stack once the stack is created on a
            // display, so they should be considered compatible.
            activityType = ACTIVITY_TYPE_STANDARD;
        }
        return super.isCompatible(windowingMode, activityType);
    }

    /** Resume next focusable stack after reparenting to another display. */
    void postReparent() {
        adjustFocusToNextFocusableStack("reparent", true /* allowFocusSelf */);
        mRootWindowContainer.resumeFocusedStacksTopActivities();
        // Update visibility of activities before notifying WM. This way it won't try to resize
        // windows that are no longer visible.
        mRootWindowContainer.ensureActivitiesVisible(null /* starting */, 0 /* configChanges */,
                !PRESERVE_WINDOWS);
    }

    DisplayContent getDisplay() {
        return getDisplayContent();
    }

    /**
     * Defers updating the bounds of the stack. If the stack was resized/repositioned while
     * deferring, the bounds will update in {@link #continueUpdateBounds()}.
     */
    void deferUpdateBounds() {
        if (!mUpdateBoundsDeferred) {
            mUpdateBoundsDeferred = true;
            mUpdateBoundsDeferredCalled = false;
        }
    }

    /**
     * Continues updating bounds after updates have been deferred. If there was a resize attempt
     * between {@link #deferUpdateBounds()} and {@link #continueUpdateBounds()}, the stack will
     * be resized to that bounds.
     */
    void continueUpdateBounds() {
        if (mUpdateBoundsDeferred) {
            mUpdateBoundsDeferred = false;
            if (mUpdateBoundsDeferredCalled) {
                setTaskBounds(mDeferredBounds);
                setBounds(mDeferredBounds);
            }
            if (mUpdateDisplayedBoundsDeferredCalled) {
                setTaskDisplayedBounds(mDeferredDisplayedBounds);
            }
        }
    }

    private boolean updateBoundsAllowed(Rect bounds) {
        if (!mUpdateBoundsDeferred) {
            return true;
        }
        if (bounds != null) {
            mDeferredBounds.set(bounds);
        } else {
            mDeferredBounds.setEmpty();
        }
        mUpdateBoundsDeferredCalled = true;
        return false;
    }

    private boolean updateDisplayedBoundsAllowed(Rect bounds) {
        if (!mUpdateBoundsDeferred) {
            return true;
        }
        if (bounds != null) {
            mDeferredDisplayedBounds.set(bounds);
        } else {
            mDeferredDisplayedBounds.setEmpty();
        }
        mUpdateDisplayedBoundsDeferredCalled = true;
        return false;
    }

    public ActivityRecord topRunningActivity() {
        return topRunningActivity(false /* focusableOnly */);
    }

    ActivityRecord topRunningActivity(boolean focusableOnly) {
        // Split into 2 to avoid object creation due to variable capture.
        if (focusableOnly) {
            return getActivity((r) -> r.canBeTopRunning() && r.isFocusable());
        } else {
            return getActivity(ActivityRecord::canBeTopRunning);
        }
    }

    private ActivityRecord topRunningNonOverlayTaskActivity() {
        return getActivity((r) -> (r.canBeTopRunning() && !r.isTaskOverlay()));
    }

    ActivityRecord topRunningNonDelayedActivityLocked(ActivityRecord notTop) {
        final PooledPredicate p = PooledLambda.obtainPredicate(ActivityStack::isTopRunningNonDelayed
                , PooledLambda.__(ActivityRecord.class), notTop);
        final ActivityRecord r = getActivity(p);
        p.recycle();
        return r;
    }

    private static boolean isTopRunningNonDelayed(ActivityRecord r, ActivityRecord notTop) {
        return !r.delayedResume && r != notTop && r.canBeTopRunning();
    }

    /**
     * This is a simplified version of topRunningActivity that provides a number of
     * optional skip-over modes.  It is intended for use with the ActivityController hook only.
     *
     * @param token If non-null, any history records matching this token will be skipped.
     * @param taskId If non-zero, we'll attempt to skip over records with the same task ID.
     *
     * @return Returns the HistoryRecord of the next activity on the stack.
     */
    ActivityRecord topRunningActivity(IBinder token, int taskId) {
        final PooledPredicate p = PooledLambda.obtainPredicate(ActivityStack::isTopRunning,
                PooledLambda.__(ActivityRecord.class), taskId, token);
        final ActivityRecord r = getActivity(p);
        p.recycle();
        return r;
    }

    private static boolean isTopRunning(ActivityRecord r, int taskId, IBinder notTop) {
        return r.getTask().mTaskId != taskId && r.appToken != notTop && r.canBeTopRunning();
    }

    ActivityRecord isInStackLocked(ActivityRecord r) {
        if (r == null) {
            return null;
        }
        final Task task = r.getRootTask();
        if (task != null && r.isDescendantOf(task)) {
            if (task != this) Slog.w(TAG, "Illegal state! task does not point to stack it is in. "
                    + "stack=" + this + " task=" + task + " r=" + r
                    + " callers=" + Debug.getCallers(15, "\n"));
            return r;
        }
        return null;
    }

    /** @return true if the stack can only contain one task */
    boolean isSingleTaskInstance() {
        final DisplayContent display = getDisplay();
        return display != null && display.isSingleTaskInstance();
    }

    final boolean isHomeOrRecentsStack() {
        return isActivityTypeHome() || isActivityTypeRecents();
    }

    final boolean isOnHomeDisplay() {
        return getDisplayId() == DEFAULT_DISPLAY;
    }

    void moveToFront(String reason) {
        moveToFront(reason, null);
    }

    /**
     * @param reason The reason for moving the stack to the front.
     * @param task If non-null, the task will be moved to the top of the stack.
     * */
    void moveToFront(String reason, Task task) {
        if (!isAttached()) {
            return;
        }

        final TaskDisplayArea taskDisplayArea = getDisplayArea();

        if (inSplitScreenSecondaryWindowingMode()) {
            // If the stack is in split-screen secondary mode, we need to make sure we move the
            // primary split-screen stack forward in the case it is currently behind a fullscreen
            // stack so both halves of the split-screen appear on-top and the fullscreen stack isn't
            // cutting between them.
            // TODO(b/70677280): This is a workaround until we can fix as part of b/70677280.
            final ActivityStack topFullScreenStack =
                    taskDisplayArea.getTopStackInWindowingMode(WINDOWING_MODE_FULLSCREEN);
            if (topFullScreenStack != null) {
                final ActivityStack primarySplitScreenStack =
                        taskDisplayArea.getRootSplitScreenPrimaryTask();
                if (primarySplitScreenStack != null
                        && taskDisplayArea.getIndexOf(topFullScreenStack)
                            > taskDisplayArea.getIndexOf(primarySplitScreenStack)) {
                    primarySplitScreenStack.moveToFront(reason + " splitScreenToTop");
                }
            }
        }

        if (!isActivityTypeHome() && returnsToHomeStack()) {
            // Make sure the home stack is behind this stack since that is where we should return to
            // when this stack is no longer visible.
            taskDisplayArea.moveHomeStackToFront(reason + " returnToHome");
        }

        if (isRootTask()) {
            taskDisplayArea.positionStackAtTop(this, false /* includingParents */, reason);
        }
        if (task == null) {
            task = this;
        }
        task.getParent().positionChildAt(POSITION_TOP, task, true /* includingParents */);
    }

    /**
     * @param reason The reason for moving the stack to the back.
     * @param task If non-null, the task will be moved to the bottom of the stack.
     **/
    void moveToBack(String reason, Task task) {
        if (!isAttached()) {
            return;
        }

        getDisplayArea().positionStackAtBottom(this, reason);
        if (task != null && task != this) {
            positionChildAtBottom(task);
        }

        /**
         * The intent behind moving a primary split screen stack to the back is usually to hide
         * behind the home stack. Exit split screen in this case.
         */
        if (getWindowingMode() == WINDOWING_MODE_SPLIT_SCREEN_PRIMARY) {
            setWindowingMode(WINDOWING_MODE_UNDEFINED);
        }
    }

    boolean isTopActivityFocusable() {
        final ActivityRecord r = topRunningActivity();
        return r != null ? r.isFocusable()
                : (isFocusable() && getWindowConfiguration().canReceiveKeys());
    }

    boolean isFocusableAndVisible() {
        return isTopActivityFocusable() && shouldBeVisible(null /* starting */);
    }

    @Override
    public boolean isAttached() {
        final TaskDisplayArea taskDisplayArea = getDisplayArea();
        return taskDisplayArea != null && !taskDisplayArea.isRemoved();
    }

    // TODO: Should each user have there own stacks?
    @Override
    void switchUser(int userId) {
        if (mCurrentUser == userId) {
            return;
        }
        mCurrentUser = userId;

        super.switchUser(userId);
        forAllLeafTasks((t) -> {
            if (t.showToCurrentUser() && t != this) {
                mChildren.remove(t);
                mChildren.add(t);
            }
        }, true /* traverseTopToBottom */);
    }

    void minimalResumeActivityLocked(ActivityRecord r) {
        if (DEBUG_STATES) Slog.v(TAG_STATES, "Moving to RESUMED: " + r + " (starting new instance)"
                + " callers=" + Debug.getCallers(5));
        r.setState(RESUMED, "minimalResumeActivityLocked");
        r.completeResumeLocked();
    }

    private void clearLaunchTime(ActivityRecord r) {
        // Make sure that there is no activity waiting for this to launch.
        if (!mStackSupervisor.mWaitingActivityLaunched.isEmpty()) {
            mStackSupervisor.removeIdleTimeoutForActivity(r);
            mStackSupervisor.scheduleIdleTimeout(r);
        }
    }

    void awakeFromSleepingLocked() {
        // Ensure activities are no longer sleeping.
        forAllActivities((Consumer<ActivityRecord>) (r) -> r.setSleeping(false));
        ensureActivitiesVisible(null /* starting */, 0 /* configChanges */,
                false /* preserveWindows */);
        if (mPausingActivity != null) {
            Slog.d(TAG, "awakeFromSleepingLocked: previously pausing activity didn't pause");
            mPausingActivity.activityPaused(true);
        }
    }

    void checkReadyForSleep() {
        if (shouldSleepActivities() && goToSleepIfPossible(false /* shuttingDown */)) {
            mStackSupervisor.checkReadyForSleepLocked(true /* allowDelay */);
        }
    }

    /**
     * Tries to put the activities in the stack to sleep.
     *
     * If the stack is not in a state where its activities can be put to sleep, this function will
     * start any necessary actions to move the stack into such a state. It is expected that this
     * function get called again when those actions complete.
     *
     * @param shuttingDown true when the called because the device is shutting down.
     * @return true if the stack finished going to sleep, false if the stack only started the
     * process of going to sleep (checkReadyForSleep will be called when that process finishes).
     */
    boolean goToSleepIfPossible(boolean shuttingDown) {
        boolean shouldSleep = true;

        if (mResumedActivity != null) {
            // Still have something resumed; can't sleep until it is paused.
            if (DEBUG_PAUSE) Slog.v(TAG_PAUSE, "Sleep needs to pause " + mResumedActivity);
            if (DEBUG_USER_LEAVING) Slog.v(TAG_USER_LEAVING,
                    "Sleep => pause with userLeaving=false");

            startPausingLocked(false /* userLeaving */, true /* uiSleeping */, null /* resuming */);
            shouldSleep = false ;
        } else if (mPausingActivity != null) {
            // Still waiting for something to pause; can't sleep yet.
            if (DEBUG_PAUSE) Slog.v(TAG_PAUSE, "Sleep still waiting to pause " + mPausingActivity);
            shouldSleep = false;
        }

        if (!shuttingDown) {
            if (containsActivityFromStack(mStackSupervisor.mStoppingActivities)) {
                // Still need to tell some activities to stop; can't sleep yet.
                if (DEBUG_PAUSE) Slog.v(TAG_PAUSE, "Sleep still need to stop "
                        + mStackSupervisor.mStoppingActivities.size() + " activities");

                mStackSupervisor.scheduleIdle();
                shouldSleep = false;
            }
        }

        if (shouldSleep) {
            goToSleep();
        }

        return shouldSleep;
    }

    void goToSleep() {
        // Make sure all visible activities are now sleeping. This will update the activity's
        // visibility and onStop() will be called.
        forAllActivities((r) -> {
            if (r.isState(STARTED, RESUMED, PAUSING, PAUSED, STOPPING, STOPPED)) {
                r.setSleeping(true);
            }
        });

        // Ensure visibility after updating sleep states without updating configuration,
        // as activities are about to be sent to sleep.
        ensureActivitiesVisible(null /* starting */, 0 /* configChanges */,
                !PRESERVE_WINDOWS);
    }

    private boolean containsActivityFromStack(List<ActivityRecord> rs) {
        for (ActivityRecord r : rs) {
            if (r.getRootTask() == this) {
                return true;
            }
        }
        return false;
    }

    /**
     * Start pausing the currently resumed activity.  It is an error to call this if there
     * is already an activity being paused or there is no resumed activity.
     *
     * @param userLeaving True if this should result in an onUserLeaving to the current activity.
     * @param uiSleeping True if this is happening with the user interface going to sleep (the
     * screen turning off).
     * @param resuming The activity we are currently trying to resume or null if this is not being
     *                 called as part of resuming the top activity, so we shouldn't try to instigate
     *                 a resume here if not null.
     * @return Returns true if an activity now is in the PAUSING state, and we are waiting for
     * it to tell us when it is done.
     */
    final boolean startPausingLocked(boolean userLeaving, boolean uiSleeping,
            ActivityRecord resuming) {
        if (mPausingActivity != null) {
            Slog.wtf(TAG, "Going to pause when pause is already pending for " + mPausingActivity
                    + " state=" + mPausingActivity.getState());
            if (!shouldSleepActivities()) {
                // Avoid recursion among check for sleep and complete pause during sleeping.
                // Because activity will be paused immediately after resume, just let pause
                // be completed by the order of activity paused from clients.
                completePauseLocked(false, resuming);
            }
        }
        ActivityRecord prev = mResumedActivity;

        if (prev == null) {
            if (resuming == null) {
                Slog.wtf(TAG, "Trying to pause when nothing is resumed");
                mRootWindowContainer.resumeFocusedStacksTopActivities();
            }
            return false;
        }

        if (prev == resuming) {
            Slog.wtf(TAG, "Trying to pause activity that is in process of being resumed");
            return false;
        }

        if (DEBUG_STATES) Slog.v(TAG_STATES, "Moving to PAUSING: " + prev);
        else if (DEBUG_PAUSE) Slog.v(TAG_PAUSE, "Start pausing: " + prev);

        if (mActivityTrigger != null) {
            mActivityTrigger.activityPauseTrigger(prev.intent, prev.info, prev.info.applicationInfo);
        }

        if (mActivityPluginDelegate != null && getWindowingMode() != WINDOWING_MODE_UNDEFINED) {
            mActivityPluginDelegate.activitySuspendNotification
                (prev.info.applicationInfo.packageName, getWindowingMode() == WINDOWING_MODE_FULLSCREEN, true);
        }
        mPausingActivity = prev;
        mLastPausedActivity = prev;
        mLastNoHistoryActivity = prev.isNoHistory() ? prev : null;
        prev.setState(PAUSING, "startPausingLocked");
        prev.getTask().touchActiveTime();
        clearLaunchTime(prev);

        mAtmService.updateCpuStats();

        boolean pauseImmediately = false;
        if (resuming != null && (resuming.info.flags & FLAG_RESUME_WHILE_PAUSING) != 0) {
            // If the flag RESUME_WHILE_PAUSING is set, then continue to schedule the previous
            // activity to be paused, while at the same time resuming the new resume activity
            // only if the previous activity can't go into Pip since we want to give Pip
            // activities a chance to enter Pip before resuming the next activity.
            final boolean lastResumedCanPip = prev != null && prev.checkEnterPictureInPictureState(
                    "shouldResumeWhilePausing", userLeaving);
            if (!lastResumedCanPip) {
                pauseImmediately = true;
            }
        }

        if (prev.attachedToProcess()) {
            if (DEBUG_PAUSE) Slog.v(TAG_PAUSE, "Enqueueing pending pause: " + prev);
            try {
                EventLogTags.writeWmPauseActivity(prev.mUserId, System.identityHashCode(prev),
                        prev.shortComponentName, "userLeaving=" + userLeaving);

                mAtmService.getLifecycleManager().scheduleTransaction(prev.app.getThread(),
                        prev.appToken, PauseActivityItem.obtain(prev.finishing, userLeaving,
                                prev.configChangeFlags, pauseImmediately));
            } catch (Exception e) {
                // Ignore exception, if process died other code will cleanup.
                Slog.w(TAG, "Exception thrown during pause", e);
                mPausingActivity = null;
                mLastPausedActivity = null;
                mLastNoHistoryActivity = null;
            }
        } else {
            mPausingActivity = null;
            mLastPausedActivity = null;
            mLastNoHistoryActivity = null;
        }

        // If we are not going to sleep, we want to ensure the device is
        // awake until the next activity is started.
        if (!uiSleeping && !mAtmService.isSleepingOrShuttingDownLocked()) {
            mStackSupervisor.acquireLaunchWakelock();
        }

        if (mPausingActivity != null) {
            // Have the window manager pause its key dispatching until the new
            // activity has started.  If we're pausing the activity just because
            // the screen is being turned off and the UI is sleeping, don't interrupt
            // key dispatch; the same activity will pick it up again on wakeup.
            if (!uiSleeping) {
                prev.pauseKeyDispatchingLocked();
            } else if (DEBUG_PAUSE) {
                 Slog.v(TAG_PAUSE, "Key dispatch not paused for screen off");
            }

            if (pauseImmediately) {
                // If the caller said they don't want to wait for the pause, then complete
                // the pause now.
                completePauseLocked(false, resuming);
                return false;

            } else {
                prev.schedulePauseTimeout();
                return true;
            }

        } else {
            // This activity failed to schedule the
            // pause, so just treat it as being paused now.
            if (DEBUG_PAUSE) Slog.v(TAG_PAUSE, "Activity not running, resuming next.");
            if (resuming == null) {
                mRootWindowContainer.resumeFocusedStacksTopActivities();
            }
            return false;
        }
    }

    @VisibleForTesting
    void completePauseLocked(boolean resumeNext, ActivityRecord resuming) {
        ActivityRecord prev = mPausingActivity;
        if (DEBUG_PAUSE) Slog.v(TAG_PAUSE, "Complete pause: " + prev);

        if (prev != null) {
            prev.setWillCloseOrEnterPip(false);
            final boolean wasStopping = prev.isState(STOPPING);
            prev.setState(PAUSED, "completePausedLocked");
            if (prev.finishing) {
                if (DEBUG_PAUSE) Slog.v(TAG_PAUSE, "Executing finish of activity: " + prev);
                prev = prev.completeFinishing("completePausedLocked");
            } else if (prev.hasProcess()) {
                if (DEBUG_PAUSE) Slog.v(TAG_PAUSE, "Enqueue pending stop if needed: " + prev
                        + " wasStopping=" + wasStopping
                        + " visibleRequested=" + prev.mVisibleRequested);
                if (prev.deferRelaunchUntilPaused) {
                    // Complete the deferred relaunch that was waiting for pause to complete.
                    if (DEBUG_PAUSE) Slog.v(TAG_PAUSE, "Re-launching after pause: " + prev);
                    prev.relaunchActivityLocked(prev.preserveWindowOnDeferredRelaunch);
                } else if (wasStopping) {
                    // We are also stopping, the stop request must have gone soon after the pause.
                    // We can't clobber it, because the stop confirmation will not be handled.
                    // We don't need to schedule another stop, we only need to let it happen.
                    prev.setState(STOPPING, "completePausedLocked");
                } else if (!prev.mVisibleRequested || shouldSleepOrShutDownActivities()) {
                    // Clear out any deferred client hide we might currently have.
                    prev.setDeferHidingClient(false);
                    // If we were visible then resumeTopActivities will release resources before
                    // stopping.
                    prev.addToStopping(true /* scheduleIdle */, false /* idleDelayed */,
                            "completePauseLocked");
                }
            } else {
                if (DEBUG_PAUSE) Slog.v(TAG_PAUSE, "App died during pause, not stopping: " + prev);
                prev = null;
            }
            // It is possible the activity was freezing the screen before it was paused.
            // In that case go ahead and remove the freeze this activity has on the screen
            // since it is no longer visible.
            if (prev != null) {
                prev.stopFreezingScreenLocked(true /*force*/);
            }
            mPausingActivity = null;
        }

        if (resumeNext) {
            final ActivityStack topStack = mRootWindowContainer.getTopDisplayFocusedStack();
            if (topStack != null && !topStack.shouldSleepOrShutDownActivities()) {
                mRootWindowContainer.resumeFocusedStacksTopActivities(topStack, prev, null);
            } else {
                checkReadyForSleep();
                final ActivityRecord top = topStack != null ? topStack.topRunningActivity() : null;
                if (top == null || (prev != null && top != prev)) {
                    // If there are no more activities available to run, do resume anyway to start
                    // something. Also if the top activity on the stack is not the just paused
                    // activity, we need to go ahead and resume it to ensure we complete an
                    // in-flight app switch.
                    mRootWindowContainer.resumeFocusedStacksTopActivities();
                }
            }
        }

        if (prev != null) {
            prev.resumeKeyDispatchingLocked();

            if (prev.hasProcess() && prev.cpuTimeAtResume > 0) {
                final long diff = prev.app.getCpuTime() - prev.cpuTimeAtResume;
                if (diff > 0) {
                    final Runnable r = PooledLambda.obtainRunnable(
                            ActivityManagerInternal::updateForegroundTimeIfOnBattery,
                            mAtmService.mAmInternal, prev.info.packageName,
                            prev.info.applicationInfo.uid,
                            diff);
                    mAtmService.mH.post(r);
                }
            }
            prev.cpuTimeAtResume = 0; // reset it
        }

        // Notify when the task stack has changed, but only if visibilities changed (not just
        // focus). Also if there is an active pinned stack - we always want to notify it about
        // task stack changes, because its positioning may depend on it.
        if (mStackSupervisor.mAppVisibilitiesChangedSinceLastPause
                || (getDisplayArea() != null && getDisplayArea().hasPinnedTask())) {
            mAtmService.getTaskChangeNotificationController().notifyTaskStackChanged();
            mStackSupervisor.mAppVisibilitiesChangedSinceLastPause = false;
        }

        mRootWindowContainer.ensureActivitiesVisible(resuming, 0, !PRESERVE_WINDOWS);
    }

    boolean isTopStackInDisplayArea() {
        final TaskDisplayArea taskDisplayArea = getDisplayArea();
        return taskDisplayArea != null && taskDisplayArea.isTopStack(this);
    }

    /**
     * @return {@code true} if this is the focused stack on its current display, {@code false}
     * otherwise.
     */
    boolean isFocusedStackOnDisplay() {
        final DisplayContent display = getDisplay();
        return display != null && this == display.getFocusedStack();
    }

    /**
     * Returns true if the stack should be visible.
     *
     * @param starting The currently starting activity or null if there is none.
     */
    @Override
    boolean shouldBeVisible(ActivityRecord starting) {
        return getVisibility(starting) != STACK_VISIBILITY_INVISIBLE;
    }

    /**
     * Returns true if the stack should be visible.
     *
     * @param starting The currently starting activity or null if there is none.
     */
    @StackVisibility
    int getVisibility(ActivityRecord starting) {
        if (!isAttached() || isForceHidden()) {
            return STACK_VISIBILITY_INVISIBLE;
        }

        final TaskDisplayArea taskDisplayArea = getDisplayArea();
        boolean gotSplitScreenStack = false;
        boolean gotOpaqueSplitScreenPrimary = false;
        boolean gotOpaqueSplitScreenSecondary = false;
        boolean gotTranslucentFullscreen = false;
        boolean gotTranslucentSplitScreenPrimary = false;
        boolean gotTranslucentSplitScreenSecondary = false;
        boolean shouldBeVisible = true;
        final int windowingMode = getWindowingMode();
        final boolean isAssistantType = isActivityTypeAssistant();
        for (int i = taskDisplayArea.getStackCount() - 1; i >= 0; --i) {
            final ActivityStack other = taskDisplayArea.getStackAt(i);
            final boolean hasRunningActivities = other.topRunningActivity() != null;
            if (other == this) {
                // Should be visible if there is no other stack occluding it, unless it doesn't
                // have any running activities, not starting one and not home stack.
                shouldBeVisible = hasRunningActivities || isInStackLocked(starting) != null
                        || isActivityTypeHome();
                break;
            }

            if (!hasRunningActivities) {
                continue;
            }

            final int otherWindowingMode = other.getWindowingMode();

            if (otherWindowingMode == WINDOWING_MODE_FULLSCREEN) {
                // In this case the home stack isn't resizeable even though we are in split-screen
                // mode. We still want the primary splitscreen stack to be visible as there will be
                // a slight hint of it in the status bar area above the non-resizeable home
                // activity. In addition, if the fullscreen assistant is over primary splitscreen
                // stack, the stack should still be visible in the background as long as the recents
                // animation is running.
                final int activityType = other.getActivityType();
                if (windowingMode == WINDOWING_MODE_SPLIT_SCREEN_PRIMARY) {
                    if (activityType == ACTIVITY_TYPE_HOME
                            || (activityType == ACTIVITY_TYPE_ASSISTANT
                                && mWmService.getRecentsAnimationController() != null)) {
                        break;
                    }
                }
                if (other.isTranslucent(starting)) {
                    // Can be visible behind a translucent fullscreen stack.
                    gotTranslucentFullscreen = true;
                    continue;
                }
                return STACK_VISIBILITY_INVISIBLE;
            } else if (otherWindowingMode == WINDOWING_MODE_SPLIT_SCREEN_PRIMARY
                    && !gotOpaqueSplitScreenPrimary) {
                gotSplitScreenStack = true;
                gotTranslucentSplitScreenPrimary = other.isTranslucent(starting);
                gotOpaqueSplitScreenPrimary = !gotTranslucentSplitScreenPrimary;
                if (windowingMode == WINDOWING_MODE_SPLIT_SCREEN_PRIMARY
                        && gotOpaqueSplitScreenPrimary) {
                    // Can not be visible behind another opaque stack in split-screen-primary mode.
                    return STACK_VISIBILITY_INVISIBLE;
                }
            } else if (otherWindowingMode == WINDOWING_MODE_SPLIT_SCREEN_SECONDARY
                    && !gotOpaqueSplitScreenSecondary) {
                gotSplitScreenStack = true;
                gotTranslucentSplitScreenSecondary = other.isTranslucent(starting);
                gotOpaqueSplitScreenSecondary = !gotTranslucentSplitScreenSecondary;
                if (windowingMode == WINDOWING_MODE_SPLIT_SCREEN_SECONDARY
                        && gotOpaqueSplitScreenSecondary) {
                    // Can not be visible behind another opaque stack in split-screen-secondary mode.
                    return STACK_VISIBILITY_INVISIBLE;
                }
            }
            if (gotOpaqueSplitScreenPrimary && gotOpaqueSplitScreenSecondary) {
                // Can not be visible if we are in split-screen windowing mode and both halves of
                // the screen are opaque.
                return STACK_VISIBILITY_INVISIBLE;
            }
            if (isAssistantType && gotSplitScreenStack) {
                // Assistant stack can't be visible behind split-screen. In addition to this not
                // making sense, it also works around an issue here we boost the z-order of the
                // assistant window surfaces in window manager whenever it is visible.
                return STACK_VISIBILITY_INVISIBLE;
            }
        }

        if (!shouldBeVisible) {
            return STACK_VISIBILITY_INVISIBLE;
        }

        // Handle cases when there can be a translucent split-screen stack on top.
        switch (windowingMode) {
            case WINDOWING_MODE_FULLSCREEN:
                if (gotTranslucentSplitScreenPrimary || gotTranslucentSplitScreenSecondary) {
                    // At least one of the split-screen stacks that covers this one is translucent.
                    return STACK_VISIBILITY_VISIBLE_BEHIND_TRANSLUCENT;
                }
                break;
            case WINDOWING_MODE_SPLIT_SCREEN_PRIMARY:
                if (gotTranslucentSplitScreenPrimary) {
                    // Covered by translucent primary split-screen on top.
                    return STACK_VISIBILITY_VISIBLE_BEHIND_TRANSLUCENT;
                }
                break;
            case WINDOWING_MODE_SPLIT_SCREEN_SECONDARY:
                if (gotTranslucentSplitScreenSecondary) {
                    // Covered by translucent secondary split-screen on top.
                    return STACK_VISIBILITY_VISIBLE_BEHIND_TRANSLUCENT;
                }
                break;
        }

        // Lastly - check if there is a translucent fullscreen stack on top.
        return gotTranslucentFullscreen ? STACK_VISIBILITY_VISIBLE_BEHIND_TRANSLUCENT
                : STACK_VISIBILITY_VISIBLE;
    }

    /**
     * Make sure that all activities that need to be visible in the stack (that is, they
     * currently can be seen by the user) actually are and update their configuration.
     */
    void ensureActivitiesVisible(ActivityRecord starting, int configChanges,
            boolean preserveWindows) {
        ensureActivitiesVisible(starting, configChanges, preserveWindows, true /* notifyClients */);
    }

    /**
     * Ensure visibility with an option to also update the configuration of visible activities.
     * @see #ensureActivitiesVisible(ActivityRecord, int, boolean)
     * @see RootWindowContainer#ensureActivitiesVisible(ActivityRecord, int, boolean)
     */
    // TODO: Should be re-worked based on the fact that each task as a stack in most cases.
    void ensureActivitiesVisible(ActivityRecord starting, int configChanges,
            boolean preserveWindows, boolean notifyClients) {
        mTopActivityOccludesKeyguard = false;
        mTopDismissingKeyguardActivity = null;
        mStackSupervisor.getKeyguardController().beginActivityVisibilityUpdate();
        try {
            mEnsureActivitiesVisibleHelper.process(
                    starting, configChanges, preserveWindows, notifyClients);

            if (mTranslucentActivityWaiting != null &&
                    mUndrawnActivitiesBelowTopTranslucent.isEmpty()) {
                // Nothing is getting drawn or everything was already visible, don't wait for timeout.
                notifyActivityDrawnLocked(null);
            }
        } finally {
            mStackSupervisor.getKeyguardController().endActivityVisibilityUpdate();
        }
    }

    /**
     * @return true if the top visible activity wants to occlude the Keyguard, false otherwise
     */
    boolean topActivityOccludesKeyguard() {
        return mTopActivityOccludesKeyguard;
    }

    /**
     * Returns true if this stack should be resized to match the bounds specified by
     * {@link ActivityOptions#setLaunchBounds} when launching an activity into the stack.
     */
    boolean shouldResizeStackWithLaunchBounds() {
        return inPinnedWindowingMode();
    }

    // TODO(NOW!)
    /**
     * Returns {@code true} if this is the top-most split-screen-primary or
     * split-screen-secondary stack, {@code false} otherwise.
     */
    boolean isTopSplitScreenStack() {
        return inSplitScreenWindowingMode()
                && this == getDisplayArea().getTopStackInWindowingMode(getWindowingMode());
    }

    /**
     * @return the top most visible activity that wants to dismiss Keyguard
     */
    ActivityRecord getTopDismissingKeyguardActivity() {
        return mTopDismissingKeyguardActivity;
    }

    /**
     * Checks whether {@param r} should be visible depending on Keyguard state and updates
     * {@link #mTopActivityOccludesKeyguard} and {@link #mTopDismissingKeyguardActivity} if
     * necessary.
     *
     * @return true if {@param r} is visible taken Keyguard state into account, false otherwise
     */
    boolean checkKeyguardVisibility(ActivityRecord r, boolean shouldBeVisible, boolean isTop) {
        int displayId = getDisplayId();
        if (displayId == INVALID_DISPLAY) displayId = DEFAULT_DISPLAY;

        final boolean keyguardOrAodShowing = mStackSupervisor.getKeyguardController()
                .isKeyguardOrAodShowing(displayId);
        final boolean keyguardLocked = mStackSupervisor.getKeyguardController().isKeyguardLocked();
        final boolean showWhenLocked = r.canShowWhenLocked();
        final boolean dismissKeyguard = r.containsDismissKeyguardWindow();
        if (shouldBeVisible) {
            if (dismissKeyguard && mTopDismissingKeyguardActivity == null) {
                mTopDismissingKeyguardActivity = r;
            }

            // Only the top activity may control occluded, as we can't occlude the Keyguard if the
            // top app doesn't want to occlude it.
            if (isTop) {
                mTopActivityOccludesKeyguard |= showWhenLocked;
            }

            final boolean canShowWithKeyguard = canShowWithInsecureKeyguard()
                    && mStackSupervisor.getKeyguardController().canDismissKeyguard();
            if (canShowWithKeyguard) {
                return true;
            }
        }
        if (keyguardOrAodShowing) {
            // If keyguard is showing, nothing is visible, except if we are able to dismiss Keyguard
            // right away and AOD isn't visible.
            return shouldBeVisible && mStackSupervisor.getKeyguardController()
                    .canShowActivityWhileKeyguardShowing(r, dismissKeyguard);
        } else if (keyguardLocked) {
            return shouldBeVisible && mStackSupervisor.getKeyguardController().canShowWhileOccluded(
                    dismissKeyguard, showWhenLocked);
        } else {
            return shouldBeVisible;
        }
    }

    /**
     * Check if the display to which this stack is attached has
     * {@link Display#FLAG_CAN_SHOW_WITH_INSECURE_KEYGUARD} applied.
     */
    boolean canShowWithInsecureKeyguard() {
        final DisplayContent displayContent = getDisplay();
        if (displayContent == null) {
            throw new IllegalStateException("Stack is not attached to any display, stackId="
                    + getRootTaskId());
        }

        final int flags = displayContent.mDisplay.getFlags();
        return (flags & FLAG_CAN_SHOW_WITH_INSECURE_KEYGUARD) != 0;
    }

    void checkTranslucentActivityWaiting(ActivityRecord top) {
        if (mTranslucentActivityWaiting != top) {
            mUndrawnActivitiesBelowTopTranslucent.clear();
            if (mTranslucentActivityWaiting != null) {
                // Call the callback with a timeout indication.
                notifyActivityDrawnLocked(null);
                mTranslucentActivityWaiting = null;
            }
            mHandler.removeMessages(TRANSLUCENT_TIMEOUT_MSG);
        }
    }

    void convertActivityToTranslucent(ActivityRecord r) {
        mTranslucentActivityWaiting = r;
        mUndrawnActivitiesBelowTopTranslucent.clear();
        mHandler.sendEmptyMessageDelayed(TRANSLUCENT_TIMEOUT_MSG, TRANSLUCENT_CONVERSION_TIMEOUT);
    }

    /**
     * Called as activities below the top translucent activity are redrawn. When the last one is
     * redrawn notify the top activity by calling
     * {@link Activity#onTranslucentConversionComplete}.
     *
     * @param r The most recent background activity to be drawn. Or, if r is null then a timeout
     * occurred and the activity will be notified immediately.
     */
    void notifyActivityDrawnLocked(ActivityRecord r) {
        if ((r == null)
                || (mUndrawnActivitiesBelowTopTranslucent.remove(r) &&
                        mUndrawnActivitiesBelowTopTranslucent.isEmpty())) {
            // The last undrawn activity below the top has just been drawn. If there is an
            // opaque activity at the top, notify it that it can become translucent safely now.
            final ActivityRecord waitingActivity = mTranslucentActivityWaiting;
            mTranslucentActivityWaiting = null;
            mUndrawnActivitiesBelowTopTranslucent.clear();
            mHandler.removeMessages(TRANSLUCENT_TIMEOUT_MSG);

            if (waitingActivity != null) {
                mWmService.setWindowOpaqueLocked(waitingActivity.appToken, false);
                if (waitingActivity.attachedToProcess()) {
                    try {
                        waitingActivity.app.getThread().scheduleTranslucentConversionComplete(
                                waitingActivity.appToken, r != null);
                    } catch (RemoteException e) {
                    }
                }
            }
        }
    }

    /** @see ActivityRecord#cancelInitializing() */
    void cancelInitializingActivities() {
        // We don't want to clear starting window for activities that aren't behind fullscreen
        // activities as we need to display their starting window until they are done initializing.
        checkBehindFullscreenActivity(null /* toCheck */, ActivityRecord::cancelInitializing);
    }

    /**
     * If an activity {@param toCheck} is given, this method returns {@code true} if the activity
     * is occluded by any fullscreen activity. If there is no {@param toCheck} and the handling
     * function {@param handleBehindFullscreenActivity} is given, this method will pass all occluded
     * activities to the function.
     */
    boolean checkBehindFullscreenActivity(ActivityRecord toCheck,
            Consumer<ActivityRecord> handleBehindFullscreenActivity) {
        return mCheckBehindFullscreenActivityHelper.process(
                toCheck, handleBehindFullscreenActivity);
    }

    /**
     * Ensure that the top activity in the stack is resumed.
     *
     * @param prev The previously resumed activity, for when in the process
     * of pausing; can be null to call from elsewhere.
     * @param options Activity options.
     *
     * @return Returns true if something is being resumed, or false if
     * nothing happened.
     *
     * NOTE: It is not safe to call this method directly as it can cause an activity in a
     *       non-focused stack to be resumed.
     *       Use {@link RootWindowContainer#resumeFocusedStacksTopActivities} to resume the
     *       right activity for the current system state.
     */
    @GuardedBy("mService")
    boolean resumeTopActivityUncheckedLocked(ActivityRecord prev, ActivityOptions options) {
        if (mInResumeTopActivity) {
            // Don't even start recursing.
            return false;
        }

        boolean result = false;
        try {
            // Protect against recursion.
            mInResumeTopActivity = true;
            result = resumeTopActivityInnerLocked(prev, options);

            // When resuming the top activity, it may be necessary to pause the top activity (for
            // example, returning to the lock screen. We suppress the normal pause logic in
            // {@link #resumeTopActivityUncheckedLocked}, since the top activity is resumed at the
            // end. We call the {@link ActivityStackSupervisor#checkReadyForSleepLocked} again here
            // to ensure any necessary pause logic occurs. In the case where the Activity will be
            // shown regardless of the lock screen, the call to
            // {@link ActivityStackSupervisor#checkReadyForSleepLocked} is skipped.
            final ActivityRecord next = topRunningActivity(true /* focusableOnly */);
            if (next == null || !next.canTurnScreenOn()) {
                checkReadyForSleep();
            }
        } finally {
            mInResumeTopActivity = false;
        }

        return result;
    }

    @GuardedBy("mService")
    private boolean resumeTopActivityInnerLocked(ActivityRecord prev, ActivityOptions options) {
        if (!mAtmService.isBooting() && !mAtmService.isBooted()) {
            // Not ready yet!
            return false;
        }

        // Find the next top-most activity to resume in this stack that is not finishing and is
        // focusable. If it is not focusable, we will fall into the case below to resume the
        // top activity in the next focusable task.
        ActivityRecord next = topRunningActivity(true /* focusableOnly */);

        final boolean hasRunningActivity = next != null;

        // TODO: Maybe this entire condition can get removed?
        if (hasRunningActivity && !isAttached()) {
            return false;
        }

        mRootWindowContainer.cancelInitializingActivities();

        // Remember how we'll process this pause/resume situation, and ensure
        // that the state is reset however we wind up proceeding.
        boolean userLeaving = mStackSupervisor.mUserLeaving;
        mStackSupervisor.mUserLeaving = false;

        if (!hasRunningActivity) {
            // There are no activities left in the stack, let's look somewhere else.
            return resumeNextFocusableActivityWhenStackIsEmpty(prev, options);
        }

        next.delayedResume = false;
        final TaskDisplayArea taskDisplayArea = getDisplayArea();

        // If the top activity is the resumed one, nothing to do.
        if (mResumedActivity == next && next.isState(RESUMED)
                && taskDisplayArea.allResumedActivitiesComplete()) {
            // Make sure we have executed any pending transitions, since there
            // should be nothing left to do at this point.
            executeAppTransition(options);
            if (DEBUG_STATES) Slog.d(TAG_STATES,
                    "resumeTopActivityLocked: Top activity resumed " + next);
            return false;
        }

        if (!next.canResumeByCompat()) {
            return false;
        }

        // If we are currently pausing an activity, then don't do anything until that is done.
        final boolean allPausedComplete = mRootWindowContainer.allPausedActivitiesComplete();
        if (!allPausedComplete) {
            if (DEBUG_SWITCH || DEBUG_PAUSE || DEBUG_STATES) {
                Slog.v(TAG_PAUSE, "resumeTopActivityLocked: Skip resume: some activity pausing.");
            }
            return false;
        }

        // If we are sleeping, and there is no resumed activity, and the top activity is paused,
        // well that is the state we want.
        if (shouldSleepOrShutDownActivities()
                && mLastPausedActivity == next
                && mRootWindowContainer.allPausedActivitiesComplete()) {
            // If the current top activity may be able to occlude keyguard but the occluded state
            // has not been set, update visibility and check again if we should continue to resume.
            boolean nothingToResume = true;
            if (!mAtmService.mShuttingDown) {
                final boolean canShowWhenLocked = !mTopActivityOccludesKeyguard
                        && next.canShowWhenLocked();
                final boolean mayDismissKeyguard = mTopDismissingKeyguardActivity != next
                        && next.containsDismissKeyguardWindow();

                if (canShowWhenLocked || mayDismissKeyguard) {
                    ensureActivitiesVisible(null /* starting */, 0 /* configChanges */,
                            !PRESERVE_WINDOWS);
                    nothingToResume = shouldSleepActivities();
                }
            }
            if (nothingToResume) {
                // Make sure we have executed any pending transitions, since there
                // should be nothing left to do at this point.
                executeAppTransition(options);
                if (DEBUG_STATES) Slog.d(TAG_STATES,
                        "resumeTopActivityLocked: Going to sleep and all paused");
                return false;
            }
        }

        // Make sure that the user who owns this activity is started.  If not,
        // we will just leave it as is because someone should be bringing
        // another user's activities to the top of the stack.
        if (!mAtmService.mAmInternal.hasStartedUserState(next.mUserId)) {
            Slog.w(TAG, "Skipping resume of top activity " + next
                    + ": user " + next.mUserId + " is stopped");
            return false;
        }

        // The activity may be waiting for stop, but that is no longer
        // appropriate for it.
        mStackSupervisor.mStoppingActivities.remove(next);
        next.setSleeping(false);
        next.launching = true;

        if (DEBUG_SWITCH) Slog.v(TAG_SWITCH, "Resuming " + next);

        if (mActivityTrigger != null) {
            mActivityTrigger.activityResumeTrigger(next.intent, next.info, next.info.applicationInfo,
                    next.occludesParent());
        }

        if (mActivityPluginDelegate != null && getWindowingMode() != WINDOWING_MODE_UNDEFINED) {
            mActivityPluginDelegate.activityInvokeNotification
                (next.info.applicationInfo.packageName, getWindowingMode() == WINDOWING_MODE_FULLSCREEN);
        }

        // If we are currently pausing an activity, then don't do anything until that is done.
        if (!mRootWindowContainer.allPausedActivitiesComplete()) {
            if (DEBUG_SWITCH || DEBUG_PAUSE || DEBUG_STATES) Slog.v(TAG_PAUSE,
                    "resumeTopActivityLocked: Skip resume: some activity pausing.");

            return false;
        }

        mStackSupervisor.setLaunchSource(next.info.applicationInfo.uid);

        ActivityRecord lastResumed = null;
        final ActivityStack lastFocusedStack = taskDisplayArea.getLastFocusedStack();
        if (lastFocusedStack != null && lastFocusedStack != this) {
            // So, why aren't we using prev here??? See the param comment on the method. prev doesn't
            // represent the last resumed activity. However, the last focus stack does if it isn't null.
            lastResumed = lastFocusedStack.mResumedActivity;
            if (userLeaving && inMultiWindowMode() && lastFocusedStack.shouldBeVisible(next)) {
                // The user isn't leaving if this stack is the multi-window mode and the last
                // focused stack should still be visible.
                if(DEBUG_USER_LEAVING) Slog.i(TAG_USER_LEAVING, "Overriding userLeaving to false"
                        + " next=" + next + " lastResumed=" + lastResumed);
                userLeaving = false;
            }
        }

        boolean pausing = taskDisplayArea.pauseBackStacks(userLeaving, next);
        if (mResumedActivity != null) {
            if (DEBUG_STATES) Slog.d(TAG_STATES,
                    "resumeTopActivityLocked: Pausing " + mResumedActivity);
            pausing |= startPausingLocked(userLeaving, false /* uiSleeping */, next);
        }
        if (pausing) {
            if (DEBUG_SWITCH || DEBUG_STATES) Slog.v(TAG_STATES,
                    "resumeTopActivityLocked: Skip resume: need to start pausing");
            // At this point we want to put the upcoming activity's process
            // at the top of the LRU list, since we know we will be needing it
            // very soon and it would be a waste to let it get killed if it
            // happens to be sitting towards the end.
            if (next.attachedToProcess()) {
                next.app.updateProcessInfo(false /* updateServiceConnectionActivities */,
                        true /* activityChange */, false /* updateOomAdj */);
            } else if (!next.isProcessRunning()) {
                // Since the start-process is asynchronous, if we already know the process of next
                // activity isn't running, we can start the process earlier to save the time to wait
                // for the current activity to be paused.
                final boolean isTop = this == taskDisplayArea.getFocusedStack();
                mAtmService.startProcessAsync(next, false /* knownToBeDead */, isTop,
                        isTop ? "pre-top-activity" : "pre-activity");
            }
            if (lastResumed != null) {
                lastResumed.setWillCloseOrEnterPip(true);
            }
            return true;
        } else if (mResumedActivity == next && next.isState(RESUMED)
                && taskDisplayArea.allResumedActivitiesComplete()) {
            // It is possible for the activity to be resumed when we paused back stacks above if the
            // next activity doesn't have to wait for pause to complete.
            // So, nothing else to-do except:
            // Make sure we have executed any pending transitions, since there
            // should be nothing left to do at this point.
            executeAppTransition(options);
            if (DEBUG_STATES) Slog.d(TAG_STATES,
                    "resumeTopActivityLocked: Top activity resumed (dontWaitForPause) " + next);
            return true;
        }

        // If the most recent activity was noHistory but was only stopped rather
        // than stopped+finished because the device went to sleep, we need to make
        // sure to finish it as we're making a new activity topmost.
        if (shouldSleepActivities() && mLastNoHistoryActivity != null &&
                !mLastNoHistoryActivity.finishing) {
            if (DEBUG_STATES) Slog.d(TAG_STATES,
                    "no-history finish of " + mLastNoHistoryActivity + " on new resume");
            mLastNoHistoryActivity.finishIfPossible("resume-no-history", false /* oomAdj */);
            mLastNoHistoryActivity = null;
        }

        if (prev != null && prev != next && next.nowVisible) {

            // The next activity is already visible, so hide the previous
            // activity's windows right now so we can show the new one ASAP.
            // We only do this if the previous is finishing, which should mean
            // it is on top of the one being resumed so hiding it quickly
            // is good.  Otherwise, we want to do the normal route of allowing
            // the resumed activity to be shown so we can decide if the
            // previous should actually be hidden depending on whether the
            // new one is found to be full-screen or not.
            if (prev.finishing) {
                prev.setVisibility(false);
                if (DEBUG_SWITCH) Slog.v(TAG_SWITCH,
                        "Not waiting for visible to hide: " + prev
                        + ", nowVisible=" + next.nowVisible);
            } else {
                if (DEBUG_SWITCH) Slog.v(TAG_SWITCH,
                        "Previous already visible but still waiting to hide: " + prev
                        + ", nowVisible=" + next.nowVisible);
            }

        }

        // Launching this app's activity, make sure the app is no longer
        // considered stopped.
        try {
            mAtmService.getPackageManager().setPackageStoppedState(
                    next.packageName, false, next.mUserId); /* TODO: Verify if correct userid */
        } catch (RemoteException e1) {
        } catch (IllegalArgumentException e) {
            Slog.w(TAG, "Failed trying to unstop package "
                    + next.packageName + ": " + e);
        }

        // We are starting up the next activity, so tell the window manager
        // that the previous one will be hidden soon.  This way it can know
        // to ignore it when computing the desired screen orientation.
        boolean anim = true;
<<<<<<< HEAD
        final DisplayContent dc = display.mDisplayContent;
        if (mPerf == null) {
            mPerf = new BoostFramework();
        }
=======
        final DisplayContent dc = taskDisplayArea.mDisplayContent;
>>>>>>> 3190671b
        if (prev != null) {
            if (prev.finishing) {
                if (DEBUG_TRANSITION) Slog.v(TAG_TRANSITION,
                        "Prepare close transition: prev=" + prev);
                if (mStackSupervisor.mNoAnimActivities.contains(prev)) {
                    anim = false;
                    dc.prepareAppTransition(TRANSIT_NONE, false);
                } else {
                    mWmService.prepareAppTransition(prev.getTask() == next.getTask()
                            ? TRANSIT_ACTIVITY_CLOSE
                            : TRANSIT_TASK_CLOSE, false);
                    if(prev.getTask() != next.getTask() && mPerf != null) {
                       mPerf.perfHint(BoostFramework.VENDOR_HINT_ANIM_BOOST, next.packageName);
                    }
                    dc.prepareAppTransition(
                            prev.getTask() == next.getTask() ? TRANSIT_ACTIVITY_CLOSE
                                    : TRANSIT_TASK_CLOSE, false);
                }
                prev.setVisibility(false);
            } else {
                if (DEBUG_TRANSITION) Slog.v(TAG_TRANSITION,
                        "Prepare open transition: prev=" + prev);
                if (mStackSupervisor.mNoAnimActivities.contains(next)) {
                    anim = false;
                    dc.prepareAppTransition(TRANSIT_NONE, false);
                } else {
                    mWmService.prepareAppTransition(prev.getTask() == next.getTask()
                            ? TRANSIT_ACTIVITY_OPEN
                            : next.mLaunchTaskBehind
                                    ? TRANSIT_TASK_OPEN_BEHIND
                                    : TRANSIT_TASK_OPEN, false);
                    if(prev.getTask() != next.getTask() && mPerf != null) {
                       mPerf.perfHint(BoostFramework.VENDOR_HINT_ANIM_BOOST, next.packageName);
                    }
                    dc.prepareAppTransition(
                            prev.getTask() == next.getTask() ? TRANSIT_ACTIVITY_OPEN
                                    : next.mLaunchTaskBehind ? TRANSIT_TASK_OPEN_BEHIND
                                            : TRANSIT_TASK_OPEN, false);
                }
            }
        } else {
            if (DEBUG_TRANSITION) Slog.v(TAG_TRANSITION, "Prepare open transition: no previous");
            if (mStackSupervisor.mNoAnimActivities.contains(next)) {
                anim = false;
                dc.prepareAppTransition(TRANSIT_NONE, false);
            } else {
                dc.prepareAppTransition(TRANSIT_ACTIVITY_OPEN, false);
            }
        }

        if (anim) {
            next.applyOptionsLocked();
        } else {
            next.clearOptionsLocked();
        }

        mStackSupervisor.mNoAnimActivities.clear();

        if (next.attachedToProcess()) {
            if (DEBUG_SWITCH) Slog.v(TAG_SWITCH, "Resume running: " + next
                    + " stopped=" + next.stopped
                    + " visibleRequested=" + next.mVisibleRequested);

            // If the previous activity is translucent, force a visibility update of
            // the next activity, so that it's added to WM's opening app list, and
            // transition animation can be set up properly.
            // For example, pressing Home button with a translucent activity in focus.
            // Launcher is already visible in this case. If we don't add it to opening
            // apps, maybeUpdateTransitToWallpaper() will fail to identify this as a
            // TRANSIT_WALLPAPER_OPEN animation, and run some funny animation.
            final boolean lastActivityTranslucent = lastFocusedStack != null
                    && (lastFocusedStack.inMultiWindowMode()
                    || (lastFocusedStack.mLastPausedActivity != null
                    && !lastFocusedStack.mLastPausedActivity.occludesParent()));

            // This activity is now becoming visible.
            if (!next.mVisibleRequested || next.stopped || lastActivityTranslucent) {
                next.setVisibility(true);
            }

            // schedule launch ticks to collect information about slow apps.
            next.startLaunchTickingLocked();

            ActivityRecord lastResumedActivity =
                    lastFocusedStack == null ? null : lastFocusedStack.mResumedActivity;
            final ActivityState lastState = next.getState();

            mAtmService.updateCpuStats();

            if (DEBUG_STATES) Slog.v(TAG_STATES, "Moving to RESUMED: " + next
                    + " (in existing)");

            next.setState(RESUMED, "resumeTopActivityInnerLocked");

            next.app.updateProcessInfo(false /* updateServiceConnectionActivities */,
                    true /* activityChange */, true /* updateOomAdj */);

            // Have the window manager re-evaluate the orientation of
            // the screen based on the new activity order.
            boolean notUpdated = true;

            // Activity should also be visible if set mLaunchTaskBehind to true (see
            // ActivityRecord#shouldBeVisibleIgnoringKeyguard()).
            if (shouldBeVisible(next)) {
                // We have special rotation behavior when here is some active activity that
                // requests specific orientation or Keyguard is locked. Make sure all activity
                // visibilities are set correctly as well as the transition is updated if needed
                // to get the correct rotation behavior. Otherwise the following call to update
                // the orientation may cause incorrect configurations delivered to client as a
                // result of invisible window resize.
                // TODO: Remove this once visibilities are set correctly immediately when
                // starting an activity.
                notUpdated = !mRootWindowContainer.ensureVisibilityAndConfig(next, getDisplayId(),
                        true /* markFrozenIfConfigChanged */, false /* deferResume */);
            }

            if (notUpdated) {
                // The configuration update wasn't able to keep the existing
                // instance of the activity, and instead started a new one.
                // We should be all done, but let's just make sure our activity
                // is still at the top and schedule another run if something
                // weird happened.
                ActivityRecord nextNext = topRunningActivity();
                if (DEBUG_SWITCH || DEBUG_STATES) Slog.i(TAG_STATES,
                        "Activity config changed during resume: " + next
                                + ", new next: " + nextNext);
                if (nextNext != next) {
                    // Do over!
                    mStackSupervisor.scheduleResumeTopActivities();
                }
                if (!next.mVisibleRequested || next.stopped) {
                    next.setVisibility(true);
                }
                next.completeResumeLocked();
                return true;
            }

            try {
                final ClientTransaction transaction =
                        ClientTransaction.obtain(next.app.getThread(), next.appToken);
                // Deliver all pending results.
                ArrayList<ResultInfo> a = next.results;
                if (a != null) {
                    final int N = a.size();
                    if (!next.finishing && N > 0) {
                        if (DEBUG_RESULTS) Slog.v(TAG_RESULTS,
                                "Delivering results to " + next + ": " + a);
                        transaction.addCallback(ActivityResultItem.obtain(a));
                    }
                }

                if (next.newIntents != null) {
                    transaction.addCallback(
                            NewIntentItem.obtain(next.newIntents, true /* resume */));
                }

                // Well the app will no longer be stopped.
                // Clear app token stopped state in window manager if needed.
                next.notifyAppResumed(next.stopped);

                EventLogTags.writeWmResumeActivity(next.mUserId, System.identityHashCode(next),
                        next.getTask().mTaskId, next.shortComponentName);

                next.setSleeping(false);
                mAtmService.getAppWarningsLocked().onResumeActivity(next);
                next.app.setPendingUiCleanAndForceProcessStateUpTo(mAtmService.mTopProcessState);
                next.clearOptionsLocked();
                transaction.setLifecycleStateRequest(
                        ResumeActivityItem.obtain(next.app.getReportedProcState(),
                                dc.isNextTransitionForward()));
                mAtmService.getLifecycleManager().scheduleTransaction(transaction);

                if (DEBUG_STATES) Slog.d(TAG_STATES, "resumeTopActivityLocked: Resumed "
                        + next);
            } catch (Exception e) {
                // Whoops, need to restart this activity!
                if (DEBUG_STATES) Slog.v(TAG_STATES, "Resume failed; resetting state to "
                        + lastState + ": " + next);
                next.setState(lastState, "resumeTopActivityInnerLocked");

                // lastResumedActivity being non-null implies there is a lastStack present.
                if (lastResumedActivity != null) {
                    lastResumedActivity.setState(RESUMED, "resumeTopActivityInnerLocked");
                }

                Slog.i(TAG, "Restarting because process died: " + next);
                if (!next.hasBeenLaunched) {
                    next.hasBeenLaunched = true;
                } else  if (SHOW_APP_STARTING_PREVIEW && lastFocusedStack != null
                        && lastFocusedStack.isTopStackInDisplayArea()) {
                    next.showStartingWindow(null /* prev */, false /* newTask */,
                            false /* taskSwitch */);
                }
                mStackSupervisor.startSpecificActivity(next, true, false);
                return true;
            }

            // From this point on, if something goes wrong there is no way
            // to recover the activity.
            try {
                next.completeResumeLocked();
            } catch (Exception e) {
                // If any exception gets thrown, toss away this
                // activity and try the next one.
                Slog.w(TAG, "Exception thrown during resume of " + next, e);
                next.finishIfPossible("resume-exception", true /* oomAdj */);
                return true;
            }
        } else {
            // Whoops, need to restart this activity!
            if (!next.hasBeenLaunched) {
                next.hasBeenLaunched = true;
            } else {
                if (SHOW_APP_STARTING_PREVIEW) {
                    next.showStartingWindow(null /* prev */, false /* newTask */,
                            false /* taskSwich */);
                }
                if (DEBUG_SWITCH) Slog.v(TAG_SWITCH, "Restarting: " + next);
            }
            if (DEBUG_STATES) Slog.d(TAG_STATES, "resumeTopActivityLocked: Restarting " + next);
            mStackSupervisor.startSpecificActivity(next, true, true);
        }

        return true;
    }

    /**
     * Resume the next eligible activity in a focusable stack when this one does not have any
     * running activities left. The focus will be adjusted to the next focusable stack and
     * top running activities will be resumed in all focusable stacks. However, if the current stack
     * is a home stack - we have to keep it focused, start and resume a home activity on the current
     * display instead to make sure that the display is not empty.
     */
    private boolean resumeNextFocusableActivityWhenStackIsEmpty(ActivityRecord prev,
            ActivityOptions options) {
        final String reason = "noMoreActivities";

        if (!isActivityTypeHome()) {
            final ActivityStack nextFocusedStack = adjustFocusToNextFocusableStack(reason);
            if (nextFocusedStack != null) {
                // Try to move focus to the next visible stack with a running activity if this
                // stack is not covering the entire screen or is on a secondary display with no home
                // stack.
                return mRootWindowContainer.resumeFocusedStacksTopActivities(nextFocusedStack,
                        prev, null /* targetOptions */);
            }
        }

        // If the current stack is a home stack, or if focus didn't switch to a different stack -
        // just start up the Launcher...
        ActivityOptions.abort(options);
        if (DEBUG_STATES) Slog.d(TAG_STATES,
                "resumeNextFocusableActivityWhenStackIsEmpty: " + reason + ", go home");
        return mRootWindowContainer.resumeHomeActivity(prev, reason, getDisplayId());
    }

    void startActivityLocked(ActivityRecord r, ActivityRecord focusedTopActivity,
            boolean newTask, boolean keepCurTransition, ActivityOptions options) {
        Task rTask = r.getTask();
        final boolean allowMoveToFront = options == null || !options.getAvoidMoveToFront();
        final boolean isOrhasTask = rTask == this || hasChild(rTask);
        // mLaunchTaskBehind tasks get placed at the back of the task stack.
        if (!r.mLaunchTaskBehind && allowMoveToFront && (!isOrhasTask || newTask)) {
            // Last activity in task had been removed or ActivityManagerService is reusing task.
            // Insert or replace.
            // Might not even be in.
            positionChildAtTop(rTask);
        }
        Task task = null;
        if (!newTask && isOrhasTask) {
            // Starting activity cannot be occluding activity, otherwise starting window could be
            // remove immediately without transferring to starting activity.
            final ActivityRecord occludingActivity = getOccludingActivityAbove(r);
            if (occludingActivity != null) {
                // Here it is!  Now, if this is not yet visible (occluded by another task) to the
                // user, then just add it without starting; it will get started when the user
                // navigates back to it.
                if (DEBUG_ADD_REMOVE) Slog.i(TAG, "Adding activity " + r + " to task " + task,
                        new RuntimeException("here").fillInStackTrace());
                rTask.positionChildAtTop(r);
                ActivityOptions.abort(options);
                return;
            }
        }

        // Place a new activity at top of stack, so it is next to interact with the user.

        // If we are not placing the new activity frontmost, we do not want to deliver the
        // onUserLeaving callback to the actual frontmost activity
        final Task activityTask = r.getTask();
        if (task == activityTask && mChildren.indexOf(task) != (getChildCount() - 1)) {
            mStackSupervisor.mUserLeaving = false;
            if (DEBUG_USER_LEAVING) Slog.v(TAG_USER_LEAVING,
                    "startActivity() behind front, mUserLeaving=false");
        }

        task = activityTask;

        // Slot the activity into the history stack and proceed
        if (DEBUG_ADD_REMOVE) Slog.i(TAG, "Adding activity " + r + " to stack to task " + task,
                new RuntimeException("here").fillInStackTrace());
        task.positionChildAtTop(r);

        if (mActivityPluginDelegate != null) {
            mActivityPluginDelegate.activityInvokeNotification
                (r.info.applicationInfo.packageName, r.occludesParent());
        }

        // The transition animation and starting window are not needed if {@code allowMoveToFront}
        // is false, because the activity won't be visible.
        if ((!isHomeOrRecentsStack() || hasActivity()) && allowMoveToFront) {
            final DisplayContent dc = getDisplay().mDisplayContent;
            if (DEBUG_TRANSITION) Slog.v(TAG_TRANSITION,
                    "Prepare open transition: starting " + r);
            if ((r.intent.getFlags() & Intent.FLAG_ACTIVITY_NO_ANIMATION) != 0) {
                dc.prepareAppTransition(TRANSIT_NONE, keepCurTransition);
                mStackSupervisor.mNoAnimActivities.add(r);
            } else {
                int transit = TRANSIT_ACTIVITY_OPEN;
                if (newTask) {
                    if (r.mLaunchTaskBehind) {
                        transit = TRANSIT_TASK_OPEN_BEHIND;
                    } else if (getDisplay().isSingleTaskInstance()) {
                        transit = TRANSIT_SHOW_SINGLE_TASK_DISPLAY;
                    } else {
                        // If a new task is being launched, then mark the existing top activity as
                        // supporting picture-in-picture while pausing only if the starting activity
                        // would not be considered an overlay on top of the current activity
                        // (eg. not fullscreen, or the assistant)
                        if (canEnterPipOnTaskSwitch(focusedTopActivity,
                                null /* toFrontTask */, r, options)) {
                            focusedTopActivity.supportsEnterPipOnTaskSwitch = true;
                        }
                        transit = TRANSIT_TASK_OPEN;
                    }
                }
                dc.prepareAppTransition(transit, keepCurTransition);
                mStackSupervisor.mNoAnimActivities.remove(r);
            }
            boolean doShow = true;
            if (newTask) {
                // Even though this activity is starting fresh, we still need
                // to reset it to make sure we apply affinities to move any
                // existing activities from other tasks in to it.
                // If the caller has requested that the target task be
                // reset, then do so.
                if ((r.intent.getFlags() & Intent.FLAG_ACTIVITY_RESET_TASK_IF_NEEDED) != 0) {
                    resetTaskIfNeeded(r, r);
                    doShow = topRunningNonDelayedActivityLocked(null) == r;
                }
            } else if (options != null && options.getAnimationType()
                    == ActivityOptions.ANIM_SCENE_TRANSITION) {
                doShow = false;
            }
            if (r.mLaunchTaskBehind) {
                // Don't do a starting window for mLaunchTaskBehind. More importantly make sure we
                // tell WindowManager that r is visible even though it is at the back of the stack.
                r.setVisibility(true);
                ensureActivitiesVisible(null, 0, !PRESERVE_WINDOWS);
                // Go ahead to execute app transition for this activity since the app transition
                // will not be triggered through the resume channel.
                getDisplay().mDisplayContent.executeAppTransition();
            } else if (SHOW_APP_STARTING_PREVIEW && doShow) {
                // Figure out if we are transitioning from another activity that is
                // "has the same starting icon" as the next one.  This allows the
                // window manager to keep the previous window it had previously
                // created, if it still had one.
                Task prevTask = r.getTask();
                ActivityRecord prev = prevTask.topRunningActivityWithStartingWindowLocked();
                if (prev != null) {
                    // We don't want to reuse the previous starting preview if:
                    // (1) The current activity is in a different task.
                    if (prev.getTask() != prevTask) {
                        prev = null;
                    }
                    // (2) The current activity is already displayed.
                    else if (prev.nowVisible) {
                        prev = null;
                    }
                }
                r.showStartingWindow(prev, newTask, isTaskSwitch(r, focusedTopActivity));
            }
        } else {
            // If this is the first activity, don't do any fancy animations,
            // because there is nothing for it to animate on top of.
            ActivityOptions.abort(options);
        }
    }

    /**
     * @return Whether the switch to another task can trigger the currently running activity to
     * enter PiP while it is pausing (if supported). Only one of {@param toFrontTask} or
     * {@param toFrontActivity} should be set.
     */
    private boolean canEnterPipOnTaskSwitch(ActivityRecord pipCandidate,
            Task toFrontTask, ActivityRecord toFrontActivity, ActivityOptions opts) {
        if (opts != null && opts.disallowEnterPictureInPictureWhileLaunching()) {
            // Ensure the caller has requested not to trigger auto-enter PiP
            return false;
        }
        if (pipCandidate == null || pipCandidate.inPinnedWindowingMode()) {
            // Ensure that we do not trigger entering PiP an activity on the pinned stack
            return false;
        }
        final ActivityStack targetStack = toFrontTask != null
                ? toFrontTask.getStack() : toFrontActivity.getRootTask();
        if (targetStack != null && targetStack.isActivityTypeAssistant()) {
            // Ensure the task/activity being brought forward is not the assistant
            return false;
        }
        return true;
    }

    private boolean isTaskSwitch(ActivityRecord r, ActivityRecord topFocusedActivity) {
        return topFocusedActivity != null && r.getTask() != topFocusedActivity.getTask();
    }

    /**
     * Reset the task by reparenting the activities that have same affinity to the task or
     * reparenting the activities that have different affinityies out of the task, while these
     * activities allow task reparenting.
     *
     * @param taskTop     Top activity of the task might be reset.
     * @param newActivity The activity that going to be started.
     * @return The non-finishing top activity of the task after reset or the original task top
     *         activity if all activities within the task are finishing.
     */
    ActivityRecord resetTaskIfNeeded(ActivityRecord taskTop, ActivityRecord newActivity) {
        final boolean forceReset =
                (newActivity.info.flags & ActivityInfo.FLAG_CLEAR_TASK_ON_LAUNCH) != 0;
        final Task task = taskTop.getTask();

        // If ActivityOptions are moved out and need to be aborted or moved to taskTop.
        final ActivityOptions topOptions = sResetTargetTaskHelper.process(task, forceReset);

        if (mChildren.contains(task)) {
            final ActivityRecord newTop = task.getTopNonFinishingActivity();
            if (newTop != null) {
                taskTop = newTop;
            }
        }

        if (topOptions != null) {
            // If we got some ActivityOptions from an activity on top that
            // was removed from the task, propagate them to the new real top.
            taskTop.updateOptionsLocked(topOptions);
        }

        return taskTop;
    }

    /**
     * Find next proper focusable stack and make it focused.
     * @return The stack that now got the focus, {@code null} if none found.
     */
    ActivityStack adjustFocusToNextFocusableStack(String reason) {
        return adjustFocusToNextFocusableStack(reason, false /* allowFocusSelf */);
    }

    /**
     * Find next proper focusable stack and make it focused.
     * @param allowFocusSelf Is the focus allowed to remain on the same stack.
     * @return The stack that now got the focus, {@code null} if none found.
     */
    private ActivityStack adjustFocusToNextFocusableStack(String reason, boolean allowFocusSelf) {
        final ActivityStack stack =
                mRootWindowContainer.getNextFocusableStack(this, !allowFocusSelf);
        final String myReason = reason + " adjustFocusToNextFocusableStack";
        if (stack == null) {
            return null;
        }

        final ActivityRecord top = stack.topRunningActivity();

        if (stack.isActivityTypeHome() && (top == null || !top.mVisibleRequested)) {
            // If we will be focusing on the home stack next and its current top activity isn't
            // visible, then use the move the home stack task to top to make the activity visible.
            stack.getDisplayArea().moveHomeActivityToTop(reason);
            return stack;
        }

        stack.moveToFront(myReason);
        // Top display focused stack is changed, update top resumed activity if needed.
        if (stack.mResumedActivity != null) {
            mStackSupervisor.updateTopResumedActivityIfNeeded();
            // Set focused app directly because if the next focused activity is already resumed
            // (e.g. the next top activity is on a different display), there won't have activity
            // state change to update it.
            mAtmService.setResumedActivityUncheckLocked(stack.mResumedActivity, reason);
        }
        return stack;
    }

    /**
     * Finish the topmost activity that belongs to the crashed app. We may also finish the activity
     * that requested launch of the crashed one to prevent launch-crash loop.
     * @param app The app that crashed.
     * @param reason Reason to perform this action.
     * @return The task that was finished in this stack, {@code null} if top running activity does
     *         not belong to the crashed app.
     */
    final Task finishTopCrashedActivityLocked(WindowProcessController app, String reason) {
        final ActivityRecord r = topRunningActivity();
        if (r == null || r.app != app) {
            return null;
        }
        if (r.isActivityTypeHome() && mAtmService.mHomeProcess == app) {
            // Home activities should not be force-finished as we have nothing else to go
            // back to. AppErrors will get to it after two crashes in MIN_CRASH_INTERVAL.
            Slog.w(TAG, "  Not force finishing home activity "
                    + r.intent.getComponent().flattenToShortString());
            return null;
        }
        Slog.w(TAG, "  Force finishing activity "
                + r.intent.getComponent().flattenToShortString());
        Task finishedTask = r.getTask();
        getDisplay().mDisplayContent.prepareAppTransition(
                TRANSIT_CRASHING_ACTIVITY_CLOSE, false /* alwaysKeepCurrent */);
        r.finishIfPossible(reason, false /* oomAdj */);

        // Also terminate any activities below it that aren't yet stopped, to avoid a situation
        // where one will get re-start our crashing activity once it gets resumed again.
        final ActivityRecord activityBelow = getActivityBelow(r);
        if (activityBelow != null) {
            if (activityBelow.isState(STARTED, RESUMED, PAUSING, PAUSED)) {
                if (!activityBelow.isActivityTypeHome()
                        || mAtmService.mHomeProcess != activityBelow.app) {
                    Slog.w(TAG, "  Force finishing activity "
                            + activityBelow.intent.getComponent().flattenToShortString());
                    activityBelow.finishIfPossible(reason, false /* oomAdj */);
                }
            }
        }

        return finishedTask;
    }

    void finishVoiceTask(IVoiceInteractionSession session) {
        final PooledConsumer c = PooledLambda.obtainConsumer(ActivityStack::finishIfVoiceTask,
                PooledLambda.__(Task.class), session.asBinder());
        forAllLeafTasks(c, true /* traverseTopToBottom */);
        c.recycle();
    }

    private static void finishIfVoiceTask(Task tr, IBinder binder) {
        if (tr.voiceSession != null && tr.voiceSession.asBinder() == binder) {
            tr.forAllActivities((r) -> {
                if (r.finishing) return;
                r.finishIfPossible("finish-voice", false /* oomAdj */);
                tr.mAtmService.updateOomAdj();
            });
        } else {
            // Check if any of the activities are using voice
            final PooledFunction f = PooledLambda.obtainFunction(
                    ActivityStack::finishIfVoiceActivity, PooledLambda.__(ActivityRecord.class),
                    binder);
            tr.forAllActivities(f);
            f.recycle();
        }
    }

    private static boolean finishIfVoiceActivity(ActivityRecord r, IBinder binder) {
        if (r.voiceSession == null || r.voiceSession.asBinder() != binder) return false;
        // Inform of cancellation
        r.clearVoiceSessionLocked();
        try {
            r.app.getThread().scheduleLocalVoiceInteractionStarted(r.appToken, null);
        } catch (RemoteException re) {
            // Ok Boomer...
        }
        r.mAtmService.finishRunningVoiceLocked();
        return true;
    }

    /** Finish all activities in the stack without waiting. */
    void finishAllActivitiesImmediately() {
        if (!hasChild()) {
            removeIfPossible();
            return;
        }
        forAllActivities((r) -> {
            Slog.d(TAG, "finishAllActivitiesImmediatelyLocked: finishing " + r);
            r.destroyIfPossible("finishAllActivitiesImmediately");
        });
    }

    /** @return true if the stack behind this one is a standard activity type. */
    private boolean inFrontOfStandardStack() {
        final TaskDisplayArea taskDisplayArea = getDisplayArea();
        if (taskDisplayArea == null) {
            return false;
        }
        final int index = taskDisplayArea.getIndexOf(this);
        if (index == 0) {
            return false;
        }
        final ActivityStack stackBehind = taskDisplayArea.getChildAt(index - 1);
        return stackBehind.isActivityTypeStandard();
    }

    boolean shouldUpRecreateTaskLocked(ActivityRecord srec, String destAffinity) {
        // Basic case: for simple app-centric recents, we need to recreate
        // the task if the affinity has changed.
        if (srec == null || srec.getTask().affinity == null
                || !srec.getTask().affinity.equals(destAffinity)) {
            return true;
        }
        // Document-centric case: an app may be split in to multiple documents;
        // they need to re-create their task if this current activity is the root
        // of a document, unless simply finishing it will return them to the the
        // correct app behind.
        final Task task = srec.getTask();
        if (srec.isRootOfTask() && task.getBaseIntent() != null
                && task.getBaseIntent().isDocument()) {
            // Okay, this activity is at the root of its task.  What to do, what to do...
            if (!inFrontOfStandardStack()) {
                // Finishing won't return to an application, so we need to recreate.
                return true;
            }
            // We now need to get the task below it to determine what to do.
            final Task prevTask = getTaskBelow(task);
            if (prevTask == null) {
                Slog.w(TAG, "shouldUpRecreateTask: task not in history for " + srec);
                return false;
            }
            if (!task.affinity.equals(prevTask.affinity)) {
                // These are different apps, so need to recreate.
                return true;
            }
        }
        return false;
    }

    boolean navigateUpTo(ActivityRecord srec, Intent destIntent, int resultCode,
            Intent resultData) {
        if (!srec.attachedToProcess()) {
            // Nothing to do if the caller is not attached, because this method should be called
            // from an alive activity.
            return false;
        }
        final Task task = srec.getTask();
        if (!srec.isDescendantOf(this)) {
            return false;
        }

        ActivityRecord parent = task.getActivityBelow(srec);
        boolean foundParentInTask = false;
        final ComponentName dest = destIntent.getComponent();
        if (task.getBottomMostActivity() != srec && dest != null) {
            final ActivityRecord candidate = task.getActivity((ar) ->
                    ar.info.packageName.equals(dest.getPackageName()) &&
                    ar.info.name.equals(dest.getClassName()), srec, false /*includeBoundary*/,
                    true /*traverseTopToBottom*/);
            if (candidate != null) {
                parent = candidate;
                foundParentInTask = true;
            }
        }

        // TODO: There is a dup. of this block of code in ActivityTaskManagerService.finishActivity
        // We should consolidate.
        IActivityController controller = mAtmService.mController;
        if (controller != null) {
            ActivityRecord next = topRunningActivity(srec.appToken, INVALID_TASK_ID);
            if (next != null) {
                // ask watcher if this is allowed
                boolean resumeOK = true;
                try {
                    resumeOK = controller.activityResuming(next.packageName);
                } catch (RemoteException e) {
                    mAtmService.mController = null;
                    Watchdog.getInstance().setActivityController(null);
                }

                if (!resumeOK) {
                    return false;
                }
            }
        }
        final long origId = Binder.clearCallingIdentity();

        final int[] resultCodeHolder = new int[1];
        resultCodeHolder[0] = resultCode;
        final Intent[] resultDataHolder = new Intent[1];
        resultDataHolder[0] = resultData;
        final ActivityRecord finalParent = parent;
        task.forAllActivities((ar) -> {
            if (ar == finalParent) return true;

            ar.finishIfPossible(
                    resultCodeHolder[0], resultDataHolder[0], "navigate-up", true /* oomAdj */);
            // Only return the supplied result for the first activity finished
            resultCodeHolder[0] = Activity.RESULT_CANCELED;
            resultDataHolder[0] = null;
            return false;
        }, srec, true, true);
        resultCode = resultCodeHolder[0];
        resultData = resultDataHolder[0];

        if (parent != null && foundParentInTask) {
            final int callingUid = srec.info.applicationInfo.uid;
            final int parentLaunchMode = parent.info.launchMode;
            final int destIntentFlags = destIntent.getFlags();
            if (parentLaunchMode == ActivityInfo.LAUNCH_SINGLE_INSTANCE ||
                    parentLaunchMode == ActivityInfo.LAUNCH_SINGLE_TASK ||
                    parentLaunchMode == ActivityInfo.LAUNCH_SINGLE_TOP ||
                    (destIntentFlags & Intent.FLAG_ACTIVITY_CLEAR_TOP) != 0) {
                parent.deliverNewIntentLocked(callingUid, destIntent, srec.packageName);
            } else {
                try {
                    ActivityInfo aInfo = AppGlobals.getPackageManager().getActivityInfo(
                            destIntent.getComponent(), ActivityManagerService.STOCK_PM_FLAGS,
                            srec.mUserId);
                    // TODO(b/64750076): Check if calling pid should really be -1.
                    final int res = mAtmService.getActivityStartController()
                            .obtainStarter(destIntent, "navigateUpTo")
                            .setCaller(srec.app.getThread())
                            .setActivityInfo(aInfo)
                            .setResultTo(parent.appToken)
                            .setCallingPid(-1)
                            .setCallingUid(callingUid)
                            .setCallingPackage(srec.packageName)
                            .setCallingFeatureId(parent.launchedFromFeatureId)
                            .setRealCallingPid(-1)
                            .setRealCallingUid(callingUid)
                            .setComponentSpecified(true)
                            .execute();
                    foundParentInTask = res == ActivityManager.START_SUCCESS;
                } catch (RemoteException e) {
                    foundParentInTask = false;
                }
                parent.finishIfPossible(resultCode, resultData, "navigate-top", true /* oomAdj */);
            }
        }
        Binder.restoreCallingIdentity(origId);
        return foundParentInTask;
    }

    void removeLaunchTickMessages() {
        forAllActivities(ActivityRecord::removeLaunchTickRunnable);
    }

    private void updateTransitLocked(int transit, ActivityOptions options) {
        if (options != null) {
            ActivityRecord r = topRunningActivity();
            if (r != null && !r.isState(RESUMED)) {
                r.updateOptionsLocked(options);
            } else {
                ActivityOptions.abort(options);
            }
        }
        getDisplay().mDisplayContent.prepareAppTransition(transit, false);
    }

    final void moveTaskToFront(Task tr, boolean noAnimation, ActivityOptions options,
            AppTimeTracker timeTracker, String reason) {
        moveTaskToFront(tr, noAnimation, options, timeTracker, !DEFER_RESUME, reason);
    }

    final void moveTaskToFront(Task tr, boolean noAnimation, ActivityOptions options,
            AppTimeTracker timeTracker, boolean deferResume, String reason) {
        if (DEBUG_SWITCH) Slog.v(TAG_SWITCH, "moveTaskToFront: " + tr);

        final ActivityStack topStack = getDisplayArea().getTopStack();
        final ActivityRecord topActivity = topStack != null
                ? topStack.getTopNonFinishingActivity() : null;

        if (tr != this && !tr.isDescendantOf(this)) {
            // nothing to do!
            if (noAnimation) {
                ActivityOptions.abort(options);
            } else {
                updateTransitLocked(TRANSIT_TASK_TO_FRONT, options);
            }
            return;
        }

        if (timeTracker != null) {
            // The caller wants a time tracker associated with this task.
            final PooledConsumer c = PooledLambda.obtainConsumer(ActivityRecord::setAppTimeTracker,
                    PooledLambda.__(ActivityRecord.class), timeTracker);
            tr.forAllActivities(c);
            c.recycle();
        }

        try {
            // Defer updating the IME target since the new IME target will try to get computed
            // before updating all closing and opening apps, which can cause the ime target to
            // get calculated incorrectly.
            getDisplay().deferUpdateImeTarget();

            // Shift all activities with this task up to the top
            // of the stack, keeping them in the same internal order.
            positionChildAtTop(tr);

            // Don't refocus if invisible to current user
            final ActivityRecord top = tr.getTopNonFinishingActivity();
            if (top == null || !top.okToShowLocked()) {
                if (top != null) {
                    mStackSupervisor.mRecentTasks.add(top.getTask());
                }
                ActivityOptions.abort(options);
                return;
            }

            // Set focus to the top running activity of this stack.
            final ActivityRecord r = topRunningActivity();
            if (r != null) {
                r.moveFocusableActivityToTop(reason);
            }

            if (DEBUG_TRANSITION) Slog.v(TAG_TRANSITION, "Prepare to front transition: task=" + tr);
            if (noAnimation) {
                getDisplay().mDisplayContent.prepareAppTransition(TRANSIT_NONE, false);
                if (r != null) {
                    mStackSupervisor.mNoAnimActivities.add(r);
                }
                ActivityOptions.abort(options);
            } else {
                updateTransitLocked(TRANSIT_TASK_TO_FRONT, options);
            }
            // If a new task is moved to the front, then mark the existing top activity as
            // supporting

            // picture-in-picture while paused only if the task would not be considered an oerlay
            // on top
            // of the current activity (eg. not fullscreen, or the assistant)
            if (canEnterPipOnTaskSwitch(topActivity, tr, null /* toFrontActivity */,
                    options)) {
                topActivity.supportsEnterPipOnTaskSwitch = true;
            }

            if (!deferResume) {
                mRootWindowContainer.resumeFocusedStacksTopActivities();
            }
            EventLogTags.writeWmTaskToFront(tr.mUserId, tr.mTaskId);
            mAtmService.getTaskChangeNotificationController()
                    .notifyTaskMovedToFront(tr.getTaskInfo());
        } finally {
            getDisplay().continueUpdateImeTarget();
        }
    }

    /**
     * Worker method for rearranging history stack. Implements the function of moving all
     * activities for a specific task (gathering them if disjoint) into a single group at the
     * bottom of the stack.
     *
     * If a watcher is installed, the action is preflighted and the watcher has an opportunity
     * to premeptively cancel the move.
     *
     * @param tr The task to collect and move to the bottom.
     * @return Returns true if the move completed, false if not.
     */
    boolean moveTaskToBack(Task tr) {
        Slog.i(TAG, "moveTaskToBack: " + tr);

        // In LockTask mode, moving a locked task to the back of the stack may expose unlocked
        // ones. Therefore we need to check if this operation is allowed.
        if (!mAtmService.getLockTaskController().canMoveTaskToBack(tr)) {
            return false;
        }

        // If we have a watcher, preflight the move before committing to it.  First check
        // for *other* available tasks, but if none are available, then try again allowing the
        // current task to be selected.
        if (isTopStackInDisplayArea() && mAtmService.mController != null) {
            ActivityRecord next = topRunningActivity(null, tr.mTaskId);
            if (next == null) {
                next = topRunningActivity(null, INVALID_TASK_ID);
            }
            if (next != null) {
                // ask watcher if this is allowed
                boolean moveOK = true;
                try {
                    moveOK = mAtmService.mController.activityResuming(next.packageName);
                } catch (RemoteException e) {
                    mAtmService.mController = null;
                    Watchdog.getInstance().setActivityController(null);
                }
                if (!moveOK) {
                    return false;
                }
            }
        }

        if (DEBUG_TRANSITION) Slog.v(TAG_TRANSITION, "Prepare to back transition: task="
                + tr.mTaskId);

        getDisplay().mDisplayContent.prepareAppTransition(TRANSIT_TASK_TO_BACK, false);
        moveToBack("moveTaskToBackLocked", tr);

        if (inPinnedWindowingMode()) {
            mStackSupervisor.removeStack(this);
            return true;
        }

        ActivityRecord topActivity = getDisplayArea().topRunningActivity();
        ActivityStack topStack = topActivity.getRootTask();
        if (topStack != null && topStack != this && topActivity.isState(RESUMED)) {
            // The new top activity is already resumed, so there's a good chance that nothing will
            // get resumed below. So, update visibility now in case the transition is closed
            // prematurely.
            mRootWindowContainer.ensureVisibilityAndConfig(null /* starting */,
                    getDisplay().mDisplayId, false /* markFrozenIfConfigChanged */,
                    false /* deferResume */);
        }

        mRootWindowContainer.resumeFocusedStacksTopActivities();
        return true;
    }

    /**
     * Ensures all visible activities at or below the input activity have the right configuration.
     */
    void ensureVisibleActivitiesConfiguration(ActivityRecord start, boolean preserveWindow) {
        mEnsureVisibleActivitiesConfigHelper.process(start, preserveWindow);
    }

    // TODO: Can only be called from special methods in ActivityStackSupervisor.
    // Need to consolidate those calls points into this resize method so anyone can call directly.
    void resize(Rect displayedBounds, Rect configBounds, boolean preserveWindows,
            boolean deferResume) {
        if (!updateBoundsAllowed(displayedBounds)) {
            return;
        }

        Trace.traceBegin(TRACE_TAG_WINDOW_MANAGER, "stack.resize_" + getRootTaskId());
        mAtmService.deferWindowLayout();
        try {
            // TODO: Why not just set this on the stack directly vs. on each tasks?
            // Update override configurations of all tasks in the stack.
            final PooledConsumer c = PooledLambda.obtainConsumer(
                    ActivityStack::processTaskResizeBounds, PooledLambda.__(Task.class),
                    displayedBounds, configBounds);
            forAllTasks(c, true /* traverseTopToBottom */);
            c.recycle();

            if (mBoundsAnimating) {
                // Force to update task surface bounds and relayout windows, since configBounds
                // remains unchanged during bounds animation.
                updateSurfaceBounds();
                getDisplay().setLayoutNeeded();
                mWmService.requestTraversal();
            }

            if (!deferResume) {
                ensureVisibleActivitiesConfiguration(topRunningActivity(), preserveWindows);
            }
        } finally {
            mAtmService.continueWindowLayout();
            Trace.traceEnd(TRACE_TAG_WINDOW_MANAGER);
        }
    }

    private static void processTaskResizeBounds(
            Task task, Rect displayedBounds, Rect configBounds) {
        if (!task.isResizeable()) return;

        if (configBounds != null && !configBounds.isEmpty()) {
            task.setOverrideDisplayedBounds(displayedBounds);
            task.setBounds(configBounds);
        } else {
            task.setOverrideDisplayedBounds(null);
            task.setBounds(displayedBounds);
        }
    }

    /**
     * Until we can break this "set task bounds to same as stack bounds" behavior, this
     * basically resizes both stack and task bounds to the same bounds.
     */
   private void setTaskBounds(Rect bounds) {
        if (!updateBoundsAllowed(bounds)) {
            return;
        }

        final PooledConsumer c = PooledLambda.obtainConsumer(ActivityStack::setTaskBounds,
                PooledLambda.__(Task.class), bounds);
        forAllLeafTasks(c, true /* traverseTopToBottom */);
        c.recycle();
    }

    private static void setTaskBounds(Task task, Rect bounds) {
        task.setBounds(task.isResizeable() ? bounds : null);
    }

    /** Helper to setDisplayedBounds on all child tasks */
    private void setTaskDisplayedBounds(Rect bounds) {
        if (!updateDisplayedBoundsAllowed(bounds)) {
            return;
        }

        final PooledConsumer c = PooledLambda.obtainConsumer(ActivityStack::setTaskDisplayedBounds,
                PooledLambda.__(Task.class), bounds);
        forAllLeafTasks(c, true /* traverseTopToBottom */);
        c.recycle();
    }

    private static void setTaskDisplayedBounds(Task task, Rect bounds) {
        task.setOverrideDisplayedBounds(bounds == null || bounds.isEmpty() ? null : bounds);
    }

    /**
     * Returns the top-most activity that occludes the given one, or @{code null} if none.
     */
    @Nullable
    private ActivityRecord getOccludingActivityAbove(ActivityRecord activity) {
        return getActivity((ar) -> ar.occludesParent(), true /* traverseTopToBottom */, activity);
    }

    boolean willActivityBeVisible(IBinder token) {
        final ActivityRecord r = ActivityRecord.forTokenLocked(token);
        if (r == null) {
            return false;
        }

        // See if there is an occluding activity on-top of this one.
        final ActivityRecord occludingActivity = getOccludingActivityAbove(r);
        if (occludingActivity != null) return false;

        if (r.finishing) Slog.e(TAG, "willActivityBeVisible: Returning false,"
                + " would have returned true for r=" + r);
        return !r.finishing;
    }

    void unhandledBackLocked() {
        final ActivityRecord topActivity = getTopMostActivity();
        if (DEBUG_SWITCH) Slog.d(TAG_SWITCH,
                "Performing unhandledBack(): top activity: " + topActivity);
        if (topActivity != null) {
            topActivity.finishIfPossible("unhandled-back", true /* oomAdj */);
        }
    }

    /**
     * Reset local parameters because an app's activity died.
     * @param app The app of the activity that died.
     * @return result from removeHistoryRecordsForAppLocked.
     */
    boolean handleAppDied(WindowProcessController app) {
        if (mPausingActivity != null && mPausingActivity.app == app) {
            if (DEBUG_PAUSE || DEBUG_CLEANUP) Slog.v(TAG_PAUSE,
                    "App died while pausing: " + mPausingActivity);
            mPausingActivity = null;
        }
        if (mLastPausedActivity != null && mLastPausedActivity.app == app) {
            mLastPausedActivity = null;
            mLastNoHistoryActivity = null;
        }

        mStackSupervisor.removeHistoryRecords(app);
        return mRemoveHistoryRecordsForApp.process(app);
    }

    boolean dump(FileDescriptor fd, PrintWriter pw, boolean dumpAll, boolean dumpClient,
            String dumpPackage, boolean needSep) {
        pw.println("  Stack #" + getRootTaskId()
                + ": type=" + activityTypeToString(getActivityType())
                + " mode=" + windowingModeToString(getWindowingMode()));
        pw.println("  isSleeping=" + shouldSleepActivities());
        pw.println("  mBounds=" + getRequestedOverrideBounds());

        boolean printed = dumpActivities(fd, pw, dumpAll, dumpClient, dumpPackage, needSep);

        needSep = printed;
        boolean pr = printThisActivity(pw, mPausingActivity, dumpPackage, needSep,
                "    mPausingActivity: ");
        if (pr) {
            printed = true;
            needSep = false;
        }
        pr = printThisActivity(pw, getResumedActivity(), dumpPackage, needSep,
                "    mResumedActivity: ");
        if (pr) {
            printed = true;
            needSep = false;
        }
        if (dumpAll) {
            pr = printThisActivity(pw, mLastPausedActivity, dumpPackage, needSep,
                    "    mLastPausedActivity: ");
            if (pr) {
                printed = true;
                needSep = true;
            }
            printed |= printThisActivity(pw, mLastNoHistoryActivity, dumpPackage,
                    needSep, "    mLastNoHistoryActivity: ");
        }
        return printed;
    }

    private boolean dumpActivities(FileDescriptor fd, PrintWriter pw, boolean dumpAll,
            boolean dumpClient, String dumpPackage, boolean needSep) {
        if (!hasChild()) {
            return false;
        }
        final String prefix = "    ";
        forAllLeafTasks((task) -> {
            if (needSep) {
                pw.println("");
            }
            pw.println(prefix + "Task id #" + task.mTaskId);
            pw.println(prefix + "mBounds=" + task.getRequestedOverrideBounds());
            pw.println(prefix + "mMinWidth=" + task.mMinWidth);
            pw.println(prefix + "mMinHeight=" + task.mMinHeight);
            pw.println(prefix + "mLastNonFullscreenBounds=" + task.mLastNonFullscreenBounds);
            pw.println(prefix + "* " + task);
            task.dump(pw, prefix + "  ");
            final ArrayList<ActivityRecord> activities = new ArrayList<>();
            // Add activities by traversing the hierarchy from bottom to top, since activities
            // are dumped in reverse order in {@link ActivityStackSupervisor#dumpHistoryList()}.
            task.forAllActivities((Consumer<ActivityRecord>) activities::add,
                    false /* traverseTopToBottom */);
            dumpHistoryList(fd, pw, activities, prefix, "Hist", true, !dumpAll, dumpClient,
                    dumpPackage, false, null, task);
        }, true /* traverseTopToBottom */);
        return true;
    }

    ArrayList<ActivityRecord> getDumpActivitiesLocked(String name) {
        ArrayList<ActivityRecord> activities = new ArrayList<>();

        if ("all".equals(name)) {
            forAllActivities((Consumer<ActivityRecord>) activities::add);
        } else if ("top".equals(name)) {
            final ActivityRecord topActivity = getTopMostActivity();
            if (topActivity != null) {
                activities.add(topActivity);
            }
        } else {
            ItemMatcher matcher = new ItemMatcher();
            matcher.build(name);

            forAllActivities((r) -> {
                if (matcher.match(r, r.intent.getComponent())) {
                    activities.add(r);
                }
            });
        }

        return activities;
    }

    ActivityRecord restartPackage(String packageName) {
        ActivityRecord starting = topRunningActivity();

        // All activities that came from the package must be
        // restarted as if there was a config change.
        PooledConsumer c = PooledLambda.obtainConsumer(ActivityStack::restartPackage,
                PooledLambda.__(ActivityRecord.class), starting, packageName);
        forAllActivities(c);
        c.recycle();

        return starting;
    }

    private static void restartPackage(
            ActivityRecord r, ActivityRecord starting, String packageName) {
        if (r.info.packageName.equals(packageName)) {
            r.forceNewConfig = true;
            if (starting != null && r == starting && r.mVisibleRequested) {
                r.startFreezingScreenLocked(CONFIG_SCREEN_LAYOUT);
            }
        }
    }

    Task reuseOrCreateTask(ActivityInfo info, Intent intent, boolean toTop) {
        return reuseOrCreateTask(info, intent, null /*voiceSession*/, null /*voiceInteractor*/,
                toTop, null /*activity*/, null /*source*/, null /*options*/);
    }
    // TODO: Can be removed once we change callpoints creating stacks to be creating tasks.
    /** Either returns this current task to be re-used or creates a new child task. */
    Task reuseOrCreateTask(ActivityInfo info, Intent intent, IVoiceInteractionSession voiceSession,
            IVoiceInteractor voiceInteractor, boolean toTop, ActivityRecord activity,
            ActivityRecord source, ActivityOptions options) {

        Task task;
        if (DisplayContent.alwaysCreateStack(getWindowingMode(), getActivityType())) {
            // This stack will only contain one task, so just return itself since all stacks ara now
            // tasks and all tasks are now stacks.
            task = reuseAsLeafTask(voiceSession, voiceInteractor, intent, info, activity);
        } else {
            // Create child task since this stack can contain multiple tasks.
            final int taskId = activity != null
                    ? mStackSupervisor.getNextTaskIdForUser(activity.mUserId)
                    : mStackSupervisor.getNextTaskIdForUser();
            task = Task.create(
                    mAtmService, taskId, info, intent, voiceSession, voiceInteractor, this);

            // add the task to stack first, mTaskPositioner might need the stack association
            addChild(task, toTop, (info.flags & FLAG_SHOW_FOR_ALL_USERS) != 0);
        }

        int displayId = getDisplayId();
        if (displayId == INVALID_DISPLAY) displayId = DEFAULT_DISPLAY;
        final boolean isLockscreenShown = mAtmService.mStackSupervisor.getKeyguardController()
                .isKeyguardOrAodShowing(displayId);
        if (!mStackSupervisor.getLaunchParamsController()
                .layoutTask(task, info.windowLayout, activity, source, options)
                && !matchParentBounds() && task.isResizeable() && !isLockscreenShown) {
            task.setBounds(getRequestedOverrideBounds());
        }

        return task;
    }

    void addChild(WindowContainer child, final boolean toTop, boolean showForAllUsers) {
        if (isSingleTaskInstance() && hasChild()) {
            throw new IllegalStateException("Can only have one child on stack=" + this);
        }

        Task task = child.asTask();
        try {

            if (task != null) {
                task.setForceShowForAllUsers(showForAllUsers);
            }
            // We only want to move the parents to the parents if we are creating this task at the
            // top of its stack.
            addChild(child, toTop ? MAX_VALUE : 0, toTop /*moveParents*/);
        } finally {
            if (task != null) {
                task.setForceShowForAllUsers(false);
            }
        }
    }

    void positionChildAt(Task task, int position) {
        if (task.getStack() != this) {
            throw new IllegalArgumentException("AS.positionChildAt: task=" + task
                    + " is not a child of stack=" + this + " current parent=" + task.getStack());
        }

        task.updateOverrideConfigurationForStack(this);

        final ActivityRecord topRunningActivity = task.topRunningActivityLocked();
        final boolean wasResumed = topRunningActivity == task.getStack().mResumedActivity;

        boolean toTop = position >= getChildCount();
        boolean includingParents = toTop || getDisplayArea().getNextFocusableStack(this,
                true /* ignoreCurrent */) == null;
        if (WindowManagerDebugConfig.DEBUG_STACK) {
            Slog.i(TAG_WM, "positionChildAt: positioning task=" + task + " at " + position);
        }
        positionChildAt(position, task, includingParents);
        task.updateTaskMovement(toTop);
        getDisplayContent().layoutAndAssignWindowLayersIfNeeded();


        // TODO: Investigate if this random code is really needed.
        if (task.voiceSession != null) {
            try {
                task.voiceSession.taskStarted(task.intent, task.mTaskId);
            } catch (RemoteException e) {
            }
        }

        if (wasResumed) {
            if (mResumedActivity != null) {
                Log.wtf(TAG, "mResumedActivity was already set when moving mResumedActivity from"
                        + " other stack to this stack mResumedActivity=" + mResumedActivity
                        + " other mResumedActivity=" + topRunningActivity);
            }
            topRunningActivity.setState(RESUMED, "positionChildAt");
        }

        // The task might have already been running and its visibility needs to be synchronized with
        // the visibility of the stack / windows.
        ensureActivitiesVisible(null, 0, !PRESERVE_WINDOWS);
        mRootWindowContainer.resumeFocusedStacksTopActivities();
    }

    public void setAlwaysOnTop(boolean alwaysOnTop) {
        if (isAlwaysOnTop() == alwaysOnTop) {
            return;
        }
        super.setAlwaysOnTop(alwaysOnTop);
        final TaskDisplayArea taskDisplayArea = getDisplayArea();
        // positionChildAtTop() must be called even when always on top gets turned off because we
        // need to make sure that the stack is moved from among always on top windows to below other
        // always on top windows. Since the position the stack should be inserted into is calculated
        // properly in {@link DisplayContent#getTopInsertPosition()} in both cases, we can just
        // request that the stack is put at top here.
        taskDisplayArea.positionStackAtTop(this, false /* includingParents */);
    }

    /** NOTE: Should only be called from {@link Task#reparent}. */
    void moveToFrontAndResumeStateIfNeeded(ActivityRecord r, boolean moveToFront, boolean setResume,
            boolean setPause, String reason) {
        if (!moveToFront) {
            return;
        }

        final ActivityState origState = r.getState();
        // If the activity owns the last resumed activity, transfer that together,
        // so that we don't resume the same activity again in the new stack.
        // Apps may depend on onResume()/onPause() being called in pairs.
        if (setResume) {
            r.setState(RESUMED, "moveToFrontAndResumeStateIfNeeded");
        }
        // If the activity was previously pausing, then ensure we transfer that as well
        if (setPause) {
            mPausingActivity = r;
            r.schedulePauseTimeout();
        }
        // Move the stack in which we are placing the activity to the front.
        moveToFront(reason);
        // If the original state is resumed, there is no state change to update focused app.
        // So here makes sure the activity focus is set if it is the top.
        if (origState == RESUMED && r == mRootWindowContainer.getTopResumedActivity()) {
            mAtmService.setResumedActivityUncheckLocked(r, reason);
        }
    }

    void dismissPip() {
        if (!isActivityTypeStandardOrUndefined()) {
            throw new IllegalArgumentException(
                    "You can't move tasks from non-standard stacks.");
        }
        if (getWindowingMode() != WINDOWING_MODE_PINNED) {
            throw new IllegalArgumentException(
                    "Can't exit pinned mode if it's not pinned already.");
        }

        mWmService.inSurfaceTransaction(() -> {
            final Task task = getBottomMostTask();
            setWindowingMode(WINDOWING_MODE_UNDEFINED);

            getDisplayArea().positionStackAtTop(this, false /* includingParents */);

            mStackSupervisor.scheduleUpdatePictureInPictureModeIfNeeded(task, this);
            MetricsLoggerWrapper.logPictureInPictureFullScreen(mAtmService.mContext,
                    task.effectiveUid, task.realActivity.flattenToString());
        });
    }

    void prepareFreezingTaskBounds() {
        forAllLeafTasks(Task::prepareFreezingBounds, true /* traverseTopToBottom */);
    }

    @Override
    public int setBounds(Rect bounds) {
        // Calling Task#setBounds() for leaf task since this is the a specialization of
        // {@link #setBounds(int)} for ActivityStack.
        if (!isRootTask()) {
            return super.setBounds(bounds);
        } else {
            return setBounds(getRequestedOverrideBounds(), bounds);
        }
    }

    private int setBounds(Rect existing, Rect bounds) {
        if (equivalentBounds(existing, bounds)) {
            return BOUNDS_CHANGE_NONE;
        }

        final int result = super.setBounds(!inMultiWindowMode() ? null : bounds);

        updateSurfaceBounds();
        return result;
    }

    /** Bounds of the stack without adjusting for other factors in the system like visibility
     * of docked stack.
     * Most callers should be using {@link ConfigurationContainer#getRequestedOverrideBounds} a
     * it takes into consideration other system factors. */
    void getRawBounds(Rect out) {
        out.set(getRawBounds());
    }

    private Rect getRawBounds() {
        return super.getBounds();
    }

    @Override
    public void getBounds(Rect bounds) {
        bounds.set(getBounds());
    }

    /**
     * @return the final bounds for the bounds animation.
     */
    void getFinalAnimationBounds(Rect outBounds) {
        outBounds.set(mBoundsAnimationTarget);
    }

    /**
     * @return the final source bounds for the bounds animation.
     */
    void getFinalAnimationSourceHintBounds(Rect outBounds) {
        outBounds.set(mBoundsAnimationSourceHintBounds);
    }

    /**
     * @return the final animation bounds if the task stack is currently being animated, or the
     *         current stack bounds otherwise.
     */
    void getAnimationOrCurrentBounds(Rect outBounds) {
        if ((mBoundsAnimatingRequested || mBoundsAnimating) && !mBoundsAnimationTarget.isEmpty()) {
            getFinalAnimationBounds(outBounds);
            return;
        }
        getBounds(outBounds);
    }

    /** Bounds of the stack with other system factors taken into consideration. */
    void getDimBounds(Rect out) {
        getBounds(out);
    }

    /**
     * Put a Task in this stack. Used for adding only.
     * When task is added to top of the stack, the entire branch of the hierarchy (including stack
     * and display) will be brought to top.
     * @param child The child to add.
     * @param position Target position to add the task to.
     */
    private void addChild(WindowContainer child, int position, boolean moveParents) {
        // Add child task.
        addChild(child, null);

        // Move child to a proper position, as some restriction for position might apply.
        positionChildAt(position, child, moveParents /* includingParents */);
    }

    void positionChildAtTop(Task child) {
        if (child == null) {
            // TODO: Fix the call-points that cause this to happen.
            return;
        }

        if (child == this) {
            // TODO: Fix call-points
            moveToFront("positionChildAtTop");
            return;
        }

        positionChildAt(POSITION_TOP, child, true /* includingParents */);
        child.updateTaskMovement(true);

        final DisplayContent displayContent = getDisplayContent();
        displayContent.layoutAndAssignWindowLayersIfNeeded();
    }

    void positionChildAtBottom(Task child) {
        // If there are other focusable stacks on the display, the z-order of the display should not
        // be changed just because a task was placed at the bottom. E.g. if it is moving the topmost
        // task to bottom, the next focusable stack on the same display should be focused.
        final ActivityStack nextFocusableStack = getDisplayArea().getNextFocusableStack(
                child.getStack(), true /* ignoreCurrent */);
        positionChildAtBottom(child, nextFocusableStack == null /* includingParents */);
        child.updateTaskMovement(true);
    }

    @VisibleForTesting
    void positionChildAtBottom(Task child, boolean includingParents) {
        if (child == null) {
            // TODO: Fix the call-points that cause this to happen.
            return;
        }

        positionChildAt(POSITION_BOTTOM, child, includingParents);
        getDisplayContent().layoutAndAssignWindowLayersIfNeeded();
    }

    @Override
    void onChildPositionChanged(WindowContainer child) {
        if (isOrganized()) {
            mAtmService.mTaskOrganizerController.dispatchTaskInfoChanged(this, false /* force */);
        }

        if (!mChildren.contains(child)) {
            return;
        }

        final boolean isTop = getTopChild() == child;

        final Task task = child.asTask();
        if (task != null) {
            task.updateTaskMovement(isTop);
        }

        if (isTop) {
            final DisplayContent displayContent = getDisplayContent();
            displayContent.layoutAndAssignWindowLayersIfNeeded();
        }
    }

    @Override
    void onParentChanged(ConfigurationContainer newParent, ConfigurationContainer oldParent) {
        final DisplayContent display = newParent != null
                ? ((WindowContainer) newParent).getDisplayContent() : null;
        final DisplayContent oldDisplay = oldParent != null
                ? ((WindowContainer) oldParent).getDisplayContent() : null;
        super.onParentChanged(newParent, oldParent);

        // Resume next focusable stack after reparenting to another display if we aren't removing
        // the prevous display.
        if (oldDisplay != null && oldDisplay.isRemoving()) {
            postReparent();
        }
    }

    void reparent(TaskDisplayArea newParent, boolean onTop) {
        reparent(newParent, onTop ? POSITION_TOP : POSITION_BOTTOM);
    }

    private void updateSurfaceBounds() {
        updateSurfaceSize(getPendingTransaction());
        updateSurfacePosition();
        scheduleAnimation();
    }

    /**
     * Calculate an amount by which to expand the stack bounds in each direction.
     * Used to make room for shadows in the pinned windowing mode.
     */
    int getStackOutset() {
        // If we are drawing shadows on the task then don't outset the stack.
        if (mWmService.mRenderShadowsInCompositor) {
            return 0;
        }
        DisplayContent displayContent = getDisplayContent();
        if (inPinnedWindowingMode() && displayContent != null) {
            final DisplayMetrics displayMetrics = displayContent.getDisplayMetrics();

            // We multiply by two to match the client logic for converting view elevation
            // to insets, as in {@link WindowManager.LayoutParams#setSurfaceInsets}
            return (int) Math.ceil(
                    mWmService.dipToPixel(PINNED_WINDOWING_MODE_ELEVATION_IN_DIP, displayMetrics)
                            * 2);
        }
        return 0;
    }

    @Override
    void getRelativeDisplayedPosition(Point outPos) {
        super.getRelativeDisplayedPosition(outPos);
        final int outset = getStackOutset();
        outPos.x -= outset;
        outPos.y -= outset;
    }

    private void updateSurfaceSize(SurfaceControl.Transaction transaction) {
        if (mSurfaceControl == null) {
            return;
        }

        final Rect stackBounds = getDisplayedBounds();
        int width = stackBounds.width();
        int height = stackBounds.height();

        final int outset = getStackOutset();
        width += 2 * outset;
        height += 2 * outset;

        if (width == mLastSurfaceSize.x && height == mLastSurfaceSize.y) {
            return;
        }
        transaction.setWindowCrop(mSurfaceControl, width, height);
        mLastSurfaceSize.set(width, height);
    }

    @VisibleForTesting
    Point getLastSurfaceSize() {
        return mLastSurfaceSize;
    }

    @Override
    void onDisplayChanged(DisplayContent dc) {
        super.onDisplayChanged(dc);
        if (isRootTask()) {
            updateSurfaceBounds();
        }
    }

    boolean shouldIgnoreInput() {
        return inSplitScreenPrimaryWindowingMode() && !isFocusable();
    }

    @Override
    void dump(PrintWriter pw, String prefix, boolean dumpAll) {
        pw.println(prefix + "mStackId=" + getRootTaskId());
        pw.println(prefix + "mDeferRemoval=" + mDeferRemoval);
        pw.println(prefix + "mBounds=" + getRawBounds().toShortString());
        for (int taskNdx = mChildren.size() - 1; taskNdx >= 0; taskNdx--) {
            mChildren.get(taskNdx).dump(pw, prefix + "  ", dumpAll);
        }
        if (!mExitingActivities.isEmpty()) {
            pw.println();
            pw.println("  Exiting application tokens:");
            for (int i = mExitingActivities.size() - 1; i >= 0; i--) {
                WindowToken token = mExitingActivities.get(i);
                pw.print("  Exiting App #"); pw.print(i);
                pw.print(' '); pw.print(token);
                pw.println(':');
                token.dump(pw, "    ", dumpAll);
            }
        }
        mAnimatingActivityRegistry.dump(pw, "AnimatingApps:", prefix);
    }

    /**
     * Sets the current picture-in-picture aspect ratio.
     */
    void setPictureInPictureAspectRatio(float aspectRatio) {
        if (!mWmService.mAtmService.mSupportsPictureInPicture) {
            return;
        }

        final DisplayContent displayContent = getDisplayContent();
        if (displayContent == null) {
            return;
        }

        if (!inPinnedWindowingMode()) {
            return;
        }

        final PinnedStackController pinnedStackController =
                getDisplayContent().getPinnedStackController();

        if (Float.compare(aspectRatio, pinnedStackController.getAspectRatio()) == 0) {
            return;
        }

        // Notify the pinned stack controller about aspect ratio change.
        // This would result a callback delivered from SystemUI to WM to start animation,
        // if the bounds are ought to be altered due to aspect ratio change.
        pinnedStackController.setAspectRatio(
                pinnedStackController.isValidPictureInPictureAspectRatio(aspectRatio)
                        ? aspectRatio : -1f);
    }

    /**
     * Sets the current picture-in-picture actions.
     */
    void setPictureInPictureActions(List<RemoteAction> actions) {
        if (!mWmService.mAtmService.mSupportsPictureInPicture) {
            return;
        }

        if (!inPinnedWindowingMode()) {
            return;
        }

        getDisplayContent().getPinnedStackController().setActions(actions);
    }

    /**
     * @return True if we are currently animating the pinned stack from fullscreen to non-fullscreen
     *         bounds and we have a deferred PiP mode changed callback set with the animation.
     */
    public boolean deferScheduleMultiWindowModeChanged() {
        if (inPinnedWindowingMode()) {
            // For the pinned stack, the deferring of the multi-window mode changed is tied to the
            // transition animation into picture-in-picture, and is called once the animation
            // completes, or is interrupted in a way that would leave the stack in a non-fullscreen
            // state.
            // @see BoundsAnimationController
            // @see BoundsAnimationControllerTests
            return (mBoundsAnimatingRequested || mBoundsAnimating);
        }
        return false;
    }

    public boolean isForceScaled() {
        return mBoundsAnimating;
    }

    /** Returns true if a removal action is still being deferred. */
    boolean checkCompleteDeferredRemoval() {
        if (isAnimating(TRANSITION | CHILDREN)) {
            return true;
        }
        if (mDeferRemoval) {
            removeImmediately();
        }

        return super.checkCompleteDeferredRemoval();
    }

    public DisplayInfo getDisplayInfo() {
        return mDisplayContent.getDisplayInfo();
    }

    AnimatingActivityRegistry getAnimatingActivityRegistry() {
        return mAnimatingActivityRegistry;
    }

    public void onARStopTriggered(ActivityRecord r) {
        if (mActivityPluginDelegate != null && getWindowingMode() != WINDOWING_MODE_UNDEFINED) {
                            mActivityPluginDelegate.activitySuspendNotification
                                (r.info.applicationInfo.packageName, getWindowingMode() == WINDOWING_MODE_FULLSCREEN, false);
                        }
    }

    void executeAppTransition(ActivityOptions options) {
        getDisplay().mDisplayContent.executeAppTransition();
        ActivityOptions.abort(options);
    }

    boolean shouldSleepActivities() {
        final DisplayContent display = getDisplay();

        // Do not sleep activities in this stack if we're marked as focused and the keyguard
        // is in the process of going away.
        if (isFocusedStackOnDisplay()
                && mStackSupervisor.getKeyguardController().isKeyguardGoingAway()) {
            return false;
        }

        return display != null ? display.isSleeping() : mAtmService.isSleepingLocked();
    }

    boolean shouldSleepOrShutDownActivities() {
        return shouldSleepActivities() || mAtmService.mShuttingDown;
    }

    @Override
    public void dumpDebug(ProtoOutputStream proto, long fieldId,
            @WindowTraceLogLevel int logLevel) {
        if (logLevel == WindowTraceLogLevel.CRITICAL && !isVisible()) {
            return;
        }

        final long token = proto.start(fieldId);
        super.dumpDebug(proto, WINDOW_CONTAINER, logLevel);

        proto.write(TaskProto.ID, mTaskId);
        proto.write(DISPLAY_ID, getDisplayId());
        proto.write(ROOT_TASK_ID, getRootTaskId());

        if (mResumedActivity != null) {
            mResumedActivity.writeIdentifierToProto(proto, RESUMED_ACTIVITY);
        }
        if (realActivity != null) {
            proto.write(REAL_ACTIVITY, realActivity.flattenToShortString());
        }
        if (origActivity != null) {
            proto.write(ORIG_ACTIVITY, origActivity.flattenToShortString());
        }
        proto.write(ACTIVITY_TYPE, getActivityType());
        proto.write(RESIZE_MODE, mResizeMode);
        proto.write(MIN_WIDTH, mMinWidth);
        proto.write(MIN_HEIGHT, mMinHeight);

        proto.write(FILLS_PARENT, matchParentBounds());
        getRawBounds().dumpDebug(proto, BOUNDS);

        getOverrideDisplayedBounds().dumpDebug(proto, DISPLAYED_BOUNDS);
        if (mLastNonFullscreenBounds != null) {
            mLastNonFullscreenBounds.dumpDebug(proto, LAST_NON_FULLSCREEN_BOUNDS);
        }

        proto.write(DEFER_REMOVAL, mDeferRemoval);
        proto.write(ANIMATING_BOUNDS, mBoundsAnimating);

        if (mSurfaceControl != null) {
            proto.write(SURFACE_WIDTH, mSurfaceControl.getWidth());
            proto.write(SURFACE_HEIGHT, mSurfaceControl.getHeight());
        }

        proto.write(CREATED_BY_ORGANIZER, mCreatedByOrganizer);

        proto.end(token);
    }
}<|MERGE_RESOLUTION|>--- conflicted
+++ resolved
@@ -2097,14 +2097,10 @@
         // that the previous one will be hidden soon.  This way it can know
         // to ignore it when computing the desired screen orientation.
         boolean anim = true;
-<<<<<<< HEAD
-        final DisplayContent dc = display.mDisplayContent;
+        final DisplayContent dc = taskDisplayArea.mDisplayContent;
         if (mPerf == null) {
             mPerf = new BoostFramework();
         }
-=======
-        final DisplayContent dc = taskDisplayArea.mDisplayContent;
->>>>>>> 3190671b
         if (prev != null) {
             if (prev.finishing) {
                 if (DEBUG_TRANSITION) Slog.v(TAG_TRANSITION,
