/*
 * Copyright (C) 2012 The Android Open Source Project
 *
 * Licensed under the Apache License, Version 2.0 (the "License");
 * you may not use this file except in compliance with the License.
 * You may obtain a copy of the License at
 *
 *      http://www.apache.org/licenses/LICENSE-2.0
 *
 * Unless required by applicable law or agreed to in writing, software
 * distributed under the License is distributed on an "AS IS" BASIS,
 * WITHOUT WARRANTIES OR CONDITIONS OF ANY KIND, either express or implied.
 * See the License for the specific language governing permissions and
 * limitations under the License.
 */

package com.android.server.display;

import android.app.ActivityThread;
import android.content.Context;
import android.content.res.Resources;
import android.hardware.sidekick.SidekickInternal;
import android.os.Build;
import android.os.Handler;
import android.os.IBinder;
import android.os.Looper;
import android.os.PowerManager;
import android.os.SystemProperties;
import android.os.Trace;
import android.util.LongSparseArray;
import android.util.Slog;
import android.util.SparseArray;
import android.view.Display;
import android.view.DisplayAddress;
import android.view.DisplayCutout;
import android.view.DisplayEventReceiver;
import android.view.Surface;
import android.view.SurfaceControl;

import com.android.server.LocalServices;
import com.android.server.lights.Light;
import com.android.server.lights.LightsManager;

import java.io.PrintWriter;
import java.util.ArrayList;
import java.util.Arrays;
import java.util.Collections;
import java.util.List;

/**
 * A display adapter for the local displays managed by Surface Flinger.
 * <p>
 * Display adapters are guarded by the {@link DisplayManagerService.SyncRoot} lock.
 * </p>
 */
final class LocalDisplayAdapter extends DisplayAdapter {
    private static final String TAG = "LocalDisplayAdapter";
    private static final boolean DEBUG = false;

    private static final String UNIQUE_ID_PREFIX = "local:";

    private static final String PROPERTY_EMULATOR_CIRCULAR = "ro.emulator.circular";

    private final LongSparseArray<LocalDisplayDevice> mDevices =
            new LongSparseArray<LocalDisplayDevice>();

    @SuppressWarnings("unused")  // Becomes active at instantiation time.
    private PhysicalDisplayEventReceiver mPhysicalDisplayEventReceiver;


    // Called with SyncRoot lock held.
    public LocalDisplayAdapter(DisplayManagerService.SyncRoot syncRoot,
            Context context, Handler handler, Listener listener) {
        super(syncRoot, context, handler, listener, TAG);
    }

    @Override
    public void registerLocked() {
        super.registerLocked();

        mPhysicalDisplayEventReceiver = new PhysicalDisplayEventReceiver(getHandler().getLooper());

        for (long physicalDisplayId : SurfaceControl.getPhysicalDisplayIds()) {
            tryConnectDisplayLocked(physicalDisplayId);
        }
    }

    private void tryConnectDisplayLocked(long physicalDisplayId) {
        final IBinder displayToken = SurfaceControl.getPhysicalDisplayToken(physicalDisplayId);
        if (displayToken != null) {
            SurfaceControl.PhysicalDisplayInfo[] configs =
                    SurfaceControl.getDisplayConfigs(displayToken);
            if (configs == null) {
                // There are no valid configs for this device, so we can't use it
                Slog.w(TAG, "No valid configs found for display device " + physicalDisplayId);
                return;
            }
            int activeConfig = SurfaceControl.getActiveConfig(displayToken);
            if (activeConfig < 0) {
                // There is no active config, and for now we don't have the
                // policy to set one.
                Slog.w(TAG, "No active config found for display device " + physicalDisplayId);
                return;
            }
            int activeColorMode = SurfaceControl.getActiveColorMode(displayToken);
            if (activeColorMode < 0) {
                // We failed to get the active color mode. We don't bail out here since on the next
                // configuration pass we'll go ahead and set it to whatever it was set to last (or
                // COLOR_MODE_NATIVE if this is the first configuration).
                Slog.w(TAG, "Unable to get active color mode for display device " +
                        physicalDisplayId);
                activeColorMode = Display.COLOR_MODE_INVALID;
            }
            int[] colorModes = SurfaceControl.getDisplayColorModes(displayToken);
            int[] allowedConfigs = SurfaceControl.getAllowedDisplayConfigs(displayToken);
            LocalDisplayDevice device = mDevices.get(physicalDisplayId);
            if (device == null) {
                // Display was added.
                final boolean isInternal = mDevices.size() == 0;
                device = new LocalDisplayDevice(displayToken, physicalDisplayId,
                        configs, activeConfig, allowedConfigs, colorModes, activeColorMode,
                        isInternal);
                mDevices.put(physicalDisplayId, device);
                sendDisplayDeviceEventLocked(device, DISPLAY_DEVICE_EVENT_ADDED);
            } else if (device.updatePhysicalDisplayInfoLocked(configs, activeConfig,
                        allowedConfigs, colorModes, activeColorMode)) {
                // Display properties changed.
                sendDisplayDeviceEventLocked(device, DISPLAY_DEVICE_EVENT_CHANGED);
            }
        } else {
            // The display is no longer available. Ignore the attempt to add it.
            // If it was connected but has already been disconnected, we'll get a
            // disconnect event that will remove it from mDevices.
        }
    }

    private void tryDisconnectDisplayLocked(long physicalDisplayId) {
        LocalDisplayDevice device = mDevices.get(physicalDisplayId);
        if (device != null) {
            // Display was removed.
            mDevices.remove(physicalDisplayId);
            sendDisplayDeviceEventLocked(device, DISPLAY_DEVICE_EVENT_REMOVED);
        }
    }

    static int getPowerModeForState(int state) {
        switch (state) {
            case Display.STATE_OFF:
                return SurfaceControl.POWER_MODE_OFF;
            case Display.STATE_DOZE:
                return SurfaceControl.POWER_MODE_DOZE;
            case Display.STATE_DOZE_SUSPEND:
                return SurfaceControl.POWER_MODE_DOZE_SUSPEND;
            case Display.STATE_ON_SUSPEND:
                return SurfaceControl.POWER_MODE_ON_SUSPEND;
            default:
                return SurfaceControl.POWER_MODE_NORMAL;
        }
    }

    private final class LocalDisplayDevice extends DisplayDevice {
        private final long mPhysicalDisplayId;
        private final Light mBacklight;
        private final SparseArray<DisplayModeRecord> mSupportedModes = new SparseArray<>();
        private final ArrayList<Integer> mSupportedColorModes = new ArrayList<>();
        private final boolean mIsInternal;

        private DisplayDeviceInfo mInfo;
        private boolean mHavePendingChanges;
        private int mState = Display.STATE_UNKNOWN;
        private int mBrightness = PowerManager.BRIGHTNESS_DEFAULT;
        private int mDefaultModeId;
        private int mActiveModeId;
        private boolean mActiveModeInvalid;
        private int[] mAllowedModeIds;
        private boolean mAllowedModeIdsInvalid;
        private int mActivePhysIndex;
        private int[] mAllowedPhysIndexes;
        private int mActiveColorMode;
        private boolean mActiveColorModeInvalid;
        private Display.HdrCapabilities mHdrCapabilities;
        private boolean mSidekickActive;
        private SidekickInternal mSidekickInternal;

        private SurfaceControl.PhysicalDisplayInfo[] mDisplayInfos;

        LocalDisplayDevice(IBinder displayToken, long physicalDisplayId,
                SurfaceControl.PhysicalDisplayInfo[] physicalDisplayInfos, int activeDisplayInfo,
<<<<<<< HEAD
                int[] colorModes, int activeColorMode, boolean isInternal) {
            super(LocalDisplayAdapter.this, displayToken, UNIQUE_ID_PREFIX + physicalDisplayId,
                  physicalDisplayId);
=======
                int[] allowedDisplayInfos, int[] colorModes, int activeColorMode,
                boolean isInternal) {
            super(LocalDisplayAdapter.this, displayToken, UNIQUE_ID_PREFIX + physicalDisplayId);
>>>>>>> 17ed6b16
            mPhysicalDisplayId = physicalDisplayId;
            mIsInternal = isInternal;
            updatePhysicalDisplayInfoLocked(physicalDisplayInfos, activeDisplayInfo,
                    allowedDisplayInfos, colorModes, activeColorMode);
            updateColorModesLocked(colorModes, activeColorMode);
            mSidekickInternal = LocalServices.getService(SidekickInternal.class);
            if (mIsInternal) {
                LightsManager lights = LocalServices.getService(LightsManager.class);
                mBacklight = lights.getLight(LightsManager.LIGHT_ID_BACKLIGHT);
            } else {
                mBacklight = null;
            }
            mHdrCapabilities = SurfaceControl.getHdrCapabilities(displayToken);
        }

        @Override
        public boolean hasStableUniqueId() {
            return true;
        }

        public boolean updatePhysicalDisplayInfoLocked(
                SurfaceControl.PhysicalDisplayInfo[] physicalDisplayInfos, int activeDisplayInfo,
                int[] allowedDisplayInfos, int[] colorModes, int activeColorMode) {
            mDisplayInfos = Arrays.copyOf(physicalDisplayInfos, physicalDisplayInfos.length);
            mActivePhysIndex = activeDisplayInfo;
            mAllowedPhysIndexes = Arrays.copyOf(allowedDisplayInfos, allowedDisplayInfos.length);
            // Build an updated list of all existing modes.
            ArrayList<DisplayModeRecord> records = new ArrayList<DisplayModeRecord>();
            boolean modesAdded = false;
            for (int i = 0; i < physicalDisplayInfos.length; i++) {
                SurfaceControl.PhysicalDisplayInfo info = physicalDisplayInfos[i];
                // First, check to see if we've already added a matching mode. Since not all
                // configuration options are exposed via Display.Mode, it's possible that we have
                // multiple PhysicalDisplayInfos that would generate the same Display.Mode.
                boolean existingMode = false;
                for (int j = 0; j < records.size(); j++) {
                    if (records.get(j).hasMatchingMode(info)) {
                        existingMode = true;
                        break;
                    }
                }
                if (existingMode) {
                    continue;
                }
                // If we haven't already added a mode for this configuration to the new set of
                // supported modes then check to see if we have one in the prior set of supported
                // modes to reuse.
                DisplayModeRecord record = findDisplayModeRecord(info);
                if (record == null) {
                    record = new DisplayModeRecord(info);
                    modesAdded = true;
                }
                records.add(record);
            }

            // Get the currently active mode
            DisplayModeRecord activeRecord = null;
            for (int i = 0; i < records.size(); i++) {
                DisplayModeRecord record = records.get(i);
                if (record.hasMatchingMode(physicalDisplayInfos[activeDisplayInfo])){
                    activeRecord = record;
                    break;
                }
            }

            // Check whether surface flinger spontaneously changed modes out from under us.
            // Schedule traversals to ensure that the correct state is reapplied if necessary.
            if (mActiveModeId != 0
                    && mActiveModeId != activeRecord.mMode.getModeId()) {
                mActiveModeInvalid = true;
                sendTraversalRequestLocked();
            }

            boolean recordsChanged = records.size() != mSupportedModes.size() || modesAdded;
            // If the records haven't changed then we're done here.
            if (!recordsChanged) {
                return false;
            }
            // Update the index of modes.
            mHavePendingChanges = true;

            mSupportedModes.clear();
            for (DisplayModeRecord record : records) {
                mSupportedModes.put(record.mMode.getModeId(), record);
            }

            // Update the default mode, if needed.
            if (findDisplayInfoIndexLocked(mDefaultModeId) < 0) {
                if (mDefaultModeId != 0) {
                    Slog.w(TAG, "Default display mode no longer available, using currently"
                            + " active mode as default.");
                }
                mDefaultModeId = activeRecord.mMode.getModeId();
            }

            // Determine whether the active mode is still there.
            if (mSupportedModes.indexOfKey(mActiveModeId) < 0) {
                if (mActiveModeId != 0) {
                    Slog.w(TAG, "Active display mode no longer available, reverting to default"
                            + " mode.");
                }
                mActiveModeId = mDefaultModeId;
                mActiveModeInvalid = true;
            }

            // Determine what the currently allowed modes are
            mAllowedModeIds = new int[] { mActiveModeId };
            int[] allowedModeIds = new int[mAllowedPhysIndexes.length];
            int size = 0;
            for (int physIndex : mAllowedPhysIndexes) {
                int modeId = findMatchingModeIdLocked(physIndex);
                if (modeId > 0) {
                    allowedModeIds[size++] = modeId;
                }
            }

            // If this is different from our desired allowed modes, then mark our current set as
            // invalid so we correct this on the next traversal.
            mAllowedModeIdsInvalid = !Arrays.equals(allowedModeIds, mAllowedModeIds);

            // Schedule traversals so that we apply pending changes.
            sendTraversalRequestLocked();
            return true;
        }

        private boolean updateColorModesLocked(int[] colorModes,
                int activeColorMode) {
            List<Integer> pendingColorModes = new ArrayList<>();

            if (colorModes == null) return false;
            // Build an updated list of all existing color modes.
            boolean colorModesAdded = false;
            for (int colorMode: colorModes) {
                if (!mSupportedColorModes.contains(colorMode)) {
                    colorModesAdded = true;
                }
                pendingColorModes.add(colorMode);
            }

            boolean colorModesChanged =
                    pendingColorModes.size() != mSupportedColorModes.size()
                    || colorModesAdded;

            // If the supported color modes haven't changed then we're done here.
            if (!colorModesChanged) {
                return false;
            }

            mHavePendingChanges = true;

            mSupportedColorModes.clear();
            mSupportedColorModes.addAll(pendingColorModes);
            Collections.sort(mSupportedColorModes);

            // Determine whether the active color mode is still there.
            if (!mSupportedColorModes.contains(mActiveColorMode)) {
                if (mActiveColorMode != 0) {
                    Slog.w(TAG, "Active color mode no longer available, reverting"
                            + " to default mode.");
                    mActiveColorMode = Display.COLOR_MODE_DEFAULT;
                    mActiveColorModeInvalid = true;
                } else {
                    if (!mSupportedColorModes.isEmpty()) {
                        // This should never happen.
                        Slog.e(TAG, "Default and active color mode is no longer available!"
                                + " Reverting to first available mode.");
                        mActiveColorMode = mSupportedColorModes.get(0);
                        mActiveColorModeInvalid = true;
                    } else {
                        // This should really never happen.
                        Slog.e(TAG, "No color modes available!");
                    }
                }
            }
            return true;
        }

        private DisplayModeRecord findDisplayModeRecord(SurfaceControl.PhysicalDisplayInfo info) {
            for (int i = 0; i < mSupportedModes.size(); i++) {
                DisplayModeRecord record = mSupportedModes.valueAt(i);
                if (record.hasMatchingMode(info)) {
                    return record;
                }
            }
            return null;
        }

        @Override
        public void applyPendingDisplayDeviceInfoChangesLocked() {
            if (mHavePendingChanges) {
                mInfo = null;
                mHavePendingChanges = false;
            }
        }

        @Override
        public DisplayDeviceInfo getDisplayDeviceInfoLocked() {
            if (mInfo == null) {
                SurfaceControl.PhysicalDisplayInfo phys = mDisplayInfos[mActivePhysIndex];
                mInfo = new DisplayDeviceInfo();
                mInfo.width = phys.width;
                mInfo.height = phys.height;
                mInfo.modeId = mActiveModeId;
                mInfo.defaultModeId = mDefaultModeId;
                mInfo.supportedModes = getDisplayModes(mSupportedModes);
                mInfo.colorMode = mActiveColorMode;
                mInfo.supportedColorModes =
                        new int[mSupportedColorModes.size()];
                for (int i = 0; i < mSupportedColorModes.size(); i++) {
                    mInfo.supportedColorModes[i] = mSupportedColorModes.get(i);
                }
                mInfo.hdrCapabilities = mHdrCapabilities;
                mInfo.appVsyncOffsetNanos = phys.appVsyncOffsetNanos;
                mInfo.presentationDeadlineNanos = phys.presentationDeadlineNanos;
                mInfo.state = mState;
                mInfo.uniqueId = getUniqueId();
                mInfo.address = DisplayAddress.fromPhysicalDisplayId(mPhysicalDisplayId);

                // Assume that all built-in displays that have secure output (eg. HDCP) also
                // support compositing from gralloc protected buffers.
                if (phys.secure) {
                    mInfo.flags = DisplayDeviceInfo.FLAG_SECURE
                            | DisplayDeviceInfo.FLAG_SUPPORTS_PROTECTED_BUFFERS;
                }

                final Resources res = getOverlayContext().getResources();
                if (mIsInternal) {
                    mInfo.name = res.getString(
                            com.android.internal.R.string.display_manager_built_in_display_name);
                    mInfo.flags |= DisplayDeviceInfo.FLAG_DEFAULT_DISPLAY
                            | DisplayDeviceInfo.FLAG_ROTATES_WITH_CONTENT;
                    if (res.getBoolean(com.android.internal.R.bool.config_mainBuiltInDisplayIsRound)
                            || (Build.IS_EMULATOR
                            && SystemProperties.getBoolean(PROPERTY_EMULATOR_CIRCULAR, false))) {
                        mInfo.flags |= DisplayDeviceInfo.FLAG_ROUND;
                    }
                    if (res.getBoolean(
                            com.android.internal.R.bool.config_maskMainBuiltInDisplayCutout)) {
                        mInfo.flags |= DisplayDeviceInfo.FLAG_MASK_DISPLAY_CUTOUT;
                    }
                    mInfo.displayCutout = DisplayCutout.fromResourcesRectApproximation(res,
                            mInfo.width, mInfo.height);
                    mInfo.type = Display.TYPE_BUILT_IN;
                    mInfo.densityDpi = (int)(phys.density * 160 + 0.5f);
                    mInfo.xDpi = phys.xDpi;
                    mInfo.yDpi = phys.yDpi;
                    mInfo.touch = DisplayDeviceInfo.TOUCH_INTERNAL;
                } else if (mPhysicalDisplayId >= SurfaceControl.BUILT_IN_DISPLAY_ID_HDMI &&
                           mPhysicalDisplayId < SurfaceControl.BUILT_IN_DISPLAY_ID_EXT_MIN) {
                    mInfo.displayCutout = null;
                    mInfo.type = Display.TYPE_HDMI;
                    mInfo.flags |= DisplayDeviceInfo.FLAG_PRESENTATION;
                    mInfo.name = getContext().getResources().getString(
                            com.android.internal.R.string.display_manager_hdmi_display_name);
                    mInfo.touch = DisplayDeviceInfo.TOUCH_EXTERNAL;
                    mInfo.setAssumedDensityForExternalDisplay(phys.width, phys.height);

                    // For demonstration purposes, allow rotation of the external display.
                    // In the future we might allow the user to configure this directly.
                    if ("portrait".equals(SystemProperties.get("persist.demo.hdmirotation"))) {
                        mInfo.rotation = Surface.ROTATION_270;
                    }

                    // For demonstration purposes, allow rotation of the external display
                    // to follow the built-in display.
                    if (SystemProperties.getBoolean("persist.demo.hdmirotates", false)) {
                        mInfo.flags |= DisplayDeviceInfo.FLAG_ROTATES_WITH_CONTENT;
                    }

                    if (!res.getBoolean(
                                com.android.internal.R.bool.config_localDisplaysMirrorContent)) {
                        mInfo.flags |= DisplayDeviceInfo.FLAG_OWN_CONTENT_ONLY;
                    }

                    if (res.getBoolean(com.android.internal.R.bool.config_localDisplaysPrivate)) {
                        mInfo.flags |= DisplayDeviceInfo.FLAG_PRIVATE;
                    }
                } else {
                    mInfo.type = Display.TYPE_BUILT_IN;
                    mInfo.touch = DisplayDeviceInfo.TOUCH_INTERNAL;
                    mInfo.name = getContext().getResources().getString(
                            com.android.internal.R.string.display_manager_built_in_display_name);
                    mInfo.flags |= DisplayDeviceInfo.FLAG_ROTATES_WITH_CONTENT;

                    if (SystemProperties.getBoolean(
                                    "vendor.display.builtin_presentation", false)) {
                        mInfo.flags |= DisplayDeviceInfo.FLAG_PRESENTATION;
                    } else {
                        mInfo.flags |= DisplayDeviceInfo.FLAG_PRIVATE;
                    }

                    if (!SystemProperties.getBoolean(
                                    "vendor.display.builtin_mirroring", false)) {
                        mInfo.flags |= DisplayDeviceInfo.FLAG_OWN_CONTENT_ONLY;
                    }

                    mInfo.setAssumedDensityForExternalDisplay(phys.width, phys.height);
                }
            }
            return mInfo;
        }

        @Override
        public Runnable requestDisplayStateLocked(final int state, final int brightness) {
            // Assume that the brightness is off if the display is being turned off.
            assert state != Display.STATE_OFF || brightness == PowerManager.BRIGHTNESS_OFF;

            final boolean stateChanged = (mState != state);
            final boolean brightnessChanged = (mBrightness != brightness) && mBacklight != null;
            if (stateChanged || brightnessChanged) {
                final long physicalDisplayId = mPhysicalDisplayId;
                final IBinder token = getDisplayTokenLocked();
                final int oldState = mState;

                if (stateChanged) {
                    mState = state;
                    updateDeviceInfoLocked();
                }

                if (brightnessChanged) {
                    mBrightness = brightness;
                }

                // Defer actually setting the display state until after we have exited
                // the critical section since it can take hundreds of milliseconds
                // to complete.
                return new Runnable() {
                    @Override
                    public void run() {
                        // Exit a suspended state before making any changes.
                        int currentState = oldState;
                        if (Display.isSuspendedState(oldState)
                                || oldState == Display.STATE_UNKNOWN) {
                            if (!Display.isSuspendedState(state)) {
                                setDisplayState(state);
                                currentState = state;
                            } else if (state == Display.STATE_DOZE_SUSPEND
                                    || oldState == Display.STATE_DOZE_SUSPEND) {
                                setDisplayState(Display.STATE_DOZE);
                                currentState = Display.STATE_DOZE;
                            } else if (state == Display.STATE_ON_SUSPEND
                                    || oldState == Display.STATE_ON_SUSPEND) {
                                setDisplayState(Display.STATE_ON);
                                currentState = Display.STATE_ON;
                            } else {
                                return; // old state and new state is off
                            }
                        }

                        // If the state change was from or to VR, then we need to tell the light
                        // so that it can apply appropriate VR brightness settings. Also, update the
                        // brightness so the state is propogated to light.
                        boolean vrModeChange = false;
                        if ((state == Display.STATE_VR || currentState == Display.STATE_VR) &&
                                currentState != state) {
                            setVrMode(state == Display.STATE_VR);
                            vrModeChange = true;
                        }


                        // Apply brightness changes given that we are in a non-suspended state.
                        if (brightnessChanged || vrModeChange) {
                            setDisplayBrightness(brightness);
                        }

                        // Enter the final desired state, possibly suspended.
                        if (state != currentState) {
                            setDisplayState(state);
                        }
                    }

                    private void setVrMode(boolean isVrEnabled) {
                        if (DEBUG) {
                            Slog.d(TAG, "setVrMode("
                                    + "id=" + physicalDisplayId
                                    + ", state=" + Display.stateToString(state) + ")");
                        }
                        mBacklight.setVrMode(isVrEnabled);
                    }

                    private void setDisplayState(int state) {
                        if (DEBUG) {
                            Slog.d(TAG, "setDisplayState("
                                    + "id=" + physicalDisplayId
                                    + ", state=" + Display.stateToString(state) + ")");
                        }

                        // We must tell sidekick to stop controlling the display before we
                        // can change its power mode, so do that first.
                        if (mSidekickActive) {
                            Trace.traceBegin(Trace.TRACE_TAG_POWER,
                                    "SidekickInternal#endDisplayControl");
                            try {
                                mSidekickInternal.endDisplayControl();
                            } finally {
                                Trace.traceEnd(Trace.TRACE_TAG_POWER);
                            }
                            mSidekickActive = false;
                        }
                        final int mode = getPowerModeForState(state);
                        Trace.traceBegin(Trace.TRACE_TAG_POWER, "setDisplayState("
                                + "id=" + physicalDisplayId
                                + ", state=" + Display.stateToString(state) + ")");
                        try {
                            SurfaceControl.setDisplayPowerMode(token, mode);
                            Trace.traceCounter(Trace.TRACE_TAG_POWER, "DisplayPowerMode", mode);
                        } finally {
                            Trace.traceEnd(Trace.TRACE_TAG_POWER);
                        }
                        // If we're entering a suspended (but not OFF) power state and we
                        // have a sidekick available, tell it now that it can take control.
                        if (Display.isSuspendedState(state) && state != Display.STATE_OFF
                                && mSidekickInternal != null && !mSidekickActive) {
                            Trace.traceBegin(Trace.TRACE_TAG_POWER,
                                    "SidekickInternal#startDisplayControl");
                            try {
                                mSidekickActive = mSidekickInternal.startDisplayControl(state);
                            } finally {
                                Trace.traceEnd(Trace.TRACE_TAG_POWER);
                            }
                        }
                    }

                    private void setDisplayBrightness(int brightness) {
                        if (DEBUG) {
                            Slog.d(TAG, "setDisplayBrightness("
                                    + "id=" + physicalDisplayId
                                    + ", brightness=" + brightness + ")");
                        }

                        Trace.traceBegin(Trace.TRACE_TAG_POWER, "setDisplayBrightness("
                                + "id=" + physicalDisplayId + ", brightness=" + brightness + ")");
                        try {
                            mBacklight.setBrightness(brightness);
                            Trace.traceCounter(Trace.TRACE_TAG_POWER,
                                    "ScreenBrightness", brightness);
                        } finally {
                            Trace.traceEnd(Trace.TRACE_TAG_POWER);
                        }
                    }
                };
            }
            return null;
        }

        @Override
        public void setRequestedColorModeLocked(int colorMode) {
            if (requestColorModeLocked(colorMode)) {
                updateDeviceInfoLocked();
            }
        }

        @Override
        public void setAllowedDisplayModesLocked(int[] modes) {
            updateAllowedModesLocked(modes);
        }

        @Override
        public void onOverlayChangedLocked() {
            updateDeviceInfoLocked();
        }

        public void onActivePhysicalDisplayModeChangedLocked(int physIndex) {
            if (updateActiveModeLocked(physIndex)) {
                updateDeviceInfoLocked();
            }
        }

        public boolean updateActiveModeLocked(int activePhysIndex) {
            if (mActivePhysIndex == activePhysIndex) {
                return false;
            }
            mActivePhysIndex = activePhysIndex;
            mActiveModeId = findMatchingModeIdLocked(activePhysIndex);
            mActiveModeInvalid = mActiveModeId == 0;
            if (mActiveModeInvalid) {
                Slog.w(TAG, "In unknown mode after setting allowed configs"
                        + ": allowedPhysIndexes=" + mAllowedPhysIndexes
                        + ", activePhysIndex=" + mActivePhysIndex);
            }
            return true;
        }

        public void updateAllowedModesLocked(int[] allowedModes) {
            if (Arrays.equals(allowedModes, mAllowedModeIds) && !mAllowedModeIdsInvalid) {
                return;
            }
            if (updateAllowedModesInternalLocked(allowedModes)) {
                updateDeviceInfoLocked();
            }
        }

        public boolean updateAllowedModesInternalLocked(int[] allowedModes) {
            if (DEBUG) {
                Slog.w(TAG, "updateAllowedModesInternalLocked(allowedModes="
                        + Arrays.toString(allowedModes) + ")");
            }
            int[] allowedPhysIndexes = new int[allowedModes.length];
            int size = 0;
            for (int modeId : allowedModes) {
                int physIndex = findDisplayInfoIndexLocked(modeId);
                if (physIndex < 0) {
                    Slog.w(TAG, "Requested mode ID " + modeId + " not available,"
                            + " dropping from allowed set.");
                } else {
                    allowedPhysIndexes[size++] = physIndex;
                }
            }

            // If we couldn't find one or more of the suggested allowed modes then we need to
            // shrink the array to its actual size.
            if (size != allowedModes.length) {
                allowedPhysIndexes = Arrays.copyOf(allowedPhysIndexes, size);
            }

            // If we found no suitable modes, then we try again with the default mode which we
            // assume has a suitable physical config.
            if (size == 0) {
                if (DEBUG) {
                    Slog.w(TAG, "No valid modes allowed, falling back to default mode (id="
                            + mDefaultModeId + ")");
                }
                allowedModes = new int[] { mDefaultModeId };
                allowedPhysIndexes = new int[] { findDisplayInfoIndexLocked(mDefaultModeId) };
            }

            mAllowedModeIds = allowedModes;
            mAllowedModeIdsInvalid = false;

            if (Arrays.equals(mAllowedPhysIndexes, allowedPhysIndexes)) {
                return false;
            }
            mAllowedPhysIndexes = allowedPhysIndexes;

            if (DEBUG) {
                Slog.w(TAG, "Setting allowed physical configs: allowedPhysIndexes="
                        + Arrays.toString(allowedPhysIndexes));
            }

            SurfaceControl.setAllowedDisplayConfigs(getDisplayTokenLocked(), allowedPhysIndexes);
            int activePhysIndex = SurfaceControl.getActiveConfig(getDisplayTokenLocked());
            return updateActiveModeLocked(activePhysIndex);
        }

        public boolean requestColorModeLocked(int colorMode) {
            if (mActiveColorMode == colorMode) {
                return false;
            }
            if (!mSupportedColorModes.contains(colorMode)) {
                Slog.w(TAG, "Unable to find color mode " + colorMode
                        + ", ignoring request.");
                return false;
            }
            SurfaceControl.setActiveColorMode(getDisplayTokenLocked(), colorMode);
            mActiveColorMode = colorMode;
            mActiveColorModeInvalid = false;
            return true;
        }

        @Override
        public void dumpLocked(PrintWriter pw) {
            super.dumpLocked(pw);
            pw.println("mPhysicalDisplayId=" + mPhysicalDisplayId);
            pw.println("mAllowedPhysIndexes=" + Arrays.toString(mAllowedPhysIndexes));
            pw.println("mAllowedModeIds=" + Arrays.toString(mAllowedModeIds));
            pw.println("mAllowedModeIdsInvalid=" + mAllowedModeIdsInvalid);
            pw.println("mActivePhysIndex=" + mActivePhysIndex);
            pw.println("mActiveModeId=" + mActiveModeId);
            pw.println("mActiveColorMode=" + mActiveColorMode);
            pw.println("mDefaultModeId=" + mDefaultModeId);
            pw.println("mState=" + Display.stateToString(mState));
            pw.println("mBrightness=" + mBrightness);
            pw.println("mBacklight=" + mBacklight);
            pw.println("mDisplayInfos=");
            for (int i = 0; i < mDisplayInfos.length; i++) {
                pw.println("  " + mDisplayInfos[i]);
            }
            pw.println("mSupportedModes=");
            for (int i = 0; i < mSupportedModes.size(); i++) {
                pw.println("  " + mSupportedModes.valueAt(i));
            }
            pw.print("mSupportedColorModes=[");
            for (int i = 0; i < mSupportedColorModes.size(); i++) {
                if (i != 0) {
                    pw.print(", ");
                }
                pw.print(mSupportedColorModes.get(i));
            }
            pw.println("]");
        }

        private int findDisplayInfoIndexLocked(int modeId) {
            DisplayModeRecord record = mSupportedModes.get(modeId);
            if (record != null) {
                for (int i = 0; i < mDisplayInfos.length; i++) {
                    SurfaceControl.PhysicalDisplayInfo info = mDisplayInfos[i];
                    if (record.hasMatchingMode(info)){
                        return i;
                    }
                }
            }
            return -1;
        }

        private int findMatchingModeIdLocked(int physIndex) {
            SurfaceControl.PhysicalDisplayInfo info = mDisplayInfos[physIndex];
            for (int i = 0; i < mSupportedModes.size(); i++) {
                DisplayModeRecord record = mSupportedModes.valueAt(i);
                if (record.hasMatchingMode(info)) {
                    return record.mMode.getModeId();
                }
            }
            return 0;
        }

        private void updateDeviceInfoLocked() {
            mInfo = null;
            sendDisplayDeviceEventLocked(this, DISPLAY_DEVICE_EVENT_CHANGED);
        }

        private Display.Mode[] getDisplayModes(SparseArray<DisplayModeRecord> records) {
            final int size = records.size();
            Display.Mode[] modes = new Display.Mode[size];
            for (int i = 0; i < size; i++) {
                DisplayModeRecord record = records.valueAt(i);
                modes[i] = record.mMode;
            }
            return modes;
        }
    }

    /** Supplies a context whose Resources apply runtime-overlays */
    Context getOverlayContext() {
        return ActivityThread.currentActivityThread().getSystemUiContext();
    }

    /**
     * Keeps track of a display configuration.
     */
    private static final class DisplayModeRecord {
        public final Display.Mode mMode;

        public DisplayModeRecord(SurfaceControl.PhysicalDisplayInfo phys) {
            mMode = createMode(phys.width, phys.height, phys.refreshRate);
        }

        /**
         * Returns whether the mode generated by the given PhysicalDisplayInfo matches the mode
         * contained by the record modulo mode ID.
         *
         * Note that this doesn't necessarily mean the the PhysicalDisplayInfos are identical, just
         * that they generate identical modes.
         */
        public boolean hasMatchingMode(SurfaceControl.PhysicalDisplayInfo info) {
            int modeRefreshRate = Float.floatToIntBits(mMode.getRefreshRate());
            int displayInfoRefreshRate = Float.floatToIntBits(info.refreshRate);
            return mMode.getPhysicalWidth() == info.width
                    && mMode.getPhysicalHeight() == info.height
                    && modeRefreshRate == displayInfoRefreshRate;
        }

        public String toString() {
            return "DisplayModeRecord{mMode=" + mMode + "}";
        }
    }

    private final class PhysicalDisplayEventReceiver extends DisplayEventReceiver {
        PhysicalDisplayEventReceiver(Looper looper) {
            super(looper, VSYNC_SOURCE_APP);
        }

        @Override
        public void onHotplug(long timestampNanos, long physicalDisplayId, boolean connected) {
            synchronized (getSyncRoot()) {
                if (connected) {
                    tryConnectDisplayLocked(physicalDisplayId);
                } else {
                    tryDisconnectDisplayLocked(physicalDisplayId);
                }
            }
        }

        @Override
        public void onConfigChanged(long timestampNanos, long physicalDisplayId, int physIndex) {
            if (DEBUG) {
                Slog.d(TAG, "onConfigChanged("
                        + "timestampNanos=" + timestampNanos
                        + ", physicalDisplayId=" + physicalDisplayId
                        + ", physIndex=" + physIndex + ")");
            }
            synchronized (getSyncRoot()) {
                LocalDisplayDevice device = mDevices.get(physicalDisplayId);
                if (device == null) {
                    if (DEBUG) {
                        Slog.d(TAG, "Received config change for unhandled physical display: "
                                + "physicalDisplayId=" + physicalDisplayId);
                    }
                    return;
                }
                device.onActivePhysicalDisplayModeChangedLocked(physIndex);
            }
        }
    }
}<|MERGE_RESOLUTION|>--- conflicted
+++ resolved
@@ -186,15 +186,10 @@
 
         LocalDisplayDevice(IBinder displayToken, long physicalDisplayId,
                 SurfaceControl.PhysicalDisplayInfo[] physicalDisplayInfos, int activeDisplayInfo,
-<<<<<<< HEAD
-                int[] colorModes, int activeColorMode, boolean isInternal) {
+                int[] allowedDisplayInfos, int[] colorModes, int activeColorMode,
+                boolean isInternal) {
             super(LocalDisplayAdapter.this, displayToken, UNIQUE_ID_PREFIX + physicalDisplayId,
                   physicalDisplayId);
-=======
-                int[] allowedDisplayInfos, int[] colorModes, int activeColorMode,
-                boolean isInternal) {
-            super(LocalDisplayAdapter.this, displayToken, UNIQUE_ID_PREFIX + physicalDisplayId);
->>>>>>> 17ed6b16
             mPhysicalDisplayId = physicalDisplayId;
             mIsInternal = isInternal;
             updatePhysicalDisplayInfoLocked(physicalDisplayInfos, activeDisplayInfo,
