--- conflicted
+++ resolved
@@ -179,17 +179,11 @@
 
         LocalDisplayDevice(IBinder displayToken, long physicalDisplayId,
                 SurfaceControl.PhysicalDisplayInfo[] physicalDisplayInfos, int activeDisplayInfo,
-<<<<<<< HEAD
-                int[] colorModes, int activeColorMode) {
-            super(LocalDisplayAdapter.this, displayToken, UNIQUE_ID_PREFIX + builtInDisplayId,
-                  builtInDisplayId);
-            mBuiltInDisplayId = builtInDisplayId;
-=======
                 int[] colorModes, int activeColorMode, boolean isInternal) {
-            super(LocalDisplayAdapter.this, displayToken, UNIQUE_ID_PREFIX + physicalDisplayId);
+            super(LocalDisplayAdapter.this, displayToken, UNIQUE_ID_PREFIX + physicalDisplayId,
+                  physicalDisplayId);
             mPhysicalDisplayId = physicalDisplayId;
             mIsInternal = isInternal;
->>>>>>> 13327cc4
             updatePhysicalDisplayInfoLocked(physicalDisplayInfos, activeDisplayInfo,
                     colorModes, activeColorMode);
             updateColorModesLocked(colorModes, activeColorMode);
@@ -419,8 +413,8 @@
                     mInfo.xDpi = phys.xDpi;
                     mInfo.yDpi = phys.yDpi;
                     mInfo.touch = DisplayDeviceInfo.TOUCH_INTERNAL;
-                } else if (mBuiltInDisplayId >= SurfaceControl.BUILT_IN_DISPLAY_ID_HDMI &&
-                           mBuiltInDisplayId < SurfaceControl.BUILT_IN_DISPLAY_ID_EXT_MIN) {
+                } else if (mPhysicalDisplayId >= SurfaceControl.BUILT_IN_DISPLAY_ID_HDMI &&
+                           mPhysicalDisplayId < SurfaceControl.BUILT_IN_DISPLAY_ID_EXT_MIN) {
                     mInfo.displayCutout = null;
                     mInfo.type = Display.TYPE_HDMI;
                     mInfo.flags |= DisplayDeviceInfo.FLAG_PRESENTATION;
