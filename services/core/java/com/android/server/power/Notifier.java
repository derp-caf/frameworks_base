/*
 * Copyright (C) 2012 The Android Open Source Project
 *
 * Licensed under the Apache License, Version 2.0 (the "License");
 * you may not use this file except in compliance with the License.
 * You may obtain a copy of the License at
 *
 *      http://www.apache.org/licenses/LICENSE-2.0
 *
 * Unless required by applicable law or agreed to in writing, software
 * distributed under the License is distributed on an "AS IS" BASIS,
 * WITHOUT WARRANTIES OR CONDITIONS OF ANY KIND, either express or implied.
 * See the License for the specific language governing permissions and
 * limitations under the License.
 */

package com.android.server.power;

import android.annotation.Nullable;
import android.annotation.UserIdInt;
import android.app.ActivityManagerInternal;
import android.app.AppOpsManager;
import android.app.trust.TrustManager;
import android.content.BroadcastReceiver;
import android.content.Context;
import android.content.Intent;
import android.hardware.input.InputManagerInternal;
import android.media.AudioAttributes;
import android.media.AudioManager;
import android.media.Ringtone;
import android.media.RingtoneManager;
import android.metrics.LogMaker;
import android.net.Uri;
import android.os.BatteryStats;
import android.os.Handler;
import android.os.Looper;
import android.os.Message;
import android.os.PowerManager;
import android.os.PowerManager.WakeReason;
import android.os.PowerManagerInternal;
import android.os.Process;
import android.os.RemoteException;
import android.os.SystemClock;
import android.os.UserHandle;
import android.os.VibrationEffect;
import android.os.Vibrator;
import android.os.WorkSource;
import android.provider.Settings;
import android.util.EventLog;
import android.util.Slog;
import android.util.StatsLog;
import android.view.WindowManagerPolicyConstants.OnReason;

import com.android.internal.annotations.VisibleForTesting;
import com.android.internal.app.IBatteryStats;
import com.android.internal.logging.MetricsLogger;
import com.android.internal.logging.nano.MetricsProto.MetricsEvent;
import com.android.server.EventLogTags;
import com.android.server.LocalServices;
import com.android.server.inputmethod.InputMethodManagerInternal;
import com.android.server.policy.WindowManagerPolicy;
import com.android.server.statusbar.StatusBarManagerInternal;

/**
 * Sends broadcasts about important power state changes.
 * <p>
 * This methods of this class may be called by the power manager service while
 * its lock is being held.  Internally it takes care of sending broadcasts to
 * notify other components of the system or applications asynchronously.
 * </p><p>
 * The notifier is designed to collapse unnecessary broadcasts when it is not
 * possible for the system to have observed an intermediate state.
 * </p><p>
 * For example, if the device wakes up, goes to sleep, wakes up again and goes to
 * sleep again before the wake up notification is sent, then the system will
 * be told about only one wake up and sleep.  However, we always notify the
 * fact that at least one transition occurred.  It is especially important to
 * tell the system when we go to sleep so that it can lock the keyguard if needed.
 * </p>
 */
@VisibleForTesting
public class Notifier {
    private static final String TAG = "PowerManagerNotifier";

    private static final boolean DEBUG = false;

    private static final int INTERACTIVE_STATE_UNKNOWN = 0;
    private static final int INTERACTIVE_STATE_AWAKE = 1;
    private static final int INTERACTIVE_STATE_ASLEEP = 2;

    private static final int MSG_USER_ACTIVITY = 1;
    private static final int MSG_BROADCAST = 2;
    private static final int MSG_WIRELESS_CHARGING_STARTED = 3;
    private static final int MSG_PROFILE_TIMED_OUT = 5;
    private static final int MSG_WIRED_CHARGING_STARTED = 6;

    private static final long[] WIRELESS_VIBRATION_TIME = {
            40, 40, 40, 40, 40, 40, 40, 40, 40, // ramp-up sampling rate = 40ms
            40, 40, 40, 40, 40, 40, 40 // ramp-down sampling rate = 40ms
    };
    private static final int[] WIRELESS_VIBRATION_AMPLITUDE = {
            1, 4, 11, 25, 44, 67, 91, 114, 123, // ramp-up amplitude (from 0 to 50%)
            103, 79, 55, 34, 17, 7, 2 // ramp-up amplitude
    };
    private static final VibrationEffect WIRELESS_CHARGING_VIBRATION_EFFECT =
            VibrationEffect.createWaveform(WIRELESS_VIBRATION_TIME, WIRELESS_VIBRATION_AMPLITUDE,
                    -1);
    private static final AudioAttributes VIBRATION_ATTRIBUTES = new AudioAttributes.Builder()
            .setContentType(AudioAttributes.CONTENT_TYPE_SONIFICATION)
            .build();

    private final Object mLock = new Object();

    private final Context mContext;
    private final IBatteryStats mBatteryStats;
    private final AppOpsManager mAppOps;
    private final SuspendBlocker mSuspendBlocker;
    private final WindowManagerPolicy mPolicy;
    private final ActivityManagerInternal mActivityManagerInternal;
    private final InputManagerInternal mInputManagerInternal;
    private final InputMethodManagerInternal mInputMethodManagerInternal;
    @Nullable private final StatusBarManagerInternal mStatusBarManagerInternal;
    private final TrustManager mTrustManager;
    private final Vibrator mVibrator;

    private final NotifierHandler mHandler;
    private final Intent mScreenOnIntent;
    private final Intent mScreenOffIntent;

    // True if the device should suspend when the screen is off due to proximity.
    private final boolean mSuspendWhenScreenOffDueToProximityConfig;

    // The current interactive state.  This is set as soon as an interactive state
    // transition begins so as to capture the reason that it happened.  At some point
    // this state will propagate to the pending state then eventually to the
    // broadcasted state over the course of reporting the transition asynchronously.
    private boolean mInteractive = true;
    private int mInteractiveChangeReason;
    private long mInteractiveChangeStartTime; // In SystemClock.uptimeMillis()
    private boolean mInteractiveChanging;

    // The pending interactive state that we will eventually want to broadcast.
    // This is designed so that we can collapse redundant sequences of awake/sleep
    // transition pairs while still guaranteeing that at least one transition is observed
    // whenever this happens.
    private int mPendingInteractiveState;
    private boolean mPendingWakeUpBroadcast;
    private boolean mPendingGoToSleepBroadcast;

    // The currently broadcasted interactive state.  This reflects what other parts of the
    // system have observed.
    private int mBroadcastedInteractiveState;
    private boolean mBroadcastInProgress;
    private long mBroadcastStartTime;

    // True if a user activity message should be sent.
    private boolean mUserActivityPending;

    public Notifier(Looper looper, Context context, IBatteryStats batteryStats,
            SuspendBlocker suspendBlocker, WindowManagerPolicy policy) {
        mContext = context;
        mBatteryStats = batteryStats;
        mAppOps = mContext.getSystemService(AppOpsManager.class);
        mSuspendBlocker = suspendBlocker;
        mPolicy = policy;
        mActivityManagerInternal = LocalServices.getService(ActivityManagerInternal.class);
        mInputManagerInternal = LocalServices.getService(InputManagerInternal.class);
        mInputMethodManagerInternal = LocalServices.getService(InputMethodManagerInternal.class);
        mStatusBarManagerInternal = LocalServices.getService(StatusBarManagerInternal.class);
        mTrustManager = mContext.getSystemService(TrustManager.class);
        mVibrator = mContext.getSystemService(Vibrator.class);

        mHandler = new NotifierHandler(looper);
        mScreenOnIntent = new Intent(Intent.ACTION_SCREEN_ON);
        mScreenOnIntent.addFlags(
                Intent.FLAG_RECEIVER_REGISTERED_ONLY | Intent.FLAG_RECEIVER_FOREGROUND
                | Intent.FLAG_RECEIVER_VISIBLE_TO_INSTANT_APPS);
        mScreenOffIntent = new Intent(Intent.ACTION_SCREEN_OFF);
        mScreenOffIntent.addFlags(
                Intent.FLAG_RECEIVER_REGISTERED_ONLY | Intent.FLAG_RECEIVER_FOREGROUND
                | Intent.FLAG_RECEIVER_VISIBLE_TO_INSTANT_APPS);

        mSuspendWhenScreenOffDueToProximityConfig = context.getResources().getBoolean(
                com.android.internal.R.bool.config_suspendWhenScreenOffDueToProximity);

        // Initialize interactive state for battery stats.
        try {
            mBatteryStats.noteInteractive(true);
        } catch (RemoteException ex) { }
        StatsLog.write(StatsLog.INTERACTIVE_STATE_CHANGED,
                StatsLog.INTERACTIVE_STATE_CHANGED__STATE__ON);
    }

    /**
     * Called when a wake lock is acquired.
     */
    public void onWakeLockAcquired(int flags, String tag, String packageName,
            int ownerUid, int ownerPid, WorkSource workSource, String historyTag) {
        if (DEBUG) {
            Slog.d(TAG, "onWakeLockAcquired: flags=" + flags + ", tag=\"" + tag
                    + "\", packageName=" + packageName
                    + ", ownerUid=" + ownerUid + ", ownerPid=" + ownerPid
                    + ", workSource=" + workSource);
        }

        final int monitorType = getBatteryStatsWakeLockMonitorType(flags);
        if (monitorType >= 0) {
            try {
                final boolean unimportantForLogging = ownerUid == Process.SYSTEM_UID
                        && (flags & PowerManager.UNIMPORTANT_FOR_LOGGING) != 0;
                if (workSource != null) {
                    mBatteryStats.noteStartWakelockFromSource(workSource, ownerPid, tag,
                            historyTag, monitorType, unimportantForLogging);
                } else {
                    mBatteryStats.noteStartWakelock(ownerUid, ownerPid, tag, historyTag,
                            monitorType, unimportantForLogging);
                    // XXX need to deal with disabled operations.
                    mAppOps.startOpNoThrow(AppOpsManager.OP_WAKE_LOCK, ownerUid, packageName);
                }
            } catch (RemoteException ex) {
                // Ignore
            }
        }
    }

    public void onLongPartialWakeLockStart(String tag, int ownerUid, WorkSource workSource,
            String historyTag) {
        if (DEBUG) {
            Slog.d(TAG, "onLongPartialWakeLockStart: ownerUid=" + ownerUid
                    + ", workSource=" + workSource);
        }

        try {
            if (workSource != null) {
                mBatteryStats.noteLongPartialWakelockStartFromSource(tag, historyTag, workSource);
                StatsLog.write(StatsLog.LONG_PARTIAL_WAKELOCK_STATE_CHANGED, workSource,
                        tag, historyTag, StatsLog.LONG_PARTIAL_WAKELOCK_STATE_CHANGED__STATE__ON);
            } else {
                mBatteryStats.noteLongPartialWakelockStart(tag, historyTag, ownerUid);
                StatsLog.write_non_chained(StatsLog.LONG_PARTIAL_WAKELOCK_STATE_CHANGED,
                        ownerUid, null, tag, historyTag,
                        StatsLog.LONG_PARTIAL_WAKELOCK_STATE_CHANGED__STATE__ON);
            }
        } catch (RemoteException ex) {
            // Ignore
        }
    }

    public void onLongPartialWakeLockFinish(String tag, int ownerUid, WorkSource workSource,
            String historyTag) {
        if (DEBUG) {
            Slog.d(TAG, "onLongPartialWakeLockFinish: ownerUid=" + ownerUid
                    + ", workSource=" + workSource);
        }

        try {
            if (workSource != null) {
                mBatteryStats.noteLongPartialWakelockFinishFromSource(tag, historyTag, workSource);
                StatsLog.write(StatsLog.LONG_PARTIAL_WAKELOCK_STATE_CHANGED, workSource,
                        tag, historyTag, StatsLog.LONG_PARTIAL_WAKELOCK_STATE_CHANGED__STATE__OFF);
            } else {
                mBatteryStats.noteLongPartialWakelockFinish(tag, historyTag, ownerUid);
                StatsLog.write_non_chained(StatsLog.LONG_PARTIAL_WAKELOCK_STATE_CHANGED,
                        ownerUid, null, tag, historyTag,
                        StatsLog.LONG_PARTIAL_WAKELOCK_STATE_CHANGED__STATE__OFF);
            }
        } catch (RemoteException ex) {
            // Ignore
        }
    }

    /**
     * Called when a wake lock is changing.
     */
    public void onWakeLockChanging(int flags, String tag, String packageName,
            int ownerUid, int ownerPid, WorkSource workSource, String historyTag,
            int newFlags, String newTag, String newPackageName, int newOwnerUid,
            int newOwnerPid, WorkSource newWorkSource, String newHistoryTag) {

        final int monitorType = getBatteryStatsWakeLockMonitorType(flags);
        final int newMonitorType = getBatteryStatsWakeLockMonitorType(newFlags);
        if (workSource != null && newWorkSource != null
                && monitorType >= 0 && newMonitorType >= 0) {
            if (DEBUG) {
                Slog.d(TAG, "onWakeLockChanging: flags=" + newFlags + ", tag=\"" + newTag
                        + "\", packageName=" + newPackageName
                        + ", ownerUid=" + newOwnerUid + ", ownerPid=" + newOwnerPid
                        + ", workSource=" + newWorkSource);
            }

            final boolean unimportantForLogging = newOwnerUid == Process.SYSTEM_UID
                    && (newFlags & PowerManager.UNIMPORTANT_FOR_LOGGING) != 0;
            try {
                mBatteryStats.noteChangeWakelockFromSource(workSource, ownerPid, tag, historyTag,
                        monitorType, newWorkSource, newOwnerPid, newTag, newHistoryTag,
                        newMonitorType, unimportantForLogging);
            } catch (RemoteException ex) {
                // Ignore
            }
        } else {
            onWakeLockReleased(flags, tag, packageName, ownerUid, ownerPid, workSource, historyTag);
            onWakeLockAcquired(newFlags, newTag, newPackageName, newOwnerUid, newOwnerPid,
                    newWorkSource, newHistoryTag);
        }
    }

    /**
     * Called when a wake lock is released.
     */
    public void onWakeLockReleased(int flags, String tag, String packageName,
            int ownerUid, int ownerPid, WorkSource workSource, String historyTag) {
        if (DEBUG) {
            Slog.d(TAG, "onWakeLockReleased: flags=" + flags + ", tag=\"" + tag
                    + "\", packageName=" + packageName
                    + ", ownerUid=" + ownerUid + ", ownerPid=" + ownerPid
                    + ", workSource=" + workSource);
        }

        final int monitorType = getBatteryStatsWakeLockMonitorType(flags);
        if (monitorType >= 0) {
            try {
                if (workSource != null) {
                    mBatteryStats.noteStopWakelockFromSource(workSource, ownerPid, tag,
                            historyTag, monitorType);
                } else {
                    mBatteryStats.noteStopWakelock(ownerUid, ownerPid, tag,
                            historyTag, monitorType);
                    mAppOps.finishOp(AppOpsManager.OP_WAKE_LOCK, ownerUid, packageName);
                }
            } catch (RemoteException ex) {
                // Ignore
            }
        }
    }

    private int getBatteryStatsWakeLockMonitorType(int flags) {
        switch (flags & PowerManager.WAKE_LOCK_LEVEL_MASK) {
            case PowerManager.PARTIAL_WAKE_LOCK:
                return BatteryStats.WAKE_TYPE_PARTIAL;

            case PowerManager.SCREEN_DIM_WAKE_LOCK:
            case PowerManager.SCREEN_BRIGHT_WAKE_LOCK:
                return BatteryStats.WAKE_TYPE_FULL;

            case PowerManager.PROXIMITY_SCREEN_OFF_WAKE_LOCK:
                if (mSuspendWhenScreenOffDueToProximityConfig) {
                    return -1;
                }
                return BatteryStats.WAKE_TYPE_PARTIAL;

            case PowerManager.DRAW_WAKE_LOCK:
                return BatteryStats.WAKE_TYPE_DRAW;

            case PowerManager.DOZE_WAKE_LOCK:
                // Doze wake locks are an internal implementation detail of the
                // communication between dream manager service and power manager
                // service.  They have no additive battery impact.
                return -1;

            default:
                return -1;
        }
    }

    /**
     * Notifies that the device is changing wakefulness.
     * This function may be called even if the previous change hasn't finished in
     * which case it will assume that the state did not fully converge before the
     * next transition began and will recover accordingly.
     */
    public void onWakefulnessChangeStarted(final int wakefulness, int reason, long eventTime) {
        final boolean interactive = PowerManagerInternal.isInteractive(wakefulness);
        if (DEBUG) {
            Slog.d(TAG, "onWakefulnessChangeStarted: wakefulness=" + wakefulness
                    + ", reason=" + reason + ", interactive=" + interactive);
        }

        // Tell the activity manager about changes in wakefulness, not just interactivity.
        // It needs more granularity than other components.
        mHandler.post(new Runnable() {
            @Override
            public void run() {
                mActivityManagerInternal.onWakefulnessChanged(wakefulness);
            }
        });

        // Handle any early interactive state changes.
        // Finish pending incomplete ones from a previous cycle.
        if (mInteractive != interactive) {
            // Finish up late behaviors if needed.
            if (mInteractiveChanging) {
                handleLateInteractiveChange();
            }

            // Start input as soon as we start waking up or going to sleep.
            mInputManagerInternal.setInteractive(interactive);
            mInputMethodManagerInternal.setInteractive(interactive);

            // Notify battery stats.
            try {
                mBatteryStats.noteInteractive(interactive);
            } catch (RemoteException ex) { }
            StatsLog.write(StatsLog.INTERACTIVE_STATE_CHANGED,
                    interactive ? StatsLog.INTERACTIVE_STATE_CHANGED__STATE__ON :
                            StatsLog.INTERACTIVE_STATE_CHANGED__STATE__OFF);

            // Handle early behaviors.
            mInteractive = interactive;
            mInteractiveChangeReason = reason;
            mInteractiveChangeStartTime = eventTime;
            mInteractiveChanging = true;
            handleEarlyInteractiveChange();
        }
    }

    /**
     * Notifies that the device has finished changing wakefulness.
     */
    public void onWakefulnessChangeFinished() {
        if (DEBUG) {
            Slog.d(TAG, "onWakefulnessChangeFinished");
        }

        if (mInteractiveChanging) {
            mInteractiveChanging = false;
            handleLateInteractiveChange();
        }
    }

    /**
     * Handle early interactive state changes such as getting applications or the lock
     * screen running and ready for the user to see (such as when turning on the screen).
     */
    private void handleEarlyInteractiveChange() {
        synchronized (mLock) {
            if (mInteractive) {
                // Waking up...
                mHandler.post(new Runnable() {
                    @Override
                    public void run() {
                        final int why = translateOnReason(mInteractiveChangeReason);
                        mPolicy.startedWakingUp(why);
                    }
                });

                // Send interactive broadcast.
                mPendingInteractiveState = INTERACTIVE_STATE_AWAKE;
                mPendingWakeUpBroadcast = true;
                updatePendingBroadcastLocked();
            } else {
                // Going to sleep...
                // Tell the policy that we started going to sleep.
                final int why = translateOffReason(mInteractiveChangeReason);
                mHandler.post(new Runnable() {
                    @Override
                    public void run() {
                        mPolicy.startedGoingToSleep(why);
                    }
                });
            }
        }
    }

    /**
     * Handle late interactive state changes once they are finished so that the system can
     * finish pending transitions (such as turning the screen off) before causing
     * applications to change state visibly.
     */
    private void handleLateInteractiveChange() {
        synchronized (mLock) {
            final int interactiveChangeLatency =
                    (int) (SystemClock.uptimeMillis() - mInteractiveChangeStartTime);
            if (mInteractive) {
                // Finished waking up...
                final int why = translateOnReason(mInteractiveChangeReason);
                mHandler.post(new Runnable() {
                    @Override
                    public void run() {
                        LogMaker log = new LogMaker(MetricsEvent.SCREEN);
                        log.setType(MetricsEvent.TYPE_OPEN);
                        log.setSubtype(why);
                        log.setLatency(interactiveChangeLatency);
                        log.addTaggedData(
                                MetricsEvent.FIELD_SCREEN_WAKE_REASON, mInteractiveChangeReason);
                        MetricsLogger.action(log);
                        EventLogTags.writePowerScreenState(1, 0, 0, 0, interactiveChangeLatency);
                        mPolicy.finishedWakingUp(why);
                    }
                });
            } else {
                // Finished going to sleep...
                // This is a good time to make transitions that we don't want the user to see,
                // such as bringing the key guard to focus.  There's no guarantee for this
                // however because the user could turn the device on again at any time.
                // Some things may need to be protected by other mechanisms that defer screen on.

                // Cancel pending user activity.
                if (mUserActivityPending) {
                    mUserActivityPending = false;
                    mHandler.removeMessages(MSG_USER_ACTIVITY);
                }

                // Tell the policy we finished going to sleep.
                final int why = translateOffReason(mInteractiveChangeReason);
                mHandler.post(new Runnable() {
                    @Override
                    public void run() {
                        LogMaker log = new LogMaker(MetricsEvent.SCREEN);
                        log.setType(MetricsEvent.TYPE_CLOSE);
                        log.setSubtype(why);
                        log.setLatency(interactiveChangeLatency);
                        log.addTaggedData(
                                MetricsEvent.FIELD_SCREEN_SLEEP_REASON, mInteractiveChangeReason);
                        MetricsLogger.action(log);
                        EventLogTags.writePowerScreenState(0, why, 0, 0, interactiveChangeLatency);
                        mPolicy.finishedGoingToSleep(why);
                    }
                });

                // Send non-interactive broadcast.
                mPendingInteractiveState = INTERACTIVE_STATE_ASLEEP;
                mPendingGoToSleepBroadcast = true;
                updatePendingBroadcastLocked();
            }
        }
    }

    private static int translateOffReason(int reason) {
        switch (reason) {
            case PowerManager.GO_TO_SLEEP_REASON_DEVICE_ADMIN:
                return WindowManagerPolicy.OFF_BECAUSE_OF_ADMIN;
            case PowerManager.GO_TO_SLEEP_REASON_TIMEOUT:
                return WindowManagerPolicy.OFF_BECAUSE_OF_TIMEOUT;
            default:
                return WindowManagerPolicy.OFF_BECAUSE_OF_USER;
        }
    }

    private static @OnReason int translateOnReason(@WakeReason int reason) {
        switch (reason) {
            case PowerManager.WAKE_REASON_POWER_BUTTON:
            case PowerManager.WAKE_REASON_PLUGGED_IN:
            case PowerManager.WAKE_REASON_GESTURE:
            case PowerManager.WAKE_REASON_CAMERA_LAUNCH:
            case PowerManager.WAKE_REASON_WAKE_KEY:
            case PowerManager.WAKE_REASON_WAKE_MOTION:
            case PowerManager.WAKE_REASON_LID:
                return WindowManagerPolicy.ON_BECAUSE_OF_USER;
            case PowerManager.WAKE_REASON_APPLICATION:
                return WindowManagerPolicy.ON_BECAUSE_OF_APPLICATION;
            default:
                return WindowManagerPolicy.ON_BECAUSE_OF_UNKNOWN;
<<<<<<< HEAD
        }
    }

    /**
     * Called when screen brightness boost begins or ends.
     */
    public void onScreenBrightnessBoostChanged() {
        if (DEBUG) {
            Slog.d(TAG, "onScreenBrightnessBoostChanged");
=======
>>>>>>> dbf9e87c
        }
    }

    /**
     * Called when there has been user activity.
     */
    public void onUserActivity(int event, int uid) {
        if (DEBUG) {
            Slog.d(TAG, "onUserActivity: event=" + event + ", uid=" + uid);
        }

        try {
            mBatteryStats.noteUserActivity(uid, event);
        } catch (RemoteException ex) {
            // Ignore
        }

        synchronized (mLock) {
            if (!mUserActivityPending) {
                mUserActivityPending = true;
                Message msg = mHandler.obtainMessage(MSG_USER_ACTIVITY);
                msg.setAsynchronous(true);
                mHandler.sendMessage(msg);
            }
        }
    }

    /**
     * Called when the screen has turned on.
     */
    public void onWakeUp(int reason, String details, int reasonUid, String opPackageName,
            int opUid) {
        if (DEBUG) {
            Slog.d(TAG, "onWakeUp: reason=" + PowerManager.wakeReasonToString(reason)
                    + ", details=" + details + ", reasonUid=" + reasonUid
                    + " opPackageName=" + opPackageName + " opUid=" + opUid);
        }

        try {
            mBatteryStats.noteWakeUp(details, reasonUid);
            if (opPackageName != null) {
                mAppOps.noteOpNoThrow(AppOpsManager.OP_TURN_SCREEN_ON, opUid, opPackageName);
            }
        } catch (RemoteException ex) {
            // Ignore
        }
    }

    /**
     * Called when profile screen lock timeout has expired.
     */
    public void onProfileTimeout(@UserIdInt int userId) {
        final Message msg = mHandler.obtainMessage(MSG_PROFILE_TIMED_OUT);
        msg.setAsynchronous(true);
        msg.arg1 = userId;
        mHandler.sendMessage(msg);
    }

    /**
     * Called when wireless charging has started - to provide user feedback (sound and visual).
     */
    public void onWirelessChargingStarted(int batteryLevel, @UserIdInt int userId) {
        if (DEBUG) {
            Slog.d(TAG, "onWirelessChargingStarted");
        }

        mSuspendBlocker.acquire();
        Message msg = mHandler.obtainMessage(MSG_WIRELESS_CHARGING_STARTED);
        msg.setAsynchronous(true);
        msg.arg1 = batteryLevel;
        msg.arg2 = userId;
        mHandler.sendMessage(msg);
    }

    /**
     * Called when wired charging has started - to provide user feedback
     */
    public void onWiredChargingStarted(@UserIdInt int userId) {
        if (DEBUG) {
            Slog.d(TAG, "onWiredChargingStarted");
        }

        mSuspendBlocker.acquire();
        Message msg = mHandler.obtainMessage(MSG_WIRED_CHARGING_STARTED);
        msg.setAsynchronous(true);
        msg.arg1 = userId;
        mHandler.sendMessage(msg);
    }

    private void updatePendingBroadcastLocked() {
        if (!mBroadcastInProgress
                && mPendingInteractiveState != INTERACTIVE_STATE_UNKNOWN
                && (mPendingWakeUpBroadcast || mPendingGoToSleepBroadcast
                        || mPendingInteractiveState != mBroadcastedInteractiveState)) {
            mBroadcastInProgress = true;
            mSuspendBlocker.acquire();
            Message msg = mHandler.obtainMessage(MSG_BROADCAST);
            msg.setAsynchronous(true);
            mHandler.sendMessage(msg);
        }
    }

    private void finishPendingBroadcastLocked() {
        mBroadcastInProgress = false;
        mSuspendBlocker.release();
    }

    private void sendUserActivity() {
        synchronized (mLock) {
            if (!mUserActivityPending) {
                return;
            }
            mUserActivityPending = false;
        }
        mPolicy.userActivity();
    }

    private void sendNextBroadcast() {
        final int powerState;
        synchronized (mLock) {
            if (mBroadcastedInteractiveState == INTERACTIVE_STATE_UNKNOWN) {
                // Broadcasted power state is unknown.  Send wake up.
                mPendingWakeUpBroadcast = false;
                mBroadcastedInteractiveState = INTERACTIVE_STATE_AWAKE;
            } else if (mBroadcastedInteractiveState == INTERACTIVE_STATE_AWAKE) {
                // Broadcasted power state is awake.  Send asleep if needed.
                if (mPendingWakeUpBroadcast || mPendingGoToSleepBroadcast
                        || mPendingInteractiveState == INTERACTIVE_STATE_ASLEEP) {
                    mPendingGoToSleepBroadcast = false;
                    mBroadcastedInteractiveState = INTERACTIVE_STATE_ASLEEP;
                } else {
                    finishPendingBroadcastLocked();
                    return;
                }
            } else {
                // Broadcasted power state is asleep.  Send awake if needed.
                if (mPendingWakeUpBroadcast || mPendingGoToSleepBroadcast
                        || mPendingInteractiveState == INTERACTIVE_STATE_AWAKE) {
                    mPendingWakeUpBroadcast = false;
                    mBroadcastedInteractiveState = INTERACTIVE_STATE_AWAKE;
                } else {
                    finishPendingBroadcastLocked();
                    return;
                }
            }

            mBroadcastStartTime = SystemClock.uptimeMillis();
            powerState = mBroadcastedInteractiveState;
        }

        EventLog.writeEvent(EventLogTags.POWER_SCREEN_BROADCAST_SEND, 1);

        if (powerState == INTERACTIVE_STATE_AWAKE) {
            sendWakeUpBroadcast();
        } else {
            sendGoToSleepBroadcast();
        }
    }

    private void sendWakeUpBroadcast() {
        if (DEBUG) {
            Slog.d(TAG, "Sending wake up broadcast.");
        }

        if (mActivityManagerInternal.isSystemReady()) {
            mContext.sendOrderedBroadcastAsUser(mScreenOnIntent, UserHandle.ALL, null,
                    mWakeUpBroadcastDone, mHandler, 0, null, null);
        } else {
            EventLog.writeEvent(EventLogTags.POWER_SCREEN_BROADCAST_STOP, 2, 1);
            sendNextBroadcast();
        }
    }

    private final BroadcastReceiver mWakeUpBroadcastDone = new BroadcastReceiver() {
        @Override
        public void onReceive(Context context, Intent intent) {
            EventLog.writeEvent(EventLogTags.POWER_SCREEN_BROADCAST_DONE, 1,
                    SystemClock.uptimeMillis() - mBroadcastStartTime, 1);
            sendNextBroadcast();
        }
    };

    private void sendGoToSleepBroadcast() {
        if (DEBUG) {
            Slog.d(TAG, "Sending go to sleep broadcast.");
        }

        if (mActivityManagerInternal.isSystemReady()) {
            mContext.sendOrderedBroadcastAsUser(mScreenOffIntent, UserHandle.ALL, null,
                    mGoToSleepBroadcastDone, mHandler, 0, null, null);
        } else {
            EventLog.writeEvent(EventLogTags.POWER_SCREEN_BROADCAST_STOP, 3, 1);
            sendNextBroadcast();
        }
    }

    private final BroadcastReceiver mGoToSleepBroadcastDone = new BroadcastReceiver() {
        @Override
        public void onReceive(Context context, Intent intent) {
            EventLog.writeEvent(EventLogTags.POWER_SCREEN_BROADCAST_DONE, 0,
                    SystemClock.uptimeMillis() - mBroadcastStartTime, 1);
            sendNextBroadcast();
        }
    };

    /**
     * If enabled, plays a sound and/or vibration when wireless or non-wireless charging has started
     */
    private void playChargingStartedFeedback(@UserIdInt int userId) {
        playChargingStartedVibration(userId);
        final String soundPath = Settings.Global.getString(mContext.getContentResolver(),
                Settings.Global.CHARGING_STARTED_SOUND);
        if (isChargingFeedbackEnabled(userId) && soundPath != null) {
            final Uri soundUri = Uri.parse("file://" + soundPath);
            if (soundUri != null) {
                final Ringtone sfx = RingtoneManager.getRingtone(mContext, soundUri);
                if (sfx != null) {
                    sfx.setStreamType(AudioManager.STREAM_SYSTEM);
                    sfx.play();
                }
            }
        }
    }

    private void showWirelessChargingStarted(int batteryLevel, @UserIdInt int userId) {
        playChargingStartedFeedback(userId);
        if (mStatusBarManagerInternal != null) {
            mStatusBarManagerInternal.showChargingAnimation(batteryLevel);
        }
        mSuspendBlocker.release();
    }

    private void showWiredChargingStarted(@UserIdInt int userId) {
        playChargingStartedFeedback(userId);
        mSuspendBlocker.release();
    }

    private void lockProfile(@UserIdInt int userId) {
        mTrustManager.setDeviceLockedForUser(userId, true /*locked*/);
    }

    private void playChargingStartedVibration(@UserIdInt int userId) {
        final boolean vibrateEnabled = Settings.Secure.getIntForUser(mContext.getContentResolver(),
                Settings.Secure.CHARGING_VIBRATION_ENABLED, 1, userId) != 0;
        if (vibrateEnabled && isChargingFeedbackEnabled(userId)) {
            mVibrator.vibrate(WIRELESS_CHARGING_VIBRATION_EFFECT, VIBRATION_ATTRIBUTES);
        }
    }

    private boolean isChargingFeedbackEnabled(@UserIdInt int userId) {
        final boolean enabled = Settings.Secure.getIntForUser(mContext.getContentResolver(),
                Settings.Secure.CHARGING_SOUNDS_ENABLED, 1, userId) != 0;
        final boolean dndOff = Settings.Global.getInt(mContext.getContentResolver(),
                Settings.Global.ZEN_MODE, Settings.Global.ZEN_MODE_IMPORTANT_INTERRUPTIONS)
                == Settings.Global.ZEN_MODE_OFF;
        return enabled && dndOff;
    }

    private final class NotifierHandler extends Handler {

        public NotifierHandler(Looper looper) {
            super(looper, null, true /*async*/);
        }
        @Override
        public void handleMessage(Message msg) {
            switch (msg.what) {
                case MSG_USER_ACTIVITY:
                    sendUserActivity();
                    break;
                case MSG_BROADCAST:
                    sendNextBroadcast();
                    break;
                case MSG_WIRELESS_CHARGING_STARTED:
                    showWirelessChargingStarted(msg.arg1, msg.arg2);
<<<<<<< HEAD
                    break;
                case MSG_SCREEN_BRIGHTNESS_BOOST_CHANGED:
                    sendBrightnessBoostChangedBroadcast();
=======
>>>>>>> dbf9e87c
                    break;
                case MSG_PROFILE_TIMED_OUT:
                    lockProfile(msg.arg1);
                    break;
                case MSG_WIRED_CHARGING_STARTED:
                    showWiredChargingStarted(msg.arg1);
                    break;
            }
        }
    }
}<|MERGE_RESOLUTION|>--- conflicted
+++ resolved
@@ -550,18 +550,6 @@
                 return WindowManagerPolicy.ON_BECAUSE_OF_APPLICATION;
             default:
                 return WindowManagerPolicy.ON_BECAUSE_OF_UNKNOWN;
-<<<<<<< HEAD
-        }
-    }
-
-    /**
-     * Called when screen brightness boost begins or ends.
-     */
-    public void onScreenBrightnessBoostChanged() {
-        if (DEBUG) {
-            Slog.d(TAG, "onScreenBrightnessBoostChanged");
-=======
->>>>>>> dbf9e87c
         }
     }
 
@@ -836,12 +824,6 @@
                     break;
                 case MSG_WIRELESS_CHARGING_STARTED:
                     showWirelessChargingStarted(msg.arg1, msg.arg2);
-<<<<<<< HEAD
-                    break;
-                case MSG_SCREEN_BRIGHTNESS_BOOST_CHANGED:
-                    sendBrightnessBoostChangedBroadcast();
-=======
->>>>>>> dbf9e87c
                     break;
                 case MSG_PROFILE_TIMED_OUT:
                     lockProfile(msg.arg1);
