/*
 * Copyright (C) 2007 The Android Open Source Project
 *
 * Licensed under the Apache License, Version 2.0 (the "License");
 * you may not use this file except in compliance with the License.
 * You may obtain a copy of the License at
 *
 *      http://www.apache.org/licenses/LICENSE-2.0
 *
 * Unless required by applicable law or agreed to in writing, software
 * distributed under the License is distributed on an "AS IS" BASIS,
 * WITHOUT WARRANTIES OR CONDITIONS OF ANY KIND, either express or implied.
 * See the License for the specific language governing permissions and
 * limitations under the License.
 */

package com.android.server.power;

import static android.os.IServiceManager.DUMP_FLAG_PRIORITY_CRITICAL;
import static android.os.IServiceManager.DUMP_FLAG_PRIORITY_DEFAULT;
import static android.os.PowerManagerInternal.MODE_DEVICE_IDLE;
import static android.os.PowerManagerInternal.MODE_DISPLAY_INACTIVE;
import static android.os.PowerManagerInternal.WAKEFULNESS_ASLEEP;
import static android.os.PowerManagerInternal.WAKEFULNESS_AWAKE;
import static android.os.PowerManagerInternal.WAKEFULNESS_DOZING;
import static android.os.PowerManagerInternal.WAKEFULNESS_DREAMING;

import android.annotation.IntDef;
import android.annotation.NonNull;
import android.annotation.Nullable;
import android.annotation.UserIdInt;
import android.app.ActivityManager;
import android.app.SynchronousUserSwitchObserver;
import android.content.BroadcastReceiver;
import android.content.ContentResolver;
import android.content.Context;
import android.content.Intent;
import android.content.IntentFilter;
import android.content.pm.PackageManager;
import android.content.res.Resources;
import android.database.ContentObserver;
import android.hardware.SensorManager;
import android.hardware.SystemSensorManager;
import android.hardware.display.AmbientDisplayConfiguration;
import android.hardware.display.DisplayManagerInternal;
import android.hardware.display.DisplayManagerInternal.DisplayPowerRequest;
import android.hardware.power.V1_0.PowerHint;
import android.net.Uri;
import android.os.BatteryManager;
import android.os.BatteryManagerInternal;
import android.os.BatterySaverPolicyConfig;
import android.os.Binder;
import android.os.Handler;
import android.os.IBinder;
import android.os.IPowerManager;
import android.os.Looper;
import android.os.Message;
import android.os.PowerManager;
import android.os.PowerManager.ServiceType;
import android.os.PowerManager.WakeData;
import android.os.PowerManager.WakeReason;
import android.os.PowerManagerInternal;
import android.os.PowerSaveState;
import android.os.Process;
import android.os.RemoteException;
import android.os.ResultReceiver;
import android.os.ShellCallback;
import android.os.SystemClock;
import android.os.SystemProperties;
import android.os.Trace;
import android.os.UserHandle;
import android.os.UserManager;
import android.os.WorkSource;
import android.os.WorkSource.WorkChain;
import android.provider.Settings;
import android.provider.Settings.SettingNotFoundException;
import android.service.dreams.DreamManagerInternal;
import android.service.vr.IVrManager;
import android.service.vr.IVrStateCallbacks;
import android.sysprop.InitProperties;
import android.util.KeyValueListParser;
import android.util.PrintWriterPrinter;
import android.util.Slog;
import android.util.SparseArray;
import android.util.TimeUtils;
import android.util.proto.ProtoOutputStream;
import android.view.Display;
import android.view.KeyEvent;

import com.android.internal.BrightnessSynchronizer;
import com.android.internal.annotations.VisibleForTesting;
import com.android.internal.app.IAppOpsService;
import com.android.internal.app.IBatteryStats;
import com.android.internal.os.BackgroundThread;
import com.android.internal.util.DumpUtils;
import com.android.server.EventLogTags;
import com.android.server.LockGuard;
import com.android.server.RescueParty;
import com.android.server.ServiceThread;
import com.android.server.SystemService;
import com.android.server.UiThread;
import com.android.server.UserspaceRebootLogger;
import com.android.server.Watchdog;
import com.android.server.am.BatteryStatsService;
import com.android.server.lights.LightsManager;
import com.android.server.lights.LogicalLight;
import com.android.server.policy.WindowManagerPolicy;
import com.android.server.power.batterysaver.BatterySaverController;
import com.android.server.power.batterysaver.BatterySaverPolicy;
import com.android.server.power.batterysaver.BatterySaverStateMachine;
import com.android.server.power.batterysaver.BatterySavingStats;

import java.io.FileDescriptor;
import java.io.PrintWriter;
import java.lang.annotation.Retention;
import java.lang.annotation.RetentionPolicy;
import java.util.ArrayList;
import java.util.Arrays;
import java.util.List;
import java.util.Objects;

/**
 * The power manager service is responsible for coordinating power management
 * functions on the device.
 */
public final class PowerManagerService extends SystemService
        implements Watchdog.Monitor {
    private static final String TAG = "PowerManagerService";

    private static final boolean DEBUG = false;
    private static final boolean DEBUG_SPEW = DEBUG && true;

    // Message: Sent when a user activity timeout occurs to update the power state.
    private static final int MSG_USER_ACTIVITY_TIMEOUT = 1;
    // Message: Sent when the device enters or exits a dreaming or dozing state.
    private static final int MSG_SANDMAN = 2;
    // Message: Sent when the screen brightness boost expires.
    private static final int MSG_SCREEN_BRIGHTNESS_BOOST_TIMEOUT = 3;
    // Message: Polling to look for long held wake locks.
    private static final int MSG_CHECK_FOR_LONG_WAKELOCKS = 4;
    // Message: Sent when an attentive timeout occurs to update the power state.
    private static final int MSG_ATTENTIVE_TIMEOUT = 5;

    // Dirty bit: mWakeLocks changed
    private static final int DIRTY_WAKE_LOCKS = 1 << 0;
    // Dirty bit: mWakefulness changed
    private static final int DIRTY_WAKEFULNESS = 1 << 1;
    // Dirty bit: user activity was poked or may have timed out
    private static final int DIRTY_USER_ACTIVITY = 1 << 2;
    // Dirty bit: actual display power state was updated asynchronously
    private static final int DIRTY_ACTUAL_DISPLAY_POWER_STATE_UPDATED = 1 << 3;
    // Dirty bit: mBootCompleted changed
    private static final int DIRTY_BOOT_COMPLETED = 1 << 4;
    // Dirty bit: settings changed
    private static final int DIRTY_SETTINGS = 1 << 5;
    // Dirty bit: mIsPowered changed
    private static final int DIRTY_IS_POWERED = 1 << 6;
    // Dirty bit: mStayOn changed
    private static final int DIRTY_STAY_ON = 1 << 7;
    // Dirty bit: battery state changed
    private static final int DIRTY_BATTERY_STATE = 1 << 8;
    // Dirty bit: proximity state changed
    private static final int DIRTY_PROXIMITY_POSITIVE = 1 << 9;
    // Dirty bit: dock state changed
    private static final int DIRTY_DOCK_STATE = 1 << 10;
    // Dirty bit: brightness boost changed
    private static final int DIRTY_SCREEN_BRIGHTNESS_BOOST = 1 << 11;
    // Dirty bit: sQuiescent changed
    private static final int DIRTY_QUIESCENT = 1 << 12;
    // Dirty bit: VR Mode enabled changed
    private static final int DIRTY_VR_MODE_CHANGED = 1 << 13;
    // Dirty bit: attentive timer may have timed out
    private static final int DIRTY_ATTENTIVE = 1 << 14;

    // Summarizes the state of all active wakelocks.
    private static final int WAKE_LOCK_CPU = 1 << 0;
    private static final int WAKE_LOCK_SCREEN_BRIGHT = 1 << 1;
    private static final int WAKE_LOCK_SCREEN_DIM = 1 << 2;
    private static final int WAKE_LOCK_BUTTON_BRIGHT = 1 << 3;
    private static final int WAKE_LOCK_PROXIMITY_SCREEN_OFF = 1 << 4;
    private static final int WAKE_LOCK_STAY_AWAKE = 1 << 5; // only set if already awake
    private static final int WAKE_LOCK_DOZE = 1 << 6;
    private static final int WAKE_LOCK_DRAW = 1 << 7;

    // Summarizes the user activity state.
    private static final int USER_ACTIVITY_SCREEN_BRIGHT = 1 << 0;
    private static final int USER_ACTIVITY_SCREEN_DIM = 1 << 1;
    private static final int USER_ACTIVITY_SCREEN_DREAM = 1 << 2;

    // Default timeout in milliseconds.  This is only used until the settings
    // provider populates the actual default value (R.integer.def_screen_off_timeout).
    private static final int DEFAULT_SCREEN_OFF_TIMEOUT = 15 * 1000;
    private static final int DEFAULT_SLEEP_TIMEOUT = -1;

    // Screen brightness boost timeout.
    // Hardcoded for now until we decide what the right policy should be.
    // This should perhaps be a setting.
    private static final int SCREEN_BRIGHTNESS_BOOST_TIMEOUT = 5 * 1000;

    // Float.NaN cannot be stored in config.xml so -2 is used instead
    private static final float INVALID_BRIGHTNESS_IN_CONFIG = -2f;

    // How long a partial wake lock must be held until we consider it a long wake lock.
    static final long MIN_LONG_WAKE_CHECK_INTERVAL = 60*1000;

    // Power features defined in hardware/libhardware/include/hardware/power.h.
    private static final int POWER_FEATURE_DOUBLE_TAP_TO_WAKE = 1;

    // Default setting for double tap to wake.
    private static final int DEFAULT_DOUBLE_TAP_TO_WAKE = 0;

    // System property indicating that the screen should remain off until an explicit user action
    private static final String SYSTEM_PROPERTY_QUIESCENT = "ro.boot.quiescent";

    // System Property indicating that retail demo mode is currently enabled.
    private static final String SYSTEM_PROPERTY_RETAIL_DEMO_ENABLED = "sys.retaildemo.enabled";

    // System property for last reboot reason
    private static final String SYSTEM_PROPERTY_REBOOT_REASON = "sys.boot.reason";

    // Possible reasons for shutting down or reboot for use in
    // SYSTEM_PROPERTY_REBOOT_REASON(sys.boot.reason) which is set by bootstat
    private static final String REASON_SHUTDOWN = "shutdown";
    private static final String REASON_REBOOT = "reboot";
    private static final String REASON_USERREQUESTED = "shutdown,userrequested";
    private static final String REASON_THERMAL_SHUTDOWN = "shutdown,thermal";
    private static final String REASON_LOW_BATTERY = "shutdown,battery";
    private static final String REASON_BATTERY_THERMAL_STATE = "shutdown,thermal,battery";

    private static final String TRACE_SCREEN_ON = "Screen turning on";

    /** If turning screen on takes more than this long, we show a warning on logcat. */
    private static final int SCREEN_ON_LATENCY_WARNING_MS = 200;

    /** Constants for {@link #shutdownOrRebootInternal} */
    @Retention(RetentionPolicy.SOURCE)
    @IntDef({HALT_MODE_SHUTDOWN, HALT_MODE_REBOOT, HALT_MODE_REBOOT_SAFE_MODE})
    public @interface HaltMode {}
    private static final int HALT_MODE_SHUTDOWN = 0;
    private static final int HALT_MODE_REBOOT = 1;
    private static final int HALT_MODE_REBOOT_SAFE_MODE = 2;

    private static final int DEFAULT_BUTTON_ON_DURATION = 5 * 1000;

    private final Context mContext;
    private final ServiceThread mHandlerThread;
    private final Handler mHandler;
    private final AmbientDisplayConfiguration mAmbientDisplayConfiguration;
    private final BatterySaverController mBatterySaverController;
    private final BatterySaverPolicy mBatterySaverPolicy;
    private final BatterySaverStateMachine mBatterySaverStateMachine;
    private final BatterySavingStats mBatterySavingStats;
    private final AttentionDetector mAttentionDetector;
    private final BinderService mBinderService;
    private final LocalService mLocalService;
    private final NativeWrapper mNativeWrapper;
    private final SystemPropertiesWrapper mSystemProperties;
    private final Clock mClock;
    private final Injector mInjector;

    private LightsManager mLightsManager;
    private BatteryManagerInternal mBatteryManagerInternal;
    private DisplayManagerInternal mDisplayManagerInternal;
    private IBatteryStats mBatteryStats;
    private IAppOpsService mAppOps;
    private WindowManagerPolicy mPolicy;
    private Notifier mNotifier;
    private WirelessChargerDetector mWirelessChargerDetector;
    private SettingsObserver mSettingsObserver;
    private DreamManagerInternal mDreamManager;
    private LogicalLight mAttentionLight;
    private LogicalLight mButtonsLight;

    private int mButtonTimeout;
    private float mButtonBrightness;
    private float mButtonBrightnessSettingDefault;

    private InattentiveSleepWarningController mInattentiveSleepWarningOverlayController;
    private final AmbientDisplaySuppressionController mAmbientDisplaySuppressionController;

    private boolean mButtonPressed;
    private boolean mButtonOn;
    private boolean mButtonLightOnKeypressOnly;

    private final Object mLock = LockGuard.installNewLock(LockGuard.INDEX_POWER);

    // A bitfield that indicates what parts of the power state have
    // changed and need to be recalculated.
    private int mDirty;

    // Indicates whether the device is awake or asleep or somewhere in between.
    // This is distinct from the screen power state, which is managed separately.
    // Do not access directly; always use {@link #setWakefulness} and {@link getWakefulness}.
    private int mWakefulnessRaw;
    private boolean mWakefulnessChanging;

    // True if the sandman has just been summoned for the first time since entering the
    // dreaming or dozing state.  Indicates whether a new dream should begin.
    private boolean mSandmanSummoned;

    // True if MSG_SANDMAN has been scheduled.
    private boolean mSandmanScheduled;

    // Table of all suspend blockers.
    // There should only be a few of these.
    private final ArrayList<SuspendBlocker> mSuspendBlockers = new ArrayList<SuspendBlocker>();

    // Table of all wake locks acquired by applications.
    private final ArrayList<WakeLock> mWakeLocks = new ArrayList<WakeLock>();

    // A bitfield that summarizes the state of all active wakelocks.
    private int mWakeLockSummary;

    // Have we scheduled a message to check for long wake locks?  This is when we will check.
    private long mNotifyLongScheduled;

    // Last time we checked for long wake locks.
    private long mNotifyLongDispatched;

    // The time we decided to do next long check.
    private long mNotifyLongNextCheck;

    // If true, instructs the display controller to wait for the proximity sensor to
    // go negative before turning the screen on.
    private boolean mRequestWaitForNegativeProximity;

    // Timestamp of the last time the device was awoken or put to sleep.
    private long mLastWakeTime;
    private long mLastSleepTime;

    // Last reason the device went to sleep.
    private @WakeReason int mLastWakeReason;
    private int mLastSleepReason;

    // Timestamp of the last call to user activity.
    private long mLastButtonActivityTime;
    private long mLastUserActivityTime;
    private long mLastUserActivityTimeNoChangeLights;

    // Timestamp of last interactive power hint.
    private long mLastInteractivePowerHintTime;

    // Timestamp of the last screen brightness boost.
    private long mLastScreenBrightnessBoostTime;
    private boolean mScreenBrightnessBoostInProgress;

    // A bitfield that summarizes the effect of the user activity timer.
    private int mUserActivitySummary;

    // The desired display power state.  The actual state may lag behind the
    // requested because it is updated asynchronously by the display power controller.
    private final DisplayPowerRequest mDisplayPowerRequest = new DisplayPowerRequest();

    // True if the display power state has been fully applied, which means the display
    // is actually on or actually off or whatever was requested.
    private boolean mDisplayReady;

    // The suspend blocker used to keep the CPU alive when an application has acquired
    // a wake lock.
    private final SuspendBlocker mWakeLockSuspendBlocker;

    // True if the wake lock suspend blocker has been acquired.
    private boolean mHoldingWakeLockSuspendBlocker;

    // The suspend blocker used to keep the CPU alive when the display is on, the
    // display is getting ready or there is user activity (in which case the display
    // must be on).
    private final SuspendBlocker mDisplaySuspendBlocker;

    // True if the display suspend blocker has been acquired.
    private boolean mHoldingDisplaySuspendBlocker;

    // True if systemReady() has been called.
    private boolean mSystemReady;

    // True if boot completed occurred. We keep the screen on until this happens.
    // The screen will be off if we are in quiescent mode.
    private boolean mBootCompleted;

    // True if auto-suspend mode is enabled.
    // Refer to autosuspend.h.
    private boolean mHalAutoSuspendModeEnabled;

    // True if interactive mode is enabled.
    // Refer to power.h.
    private boolean mHalInteractiveModeEnabled;

    // True if the device is plugged into a power source.
    private boolean mIsPowered;

    // The current plug type, such as BatteryManager.BATTERY_PLUGGED_WIRELESS.
    private int mPlugType;

    // The current battery level percentage.
    private int mBatteryLevel;

    // The battery level percentage at the time the dream started.
    // This is used to terminate a dream and go to sleep if the battery is
    // draining faster than it is charging and the user activity timeout has expired.
    private int mBatteryLevelWhenDreamStarted;

    // The current dock state.
    private int mDockState = Intent.EXTRA_DOCK_STATE_UNDOCKED;

    // True to decouple auto-suspend mode from the display state.
    private boolean mDecoupleHalAutoSuspendModeFromDisplayConfig;

    // True to decouple interactive mode from the display state.
    private boolean mDecoupleHalInteractiveModeFromDisplayConfig;

    // True if the device should wake up when plugged or unplugged.
    private boolean mWakeUpWhenPluggedOrUnpluggedConfig;

    // True if the device should wake up when plugged or unplugged in theater mode.
    private boolean mWakeUpWhenPluggedOrUnpluggedInTheaterModeConfig;

    // True if the device should suspend when the screen is off due to proximity.
    private boolean mSuspendWhenScreenOffDueToProximityConfig;

    // Default value for attentive timeout.
    private int mAttentiveTimeoutConfig;

    // True if dreams are supported on this device.
    private boolean mDreamsSupportedConfig;

    // Default value for dreams enabled
    private boolean mDreamsEnabledByDefaultConfig;

    // Default value for dreams activate-on-sleep
    private boolean mDreamsActivatedOnSleepByDefaultConfig;

    // Default value for dreams activate-on-dock
    private boolean mDreamsActivatedOnDockByDefaultConfig;

    // True if dreams can run while not plugged in.
    private boolean mDreamsEnabledOnBatteryConfig;

    // Minimum battery level to allow dreaming when powered.
    // Use -1 to disable this safety feature.
    private int mDreamsBatteryLevelMinimumWhenPoweredConfig;

    // Minimum battery level to allow dreaming when not powered.
    // Use -1 to disable this safety feature.
    private int mDreamsBatteryLevelMinimumWhenNotPoweredConfig;

    // If the battery level drops by this percentage and the user activity timeout
    // has expired, then assume the device is receiving insufficient current to charge
    // effectively and terminate the dream.  Use -1 to disable this safety feature.
    private int mDreamsBatteryLevelDrainCutoffConfig;

    // True if dreams are enabled by the user.
    private boolean mDreamsEnabledSetting;

    // True if dreams should be activated on sleep.
    private boolean mDreamsActivateOnSleepSetting;

    // True if dreams should be activated on dock.
    private boolean mDreamsActivateOnDockSetting;

    // True if doze should not be started until after the screen off transition.
    private boolean mDozeAfterScreenOff;

    // The minimum screen off timeout, in milliseconds.
    private long mMinimumScreenOffTimeoutConfig;

    // The screen dim duration, in milliseconds.
    // This is subtracted from the end of the screen off timeout so the
    // minimum screen off timeout should be longer than this.
    private long mMaximumScreenDimDurationConfig;

    // The maximum screen dim time expressed as a ratio relative to the screen
    // off timeout.  If the screen off timeout is very short then we want the
    // dim timeout to also be quite short so that most of the time is spent on.
    // Otherwise the user won't get much screen on time before dimming occurs.
    private float mMaximumScreenDimRatioConfig;

    // Whether device supports double tap to wake.
    private boolean mSupportsDoubleTapWakeConfig;

    // The screen off timeout setting value in milliseconds.
    private long mScreenOffTimeoutSetting;

    // Default for attentive warning duration.
    private long mAttentiveWarningDurationConfig;

    // The sleep timeout setting value in milliseconds.
    private long mSleepTimeoutSetting;

    // How long to show a warning message to user before the device goes to sleep
    // after long user inactivity, even if wakelocks are held.
    private long mAttentiveTimeoutSetting;

    // The maximum allowable screen off timeout according to the device
    // administration policy.  Overrides other settings.
    private long mMaximumScreenOffTimeoutFromDeviceAdmin = Long.MAX_VALUE;

    // The stay on while plugged in setting.
    // A bitfield of battery conditions under which to make the screen stay on.
    private int mStayOnWhilePluggedInSetting;

    // True if the device should wake up when plugged or unplugged
    private int mWakeUpWhenPluggedOrUnpluggedSetting;

    // True if the device should stay on.
    private boolean mStayOn;

    // True if the lights should stay off until an explicit user action.
    private static boolean sQuiescent;

    // True if the proximity sensor reads a positive result.
    private boolean mProximityPositive;

    // Screen brightness setting limits.
    private float mScreenBrightnessSettingMinimum;
    private float mScreenBrightnessSettingMaximum;
    private float mScreenBrightnessSettingDefault;
    public final float mScreenBrightnessMinimum;
    public final float mScreenBrightnessMaximum;
    public final float mScreenBrightnessDefault;
    public final float mScreenBrightnessDoze;
    public final float mScreenBrightnessDim;
    public final float mScreenBrightnessMinimumVr;
    public final float mScreenBrightnessMaximumVr;
    public final float mScreenBrightnessDefaultVr;
    public final float mScreenBrightnessDefaultButton;

    // The screen brightness mode.
    // One of the Settings.System.SCREEN_BRIGHTNESS_MODE_* constants.
    private int mScreenBrightnessModeSetting;

    // The button brightness setting override from the window manager
    // to allow the current foreground activity to override the button brightness.
    private float mButtonBrightnessOverrideFromWindowManager =
            PowerManager.BRIGHTNESS_INVALID_FLOAT;

    // The screen brightness setting override from the window manager
    // to allow the current foreground activity to override the brightness.
    private float mScreenBrightnessOverrideFromWindowManager =
            PowerManager.BRIGHTNESS_INVALID_FLOAT;

    // The window manager has determined the user to be inactive via other means.
    // Set this to false to disable.
    private boolean mUserInactiveOverrideFromWindowManager;

    // The next possible user activity timeout after being explicitly told the user is inactive.
    // Set to -1 when not told the user is inactive since the last period spent dozing or asleep.
    private long mOverriddenTimeout = -1;

    // The user activity timeout override from the window manager
    // to allow the current foreground activity to override the user activity timeout.
    // Use -1 to disable.
    private long mUserActivityTimeoutOverrideFromWindowManager = -1;

    // The screen state to use while dozing.
    private int mDozeScreenStateOverrideFromDreamManager = Display.STATE_UNKNOWN;

    // The screen brightness to use while dozing.
    private int mDozeScreenBrightnessOverrideFromDreamManager = PowerManager.BRIGHTNESS_DEFAULT;

    private float mDozeScreenBrightnessOverrideFromDreamManagerFloat =
            PowerManager.BRIGHTNESS_INVALID_FLOAT;
    // Keep display state when dozing.
    private boolean mDrawWakeLockOverrideFromSidekick;

    // Time when we last logged a warning about calling userActivity() without permission.
    private long mLastWarningAboutUserActivityPermission = Long.MIN_VALUE;

    // True if the battery level is currently considered low.
    private boolean mBatteryLevelLow;

    // True if we are currently in device idle mode.
    private boolean mDeviceIdleMode;

    // True if we are currently in light device idle mode.
    private boolean mLightDeviceIdleMode;

    // overrule and disable brightness for buttons
    private boolean mHardwareKeysDisable = false;

    // Set of app ids that we will always respect the wake locks for.
    int[] mDeviceIdleWhitelist = new int[0];

    // Set of app ids that are temporarily allowed to acquire wakelocks due to high-pri message
    int[] mDeviceIdleTempWhitelist = new int[0];

    private final SparseArray<UidState> mUidState = new SparseArray<>();

    // We are currently in the middle of a batch change of uids.
    private boolean mUidsChanging;

    // Some uids have actually changed while mUidsChanging was true.
    private boolean mUidsChanged;

    // True if theater mode is enabled
    private boolean mTheaterModeEnabled;

    // True if always on display is enabled
    private boolean mAlwaysOnEnabled;

    // True if double tap to wake is enabled
    private boolean mDoubleTapWakeEnabled;

    // True if we are currently in VR Mode.
    private boolean mIsVrModeEnabled;

    // True if we in the process of performing a forceSuspend
    private boolean mForceSuspendActive;

    // Transition to Doze is in progress.  We have transitioned to WAKEFULNESS_DOZING,
    // but the DreamService has not yet been told to start (it's an async process).
    private boolean mDozeStartInProgress;

    private final class ForegroundProfileObserver extends SynchronousUserSwitchObserver {
        @Override
        public void onUserSwitching(@UserIdInt int newUserId) throws RemoteException {
            synchronized (mLock) {
                mUserId = newUserId;
            }
        }

        @Override
        public void onForegroundProfileSwitch(@UserIdInt int newProfileId) throws RemoteException {
            final long now = mClock.uptimeMillis();
            synchronized (mLock) {
                mForegroundProfile = newProfileId;
                maybeUpdateForegroundProfileLastActivityLocked(now);
            }
        }
    }

    // User id corresponding to activity the user is currently interacting with.
    private @UserIdInt int mForegroundProfile;
    // User id of main profile for the current user (doesn't include managed profiles)
    private @UserIdInt int mUserId;

    // Per-profile state to track when a profile should be locked.
    private final SparseArray<ProfilePowerState> mProfilePowerState = new SparseArray<>();

    private static final class ProfilePowerState {
        // Profile user id.
        final @UserIdInt int mUserId;
        // Maximum time to lock set by admin.
        long mScreenOffTimeout;
        // Like top-level mWakeLockSummary, but only for wake locks that affect current profile.
        int mWakeLockSummary;
        // Last user activity that happened in an app running in the profile.
        long mLastUserActivityTime;
        // Whether profile has been locked last time it timed out.
        boolean mLockingNotified;

        public ProfilePowerState(@UserIdInt int userId, long screenOffTimeout, long now) {
            mUserId = userId;
            mScreenOffTimeout = screenOffTimeout;
            // Not accurate but at least won't cause immediate locking of the profile.
            mLastUserActivityTime = now;
        }
    }

    /**
     * All times are in milliseconds. These constants are kept synchronized with the system
     * global Settings. Any access to this class or its fields should be done while
     * holding the PowerManagerService.mLock lock.
     */
    private final class Constants extends ContentObserver {
        // Key names stored in the settings value.
        private static final String KEY_NO_CACHED_WAKE_LOCKS = "no_cached_wake_locks";

        private static final boolean DEFAULT_NO_CACHED_WAKE_LOCKS = true;

        // Prevent processes that are cached from holding wake locks?
        public boolean NO_CACHED_WAKE_LOCKS = DEFAULT_NO_CACHED_WAKE_LOCKS;

        private ContentResolver mResolver;
        private final KeyValueListParser mParser = new KeyValueListParser(',');

        public Constants(Handler handler) {
            super(handler);
        }

        public void start(ContentResolver resolver) {
            mResolver = resolver;
            mResolver.registerContentObserver(Settings.Global.getUriFor(
                    Settings.Global.POWER_MANAGER_CONSTANTS), false, this);
            updateConstants();
        }

        @Override
        public void onChange(boolean selfChange, Uri uri) {
            updateConstants();
        }

        private void updateConstants() {
            synchronized (mLock) {
                try {
                    mParser.setString(Settings.Global.getString(mResolver,
                            Settings.Global.POWER_MANAGER_CONSTANTS));
                } catch (IllegalArgumentException e) {
                    // Failed to parse the settings string, log this and move on
                    // with defaults.
                    Slog.e(TAG, "Bad alarm manager settings", e);
                }

                NO_CACHED_WAKE_LOCKS = mParser.getBoolean(KEY_NO_CACHED_WAKE_LOCKS,
                        DEFAULT_NO_CACHED_WAKE_LOCKS);
            }
        }

        void dump(PrintWriter pw) {
            pw.println("  Settings " + Settings.Global.POWER_MANAGER_CONSTANTS + ":");

            pw.print("    "); pw.print(KEY_NO_CACHED_WAKE_LOCKS); pw.print("=");
            pw.println(NO_CACHED_WAKE_LOCKS);
        }

        void dumpProto(ProtoOutputStream proto) {
            final long constantsToken = proto.start(PowerManagerServiceDumpProto.CONSTANTS);
            proto.write(PowerManagerServiceDumpProto.ConstantsProto.IS_NO_CACHED_WAKE_LOCKS,
                    NO_CACHED_WAKE_LOCKS);
            proto.end(constantsToken);
        }
    }

    /**
     * Wrapper around the static-native methods of PowerManagerService.
     *
     * This class exists to allow us to mock static native methods in our tests. If mocking static
     * methods becomes easier than this in the future, we can delete this class.
     */
    @VisibleForTesting
    public static class NativeWrapper {
        /** Wrapper for PowerManager.nativeInit */
        public void nativeInit(PowerManagerService service) {
            service.nativeInit();
        }

        /** Wrapper for PowerManager.nativeAcquireSuspectBlocker */
        public void nativeAcquireSuspendBlocker(String name) {
            PowerManagerService.nativeAcquireSuspendBlocker(name);
        }

        /** Wrapper for PowerManager.nativeReleaseSuspendBlocker */
        public void nativeReleaseSuspendBlocker(String name) {
            PowerManagerService.nativeReleaseSuspendBlocker(name);
        }

        /** Wrapper for PowerManager.nativeSetInteractive */
        public void nativeSetInteractive(boolean enable) {
            PowerManagerService.nativeSetInteractive(enable);
        }

        /** Wrapper for PowerManager.nativeSetAutoSuspend */
        public void nativeSetAutoSuspend(boolean enable) {
            PowerManagerService.nativeSetAutoSuspend(enable);
        }

        /** Wrapper for PowerManager.nativeSendPowerHint */
        public void nativeSendPowerHint(int hintId, int data) {
            PowerManagerService.nativeSendPowerHint(hintId, data);
        }

        /** Wrapper for PowerManager.nativeSetPowerBoost */
        public void nativeSetPowerBoost(int boost, int durationMs) {
            PowerManagerService.nativeSetPowerBoost(boost, durationMs);
        }

        /** Wrapper for PowerManager.nativeSetPowerMode */
        public boolean nativeSetPowerMode(int mode, boolean enabled) {
            return PowerManagerService.nativeSetPowerMode(mode, enabled);
        }

        /** Wrapper for PowerManager.nativeSetFeature */
        public void nativeSetFeature(int featureId, int data) {
            PowerManagerService.nativeSetFeature(featureId, data);
        }

        /** Wrapper for PowerManager.nativeForceSuspend */
        public boolean nativeForceSuspend() {
            return PowerManagerService.nativeForceSuspend();
        }
    }

    /** Functional interface for providing time. */
    @VisibleForTesting
    interface Clock {
        /**
         * Returns current time in milliseconds since boot, not counting time spent in deep sleep.
         */
        long uptimeMillis();
    }

    @VisibleForTesting
    static class Injector {
        Notifier createNotifier(Looper looper, Context context, IBatteryStats batteryStats,
                SuspendBlocker suspendBlocker, WindowManagerPolicy policy) {
            return new Notifier(looper, context, batteryStats, suspendBlocker, policy);
        }

        SuspendBlocker createSuspendBlocker(PowerManagerService service, String name) {
            SuspendBlocker suspendBlocker = service.new SuspendBlockerImpl(name);
            service.mSuspendBlockers.add(suspendBlocker);
            return suspendBlocker;
        }

        BatterySaverPolicy createBatterySaverPolicy(
                Object lock, Context context, BatterySavingStats batterySavingStats) {
            return new BatterySaverPolicy(lock, context, batterySavingStats);
        }

        BatterySaverController createBatterySaverController(
                Object lock, Context context, BatterySaverPolicy batterySaverPolicy,
                BatterySavingStats batterySavingStats) {
            return new BatterySaverController(lock, context, BackgroundThread.get().getLooper(),
                    batterySaverPolicy, batterySavingStats);
        }

        BatterySaverStateMachine createBatterySaverStateMachine(Object lock, Context context,
                BatterySaverController batterySaverController) {
            return new BatterySaverStateMachine(lock, context, batterySaverController);
        }

        NativeWrapper createNativeWrapper() {
            return new NativeWrapper();
        }

        WirelessChargerDetector createWirelessChargerDetector(
                SensorManager sensorManager, SuspendBlocker suspendBlocker, Handler handler) {
            return new WirelessChargerDetector(sensorManager, suspendBlocker, handler);
        }

        AmbientDisplayConfiguration createAmbientDisplayConfiguration(Context context) {
            return new AmbientDisplayConfiguration(context);
        }

        AmbientDisplaySuppressionController createAmbientDisplaySuppressionController(
                Context context) {
            return new AmbientDisplaySuppressionController(context);
        }

        InattentiveSleepWarningController createInattentiveSleepWarningController() {
            return new InattentiveSleepWarningController();
        }

        public SystemPropertiesWrapper createSystemPropertiesWrapper() {
            return new SystemPropertiesWrapper() {
                @Override
                public String get(String key, String def) {
                    return SystemProperties.get(key, def);
                }

                @Override
                public void set(String key, String val) {
                    SystemProperties.set(key, val);
                }
            };
        }

        Clock createClock() {
            return SystemClock::uptimeMillis;
        }

        /**
         * Handler for asynchronous operations performed by the power manager.
         */
        Handler createHandler(Looper looper, Handler.Callback callback) {
            return new Handler(looper, callback, true /*async*/);
        }

        void invalidateIsInteractiveCaches() {
            PowerManager.invalidateIsInteractiveCaches();
        }
    }

    final Constants mConstants;

    private native void nativeInit();
    private static native void nativeAcquireSuspendBlocker(String name);
    private static native void nativeReleaseSuspendBlocker(String name);
    private static native void nativeSetInteractive(boolean enable);
    private static native void nativeSetAutoSuspend(boolean enable);
    private static native void nativeSendPowerHint(int hintId, int data);
    private static native void nativeSetPowerBoost(int boost, int durationMs);
    private static native boolean nativeSetPowerMode(int mode, boolean enabled);
    private static native void nativeSetFeature(int featureId, int data);
    private static native boolean nativeForceSuspend();

    public PowerManagerService(Context context) {
        this(context, new Injector());
    }

    @VisibleForTesting
    PowerManagerService(Context context, Injector injector) {
        super(context);

        mContext = context;
        mBinderService = new BinderService();
        mLocalService = new LocalService();
        mNativeWrapper = injector.createNativeWrapper();
        mSystemProperties = injector.createSystemPropertiesWrapper();
        mClock = injector.createClock();
        mInjector = injector;

        mHandlerThread = new ServiceThread(TAG,
                Process.THREAD_PRIORITY_DISPLAY, false /*allowIo*/);
        mHandlerThread.start();
        mHandler = injector.createHandler(mHandlerThread.getLooper(),
                new PowerManagerHandlerCallback());
        mConstants = new Constants(mHandler);
        mAmbientDisplayConfiguration = mInjector.createAmbientDisplayConfiguration(context);
        mAmbientDisplaySuppressionController =
                mInjector.createAmbientDisplaySuppressionController(context);
        mAttentionDetector = new AttentionDetector(this::onUserAttention, mLock);

        mBatterySavingStats = new BatterySavingStats(mLock);
        mBatterySaverPolicy =
                mInjector.createBatterySaverPolicy(mLock, mContext, mBatterySavingStats);
        mBatterySaverController = mInjector.createBatterySaverController(mLock, mContext,
                mBatterySaverPolicy, mBatterySavingStats);
        mBatterySaverStateMachine = mInjector.createBatterySaverStateMachine(mLock, mContext,
                mBatterySaverController);

        mInattentiveSleepWarningOverlayController =
                mInjector.createInattentiveSleepWarningController();

        // Save brightness values:
        // Get float values from config.
        // Store float if valid
        // Otherwise, get int values and convert to float and then store.
        final float min = mContext.getResources().getFloat(com.android.internal.R.dimen
                .config_screenBrightnessSettingMinimumFloat);
        final float max = mContext.getResources().getFloat(com.android.internal.R.dimen
                .config_screenBrightnessSettingMaximumFloat);
        final float def = mContext.getResources().getFloat(com.android.internal.R.dimen
                .config_screenBrightnessSettingDefaultFloat);
        final float doze = mContext.getResources().getFloat(com.android.internal.R.dimen
                .config_screenBrightnessDozeFloat);
        final float dim = mContext.getResources().getFloat(com.android.internal.R.dimen
                .config_screenBrightnessDimFloat);

        if (min == INVALID_BRIGHTNESS_IN_CONFIG || max == INVALID_BRIGHTNESS_IN_CONFIG
                || def == INVALID_BRIGHTNESS_IN_CONFIG) {
            mScreenBrightnessMinimum = BrightnessSynchronizer.brightnessIntToFloat(
                    mContext.getResources().getInteger(com.android.internal.R.integer
                            .config_screenBrightnessSettingMinimum),
                    PowerManager.BRIGHTNESS_OFF + 1, PowerManager.BRIGHTNESS_ON,
                    PowerManager.BRIGHTNESS_MIN, PowerManager.BRIGHTNESS_MAX);
            mScreenBrightnessMaximum = BrightnessSynchronizer.brightnessIntToFloat(
                    mContext.getResources().getInteger(com.android.internal.R.integer
                            .config_screenBrightnessSettingMaximum),
                    PowerManager.BRIGHTNESS_OFF + 1, PowerManager.BRIGHTNESS_ON,
                    PowerManager.BRIGHTNESS_MIN, PowerManager.BRIGHTNESS_MAX);
            mScreenBrightnessDefault = BrightnessSynchronizer.brightnessIntToFloat(
                    mContext.getResources().getInteger(com.android.internal.R.integer
                            .config_screenBrightnessSettingDefault),
                    PowerManager.BRIGHTNESS_OFF + 1, PowerManager.BRIGHTNESS_ON,
                    PowerManager.BRIGHTNESS_MIN, PowerManager.BRIGHTNESS_MAX);
        } else {
            mScreenBrightnessMinimum = min;
            mScreenBrightnessMaximum = max;
            mScreenBrightnessDefault = def;
        }
        if (doze == INVALID_BRIGHTNESS_IN_CONFIG) {
            mScreenBrightnessDoze = BrightnessSynchronizer.brightnessIntToFloat(
                    mContext.getResources().getInteger(com.android.internal.R.integer
                            .config_screenBrightnessDoze), PowerManager.BRIGHTNESS_OFF + 1,
                    PowerManager.BRIGHTNESS_ON, PowerManager.BRIGHTNESS_MIN,
                    PowerManager.BRIGHTNESS_MAX);
        } else {
            mScreenBrightnessDoze = doze;
        }
        if (dim == INVALID_BRIGHTNESS_IN_CONFIG) {
            mScreenBrightnessDim = BrightnessSynchronizer.brightnessIntToFloat(
                    mContext.getResources().getInteger(com.android.internal.R.integer
                            .config_screenBrightnessDim), PowerManager.BRIGHTNESS_OFF + 1,
                    PowerManager.BRIGHTNESS_ON, PowerManager.BRIGHTNESS_MIN,
                    PowerManager.BRIGHTNESS_MAX);
        } else {
            mScreenBrightnessDim = dim;
        }

        final float vrMin = mContext.getResources().getFloat(com.android.internal.R.dimen
                .config_screenBrightnessSettingForVrMinimumFloat);
        final float vrMax = mContext.getResources().getFloat(com.android.internal.R.dimen
                .config_screenBrightnessSettingForVrMaximumFloat);
        final float vrDef = mContext.getResources().getFloat(com.android.internal.R.dimen
                .config_screenBrightnessSettingForVrDefaultFloat);
        if (vrMin == INVALID_BRIGHTNESS_IN_CONFIG || vrMax == INVALID_BRIGHTNESS_IN_CONFIG
                || vrDef == INVALID_BRIGHTNESS_IN_CONFIG) {
            mScreenBrightnessMinimumVr = BrightnessSynchronizer.brightnessIntToFloat(
                    mContext.getResources().getInteger(com.android.internal.R.integer
                            .config_screenBrightnessForVrSettingMinimum),
                    PowerManager.BRIGHTNESS_OFF + 1, PowerManager.BRIGHTNESS_ON,
                    PowerManager.BRIGHTNESS_MIN, PowerManager.BRIGHTNESS_MAX);
            mScreenBrightnessMaximumVr = BrightnessSynchronizer.brightnessIntToFloat(
                    mContext.getResources().getInteger(com.android.internal.R.integer
                            .config_screenBrightnessForVrSettingMaximum),
                    PowerManager.BRIGHTNESS_OFF + 1, PowerManager.BRIGHTNESS_ON,
                    PowerManager.BRIGHTNESS_MIN, PowerManager.BRIGHTNESS_MAX);
            mScreenBrightnessDefaultVr = BrightnessSynchronizer.brightnessIntToFloat(
                    mContext.getResources().getInteger(com.android.internal.R.integer
                            .config_screenBrightnessForVrSettingDefault),
                    PowerManager.BRIGHTNESS_OFF + 1, PowerManager.BRIGHTNESS_ON,
                    PowerManager.BRIGHTNESS_MIN, PowerManager.BRIGHTNESS_MAX);
        } else {
            mScreenBrightnessMinimumVr = vrMin;
            mScreenBrightnessMaximumVr = vrMax;
            mScreenBrightnessDefaultVr = vrDef;
        }

        mScreenBrightnessDefaultButton = mContext.getResources().getFloat(
                com.android.internal.R.dimen.config_buttonBrightnessSettingDefaultFloat);

        synchronized (mLock) {
            mWakeLockSuspendBlocker =
                    mInjector.createSuspendBlocker(this, "PowerManagerService.WakeLocks");
            mDisplaySuspendBlocker =
                    mInjector.createSuspendBlocker(this, "PowerManagerService.Display");
            if (mDisplaySuspendBlocker != null) {
                mDisplaySuspendBlocker.acquire();
                mHoldingDisplaySuspendBlocker = true;
            }
            mHalAutoSuspendModeEnabled = false;
            mHalInteractiveModeEnabled = true;

            mWakefulnessRaw = WAKEFULNESS_AWAKE;
            sQuiescent = mSystemProperties.get(SYSTEM_PROPERTY_QUIESCENT, "0").equals("1")
                    || InitProperties.userspace_reboot_in_progress().orElse(false);

            mNativeWrapper.nativeInit(this);
            mNativeWrapper.nativeSetAutoSuspend(false);
            mNativeWrapper.nativeSetInteractive(true);
            mNativeWrapper.nativeSetFeature(POWER_FEATURE_DOUBLE_TAP_TO_WAKE, 0);
            mInjector.invalidateIsInteractiveCaches();
        }
    }

    @Override
    public void onStart() {
        publishBinderService(Context.POWER_SERVICE, mBinderService, /* allowIsolated= */ false,
                DUMP_FLAG_PRIORITY_DEFAULT | DUMP_FLAG_PRIORITY_CRITICAL);
        publishLocalService(PowerManagerInternal.class, mLocalService);

        Watchdog.getInstance().addMonitor(this);
        Watchdog.getInstance().addThread(mHandler);
    }

    @Override
    public void onBootPhase(int phase) {
        synchronized (mLock) {
            if (phase == PHASE_THIRD_PARTY_APPS_CAN_START) {
                incrementBootCount();

            } else if (phase == PHASE_BOOT_COMPLETED) {
                final long now = mClock.uptimeMillis();
                mBootCompleted = true;
                mDirty |= DIRTY_BOOT_COMPLETED;

                mBatterySaverStateMachine.onBootCompleted();
                userActivityNoUpdateLocked(
                        now, PowerManager.USER_ACTIVITY_EVENT_OTHER, 0, Process.SYSTEM_UID);

                if (sQuiescent) {
                    goToSleepNoUpdateLocked(mClock.uptimeMillis(),
                            PowerManager.GO_TO_SLEEP_REASON_QUIESCENT,
                            PowerManager.GO_TO_SLEEP_FLAG_NO_DOZE, Process.SYSTEM_UID);
                }
                updatePowerStateLocked();
            }
        }
    }

    public void systemReady(IAppOpsService appOps) {
        synchronized (mLock) {
            mSystemReady = true;
            mAppOps = appOps;
            mDreamManager = getLocalService(DreamManagerInternal.class);
            mDisplayManagerInternal = getLocalService(DisplayManagerInternal.class);
            mPolicy = getLocalService(WindowManagerPolicy.class);
            mBatteryManagerInternal = getLocalService(BatteryManagerInternal.class);
            mAttentionDetector.systemReady(mContext);

            PowerManager pm = (PowerManager) mContext.getSystemService(Context.POWER_SERVICE);
            mButtonBrightnessSettingDefault = pm.getBrightnessConstraint(
                    PowerManager.BRIGHTNESS_CONSTRAINT_TYPE_DEFAULT_BUTTON);
            mScreenBrightnessSettingMinimum = pm.getBrightnessConstraint(
                    PowerManager.BRIGHTNESS_CONSTRAINT_TYPE_MINIMUM);
            mScreenBrightnessSettingMaximum = pm.getBrightnessConstraint(
                    PowerManager.BRIGHTNESS_CONSTRAINT_TYPE_MAXIMUM);
            mScreenBrightnessSettingDefault = pm.getBrightnessConstraint(
                    PowerManager.BRIGHTNESS_CONSTRAINT_TYPE_DEFAULT);

            SensorManager sensorManager = new SystemSensorManager(mContext, mHandler.getLooper());

            // The notifier runs on the system server's main looper so as not to interfere
            // with the animations and other critical functions of the power manager.
            mBatteryStats = BatteryStatsService.getService();
            mNotifier = mInjector.createNotifier(Looper.getMainLooper(), mContext, mBatteryStats,
                    mInjector.createSuspendBlocker(this, "PowerManagerService.Broadcasts"),
                    mPolicy);

            mWirelessChargerDetector = mInjector.createWirelessChargerDetector(sensorManager,
                    mInjector.createSuspendBlocker(
                            this, "PowerManagerService.WirelessChargerDetector"),
                    mHandler);
            mSettingsObserver = new SettingsObserver(mHandler);

            mLightsManager = getLocalService(LightsManager.class);
            mAttentionLight = mLightsManager.getLight(LightsManager.LIGHT_ID_ATTENTION);
            mButtonsLight = mLightsManager.getLight(LightsManager.LIGHT_ID_BUTTONS);

            // Initialize display power management.
            mDisplayManagerInternal.initPowerManagement(
                    mDisplayPowerCallbacks, mHandler, sensorManager);

            try {
                final ForegroundProfileObserver observer = new ForegroundProfileObserver();
                ActivityManager.getService().registerUserSwitchObserver(observer, TAG);
            } catch (RemoteException e) {
                // Shouldn't happen since in-process.
            }

            // Go.
            readConfigurationLocked();
            updateSettingsLocked();
            mDirty |= DIRTY_BATTERY_STATE;
            updatePowerStateLocked();
        }

        final ContentResolver resolver = mContext.getContentResolver();
        mConstants.start(resolver);

        mBatterySaverController.systemReady();
        mBatterySaverPolicy.systemReady();

        // Register for settings changes.
        resolver.registerContentObserver(Settings.Secure.getUriFor(
                Settings.Secure.SCREENSAVER_ENABLED),
                false, mSettingsObserver, UserHandle.USER_ALL);
        resolver.registerContentObserver(Settings.Secure.getUriFor(
                Settings.Secure.SCREENSAVER_ACTIVATE_ON_SLEEP),
                false, mSettingsObserver, UserHandle.USER_ALL);
        resolver.registerContentObserver(Settings.Secure.getUriFor(
                Settings.Secure.SCREENSAVER_ACTIVATE_ON_DOCK),
                false, mSettingsObserver, UserHandle.USER_ALL);
        resolver.registerContentObserver(Settings.System.getUriFor(
                Settings.System.SCREEN_OFF_TIMEOUT),
                false, mSettingsObserver, UserHandle.USER_ALL);
        resolver.registerContentObserver(Settings.Secure.getUriFor(
                Settings.Secure.SLEEP_TIMEOUT),
                false, mSettingsObserver, UserHandle.USER_ALL);
        resolver.registerContentObserver(Settings.Secure.getUriFor(
                Settings.Secure.ATTENTIVE_TIMEOUT),
                false, mSettingsObserver, UserHandle.USER_ALL);
        resolver.registerContentObserver(Settings.Global.getUriFor(
                Settings.Global.STAY_ON_WHILE_PLUGGED_IN),
                false, mSettingsObserver, UserHandle.USER_ALL);
        resolver.registerContentObserver(Settings.System.getUriFor(
                Settings.System.SCREEN_BRIGHTNESS_MODE),
                false, mSettingsObserver, UserHandle.USER_ALL);
        resolver.registerContentObserver(Settings.System.getUriFor(
                Settings.System.SCREEN_AUTO_BRIGHTNESS_ADJ),
                false, mSettingsObserver, UserHandle.USER_ALL);
        resolver.registerContentObserver(Settings.Global.getUriFor(
                Settings.Global.THEATER_MODE_ON),
                false, mSettingsObserver, UserHandle.USER_ALL);
        resolver.registerContentObserver(Settings.Secure.getUriFor(
                Settings.Secure.DOZE_ALWAYS_ON),
                false, mSettingsObserver, UserHandle.USER_ALL);
        resolver.registerContentObserver(Settings.Secure.getUriFor(
                Settings.Secure.DOUBLE_TAP_TO_WAKE),
                false, mSettingsObserver, UserHandle.USER_ALL);
        resolver.registerContentObserver(Settings.Global.getUriFor(
                Settings.Global.DEVICE_DEMO_MODE),
                false, mSettingsObserver, UserHandle.USER_SYSTEM);
        resolver.registerContentObserver(Settings.Global.getUriFor(
                Settings.Global.WAKE_WHEN_PLUGGED_OR_UNPLUGGED),
                false, mSettingsObserver, UserHandle.USER_ALL);
        resolver.registerContentObserver(Settings.System.getUriFor(
                Settings.System.BUTTON_BRIGHTNESS),
                false, mSettingsObserver, UserHandle.USER_ALL);
        resolver.registerContentObserver(Settings.System.getUriFor(
                Settings.System.BUTTON_BACKLIGHT_TIMEOUT),
                false, mSettingsObserver, UserHandle.USER_ALL);
        resolver.registerContentObserver(Settings.System.getUriFor(
                Settings.System.BUTTON_BACKLIGHT_ONLY_WHEN_PRESSED),
                false, mSettingsObserver, UserHandle.USER_ALL);
        resolver.registerContentObserver(Settings.Secure.getUriFor(
                Settings.Secure.HARDWARE_KEYS_DISABLE),
                false, mSettingsObserver, UserHandle.USER_ALL);

        IVrManager vrManager = IVrManager.Stub.asInterface(getBinderService(Context.VR_SERVICE));
        if (vrManager != null) {
            try {
                vrManager.registerListener(mVrStateCallbacks);
            } catch (RemoteException e) {
                Slog.e(TAG, "Failed to register VR mode state listener: " + e);
            }
        }

        // Register for broadcasts from other components of the system.
        IntentFilter filter = new IntentFilter();
        filter.addAction(Intent.ACTION_BATTERY_CHANGED);
        filter.setPriority(IntentFilter.SYSTEM_HIGH_PRIORITY);
        mContext.registerReceiver(new BatteryReceiver(), filter, null, mHandler);

        filter = new IntentFilter();
        filter.addAction(Intent.ACTION_DREAMING_STARTED);
        filter.addAction(Intent.ACTION_DREAMING_STOPPED);
        mContext.registerReceiver(new DreamReceiver(), filter, null, mHandler);

        filter = new IntentFilter();
        filter.addAction(Intent.ACTION_USER_SWITCHED);
        mContext.registerReceiver(new UserSwitchedReceiver(), filter, null, mHandler);

        filter = new IntentFilter();
        filter.addAction(Intent.ACTION_DOCK_EVENT);
        mContext.registerReceiver(new DockReceiver(), filter, null, mHandler);
    }

    @VisibleForTesting
    void readConfigurationLocked() {
        final Resources resources = mContext.getResources();

        mDecoupleHalAutoSuspendModeFromDisplayConfig = resources.getBoolean(
                com.android.internal.R.bool.config_powerDecoupleAutoSuspendModeFromDisplay);
        mDecoupleHalInteractiveModeFromDisplayConfig = resources.getBoolean(
                com.android.internal.R.bool.config_powerDecoupleInteractiveModeFromDisplay);
        mWakeUpWhenPluggedOrUnpluggedConfig = resources.getBoolean(
                com.android.internal.R.bool.config_unplugTurnsOnScreen);
        mWakeUpWhenPluggedOrUnpluggedInTheaterModeConfig = resources.getBoolean(
                com.android.internal.R.bool.config_allowTheaterModeWakeFromUnplug);
        mSuspendWhenScreenOffDueToProximityConfig = resources.getBoolean(
                com.android.internal.R.bool.config_suspendWhenScreenOffDueToProximity);
        mAttentiveTimeoutConfig = resources.getInteger(
                com.android.internal.R.integer.config_attentiveTimeout);
        mAttentiveWarningDurationConfig = resources.getInteger(
                com.android.internal.R.integer.config_attentiveWarningDuration);
        mDreamsSupportedConfig = resources.getBoolean(
                com.android.internal.R.bool.config_dreamsSupported);
        mDreamsEnabledByDefaultConfig = resources.getBoolean(
                com.android.internal.R.bool.config_dreamsEnabledByDefault);
        mDreamsActivatedOnSleepByDefaultConfig = resources.getBoolean(
                com.android.internal.R.bool.config_dreamsActivatedOnSleepByDefault);
        mDreamsActivatedOnDockByDefaultConfig = resources.getBoolean(
                com.android.internal.R.bool.config_dreamsActivatedOnDockByDefault);
        mDreamsEnabledOnBatteryConfig = resources.getBoolean(
                com.android.internal.R.bool.config_dreamsEnabledOnBattery);
        mDreamsBatteryLevelMinimumWhenPoweredConfig = resources.getInteger(
                com.android.internal.R.integer.config_dreamsBatteryLevelMinimumWhenPowered);
        mDreamsBatteryLevelMinimumWhenNotPoweredConfig = resources.getInteger(
                com.android.internal.R.integer.config_dreamsBatteryLevelMinimumWhenNotPowered);
        mDreamsBatteryLevelDrainCutoffConfig = resources.getInteger(
                com.android.internal.R.integer.config_dreamsBatteryLevelDrainCutoff);
        mDozeAfterScreenOff = resources.getBoolean(
                com.android.internal.R.bool.config_dozeAfterScreenOffByDefault);
        mMinimumScreenOffTimeoutConfig = resources.getInteger(
                com.android.internal.R.integer.config_minimumScreenOffTimeout);
        mMaximumScreenDimDurationConfig = resources.getInteger(
                com.android.internal.R.integer.config_maximumScreenDimDuration);
        mMaximumScreenDimRatioConfig = resources.getFraction(
                com.android.internal.R.fraction.config_maximumScreenDimRatio, 1, 1);
        mSupportsDoubleTapWakeConfig = resources.getBoolean(
                com.android.internal.R.bool.config_supportDoubleTapWake);
    }

    private void updateSettingsLocked() {
        final ContentResolver resolver = mContext.getContentResolver();

        mDreamsEnabledSetting = (Settings.Secure.getIntForUser(resolver,
                Settings.Secure.SCREENSAVER_ENABLED,
                mDreamsEnabledByDefaultConfig ? 1 : 0,
                UserHandle.USER_CURRENT) != 0);
        mDreamsActivateOnSleepSetting = (Settings.Secure.getIntForUser(resolver,
                Settings.Secure.SCREENSAVER_ACTIVATE_ON_SLEEP,
                mDreamsActivatedOnSleepByDefaultConfig ? 1 : 0,
                UserHandle.USER_CURRENT) != 0);
        mDreamsActivateOnDockSetting = (Settings.Secure.getIntForUser(resolver,
                Settings.Secure.SCREENSAVER_ACTIVATE_ON_DOCK,
                mDreamsActivatedOnDockByDefaultConfig ? 1 : 0,
                UserHandle.USER_CURRENT) != 0);
        mScreenOffTimeoutSetting = Settings.System.getIntForUser(resolver,
                Settings.System.SCREEN_OFF_TIMEOUT, DEFAULT_SCREEN_OFF_TIMEOUT,
                UserHandle.USER_CURRENT);
        mSleepTimeoutSetting = Settings.Secure.getIntForUser(resolver,
                Settings.Secure.SLEEP_TIMEOUT, DEFAULT_SLEEP_TIMEOUT,
                UserHandle.USER_CURRENT);
        mAttentiveTimeoutSetting = Settings.Secure.getIntForUser(resolver,
                Settings.Secure.ATTENTIVE_TIMEOUT, mAttentiveTimeoutConfig,
                UserHandle.USER_CURRENT);
        mStayOnWhilePluggedInSetting = Settings.Global.getInt(resolver,
                Settings.Global.STAY_ON_WHILE_PLUGGED_IN, BatteryManager.BATTERY_PLUGGED_AC);
        mTheaterModeEnabled = Settings.Global.getInt(mContext.getContentResolver(),
                Settings.Global.THEATER_MODE_ON, 0) == 1;
        mAlwaysOnEnabled = mAmbientDisplayConfiguration.alwaysOnEnabled(UserHandle.USER_CURRENT);

        if (mSupportsDoubleTapWakeConfig) {
            boolean doubleTapWakeEnabled = Settings.Secure.getIntForUser(resolver,
                    Settings.Secure.DOUBLE_TAP_TO_WAKE, DEFAULT_DOUBLE_TAP_TO_WAKE,
                            UserHandle.USER_CURRENT) != 0;
            if (doubleTapWakeEnabled != mDoubleTapWakeEnabled) {
                mDoubleTapWakeEnabled = doubleTapWakeEnabled;
                mNativeWrapper.nativeSetFeature(
                        POWER_FEATURE_DOUBLE_TAP_TO_WAKE, mDoubleTapWakeEnabled ? 1 : 0);
            }
        }

        final String retailDemoValue = UserManager.isDeviceInDemoMode(mContext) ? "1" : "0";
        if (!retailDemoValue.equals(
                mSystemProperties.get(SYSTEM_PROPERTY_RETAIL_DEMO_ENABLED, null))) {
            mSystemProperties.set(SYSTEM_PROPERTY_RETAIL_DEMO_ENABLED, retailDemoValue);
        }

        mScreenBrightnessModeSetting = Settings.System.getIntForUser(resolver,
                Settings.System.SCREEN_BRIGHTNESS_MODE,
                Settings.System.SCREEN_BRIGHTNESS_MODE_MANUAL, UserHandle.USER_CURRENT);

        mWakeUpWhenPluggedOrUnpluggedSetting = Settings.Global.getInt(resolver,
                Settings.Global.WAKE_WHEN_PLUGGED_OR_UNPLUGGED,
                (mWakeUpWhenPluggedOrUnpluggedConfig ? 1 : 0));
        mButtonTimeout = Settings.System.getIntForUser(resolver,
                Settings.System.BUTTON_BACKLIGHT_TIMEOUT,
                DEFAULT_BUTTON_ON_DURATION, UserHandle.USER_CURRENT);
        mButtonBrightness = Settings.System.getFloatForUser(resolver,
                Settings.System.BUTTON_BRIGHTNESS, mButtonBrightnessSettingDefault,
                UserHandle.USER_CURRENT);
        mButtonLightOnKeypressOnly = Settings.System.getIntForUser(resolver,
                Settings.System.BUTTON_BACKLIGHT_ONLY_WHEN_PRESSED,
                0, UserHandle.USER_CURRENT) == 1;
        mHardwareKeysDisable = Settings.Secure.getIntForUser(resolver,
                Settings.Secure.HARDWARE_KEYS_DISABLE, 0,
                UserHandle.USER_CURRENT) != 0;

        mDirty |= DIRTY_SETTINGS;
    }

    private void handleSettingsChangedLocked() {
        updateSettingsLocked();
        updatePowerStateLocked();
    }

    private void acquireWakeLockInternal(IBinder lock, int flags, String tag, String packageName,
            WorkSource ws, String historyTag, int uid, int pid) {
        synchronized (mLock) {
            if (DEBUG_SPEW) {
                Slog.d(TAG, "acquireWakeLockInternal: lock=" + Objects.hashCode(lock)
                        + ", flags=0x" + Integer.toHexString(flags)
                        + ", tag=\"" + tag + "\", ws=" + ws + ", uid=" + uid + ", pid=" + pid);
            }

            WakeLock wakeLock;
            int index = findWakeLockIndexLocked(lock);
            boolean notifyAcquire;
            if (index >= 0) {
                wakeLock = mWakeLocks.get(index);
                if (!wakeLock.hasSameProperties(flags, tag, ws, uid, pid)) {
                    // Update existing wake lock.  This shouldn't happen but is harmless.
                    notifyWakeLockChangingLocked(wakeLock, flags, tag, packageName,
                            uid, pid, ws, historyTag);
                    wakeLock.updateProperties(flags, tag, packageName, ws, historyTag, uid, pid);
                }
                notifyAcquire = false;
            } else {
                UidState state = mUidState.get(uid);
                if (state == null) {
                    state = new UidState(uid);
                    state.mProcState = ActivityManager.PROCESS_STATE_NONEXISTENT;
                    mUidState.put(uid, state);
                }
                state.mNumWakeLocks++;
                wakeLock = new WakeLock(lock, flags, tag, packageName, ws, historyTag, uid, pid,
                        state);
                try {
                    lock.linkToDeath(wakeLock, 0);
                } catch (RemoteException ex) {
                    throw new IllegalArgumentException("Wake lock is already dead.");
                }
                mWakeLocks.add(wakeLock);
                setWakeLockDisabledStateLocked(wakeLock);
                notifyAcquire = true;
            }

            applyWakeLockFlagsOnAcquireLocked(wakeLock, uid);
            mDirty |= DIRTY_WAKE_LOCKS;
            updatePowerStateLocked();
            if (notifyAcquire) {
                // This needs to be done last so we are sure we have acquired the
                // kernel wake lock.  Otherwise we have a race where the system may
                // go to sleep between the time we start the accounting in battery
                // stats and when we actually get around to telling the kernel to
                // stay awake.
                notifyWakeLockAcquiredLocked(wakeLock);
            }
        }
    }

    @SuppressWarnings("deprecation")
    private static boolean isScreenLock(final WakeLock wakeLock) {
        switch (wakeLock.mFlags & PowerManager.WAKE_LOCK_LEVEL_MASK) {
            case PowerManager.FULL_WAKE_LOCK:
            case PowerManager.SCREEN_BRIGHT_WAKE_LOCK:
            case PowerManager.SCREEN_DIM_WAKE_LOCK:
                return true;
        }
        return false;
    }

    private static WorkChain getFirstNonEmptyWorkChain(WorkSource workSource) {
        if (workSource.getWorkChains() == null) {
            return null;
        }

        for (WorkChain workChain: workSource.getWorkChains()) {
            if (workChain.getSize() > 0) {
                return workChain;
            }
        }

        return null;
    }

    private void applyWakeLockFlagsOnAcquireLocked(WakeLock wakeLock, int uid) {
        if ((wakeLock.mFlags & PowerManager.ACQUIRE_CAUSES_WAKEUP) != 0
                && isScreenLock(wakeLock)) {
            String opPackageName;
            int opUid;
            if (wakeLock.mWorkSource != null && !wakeLock.mWorkSource.isEmpty()) {
                WorkSource workSource = wakeLock.mWorkSource;
                WorkChain workChain = getFirstNonEmptyWorkChain(workSource);
                if (workChain != null) {
                    opPackageName = workChain.getAttributionTag();
                    opUid = workChain.getAttributionUid();
                } else {
                    opPackageName = workSource.getPackageName(0) != null
                            ? workSource.getPackageName(0) : wakeLock.mPackageName;
                    opUid = workSource.getUid(0);
                }
            } else {
                opPackageName = wakeLock.mPackageName;
                opUid = wakeLock.mOwnerUid;
            }
            wakeUpNoUpdateLocked(mClock.uptimeMillis(),
                    PowerManager.WAKE_REASON_APPLICATION, wakeLock.mTag,
                    opUid, opPackageName, opUid);
        }
    }

    private void releaseWakeLockInternal(IBinder lock, int flags) {
        synchronized (mLock) {
            int index = findWakeLockIndexLocked(lock);
            if (index < 0) {
                if (DEBUG_SPEW) {
                    Slog.d(TAG, "releaseWakeLockInternal: lock=" + Objects.hashCode(lock)
                            + " [not found], flags=0x" + Integer.toHexString(flags));
                }
                return;
            }

            WakeLock wakeLock = mWakeLocks.get(index);
            if (DEBUG_SPEW) {
                Slog.d(TAG, "releaseWakeLockInternal: lock=" + Objects.hashCode(lock)
                        + " [" + wakeLock.mTag + "], flags=0x" + Integer.toHexString(flags));
            }

            if ((flags & PowerManager.RELEASE_FLAG_WAIT_FOR_NO_PROXIMITY) != 0) {
                mRequestWaitForNegativeProximity = true;
            }

            wakeLock.mLock.unlinkToDeath(wakeLock, 0);
            removeWakeLockLocked(wakeLock, index);
        }
    }

    private void handleWakeLockDeath(WakeLock wakeLock) {
        synchronized (mLock) {
            if (DEBUG_SPEW) {
                Slog.d(TAG, "handleWakeLockDeath: lock=" + Objects.hashCode(wakeLock.mLock)
                        + " [" + wakeLock.mTag + "]");
            }

            int index = mWakeLocks.indexOf(wakeLock);
            if (index < 0) {
                return;
            }

            removeWakeLockLocked(wakeLock, index);
        }
    }

    private void removeWakeLockLocked(WakeLock wakeLock, int index) {
        mWakeLocks.remove(index);
        UidState state = wakeLock.mUidState;
        state.mNumWakeLocks--;
        if (state.mNumWakeLocks <= 0 &&
                state.mProcState == ActivityManager.PROCESS_STATE_NONEXISTENT) {
            mUidState.remove(state.mUid);
        }
        notifyWakeLockReleasedLocked(wakeLock);

        applyWakeLockFlagsOnReleaseLocked(wakeLock);
        mDirty |= DIRTY_WAKE_LOCKS;
        updatePowerStateLocked();
    }

    private void applyWakeLockFlagsOnReleaseLocked(WakeLock wakeLock) {
        if ((wakeLock.mFlags & PowerManager.ON_AFTER_RELEASE) != 0
                && isScreenLock(wakeLock)) {
            userActivityNoUpdateLocked(mClock.uptimeMillis(),
                    PowerManager.USER_ACTIVITY_EVENT_OTHER,
                    PowerManager.USER_ACTIVITY_FLAG_NO_CHANGE_LIGHTS,
                    wakeLock.mOwnerUid);
        }
    }

    private void updateWakeLockWorkSourceInternal(IBinder lock, WorkSource ws, String historyTag,
            int callingUid) {
        synchronized (mLock) {
            int index = findWakeLockIndexLocked(lock);
            if (index < 0) {
                if (DEBUG_SPEW) {
                    Slog.d(TAG, "updateWakeLockWorkSourceInternal: lock=" + Objects.hashCode(lock)
                            + " [not found], ws=" + ws);
                }
                throw new IllegalArgumentException("Wake lock not active: " + lock
                        + " from uid " + callingUid);
            }

            WakeLock wakeLock = mWakeLocks.get(index);
            if (DEBUG_SPEW) {
                Slog.d(TAG, "updateWakeLockWorkSourceInternal: lock=" + Objects.hashCode(lock)
                        + " [" + wakeLock.mTag + "], ws=" + ws);
            }

            if (!wakeLock.hasSameWorkSource(ws)) {
                notifyWakeLockChangingLocked(wakeLock, wakeLock.mFlags, wakeLock.mTag,
                        wakeLock.mPackageName, wakeLock.mOwnerUid, wakeLock.mOwnerPid,
                        ws, historyTag);
                wakeLock.mHistoryTag = historyTag;
                wakeLock.updateWorkSource(ws);
            }
        }
    }

    private int findWakeLockIndexLocked(IBinder lock) {
        final int count = mWakeLocks.size();
        for (int i = 0; i < count; i++) {
            if (mWakeLocks.get(i).mLock == lock) {
                return i;
            }
        }
        return -1;
    }

    private void notifyWakeLockAcquiredLocked(WakeLock wakeLock) {
        if (mSystemReady && !wakeLock.mDisabled) {
            wakeLock.mNotifiedAcquired = true;
            mNotifier.onWakeLockAcquired(wakeLock.mFlags, wakeLock.mTag, wakeLock.mPackageName,
                    wakeLock.mOwnerUid, wakeLock.mOwnerPid, wakeLock.mWorkSource,
                    wakeLock.mHistoryTag);
            restartNofifyLongTimerLocked(wakeLock);
        }
    }

    private void enqueueNotifyLongMsgLocked(long time) {
        mNotifyLongScheduled = time;
        Message msg = mHandler.obtainMessage(MSG_CHECK_FOR_LONG_WAKELOCKS);
        msg.setAsynchronous(true);
        mHandler.sendMessageAtTime(msg, time);
    }

    private void restartNofifyLongTimerLocked(WakeLock wakeLock) {
        wakeLock.mAcquireTime = mClock.uptimeMillis();
        if ((wakeLock.mFlags & PowerManager.WAKE_LOCK_LEVEL_MASK)
                == PowerManager.PARTIAL_WAKE_LOCK && mNotifyLongScheduled == 0) {
            enqueueNotifyLongMsgLocked(wakeLock.mAcquireTime + MIN_LONG_WAKE_CHECK_INTERVAL);
        }
    }

    private void notifyWakeLockLongStartedLocked(WakeLock wakeLock) {
        if (mSystemReady && !wakeLock.mDisabled) {
            wakeLock.mNotifiedLong = true;
            mNotifier.onLongPartialWakeLockStart(wakeLock.mTag, wakeLock.mOwnerUid,
                    wakeLock.mWorkSource, wakeLock.mHistoryTag);
        }
    }

    private void notifyWakeLockLongFinishedLocked(WakeLock wakeLock) {
        if (wakeLock.mNotifiedLong) {
            wakeLock.mNotifiedLong = false;
            mNotifier.onLongPartialWakeLockFinish(wakeLock.mTag, wakeLock.mOwnerUid,
                    wakeLock.mWorkSource, wakeLock.mHistoryTag);
        }
    }

    private void notifyWakeLockChangingLocked(WakeLock wakeLock, int flags, String tag,
            String packageName, int uid, int pid, WorkSource ws, String historyTag) {
        if (mSystemReady && wakeLock.mNotifiedAcquired) {
            mNotifier.onWakeLockChanging(wakeLock.mFlags, wakeLock.mTag, wakeLock.mPackageName,
                    wakeLock.mOwnerUid, wakeLock.mOwnerPid, wakeLock.mWorkSource,
                    wakeLock.mHistoryTag, flags, tag, packageName, uid, pid, ws, historyTag);
            notifyWakeLockLongFinishedLocked(wakeLock);
            // Changing the wake lock will count as releasing the old wake lock(s) and
            // acquiring the new ones...  we do this because otherwise once a wakelock
            // becomes long, if we just continued to treat it as long we can get in to
            // situations where we spam battery stats with every following change to it.
            restartNofifyLongTimerLocked(wakeLock);
        }
    }

    private void notifyWakeLockReleasedLocked(WakeLock wakeLock) {
        if (mSystemReady && wakeLock.mNotifiedAcquired) {
            wakeLock.mNotifiedAcquired = false;
            wakeLock.mAcquireTime = 0;
            mNotifier.onWakeLockReleased(wakeLock.mFlags, wakeLock.mTag,
                    wakeLock.mPackageName, wakeLock.mOwnerUid, wakeLock.mOwnerPid,
                    wakeLock.mWorkSource, wakeLock.mHistoryTag);
            notifyWakeLockLongFinishedLocked(wakeLock);
        }
    }

    @SuppressWarnings("deprecation")
    private boolean isWakeLockLevelSupportedInternal(int level) {
        synchronized (mLock) {
            switch (level) {
                case PowerManager.PARTIAL_WAKE_LOCK:
                case PowerManager.SCREEN_DIM_WAKE_LOCK:
                case PowerManager.SCREEN_BRIGHT_WAKE_LOCK:
                case PowerManager.FULL_WAKE_LOCK:
                case PowerManager.DOZE_WAKE_LOCK:
                case PowerManager.DRAW_WAKE_LOCK:
                    return true;

                case PowerManager.PROXIMITY_SCREEN_OFF_WAKE_LOCK:
                    return mSystemReady && mDisplayManagerInternal.isProximitySensorAvailable();

                default:
                    return false;
            }
        }
    }

    // Called from native code.
    private void userActivityFromNative(long eventTime, int event, int flags) {
        userActivityInternal(eventTime, event, flags, Process.SYSTEM_UID);
    }

    private void userActivityInternal(long eventTime, int event, int flags, int uid) {
        synchronized (mLock) {
            if (userActivityNoUpdateLocked(eventTime, event, flags, uid)) {
                updatePowerStateLocked();
            }
        }
    }

    private void onUserAttention() {
        synchronized (mLock) {
            if (userActivityNoUpdateLocked(mClock.uptimeMillis(),
                    PowerManager.USER_ACTIVITY_EVENT_ATTENTION, 0 /* flags */,
                    Process.SYSTEM_UID)) {
                updatePowerStateLocked();
            }
        }
    }

    private boolean userActivityNoUpdateLocked(long eventTime, int event, int flags, int uid) {
        if (DEBUG_SPEW) {
            Slog.d(TAG, "userActivityNoUpdateLocked: eventTime=" + eventTime
                    + ", event=" + event + ", flags=0x" + Integer.toHexString(flags)
                    + ", uid=" + uid);
        }

        if (eventTime < mLastSleepTime || eventTime < mLastWakeTime || !mSystemReady) {
            return false;
        }

        Trace.traceBegin(Trace.TRACE_TAG_POWER, "userActivity");
        try {
            if (eventTime > mLastInteractivePowerHintTime &&
                    event != PowerManager.USER_ACTIVITY_EVENT_OTHER &&
                    event != PowerManager.USER_ACTIVITY_EVENT_TOUCH) {
                powerHintInternal(PowerHint.INTERACTION, 0);
                mLastInteractivePowerHintTime = eventTime;
            }

            mNotifier.onUserActivity(event, uid);
            mAttentionDetector.onUserActivity(eventTime, event);

            if (mUserInactiveOverrideFromWindowManager) {
                mUserInactiveOverrideFromWindowManager = false;
                mOverriddenTimeout = -1;
            }

            if (getWakefulnessLocked() == WAKEFULNESS_ASLEEP
                    || getWakefulnessLocked() == WAKEFULNESS_DOZING
                    || (flags & PowerManager.USER_ACTIVITY_FLAG_INDIRECT) != 0) {
                return false;
            }

            maybeUpdateForegroundProfileLastActivityLocked(eventTime);

            if ((flags & PowerManager.USER_ACTIVITY_FLAG_NO_CHANGE_LIGHTS) != 0) {
                if (eventTime > mLastUserActivityTimeNoChangeLights
                        && eventTime > mLastUserActivityTime) {
                    mLastUserActivityTimeNoChangeLights = eventTime;
                    mDirty |= DIRTY_USER_ACTIVITY;
                    if (event == PowerManager.USER_ACTIVITY_EVENT_BUTTON) {
                        mDirty |= DIRTY_QUIESCENT;
                    }

                    return true;
                }
            } else {
                if (eventTime > mLastUserActivityTime) {
                    mButtonPressed = event == PowerManager.USER_ACTIVITY_EVENT_BUTTON;
                    if (eventTime == mLastWakeTime ||
                            (mButtonLightOnKeypressOnly && mButtonPressed &&
                                    (flags & PowerManager.USER_ACTIVITY_FLAG_NO_BUTTON_LIGHTS)
                                            == 0)) {
                        mButtonPressed = true;
                        mLastButtonActivityTime = eventTime;
                    }
                    mLastUserActivityTime = eventTime;
                    mDirty |= DIRTY_USER_ACTIVITY;
                    if (event == PowerManager.USER_ACTIVITY_EVENT_BUTTON) {
                        mDirty |= DIRTY_QUIESCENT;
                    }
                    return true;
                }
            }
        } finally {
            Trace.traceEnd(Trace.TRACE_TAG_POWER);
        }
        return false;
    }

    private void maybeUpdateForegroundProfileLastActivityLocked(long eventTime) {
        final ProfilePowerState profile = mProfilePowerState.get(mForegroundProfile);
        if (profile != null && eventTime > profile.mLastUserActivityTime) {
            profile.mLastUserActivityTime = eventTime;
        }
    }

    private void wakeUpInternal(long eventTime, @WakeReason int reason, String details, int uid,
            String opPackageName, int opUid) {
        synchronized (mLock) {
            if (wakeUpNoUpdateLocked(eventTime, reason, details, uid, opPackageName, opUid)) {
                updatePowerStateLocked();
            }
        }
    }

    private boolean wakeUpNoUpdateLocked(long eventTime, @WakeReason int reason, String details,
            int reasonUid, String opPackageName, int opUid) {
        if (DEBUG_SPEW) {
            Slog.d(TAG, "wakeUpNoUpdateLocked: eventTime=" + eventTime + ", uid=" + reasonUid);
        }

        if (eventTime < mLastSleepTime || getWakefulnessLocked() == WAKEFULNESS_AWAKE
                || mForceSuspendActive || !mSystemReady) {
            return false;
        }

        Trace.asyncTraceBegin(Trace.TRACE_TAG_POWER, TRACE_SCREEN_ON, 0);

        Trace.traceBegin(Trace.TRACE_TAG_POWER, "wakeUp");
        try {
            Slog.i(TAG, "Waking up from "
                    + PowerManagerInternal.wakefulnessToString(getWakefulnessLocked())
                    + " (uid=" + reasonUid
                    + ", reason=" + PowerManager.wakeReasonToString(reason)
                    + ", details=" + details
                    + ")...");

            mLastWakeTime = eventTime;
            mLastWakeReason = reason;
            setWakefulnessLocked(WAKEFULNESS_AWAKE, reason, eventTime);

            mNotifier.onWakeUp(reason, details, reasonUid, opPackageName, opUid);
            userActivityNoUpdateLocked(
                    eventTime, PowerManager.USER_ACTIVITY_EVENT_OTHER, 0, reasonUid);

            if (sQuiescent) {
                mDirty |= DIRTY_QUIESCENT;
            }
        } finally {
            Trace.traceEnd(Trace.TRACE_TAG_POWER);
        }
        return true;
    }

    private void goToSleepInternal(long eventTime, int reason, int flags, int uid) {
        synchronized (mLock) {
            if (goToSleepNoUpdateLocked(eventTime, reason, flags, uid)) {
                updatePowerStateLocked();
            }
        }
    }

    /**
     * Puts the system in doze.
     *
     * This method is called goToSleep for historical reasons but actually attempts to DOZE,
     * and only tucks itself in to SLEEP if requested with the flag
     * {@link PowerManager.GO_TO_SLEEP_FLAG_NO_DOZE}.
     */
    @SuppressWarnings("deprecation")
    private boolean goToSleepNoUpdateLocked(long eventTime, int reason, int flags, int uid) {
        if (DEBUG_SPEW) {
            Slog.d(TAG, "goToSleepNoUpdateLocked: eventTime=" + eventTime
                    + ", reason=" + reason + ", flags=" + flags + ", uid=" + uid);
        }

        if (eventTime < mLastWakeTime
                || getWakefulnessLocked() == WAKEFULNESS_ASLEEP
                || getWakefulnessLocked() == WAKEFULNESS_DOZING
                || !mSystemReady
                || !mBootCompleted) {
            return false;
        }

        Trace.traceBegin(Trace.TRACE_TAG_POWER, "goToSleep");
        try {
            reason = Math.min(PowerManager.GO_TO_SLEEP_REASON_MAX,
                    Math.max(reason, PowerManager.GO_TO_SLEEP_REASON_MIN));
            Slog.i(TAG, "Going to sleep due to " + PowerManager.sleepReasonToString(reason)
                    + " (uid " + uid + ")...");

            mLastSleepTime = eventTime;
            mLastSleepReason = reason;
            mSandmanSummoned = true;
            mDozeStartInProgress = true;
            setWakefulnessLocked(WAKEFULNESS_DOZING, reason, eventTime);

            // Report the number of wake locks that will be cleared by going to sleep.
            int numWakeLocksCleared = 0;
            final int numWakeLocks = mWakeLocks.size();
            for (int i = 0; i < numWakeLocks; i++) {
                final WakeLock wakeLock = mWakeLocks.get(i);
                switch (wakeLock.mFlags & PowerManager.WAKE_LOCK_LEVEL_MASK) {
                    case PowerManager.FULL_WAKE_LOCK:
                    case PowerManager.SCREEN_BRIGHT_WAKE_LOCK:
                    case PowerManager.SCREEN_DIM_WAKE_LOCK:
                        numWakeLocksCleared += 1;
                        break;
                }
            }
            EventLogTags.writePowerSleepRequested(numWakeLocksCleared);

            // Skip dozing if requested.
            if ((flags & PowerManager.GO_TO_SLEEP_FLAG_NO_DOZE) != 0) {
                reallyGoToSleepNoUpdateLocked(eventTime, uid);
            }
        } finally {
            Trace.traceEnd(Trace.TRACE_TAG_POWER);
        }
        return true;
    }

    private void napInternal(long eventTime, int uid) {
        synchronized (mLock) {
            if (napNoUpdateLocked(eventTime, uid)) {
                updatePowerStateLocked();
            }
        }
    }

    private boolean napNoUpdateLocked(long eventTime, int uid) {
        if (DEBUG_SPEW) {
            Slog.d(TAG, "napNoUpdateLocked: eventTime=" + eventTime + ", uid=" + uid);
        }

        if (eventTime < mLastWakeTime || getWakefulnessLocked() != WAKEFULNESS_AWAKE
                || !mBootCompleted || !mSystemReady) {
            return false;
        }

        Trace.traceBegin(Trace.TRACE_TAG_POWER, "nap");
        try {
            Slog.i(TAG, "Nap time (uid " + uid +")...");

            mSandmanSummoned = true;
            setWakefulnessLocked(WAKEFULNESS_DREAMING, 0, eventTime);
        } finally {
            Trace.traceEnd(Trace.TRACE_TAG_POWER);
        }
        return true;
    }

    // Done dozing, drop everything and go to sleep.
    private boolean reallyGoToSleepNoUpdateLocked(long eventTime, int uid) {
        if (DEBUG_SPEW) {
            Slog.d(TAG, "reallyGoToSleepNoUpdateLocked: eventTime=" + eventTime
                    + ", uid=" + uid);
        }

        if (eventTime < mLastWakeTime || getWakefulnessLocked() == WAKEFULNESS_ASLEEP
                || !mBootCompleted || !mSystemReady) {
            return false;
        }

        Trace.traceBegin(Trace.TRACE_TAG_POWER, "reallyGoToSleep");
        try {
            Slog.i(TAG, "Sleeping (uid " + uid +")...");

            setWakefulnessLocked(WAKEFULNESS_ASLEEP, PowerManager.GO_TO_SLEEP_REASON_TIMEOUT,
                    eventTime);
        } finally {
            Trace.traceEnd(Trace.TRACE_TAG_POWER);
        }
        return true;
    }

    @VisibleForTesting
    void setWakefulnessLocked(int wakefulness, int reason, long eventTime) {
        if (getWakefulnessLocked() != wakefulness) {
            // Under lock, invalidate before set ensures caches won't return stale values.
            mInjector.invalidateIsInteractiveCaches();
            mWakefulnessRaw = wakefulness;
            mWakefulnessChanging = true;
            mDirty |= DIRTY_WAKEFULNESS;

            // This is only valid while we are in wakefulness dozing. Set to false otherwise.
            mDozeStartInProgress &= (getWakefulnessLocked() == WAKEFULNESS_DOZING);

            if (mNotifier != null) {
                mNotifier.onWakefulnessChangeStarted(wakefulness, reason, eventTime);
            }
            mAttentionDetector.onWakefulnessChangeStarted(wakefulness);
        }
    }

    @VisibleForTesting
    int getWakefulnessLocked() {
        return mWakefulnessRaw;
    }

    /**
     * Logs the time the device would have spent awake before user activity timeout,
     * had the system not been told the user was inactive.
     */
    private void logSleepTimeoutRecapturedLocked() {
        final long now = mClock.uptimeMillis();
        final long savedWakeTimeMs = mOverriddenTimeout - now;
        if (savedWakeTimeMs >= 0) {
            EventLogTags.writePowerSoftSleepRequested(savedWakeTimeMs);
            mOverriddenTimeout = -1;
        }
    }

    private void finishWakefulnessChangeIfNeededLocked() {
        if (mWakefulnessChanging && mDisplayReady) {
            if (getWakefulnessLocked() == WAKEFULNESS_DOZING
                    && (mWakeLockSummary & WAKE_LOCK_DOZE) == 0) {
                return; // wait until dream has enabled dozing
            } else {
                // Doze wakelock acquired (doze started) or device is no longer dozing.
                mDozeStartInProgress = false;
            }
            if (getWakefulnessLocked() == WAKEFULNESS_DOZING
                    || getWakefulnessLocked() == WAKEFULNESS_ASLEEP) {
                logSleepTimeoutRecapturedLocked();
            }
            if (getWakefulnessLocked() == WAKEFULNESS_AWAKE) {
                Trace.asyncTraceEnd(Trace.TRACE_TAG_POWER, TRACE_SCREEN_ON, 0);
                final int latencyMs = (int) (mClock.uptimeMillis() - mLastWakeTime);
                if (latencyMs >= SCREEN_ON_LATENCY_WARNING_MS) {
                    Slog.w(TAG, "Screen on took " + latencyMs + " ms");
                }
            }
            mWakefulnessChanging = false;
            mNotifier.onWakefulnessChangeFinished();
        }
    }

    /**
     * Updates the global power state based on dirty bits recorded in mDirty.
     *
     * This is the main function that performs power state transitions.
     * We centralize them here so that we can recompute the power state completely
     * each time something important changes, and ensure that we do it the same
     * way each time.  The point is to gather all of the transition logic here.
     */
    private void updatePowerStateLocked() {
        if (!mSystemReady || mDirty == 0) {
            return;
        }
        if (!Thread.holdsLock(mLock)) {
            Slog.wtf(TAG, "Power manager lock was not held when calling updatePowerStateLocked");
        }

        Trace.traceBegin(Trace.TRACE_TAG_POWER, "updatePowerState");
        try {
            // Phase 0: Basic state updates.
            updateIsPoweredLocked(mDirty);
            updateStayOnLocked(mDirty);
            updateScreenBrightnessBoostLocked(mDirty);

            // Phase 1: Update wakefulness.
            // Loop because the wake lock and user activity computations are influenced
            // by changes in wakefulness.
            final long now = mClock.uptimeMillis();
            int dirtyPhase2 = 0;
            for (;;) {
                int dirtyPhase1 = mDirty;
                dirtyPhase2 |= dirtyPhase1;
                mDirty = 0;

                updateWakeLockSummaryLocked(dirtyPhase1);
                updateUserActivitySummaryLocked(now, dirtyPhase1);
                updateAttentiveStateLocked(now, dirtyPhase1);
                if (!updateWakefulnessLocked(dirtyPhase1)) {
                    break;
                }
            }

            // Phase 2: Lock profiles that became inactive/not kept awake.
            updateProfilesLocked(now);

            // Phase 3: Update display power state.
            final boolean displayBecameReady = updateDisplayPowerStateLocked(dirtyPhase2);

            // Phase 4: Update dream state (depends on display ready signal).
            updateDreamLocked(dirtyPhase2, displayBecameReady);

            // Phase 5: Send notifications, if needed.
            finishWakefulnessChangeIfNeededLocked();

            // Phase 6: Update suspend blocker.
            // Because we might release the last suspend blocker here, we need to make sure
            // we finished everything else first!
            updateSuspendBlockerLocked();
        } finally {
            Trace.traceEnd(Trace.TRACE_TAG_POWER);
        }
    }

    /**
     * Check profile timeouts and notify profiles that should be locked.
     */
    private void updateProfilesLocked(long now) {
        final int numProfiles = mProfilePowerState.size();
        for (int i = 0; i < numProfiles; i++) {
            final ProfilePowerState profile = mProfilePowerState.valueAt(i);
            if (isProfileBeingKeptAwakeLocked(profile, now)) {
                profile.mLockingNotified = false;
            } else if (!profile.mLockingNotified) {
                profile.mLockingNotified = true;
                mNotifier.onProfileTimeout(profile.mUserId);
            }
        }
    }

    private boolean isProfileBeingKeptAwakeLocked(ProfilePowerState profile, long now) {
        return (profile.mLastUserActivityTime + profile.mScreenOffTimeout > now)
                || (profile.mWakeLockSummary & WAKE_LOCK_STAY_AWAKE) != 0
                || (mProximityPositive &&
                    (profile.mWakeLockSummary & WAKE_LOCK_PROXIMITY_SCREEN_OFF) != 0);
    }

    /**
     * Updates the value of mIsPowered.
     * Sets DIRTY_IS_POWERED if a change occurred.
     */
    private void updateIsPoweredLocked(int dirty) {
        if ((dirty & DIRTY_BATTERY_STATE) != 0) {
            final boolean wasPowered = mIsPowered;
            final int oldPlugType = mPlugType;
            final boolean oldLevelLow = mBatteryLevelLow;
            mIsPowered = mBatteryManagerInternal.isPowered(BatteryManager.BATTERY_PLUGGED_ANY);
            mPlugType = mBatteryManagerInternal.getPlugType();
            mBatteryLevel = mBatteryManagerInternal.getBatteryLevel();
            mBatteryLevelLow = mBatteryManagerInternal.getBatteryLevelLow();

            if (DEBUG_SPEW) {
                Slog.d(TAG, "updateIsPoweredLocked: wasPowered=" + wasPowered
                        + ", mIsPowered=" + mIsPowered
                        + ", oldPlugType=" + oldPlugType
                        + ", mPlugType=" + mPlugType
                        + ", mBatteryLevel=" + mBatteryLevel);
            }

            if (wasPowered != mIsPowered || oldPlugType != mPlugType) {
                mDirty |= DIRTY_IS_POWERED;

                // Update wireless dock detection state.
                final boolean dockedOnWirelessCharger = mWirelessChargerDetector.update(
                        mIsPowered, mPlugType);

                // Treat plugging and unplugging the devices as a user activity.
                // Users find it disconcerting when they plug or unplug the device
                // and it shuts off right away.
                // Some devices also wake the device when plugged or unplugged because
                // they don't have a charging LED.
                final long now = mClock.uptimeMillis();
                if (shouldWakeUpWhenPluggedOrUnpluggedLocked(wasPowered, oldPlugType,
                        dockedOnWirelessCharger)) {
                    wakeUpNoUpdateLocked(now, PowerManager.WAKE_REASON_PLUGGED_IN,
                            "android.server.power:PLUGGED:" + mIsPowered, Process.SYSTEM_UID,
                            mContext.getOpPackageName(), Process.SYSTEM_UID);
                }
                userActivityNoUpdateLocked(
                        now, PowerManager.USER_ACTIVITY_EVENT_OTHER, 0, Process.SYSTEM_UID);

                // only play charging sounds if boot is completed so charging sounds don't play
                // with potential notification sounds
                if (mBootCompleted) {
                    if (mIsPowered && !BatteryManager.isPlugWired(oldPlugType)
                            && BatteryManager.isPlugWired(mPlugType)) {
                        mNotifier.onWiredChargingStarted(mUserId);
                    } else if (dockedOnWirelessCharger) {
                        mNotifier.onWirelessChargingStarted(mBatteryLevel, mUserId);
                    }
                }
            }

            mBatterySaverStateMachine.setBatteryStatus(mIsPowered, mBatteryLevel, mBatteryLevelLow);
        }
    }

    private boolean shouldWakeUpWhenPluggedOrUnpluggedLocked(
            boolean wasPowered, int oldPlugType, boolean dockedOnWirelessCharger) {
        // Don't wake when powered unless configured to do so.
        if (mWakeUpWhenPluggedOrUnpluggedSetting == 0) {
            return false;
        }

        // Don't wake when undocked from wireless charger.
        // See WirelessChargerDetector for justification.
        if (wasPowered && !mIsPowered
                && oldPlugType == BatteryManager.BATTERY_PLUGGED_WIRELESS) {
            return false;
        }

        // Don't wake when docked on wireless charger unless we are certain of it.
        // See WirelessChargerDetector for justification.
        if (!wasPowered && mIsPowered
                && mPlugType == BatteryManager.BATTERY_PLUGGED_WIRELESS
                && !dockedOnWirelessCharger) {
            return false;
        }

        // If already dreaming and becoming powered, then don't wake.
        if (mIsPowered && getWakefulnessLocked() == WAKEFULNESS_DREAMING) {
            return false;
        }

        // Don't wake while theater mode is enabled.
        if (mTheaterModeEnabled && !mWakeUpWhenPluggedOrUnpluggedInTheaterModeConfig) {
            return false;
        }

        // On Always On Display, SystemUI shows the charging indicator
        if (mAlwaysOnEnabled && getWakefulnessLocked() == WAKEFULNESS_DOZING) {
            return false;
        }

        // Otherwise wake up!
        return true;
    }

    /**
     * Updates the value of mStayOn.
     * Sets DIRTY_STAY_ON if a change occurred.
     */
    private void updateStayOnLocked(int dirty) {
        if ((dirty & (DIRTY_BATTERY_STATE | DIRTY_SETTINGS)) != 0) {
            final boolean wasStayOn = mStayOn;
            if (mStayOnWhilePluggedInSetting != 0
                    && !isMaximumScreenOffTimeoutFromDeviceAdminEnforcedLocked()) {
                mStayOn = mBatteryManagerInternal.isPowered(mStayOnWhilePluggedInSetting);
            } else {
                mStayOn = false;
            }

            if (mStayOn != wasStayOn) {
                mDirty |= DIRTY_STAY_ON;
            }
        }
    }

    /**
     * Updates the value of mWakeLockSummary to summarize the state of all active wake locks.
     * Note that most wake-locks are ignored when the system is asleep.
     *
     * This function must have no other side-effects.
     */
    @SuppressWarnings("deprecation")
    private void updateWakeLockSummaryLocked(int dirty) {
        if ((dirty & (DIRTY_WAKE_LOCKS | DIRTY_WAKEFULNESS)) != 0) {
            mWakeLockSummary = 0;

            final int numProfiles = mProfilePowerState.size();
            for (int i = 0; i < numProfiles; i++) {
                mProfilePowerState.valueAt(i).mWakeLockSummary = 0;
            }

            final int numWakeLocks = mWakeLocks.size();
            for (int i = 0; i < numWakeLocks; i++) {
                final WakeLock wakeLock = mWakeLocks.get(i);
                final int wakeLockFlags = getWakeLockSummaryFlags(wakeLock);
                mWakeLockSummary |= wakeLockFlags;
                for (int j = 0; j < numProfiles; j++) {
                    final ProfilePowerState profile = mProfilePowerState.valueAt(j);
                    if (wakeLockAffectsUser(wakeLock, profile.mUserId)) {
                        profile.mWakeLockSummary |= wakeLockFlags;
                    }
                }
            }

            mWakeLockSummary = adjustWakeLockSummaryLocked(mWakeLockSummary);
            for (int i = 0; i < numProfiles; i++) {
                final ProfilePowerState profile = mProfilePowerState.valueAt(i);
                profile.mWakeLockSummary = adjustWakeLockSummaryLocked(profile.mWakeLockSummary);
            }

            if (DEBUG_SPEW) {
                Slog.d(TAG, "updateWakeLockSummaryLocked: mWakefulness="
                        + PowerManagerInternal.wakefulnessToString(getWakefulnessLocked())
                        + ", mWakeLockSummary=0x" + Integer.toHexString(mWakeLockSummary));
            }
        }
    }

    private int adjustWakeLockSummaryLocked(int wakeLockSummary) {
        // Cancel wake locks that make no sense based on the current state.
        if (getWakefulnessLocked() != WAKEFULNESS_DOZING) {
            wakeLockSummary &= ~(WAKE_LOCK_DOZE | WAKE_LOCK_DRAW);
        }
        if (getWakefulnessLocked() == WAKEFULNESS_ASLEEP
                || (wakeLockSummary & WAKE_LOCK_DOZE) != 0) {
            wakeLockSummary &= ~(WAKE_LOCK_SCREEN_BRIGHT | WAKE_LOCK_SCREEN_DIM
                    | WAKE_LOCK_BUTTON_BRIGHT);
            if (getWakefulnessLocked() == WAKEFULNESS_ASLEEP) {
                wakeLockSummary &= ~WAKE_LOCK_PROXIMITY_SCREEN_OFF;
            }
        }

        // Infer implied wake locks where necessary based on the current state.
        if ((wakeLockSummary & (WAKE_LOCK_SCREEN_BRIGHT | WAKE_LOCK_SCREEN_DIM)) != 0) {
            if (getWakefulnessLocked() == WAKEFULNESS_AWAKE) {
                wakeLockSummary |= WAKE_LOCK_CPU | WAKE_LOCK_STAY_AWAKE;
            } else if (getWakefulnessLocked() == WAKEFULNESS_DREAMING) {
                wakeLockSummary |= WAKE_LOCK_CPU;
            }
        }
        if ((wakeLockSummary & WAKE_LOCK_DRAW) != 0) {
            wakeLockSummary |= WAKE_LOCK_CPU;
        }

        return wakeLockSummary;
    }

    /** Get wake lock summary flags that correspond to the given wake lock. */
    private int getWakeLockSummaryFlags(WakeLock wakeLock) {
        switch (wakeLock.mFlags & PowerManager.WAKE_LOCK_LEVEL_MASK) {
            case PowerManager.PARTIAL_WAKE_LOCK:
                if (!wakeLock.mDisabled) {
                    // We only respect this if the wake lock is not disabled.
                    return WAKE_LOCK_CPU;
                }
                break;
            case PowerManager.FULL_WAKE_LOCK:
                return WAKE_LOCK_SCREEN_BRIGHT | WAKE_LOCK_BUTTON_BRIGHT;
            case PowerManager.SCREEN_BRIGHT_WAKE_LOCK:
                return WAKE_LOCK_SCREEN_BRIGHT;
            case PowerManager.SCREEN_DIM_WAKE_LOCK:
                return WAKE_LOCK_SCREEN_DIM;
            case PowerManager.PROXIMITY_SCREEN_OFF_WAKE_LOCK:
                return WAKE_LOCK_PROXIMITY_SCREEN_OFF;
            case PowerManager.DOZE_WAKE_LOCK:
                return WAKE_LOCK_DOZE;
            case PowerManager.DRAW_WAKE_LOCK:
                return WAKE_LOCK_DRAW;
        }
        return 0;
    }

    private boolean wakeLockAffectsUser(WakeLock wakeLock, @UserIdInt int userId) {
        if (wakeLock.mWorkSource != null) {
            for (int k = 0; k < wakeLock.mWorkSource.size(); k++) {
                final int uid = wakeLock.mWorkSource.getUid(k);
                if (userId == UserHandle.getUserId(uid)) {
                    return true;
                }
            }

            final List<WorkChain> workChains = wakeLock.mWorkSource.getWorkChains();
            if (workChains != null) {
                for (int k = 0; k < workChains.size(); k++) {
                    final int uid = workChains.get(k).getAttributionUid();
                    if (userId == UserHandle.getUserId(uid)) {
                        return true;
                    }
                }
            }
        }
        return userId == UserHandle.getUserId(wakeLock.mOwnerUid);
    }

    void checkForLongWakeLocks() {
        synchronized (mLock) {
            final long now = mClock.uptimeMillis();
            mNotifyLongDispatched = now;
            final long when = now - MIN_LONG_WAKE_CHECK_INTERVAL;
            long nextCheckTime = Long.MAX_VALUE;
            final int numWakeLocks = mWakeLocks.size();
            for (int i = 0; i < numWakeLocks; i++) {
                final WakeLock wakeLock = mWakeLocks.get(i);
                if ((wakeLock.mFlags & PowerManager.WAKE_LOCK_LEVEL_MASK)
                        == PowerManager.PARTIAL_WAKE_LOCK) {
                    if (wakeLock.mNotifiedAcquired && !wakeLock.mNotifiedLong) {
                        if (wakeLock.mAcquireTime < when) {
                            // This wake lock has exceeded the long acquire time, report!
                            notifyWakeLockLongStartedLocked(wakeLock);
                        } else {
                            // This wake lock could still become a long one, at this time.
                            long checkTime = wakeLock.mAcquireTime + MIN_LONG_WAKE_CHECK_INTERVAL;
                            if (checkTime < nextCheckTime) {
                                nextCheckTime = checkTime;
                            }
                        }
                    }
                }
            }
            mNotifyLongScheduled = 0;
            mHandler.removeMessages(MSG_CHECK_FOR_LONG_WAKELOCKS);
            if (nextCheckTime != Long.MAX_VALUE) {
                mNotifyLongNextCheck = nextCheckTime;
                enqueueNotifyLongMsgLocked(nextCheckTime);
            } else {
                mNotifyLongNextCheck = 0;
            }
        }
    }

    /**
     * Updates the value of mUserActivitySummary to summarize the user requested
     * state of the system such as whether the screen should be bright or dim.
     * Note that user activity is ignored when the system is asleep.
     *
     * This function must have no other side-effects.
     */
    private void updateUserActivitySummaryLocked(long now, int dirty) {
        // Update the status of the user activity timeout timer.
        if ((dirty & (DIRTY_WAKE_LOCKS | DIRTY_USER_ACTIVITY
                | DIRTY_WAKEFULNESS | DIRTY_SETTINGS)) != 0) {
            mHandler.removeMessages(MSG_USER_ACTIVITY_TIMEOUT);

            long nextTimeout = 0;
            if (getWakefulnessLocked() == WAKEFULNESS_AWAKE
                    || getWakefulnessLocked() == WAKEFULNESS_DREAMING
                    || getWakefulnessLocked() == WAKEFULNESS_DOZING) {
                final long attentiveTimeout = getAttentiveTimeoutLocked();
                final long sleepTimeout = getSleepTimeoutLocked(attentiveTimeout);
                final long screenOffTimeout = getScreenOffTimeoutLocked(sleepTimeout,
                        attentiveTimeout);
                final long screenDimDuration = getScreenDimDurationLocked(screenOffTimeout);
                final boolean userInactiveOverride = mUserInactiveOverrideFromWindowManager;
                final long nextProfileTimeout = getNextProfileTimeoutLocked(now);

                mUserActivitySummary = 0;
                if (mLastUserActivityTime >= mLastWakeTime) {
                    nextTimeout = mLastUserActivityTime
                            + screenOffTimeout - screenDimDuration;
                    if (now < nextTimeout) {
                        mUserActivitySummary = USER_ACTIVITY_SCREEN_BRIGHT;
                        if (getWakefulnessLocked() == WAKEFULNESS_AWAKE) {
                            if (mButtonsLight != null) {
                                float buttonBrightness = PowerManager.BRIGHTNESS_OFF_FLOAT;
                                if (mHardwareKeysDisable) {
                                    buttonBrightness = PowerManager.BRIGHTNESS_OFF_FLOAT;
                                } else {
                                    if (isValidBrightness(
                                            mButtonBrightnessOverrideFromWindowManager)) {
                                        if (mButtonBrightnessOverrideFromWindowManager >
                                                PowerManager.BRIGHTNESS_MIN) {
                                            buttonBrightness =
                                                    mButtonBrightnessOverrideFromWindowManager;
                                        }
                                    } else if (isValidButtonBrightness(mButtonBrightness)) {
                                        buttonBrightness = mButtonBrightness;
                                    }
                                }
                                mLastButtonActivityTime = mButtonLightOnKeypressOnly ?
                                        mLastButtonActivityTime : mLastUserActivityTime;
                                if (mButtonTimeout != 0 &&
                                        now > mLastButtonActivityTime + mButtonTimeout) {
                                    mButtonsLight.setBrightness(PowerManager.BRIGHTNESS_OFF_FLOAT);
                                    mButtonOn = false;
                                } else {
                                    if ((!mButtonLightOnKeypressOnly || mButtonPressed) &&
                                            !mProximityPositive) {
                                        mButtonsLight.setBrightness(buttonBrightness);
                                        mButtonPressed = false;
                                        if (buttonBrightness != PowerManager.BRIGHTNESS_OFF_FLOAT &&
                                                mButtonTimeout != 0) {
                                            mButtonOn = true;
                                            if (now + mButtonTimeout < nextTimeout) {
                                                nextTimeout = now + mButtonTimeout;
                                            }
                                        }
                                    } else if (mButtonLightOnKeypressOnly && mButtonOn &&
                                            mLastButtonActivityTime + mButtonTimeout <
                                                    nextTimeout) {
                                        nextTimeout = mLastButtonActivityTime + mButtonTimeout;
                                    }
                                }
                            }
                        }
                    } else {
                        nextTimeout = mLastUserActivityTime + screenOffTimeout;
                        if (now < nextTimeout) {
                            mUserActivitySummary = USER_ACTIVITY_SCREEN_DIM;
                            if (getWakefulnessLocked() == WAKEFULNESS_AWAKE) {
                                if (mButtonsLight != null) {
                                    mButtonsLight.setBrightness(PowerManager.BRIGHTNESS_OFF_FLOAT);
                                    mButtonOn = false;
                                }
                            }
                        }
                    }
                }
                if (mUserActivitySummary == 0
                        && mLastUserActivityTimeNoChangeLights >= mLastWakeTime) {
                    nextTimeout = mLastUserActivityTimeNoChangeLights + screenOffTimeout;
                    if (now < nextTimeout) {
                        if (mDisplayPowerRequest.policy == DisplayPowerRequest.POLICY_BRIGHT
                                || mDisplayPowerRequest.policy == DisplayPowerRequest.POLICY_VR) {
                            mUserActivitySummary = USER_ACTIVITY_SCREEN_BRIGHT;
                        } else if (mDisplayPowerRequest.policy == DisplayPowerRequest.POLICY_DIM) {
                            mUserActivitySummary = USER_ACTIVITY_SCREEN_DIM;
                        }
                    }
                }

                if (mUserActivitySummary == 0) {
                    if (sleepTimeout >= 0) {
                        final long anyUserActivity = Math.max(mLastUserActivityTime,
                                mLastUserActivityTimeNoChangeLights);
                        if (anyUserActivity >= mLastWakeTime) {
                            nextTimeout = anyUserActivity + sleepTimeout;
                            if (now < nextTimeout) {
                                mUserActivitySummary = USER_ACTIVITY_SCREEN_DREAM;
                            }
                        }
                    } else {
                        mUserActivitySummary = USER_ACTIVITY_SCREEN_DREAM;
                        nextTimeout = -1;
                    }
                }

                if (mUserActivitySummary != USER_ACTIVITY_SCREEN_DREAM && userInactiveOverride) {
                    if ((mUserActivitySummary &
                            (USER_ACTIVITY_SCREEN_BRIGHT | USER_ACTIVITY_SCREEN_DIM)) != 0) {
                        // Device is being kept awake by recent user activity
                        if (nextTimeout >= now && mOverriddenTimeout == -1) {
                            // Save when the next timeout would have occurred
                            mOverriddenTimeout = nextTimeout;
                        }
                    }
                    mUserActivitySummary = USER_ACTIVITY_SCREEN_DREAM;
                    nextTimeout = -1;
                }

                if ((mUserActivitySummary & USER_ACTIVITY_SCREEN_BRIGHT) != 0
                        && (mWakeLockSummary & WAKE_LOCK_STAY_AWAKE) == 0) {
                    nextTimeout = mAttentionDetector.updateUserActivity(nextTimeout,
                            screenDimDuration);
                }

                if (nextProfileTimeout > 0) {
                    nextTimeout = Math.min(nextTimeout, nextProfileTimeout);
                }

                if (mUserActivitySummary != 0 && nextTimeout >= 0) {
                    scheduleUserInactivityTimeout(nextTimeout);
                }
            } else {
                mUserActivitySummary = 0;
            }

            if (DEBUG_SPEW) {
                Slog.d(TAG, "updateUserActivitySummaryLocked: mWakefulness="
                        + PowerManagerInternal.wakefulnessToString(getWakefulnessLocked())
                        + ", mUserActivitySummary=0x" + Integer.toHexString(mUserActivitySummary)
                        + ", nextTimeout=" + TimeUtils.formatUptime(nextTimeout));
            }
        }
    }

    private void scheduleUserInactivityTimeout(long timeMs) {
        final Message msg = mHandler.obtainMessage(MSG_USER_ACTIVITY_TIMEOUT);
        msg.setAsynchronous(true);
        mHandler.sendMessageAtTime(msg, timeMs);
    }

    private void scheduleAttentiveTimeout(long timeMs) {
        final Message msg = mHandler.obtainMessage(MSG_ATTENTIVE_TIMEOUT);
        msg.setAsynchronous(true);
        mHandler.sendMessageAtTime(msg, timeMs);
    }

    /**
     * Finds the next profile timeout time or returns -1 if there are no profiles to be locked.
     */
    private long getNextProfileTimeoutLocked(long now) {
        long nextTimeout = -1;
        final int numProfiles = mProfilePowerState.size();
        for (int i = 0; i < numProfiles; i++) {
            final ProfilePowerState profile = mProfilePowerState.valueAt(i);
            final long timeout = profile.mLastUserActivityTime + profile.mScreenOffTimeout;
            if (timeout > now && (nextTimeout == -1 || timeout < nextTimeout)) {
                nextTimeout = timeout;
            }
        }
        return nextTimeout;
    }

    private void updateAttentiveStateLocked(long now, int dirty) {
        long attentiveTimeout = getAttentiveTimeoutLocked();
        long goToSleepTime = mLastUserActivityTime + attentiveTimeout;
        long showWarningTime = goToSleepTime - mAttentiveWarningDurationConfig;

        boolean warningDismissed = maybeHideInattentiveSleepWarningLocked(now, showWarningTime);

        if (attentiveTimeout >= 0 && (warningDismissed
                || (dirty & (DIRTY_ATTENTIVE | DIRTY_STAY_ON | DIRTY_SCREEN_BRIGHTNESS_BOOST
                | DIRTY_PROXIMITY_POSITIVE | DIRTY_WAKEFULNESS | DIRTY_BOOT_COMPLETED
                | DIRTY_SETTINGS)) != 0)) {
            if (DEBUG_SPEW) {
                Slog.d(TAG, "Updating attentive state");
            }

            mHandler.removeMessages(MSG_ATTENTIVE_TIMEOUT);

            if (isBeingKeptFromShowingInattentiveSleepWarningLocked()) {
                return;
            }

            long nextTimeout = -1;

            if (now < showWarningTime) {
                nextTimeout = showWarningTime;
            } else if (now < goToSleepTime) {
                if (DEBUG) {
                    long timeToSleep = goToSleepTime - now;
                    Slog.d(TAG, "Going to sleep in " + timeToSleep
                            + "ms if there is no user activity");
                }
                mInattentiveSleepWarningOverlayController.show();
                nextTimeout = goToSleepTime;
            } else {
                if (DEBUG && getWakefulnessLocked() != WAKEFULNESS_ASLEEP) {
                    Slog.i(TAG, "Going to sleep now due to long user inactivity");
                }
            }

            if (nextTimeout >= 0) {
                scheduleAttentiveTimeout(nextTimeout);
            }
        }
    }

    private boolean maybeHideInattentiveSleepWarningLocked(long now, long showWarningTime) {
        long attentiveTimeout = getAttentiveTimeoutLocked();

        if (!mInattentiveSleepWarningOverlayController.isShown()) {
            return false;
        }

        if (getWakefulnessLocked() != WAKEFULNESS_AWAKE) {
            mInattentiveSleepWarningOverlayController.dismiss(false);
            return true;
        } else if (attentiveTimeout < 0 || isBeingKeptFromShowingInattentiveSleepWarningLocked()
                || now < showWarningTime) {
            mInattentiveSleepWarningOverlayController.dismiss(true);
            return true;
        }

        return false;
    }

    private boolean isAttentiveTimeoutExpired(long now) {
        long attentiveTimeout = getAttentiveTimeoutLocked();
        return attentiveTimeout >= 0 && now >= mLastUserActivityTime + attentiveTimeout;
    }

    /**
     * Called when a user activity timeout has occurred.
     * Simply indicates that something about user activity has changed so that the new
     * state can be recomputed when the power state is updated.
     *
     * This function must have no other side-effects besides setting the dirty
     * bit and calling update power state.  Wakefulness transitions are handled elsewhere.
     */
    private void handleUserActivityTimeout() { // runs on handler thread
        synchronized (mLock) {
            if (DEBUG_SPEW) {
                Slog.d(TAG, "handleUserActivityTimeout");
            }

            mDirty |= DIRTY_USER_ACTIVITY;
            updatePowerStateLocked();
        }
    }

    private void handleAttentiveTimeout() { // runs on handler thread
        synchronized (mLock) {
            if (DEBUG_SPEW) {
                Slog.d(TAG, "handleAttentiveTimeout");
            }

            mDirty |= DIRTY_ATTENTIVE;
            updatePowerStateLocked();
        }
    }

    private long getAttentiveTimeoutLocked() {
        long timeout = mAttentiveTimeoutSetting;
        if (timeout <= 0) {
            return -1;
        }

        return Math.max(timeout, mMinimumScreenOffTimeoutConfig);
    }

    private long getSleepTimeoutLocked(long attentiveTimeout) {
        long timeout = mSleepTimeoutSetting;
        if (timeout <= 0) {
            return -1;
        }
        if (attentiveTimeout >= 0) {
            timeout = Math.min(timeout, attentiveTimeout);
        }
        return Math.max(timeout, mMinimumScreenOffTimeoutConfig);
    }

    private long getScreenOffTimeoutLocked(long sleepTimeout, long attentiveTimeout) {
        long timeout = mScreenOffTimeoutSetting;
        if (isMaximumScreenOffTimeoutFromDeviceAdminEnforcedLocked()) {
            timeout = Math.min(timeout, mMaximumScreenOffTimeoutFromDeviceAdmin);
        }
        if (mUserActivityTimeoutOverrideFromWindowManager >= 0) {
            timeout = Math.min(timeout, mUserActivityTimeoutOverrideFromWindowManager);
        }
        if (sleepTimeout >= 0) {
            timeout = Math.min(timeout, sleepTimeout);
        }
        if (attentiveTimeout >= 0) {
            timeout = Math.min(timeout, attentiveTimeout);
        }
        return Math.max(timeout, mMinimumScreenOffTimeoutConfig);
    }

    private long getScreenDimDurationLocked(long screenOffTimeout) {
        return Math.min(mMaximumScreenDimDurationConfig,
                (long)(screenOffTimeout * mMaximumScreenDimRatioConfig));
    }

    /**
     * Updates the wakefulness of the device.
     *
     * This is the function that decides whether the device should start dreaming
     * based on the current wake locks and user activity state.  It may modify mDirty
     * if the wakefulness changes.
     *
     * Returns true if the wakefulness changed and we need to restart power state calculation.
     */
    private boolean updateWakefulnessLocked(int dirty) {
        boolean changed = false;
        if ((dirty & (DIRTY_WAKE_LOCKS | DIRTY_USER_ACTIVITY | DIRTY_BOOT_COMPLETED
                | DIRTY_WAKEFULNESS | DIRTY_STAY_ON | DIRTY_PROXIMITY_POSITIVE
                | DIRTY_DOCK_STATE | DIRTY_ATTENTIVE | DIRTY_SETTINGS
                | DIRTY_SCREEN_BRIGHTNESS_BOOST)) != 0) {
            if (getWakefulnessLocked() == WAKEFULNESS_AWAKE && isItBedTimeYetLocked()) {
                if (DEBUG_SPEW) {
                    Slog.d(TAG, "updateWakefulnessLocked: Bed time...");
                }
                final long time = mClock.uptimeMillis();
                if (isAttentiveTimeoutExpired(time)) {
                    changed = goToSleepNoUpdateLocked(time, PowerManager.GO_TO_SLEEP_REASON_TIMEOUT,
                            PowerManager.GO_TO_SLEEP_FLAG_NO_DOZE, Process.SYSTEM_UID);
                } else if (shouldNapAtBedTimeLocked()) {
                    changed = napNoUpdateLocked(time, Process.SYSTEM_UID);
                } else {
                    changed = goToSleepNoUpdateLocked(time,
                            PowerManager.GO_TO_SLEEP_REASON_TIMEOUT, 0, Process.SYSTEM_UID);
                }
            }
        }
        return changed;
    }

    /**
     * Returns true if the device should automatically nap and start dreaming when the user
     * activity timeout has expired and it's bedtime.
     */
    private boolean shouldNapAtBedTimeLocked() {
        return mDreamsActivateOnSleepSetting
                || (mDreamsActivateOnDockSetting
                        && mDockState != Intent.EXTRA_DOCK_STATE_UNDOCKED);
    }

    /**
     * Returns true if the device should go to sleep now.
     * Also used when exiting a dream to determine whether we should go back
     * to being fully awake or else go to sleep for good.
     */
    private boolean isItBedTimeYetLocked() {
        if (!mBootCompleted) {
            return false;
        }

        long now = mClock.uptimeMillis();
        if (isAttentiveTimeoutExpired(now)) {
            return !isBeingKeptFromInattentiveSleepLocked();
        } else {
            return !isBeingKeptAwakeLocked();
        }
    }

    /**
     * Returns true if the device is being kept awake by a wake lock, user activity
     * or the stay on while powered setting.  We also keep the phone awake when
     * the proximity sensor returns a positive result so that the device does not
     * lock while in a phone call.  This function only controls whether the device
     * will go to sleep or dream which is independent of whether it will be allowed
     * to suspend.
     */
    private boolean isBeingKeptAwakeLocked() {
        return mStayOn
                || mProximityPositive
                || (mWakeLockSummary & WAKE_LOCK_STAY_AWAKE) != 0
                || (mUserActivitySummary & (USER_ACTIVITY_SCREEN_BRIGHT
                        | USER_ACTIVITY_SCREEN_DIM)) != 0
                || mScreenBrightnessBoostInProgress;
    }

    /**
     * Returns true if the device is prevented from going into inattentive sleep by the stay on
     * while powered setting. We also keep the device awake when the proximity sensor returns a
     * positive result so that the device does not lock while in a phone call. This function only
     * controls whether the device will go to sleep which is independent of whether it will be
     * allowed to suspend.
     */
    private boolean isBeingKeptFromInattentiveSleepLocked() {
        return mStayOn || mScreenBrightnessBoostInProgress || mProximityPositive
                || (mUserActivitySummary & (USER_ACTIVITY_SCREEN_BRIGHT
                | USER_ACTIVITY_SCREEN_DIM)) != 0;
    }

    private boolean isBeingKeptFromShowingInattentiveSleepWarningLocked() {
        return mStayOn || mScreenBrightnessBoostInProgress || mProximityPositive || !mBootCompleted;
    }

    /**
     * Determines whether to post a message to the sandman to update the dream state.
     */
    private void updateDreamLocked(int dirty, boolean displayBecameReady) {
        if ((dirty & (DIRTY_WAKEFULNESS
                | DIRTY_USER_ACTIVITY
                | DIRTY_ATTENTIVE
                | DIRTY_WAKE_LOCKS
                | DIRTY_BOOT_COMPLETED
                | DIRTY_SETTINGS
                | DIRTY_IS_POWERED
                | DIRTY_STAY_ON
                | DIRTY_PROXIMITY_POSITIVE
                | DIRTY_BATTERY_STATE)) != 0 || displayBecameReady) {
            if (mDisplayReady) {
                scheduleSandmanLocked();
            }
        }
    }

    private void scheduleSandmanLocked() {
        if (!mSandmanScheduled) {
            mSandmanScheduled = true;
            Message msg = mHandler.obtainMessage(MSG_SANDMAN);
            msg.setAsynchronous(true);
            mHandler.sendMessage(msg);
        }
    }

    /**
     * Called when the device enters or exits a dreaming or dozing state.
     *
     * We do this asynchronously because we must call out of the power manager to start
     * the dream and we don't want to hold our lock while doing so.  There is a risk that
     * the device will wake or go to sleep in the meantime so we have to handle that case.
     */
    private void handleSandman() { // runs on handler thread
        // Handle preconditions.
        final boolean startDreaming;
        final int wakefulness;
        synchronized (mLock) {
            mSandmanScheduled = false;
            wakefulness = getWakefulnessLocked();
            if (mSandmanSummoned && mDisplayReady) {
                startDreaming = canDreamLocked() || canDozeLocked();
                mSandmanSummoned = false;
            } else {
                startDreaming = false;
            }
        }

        // Start dreaming if needed.
        // We only control the dream on the handler thread, so we don't need to worry about
        // concurrent attempts to start or stop the dream.
        final boolean isDreaming;
        if (mDreamManager != null) {
            // Restart the dream whenever the sandman is summoned.
            if (startDreaming) {
                mDreamManager.stopDream(false /*immediate*/);
                mDreamManager.startDream(wakefulness == WAKEFULNESS_DOZING);
            }
            isDreaming = mDreamManager.isDreaming();
        } else {
            isDreaming = false;
        }

        // At this point, we either attempted to start the dream or no attempt will be made,
        // so stop holding the display suspend blocker for Doze.
        mDozeStartInProgress = false;

        // Update dream state.
        synchronized (mLock) {
            // Remember the initial battery level when the dream started.
            if (startDreaming && isDreaming) {
                mBatteryLevelWhenDreamStarted = mBatteryLevel;
                if (wakefulness == WAKEFULNESS_DOZING) {
                    Slog.i(TAG, "Dozing...");
                } else {
                    Slog.i(TAG, "Dreaming...");
                }
            }

            // If preconditions changed, wait for the next iteration to determine
            // whether the dream should continue (or be restarted).
            if (mSandmanSummoned || getWakefulnessLocked() != wakefulness) {
                return; // wait for next cycle
            }

            // Determine whether the dream should continue.
            long now = mClock.uptimeMillis();
            if (wakefulness == WAKEFULNESS_DREAMING) {
                if (isDreaming && canDreamLocked()) {
                    if (mDreamsBatteryLevelDrainCutoffConfig >= 0
                            && mBatteryLevel < mBatteryLevelWhenDreamStarted
                                    - mDreamsBatteryLevelDrainCutoffConfig
                            && !isBeingKeptAwakeLocked()) {
                        // If the user activity timeout expired and the battery appears
                        // to be draining faster than it is charging then stop dreaming
                        // and go to sleep.
                        Slog.i(TAG, "Stopping dream because the battery appears to "
                                + "be draining faster than it is charging.  "
                                + "Battery level when dream started: "
                                + mBatteryLevelWhenDreamStarted + "%.  "
                                + "Battery level now: " + mBatteryLevel + "%.");
                    } else {
                        return; // continue dreaming
                    }
                }

                // Dream has ended or will be stopped.  Update the power state.
                if (isItBedTimeYetLocked()) {
                    int flags = 0;
                    if (isAttentiveTimeoutExpired(now)) {
                        flags |= PowerManager.GO_TO_SLEEP_FLAG_NO_DOZE;
                    }
                    goToSleepNoUpdateLocked(now, PowerManager.GO_TO_SLEEP_REASON_TIMEOUT, flags,
                            Process.SYSTEM_UID);
                    updatePowerStateLocked();
                } else {
                    wakeUpNoUpdateLocked(now,
                            PowerManager.WAKE_REASON_UNKNOWN,
                            "android.server.power:DREAM_FINISHED", Process.SYSTEM_UID,
                            mContext.getOpPackageName(), Process.SYSTEM_UID);
                    updatePowerStateLocked();
                }
            } else if (wakefulness == WAKEFULNESS_DOZING) {
                if (isDreaming) {
                    return; // continue dozing
                }

                // Doze has ended or will be stopped.  Update the power state.
                reallyGoToSleepNoUpdateLocked(now, Process.SYSTEM_UID);
                updatePowerStateLocked();
            }
        }

        // Stop dream.
        if (isDreaming) {
            mDreamManager.stopDream(false /*immediate*/);
        }
    }

    /**
     * Returns true if the device is allowed to dream in its current state.
     */
    private boolean canDreamLocked() {
        if (getWakefulnessLocked() != WAKEFULNESS_DREAMING
                || !mDreamsSupportedConfig
                || !mDreamsEnabledSetting
                || !mDisplayPowerRequest.isBrightOrDim()
                || mDisplayPowerRequest.isVr()
                || (mUserActivitySummary & (USER_ACTIVITY_SCREEN_BRIGHT
                        | USER_ACTIVITY_SCREEN_DIM | USER_ACTIVITY_SCREEN_DREAM)) == 0
                || !mBootCompleted) {
            return false;
        }
        if (!isBeingKeptAwakeLocked()) {
            if (!mIsPowered && !mDreamsEnabledOnBatteryConfig) {
                return false;
            }
            if (!mIsPowered
                    && mDreamsBatteryLevelMinimumWhenNotPoweredConfig >= 0
                    && mBatteryLevel < mDreamsBatteryLevelMinimumWhenNotPoweredConfig) {
                return false;
            }
            if (mIsPowered
                    && mDreamsBatteryLevelMinimumWhenPoweredConfig >= 0
                    && mBatteryLevel < mDreamsBatteryLevelMinimumWhenPoweredConfig) {
                return false;
            }
        }
        return true;
    }

    /**
     * Returns true if the device is allowed to doze in its current state.
     */
    private boolean canDozeLocked() {
        return getWakefulnessLocked() == WAKEFULNESS_DOZING;
    }

    /**
     * Updates the display power state asynchronously.
     * When the update is finished, mDisplayReady will be set to true.  The display
     * controller posts a message to tell us when the actual display power state
     * has been updated so we come back here to double-check and finish up.
     *
     * This function recalculates the display power state each time.
     *
     * @return True if the display became ready.
     */
    private boolean updateDisplayPowerStateLocked(int dirty) {
        final boolean oldDisplayReady = mDisplayReady;
        if ((dirty & (DIRTY_WAKE_LOCKS | DIRTY_USER_ACTIVITY | DIRTY_WAKEFULNESS
                | DIRTY_ACTUAL_DISPLAY_POWER_STATE_UPDATED | DIRTY_BOOT_COMPLETED
                | DIRTY_SETTINGS | DIRTY_SCREEN_BRIGHTNESS_BOOST | DIRTY_VR_MODE_CHANGED |
                DIRTY_QUIESCENT)) != 0) {
            if ((dirty & DIRTY_QUIESCENT) != 0) {
                sQuiescent = false;
            }

            mDisplayPowerRequest.policy = getDesiredScreenPolicyLocked();

            // Determine appropriate screen brightness and auto-brightness adjustments.
            final boolean autoBrightness;
            final float screenBrightnessOverride;
            if (!mBootCompleted) {
                // Keep the brightness steady during boot. This requires the
                // bootloader brightness and the default brightness to be identical.
                autoBrightness = false;
                screenBrightnessOverride = mScreenBrightnessSettingDefault;
            } else if (isValidBrightness(mScreenBrightnessOverrideFromWindowManager)) {
                autoBrightness = false;
                screenBrightnessOverride = mScreenBrightnessOverrideFromWindowManager;
            } else {
                autoBrightness = (mScreenBrightnessModeSetting ==
                        Settings.System.SCREEN_BRIGHTNESS_MODE_AUTOMATIC);
                screenBrightnessOverride = PowerManager.BRIGHTNESS_INVALID_FLOAT;
            }

            // Update display power request.
            mDisplayPowerRequest.screenBrightnessOverride = screenBrightnessOverride;
            mDisplayPowerRequest.useAutoBrightness = autoBrightness;
            mDisplayPowerRequest.useProximitySensor = shouldUseProximitySensorLocked();
            mDisplayPowerRequest.boostScreenBrightness = shouldBoostScreenBrightness();

            updatePowerRequestFromBatterySaverPolicy(mDisplayPowerRequest);

            if (mDisplayPowerRequest.policy == DisplayPowerRequest.POLICY_DOZE) {
                mDisplayPowerRequest.dozeScreenState = mDozeScreenStateOverrideFromDreamManager;
                if ((mWakeLockSummary & WAKE_LOCK_DRAW) != 0
                        && !mDrawWakeLockOverrideFromSidekick) {
                    if (mDisplayPowerRequest.dozeScreenState == Display.STATE_DOZE_SUSPEND) {
                        mDisplayPowerRequest.dozeScreenState = Display.STATE_DOZE;
                    }
                    if (mDisplayPowerRequest.dozeScreenState == Display.STATE_ON_SUSPEND) {
                        mDisplayPowerRequest.dozeScreenState = Display.STATE_ON;
                    }
                }
                mDisplayPowerRequest.dozeScreenBrightness =
                        mDozeScreenBrightnessOverrideFromDreamManagerFloat;
            } else {
                mDisplayPowerRequest.dozeScreenState = Display.STATE_UNKNOWN;
                mDisplayPowerRequest.dozeScreenBrightness =
                        PowerManager.BRIGHTNESS_INVALID_FLOAT;
            }

            mDisplayReady = mDisplayManagerInternal.requestPowerState(mDisplayPowerRequest,
                    mRequestWaitForNegativeProximity);
            mRequestWaitForNegativeProximity = false;

            if (DEBUG_SPEW) {
                Slog.d(TAG, "updateDisplayPowerStateLocked: mDisplayReady=" + mDisplayReady
                        + ", policy=" + mDisplayPowerRequest.policy
                        + ", mWakefulness=" + getWakefulnessLocked()
                        + ", mWakeLockSummary=0x" + Integer.toHexString(mWakeLockSummary)
                        + ", mUserActivitySummary=0x" + Integer.toHexString(mUserActivitySummary)
                        + ", mBootCompleted=" + mBootCompleted
                        + ", screenBrightnessOverride=" + screenBrightnessOverride
                        + ", useAutoBrightness=" + autoBrightness
                        + ", mScreenBrightnessBoostInProgress=" + mScreenBrightnessBoostInProgress
                        + ", mIsVrModeEnabled= " + mIsVrModeEnabled
                        + ", sQuiescent=" + sQuiescent);
            }
        }
        return mDisplayReady && !oldDisplayReady;
    }

    private void updateScreenBrightnessBoostLocked(int dirty) {
        if ((dirty & DIRTY_SCREEN_BRIGHTNESS_BOOST) != 0) {
            if (mScreenBrightnessBoostInProgress) {
                final long now = mClock.uptimeMillis();
                mHandler.removeMessages(MSG_SCREEN_BRIGHTNESS_BOOST_TIMEOUT);
                if (mLastScreenBrightnessBoostTime > mLastSleepTime) {
                    final long boostTimeout = mLastScreenBrightnessBoostTime +
                            SCREEN_BRIGHTNESS_BOOST_TIMEOUT;
                    if (boostTimeout > now) {
                        Message msg = mHandler.obtainMessage(MSG_SCREEN_BRIGHTNESS_BOOST_TIMEOUT);
                        msg.setAsynchronous(true);
                        mHandler.sendMessageAtTime(msg, boostTimeout);
                        return;
                    }
                }
                mScreenBrightnessBoostInProgress = false;
                userActivityNoUpdateLocked(now,
                        PowerManager.USER_ACTIVITY_EVENT_OTHER, 0, Process.SYSTEM_UID);
            }
        }
    }

    private boolean shouldBoostScreenBrightness() {
        return !mIsVrModeEnabled && mScreenBrightnessBoostInProgress;
    }

    private static boolean isValidBrightness(float value) {
        return value >= PowerManager.BRIGHTNESS_MIN && value <= PowerManager.BRIGHTNESS_MAX;
    }

    private static boolean isValidButtonBrightness(float value) {
        return value > PowerManager.BRIGHTNESS_MIN && value <= PowerManager.BRIGHTNESS_MAX;
    }

    @VisibleForTesting
    int getDesiredScreenPolicyLocked() {
        if (getWakefulnessLocked() == WAKEFULNESS_ASLEEP || sQuiescent) {
            return DisplayPowerRequest.POLICY_OFF;
        }

        if (getWakefulnessLocked() == WAKEFULNESS_DOZING) {
            if ((mWakeLockSummary & WAKE_LOCK_DOZE) != 0) {
                return DisplayPowerRequest.POLICY_DOZE;
            }
            if (mDozeAfterScreenOff) {
                return DisplayPowerRequest.POLICY_OFF;
            }
            // Fall through and preserve the current screen policy if not configured to
            // doze after screen off.  This causes the screen off transition to be skipped.
        }

        // It is important that POLICY_VR check happens after the wakefulness checks above so
        // that VR-mode does not prevent displays from transitioning to the correct state when
        // dozing or sleeping.
        if (mIsVrModeEnabled) {
            return DisplayPowerRequest.POLICY_VR;
        }

        if ((mWakeLockSummary & WAKE_LOCK_SCREEN_BRIGHT) != 0
                || (mUserActivitySummary & USER_ACTIVITY_SCREEN_BRIGHT) != 0
                || !mBootCompleted
                || mScreenBrightnessBoostInProgress) {
            return DisplayPowerRequest.POLICY_BRIGHT;
        }

        return DisplayPowerRequest.POLICY_DIM;
    }

    private final DisplayManagerInternal.DisplayPowerCallbacks mDisplayPowerCallbacks =
            new DisplayManagerInternal.DisplayPowerCallbacks() {
        private int mDisplayState = Display.STATE_UNKNOWN;

        @Override
        public void onStateChanged() {
            synchronized (mLock) {
                mDirty |= DIRTY_ACTUAL_DISPLAY_POWER_STATE_UPDATED;
                updatePowerStateLocked();
            }
        }

        @Override
        public void onProximityPositive() {
            synchronized (mLock) {
                mProximityPositive = true;
                mDirty |= DIRTY_PROXIMITY_POSITIVE;
                updatePowerStateLocked();
            }
        }

        @Override
        public void onProximityNegative() {
            synchronized (mLock) {
                mProximityPositive = false;
                mDirty |= DIRTY_PROXIMITY_POSITIVE;
                userActivityNoUpdateLocked(mClock.uptimeMillis(),
                        PowerManager.USER_ACTIVITY_EVENT_OTHER, 0, Process.SYSTEM_UID);
                updatePowerStateLocked();
            }
        }

        @Override
        public void onDisplayStateChange(int state) {
            // This method is only needed to support legacy display blanking behavior
            // where the display's power state is coupled to suspend or to the power HAL.
            // The order of operations matters here.
            synchronized (mLock) {
                if (mDisplayState != state) {
                    mDisplayState = state;
                    setPowerModeInternal(MODE_DISPLAY_INACTIVE,
                            !Display.isActiveState(state));
                    if (state == Display.STATE_OFF) {
                        if (!mDecoupleHalInteractiveModeFromDisplayConfig) {
                            setHalInteractiveModeLocked(false);
                        }
                        if (!mDecoupleHalAutoSuspendModeFromDisplayConfig) {
                            setHalAutoSuspendModeLocked(true);
                        }
                    } else {
                        if (!mDecoupleHalAutoSuspendModeFromDisplayConfig) {
                            setHalAutoSuspendModeLocked(false);
                        }
                        if (!mDecoupleHalInteractiveModeFromDisplayConfig) {
                            setHalInteractiveModeLocked(true);
                        }
                    }
                }
            }
        }

        @Override
        public void acquireSuspendBlocker() {
            mDisplaySuspendBlocker.acquire();
        }

        @Override
        public void releaseSuspendBlocker() {
            mDisplaySuspendBlocker.release();
        }

        @Override
        public String toString() {
            synchronized (this) {
                return "state=" + Display.stateToString(mDisplayState);
            }
        }
    };

    private boolean shouldUseProximitySensorLocked() {
        return !mIsVrModeEnabled && (mWakeLockSummary & WAKE_LOCK_PROXIMITY_SCREEN_OFF) != 0;
    }

    /**
     * Updates the suspend blocker that keeps the CPU alive.
     *
     * This function must have no other side-effects.
     */
    private void updateSuspendBlockerLocked() {
        final boolean needWakeLockSuspendBlocker = ((mWakeLockSummary & WAKE_LOCK_CPU) != 0);
        final boolean needDisplaySuspendBlocker = needDisplaySuspendBlockerLocked();
        final boolean autoSuspend = !needDisplaySuspendBlocker;
        final boolean interactive = mDisplayPowerRequest.isBrightOrDim();

        // Disable auto-suspend if needed.
        // FIXME We should consider just leaving auto-suspend enabled forever since
        // we already hold the necessary wakelocks.
        if (!autoSuspend && mDecoupleHalAutoSuspendModeFromDisplayConfig) {
            setHalAutoSuspendModeLocked(false);
        }

        // First acquire suspend blockers if needed.
        if (needWakeLockSuspendBlocker && !mHoldingWakeLockSuspendBlocker) {
            mWakeLockSuspendBlocker.acquire();
            mHoldingWakeLockSuspendBlocker = true;
        }
        if (needDisplaySuspendBlocker && !mHoldingDisplaySuspendBlocker) {
            mDisplaySuspendBlocker.acquire();
            mHoldingDisplaySuspendBlocker = true;
        }

        // Inform the power HAL about interactive mode.
        // Although we could set interactive strictly based on the wakefulness
        // as reported by isInteractive(), it is actually more desirable to track
        // the display policy state instead so that the interactive state observed
        // by the HAL more accurately tracks transitions between AWAKE and DOZING.
        // Refer to getDesiredScreenPolicyLocked() for details.
        if (mDecoupleHalInteractiveModeFromDisplayConfig) {
            // When becoming non-interactive, we want to defer sending this signal
            // until the display is actually ready so that all transitions have
            // completed.  This is probably a good sign that things have gotten
            // too tangled over here...
            if (interactive || mDisplayReady) {
                setHalInteractiveModeLocked(interactive);
            }
        }

        // Then release suspend blockers if needed.
        if (!needWakeLockSuspendBlocker && mHoldingWakeLockSuspendBlocker) {
            mWakeLockSuspendBlocker.release();
            mHoldingWakeLockSuspendBlocker = false;
        }
        if (!needDisplaySuspendBlocker && mHoldingDisplaySuspendBlocker) {
            mDisplaySuspendBlocker.release();
            mHoldingDisplaySuspendBlocker = false;
        }

        // Enable auto-suspend if needed.
        if (autoSuspend && mDecoupleHalAutoSuspendModeFromDisplayConfig) {
            setHalAutoSuspendModeLocked(true);
        }
    }

    /**
     * Return true if we must keep a suspend blocker active on behalf of the display.
     * We do so if the screen is on or is in transition between states.
     */
    private boolean needDisplaySuspendBlockerLocked() {
        if (!mDisplayReady) {
            return true;
        }
        if (mDisplayPowerRequest.isBrightOrDim()) {
            // If we asked for the screen to be on but it is off due to the proximity
            // sensor then we may suspend but only if the configuration allows it.
            // On some hardware it may not be safe to suspend because the proximity
            // sensor may not be correctly configured as a wake-up source.
            if (!mDisplayPowerRequest.useProximitySensor || !mProximityPositive
                    || !mSuspendWhenScreenOffDueToProximityConfig) {
                return true;
            }
        }

        if (mDisplayPowerRequest.policy == DisplayPowerRequest.POLICY_DOZE
                && mDisplayPowerRequest.dozeScreenState == Display.STATE_ON) {
            // Although we are in DOZE and would normally allow the device to suspend,
            // the doze service has explicitly requested the display to remain in the ON
            // state which means we should hold the display suspend blocker.
            return true;
        }
        if (mScreenBrightnessBoostInProgress) {
            return true;
        }

        // When we transition to DOZING, we have to keep the display suspend blocker
        // up until the Doze service has a change to acquire the DOZE wakelock.
        // Here we wait for mWakefulnessChanging to become false since the wakefulness
        // transition to DOZING isn't considered "changed" until the doze wake lock is
        // acquired.
        if (getWakefulnessLocked() == WAKEFULNESS_DOZING && mDozeStartInProgress) {
            return true;
        }

        // Let the system suspend if the screen is off or dozing.
        return false;
    }

    private void setHalAutoSuspendModeLocked(boolean enable) {
        if (enable != mHalAutoSuspendModeEnabled) {
            if (DEBUG) {
                Slog.d(TAG, "Setting HAL auto-suspend mode to " + enable);
            }
            mHalAutoSuspendModeEnabled = enable;
            Trace.traceBegin(Trace.TRACE_TAG_POWER, "setHalAutoSuspend(" + enable + ")");
            try {
                mNativeWrapper.nativeSetAutoSuspend(enable);
            } finally {
                Trace.traceEnd(Trace.TRACE_TAG_POWER);
            }
        }
    }

    private void setHalInteractiveModeLocked(boolean enable) {
        if (enable != mHalInteractiveModeEnabled) {
            if (DEBUG) {
                Slog.d(TAG, "Setting HAL interactive mode to " + enable);
            }
            mHalInteractiveModeEnabled = enable;
            Trace.traceBegin(Trace.TRACE_TAG_POWER, "setHalInteractive(" + enable + ")");
            try {
                mNativeWrapper.nativeSetInteractive(enable);
            } finally {
                Trace.traceEnd(Trace.TRACE_TAG_POWER);
            }
        }
    }

    private boolean isInteractiveInternal() {
        synchronized (mLock) {
            return PowerManagerInternal.isInteractive(getWakefulnessLocked());
        }
    }

    private boolean setLowPowerModeInternal(boolean enabled) {
        synchronized (mLock) {
            if (DEBUG) {
                Slog.d(TAG, "setLowPowerModeInternal " + enabled + " mIsPowered=" + mIsPowered);
            }
            if (mIsPowered) {
                return false;
            }

            mBatterySaverStateMachine.setBatterySaverEnabledManually(enabled);

            return true;
        }
    }

    boolean isDeviceIdleModeInternal() {
        synchronized (mLock) {
            return mDeviceIdleMode;
        }
    }

    boolean isLightDeviceIdleModeInternal() {
        synchronized (mLock) {
            return mLightDeviceIdleMode;
        }
    }

    private void handleBatteryStateChangedLocked() {
        mDirty |= DIRTY_BATTERY_STATE;
        updatePowerStateLocked();
    }

    private void shutdownOrRebootInternal(final @HaltMode int haltMode, final boolean confirm,
            @Nullable final String reason, boolean wait, final boolean custom) {
        if (PowerManager.REBOOT_USERSPACE.equals(reason)) {
            if (!PowerManager.isRebootingUserspaceSupportedImpl()) {
                throw new UnsupportedOperationException(
                        "Attempted userspace reboot on a device that doesn't support it");
            }
            UserspaceRebootLogger.noteUserspaceRebootWasRequested();
        }
        if (mHandler == null || !mSystemReady) {
            if (RescueParty.isAttemptingFactoryReset()) {
                // If we're stuck in a really low-level reboot loop, and a
                // rescue party is trying to prompt the user for a factory data
                // reset, we must GET TO DA CHOPPA!
                PowerManagerService.lowLevelReboot(reason);
            } else {
                throw new IllegalStateException("Too early to call shutdown() or reboot()");
            }
        }

        Runnable runnable = new Runnable() {
            @Override
            public void run() {
                synchronized (this) {
                    if (haltMode == HALT_MODE_REBOOT_SAFE_MODE) {
                        ShutdownThread.rebootSafeMode(getUiContext(), confirm);
                    } else if (haltMode == HALT_MODE_REBOOT) {
                        if (custom) {
                            ShutdownThread.rebootCustom(getUiContext(), reason, confirm);
                        } else {
                            ShutdownThread.reboot(getUiContext(), reason, confirm);
                        }
                    } else {
                        ShutdownThread.shutdown(getUiContext(), reason, confirm);
                    }
                }
            }
        };

        // ShutdownThread must run on a looper capable of displaying the UI.
        Message msg = Message.obtain(UiThread.getHandler(), runnable);
        msg.setAsynchronous(true);
        UiThread.getHandler().sendMessage(msg);

        // PowerManager.reboot() is documented not to return so just wait for the inevitable.
        if (wait) {
            synchronized (runnable) {
                while (true) {
                    try {
                        runnable.wait();
                    } catch (InterruptedException e) {
                    }
                }
            }
        }
    }

    private void crashInternal(final String message) {
        Thread t = new Thread("PowerManagerService.crash()") {
            @Override
            public void run() {
                throw new RuntimeException(message);
            }
        };
        try {
            t.start();
            t.join();
        } catch (InterruptedException e) {
            Slog.wtf(TAG, e);
        }
    }

    @VisibleForTesting
    void updatePowerRequestFromBatterySaverPolicy(DisplayPowerRequest displayPowerRequest) {
        PowerSaveState state = mBatterySaverPolicy.
                getBatterySaverPolicy(ServiceType.SCREEN_BRIGHTNESS);
        displayPowerRequest.lowPowerMode = state.batterySaverEnabled;
        displayPowerRequest.screenLowPowerBrightnessFactor = state.brightnessFactor;
    }

    void setStayOnSettingInternal(int val) {
        Settings.Global.putInt(mContext.getContentResolver(),
                Settings.Global.STAY_ON_WHILE_PLUGGED_IN, val);
    }

    void setMaximumScreenOffTimeoutFromDeviceAdminInternal(@UserIdInt int userId, long timeMs) {
        if (userId < 0) {
            Slog.wtf(TAG, "Attempt to set screen off timeout for invalid user: " + userId);
            return;
        }
        synchronized (mLock) {
            // System-wide timeout
            if (userId == UserHandle.USER_SYSTEM) {
                mMaximumScreenOffTimeoutFromDeviceAdmin = timeMs;
            } else if (timeMs == Long.MAX_VALUE || timeMs == 0) {
                mProfilePowerState.delete(userId);
            } else {
                final ProfilePowerState profile = mProfilePowerState.get(userId);
                if (profile != null) {
                    profile.mScreenOffTimeout = timeMs;
                } else {
                    mProfilePowerState.put(userId, new ProfilePowerState(userId, timeMs,
                            mClock.uptimeMillis()));
                    // We need to recalculate wake locks for the new profile state.
                    mDirty |= DIRTY_WAKE_LOCKS;
                }
            }
            mDirty |= DIRTY_SETTINGS;
            updatePowerStateLocked();
        }
    }

    boolean setDeviceIdleModeInternal(boolean enabled) {
        synchronized (mLock) {
            if (mDeviceIdleMode == enabled) {
                return false;
            }
            mDeviceIdleMode = enabled;
            updateWakeLockDisabledStatesLocked();
            setPowerModeInternal(MODE_DEVICE_IDLE, mDeviceIdleMode || mLightDeviceIdleMode);
        }
        if (enabled) {
            EventLogTags.writeDeviceIdleOnPhase("power");
        } else {
            EventLogTags.writeDeviceIdleOffPhase("power");
        }
        return true;
    }

    boolean setLightDeviceIdleModeInternal(boolean enabled) {
        synchronized (mLock) {
            if (mLightDeviceIdleMode != enabled) {
                mLightDeviceIdleMode = enabled;
                setPowerModeInternal(MODE_DEVICE_IDLE, mDeviceIdleMode || mLightDeviceIdleMode);
                return true;
            }
            return false;
        }
    }

    void setDeviceIdleWhitelistInternal(int[] appids) {
        synchronized (mLock) {
            mDeviceIdleWhitelist = appids;
            if (mDeviceIdleMode) {
                updateWakeLockDisabledStatesLocked();
            }
        }
    }

    void setDeviceIdleTempWhitelistInternal(int[] appids) {
        synchronized (mLock) {
            mDeviceIdleTempWhitelist = appids;
            if (mDeviceIdleMode) {
                updateWakeLockDisabledStatesLocked();
            }
        }
    }

    void startUidChangesInternal() {
        synchronized (mLock) {
            mUidsChanging = true;
        }
    }

    void finishUidChangesInternal() {
        synchronized (mLock) {
            mUidsChanging = false;
            if (mUidsChanged) {
                updateWakeLockDisabledStatesLocked();
                mUidsChanged = false;
            }
        }
    }

    private void handleUidStateChangeLocked() {
        if (mUidsChanging) {
            mUidsChanged = true;
        } else {
            updateWakeLockDisabledStatesLocked();
        }
    }

    void updateUidProcStateInternal(int uid, int procState) {
        synchronized (mLock) {
            UidState state = mUidState.get(uid);
            if (state == null) {
                state = new UidState(uid);
                mUidState.put(uid, state);
            }
            final boolean oldShouldAllow = state.mProcState
                    <= ActivityManager.PROCESS_STATE_RECEIVER;
            state.mProcState = procState;
            if (state.mNumWakeLocks > 0) {
                if (mDeviceIdleMode) {
                    handleUidStateChangeLocked();
                } else if (!state.mActive && oldShouldAllow !=
                        (procState <= ActivityManager.PROCESS_STATE_RECEIVER)) {
                    // If this uid is not active, but the process state has changed such
                    // that we may still want to allow it to hold a wake lock, then take care of it.
                    handleUidStateChangeLocked();
                }
            }
        }
    }

    void uidGoneInternal(int uid) {
        synchronized (mLock) {
            final int index = mUidState.indexOfKey(uid);
            if (index >= 0) {
                UidState state = mUidState.valueAt(index);
                state.mProcState = ActivityManager.PROCESS_STATE_NONEXISTENT;
                state.mActive = false;
                mUidState.removeAt(index);
                if (mDeviceIdleMode && state.mNumWakeLocks > 0) {
                    handleUidStateChangeLocked();
                }
            }
        }
    }

    void uidActiveInternal(int uid) {
        synchronized (mLock) {
            UidState state = mUidState.get(uid);
            if (state == null) {
                state = new UidState(uid);
                state.mProcState = ActivityManager.PROCESS_STATE_CACHED_EMPTY;
                mUidState.put(uid, state);
            }
            state.mActive = true;
            if (state.mNumWakeLocks > 0) {
                handleUidStateChangeLocked();
            }
        }
    }

    void uidIdleInternal(int uid) {
        synchronized (mLock) {
            UidState state = mUidState.get(uid);
            if (state != null) {
                state.mActive = false;
                if (state.mNumWakeLocks > 0) {
                    handleUidStateChangeLocked();
                }
            }
        }
    }

    private void updateWakeLockDisabledStatesLocked() {
        boolean changed = false;
        final int numWakeLocks = mWakeLocks.size();
        for (int i = 0; i < numWakeLocks; i++) {
            final WakeLock wakeLock = mWakeLocks.get(i);
            if ((wakeLock.mFlags & PowerManager.WAKE_LOCK_LEVEL_MASK)
                    == PowerManager.PARTIAL_WAKE_LOCK) {
                if (setWakeLockDisabledStateLocked(wakeLock)) {
                    changed = true;
                    if (wakeLock.mDisabled) {
                        // This wake lock is no longer being respected.
                        notifyWakeLockReleasedLocked(wakeLock);
                    } else {
                        notifyWakeLockAcquiredLocked(wakeLock);
                    }
                }
            }
        }
        if (changed) {
            mDirty |= DIRTY_WAKE_LOCKS;
            updatePowerStateLocked();
        }
    }

    private boolean setWakeLockDisabledStateLocked(WakeLock wakeLock) {
        if ((wakeLock.mFlags & PowerManager.WAKE_LOCK_LEVEL_MASK)
                == PowerManager.PARTIAL_WAKE_LOCK) {
            boolean disabled = false;
            final int appid = UserHandle.getAppId(wakeLock.mOwnerUid);
            if (appid >= Process.FIRST_APPLICATION_UID) {
                // Cached inactive processes are never allowed to hold wake locks.
                if (mConstants.NO_CACHED_WAKE_LOCKS) {
                    disabled = mForceSuspendActive
                            || (!wakeLock.mUidState.mActive && wakeLock.mUidState.mProcState
                                    != ActivityManager.PROCESS_STATE_NONEXISTENT &&
                            wakeLock.mUidState.mProcState > ActivityManager.PROCESS_STATE_RECEIVER);
                }
                if (mDeviceIdleMode) {
                    // If we are in idle mode, we will also ignore all partial wake locks that are
                    // for application uids that are not whitelisted.
                    final UidState state = wakeLock.mUidState;
                    if (Arrays.binarySearch(mDeviceIdleWhitelist, appid) < 0 &&
                            Arrays.binarySearch(mDeviceIdleTempWhitelist, appid) < 0 &&
                            state.mProcState != ActivityManager.PROCESS_STATE_NONEXISTENT &&
                            state.mProcState >
                                    ActivityManager.PROCESS_STATE_BOUND_FOREGROUND_SERVICE) {
                        disabled = true;
                    }
                }
            }
            if (wakeLock.mDisabled != disabled) {
                wakeLock.mDisabled = disabled;
                return true;
            }
        }
        return false;
    }

    private boolean isMaximumScreenOffTimeoutFromDeviceAdminEnforcedLocked() {
        return mMaximumScreenOffTimeoutFromDeviceAdmin >= 0
                && mMaximumScreenOffTimeoutFromDeviceAdmin < Long.MAX_VALUE;
    }

    private void setAttentionLightInternal(boolean on, int color) {
        LogicalLight light;
        synchronized (mLock) {
            if (!mSystemReady) {
                return;
            }
            light = mAttentionLight;
        }

        // Control light outside of lock.
        if (light != null) {
            light.setFlashing(color, LogicalLight.LIGHT_FLASH_HARDWARE, (on ? 3 : 0), 0);
        }
    }

    private void setDozeAfterScreenOffInternal(boolean on) {
        synchronized (mLock) {
            mDozeAfterScreenOff = on;
        }
    }

    private void boostScreenBrightnessInternal(long eventTime, int uid) {
        synchronized (mLock) {
            if (!mSystemReady || getWakefulnessLocked() == WAKEFULNESS_ASLEEP
                    || eventTime < mLastScreenBrightnessBoostTime) {
                return;
            }

            Slog.i(TAG, "Brightness boost activated (uid " + uid +")...");
            mLastScreenBrightnessBoostTime = eventTime;
            mScreenBrightnessBoostInProgress = true;
            mDirty |= DIRTY_SCREEN_BRIGHTNESS_BOOST;

            userActivityNoUpdateLocked(eventTime,
                    PowerManager.USER_ACTIVITY_EVENT_OTHER, 0, uid);
            updatePowerStateLocked();
        }
    }

    private boolean isScreenBrightnessBoostedInternal() {
        synchronized (mLock) {
            return mScreenBrightnessBoostInProgress;
        }
    }

    /**
     * Called when a screen brightness boost timeout has occurred.
     *
     * This function must have no other side-effects besides setting the dirty
     * bit and calling update power state.
     */
    private void handleScreenBrightnessBoostTimeout() { // runs on handler thread
        synchronized (mLock) {
            if (DEBUG_SPEW) {
                Slog.d(TAG, "handleScreenBrightnessBoostTimeout");
            }

            mDirty |= DIRTY_SCREEN_BRIGHTNESS_BOOST;
            updatePowerStateLocked();
        }
    }

    private void setButtonBrightnessOverrideFromWindowManagerInternal(float brightness) {
        synchronized (mLock) {
            if (!BrightnessSynchronizer.floatEquals(mButtonBrightnessOverrideFromWindowManager,
                    brightness)) {
                mButtonBrightnessOverrideFromWindowManager = brightness;
                mDirty |= DIRTY_SETTINGS;
                updatePowerStateLocked();
            }
        }
    }

    private void setScreenBrightnessOverrideFromWindowManagerInternal(float brightness) {
        synchronized (mLock) {
            if (!BrightnessSynchronizer.floatEquals(mScreenBrightnessOverrideFromWindowManager,
                    brightness)) {
                mScreenBrightnessOverrideFromWindowManager = brightness;
                mDirty |= DIRTY_SETTINGS;
                updatePowerStateLocked();
            }
        }
    }

    private void setUserInactiveOverrideFromWindowManagerInternal() {
        synchronized (mLock) {
            mUserInactiveOverrideFromWindowManager = true;
            mDirty |= DIRTY_USER_ACTIVITY;
            updatePowerStateLocked();
        }
    }

    private void setUserActivityTimeoutOverrideFromWindowManagerInternal(long timeoutMillis) {
        synchronized (mLock) {
            if (mUserActivityTimeoutOverrideFromWindowManager != timeoutMillis) {
                mUserActivityTimeoutOverrideFromWindowManager = timeoutMillis;
                EventLogTags.writeUserActivityTimeoutOverride(timeoutMillis);
                mDirty |= DIRTY_SETTINGS;
                updatePowerStateLocked();
            }
        }
    }

    private void setDozeOverrideFromDreamManagerInternal(
            int screenState, int screenBrightness) {
        synchronized (mLock) {
            if (mDozeScreenStateOverrideFromDreamManager != screenState
                    || mDozeScreenBrightnessOverrideFromDreamManager != screenBrightness) {
                mDozeScreenStateOverrideFromDreamManager = screenState;
                mDozeScreenBrightnessOverrideFromDreamManager = screenBrightness;
                mDozeScreenBrightnessOverrideFromDreamManagerFloat =
                        BrightnessSynchronizer.brightnessIntToFloat(mContext,
                                mDozeScreenBrightnessOverrideFromDreamManager);
                mDirty |= DIRTY_SETTINGS;
                updatePowerStateLocked();
            }
        }
    }

    private void setDrawWakeLockOverrideFromSidekickInternal(boolean keepState) {
        synchronized (mLock) {
            if (mDrawWakeLockOverrideFromSidekick != keepState) {
                mDrawWakeLockOverrideFromSidekick = keepState;
                mDirty |= DIRTY_SETTINGS;
                updatePowerStateLocked();
            }
        }
    }

    @VisibleForTesting
    void setVrModeEnabled(boolean enabled) {
        mIsVrModeEnabled = enabled;
    }

    private void powerHintInternal(int hintId, int data) {
        // Maybe filter the event.
        switch (hintId) {
            case PowerHint.LAUNCH: // 1: activate launch boost 0: deactivate.
                if (data == 1 && mBatterySaverController.isLaunchBoostDisabled()) {
                    return;
                }
                break;
        }

        mNativeWrapper.nativeSendPowerHint(hintId, data);
    }

    private void setPowerBoostInternal(int boost, int durationMs) {
        // Maybe filter the event.
        mNativeWrapper.nativeSetPowerBoost(boost, durationMs);
    }

    private boolean setPowerModeInternal(int mode, boolean enabled) {
        // Maybe filter the event.
        return mNativeWrapper.nativeSetPowerMode(mode, enabled);
    }

    @VisibleForTesting
    boolean wasDeviceIdleForInternal(long ms) {
        synchronized (mLock) {
            return mLastUserActivityTime + ms < mClock.uptimeMillis();
        }
    }

    @VisibleForTesting
    void onUserActivity() {
        synchronized (mLock) {
            mLastUserActivityTime = mClock.uptimeMillis();
        }
    }

    private boolean forceSuspendInternal(int uid) {
        try {
            synchronized (mLock) {
                mForceSuspendActive = true;
                // Place the system in an non-interactive state
                goToSleepInternal(mClock.uptimeMillis(),
                        PowerManager.GO_TO_SLEEP_REASON_FORCE_SUSPEND,
                        PowerManager.GO_TO_SLEEP_FLAG_NO_DOZE, uid);

                // Disable all the partial wake locks as well
                updateWakeLockDisabledStatesLocked();
            }

            Slog.i(TAG, "Force-Suspending (uid " + uid + ")...");
            boolean success = mNativeWrapper.nativeForceSuspend();
            if (!success) {
                Slog.i(TAG, "Force-Suspending failed in native.");
            }
            return success;
        } finally {
            synchronized (mLock) {
                mForceSuspendActive = false;
                // Re-enable wake locks once again.
                updateWakeLockDisabledStatesLocked();
            }
        }
    }

    /**
     * Low-level function turn the device off immediately, without trying
     * to be clean.  Most people should use {@link ShutdownThread} for a clean shutdown.
     *
     * @param reason code to pass to android_reboot() (e.g. "userrequested"), or null.
     */
    public static void lowLevelShutdown(String reason) {
        if (reason == null) {
            reason = "";
        }
        SystemProperties.set("sys.powerctl", "shutdown," + reason);
    }

    /**
     * Low-level function to reboot the device. On success, this
     * function doesn't return. If more than 20 seconds passes from
     * the time a reboot is requested, this method returns.
     *
     * @param reason code to pass to the kernel (e.g. "recovery"), or null.
     */
    public static void lowLevelReboot(String reason) {
        if (reason == null) {
            reason = "";
        }

        // If the reason is "quiescent", it means that the boot process should proceed
        // without turning on the screen/lights.
        // The "quiescent" property is sticky, meaning that any number
        // of subsequent reboots should honor the property until it is reset.
        if (reason.equals(PowerManager.REBOOT_QUIESCENT)) {
            sQuiescent = true;
            reason = "";
        } else if (reason.endsWith("," + PowerManager.REBOOT_QUIESCENT)) {
            sQuiescent = true;
            reason = reason.substring(0,
                    reason.length() - PowerManager.REBOOT_QUIESCENT.length() - 1);
        }

        if (reason.equals(PowerManager.REBOOT_RECOVERY)
                || reason.equals(PowerManager.REBOOT_RECOVERY_UPDATE)) {
            reason = "recovery";
        }

        if (sQuiescent) {
            // Pass the optional "quiescent" argument to the bootloader to let it know
            // that it should not turn the screen/lights on.
            reason = reason + ",quiescent";
        }

        SystemProperties.set("sys.powerctl", "reboot," + reason);
        try {
            Thread.sleep(20 * 1000L);
        } catch (InterruptedException e) {
            Thread.currentThread().interrupt();
        }
        Slog.wtf(TAG, "Unexpected return from lowLevelReboot!");
    }

    @Override // Watchdog.Monitor implementation
    public void monitor() {
        // Grab and release lock for watchdog monitor to detect deadlocks.
        synchronized (mLock) {
        }
    }

    private void dumpInternal(PrintWriter pw) {
        pw.println("POWER MANAGER (dumpsys power)\n");

        final WirelessChargerDetector wcd;
        synchronized (mLock) {
            pw.println("Power Manager State:");
            mConstants.dump(pw);
            pw.println("  mDirty=0x" + Integer.toHexString(mDirty));
            pw.println("  mWakefulness="
                    + PowerManagerInternal.wakefulnessToString(getWakefulnessLocked()));
            pw.println("  mWakefulnessChanging=" + mWakefulnessChanging);
            pw.println("  mIsPowered=" + mIsPowered);
            pw.println("  mPlugType=" + mPlugType);
            pw.println("  mBatteryLevel=" + mBatteryLevel);
            pw.println("  mBatteryLevelWhenDreamStarted=" + mBatteryLevelWhenDreamStarted);
            pw.println("  mDockState=" + mDockState);
            pw.println("  mStayOn=" + mStayOn);
            pw.println("  mProximityPositive=" + mProximityPositive);
            pw.println("  mBootCompleted=" + mBootCompleted);
            pw.println("  mSystemReady=" + mSystemReady);
            pw.println("  mHalAutoSuspendModeEnabled=" + mHalAutoSuspendModeEnabled);
            pw.println("  mHalInteractiveModeEnabled=" + mHalInteractiveModeEnabled);
            pw.println("  mWakeLockSummary=0x" + Integer.toHexString(mWakeLockSummary));
            pw.print("  mNotifyLongScheduled=");
            if (mNotifyLongScheduled == 0) {
                pw.print("(none)");
            } else {
                TimeUtils.formatDuration(mNotifyLongScheduled, mClock.uptimeMillis(), pw);
            }
            pw.println();
            pw.print("  mNotifyLongDispatched=");
            if (mNotifyLongDispatched == 0) {
                pw.print("(none)");
            } else {
                TimeUtils.formatDuration(mNotifyLongDispatched, mClock.uptimeMillis(), pw);
            }
            pw.println();
            pw.print("  mNotifyLongNextCheck=");
            if (mNotifyLongNextCheck == 0) {
                pw.print("(none)");
            } else {
                TimeUtils.formatDuration(mNotifyLongNextCheck, mClock.uptimeMillis(), pw);
            }
            pw.println();
            pw.println("  mUserActivitySummary=0x" + Integer.toHexString(mUserActivitySummary));
            pw.println("  mRequestWaitForNegativeProximity=" + mRequestWaitForNegativeProximity);
            pw.println("  mSandmanScheduled=" + mSandmanScheduled);
            pw.println("  mSandmanSummoned=" + mSandmanSummoned);
            pw.println("  mBatteryLevelLow=" + mBatteryLevelLow);
            pw.println("  mLightDeviceIdleMode=" + mLightDeviceIdleMode);
            pw.println("  mDeviceIdleMode=" + mDeviceIdleMode);
            pw.println("  mDeviceIdleWhitelist=" + Arrays.toString(mDeviceIdleWhitelist));
            pw.println("  mDeviceIdleTempWhitelist=" + Arrays.toString(mDeviceIdleTempWhitelist));
            pw.println("  mLastWakeTime=" + TimeUtils.formatUptime(mLastWakeTime));
            pw.println("  mLastSleepTime=" + TimeUtils.formatUptime(mLastSleepTime));
            pw.println("  mLastSleepReason=" + PowerManager.sleepReasonToString(mLastSleepReason));
            pw.println("  mLastUserActivityTime=" + TimeUtils.formatUptime(mLastUserActivityTime));
            pw.println("  mLastUserActivityTimeNoChangeLights="
                    + TimeUtils.formatUptime(mLastUserActivityTimeNoChangeLights));
            pw.println("  mLastInteractivePowerHintTime="
                    + TimeUtils.formatUptime(mLastInteractivePowerHintTime));
            pw.println("  mLastScreenBrightnessBoostTime="
                    + TimeUtils.formatUptime(mLastScreenBrightnessBoostTime));
            pw.println("  mScreenBrightnessBoostInProgress="
                    + mScreenBrightnessBoostInProgress);
            pw.println("  mDisplayReady=" + mDisplayReady);
            pw.println("  mHoldingWakeLockSuspendBlocker=" + mHoldingWakeLockSuspendBlocker);
            pw.println("  mHoldingDisplaySuspendBlocker=" + mHoldingDisplaySuspendBlocker);

            pw.println();
            pw.println("Settings and Configuration:");
            pw.println("  mDecoupleHalAutoSuspendModeFromDisplayConfig="
                    + mDecoupleHalAutoSuspendModeFromDisplayConfig);
            pw.println("  mDecoupleHalInteractiveModeFromDisplayConfig="
                    + mDecoupleHalInteractiveModeFromDisplayConfig);
            pw.println("  mWakeUpWhenPluggedOrUnpluggedConfig="
                    + mWakeUpWhenPluggedOrUnpluggedConfig);
            pw.println("  mWakeUpWhenPluggedOrUnpluggedInTheaterModeConfig="
                    + mWakeUpWhenPluggedOrUnpluggedInTheaterModeConfig);
            pw.println("  mTheaterModeEnabled="
                    + mTheaterModeEnabled);
            pw.println("  mSuspendWhenScreenOffDueToProximityConfig="
                    + mSuspendWhenScreenOffDueToProximityConfig);
            pw.println("  mDreamsSupportedConfig=" + mDreamsSupportedConfig);
            pw.println("  mDreamsEnabledByDefaultConfig=" + mDreamsEnabledByDefaultConfig);
            pw.println("  mDreamsActivatedOnSleepByDefaultConfig="
                    + mDreamsActivatedOnSleepByDefaultConfig);
            pw.println("  mDreamsActivatedOnDockByDefaultConfig="
                    + mDreamsActivatedOnDockByDefaultConfig);
            pw.println("  mDreamsEnabledOnBatteryConfig="
                    + mDreamsEnabledOnBatteryConfig);
            pw.println("  mDreamsBatteryLevelMinimumWhenPoweredConfig="
                    + mDreamsBatteryLevelMinimumWhenPoweredConfig);
            pw.println("  mDreamsBatteryLevelMinimumWhenNotPoweredConfig="
                    + mDreamsBatteryLevelMinimumWhenNotPoweredConfig);
            pw.println("  mDreamsBatteryLevelDrainCutoffConfig="
                    + mDreamsBatteryLevelDrainCutoffConfig);
            pw.println("  mDreamsEnabledSetting=" + mDreamsEnabledSetting);
            pw.println("  mDreamsActivateOnSleepSetting=" + mDreamsActivateOnSleepSetting);
            pw.println("  mDreamsActivateOnDockSetting=" + mDreamsActivateOnDockSetting);
            pw.println("  mDozeAfterScreenOff=" + mDozeAfterScreenOff);
            pw.println("  mMinimumScreenOffTimeoutConfig=" + mMinimumScreenOffTimeoutConfig);
            pw.println("  mMaximumScreenDimDurationConfig=" + mMaximumScreenDimDurationConfig);
            pw.println("  mMaximumScreenDimRatioConfig=" + mMaximumScreenDimRatioConfig);
            pw.println("  mAttentiveTimeoutConfig=" + mAttentiveTimeoutConfig);
            pw.println("  mAttentiveTimeoutSetting=" + mAttentiveTimeoutSetting);
            pw.println("  mAttentiveWarningDurationConfig=" + mAttentiveWarningDurationConfig);
            pw.println("  mScreenOffTimeoutSetting=" + mScreenOffTimeoutSetting);
            pw.println("  mSleepTimeoutSetting=" + mSleepTimeoutSetting);
            pw.println("  mMaximumScreenOffTimeoutFromDeviceAdmin="
                    + mMaximumScreenOffTimeoutFromDeviceAdmin + " (enforced="
                    + isMaximumScreenOffTimeoutFromDeviceAdminEnforcedLocked() + ")");
            pw.println("  mStayOnWhilePluggedInSetting=" + mStayOnWhilePluggedInSetting);
            pw.println("  mButtonTimeout=" + mButtonTimeout);
            pw.println("  mButtonBrightness=" + mButtonBrightness);
            pw.println("  mButtonBrightnessSettingDefault=" + mButtonBrightnessSettingDefault);
            pw.println("  mScreenBrightnessModeSetting=" + mScreenBrightnessModeSetting);
            pw.println("  mButtonBrightnessOverrideFromWindowManager="
                    + mButtonBrightnessOverrideFromWindowManager);
            pw.println("  mScreenBrightnessOverrideFromWindowManager="
                    + mScreenBrightnessOverrideFromWindowManager);
            pw.println("  mUserActivityTimeoutOverrideFromWindowManager="
                    + mUserActivityTimeoutOverrideFromWindowManager);
            pw.println("  mUserInactiveOverrideFromWindowManager="
                    + mUserInactiveOverrideFromWindowManager);
            pw.println("  mDozeScreenStateOverrideFromDreamManager="
                    + mDozeScreenStateOverrideFromDreamManager);
            pw.println("  mDrawWakeLockOverrideFromSidekick=" + mDrawWakeLockOverrideFromSidekick);
            pw.println("  mDozeScreenBrightnessOverrideFromDreamManager="
                    + mDozeScreenBrightnessOverrideFromDreamManager);
            pw.println("  mScreenBrightnessSettingMinimumFloat=" + mScreenBrightnessSettingMinimum);
            pw.println("  mScreenBrightnessSettingMaximumFloat=" + mScreenBrightnessSettingMaximum);
            pw.println("  mScreenBrightnessSettingDefaultFloat=" + mScreenBrightnessSettingDefault);
            pw.println("  mDoubleTapWakeEnabled=" + mDoubleTapWakeEnabled);
            pw.println("  mIsVrModeEnabled=" + mIsVrModeEnabled);
            pw.println("  mForegroundProfile=" + mForegroundProfile);
            pw.println("  mUserId=" + mUserId);

            final long attentiveTimeout = getAttentiveTimeoutLocked();
            final long sleepTimeout = getSleepTimeoutLocked(attentiveTimeout);
            final long screenOffTimeout = getScreenOffTimeoutLocked(sleepTimeout, attentiveTimeout);
            final long screenDimDuration = getScreenDimDurationLocked(screenOffTimeout);
            pw.println();
            pw.println("Attentive timeout: " + attentiveTimeout + " ms");
            pw.println("Sleep timeout: " + sleepTimeout + " ms");
            pw.println("Screen off timeout: " + screenOffTimeout + " ms");
            pw.println("Screen dim duration: " + screenDimDuration + " ms");

            pw.println();
            pw.print("UID states (changing=");
            pw.print(mUidsChanging);
            pw.print(" changed=");
            pw.print(mUidsChanged);
            pw.println("):");
            for (int i=0; i<mUidState.size(); i++) {
                final UidState state = mUidState.valueAt(i);
                pw.print("  UID "); UserHandle.formatUid(pw, mUidState.keyAt(i));
                pw.print(": ");
                if (state.mActive) pw.print("  ACTIVE ");
                else pw.print("INACTIVE ");
                pw.print(" count=");
                pw.print(state.mNumWakeLocks);
                pw.print(" state=");
                pw.println(state.mProcState);
            }

            pw.println();
            pw.println("Looper state:");
            mHandler.getLooper().dump(new PrintWriterPrinter(pw), "  ");

            pw.println();
            pw.println("Wake Locks: size=" + mWakeLocks.size());
            for (WakeLock wl : mWakeLocks) {
                pw.println("  " + wl);
            }

            pw.println();
            pw.println("Suspend Blockers: size=" + mSuspendBlockers.size());
            for (SuspendBlocker sb : mSuspendBlockers) {
                pw.println("  " + sb);
            }

            pw.println();
            pw.println("Display Power: " + mDisplayPowerCallbacks);

            mBatterySaverPolicy.dump(pw);
            mBatterySaverStateMachine.dump(pw);
            mAttentionDetector.dump(pw);

            pw.println();
            final int numProfiles = mProfilePowerState.size();
            pw.println("Profile power states: size=" + numProfiles);
            for (int i = 0; i < numProfiles; i++) {
                final ProfilePowerState profile = mProfilePowerState.valueAt(i);
                pw.print("  mUserId=");
                pw.print(profile.mUserId);
                pw.print(" mScreenOffTimeout=");
                pw.print(profile.mScreenOffTimeout);
                pw.print(" mWakeLockSummary=");
                pw.print(profile.mWakeLockSummary);
                pw.print(" mLastUserActivityTime=");
                pw.print(profile.mLastUserActivityTime);
                pw.print(" mLockingNotified=");
                pw.println(profile.mLockingNotified);
            }

            wcd = mWirelessChargerDetector;
        }

        if (wcd != null) {
            wcd.dump(pw);
        }

        if (mNotifier != null) {
            mNotifier.dump(pw);
        }

        mAmbientDisplaySuppressionController.dump(pw);
    }

    private void dumpProto(FileDescriptor fd) {
        final WirelessChargerDetector wcd;
        final ProtoOutputStream proto = new ProtoOutputStream(fd);

        synchronized (mLock) {
            mConstants.dumpProto(proto);
            proto.write(PowerManagerServiceDumpProto.DIRTY, mDirty);
            proto.write(PowerManagerServiceDumpProto.WAKEFULNESS, getWakefulnessLocked());
            proto.write(PowerManagerServiceDumpProto.IS_WAKEFULNESS_CHANGING, mWakefulnessChanging);
            proto.write(PowerManagerServiceDumpProto.IS_POWERED, mIsPowered);
            proto.write(PowerManagerServiceDumpProto.PLUG_TYPE, mPlugType);
            proto.write(PowerManagerServiceDumpProto.BATTERY_LEVEL, mBatteryLevel);
            proto.write(
                    PowerManagerServiceDumpProto.BATTERY_LEVEL_WHEN_DREAM_STARTED,
                    mBatteryLevelWhenDreamStarted);
            proto.write(PowerManagerServiceDumpProto.DOCK_STATE, mDockState);
            proto.write(PowerManagerServiceDumpProto.IS_STAY_ON, mStayOn);
            proto.write(PowerManagerServiceDumpProto.IS_PROXIMITY_POSITIVE, mProximityPositive);
            proto.write(PowerManagerServiceDumpProto.IS_BOOT_COMPLETED, mBootCompleted);
            proto.write(PowerManagerServiceDumpProto.IS_SYSTEM_READY, mSystemReady);
            proto.write(
                    PowerManagerServiceDumpProto.IS_HAL_AUTO_SUSPEND_MODE_ENABLED,
                    mHalAutoSuspendModeEnabled);
            proto.write(
                    PowerManagerServiceDumpProto.IS_HAL_AUTO_INTERACTIVE_MODE_ENABLED,
                    mHalInteractiveModeEnabled);

            final long activeWakeLocksToken = proto.start(PowerManagerServiceDumpProto.ACTIVE_WAKE_LOCKS);
            proto.write(
                    PowerManagerServiceDumpProto.ActiveWakeLocksProto.IS_CPU,
                    (mWakeLockSummary & WAKE_LOCK_CPU) != 0);
            proto.write(
                    PowerManagerServiceDumpProto.ActiveWakeLocksProto.IS_SCREEN_BRIGHT,
                    (mWakeLockSummary & WAKE_LOCK_SCREEN_BRIGHT) != 0);
            proto.write(
                    PowerManagerServiceDumpProto.ActiveWakeLocksProto.IS_SCREEN_DIM,
                    (mWakeLockSummary & WAKE_LOCK_SCREEN_DIM) != 0);
            proto.write(
                    PowerManagerServiceDumpProto.ActiveWakeLocksProto.IS_BUTTON_BRIGHT,
                    (mWakeLockSummary & WAKE_LOCK_BUTTON_BRIGHT) != 0);
            proto.write(
                    PowerManagerServiceDumpProto.ActiveWakeLocksProto.IS_PROXIMITY_SCREEN_OFF,
                    (mWakeLockSummary & WAKE_LOCK_PROXIMITY_SCREEN_OFF) != 0);
            proto.write(
                    PowerManagerServiceDumpProto.ActiveWakeLocksProto.IS_STAY_AWAKE,
                    (mWakeLockSummary & WAKE_LOCK_STAY_AWAKE) != 0);
            proto.write(
                    PowerManagerServiceDumpProto.ActiveWakeLocksProto.IS_DOZE,
                    (mWakeLockSummary & WAKE_LOCK_DOZE) != 0);
            proto.write(
                    PowerManagerServiceDumpProto.ActiveWakeLocksProto.IS_DRAW,
                    (mWakeLockSummary & WAKE_LOCK_DRAW) != 0);
            proto.end(activeWakeLocksToken);

            proto.write(PowerManagerServiceDumpProto.NOTIFY_LONG_SCHEDULED_MS, mNotifyLongScheduled);
            proto.write(PowerManagerServiceDumpProto.NOTIFY_LONG_DISPATCHED_MS, mNotifyLongDispatched);
            proto.write(PowerManagerServiceDumpProto.NOTIFY_LONG_NEXT_CHECK_MS, mNotifyLongNextCheck);

            final long userActivityToken = proto.start(PowerManagerServiceDumpProto.USER_ACTIVITY);
            proto.write(
                    PowerManagerServiceDumpProto.UserActivityProto.IS_SCREEN_BRIGHT,
                    (mUserActivitySummary & USER_ACTIVITY_SCREEN_BRIGHT) != 0);
            proto.write(
                    PowerManagerServiceDumpProto.UserActivityProto.IS_SCREEN_DIM,
                    (mUserActivitySummary & USER_ACTIVITY_SCREEN_DIM) != 0);
            proto.write(
                    PowerManagerServiceDumpProto.UserActivityProto.IS_SCREEN_DREAM,
                    (mUserActivitySummary & USER_ACTIVITY_SCREEN_DREAM) != 0);
            proto.end(userActivityToken);

            proto.write(
                    PowerManagerServiceDumpProto.IS_REQUEST_WAIT_FOR_NEGATIVE_PROXIMITY,
                    mRequestWaitForNegativeProximity);
            proto.write(PowerManagerServiceDumpProto.IS_SANDMAN_SCHEDULED, mSandmanScheduled);
            proto.write(PowerManagerServiceDumpProto.IS_SANDMAN_SUMMONED, mSandmanSummoned);
            proto.write(PowerManagerServiceDumpProto.IS_BATTERY_LEVEL_LOW, mBatteryLevelLow);
            proto.write(PowerManagerServiceDumpProto.IS_LIGHT_DEVICE_IDLE_MODE, mLightDeviceIdleMode);
            proto.write(PowerManagerServiceDumpProto.IS_DEVICE_IDLE_MODE, mDeviceIdleMode);

            for (int id : mDeviceIdleWhitelist) {
                proto.write(PowerManagerServiceDumpProto.DEVICE_IDLE_WHITELIST, id);
            }
            for (int id : mDeviceIdleTempWhitelist) {
                proto.write(PowerManagerServiceDumpProto.DEVICE_IDLE_TEMP_WHITELIST, id);
            }

            proto.write(PowerManagerServiceDumpProto.LAST_WAKE_TIME_MS, mLastWakeTime);
            proto.write(PowerManagerServiceDumpProto.LAST_SLEEP_TIME_MS, mLastSleepTime);
            proto.write(PowerManagerServiceDumpProto.LAST_USER_ACTIVITY_TIME_MS, mLastUserActivityTime);
            proto.write(
                    PowerManagerServiceDumpProto.LAST_USER_ACTIVITY_TIME_NO_CHANGE_LIGHTS_MS,
                    mLastUserActivityTimeNoChangeLights);
            proto.write(
                    PowerManagerServiceDumpProto.LAST_INTERACTIVE_POWER_HINT_TIME_MS,
                    mLastInteractivePowerHintTime);
            proto.write(
                    PowerManagerServiceDumpProto.LAST_SCREEN_BRIGHTNESS_BOOST_TIME_MS,
                    mLastScreenBrightnessBoostTime);
            proto.write(
                    PowerManagerServiceDumpProto.IS_SCREEN_BRIGHTNESS_BOOST_IN_PROGRESS,
                    mScreenBrightnessBoostInProgress);
            proto.write(PowerManagerServiceDumpProto.IS_DISPLAY_READY, mDisplayReady);
            proto.write(
                    PowerManagerServiceDumpProto.IS_HOLDING_WAKE_LOCK_SUSPEND_BLOCKER,
                    mHoldingWakeLockSuspendBlocker);
            proto.write(
                    PowerManagerServiceDumpProto.IS_HOLDING_DISPLAY_SUSPEND_BLOCKER,
                    mHoldingDisplaySuspendBlocker);

            final long settingsAndConfigurationToken =
                    proto.start(PowerManagerServiceDumpProto.SETTINGS_AND_CONFIGURATION);
            proto.write(
                    PowerServiceSettingsAndConfigurationDumpProto
                            .IS_DECOUPLE_HAL_AUTO_SUSPEND_MODE_FROM_DISPLAY_CONFIG,
                    mDecoupleHalAutoSuspendModeFromDisplayConfig);
            proto.write(
                    PowerServiceSettingsAndConfigurationDumpProto
                            .IS_DECOUPLE_HAL_INTERACTIVE_MODE_FROM_DISPLAY_CONFIG,
                    mDecoupleHalInteractiveModeFromDisplayConfig);
            proto.write(
                    PowerServiceSettingsAndConfigurationDumpProto
                            .IS_WAKE_UP_WHEN_PLUGGED_OR_UNPLUGGED_CONFIG,
                    mWakeUpWhenPluggedOrUnpluggedConfig);
            proto.write(
                    PowerServiceSettingsAndConfigurationDumpProto
                            .IS_WAKE_UP_WHEN_PLUGGED_OR_UNPLUGGED_IN_THEATER_MODE_CONFIG,
                    mWakeUpWhenPluggedOrUnpluggedInTheaterModeConfig);
            proto.write(
                    PowerServiceSettingsAndConfigurationDumpProto.IS_THEATER_MODE_ENABLED,
                    mTheaterModeEnabled);
            proto.write(
                    PowerServiceSettingsAndConfigurationDumpProto
                            .IS_SUSPEND_WHEN_SCREEN_OFF_DUE_TO_PROXIMITY_CONFIG,
                    mSuspendWhenScreenOffDueToProximityConfig);
            proto.write(
                    PowerServiceSettingsAndConfigurationDumpProto.ARE_DREAMS_SUPPORTED_CONFIG,
                    mDreamsSupportedConfig);
            proto.write(
                    PowerServiceSettingsAndConfigurationDumpProto
                            .ARE_DREAMS_ENABLED_BY_DEFAULT_CONFIG,
                    mDreamsEnabledByDefaultConfig);
            proto.write(
                    PowerServiceSettingsAndConfigurationDumpProto
                            .ARE_DREAMS_ACTIVATED_ON_SLEEP_BY_DEFAULT_CONFIG,
                    mDreamsActivatedOnSleepByDefaultConfig);
            proto.write(
                    PowerServiceSettingsAndConfigurationDumpProto
                            .ARE_DREAMS_ACTIVATED_ON_DOCK_BY_DEFAULT_CONFIG,
                    mDreamsActivatedOnDockByDefaultConfig);
            proto.write(
                    PowerServiceSettingsAndConfigurationDumpProto
                            .ARE_DREAMS_ENABLED_ON_BATTERY_CONFIG,
                    mDreamsEnabledOnBatteryConfig);
            proto.write(
                    PowerServiceSettingsAndConfigurationDumpProto
                            .DREAMS_BATTERY_LEVEL_MINIMUM_WHEN_POWERED_CONFIG,
                    mDreamsBatteryLevelMinimumWhenPoweredConfig);
            proto.write(
                    PowerServiceSettingsAndConfigurationDumpProto
                            .DREAMS_BATTERY_LEVEL_MINIMUM_WHEN_NOT_POWERED_CONFIG,
                    mDreamsBatteryLevelMinimumWhenNotPoweredConfig);
            proto.write(
                    PowerServiceSettingsAndConfigurationDumpProto
                            .DREAMS_BATTERY_LEVEL_DRAIN_CUTOFF_CONFIG,
                    mDreamsBatteryLevelDrainCutoffConfig);
            proto.write(
                    PowerServiceSettingsAndConfigurationDumpProto.ARE_DREAMS_ENABLED_SETTING,
                    mDreamsEnabledSetting);
            proto.write(
                    PowerServiceSettingsAndConfigurationDumpProto
                            .ARE_DREAMS_ACTIVATE_ON_SLEEP_SETTING,
                    mDreamsActivateOnSleepSetting);
            proto.write(
                    PowerServiceSettingsAndConfigurationDumpProto
                            .ARE_DREAMS_ACTIVATE_ON_DOCK_SETTING,
                    mDreamsActivateOnDockSetting);
            proto.write(
                    PowerServiceSettingsAndConfigurationDumpProto.IS_DOZE_AFTER_SCREEN_OFF_CONFIG,
                    mDozeAfterScreenOff);
            proto.write(
                    PowerServiceSettingsAndConfigurationDumpProto
                            .MINIMUM_SCREEN_OFF_TIMEOUT_CONFIG_MS,
                    mMinimumScreenOffTimeoutConfig);
            proto.write(
                    PowerServiceSettingsAndConfigurationDumpProto
                            .MAXIMUM_SCREEN_DIM_DURATION_CONFIG_MS,
                    mMaximumScreenDimDurationConfig);
            proto.write(
                    PowerServiceSettingsAndConfigurationDumpProto.MAXIMUM_SCREEN_DIM_RATIO_CONFIG,
                    mMaximumScreenDimRatioConfig);
            proto.write(
                    PowerServiceSettingsAndConfigurationDumpProto.SCREEN_OFF_TIMEOUT_SETTING_MS,
                    mScreenOffTimeoutSetting);
            proto.write(
                    PowerServiceSettingsAndConfigurationDumpProto.SLEEP_TIMEOUT_SETTING_MS,
                    mSleepTimeoutSetting);
            proto.write(
                    PowerServiceSettingsAndConfigurationDumpProto.ATTENTIVE_TIMEOUT_SETTING_MS,
                    mAttentiveTimeoutSetting);
            proto.write(
                    PowerServiceSettingsAndConfigurationDumpProto.ATTENTIVE_TIMEOUT_CONFIG_MS,
                    mAttentiveTimeoutConfig);
            proto.write(
                    PowerServiceSettingsAndConfigurationDumpProto
                            .ATTENTIVE_WARNING_DURATION_CONFIG_MS,
                    mAttentiveWarningDurationConfig);
            proto.write(
                    PowerServiceSettingsAndConfigurationDumpProto
                            .MAXIMUM_SCREEN_OFF_TIMEOUT_FROM_DEVICE_ADMIN_MS,
                    // Clamp to int32
                    Math.min(mMaximumScreenOffTimeoutFromDeviceAdmin, Integer.MAX_VALUE));
            proto.write(
                    PowerServiceSettingsAndConfigurationDumpProto
                            .IS_MAXIMUM_SCREEN_OFF_TIMEOUT_FROM_DEVICE_ADMIN_ENFORCED_LOCKED,
                    isMaximumScreenOffTimeoutFromDeviceAdminEnforcedLocked());

            final long stayOnWhilePluggedInToken =
                    proto.start(
                            PowerServiceSettingsAndConfigurationDumpProto.STAY_ON_WHILE_PLUGGED_IN);
            proto.write(
                    PowerServiceSettingsAndConfigurationDumpProto.StayOnWhilePluggedInProto
                            .IS_STAY_ON_WHILE_PLUGGED_IN_AC,
                    ((mStayOnWhilePluggedInSetting & BatteryManager.BATTERY_PLUGGED_AC) != 0));
            proto.write(
                    PowerServiceSettingsAndConfigurationDumpProto.StayOnWhilePluggedInProto
                            .IS_STAY_ON_WHILE_PLUGGED_IN_USB,
                    ((mStayOnWhilePluggedInSetting & BatteryManager.BATTERY_PLUGGED_USB) != 0));
            proto.write(
                    PowerServiceSettingsAndConfigurationDumpProto.StayOnWhilePluggedInProto
                            .IS_STAY_ON_WHILE_PLUGGED_IN_WIRELESS,
                    ((mStayOnWhilePluggedInSetting & BatteryManager.BATTERY_PLUGGED_WIRELESS)
                            != 0));
            proto.end(stayOnWhilePluggedInToken);

            proto.write(
                    PowerServiceSettingsAndConfigurationDumpProto.SCREEN_BRIGHTNESS_MODE_SETTING,
                    mScreenBrightnessModeSetting);
            proto.write(
                    PowerServiceSettingsAndConfigurationDumpProto
                            .SCREEN_BRIGHTNESS_OVERRIDE_FROM_WINDOW_MANAGER,
                    mScreenBrightnessOverrideFromWindowManager);
            proto.write(
                    PowerServiceSettingsAndConfigurationDumpProto
                            .USER_ACTIVITY_TIMEOUT_OVERRIDE_FROM_WINDOW_MANAGER_MS,
                    mUserActivityTimeoutOverrideFromWindowManager);
            proto.write(
                    PowerServiceSettingsAndConfigurationDumpProto
                            .IS_USER_INACTIVE_OVERRIDE_FROM_WINDOW_MANAGER,
                    mUserInactiveOverrideFromWindowManager);
            proto.write(
                    PowerServiceSettingsAndConfigurationDumpProto
                            .DOZE_SCREEN_STATE_OVERRIDE_FROM_DREAM_MANAGER,
                    mDozeScreenStateOverrideFromDreamManager);
            proto.write(
                    PowerServiceSettingsAndConfigurationDumpProto
                            .DRAW_WAKE_LOCK_OVERRIDE_FROM_SIDEKICK,
                    mDrawWakeLockOverrideFromSidekick);
            proto.write(
                    PowerServiceSettingsAndConfigurationDumpProto
                            .DOZED_SCREEN_BRIGHTNESS_OVERRIDE_FROM_DREAM_MANAGER,
                    mDozeScreenBrightnessOverrideFromDreamManager);

            final long screenBrightnessSettingLimitsToken =
                    proto.start(
                            PowerServiceSettingsAndConfigurationDumpProto
                                    .SCREEN_BRIGHTNESS_SETTING_LIMITS);
            proto.write(
                    PowerServiceSettingsAndConfigurationDumpProto.ScreenBrightnessSettingLimitsProto
                            .SETTING_MINIMUM_FLOAT,
                    mScreenBrightnessSettingMinimum);
            proto.write(
                    PowerServiceSettingsAndConfigurationDumpProto.ScreenBrightnessSettingLimitsProto
                            .SETTING_MAXIMUM_FLOAT,
                    mScreenBrightnessSettingMaximum);
            proto.write(
                    PowerServiceSettingsAndConfigurationDumpProto.ScreenBrightnessSettingLimitsProto
                            .SETTING_DEFAULT_FLOAT,
                    mScreenBrightnessSettingDefault);
            proto.end(screenBrightnessSettingLimitsToken);

            proto.write(
                    PowerServiceSettingsAndConfigurationDumpProto.IS_DOUBLE_TAP_WAKE_ENABLED,
                    mDoubleTapWakeEnabled);
            proto.write(
                    PowerServiceSettingsAndConfigurationDumpProto.IS_VR_MODE_ENABLED,
                    mIsVrModeEnabled);
            proto.end(settingsAndConfigurationToken);

            final long attentiveTimeout = getAttentiveTimeoutLocked();
            final long sleepTimeout = getSleepTimeoutLocked(attentiveTimeout);
            final long screenOffTimeout = getScreenOffTimeoutLocked(sleepTimeout, attentiveTimeout);
            final long screenDimDuration = getScreenDimDurationLocked(screenOffTimeout);
            proto.write(PowerManagerServiceDumpProto.ATTENTIVE_TIMEOUT_MS, attentiveTimeout);
            proto.write(PowerManagerServiceDumpProto.SLEEP_TIMEOUT_MS, sleepTimeout);
            proto.write(PowerManagerServiceDumpProto.SCREEN_OFF_TIMEOUT_MS, screenOffTimeout);
            proto.write(PowerManagerServiceDumpProto.SCREEN_DIM_DURATION_MS, screenDimDuration);
            proto.write(PowerManagerServiceDumpProto.ARE_UIDS_CHANGING, mUidsChanging);
            proto.write(PowerManagerServiceDumpProto.ARE_UIDS_CHANGED, mUidsChanged);

            for (int i = 0; i < mUidState.size(); i++) {
                final UidState state = mUidState.valueAt(i);
                final long uIDToken = proto.start(PowerManagerServiceDumpProto.UID_STATES);
                final int uid = mUidState.keyAt(i);
                proto.write(PowerManagerServiceDumpProto.UidStateProto.UID, uid);
                proto.write(PowerManagerServiceDumpProto.UidStateProto.UID_STRING, UserHandle.formatUid(uid));
                proto.write(PowerManagerServiceDumpProto.UidStateProto.IS_ACTIVE, state.mActive);
                proto.write(PowerManagerServiceDumpProto.UidStateProto.NUM_WAKE_LOCKS, state.mNumWakeLocks);
                proto.write(PowerManagerServiceDumpProto.UidStateProto.PROCESS_STATE,
                        ActivityManager.processStateAmToProto(state.mProcState));
                proto.end(uIDToken);
            }

            mBatterySaverStateMachine.dumpProto(proto,
                    PowerManagerServiceDumpProto.BATTERY_SAVER_STATE_MACHINE);

            mHandler.getLooper().dumpDebug(proto, PowerManagerServiceDumpProto.LOOPER);

            for (WakeLock wl : mWakeLocks) {
                wl.dumpDebug(proto, PowerManagerServiceDumpProto.WAKE_LOCKS);
            }

            for (SuspendBlocker sb : mSuspendBlockers) {
                sb.dumpDebug(proto, PowerManagerServiceDumpProto.SUSPEND_BLOCKERS);
            }
            wcd = mWirelessChargerDetector;
        }

        if (wcd != null) {
            wcd.dumpDebug(proto, PowerManagerServiceDumpProto.WIRELESS_CHARGER_DETECTOR);
        }
        proto.flush();
    }

    private void incrementBootCount() {
        synchronized (mLock) {
            int count;
            try {
                count = Settings.Global.getInt(
                        getContext().getContentResolver(), Settings.Global.BOOT_COUNT);
            } catch (SettingNotFoundException e) {
                count = 0;
            }
            Settings.Global.putInt(
                    getContext().getContentResolver(), Settings.Global.BOOT_COUNT, count + 1);
        }
    }

    private static WorkSource copyWorkSource(WorkSource workSource) {
        return workSource != null ? new WorkSource(workSource) : null;
    }

    @VisibleForTesting
    final class BatteryReceiver extends BroadcastReceiver {
        @Override
        public void onReceive(Context context, Intent intent) {
            synchronized (mLock) {
                handleBatteryStateChangedLocked();
            }
        }
    }

    private final class DreamReceiver extends BroadcastReceiver {
        @Override
        public void onReceive(Context context, Intent intent) {
            synchronized (mLock) {
                scheduleSandmanLocked();
            }
        }
    }

    @VisibleForTesting
    final class UserSwitchedReceiver extends BroadcastReceiver {
        @Override
        public void onReceive(Context context, Intent intent) {
            synchronized (mLock) {
                handleSettingsChangedLocked();
            }
        }
    }

    private final class DockReceiver extends BroadcastReceiver {
        @Override
        public void onReceive(Context context, Intent intent) {
            synchronized (mLock) {
                int dockState = intent.getIntExtra(Intent.EXTRA_DOCK_STATE,
                        Intent.EXTRA_DOCK_STATE_UNDOCKED);
                if (mDockState != dockState) {
                    mDockState = dockState;
                    mDirty |= DIRTY_DOCK_STATE;
                    updatePowerStateLocked();
                }
            }
        }
    }

    private final class SettingsObserver extends ContentObserver {
        public SettingsObserver(Handler handler) {
            super(handler);
        }

        @Override
        public void onChange(boolean selfChange, Uri uri) {
            synchronized (mLock) {
                handleSettingsChangedLocked();
            }
        }
    }

    private final IVrStateCallbacks mVrStateCallbacks = new IVrStateCallbacks.Stub() {
        @Override
        public void onVrStateChanged(boolean enabled) {
            powerHintInternal(PowerHint.VR_MODE, enabled ? 1 : 0);

            synchronized (mLock) {
                if (mIsVrModeEnabled != enabled) {
                    setVrModeEnabled(enabled);
                    mDirty |= DIRTY_VR_MODE_CHANGED;
                    updatePowerStateLocked();
                }
            }
        }
    };

    /**
     * Callback for asynchronous operations performed by the power manager.
     */
    private final class PowerManagerHandlerCallback implements Handler.Callback {
        @Override
        public boolean handleMessage(Message msg) {
            switch (msg.what) {
                case MSG_USER_ACTIVITY_TIMEOUT:
                    handleUserActivityTimeout();
                    break;
                case MSG_SANDMAN:
                    handleSandman();
                    break;
                case MSG_SCREEN_BRIGHTNESS_BOOST_TIMEOUT:
                    handleScreenBrightnessBoostTimeout();
                    break;
                case MSG_CHECK_FOR_LONG_WAKELOCKS:
                    checkForLongWakeLocks();
                    break;
                case MSG_ATTENTIVE_TIMEOUT:
                    handleAttentiveTimeout();
                    break;
            }

            return true;
        }
    }

    /**
     * Represents a wake lock that has been acquired by an application.
     */
    /* package */ final class WakeLock implements IBinder.DeathRecipient {
        public final IBinder mLock;
        public int mFlags;
        public String mTag;
        public final String mPackageName;
        public WorkSource mWorkSource;
        public String mHistoryTag;
        public final int mOwnerUid;
        public final int mOwnerPid;
        public final UidState mUidState;
        public long mAcquireTime;
        public boolean mNotifiedAcquired;
        public boolean mNotifiedLong;
        public boolean mDisabled;

        public WakeLock(IBinder lock, int flags, String tag, String packageName,
                WorkSource workSource, String historyTag, int ownerUid, int ownerPid,
                UidState uidState) {
            mLock = lock;
            mFlags = flags;
            mTag = tag;
            mPackageName = packageName;
            mWorkSource = copyWorkSource(workSource);
            mHistoryTag = historyTag;
            mOwnerUid = ownerUid;
            mOwnerPid = ownerPid;
            mUidState = uidState;
        }

        @Override
        public void binderDied() {
            PowerManagerService.this.handleWakeLockDeath(this);
        }

        public boolean hasSameProperties(int flags, String tag, WorkSource workSource,
                int ownerUid, int ownerPid) {
            return mFlags == flags
                    && mTag.equals(tag)
                    && hasSameWorkSource(workSource)
                    && mOwnerUid == ownerUid
                    && mOwnerPid == ownerPid;
        }

        public void updateProperties(int flags, String tag, String packageName,
                WorkSource workSource, String historyTag, int ownerUid, int ownerPid) {
            if (!mPackageName.equals(packageName)) {
                throw new IllegalStateException("Existing wake lock package name changed: "
                        + mPackageName + " to " + packageName);
            }
            if (mOwnerUid != ownerUid) {
                throw new IllegalStateException("Existing wake lock uid changed: "
                        + mOwnerUid + " to " + ownerUid);
            }
            if (mOwnerPid != ownerPid) {
                throw new IllegalStateException("Existing wake lock pid changed: "
                        + mOwnerPid + " to " + ownerPid);
            }
            mFlags = flags;
            mTag = tag;
            updateWorkSource(workSource);
            mHistoryTag = historyTag;
        }

        public boolean hasSameWorkSource(WorkSource workSource) {
            return Objects.equals(mWorkSource, workSource);
        }

        public void updateWorkSource(WorkSource workSource) {
            mWorkSource = copyWorkSource(workSource);
        }

        @Override
        public String toString() {
            StringBuilder sb = new StringBuilder();
            sb.append(getLockLevelString());
            sb.append(" '");
            sb.append(mTag);
            sb.append("'");
            sb.append(getLockFlagsString());
            if (mDisabled) {
                sb.append(" DISABLED");
            }
            if (mNotifiedAcquired) {
                sb.append(" ACQ=");
                TimeUtils.formatDuration(mAcquireTime-mClock.uptimeMillis(), sb);
            }
            if (mNotifiedLong) {
                sb.append(" LONG");
            }
            sb.append(" (uid=");
            sb.append(mOwnerUid);
            if (mOwnerPid != 0) {
                sb.append(" pid=");
                sb.append(mOwnerPid);
            }
            if (mWorkSource != null) {
                sb.append(" ws=");
                sb.append(mWorkSource);
            }
            sb.append(")");
            return sb.toString();
        }

        public void dumpDebug(ProtoOutputStream proto, long fieldId) {
            final long wakeLockToken = proto.start(fieldId);
            proto.write(WakeLockProto.LOCK_LEVEL, (mFlags & PowerManager.WAKE_LOCK_LEVEL_MASK));
            proto.write(WakeLockProto.TAG, mTag);

            final long wakeLockFlagsToken = proto.start(WakeLockProto.FLAGS);
            proto.write(WakeLockProto.WakeLockFlagsProto.IS_ACQUIRE_CAUSES_WAKEUP,
                    (mFlags & PowerManager.ACQUIRE_CAUSES_WAKEUP)!=0);
            proto.write(WakeLockProto.WakeLockFlagsProto.IS_ON_AFTER_RELEASE,
                    (mFlags & PowerManager.ON_AFTER_RELEASE)!=0);
            proto.end(wakeLockFlagsToken);

            proto.write(WakeLockProto.IS_DISABLED, mDisabled);
            if (mNotifiedAcquired) {
                proto.write(WakeLockProto.ACQ_MS, mAcquireTime);
            }
            proto.write(WakeLockProto.IS_NOTIFIED_LONG, mNotifiedLong);
            proto.write(WakeLockProto.UID, mOwnerUid);
            proto.write(WakeLockProto.PID, mOwnerPid);

            if (mWorkSource != null) {
                mWorkSource.dumpDebug(proto, WakeLockProto.WORK_SOURCE);
            }
            proto.end(wakeLockToken);
        }

        @SuppressWarnings("deprecation")
        private String getLockLevelString() {
            switch (mFlags & PowerManager.WAKE_LOCK_LEVEL_MASK) {
                case PowerManager.FULL_WAKE_LOCK:
                    return "FULL_WAKE_LOCK                ";
                case PowerManager.SCREEN_BRIGHT_WAKE_LOCK:
                    return "SCREEN_BRIGHT_WAKE_LOCK       ";
                case PowerManager.SCREEN_DIM_WAKE_LOCK:
                    return "SCREEN_DIM_WAKE_LOCK          ";
                case PowerManager.PARTIAL_WAKE_LOCK:
                    return "PARTIAL_WAKE_LOCK             ";
                case PowerManager.PROXIMITY_SCREEN_OFF_WAKE_LOCK:
                    return "PROXIMITY_SCREEN_OFF_WAKE_LOCK";
                case PowerManager.DOZE_WAKE_LOCK:
                    return "DOZE_WAKE_LOCK                ";
                case PowerManager.DRAW_WAKE_LOCK:
                    return "DRAW_WAKE_LOCK                ";
                default:
                    return "???                           ";
            }
        }

        private String getLockFlagsString() {
            String result = "";
            if ((mFlags & PowerManager.ACQUIRE_CAUSES_WAKEUP) != 0) {
                result += " ACQUIRE_CAUSES_WAKEUP";
            }
            if ((mFlags & PowerManager.ON_AFTER_RELEASE) != 0) {
                result += " ON_AFTER_RELEASE";
            }
            return result;
        }
    }

    private final class SuspendBlockerImpl implements SuspendBlocker {
        private final String mName;
        private final String mTraceName;
        private int mReferenceCount;

        public SuspendBlockerImpl(String name) {
            mName = name;
            mTraceName = "SuspendBlocker (" + name + ")";
        }

        @Override
        protected void finalize() throws Throwable {
            try {
                if (mReferenceCount != 0) {
                    Slog.wtf(TAG, "Suspend blocker \"" + mName
                            + "\" was finalized without being released!");
                    mReferenceCount = 0;
                    mNativeWrapper.nativeReleaseSuspendBlocker(mName);
                    Trace.asyncTraceEnd(Trace.TRACE_TAG_POWER, mTraceName, 0);
                }
            } finally {
                super.finalize();
            }
        }

        @Override
        public void acquire() {
            synchronized (this) {
                mReferenceCount += 1;
                if (mReferenceCount == 1) {
                    if (DEBUG_SPEW) {
                        Slog.d(TAG, "Acquiring suspend blocker \"" + mName + "\".");
                    }
                    Trace.asyncTraceBegin(Trace.TRACE_TAG_POWER, mTraceName, 0);
                    mNativeWrapper.nativeAcquireSuspendBlocker(mName);
                }
            }
        }

        @Override
        public void release() {
            synchronized (this) {
                mReferenceCount -= 1;
                if (mReferenceCount == 0) {
                    if (DEBUG_SPEW) {
                        Slog.d(TAG, "Releasing suspend blocker \"" + mName + "\".");
                    }
                    mNativeWrapper.nativeReleaseSuspendBlocker(mName);
                    Trace.asyncTraceEnd(Trace.TRACE_TAG_POWER, mTraceName, 0);
                } else if (mReferenceCount < 0) {
                    Slog.wtf(TAG, "Suspend blocker \"" + mName
                            + "\" was released without being acquired!", new Throwable());
                    mReferenceCount = 0;
                }
            }
        }

        @Override
        public String toString() {
            synchronized (this) {
                return mName + ": ref count=" + mReferenceCount;
            }
        }

        public void dumpDebug(ProtoOutputStream proto, long fieldId) {
            final long sbToken = proto.start(fieldId);
            synchronized (this) {
                proto.write(SuspendBlockerProto.NAME, mName);
                proto.write(SuspendBlockerProto.REFERENCE_COUNT, mReferenceCount);
            }
            proto.end(sbToken);
        }
    }

    static final class UidState {
        final int mUid;
        int mNumWakeLocks;
        int mProcState;
        boolean mActive;

        UidState(int uid) {
            mUid = uid;
        }
    }

    @VisibleForTesting
    final class BinderService extends IPowerManager.Stub {
        @Override
        public void onShellCommand(FileDescriptor in, FileDescriptor out,
                FileDescriptor err, String[] args, ShellCallback callback,
                ResultReceiver resultReceiver) {
            (new PowerManagerShellCommand(this)).exec(
                    this, in, out, err, args, callback, resultReceiver);
        }

        @Override // Binder call
        public void acquireWakeLockWithUid(IBinder lock, int flags, String tag,
                String packageName, int uid) {
            if (uid < 0) {
                uid = Binder.getCallingUid();
            }
            acquireWakeLock(lock, flags, tag, packageName, new WorkSource(uid), null);
        }

        @Override // Binder call
        public void powerHint(int hintId, int data) {
            if (!mSystemReady) {
                // Service not ready yet, so who the heck cares about power hints, bah.
                return;
            }
            mContext.enforceCallingOrSelfPermission(android.Manifest.permission.DEVICE_POWER, null);
            powerHintInternal(hintId, data);
        }

        @Override // Binder call
        public void setPowerBoost(int boost, int durationMs) {
            if (!mSystemReady) {
                // Service not ready yet, so who the heck cares about power hints, bah.
                return;
            }
            mContext.enforceCallingOrSelfPermission(android.Manifest.permission.DEVICE_POWER, null);
            setPowerBoostInternal(boost, durationMs);
        }

        @Override // Binder call
        public void setPowerMode(int mode, boolean enabled) {
            if (!mSystemReady) {
                // Service not ready yet, so who the heck cares about power hints, bah.
                return;
            }
            mContext.enforceCallingOrSelfPermission(android.Manifest.permission.DEVICE_POWER, null);
            setPowerModeInternal(mode, enabled); // Intentionally ignore return value
        }

        @Override // Binder call
        public boolean setPowerModeChecked(int mode, boolean enabled) {
            if (!mSystemReady) {
                // Service not ready yet, so who the heck cares about power hints, bah.
                return false;
            }
            mContext.enforceCallingOrSelfPermission(android.Manifest.permission.DEVICE_POWER, null);
            return setPowerModeInternal(mode, enabled);
        }

        @Override // Binder call
        public void acquireWakeLock(IBinder lock, int flags, String tag, String packageName,
                WorkSource ws, String historyTag) {
            if (lock == null) {
                throw new IllegalArgumentException("lock must not be null");
            }
            if (packageName == null) {
                throw new IllegalArgumentException("packageName must not be null");
            }
            PowerManager.validateWakeLockParameters(flags, tag);

            mContext.enforceCallingOrSelfPermission(android.Manifest.permission.WAKE_LOCK, null);
            if ((flags & PowerManager.DOZE_WAKE_LOCK) != 0) {
                mContext.enforceCallingOrSelfPermission(
                        android.Manifest.permission.DEVICE_POWER, null);
            }
            if (ws != null && !ws.isEmpty()) {
                mContext.enforceCallingOrSelfPermission(
                        android.Manifest.permission.UPDATE_DEVICE_STATS, null);
            } else {
                ws = null;
            }

            final int uid = Binder.getCallingUid();
            final int pid = Binder.getCallingPid();
            final long ident = Binder.clearCallingIdentity();
            try {
                acquireWakeLockInternal(lock, flags, tag, packageName, ws, historyTag, uid, pid);
            } finally {
                Binder.restoreCallingIdentity(ident);
            }
        }

        @Override // Binder call
        public void releaseWakeLock(IBinder lock, int flags) {
            if (lock == null) {
                throw new IllegalArgumentException("lock must not be null");
            }

            mContext.enforceCallingOrSelfPermission(android.Manifest.permission.WAKE_LOCK, null);

            final long ident = Binder.clearCallingIdentity();
            try {
                releaseWakeLockInternal(lock, flags);
            } finally {
                Binder.restoreCallingIdentity(ident);
            }
        }

        @Override // Binder call
        public void updateWakeLockUids(IBinder lock, int[] uids) {
            WorkSource ws = null;

            if (uids != null) {
                ws = new WorkSource();
                // XXX should WorkSource have a way to set uids as an int[] instead of adding them
                // one at a time?
                for (int i = 0; i < uids.length; i++) {
                    ws.add(uids[i]);
                }
            }
            updateWakeLockWorkSource(lock, ws, null);
        }

        @Override // Binder call
        public void updateWakeLockWorkSource(IBinder lock, WorkSource ws, String historyTag) {
            if (lock == null) {
                throw new IllegalArgumentException("lock must not be null");
            }

            mContext.enforceCallingOrSelfPermission(android.Manifest.permission.WAKE_LOCK, null);
            if (ws != null && !ws.isEmpty()) {
                mContext.enforceCallingOrSelfPermission(
                        android.Manifest.permission.UPDATE_DEVICE_STATS, null);
            } else {
                ws = null;
            }

            final int callingUid = Binder.getCallingUid();
            final long ident = Binder.clearCallingIdentity();
            try {
                updateWakeLockWorkSourceInternal(lock, ws, historyTag, callingUid);
            } finally {
                Binder.restoreCallingIdentity(ident);
            }
        }

        @Override // Binder call
        public boolean isWakeLockLevelSupported(int level) {
            final long ident = Binder.clearCallingIdentity();
            try {
                return isWakeLockLevelSupportedInternal(level);
            } finally {
                Binder.restoreCallingIdentity(ident);
            }
        }

        @Override // Binder call
        public void userActivity(long eventTime, int event, int flags) {
            final long now = mClock.uptimeMillis();
            if (mContext.checkCallingOrSelfPermission(android.Manifest.permission.DEVICE_POWER)
                    != PackageManager.PERMISSION_GRANTED
                    && mContext.checkCallingOrSelfPermission(
                            android.Manifest.permission.USER_ACTIVITY)
                            != PackageManager.PERMISSION_GRANTED) {
                // Once upon a time applications could call userActivity().
                // Now we require the DEVICE_POWER permission.  Log a warning and ignore the
                // request instead of throwing a SecurityException so we don't break old apps.
                synchronized (mLock) {
                    if (now >= mLastWarningAboutUserActivityPermission + (5 * 60 * 1000)) {
                        mLastWarningAboutUserActivityPermission = now;
                        Slog.w(TAG, "Ignoring call to PowerManager.userActivity() because the "
                                + "caller does not have DEVICE_POWER or USER_ACTIVITY "
                                + "permission.  Please fix your app!  "
                                + " pid=" + Binder.getCallingPid()
                                + " uid=" + Binder.getCallingUid());
                    }
                }
                return;
            }

            if (eventTime > now) {
                throw new IllegalArgumentException("event time must not be in the future");
            }

            final int uid = Binder.getCallingUid();
            final long ident = Binder.clearCallingIdentity();
            try {
                userActivityInternal(eventTime, event, flags, uid);
            } finally {
                Binder.restoreCallingIdentity(ident);
            }
        }

        @Override // Binder call
        public void wakeUp(long eventTime, @WakeReason int reason, String details,
                String opPackageName) {
            if (eventTime > mClock.uptimeMillis()) {
                throw new IllegalArgumentException("event time must not be in the future");
            }

            mContext.enforceCallingOrSelfPermission(
                    android.Manifest.permission.DEVICE_POWER, null);

            final int uid = Binder.getCallingUid();
            final long ident = Binder.clearCallingIdentity();
            try {
                wakeUpInternal(eventTime, reason, details, uid, opPackageName, uid);
            } finally {
                Binder.restoreCallingIdentity(ident);
            }
        }

        @Override // Binder call
        public void goToSleep(long eventTime, int reason, int flags) {
            if (eventTime > mClock.uptimeMillis()) {
                throw new IllegalArgumentException("event time must not be in the future");
            }

            mContext.enforceCallingOrSelfPermission(
                    android.Manifest.permission.DEVICE_POWER, null);

            final int uid = Binder.getCallingUid();
            final long ident = Binder.clearCallingIdentity();
            try {
                goToSleepInternal(eventTime, reason, flags, uid);
            } finally {
                Binder.restoreCallingIdentity(ident);
            }
        }

        @Override // Binder call
        public void nap(long eventTime) {
            if (eventTime > mClock.uptimeMillis()) {
                throw new IllegalArgumentException("event time must not be in the future");
            }

            mContext.enforceCallingOrSelfPermission(
                    android.Manifest.permission.DEVICE_POWER, null);

            final int uid = Binder.getCallingUid();
            final long ident = Binder.clearCallingIdentity();
            try {
                napInternal(eventTime, uid);
            } finally {
                Binder.restoreCallingIdentity(ident);
            }
        }

        public float getBrightnessConstraint(int constraint) {
            switch (constraint) {
                case PowerManager.BRIGHTNESS_CONSTRAINT_TYPE_MINIMUM:
                    return mScreenBrightnessMinimum;
                case PowerManager.BRIGHTNESS_CONSTRAINT_TYPE_MAXIMUM:
                    return mScreenBrightnessMaximum;
                case PowerManager.BRIGHTNESS_CONSTRAINT_TYPE_DEFAULT:
                    return mScreenBrightnessDefault;
                case PowerManager.BRIGHTNESS_CONSTRAINT_TYPE_DIM:
                    return mScreenBrightnessDim;
                case PowerManager.BRIGHTNESS_CONSTRAINT_TYPE_DOZE:
                    return mScreenBrightnessDoze;
                case PowerManager.BRIGHTNESS_CONSTRAINT_TYPE_MINIMUM_VR:
                    return mScreenBrightnessMinimumVr;
                case PowerManager.BRIGHTNESS_CONSTRAINT_TYPE_MAXIMUM_VR:
                    return mScreenBrightnessMaximumVr;
                case PowerManager.BRIGHTNESS_CONSTRAINT_TYPE_DEFAULT_VR:
                    return mScreenBrightnessDefaultVr;
                case PowerManager.BRIGHTNESS_CONSTRAINT_TYPE_DEFAULT_BUTTON:
                    return mScreenBrightnessDefaultButton;
                default:
                    return PowerManager.BRIGHTNESS_INVALID_FLOAT;
            }
        }

        @Override // Binder call
        public boolean isInteractive() {
            final long ident = Binder.clearCallingIdentity();
            try {
                return isInteractiveInternal();
            } finally {
                Binder.restoreCallingIdentity(ident);
            }
        }

        @Override // Binder call
        public boolean isPowerSaveMode() {
            final long ident = Binder.clearCallingIdentity();
            try {
                return mBatterySaverController.isEnabled();
            } finally {
                Binder.restoreCallingIdentity(ident);
            }
        }

        // Binder call
        public PowerSaveState getPowerSaveState(@ServiceType int serviceType) {
            final long ident = Binder.clearCallingIdentity();
            try {
                return mBatterySaverPolicy.getBatterySaverPolicy(serviceType);
            } finally {
                Binder.restoreCallingIdentity(ident);
            }
        }

        @Override // Binder call
        public boolean setPowerSaveModeEnabled(boolean enabled) {
            if (mContext.checkCallingOrSelfPermission(android.Manifest.permission.POWER_SAVER)
                    != PackageManager.PERMISSION_GRANTED) {
                mContext.enforceCallingOrSelfPermission(
                        android.Manifest.permission.DEVICE_POWER, null);
            }
            final long ident = Binder.clearCallingIdentity();
            try {
                return setLowPowerModeInternal(enabled);
            } finally {
                Binder.restoreCallingIdentity(ident);
            }
        }

        @Override // Binder call
        public boolean setDynamicPowerSaveHint(boolean powerSaveHint, int disableThreshold) {
            mContext.enforceCallingOrSelfPermission(android.Manifest.permission.POWER_SAVER,
                    "updateDynamicPowerSavings");
            final long ident = Binder.clearCallingIdentity();
            try {
                final ContentResolver resolver = mContext.getContentResolver();
                boolean success = Settings.Global.putInt(resolver,
                        Settings.Global.DYNAMIC_POWER_SAVINGS_DISABLE_THRESHOLD,
                        disableThreshold);
                if (success) {
                    // abort updating if we weren't able to succeed on the threshold
                    success &= Settings.Global.putInt(resolver,
                            Settings.Global.DYNAMIC_POWER_SAVINGS_ENABLED,
                            powerSaveHint ? 1 : 0);
                }
                return success;
            } finally {
                Binder.restoreCallingIdentity(ident);
            }
        }

        @Override // Binder call
        public boolean setAdaptivePowerSavePolicy(@NonNull BatterySaverPolicyConfig config) {
            if (mContext.checkCallingOrSelfPermission(android.Manifest.permission.POWER_SAVER)
                    != PackageManager.PERMISSION_GRANTED) {
                mContext.enforceCallingOrSelfPermission(
                        android.Manifest.permission.DEVICE_POWER, "setAdaptivePowerSavePolicy");
            }
            final long ident = Binder.clearCallingIdentity();
            try {
                return mBatterySaverStateMachine.setAdaptiveBatterySaverPolicy(config);
            } finally {
                Binder.restoreCallingIdentity(ident);
            }
        }

        @Override // Binder call
        public boolean setAdaptivePowerSaveEnabled(boolean enabled) {
            if (mContext.checkCallingOrSelfPermission(android.Manifest.permission.POWER_SAVER)
                    != PackageManager.PERMISSION_GRANTED) {
                mContext.enforceCallingOrSelfPermission(
                        android.Manifest.permission.DEVICE_POWER, "setAdaptivePowerSaveEnabled");
            }
            final long ident = Binder.clearCallingIdentity();
            try {
                return mBatterySaverStateMachine.setAdaptiveBatterySaverEnabled(enabled);
            } finally {
                Binder.restoreCallingIdentity(ident);
            }
        }

        @Override // Binder call
        public int getPowerSaveModeTrigger() {
            mContext.enforceCallingOrSelfPermission(android.Manifest.permission.POWER_SAVER, null);
            final long ident = Binder.clearCallingIdentity();
            try {
                return Settings.Global.getInt(mContext.getContentResolver(),
                        Settings.Global.AUTOMATIC_POWER_SAVE_MODE,
                        PowerManager.POWER_SAVE_MODE_TRIGGER_PERCENTAGE);
            } finally {
                Binder.restoreCallingIdentity(ident);
            }
        }

        @Override // Binder call
        public boolean isDeviceIdleMode() {
            final long ident = Binder.clearCallingIdentity();
            try {
                return isDeviceIdleModeInternal();
            } finally {
                Binder.restoreCallingIdentity(ident);
            }
        }

        @Override // Binder call
        public boolean isLightDeviceIdleMode() {
            final long ident = Binder.clearCallingIdentity();
            try {
                return isLightDeviceIdleModeInternal();
            } finally {
                Binder.restoreCallingIdentity(ident);
            }
        }

        /**
         * Gets the reason for the last time the phone had to reboot.
         *
         * @return The reason the phone last shut down as an int or
         * {@link PowerManager#SHUTDOWN_REASON_UNKNOWN} if the file could not be opened.
         */
        @Override // Binder call
        public int getLastShutdownReason() {
            mContext.enforceCallingOrSelfPermission(
                    android.Manifest.permission.DEVICE_POWER, null);

            final long ident = Binder.clearCallingIdentity();
            try {
                return getLastShutdownReasonInternal();
            } finally {
                Binder.restoreCallingIdentity(ident);
            }
        }

        @Override // Binder call
        public int getLastSleepReason() {
            mContext.enforceCallingOrSelfPermission(
                    android.Manifest.permission.DEVICE_POWER, null);

            final long ident = Binder.clearCallingIdentity();
            try {
                return getLastSleepReasonInternal();
            } finally {
                Binder.restoreCallingIdentity(ident);
            }
        }

        /**
         * Reboots the device.
         *
         * @param confirm If true, shows a reboot confirmation dialog.
         * @param reason The reason for the reboot, or null if none.
         * @param wait If true, this call waits for the reboot to complete and does not return.
         */
        @Override // Binder call
        public void reboot(boolean confirm, @Nullable String reason, boolean wait) {
            mContext.enforceCallingOrSelfPermission(android.Manifest.permission.REBOOT, null);
            if (PowerManager.REBOOT_RECOVERY.equals(reason)
                    || PowerManager.REBOOT_RECOVERY_UPDATE.equals(reason)) {
                mContext.enforceCallingOrSelfPermission(android.Manifest.permission.RECOVERY, null);
            }

            final long ident = Binder.clearCallingIdentity();
            try {
                shutdownOrRebootInternal(HALT_MODE_REBOOT, confirm, reason, wait, false);
            } finally {
                Binder.restoreCallingIdentity(ident);
            }
        }

        /**
         * Reboots the device into safe mode
         *
         * @param confirm If true, shows a reboot confirmation dialog.
         * @param wait If true, this call waits for the reboot to complete and does not return.
         */
        @Override // Binder call
        public void rebootSafeMode(boolean confirm, boolean wait) {
            mContext.enforceCallingOrSelfPermission(android.Manifest.permission.REBOOT, null);

            final long ident = Binder.clearCallingIdentity();
            try {
                shutdownOrRebootInternal(HALT_MODE_REBOOT_SAFE_MODE, confirm,
                        PowerManager.REBOOT_SAFE_MODE, wait, false);
            } finally {
                Binder.restoreCallingIdentity(ident);
            }
        }

        /**
         * Reboots the device with custom progress message.
         *
         * @param confirm If true, shows a reboot confirmation dialog.
         * @param reason The reason for the reboot, or null if none.
         * @param wait If true, this call waits for the reboot to complete and does not return.
         */
        @Override // Binder call
        public void rebootCustom(boolean confirm, String reason, boolean wait) {
            mContext.enforceCallingOrSelfPermission(android.Manifest.permission.REBOOT, null);
            if (PowerManager.REBOOT_RECOVERY.equals(reason)) {
                mContext.enforceCallingOrSelfPermission(android.Manifest.permission.RECOVERY, null);
            }

            final long ident = Binder.clearCallingIdentity();
            try {
                shutdownOrRebootInternal(HALT_MODE_REBOOT, confirm, reason, wait, true);
            } finally {
                Binder.restoreCallingIdentity(ident);
            }
        }

        /**
         * Shuts down the device.
         *
         * @param confirm If true, shows a shutdown confirmation dialog.
         * @param wait If true, this call waits for the shutdown to complete and does not return.
         */
        @Override // Binder call
        public void shutdown(boolean confirm, String reason, boolean wait) {
            mContext.enforceCallingOrSelfPermission(android.Manifest.permission.REBOOT, null);

            final long ident = Binder.clearCallingIdentity();
            try {
                shutdownOrRebootInternal(HALT_MODE_SHUTDOWN, confirm, reason, wait, false);
            } finally {
                Binder.restoreCallingIdentity(ident);
            }
        }

        /**
         * Crash the runtime (causing a complete restart of the Android framework).
         * Requires REBOOT permission.  Mostly for testing.  Should not return.
         */
        @Override // Binder call
        public void crash(String message) {
            mContext.enforceCallingOrSelfPermission(android.Manifest.permission.REBOOT, null);

            final long ident = Binder.clearCallingIdentity();
            try {
                crashInternal(message);
            } finally {
                Binder.restoreCallingIdentity(ident);
            }
        }

        /**
         * Set the setting that determines whether the device stays on when plugged in.
         * The argument is a bit string, with each bit specifying a power source that,
         * when the device is connected to that source, causes the device to stay on.
         * See {@link android.os.BatteryManager} for the list of power sources that
         * can be specified. Current values include
         * {@link android.os.BatteryManager#BATTERY_PLUGGED_AC}
         * and {@link android.os.BatteryManager#BATTERY_PLUGGED_USB}
         *
         * Used by "adb shell svc power stayon ..."
         *
         * @param val an {@code int} containing the bits that specify which power sources
         * should cause the device to stay on.
         */
        @Override // Binder call
        public void setStayOnSetting(int val) {
            int uid = Binder.getCallingUid();
            // if uid is of root's, we permit this operation straight away
            if (uid != Process.ROOT_UID) {
                if (!Settings.checkAndNoteWriteSettingsOperation(mContext, uid,
                        Settings.getPackageNameForUid(mContext, uid), true)) {
                    return;
                }
            }

            final long ident = Binder.clearCallingIdentity();
            try {
                setStayOnSettingInternal(val);
            } finally {
                Binder.restoreCallingIdentity(ident);
            }
        }

        /**
         * Used by the phone application to make the attention LED flash when ringing.
         */
        @Override // Binder call
        public void setAttentionLight(boolean on, int color) {
            mContext.enforceCallingOrSelfPermission(
                    android.Manifest.permission.DEVICE_POWER, null);

            final long ident = Binder.clearCallingIdentity();
            try {
                setAttentionLightInternal(on, color);
            } finally {
                Binder.restoreCallingIdentity(ident);
            }
        }

        @Override // Binder call
        public void setDozeAfterScreenOff(boolean on) {
            mContext.enforceCallingOrSelfPermission(
                    android.Manifest.permission.DEVICE_POWER, null);

            final long ident = Binder.clearCallingIdentity();
            try {
                setDozeAfterScreenOffInternal(on);
            } finally {
                Binder.restoreCallingIdentity(ident);
            }
        }

        @Override // Binder call
        public boolean isAmbientDisplayAvailable() {
            mContext.enforceCallingOrSelfPermission(
                    android.Manifest.permission.READ_DREAM_STATE, null);

            final long ident = Binder.clearCallingIdentity();
            try {
                return mAmbientDisplayConfiguration.ambientDisplayAvailable();
            } finally {
                Binder.restoreCallingIdentity(ident);
            }
        }

        @Override // Binder call
        public void suppressAmbientDisplay(@NonNull String token, boolean suppress) {
            mContext.enforceCallingOrSelfPermission(
                    android.Manifest.permission.WRITE_DREAM_STATE, null);

            final int uid = Binder.getCallingUid();
            final long ident = Binder.clearCallingIdentity();
            try {
                mAmbientDisplaySuppressionController.suppress(token, uid, suppress);
            } finally {
                Binder.restoreCallingIdentity(ident);
            }
        }

        @Override // Binder call
        public boolean isAmbientDisplaySuppressedForToken(@NonNull String token) {
            mContext.enforceCallingOrSelfPermission(
                    android.Manifest.permission.READ_DREAM_STATE, null);

            final int uid = Binder.getCallingUid();
            final long ident = Binder.clearCallingIdentity();
            try {
                return mAmbientDisplaySuppressionController.isSuppressed(token, uid);
            } finally {
                Binder.restoreCallingIdentity(ident);
            }
        }

        @Override // Binder call
        public boolean isAmbientDisplaySuppressed() {
            mContext.enforceCallingOrSelfPermission(
                    android.Manifest.permission.READ_DREAM_STATE, null);

            final long ident = Binder.clearCallingIdentity();
            try {
                return mAmbientDisplaySuppressionController.isSuppressed();
            } finally {
                Binder.restoreCallingIdentity(ident);
            }
        }

        @Override // Binder call
        public void boostScreenBrightness(long eventTime) {
            if (eventTime > mClock.uptimeMillis()) {
                throw new IllegalArgumentException("event time must not be in the future");
            }

            mContext.enforceCallingOrSelfPermission(
                    android.Manifest.permission.DEVICE_POWER, null);

            final int uid = Binder.getCallingUid();
            final long ident = Binder.clearCallingIdentity();
            try {
                boostScreenBrightnessInternal(eventTime, uid);
            } finally {
                Binder.restoreCallingIdentity(ident);
            }
        }

        @Override // Binder call
        public boolean isScreenBrightnessBoosted() {
            final long ident = Binder.clearCallingIdentity();
            try {
                return isScreenBrightnessBoostedInternal();
            } finally {
                Binder.restoreCallingIdentity(ident);
            }
        }

        @Override // binder call
        public boolean forceSuspend() {
            mContext.enforceCallingOrSelfPermission(
                    android.Manifest.permission.DEVICE_POWER, null);

            final int uid = Binder.getCallingUid();
            final long ident = Binder.clearCallingIdentity();
            try {
                return forceSuspendInternal(uid);
            } finally {
                Binder.restoreCallingIdentity(ident);
            }
        }

        @Override // Binder call
        protected void dump(FileDescriptor fd, PrintWriter pw, String[] args) {
            if (!DumpUtils.checkDumpPermission(mContext, TAG, pw)) return;

            final long ident = Binder.clearCallingIdentity();

            boolean isDumpProto = false;
            for (String arg : args) {
                if (arg.equals("--proto")) {
                    isDumpProto = true;
                }
            }
            try {
                if (isDumpProto) {
                    dumpProto(fd);
                } else {
                    dumpInternal(pw);
                }
            } finally {
                Binder.restoreCallingIdentity(ident);
            }
        }
    }

    @VisibleForTesting
    BinderService getBinderServiceInstance() {
        return mBinderService;
    }

    @VisibleForTesting
    LocalService getLocalServiceInstance() {
        return mLocalService;
    }

    @VisibleForTesting
    int getLastShutdownReasonInternal() {
        String line = mSystemProperties.get(SYSTEM_PROPERTY_REBOOT_REASON, null);
        switch (line) {
            case REASON_SHUTDOWN:
                return PowerManager.SHUTDOWN_REASON_SHUTDOWN;
            case REASON_REBOOT:
                return PowerManager.SHUTDOWN_REASON_REBOOT;
            case REASON_USERREQUESTED:
                return PowerManager.SHUTDOWN_REASON_USER_REQUESTED;
            case REASON_THERMAL_SHUTDOWN:
                return PowerManager.SHUTDOWN_REASON_THERMAL_SHUTDOWN;
            case REASON_LOW_BATTERY:
                return PowerManager.SHUTDOWN_REASON_LOW_BATTERY;
            case REASON_BATTERY_THERMAL_STATE:
                return PowerManager.SHUTDOWN_REASON_BATTERY_THERMAL;
            default:
                return PowerManager.SHUTDOWN_REASON_UNKNOWN;
        }
    }

    private int getLastSleepReasonInternal() {
        synchronized (mLock) {
            return mLastSleepReason;
        }
    }

    private PowerManager.WakeData getLastWakeupInternal() {
        synchronized (mLock) {
            return new WakeData(mLastWakeTime, mLastWakeReason);
        }
    }

    /**
     * If the user presses power while the proximity sensor is enabled and keeping
     * the screen off, then turn the screen back on by telling display manager to
     * ignore the proximity sensor.  We don't turn off the proximity sensor because
     * we still want it to be reenabled if it's state changes.
     *
     * @return True if the proximity sensor was successfully ignored and we should
     * consume the key event.
     */
    private boolean interceptPowerKeyDownInternal(KeyEvent event) {
        synchronized (mLock) {
            // DisplayPowerController only reports proximity positive (near) if it's
            // positive and the proximity wasn't already being ignored. So it reliably
            // also tells us that we're not already ignoring the proximity sensor.
            if (mDisplayPowerRequest.useProximitySensor && mProximityPositive) {
                mDisplayManagerInternal.ignoreProximitySensorUntilChanged();
                return true;
            }
        }

        return false;
    }

    @VisibleForTesting
    final class LocalService extends PowerManagerInternal {
        @Override
        public void setScreenBrightnessOverrideFromWindowManager(float screenBrightness) {
            if (screenBrightness < PowerManager.BRIGHTNESS_MIN
                    || screenBrightness > PowerManager.BRIGHTNESS_MAX) {
                screenBrightness = PowerManager.BRIGHTNESS_INVALID_FLOAT;
            }
            setScreenBrightnessOverrideFromWindowManagerInternal(screenBrightness);
        }

        @Override
        public void setButtonBrightnessOverrideFromWindowManager(float screenBrightness) {
            mContext.enforceCallingOrSelfPermission(android.Manifest.permission.DEVICE_POWER, null);

            final long ident = Binder.clearCallingIdentity();
            try {
                setButtonBrightnessOverrideFromWindowManagerInternal(screenBrightness);
            } finally {
                Binder.restoreCallingIdentity(ident);
            }
        }

        @Override
        public void setDozeOverrideFromDreamManager(int screenState, int screenBrightness) {
            switch (screenState) {
                case Display.STATE_UNKNOWN:
                case Display.STATE_OFF:
                case Display.STATE_DOZE:
                case Display.STATE_DOZE_SUSPEND:
                case Display.STATE_ON_SUSPEND:
                case Display.STATE_ON:
                case Display.STATE_VR:
                    break;
                default:
                    screenState = Display.STATE_UNKNOWN;
                    break;
            }
            if (screenBrightness < PowerManager.BRIGHTNESS_DEFAULT
                    || screenBrightness > PowerManager.BRIGHTNESS_ON) {
                screenBrightness = PowerManager.BRIGHTNESS_DEFAULT;
            }
            setDozeOverrideFromDreamManagerInternal(screenState, screenBrightness);
        }

        @Override
        public void setUserInactiveOverrideFromWindowManager() {
            setUserInactiveOverrideFromWindowManagerInternal();
        }

        @Override
        public void setUserActivityTimeoutOverrideFromWindowManager(long timeoutMillis) {
            setUserActivityTimeoutOverrideFromWindowManagerInternal(timeoutMillis);
        }

        @Override
        public void setDrawWakeLockOverrideFromSidekick(boolean keepState) {
            setDrawWakeLockOverrideFromSidekickInternal(keepState);
        }

        @Override
        public void setMaximumScreenOffTimeoutFromDeviceAdmin(@UserIdInt int userId, long timeMs) {
            setMaximumScreenOffTimeoutFromDeviceAdminInternal(userId, timeMs);
        }

        @Override
        public PowerSaveState getLowPowerState(@ServiceType int serviceType) {
            return mBatterySaverPolicy.getBatterySaverPolicy(serviceType);
        }

        @Override
        public void registerLowPowerModeObserver(LowPowerModeListener listener) {
            mBatterySaverController.addListener(listener);
        }

        @Override
        public boolean setDeviceIdleMode(boolean enabled) {
            return setDeviceIdleModeInternal(enabled);
        }

        @Override
        public boolean setLightDeviceIdleMode(boolean enabled) {
            return setLightDeviceIdleModeInternal(enabled);
        }

        @Override
        public void setDeviceIdleWhitelist(int[] appids) {
            setDeviceIdleWhitelistInternal(appids);
        }

        @Override
        public void setDeviceIdleTempWhitelist(int[] appids) {
            setDeviceIdleTempWhitelistInternal(appids);
        }

        @Override
        public void startUidChanges() {
            startUidChangesInternal();
        }

        @Override
        public void finishUidChanges() {
            finishUidChangesInternal();
        }

        @Override
        public void updateUidProcState(int uid, int procState) {
            updateUidProcStateInternal(uid, procState);
        }

        @Override
        public void uidGone(int uid) {
            uidGoneInternal(uid);
        }

        @Override
        public void uidActive(int uid) {
            uidActiveInternal(uid);
        }

        @Override
        public void uidIdle(int uid) {
            uidIdleInternal(uid);
        }

        @Override
        public void powerHint(int hintId, int data) {
            powerHintInternal(hintId, data);
        }

        @Override
        public void setPowerBoost(int boost, int durationMs) {
            setPowerBoostInternal(boost, durationMs);
        }

        @Override
        public void setPowerMode(int mode, boolean enabled) {
            setPowerModeInternal(mode, enabled);
        }
       @Override
        public boolean wasDeviceIdleFor(long ms) {
            return wasDeviceIdleForInternal(ms);
        }

        @Override
        public WakeData getLastWakeup() {
            return getLastWakeupInternal();
        }

        @Override
        public boolean interceptPowerKeyDown(KeyEvent event) {
            return interceptPowerKeyDownInternal(event);
        }
<<<<<<< HEAD

=======
>>>>>>> 12ddeed1
    }
}<|MERGE_RESOLUTION|>--- conflicted
+++ resolved
@@ -5771,9 +5771,5 @@
         public boolean interceptPowerKeyDown(KeyEvent event) {
             return interceptPowerKeyDownInternal(event);
         }
-<<<<<<< HEAD
-
-=======
->>>>>>> 12ddeed1
     }
 }