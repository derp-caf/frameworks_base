/*
 * Copyright (C) 2017 The Android Open Source Project
 *
 * Licensed under the Apache License, Version 2.0 (the "License");
 * you may not use this file except in compliance with the License.
 * You may obtain a copy of the License at
 *
 *      http://www.apache.org/licenses/LICENSE-2.0
 *
 * Unless required by applicable law or agreed to in writing, software
 * distributed under the License is distributed on an "AS IS" BASIS,
 * WITHOUT WARRANTIES OR CONDITIONS OF ANY KIND, either express or implied.
 * See the License for the specific language governing permissions and
 * limitations under the License.
 */
package com.android.server.power;

import android.content.ContentResolver;
import android.content.Context;
import android.database.ContentObserver;
import android.net.Uri;
import android.os.Handler;
import android.os.PowerManager;
import android.os.PowerManager.ServiceType;
import android.os.PowerSaveState;
import android.provider.Settings;
import android.provider.Settings.Global;
import android.text.TextUtils;
import android.util.ArrayMap;
import android.util.KeyValueListParser;
import android.util.Slog;
import android.view.accessibility.AccessibilityManager;

import com.android.internal.R;
import com.android.internal.annotations.GuardedBy;
import com.android.internal.annotations.VisibleForTesting;
import com.android.internal.os.BackgroundThread;
import com.android.internal.util.ConcurrentUtils;
import com.android.server.power.batterysaver.BatterySavingStats;
import com.android.server.power.batterysaver.CpuFrequencies;

import java.io.PrintWriter;
import java.util.ArrayList;
import java.util.List;

/**
 * Class to decide whether to turn on battery saver mode for specific service
 *
 * IMPORTANT: This class shares the power manager lock, which is very low in the lock hierarchy.
 * Do not call out with the lock held, such as AccessibilityManager. (Settings provider is okay.)
 *
 * Test:
 atest ${ANDROID_BUILD_TOP}/frameworks/base/services/tests/servicestests/src/com/android/server/power/BatterySaverPolicyTest.java
 */
public class BatterySaverPolicy extends ContentObserver {
    private static final String TAG = "BatterySaverPolicy";

    public static final boolean DEBUG = false; // DO NOT SUBMIT WITH TRUE.

    private static final String KEY_GPS_MODE = "gps_mode";
    private static final String KEY_VIBRATION_DISABLED = "vibration_disabled";
    private static final String KEY_ANIMATION_DISABLED = "animation_disabled";
    private static final String KEY_SOUNDTRIGGER_DISABLED = "soundtrigger_disabled";

    /**
     * Disable turning on the network firewall when Battery Saver is turned on.
     * If set to false, the firewall WILL be turned on when Battery Saver is turned on.
     * If set to true, the firewall WILL NOT be turned on when Battery Saver is turned on.
     */
    private static final String KEY_ACTIVATE_FIREWALL_DISABLED = "firewall_disabled";

    /**
     * Disable turning on the special low power screen brightness dimming when Battery Saver is
     * turned on.
     * If set to false, the screen brightness dimming WILL be turned on by Battery Saver.
     * If set to true, the screen brightness WILL NOT be turned on by Battery Saver.
     */
    private static final String KEY_ADJUST_BRIGHTNESS_DISABLED = "adjust_brightness_disabled";

    /**
     * Disable turning on Data Saver when Battery Saver is turned on.
     * If set to false, Data Saver WILL be turned on when Battery Saver is turned on.
     * If set to true, Data Saver WILL NOT be turned on when Battery Saver is turned on.
     */
    private static final String KEY_ACTIVATE_DATASAVER_DISABLED = "datasaver_disabled";
    private static final String KEY_LAUNCH_BOOST_DISABLED = "launch_boost_disabled";
    private static final String KEY_ADJUST_BRIGHTNESS_FACTOR = "adjust_brightness_factor";
    private static final String KEY_FULLBACKUP_DEFERRED = "fullbackup_deferred";
    private static final String KEY_KEYVALUE_DEFERRED = "keyvaluebackup_deferred";
    private static final String KEY_FORCE_ALL_APPS_STANDBY = "force_all_apps_standby";
    private static final String KEY_FORCE_BACKGROUND_CHECK = "force_background_check";
    private static final String KEY_OPTIONAL_SENSORS_DISABLED = "optional_sensors_disabled";
    private static final String KEY_AOD_DISABLED = "aod_disabled";
    // Go into deep Doze as soon as the screen turns off.
    private static final String KEY_QUICK_DOZE_ENABLED = "quick_doze_enabled";
    private static final String KEY_SEND_TRON_LOG = "send_tron_log";

    private static final String KEY_CPU_FREQ_INTERACTIVE = "cpufreq-i";
    private static final String KEY_CPU_FREQ_NONINTERACTIVE = "cpufreq-n";

    private static final Policy sDefaultPolicy = new Policy(
            0.5f,  /* adjustBrightnessFactor */
            true,  /* deferFullBackup */
            true,  /* deferKeyValueBackup */
            false, /* disableAnimation */
            true,  /* disableAod */
            true,  /* disableLaunchBoost */
            true,  /* disableOptionalSensors */
            true,  /* disableSoundTrigger */
            true,  /* disableVibration */
            false, /* enableAdjustBrightness */
            false, /* enableDataSaver */
            true,  /* enableFirewall */
<<<<<<< HEAD
            false, /* enableQuickDoze */
=======
            true, /* enableQuickDoze */
>>>>>>> de843449
            new ArrayMap<>(), /* filesForInteractive */
            new ArrayMap<>(), /* filesForNoninteractive */
            true, /* forceAllAppsStandby */
            true, /* forceBackgroundCheck */
            PowerManager.LOCATION_MODE_ALL_DISABLED_WHEN_SCREEN_OFF, /* gpsMode */
            false /* sendTronLog */
    );

    private final Object mLock;
    private final Handler mHandler;

    @GuardedBy("mLock")
    private String mSettings;

    @GuardedBy("mLock")
    private String mDeviceSpecificSettings;

    @GuardedBy("mLock")
    private String mDeviceSpecificSettingsSource; // For dump() only.

    /**
     * A short string describing which battery saver is now enabled, which we dump in the eventlog.
     */
    @GuardedBy("mLock")
    private String mEventLogKeys;

    /**
     * Whether vibration should *really* be disabled -- i.e. {@link Policy#disableVibration}
     * is true *and* {@link #mAccessibilityEnabled} is false.
     */
    @GuardedBy("mLock")
    private boolean mDisableVibrationEffective;

    /**
     * Whether accessibility is currently enabled or not.
     */
    @GuardedBy("mLock")
    private boolean mAccessibilityEnabled;

    @GuardedBy("mLock")
    private Policy mCurrPolicy = sDefaultPolicy;

    private final Context mContext;
    private final ContentResolver mContentResolver;
    private final BatterySavingStats mBatterySavingStats;

    @GuardedBy("mLock")
    private final List<BatterySaverPolicyListener> mListeners = new ArrayList<>();

    public interface BatterySaverPolicyListener {
        void onBatterySaverPolicyChanged(BatterySaverPolicy policy);
    }

    public BatterySaverPolicy(Object lock, Context context, BatterySavingStats batterySavingStats) {
        super(BackgroundThread.getHandler());
        mLock = lock;
        mHandler = BackgroundThread.getHandler();
        mContext = context;
        mContentResolver = context.getContentResolver();
        mBatterySavingStats = batterySavingStats;
    }

    /**
     * Called by {@link PowerManagerService#systemReady}, *with no lock held.*
     */
    public void systemReady() {
        ConcurrentUtils.wtfIfLockHeld(TAG, mLock);

        mContentResolver.registerContentObserver(Settings.Global.getUriFor(
                Settings.Global.BATTERY_SAVER_CONSTANTS), false, this);
        mContentResolver.registerContentObserver(Settings.Global.getUriFor(
                Global.BATTERY_SAVER_DEVICE_SPECIFIC_CONSTANTS), false, this);

        final AccessibilityManager acm = mContext.getSystemService(AccessibilityManager.class);

        acm.addAccessibilityStateChangeListener((enabled) -> {
            synchronized (mLock) {
                mAccessibilityEnabled = enabled;
            }
            refreshSettings();
        });
        final boolean enabled = acm.isEnabled();
        synchronized (mLock) {
            mAccessibilityEnabled = enabled;
        }
        onChange(true, null);
    }

    public void addListener(BatterySaverPolicyListener listener) {
        synchronized (mLock) {
            mListeners.add(listener);
        }
    }

    @VisibleForTesting
    String getGlobalSetting(String key) {
        return Settings.Global.getString(mContentResolver, key);
    }

    @VisibleForTesting
    int getDeviceSpecificConfigResId() {
        return R.string.config_batterySaverDeviceSpecificConfig;
    }

    @Override
    public void onChange(boolean selfChange, Uri uri) {
        refreshSettings();
    }

    private void refreshSettings() {
        final BatterySaverPolicyListener[] listeners;
        synchronized (mLock) {
            // Load the non-device-specific setting.
            final String setting = getGlobalSetting(Settings.Global.BATTERY_SAVER_CONSTANTS);

            // Load the device specific setting.
            // We first check the global setting, and if it's empty or the string "null" is set,
            // use the default value from config.xml.
            String deviceSpecificSetting = getGlobalSetting(
                    Settings.Global.BATTERY_SAVER_DEVICE_SPECIFIC_CONSTANTS);
            mDeviceSpecificSettingsSource =
                    Settings.Global.BATTERY_SAVER_DEVICE_SPECIFIC_CONSTANTS;

            if (TextUtils.isEmpty(deviceSpecificSetting) || "null".equals(deviceSpecificSetting)) {
                deviceSpecificSetting =
                        mContext.getString(getDeviceSpecificConfigResId());
                mDeviceSpecificSettingsSource = "(overlay)";
            }

            // Update.
            updateConstantsLocked(setting, deviceSpecificSetting);

            listeners = mListeners.toArray(new BatterySaverPolicyListener[mListeners.size()]);
        }

        // Notify the listeners.
        mHandler.post(() -> {
            for (BatterySaverPolicyListener listener : listeners) {
                listener.onBatterySaverPolicyChanged(this);
            }
        });
    }

    @GuardedBy("mLock")
    @VisibleForTesting
    void updateConstantsLocked(final String setting, final String deviceSpecificSetting) {
        mSettings = setting;
        mDeviceSpecificSettings = deviceSpecificSetting;

        if (DEBUG) {
            Slog.i(TAG, "mSettings=" + mSettings);
            Slog.i(TAG, "mDeviceSpecificSettings=" + mDeviceSpecificSettings);
        }

        final KeyValueListParser parser = new KeyValueListParser(',');

        // Device-specific parameters.
        try {
            parser.setString(deviceSpecificSetting);
        } catch (IllegalArgumentException e) {
            Slog.wtf(TAG, "Bad device specific battery saver constants: "
                    + deviceSpecificSetting);
        }

        final String cpuFreqInteractive = parser.getString(KEY_CPU_FREQ_INTERACTIVE, "");
        final String cpuFreqNoninteractive = parser.getString(KEY_CPU_FREQ_NONINTERACTIVE, "");

        // Non-device-specific parameters.
        try {
            parser.setString(setting);
        } catch (IllegalArgumentException e) {
            Slog.wtf(TAG, "Bad battery saver constants: " + setting);
        }

        float adjustBrightnessFactor = parser.getFloat(KEY_ADJUST_BRIGHTNESS_FACTOR,
                sDefaultPolicy.adjustBrightnessFactor);
        boolean deferFullBackup = parser.getBoolean(KEY_FULLBACKUP_DEFERRED,
                sDefaultPolicy.deferFullBackup);
        boolean deferKeyValueBackup = parser.getBoolean(KEY_KEYVALUE_DEFERRED,
                sDefaultPolicy.deferKeyValueBackup);
        boolean disableAnimation = parser.getBoolean(KEY_ANIMATION_DISABLED,
                sDefaultPolicy.disableAnimation);
        boolean disableAod = parser.getBoolean(KEY_AOD_DISABLED, sDefaultPolicy.disableAod);
        boolean disableLaunchBoost = parser.getBoolean(KEY_LAUNCH_BOOST_DISABLED,
                sDefaultPolicy.disableLaunchBoost);
        boolean disableOptionalSensors = parser.getBoolean(KEY_OPTIONAL_SENSORS_DISABLED,
                sDefaultPolicy.disableOptionalSensors);
        boolean disableSoundTrigger = parser.getBoolean(KEY_SOUNDTRIGGER_DISABLED,
                sDefaultPolicy.disableSoundTrigger);
        boolean disableVibrationConfig = parser.getBoolean(KEY_VIBRATION_DISABLED,
                sDefaultPolicy.disableVibration);
        boolean enableAdjustBrightness = !parser.getBoolean(KEY_ADJUST_BRIGHTNESS_DISABLED,
                !sDefaultPolicy.enableAdjustBrightness);
        boolean enableDataSaver = !parser.getBoolean(KEY_ACTIVATE_DATASAVER_DISABLED,
                !sDefaultPolicy.enableDataSaver);
        boolean enableFirewall = !parser.getBoolean(KEY_ACTIVATE_FIREWALL_DISABLED,
                !sDefaultPolicy.enableFirewall);
        boolean enableQuickDoze = parser.getBoolean(KEY_QUICK_DOZE_ENABLED,
                sDefaultPolicy.enableQuickDoze);
        boolean forceAllAppsStandby = parser.getBoolean(KEY_FORCE_ALL_APPS_STANDBY,
                sDefaultPolicy.forceAllAppsStandby);
        boolean forceBackgroundCheck = parser.getBoolean(KEY_FORCE_BACKGROUND_CHECK,
                sDefaultPolicy.forceBackgroundCheck);
        int gpsMode = parser.getInt(KEY_GPS_MODE, sDefaultPolicy.gpsMode);
        boolean sendTronLog = parser.getBoolean(KEY_SEND_TRON_LOG, sDefaultPolicy.sendTronLog);

        mCurrPolicy = new Policy(
                adjustBrightnessFactor,
                deferFullBackup,
                deferKeyValueBackup,
                disableAnimation,
                disableAod,
                disableLaunchBoost,
                disableOptionalSensors,
                disableSoundTrigger,
                /* disableVibration */
                disableVibrationConfig,
                enableAdjustBrightness,
                enableDataSaver,
                enableFirewall,
                enableQuickDoze,
                /* filesForInteractive */
                (new CpuFrequencies()).parseString(cpuFreqInteractive).toSysFileMap(),
                /* filesForNoninteractive */
                (new CpuFrequencies()).parseString(cpuFreqNoninteractive).toSysFileMap(),
                forceAllAppsStandby,
                forceBackgroundCheck,
                gpsMode,
                sendTronLog
        );

        // Update the effective policy.
        mDisableVibrationEffective = mCurrPolicy.disableVibration
                && !mAccessibilityEnabled; // Don't disable vibration when accessibility is on.

        final StringBuilder sb = new StringBuilder();

        if (mCurrPolicy.forceAllAppsStandby) sb.append("A");
        if (mCurrPolicy.forceBackgroundCheck) sb.append("B");

        if (mDisableVibrationEffective) sb.append("v");
        if (mCurrPolicy.disableAnimation) sb.append("a");
        if (mCurrPolicy.disableSoundTrigger) sb.append("s");
        if (mCurrPolicy.deferFullBackup) sb.append("F");
        if (mCurrPolicy.deferKeyValueBackup) sb.append("K");
        if (mCurrPolicy.enableFirewall) sb.append("f");
        if (mCurrPolicy.enableDataSaver) sb.append("d");
        if (mCurrPolicy.enableAdjustBrightness) sb.append("b");

        if (mCurrPolicy.disableLaunchBoost) sb.append("l");
        if (mCurrPolicy.disableOptionalSensors) sb.append("S");
        if (mCurrPolicy.disableAod) sb.append("o");
        if (mCurrPolicy.enableQuickDoze) sb.append("q");
        if (mCurrPolicy.sendTronLog) sb.append("t");

        sb.append(mCurrPolicy.gpsMode);

        mEventLogKeys = sb.toString();

        mBatterySavingStats.setSendTronLog(mCurrPolicy.sendTronLog);
    }

    private static class Policy {
        /**
         * This is the flag to decide the how much to adjust the screen brightness. This is
         * the float value from 0 to 1 where 1 means don't change brightness.
         *
         * @see Settings.Global#BATTERY_SAVER_CONSTANTS
         * @see #KEY_ADJUST_BRIGHTNESS_FACTOR
         */
        public final float adjustBrightnessFactor;

        /**
         * {@code true} if full backup is deferred in battery saver mode.
         *
         * @see Settings.Global#BATTERY_SAVER_CONSTANTS
         * @see #KEY_FULLBACKUP_DEFERRED
         */
        public final boolean deferFullBackup;

        /**
         * {@code true} if key value backup is deferred in battery saver mode.
         *
         * @see Settings.Global#BATTERY_SAVER_CONSTANTS
         * @see #KEY_KEYVALUE_DEFERRED
         */
        public final boolean deferKeyValueBackup;

        /**
         * {@code true} if animation is disabled in battery saver mode.
         *
         * @see Settings.Global#BATTERY_SAVER_CONSTANTS
         * @see #KEY_ANIMATION_DISABLED
         */
        public final boolean disableAnimation;

        /**
         * {@code true} if AOD is disabled in battery saver mode.
         */
        public final boolean disableAod;

        /**
         * {@code true} if launch boost should be disabled on battery saver.
         */
        public final boolean disableLaunchBoost;

        /**
         * Whether to show non-essential sensors (e.g. edge sensors) or not.
         */
        public final boolean disableOptionalSensors;

        /**
         * {@code true} if sound trigger is disabled in battery saver mode
         * in battery saver mode.
         *
         * @see Settings.Global#BATTERY_SAVER_CONSTANTS
         * @see #KEY_SOUNDTRIGGER_DISABLED
         */
        public final boolean disableSoundTrigger;

        /**
         * {@code true} if vibration is disabled in battery saver mode.
         *
         * @see Settings.Global#BATTERY_SAVER_CONSTANTS
         * @see #KEY_VIBRATION_DISABLED
         */
        public final boolean disableVibration;

        /**
         * {@code true} if low power mode brightness adjustment should be turned on in battery saver
         * mode.
         *
         * @see Settings.Global#BATTERY_SAVER_CONSTANTS
         * @see #KEY_ADJUST_BRIGHTNESS_DISABLED
         */
        public final boolean enableAdjustBrightness;

        /**
         * {@code true} if data saver should be turned on in battery saver mode.
         *
         * @see Settings.Global#BATTERY_SAVER_CONSTANTS
         * @see #KEY_ACTIVATE_DATASAVER_DISABLED
         */
        public final boolean enableDataSaver;

        /**
         * {@code true} if network policy firewall should be turned on in battery saver mode.
         *
         * @see Settings.Global#BATTERY_SAVER_CONSTANTS
         * @see #KEY_ACTIVATE_FIREWALL_DISABLED
         */
        public final boolean enableFirewall;

        /**
         * Whether Quick Doze is enabled or not.
         */
        public final boolean enableQuickDoze;

        /**
         * List of [Filename -> content] that should be written when battery saver is activated
         * and the device is interactive.
         *
         * We use this to change the max CPU frequencies.
         */
        public final ArrayMap<String, String> filesForInteractive;

        /**
         * List of [Filename -> content] that should be written when battery saver is activated
         * and the device is non-interactive.
         *
         * We use this to change the max CPU frequencies.
         */
        public final ArrayMap<String, String> filesForNoninteractive;

        /**
         * Whether to put all apps in the stand-by mode.
         */
        public final boolean forceAllAppsStandby;

        /**
         * Whether to force background check.
         */
        public final boolean forceBackgroundCheck;

        /**
         * This is the flag to decide the gps mode in battery saver mode.
         *
         * @see Settings.Global#BATTERY_SAVER_CONSTANTS
         * @see #KEY_GPS_MODE
         */
        public final int gpsMode;

        /**
         * Whether BatterySavingStats should send tron events.
         */
        public final boolean sendTronLog;

        Policy(
                float adjustBrightnessFactor,
                boolean deferFullBackup,
                boolean deferKeyValueBackup,
                boolean disableAnimation,
                boolean disableAod,
                boolean disableLaunchBoost,
                boolean disableOptionalSensors,
                boolean disableSoundTrigger,
                boolean disableVibration,
                boolean enableAdjustBrightness,
                boolean enableDataSaver,
                boolean enableFirewall,
                boolean enableQuickDoze,
                ArrayMap<String, String> filesForInteractive,
                ArrayMap<String, String> filesForNoninteractive,
                boolean forceAllAppsStandby,
                boolean forceBackgroundCheck,
                int gpsMode,
                boolean sendTronLog) {

            this.adjustBrightnessFactor = adjustBrightnessFactor;
            this.deferFullBackup = deferFullBackup;
            this.deferKeyValueBackup = deferKeyValueBackup;
            this.disableAnimation = disableAnimation;
            this.disableAod = disableAod;
            this.disableLaunchBoost = disableLaunchBoost;
            this.disableOptionalSensors = disableOptionalSensors;
            this.disableSoundTrigger = disableSoundTrigger;
            this.disableVibration = disableVibration;
            this.enableAdjustBrightness = enableAdjustBrightness;
            this.enableDataSaver = enableDataSaver;
            this.enableFirewall = enableFirewall;
            this.enableQuickDoze = enableQuickDoze;
            this.filesForInteractive = filesForInteractive;
            this.filesForNoninteractive = filesForNoninteractive;
            this.forceAllAppsStandby = forceAllAppsStandby;
            this.forceBackgroundCheck = forceBackgroundCheck;
            this.gpsMode = gpsMode;
            this.sendTronLog = sendTronLog;
        }
    }

    /**
     * Get the {@link PowerSaveState} based on {@paramref type} and {@paramref realMode}.
     * The result will have {@link PowerSaveState#batterySaverEnabled} and some other
     * parameters when necessary.
     *
     * @param type     type of the service, one of {@link ServiceType}
     * @param realMode whether the battery saver is on by default
     * @return State data that contains battery saver data
     */
    public PowerSaveState getBatterySaverPolicy(@ServiceType int type, boolean realMode) {
        synchronized (mLock) {
            final PowerSaveState.Builder builder = new PowerSaveState.Builder()
                    .setGlobalBatterySaverEnabled(realMode);
            if (!realMode) {
                return builder.setBatterySaverEnabled(realMode)
                        .build();
            }
            switch (type) {
                case ServiceType.GPS:
                    return builder.setBatterySaverEnabled(realMode)
                            .setGpsMode(mCurrPolicy.gpsMode)
                            .build();
                case ServiceType.ANIMATION:
                    return builder.setBatterySaverEnabled(mCurrPolicy.disableAnimation)
                            .build();
                case ServiceType.FULL_BACKUP:
                    return builder.setBatterySaverEnabled(mCurrPolicy.deferFullBackup)
                            .build();
                case ServiceType.KEYVALUE_BACKUP:
                    return builder.setBatterySaverEnabled(mCurrPolicy.deferKeyValueBackup)
                            .build();
                case ServiceType.NETWORK_FIREWALL:
                    return builder.setBatterySaverEnabled(mCurrPolicy.enableFirewall)
                            .build();
                case ServiceType.SCREEN_BRIGHTNESS:
                    return builder.setBatterySaverEnabled(mCurrPolicy.enableAdjustBrightness)
                            .setBrightnessFactor(mCurrPolicy.adjustBrightnessFactor)
                            .build();
                case ServiceType.DATA_SAVER:
                    return builder.setBatterySaverEnabled(mCurrPolicy.enableDataSaver)
                            .build();
                case ServiceType.SOUND:
                    return builder.setBatterySaverEnabled(mCurrPolicy.disableSoundTrigger)
                            .build();
                case ServiceType.VIBRATION:
                    return builder.setBatterySaverEnabled(mDisableVibrationEffective)
                            .build();
                case ServiceType.FORCE_ALL_APPS_STANDBY:
                    return builder.setBatterySaverEnabled(mCurrPolicy.forceAllAppsStandby)
                            .build();
                case ServiceType.FORCE_BACKGROUND_CHECK:
                    return builder.setBatterySaverEnabled(mCurrPolicy.forceBackgroundCheck)
                            .build();
                case ServiceType.OPTIONAL_SENSORS:
                    return builder.setBatterySaverEnabled(mCurrPolicy.disableOptionalSensors)
                            .build();
                case ServiceType.AOD:
                    return builder.setBatterySaverEnabled(mCurrPolicy.disableAod)
                            .build();
                case ServiceType.QUICK_DOZE:
                    return builder.setBatterySaverEnabled(mCurrPolicy.enableQuickDoze)
                            .build();
                default:
                    return builder.setBatterySaverEnabled(realMode)
                            .build();
            }
        }
    }

    public int getGpsMode() {
        synchronized (mLock) {
            return mCurrPolicy.gpsMode;
        }
    }

    public ArrayMap<String, String> getFileValues(boolean interactive) {
        synchronized (mLock) {
            return interactive ? mCurrPolicy.filesForInteractive
                    : mCurrPolicy.filesForNoninteractive;
        }
    }

    public boolean isLaunchBoostDisabled() {
        synchronized (mLock) {
            return mCurrPolicy.disableLaunchBoost;
        }
    }

    public String toEventLogString() {
        synchronized (mLock) {
            return mEventLogKeys;
        }
    }

    public void dump(PrintWriter pw) {
        synchronized (mLock) {
            pw.println();
            mBatterySavingStats.dump(pw, "");

            pw.println();
            pw.println("Battery saver policy (*NOTE* they only apply when battery saver is ON):");
            pw.println("  Settings: " + Settings.Global.BATTERY_SAVER_CONSTANTS);
            pw.println("    value: " + mSettings);
            pw.println("  Settings: " + mDeviceSpecificSettingsSource);
            pw.println("    value: " + mDeviceSpecificSettings);

            pw.println();
            pw.println("  mAccessibilityEnabled=" + mAccessibilityEnabled);
            pw.println("  " + KEY_VIBRATION_DISABLED + ":config=" + mCurrPolicy.disableVibration);
            pw.println("  " + KEY_VIBRATION_DISABLED + ":effective=" + mDisableVibrationEffective);
            pw.println("  " + KEY_ANIMATION_DISABLED + "=" + mCurrPolicy.disableAnimation);
            pw.println("  " + KEY_FULLBACKUP_DEFERRED + "=" + mCurrPolicy.deferFullBackup);
            pw.println("  " + KEY_KEYVALUE_DEFERRED + "=" + mCurrPolicy.deferKeyValueBackup);
            pw.println("  " + KEY_ACTIVATE_FIREWALL_DISABLED + "=" + !mCurrPolicy.enableFirewall);
            pw.println("  " + KEY_ACTIVATE_DATASAVER_DISABLED + "=" + !mCurrPolicy.enableDataSaver);
            pw.println("  " + KEY_LAUNCH_BOOST_DISABLED + "=" + mCurrPolicy.disableLaunchBoost);
            pw.println("  " + KEY_ADJUST_BRIGHTNESS_DISABLED + "="
                    + !mCurrPolicy.enableAdjustBrightness);
            pw.println(
                    "  " + KEY_ADJUST_BRIGHTNESS_FACTOR + "=" + mCurrPolicy.adjustBrightnessFactor);
            pw.println("  " + KEY_GPS_MODE + "=" + mCurrPolicy.gpsMode);
            pw.println("  " + KEY_FORCE_ALL_APPS_STANDBY + "=" + mCurrPolicy.forceAllAppsStandby);
            pw.println("  " + KEY_FORCE_BACKGROUND_CHECK + "=" + mCurrPolicy.forceBackgroundCheck);
            pw.println("  " + KEY_OPTIONAL_SENSORS_DISABLED + "="
                    + mCurrPolicy.disableOptionalSensors);
            pw.println("  " + KEY_AOD_DISABLED + "=" + mCurrPolicy.disableAod);
            pw.println("  " + KEY_SOUNDTRIGGER_DISABLED + "=" + mCurrPolicy.disableSoundTrigger);
            pw.println("  " + KEY_QUICK_DOZE_ENABLED + "=" + mCurrPolicy.enableQuickDoze);
            pw.println("  " + KEY_SEND_TRON_LOG + "=" + mCurrPolicy.sendTronLog);
            pw.println();

            pw.print("  Interactive File values:\n");
            dumpMap(pw, "    ", mCurrPolicy.filesForInteractive);
            pw.println();

            pw.print("  Noninteractive File values:\n");
            dumpMap(pw, "    ", mCurrPolicy.filesForNoninteractive);
        }
    }

    private void dumpMap(PrintWriter pw, String prefix, ArrayMap<String, String> map) {
        if (map == null) {
            return;
        }
        final int size = map.size();
        for (int i = 0; i < size; i++) {
            pw.print(prefix);
            pw.print(map.keyAt(i));
            pw.print(": '");
            pw.print(map.valueAt(i));
            pw.println("'");
        }
    }

    @VisibleForTesting
    public void setAccessibilityEnabledForTest(boolean enabled) {
        synchronized (mLock) {
            mAccessibilityEnabled = enabled;
        }
    }
}<|MERGE_RESOLUTION|>--- conflicted
+++ resolved
@@ -111,11 +111,7 @@
             false, /* enableAdjustBrightness */
             false, /* enableDataSaver */
             true,  /* enableFirewall */
-<<<<<<< HEAD
-            false, /* enableQuickDoze */
-=======
             true, /* enableQuickDoze */
->>>>>>> de843449
             new ArrayMap<>(), /* filesForInteractive */
             new ArrayMap<>(), /* filesForNoninteractive */
             true, /* forceAllAppsStandby */
