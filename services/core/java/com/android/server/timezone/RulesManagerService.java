/*
 * Copyright (C) 2017 The Android Open Source Project
 *
 * Licensed under the Apache License, Version 2.0 (the "License");
 * you may not use this file except in compliance with the License.
 * You may obtain a copy of the License at
 *
 *      http://www.apache.org/licenses/LICENSE-2.0
 *
 * Unless required by applicable law or agreed to in writing, software
 * distributed under the License is distributed on an "AS IS" BASIS,
 * WITHOUT WARRANTIES OR CONDITIONS OF ANY KIND, either express or implied.
 * See the License for the specific language governing permissions and
 * limitations under the License.
 */

package com.android.server.timezone;

import static android.app.timezone.RulesState.DISTRO_STATUS_INSTALLED;
import static android.app.timezone.RulesState.DISTRO_STATUS_NONE;
import static android.app.timezone.RulesState.DISTRO_STATUS_UNKNOWN;
import static android.app.timezone.RulesState.STAGED_OPERATION_INSTALL;
import static android.app.timezone.RulesState.STAGED_OPERATION_NONE;
import static android.app.timezone.RulesState.STAGED_OPERATION_UNINSTALL;
import static android.app.timezone.RulesState.STAGED_OPERATION_UNKNOWN;

import android.app.timezone.Callback;
import android.app.timezone.DistroFormatVersion;
import android.app.timezone.DistroRulesVersion;
import android.app.timezone.ICallback;
import android.app.timezone.IRulesManager;
import android.app.timezone.RulesManager;
import android.app.timezone.RulesState;
import android.content.Context;
import android.os.ParcelFileDescriptor;
import android.os.RemoteException;
import android.util.Slog;

import com.android.internal.annotations.VisibleForTesting;
import com.android.server.EventLogTags;
import com.android.server.SystemService;
import com.android.timezone.distro.DistroException;
import com.android.timezone.distro.DistroVersion;
import com.android.timezone.distro.StagedDistroOperation;
import com.android.timezone.distro.TimeZoneDistro;
import com.android.timezone.distro.installer.TimeZoneDistroInstaller;

import libcore.icu.ICU;
import libcore.timezone.TimeZoneDataFiles;
import libcore.timezone.TimeZoneFinder;
import libcore.timezone.TzDataSetVersion;
import libcore.timezone.ZoneInfoDB;

import java.io.File;
import java.io.FileDescriptor;
import java.io.FileInputStream;
import java.io.IOException;
import java.io.InputStream;
import java.io.PrintWriter;
import java.util.Arrays;
import java.util.concurrent.Executor;
import java.util.concurrent.atomic.AtomicBoolean;

public final class RulesManagerService extends IRulesManager.Stub {

    private static final String TAG = "timezone.RulesManagerService";

    /** The distro format supported by this device. */
    @VisibleForTesting(visibility = VisibleForTesting.Visibility.PRIVATE)
    static final DistroFormatVersion DISTRO_FORMAT_VERSION_SUPPORTED =
            new DistroFormatVersion(
                    TzDataSetVersion.currentFormatMajorVersion(),
                    TzDataSetVersion.currentFormatMinorVersion());

    public static class Lifecycle extends SystemService {
        public Lifecycle(Context context) {
            super(context);
        }

        @Override
        public void onStart() {
            RulesManagerService service = RulesManagerService.create(getContext());
            service.start();

            // Publish the binder service so it can be accessed from other (appropriately
            // permissioned) processes.
            publishBinderService(Context.TIME_ZONE_RULES_MANAGER_SERVICE, service);

            // Publish the service instance locally so we can use it directly from within the system
            // server from TimeZoneUpdateIdler.
            publishLocalService(RulesManagerService.class, service);
        }
    }

    @VisibleForTesting(visibility = VisibleForTesting.Visibility.PRIVATE)
    static final String REQUIRED_UPDATER_PERMISSION =
            android.Manifest.permission.UPDATE_TIME_ZONE_RULES;
    @VisibleForTesting(visibility = VisibleForTesting.Visibility.PRIVATE)
    static final String REQUIRED_QUERY_PERMISSION =
            android.Manifest.permission.QUERY_TIME_ZONE_RULES;

    private final AtomicBoolean mOperationInProgress = new AtomicBoolean(false);
    private final PermissionHelper mPermissionHelper;
    private final PackageTracker mPackageTracker;
    private final Executor mExecutor;
    private final RulesManagerIntentHelper mIntentHelper;
    private final TimeZoneDistroInstaller mInstaller;

    private static RulesManagerService create(Context context) {
        RulesManagerServiceHelperImpl helper = new RulesManagerServiceHelperImpl(context);
<<<<<<< HEAD
        File baseVersionFile = new File(TimeZoneDataFiles.getRuntimeModuleTzVersionFile());
=======
        File baseVersionFile = new File(TimeZoneDataFiles.getTimeZoneModuleTzVersionFile());
>>>>>>> dbf9e87c
        File tzDataDir = new File(TimeZoneDataFiles.getDataTimeZoneRootDir());
        return new RulesManagerService(
                helper /* permissionHelper */,
                helper /* executor */,
                helper /* intentHelper */,
                PackageTracker.create(context),
                new TimeZoneDistroInstaller(TAG, baseVersionFile, tzDataDir));
    }

    // A constructor that can be used by tests to supply mocked / faked dependencies.
    @VisibleForTesting(visibility = VisibleForTesting.Visibility.PRIVATE)
    RulesManagerService(PermissionHelper permissionHelper, Executor executor,
            RulesManagerIntentHelper intentHelper, PackageTracker packageTracker,
            TimeZoneDistroInstaller timeZoneDistroInstaller) {
        mPermissionHelper = permissionHelper;
        mExecutor = executor;
        mIntentHelper = intentHelper;
        mPackageTracker = packageTracker;
        mInstaller = timeZoneDistroInstaller;
    }

    public void start() {
        // Return value deliberately ignored: no action required on failure to start.
        mPackageTracker.start();
    }

    @Override // Binder call
    public RulesState getRulesState() {
        mPermissionHelper.enforceCallerHasPermission(REQUIRED_QUERY_PERMISSION);

        return getRulesStateInternal();
    }

    /** Like {@link #getRulesState()} without the permission check. */
    private RulesState getRulesStateInternal() {
        synchronized(this) {
            TzDataSetVersion baseVersion;
            try {
                baseVersion = mInstaller.readBaseVersion();
            } catch (IOException e) {
                Slog.w(TAG, "Failed to read base rules version", e);
                return null;
            }

            // Determine the installed distro state. This should be possible regardless of whether
            // there's an operation in progress.
            DistroVersion installedDistroVersion;
            int distroStatus = DISTRO_STATUS_UNKNOWN;
            DistroRulesVersion installedDistroRulesVersion = null;
            try {
                installedDistroVersion = mInstaller.getInstalledDistroVersion();
                if (installedDistroVersion == null) {
                    distroStatus = DISTRO_STATUS_NONE;
                    installedDistroRulesVersion = null;
                } else {
                    distroStatus = DISTRO_STATUS_INSTALLED;
                    installedDistroRulesVersion = new DistroRulesVersion(
                            installedDistroVersion.rulesVersion,
                            installedDistroVersion.revision);
                }
            } catch (DistroException | IOException e) {
                Slog.w(TAG, "Failed to read installed distro.", e);
            }

            boolean operationInProgress = this.mOperationInProgress.get();

            // Determine the staged operation status, if possible.
            DistroRulesVersion stagedDistroRulesVersion = null;
            int stagedOperationStatus = STAGED_OPERATION_UNKNOWN;
            if (!operationInProgress) {
                StagedDistroOperation stagedDistroOperation;
                try {
                    stagedDistroOperation = mInstaller.getStagedDistroOperation();
                    if (stagedDistroOperation == null) {
                        stagedOperationStatus = STAGED_OPERATION_NONE;
                    } else if (stagedDistroOperation.isUninstall) {
                        stagedOperationStatus = STAGED_OPERATION_UNINSTALL;
                    } else {
                        // Must be an install.
                        stagedOperationStatus = STAGED_OPERATION_INSTALL;
                        DistroVersion stagedDistroVersion = stagedDistroOperation.distroVersion;
                        stagedDistroRulesVersion = new DistroRulesVersion(
                                stagedDistroVersion.rulesVersion,
                                stagedDistroVersion.revision);
                    }
                } catch (DistroException | IOException e) {
                    Slog.w(TAG, "Failed to read staged distro.", e);
                }
            }
            return new RulesState(baseVersion.rulesVersion, DISTRO_FORMAT_VERSION_SUPPORTED,
                    operationInProgress, stagedOperationStatus, stagedDistroRulesVersion,
                    distroStatus, installedDistroRulesVersion);
        }
    }

    @Override
    public int requestInstall(ParcelFileDescriptor distroParcelFileDescriptor,
            byte[] checkTokenBytes, ICallback callback) {

        boolean closeParcelFileDescriptorOnExit = true;
        try {
            mPermissionHelper.enforceCallerHasPermission(REQUIRED_UPDATER_PERMISSION);

            CheckToken checkToken = null;
            if (checkTokenBytes != null) {
                checkToken = createCheckTokenOrThrow(checkTokenBytes);
            }
            EventLogTags.writeTimezoneRequestInstall(toStringOrNull(checkToken));

            synchronized (this) {
                if (distroParcelFileDescriptor == null) {
                    throw new NullPointerException("distroParcelFileDescriptor == null");
                }
                if (callback == null) {
                    throw new NullPointerException("observer == null");
                }
                if (mOperationInProgress.get()) {
                    return RulesManager.ERROR_OPERATION_IN_PROGRESS;
                }
                mOperationInProgress.set(true);

                // Execute the install asynchronously.
                mExecutor.execute(
                        new InstallRunnable(distroParcelFileDescriptor, checkToken, callback));

                // The InstallRunnable now owns the ParcelFileDescriptor, so it will close it after
                // it executes (and we do not have to).
                closeParcelFileDescriptorOnExit = false;

                return RulesManager.SUCCESS;
            }
        } finally {
            // We should close() the local ParcelFileDescriptor we were passed if it hasn't been
            // passed to another thread to handle.
            if (distroParcelFileDescriptor != null && closeParcelFileDescriptorOnExit) {
                try {
                    distroParcelFileDescriptor.close();
                } catch (IOException e) {
                    Slog.w(TAG, "Failed to close distroParcelFileDescriptor", e);
                }
            }
        }
    }

    private class InstallRunnable implements Runnable {

        private final ParcelFileDescriptor mDistroParcelFileDescriptor;
        private final CheckToken mCheckToken;
        private final ICallback mCallback;

        InstallRunnable(ParcelFileDescriptor distroParcelFileDescriptor, CheckToken checkToken,
                ICallback callback) {
            mDistroParcelFileDescriptor = distroParcelFileDescriptor;
            mCheckToken = checkToken;
            mCallback = callback;
        }

        @Override
        public void run() {
            EventLogTags.writeTimezoneInstallStarted(toStringOrNull(mCheckToken));

            boolean success = false;
            // Adopt the ParcelFileDescriptor into this try-with-resources so it is closed
            // when we are done.
            try (ParcelFileDescriptor pfd = mDistroParcelFileDescriptor) {
                // The ParcelFileDescriptor owns the underlying FileDescriptor and we'll close
                // it at the end of the try-with-resources.
                final boolean isFdOwner = false;
                InputStream is = new FileInputStream(pfd.getFileDescriptor(), isFdOwner);

                TimeZoneDistro distro = new TimeZoneDistro(is);
                int installerResult = mInstaller.stageInstallWithErrorCode(distro);

                // Notify interested parties that something is staged.
                sendInstallNotificationIntentIfRequired(installerResult);

                int resultCode = mapInstallerResultToApiCode(installerResult);
                EventLogTags.writeTimezoneInstallComplete(toStringOrNull(mCheckToken), resultCode);
                sendFinishedStatus(mCallback, resultCode);

                // All the installer failure modes are currently non-recoverable and won't be
                // improved by trying again. Therefore success = true.
                success = true;
            } catch (Exception e) {
                Slog.w(TAG, "Failed to install distro.", e);
                EventLogTags.writeTimezoneInstallComplete(
                        toStringOrNull(mCheckToken), Callback.ERROR_UNKNOWN_FAILURE);
                sendFinishedStatus(mCallback, Callback.ERROR_UNKNOWN_FAILURE);
            } finally {
                // Notify the package tracker that the operation is now complete.
                mPackageTracker.recordCheckResult(mCheckToken, success);

                mOperationInProgress.set(false);
            }
        }

        private void sendInstallNotificationIntentIfRequired(int installerResult) {
            if (installerResult == TimeZoneDistroInstaller.INSTALL_SUCCESS) {
                mIntentHelper.sendTimeZoneOperationStaged();
            }
        }

        private int mapInstallerResultToApiCode(int installerResult) {
            switch (installerResult) {
                case TimeZoneDistroInstaller.INSTALL_SUCCESS:
                    return Callback.SUCCESS;
                case TimeZoneDistroInstaller.INSTALL_FAIL_BAD_DISTRO_STRUCTURE:
                    return Callback.ERROR_INSTALL_BAD_DISTRO_STRUCTURE;
                case TimeZoneDistroInstaller.INSTALL_FAIL_RULES_TOO_OLD:
                    return Callback.ERROR_INSTALL_RULES_TOO_OLD;
                case TimeZoneDistroInstaller.INSTALL_FAIL_BAD_DISTRO_FORMAT_VERSION:
                    return Callback.ERROR_INSTALL_BAD_DISTRO_FORMAT_VERSION;
                case TimeZoneDistroInstaller.INSTALL_FAIL_VALIDATION_ERROR:
                    return Callback.ERROR_INSTALL_VALIDATION_ERROR;
                default:
                    return Callback.ERROR_UNKNOWN_FAILURE;
            }
        }
    }

    @Override
    public int requestUninstall(byte[] checkTokenBytes, ICallback callback) {
        mPermissionHelper.enforceCallerHasPermission(REQUIRED_UPDATER_PERMISSION);

        CheckToken checkToken = null;
        if (checkTokenBytes != null) {
            checkToken = createCheckTokenOrThrow(checkTokenBytes);
        }
        EventLogTags.writeTimezoneRequestUninstall(toStringOrNull(checkToken));
        synchronized(this) {
            if (callback == null) {
                throw new NullPointerException("callback == null");
            }

            if (mOperationInProgress.get()) {
                return RulesManager.ERROR_OPERATION_IN_PROGRESS;
            }
            mOperationInProgress.set(true);

            // Execute the uninstall asynchronously.
            mExecutor.execute(new UninstallRunnable(checkToken, callback));

            return RulesManager.SUCCESS;
        }
    }

    private class UninstallRunnable implements Runnable {

        private final CheckToken mCheckToken;
        private final ICallback mCallback;

        UninstallRunnable(CheckToken checkToken, ICallback callback) {
            mCheckToken = checkToken;
            mCallback = callback;
        }

        @Override
        public void run() {
            EventLogTags.writeTimezoneUninstallStarted(toStringOrNull(mCheckToken));
            boolean packageTrackerStatus = false;
            try {
                int uninstallResult = mInstaller.stageUninstall();

                // Notify interested parties that something is staged.
                sendUninstallNotificationIntentIfRequired(uninstallResult);

                packageTrackerStatus = (uninstallResult == TimeZoneDistroInstaller.UNINSTALL_SUCCESS
                        || uninstallResult == TimeZoneDistroInstaller.UNINSTALL_NOTHING_INSTALLED);

                // Right now we just have Callback.SUCCESS / Callback.ERROR_UNKNOWN_FAILURE for
                // uninstall. All clients should be checking against SUCCESS. More granular failures
                // may be added in future.
                int callbackResultCode =
                        packageTrackerStatus ? Callback.SUCCESS : Callback.ERROR_UNKNOWN_FAILURE;
                EventLogTags.writeTimezoneUninstallComplete(
                        toStringOrNull(mCheckToken), callbackResultCode);
                sendFinishedStatus(mCallback, callbackResultCode);
            } catch (Exception e) {
                EventLogTags.writeTimezoneUninstallComplete(
                        toStringOrNull(mCheckToken), Callback.ERROR_UNKNOWN_FAILURE);
                Slog.w(TAG, "Failed to uninstall distro.", e);
                sendFinishedStatus(mCallback, Callback.ERROR_UNKNOWN_FAILURE);
            } finally {
                // Notify the package tracker that the operation is now complete.
                mPackageTracker.recordCheckResult(mCheckToken, packageTrackerStatus);

                mOperationInProgress.set(false);
            }
        }

        private void sendUninstallNotificationIntentIfRequired(int uninstallResult) {
            switch (uninstallResult) {
                case TimeZoneDistroInstaller.UNINSTALL_SUCCESS:
                    mIntentHelper.sendTimeZoneOperationStaged();
                    break;
                case TimeZoneDistroInstaller.UNINSTALL_NOTHING_INSTALLED:
                    mIntentHelper.sendTimeZoneOperationUnstaged();
                    break;
                case TimeZoneDistroInstaller.UNINSTALL_FAIL:
                default:
                    // No-op - unknown or nothing to notify about.
            }
        }
    }

    private void sendFinishedStatus(ICallback callback, int resultCode) {
        try {
            callback.onFinished(resultCode);
        } catch (RemoteException e) {
            Slog.e(TAG, "Unable to notify observer of result", e);
        }
    }

    @Override
    public void requestNothing(byte[] checkTokenBytes, boolean success) {
        mPermissionHelper.enforceCallerHasPermission(REQUIRED_UPDATER_PERMISSION);
        CheckToken checkToken = null;
        if (checkTokenBytes != null) {
            checkToken = createCheckTokenOrThrow(checkTokenBytes);
        }
        EventLogTags.writeTimezoneRequestNothing(toStringOrNull(checkToken));
        mPackageTracker.recordCheckResult(checkToken, success);
        EventLogTags.writeTimezoneNothingComplete(toStringOrNull(checkToken));
    }

    @Override
    protected void dump(FileDescriptor fd, PrintWriter pw, String[] args) {
        if (!mPermissionHelper.checkDumpPermission(TAG, pw)) {
            return;
        }

        RulesState rulesState = getRulesStateInternal();
        if (args != null && args.length == 2) {
            // Formatting options used for automated tests. The format is less free-form than
            // the -format options, which are intended to be easier to parse.
            if ("-format_state".equals(args[0]) && args[1] != null) {
                for (char c : args[1].toCharArray()) {
                    switch (c) {
                        case 'p': {
                            // Report operation in progress
                            String value = "Unknown";
                            if (rulesState != null) {
                                value = Boolean.toString(rulesState.isOperationInProgress());
                            }
                            pw.println("Operation in progress: " + value);
                            break;
                        }
                        case 'b': {
                            // Report base rules version
                            String value = "Unknown";
                            if (rulesState != null) {
                                value = rulesState.getBaseRulesVersion();
                            }
                            pw.println("Base rules version: " + value);
                            break;
                        }
                        case 'c': {
                            // Report current installation state
                            String value = "Unknown";
                            if (rulesState != null) {
                                value = distroStatusToString(rulesState.getDistroStatus());
                            }
                            pw.println("Current install state: " + value);
                            break;
                        }
                        case 'i': {
                            // Report currently installed version
                            String value = "Unknown";
                            if (rulesState != null) {
                                DistroRulesVersion installedRulesVersion =
                                        rulesState.getInstalledDistroRulesVersion();
                                if (installedRulesVersion == null) {
                                    value = "<None>";
                                } else {
                                    value = installedRulesVersion.toDumpString();
                                }
                            }
                            pw.println("Installed rules version: " + value);
                            break;
                        }
                        case 'o': {
                            // Report staged operation type
                            String value = "Unknown";
                            if (rulesState != null) {
                                int stagedOperationType = rulesState.getStagedOperationType();
                                value = stagedOperationToString(stagedOperationType);
                            }
                            pw.println("Staged operation: " + value);
                            break;
                        }
                        case 't': {
                            // Report staged version (i.e. the one that will be installed next boot
                            // if the staged operation is an install).
                            String value = "Unknown";
                            if (rulesState != null) {
                                DistroRulesVersion stagedDistroRulesVersion =
                                        rulesState.getStagedDistroRulesVersion();
                                if (stagedDistroRulesVersion == null) {
                                    value = "<None>";
                                } else {
                                    value = stagedDistroRulesVersion.toDumpString();
                                }
                            }
                            pw.println("Staged rules version: " + value);
                            break;
                        }
                        case 'a': {
                            // Report the active rules version (i.e. the rules in use by the current
                            // process).
                            pw.println("Active rules version (ICU, ZoneInfoDB, TimeZoneFinder): "
                                    + ICU.getTZDataVersion() + ","
                                    + ZoneInfoDB.getInstance().getVersion() + ","
                                    + TimeZoneFinder.getInstance().getIanaVersion());
                            break;
                        }
                        default: {
                            pw.println("Unknown option: " + c);
                        }
                    }
                }
                return;
            }
        }

        pw.println("RulesManagerService state: " + toString());
        pw.println("Active rules version (ICU, ZoneInfoDB, TimeZoneFinder): "
                + ICU.getTZDataVersion() + ","
                + ZoneInfoDB.getInstance().getVersion() + ","
                + TimeZoneFinder.getInstance().getIanaVersion());
        pw.println("Distro state: " + rulesState.toString());
        mPackageTracker.dump(pw);
    }

    /**
     * Called when the device is considered idle.
     */
    void notifyIdle() {
        // No package has changed: we are just triggering because the device is idle and there
        // *might* be work to do.
        final boolean packageChanged = false;
        mPackageTracker.triggerUpdateIfNeeded(packageChanged);
    }

    @Override
    public String toString() {
        return "RulesManagerService{" +
                "mOperationInProgress=" + mOperationInProgress +
                '}';
    }

    private static CheckToken createCheckTokenOrThrow(byte[] checkTokenBytes) {
        CheckToken checkToken;
        try {
            checkToken = CheckToken.fromByteArray(checkTokenBytes);
        } catch (IOException e) {
            throw new IllegalArgumentException("Unable to read token bytes "
                    + Arrays.toString(checkTokenBytes), e);
        }
        return checkToken;
    }

    private static String distroStatusToString(int distroStatus) {
        switch(distroStatus) {
            case DISTRO_STATUS_NONE:
                return "None";
            case DISTRO_STATUS_INSTALLED:
                return "Installed";
            case DISTRO_STATUS_UNKNOWN:
            default:
                return "Unknown";
        }
    }

    private static String stagedOperationToString(int stagedOperationType) {
        switch(stagedOperationType) {
            case STAGED_OPERATION_NONE:
                return "None";
            case STAGED_OPERATION_UNINSTALL:
                return "Uninstall";
            case STAGED_OPERATION_INSTALL:
                return "Install";
            case STAGED_OPERATION_UNKNOWN:
            default:
                return "Unknown";
        }
    }

    private static String toStringOrNull(Object obj) {
        return obj == null ? null : obj.toString();
    }
}<|MERGE_RESOLUTION|>--- conflicted
+++ resolved
@@ -108,11 +108,7 @@
 
     private static RulesManagerService create(Context context) {
         RulesManagerServiceHelperImpl helper = new RulesManagerServiceHelperImpl(context);
-<<<<<<< HEAD
-        File baseVersionFile = new File(TimeZoneDataFiles.getRuntimeModuleTzVersionFile());
-=======
         File baseVersionFile = new File(TimeZoneDataFiles.getTimeZoneModuleTzVersionFile());
->>>>>>> dbf9e87c
         File tzDataDir = new File(TimeZoneDataFiles.getDataTimeZoneRootDir());
         return new RulesManagerService(
                 helper /* permissionHelper */,
