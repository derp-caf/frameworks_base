/*
 * Copyright (C) 2014 The Android Open Source Project
 *
 * Licensed under the Apache License, Version 2.0 (the "License");
 * you may not use this file except in compliance with the License.
 * You may obtain a copy of the License at
 *
 *      http://www.apache.org/licenses/LICENSE-2.0
 *
 * Unless required by applicable law or agreed to in writing, software
 * distributed under the License is distributed on an "AS IS" BASIS,
 * WITHOUT WARRANTIES OR CONDITIONS OF ANY KIND, either express or implied.
 * See the License for the specific language governing permissions and
 * limitations under the License.
 */

package com.android.server.connectivity;

<<<<<<< HEAD
import static android.net.NetworkCapabilities.NET_CAPABILITY_INTERNET;
import static android.net.NetworkCapabilities.NET_CAPABILITY_MMS;
import static android.net.NetworkCapabilities.NET_CAPABILITY_VALIDATED;

=======
>>>>>>> 825827da
import android.content.Context;
import android.net.INetd;
import android.net.INetworkMonitor;
import android.net.LinkProperties;
import android.net.Network;
import android.net.NetworkCapabilities;
import android.net.NetworkInfo;
import android.net.NetworkMisc;
import android.net.NetworkRequest;
import android.net.NetworkState;
import android.os.Handler;
import android.os.INetworkManagementService;
import android.os.Messenger;
import android.os.SystemClock;
import android.util.Log;
import android.util.SparseArray;

import com.android.internal.util.AsyncChannel;
import com.android.internal.util.WakeupMessage;
import com.android.server.ConnectivityService;

import java.io.PrintWriter;
import java.util.Objects;
import java.util.SortedSet;
import java.util.TreeSet;

/**
 * A bag class used by ConnectivityService for holding a collection of most recent
 * information published by a particular NetworkAgent as well as the
 * AsyncChannel/messenger for reaching that NetworkAgent and lists of NetworkRequests
 * interested in using it.  Default sort order is descending by score.
 */
// States of a network:
// --------------------
// 1. registered, uncreated, disconnected, unvalidated
//    This state is entered when a NetworkFactory registers a NetworkAgent in any state except
//    the CONNECTED state.
// 2. registered, uncreated, connecting, unvalidated
//    This state is entered when a registered NetworkAgent for a VPN network transitions to the
//    CONNECTING state (TODO: go through this state for every network, not just VPNs).
//    ConnectivityService will tell netd to create the network early in order to add extra UID
//    routing rules referencing the netID. These rules need to be in place before the network is
//    connected to avoid racing against client apps trying to connect to a half-setup network.
// 3. registered, uncreated, connected, unvalidated
//    This state is entered when a registered NetworkAgent transitions to the CONNECTED state.
//    ConnectivityService will tell netd to create the network if it was not already created, and
//    immediately transition to state #4.
// 4. registered, created, connected, unvalidated
//    If this network can satisfy the default NetworkRequest, then NetworkMonitor will
//    probe for Internet connectivity.
//    If this network cannot satisfy the default NetworkRequest, it will immediately be
//    transitioned to state #5.
//    A network may remain in this state if NetworkMonitor fails to find Internet connectivity,
//    for example:
//    a. a captive portal is present, or
//    b. a WiFi router whose Internet backhaul is down, or
//    c. a wireless connection stops transfering packets temporarily (e.g. device is in elevator
//       or tunnel) but does not disconnect from the AP/cell tower, or
//    d. a stand-alone device offering a WiFi AP without an uplink for configuration purposes.
// 5. registered, created, connected, validated
//
// The device's default network connection:
// ----------------------------------------
// Networks in states #4 and #5 may be used as a device's default network connection if they
// satisfy the default NetworkRequest.
// A network, that satisfies the default NetworkRequest, in state #5 should always be chosen
// in favor of a network, that satisfies the default NetworkRequest, in state #4.
// When deciding between two networks, that both satisfy the default NetworkRequest, to select
// for the default network connection, the one with the higher score should be chosen.
//
// When a network disconnects:
// ---------------------------
// If a network's transport disappears, for example:
// a. WiFi turned off, or
// b. cellular data turned off, or
// c. airplane mode is turned on, or
// d. a wireless connection disconnects from AP/cell tower entirely (e.g. device is out of range
//    of AP for an extended period of time, or switches to another AP without roaming)
// then that network can transition from any state (#1-#5) to unregistered.  This happens by
// the transport disconnecting their NetworkAgent's AsyncChannel with ConnectivityManager.
// ConnectivityService also tells netd to destroy the network.
//
// When ConnectivityService disconnects a network:
// -----------------------------------------------
// If a network has no chance of satisfying any requests (even if it were to become validated
// and enter state #5), ConnectivityService will disconnect the NetworkAgent's AsyncChannel.
//
// If the network was satisfying a foreground NetworkRequest (i.e. had been the highest scoring that
// satisfied the NetworkRequest's constraints), but is no longer the highest scoring network for any
// foreground NetworkRequest, then there will be a 30s pause to allow network communication to be
// wrapped up rather than abruptly terminated. During this pause the network is said to be
// "lingering". During this pause if the network begins satisfying a foreground NetworkRequest,
// ConnectivityService will cancel the future disconnection of the NetworkAgent's AsyncChannel, and
// the network is no longer considered "lingering". After the linger timer expires, if the network
// is satisfying one or more background NetworkRequests it is kept up in the background. If it is
// not, ConnectivityService disconnects the NetworkAgent's AsyncChannel.
public class NetworkAgentInfo implements Comparable<NetworkAgentInfo> {

    public NetworkInfo networkInfo;
    // This Network object should always be used if possible, so as to encourage reuse of the
    // enclosed socket factory and connection pool.  Avoid creating other Network objects.
    // This Network object is always valid.
    public final Network network;
    public LinkProperties linkProperties;
    // This should only be modified via ConnectivityService.updateCapabilities().
    public NetworkCapabilities networkCapabilities;
    public final NetworkMisc networkMisc;
    // Indicates if netd has been told to create this Network. From this point on the appropriate
    // routing rules are setup and routes are added so packets can begin flowing over the Network.
    // This is a sticky bit; once set it is never cleared.
    public boolean created;
    // Set to true after the first time this network is marked as CONNECTED. Once set, the network
    // shows up in API calls, is able to satisfy NetworkRequests and can become the default network.
    // This is a sticky bit; once set it is never cleared.
    public boolean everConnected;
    // Set to true if this Network successfully passed validation or if it did not satisfy the
    // default NetworkRequest in which case validation will not be attempted.
    // This is a sticky bit; once set it is never cleared even if future validation attempts fail.
    public boolean everValidated;

    // The result of the last validation attempt on this network (true if validated, false if not).
    public boolean lastValidated;

    // If true, becoming unvalidated will lower the network's score. This is only meaningful if the
    // system is configured not to do this for certain networks, e.g., if the
    // config_networkAvoidBadWifi option is set to 0 and the user has not overridden that via
    // Settings.Global.NETWORK_AVOID_BAD_WIFI.
    public boolean avoidUnvalidated;

    // Whether a captive portal was ever detected on this network.
    // This is a sticky bit; once set it is never cleared.
    public boolean everCaptivePortalDetected;

    // Whether a captive portal was found during the last network validation attempt.
    public boolean lastCaptivePortalDetected;

    // Indicates the user was notified of a successful captive portal login since a portal was
    // last detected.
    public boolean captivePortalLoginNotified;

<<<<<<< HEAD
=======
    // Set to true when partial connectivity was detected.
    public boolean partialConnectivity;

>>>>>>> 825827da
    // Networks are lingered when they become unneeded as a result of their NetworkRequests being
    // satisfied by a higher-scoring network. so as to allow communication to wrap up before the
    // network is taken down.  This usually only happens to the default network. Lingering ends with
    // either the linger timeout expiring and the network being taken down, or the network
    // satisfying a request again.
    public static class LingerTimer implements Comparable<LingerTimer> {
        public final NetworkRequest request;
        public final long expiryMs;

        public LingerTimer(NetworkRequest request, long expiryMs) {
            this.request = request;
            this.expiryMs = expiryMs;
        }
        public boolean equals(Object o) {
            if (!(o instanceof LingerTimer)) return false;
            LingerTimer other = (LingerTimer) o;
            return (request.requestId == other.request.requestId) && (expiryMs == other.expiryMs);
        }
        public int hashCode() {
            return Objects.hash(request.requestId, expiryMs);
        }
        public int compareTo(LingerTimer other) {
            return (expiryMs != other.expiryMs) ?
                    Long.compare(expiryMs, other.expiryMs) :
                    Integer.compare(request.requestId, other.request.requestId);
        }
        public String toString() {
            return String.format("%s, expires %dms", request.toString(),
                    expiryMs - SystemClock.elapsedRealtime());
        }
    }

    /**
     * Inform ConnectivityService that the network LINGER period has
     * expired.
     * obj = this NetworkAgentInfo
     */
    public static final int EVENT_NETWORK_LINGER_COMPLETE = 1001;

    // All linger timers for this network, sorted by expiry time. A linger timer is added whenever
    // a request is moved to a network with a better score, regardless of whether the network is or
    // was lingering or not.
    // TODO: determine if we can replace this with a smaller or unsorted data structure. (e.g.,
    // SparseLongArray) combined with the timestamp of when the last timer is scheduled to fire.
    private final SortedSet<LingerTimer> mLingerTimers = new TreeSet<>();

    // For fast lookups. Indexes into mLingerTimers by request ID.
    private final SparseArray<LingerTimer> mLingerTimerForRequest = new SparseArray<>();

    // Linger expiry timer. Armed whenever mLingerTimers is non-empty, regardless of whether the
    // network is lingering or not. Always set to the expiry of the LingerTimer that expires last.
    // When the timer fires, all linger state is cleared, and if the network has no requests, it is
    // torn down.
    private WakeupMessage mLingerMessage;

    // Linger expiry. Holds the expiry time of the linger timer, or 0 if the timer is not armed.
    private long mLingerExpiryMs;

    // Whether the network is lingering or not. Must be maintained separately from the above because
    // it depends on the state of other networks and requests, which only ConnectivityService knows.
    // (Example: we don't linger a network if it would become the best for a NetworkRequest if it
    // validated).
    private boolean mLingering;

    // This represents the last score received from the NetworkAgent.
    private int currentScore;

    // The list of NetworkRequests being satisfied by this Network.
    private final SparseArray<NetworkRequest> mNetworkRequests = new SparseArray<>();

    // How many of the satisfied requests are actual requests and not listens.
    private int mNumRequestNetworkRequests = 0;

    // How many of the satisfied requests are of type BACKGROUND_REQUEST.
    private int mNumBackgroundNetworkRequests = 0;

    public final Messenger messenger;
    public final AsyncChannel asyncChannel;

    public final int factorySerialNumber;

    // Used by ConnectivityService to keep track of 464xlat.
    public final Nat464Xlat clatd;

    // Set after asynchronous creation of the NetworkMonitor.
    private volatile INetworkMonitor mNetworkMonitor;

    private static final String TAG = ConnectivityService.class.getSimpleName();
    private static final boolean VDBG = false;
    private final ConnectivityService mConnService;
    private final Context mContext;
    private final Handler mHandler;

    public NetworkAgentInfo(Messenger messenger, AsyncChannel ac, Network net, NetworkInfo info,
            LinkProperties lp, NetworkCapabilities nc, int score, Context context, Handler handler,
            NetworkMisc misc, ConnectivityService connService, INetd netd,
            INetworkManagementService nms, int factorySerialNumber) {
        this.messenger = messenger;
        asyncChannel = ac;
        network = net;
        networkInfo = info;
        linkProperties = lp;
        networkCapabilities = nc;
        currentScore = score;
        clatd = new Nat464Xlat(this, netd, nms);
        mConnService = connService;
        mContext = context;
        mHandler = handler;
        networkMisc = misc;
        this.factorySerialNumber = factorySerialNumber;
    }

    /**
     * Inform NetworkAgentInfo that a new NetworkMonitor was created.
     */
    public void onNetworkMonitorCreated(INetworkMonitor networkMonitor) {
        mNetworkMonitor = networkMonitor;
    }

    public ConnectivityService connService() {
        return mConnService;
    }

    public NetworkMisc netMisc() {
        return networkMisc;
    }

    public Handler handler() {
        return mHandler;
    }

    public Network network() {
        return network;
    }

    /**
     * Get the INetworkMonitor in this NetworkAgentInfo.
     *
     * <p>This will be null before {@link #onNetworkMonitorCreated(INetworkMonitor)} is called.
     */
    public INetworkMonitor networkMonitor() {
        return mNetworkMonitor;
    }

    // Functions for manipulating the requests satisfied by this network.
    //
    // These functions must only called on ConnectivityService's main thread.

    private static final boolean ADD = true;
    private static final boolean REMOVE = false;

    private void updateRequestCounts(boolean add, NetworkRequest request) {
        int delta = add ? +1 : -1;
        switch (request.type) {
            case REQUEST:
                mNumRequestNetworkRequests += delta;
                break;

            case BACKGROUND_REQUEST:
                mNumRequestNetworkRequests += delta;
                mNumBackgroundNetworkRequests += delta;
                break;

            case TRACK_DEFAULT:
            case LISTEN:
                break;

            case NONE:
            default:
                Log.wtf(TAG, "Unhandled request type " + request.type);
                break;
        }
    }

    /**
     * Add {@code networkRequest} to this network as it's satisfied by this network.
     * @return true if {@code networkRequest} was added or false if {@code networkRequest} was
     *         already present.
     */
    public boolean addRequest(NetworkRequest networkRequest) {
        NetworkRequest existing = mNetworkRequests.get(networkRequest.requestId);
        if (existing == networkRequest) return false;
        if (existing != null) {
            // Should only happen if the requestId wraps. If that happens lots of other things will
            // be broken as well.
            Log.wtf(TAG, String.format("Duplicate requestId for %s and %s on %s",
                    networkRequest, existing, name()));
            updateRequestCounts(REMOVE, existing);
        }
        mNetworkRequests.put(networkRequest.requestId, networkRequest);
        updateRequestCounts(ADD, networkRequest);
        return true;
    }

    /**
     * Remove the specified request from this network.
     */
    public void removeRequest(int requestId) {
        NetworkRequest existing = mNetworkRequests.get(requestId);
        if (existing == null) return;
        updateRequestCounts(REMOVE, existing);
        mNetworkRequests.remove(requestId);
        if (existing.isRequest()) {
            unlingerRequest(existing);
        }
    }

    /**
     * Returns whether this network is currently satisfying the request with the specified ID.
     */
    public boolean isSatisfyingRequest(int id) {
        return mNetworkRequests.get(id) != null;
    }

    /**
     * Returns the request at the specified position in the list of requests satisfied by this
     * network.
     */
    public NetworkRequest requestAt(int index) {
        return mNetworkRequests.valueAt(index);
    }

    /**
     * Returns the number of requests currently satisfied by this network for which
     * {@link android.net.NetworkRequest#isRequest} returns {@code true}.
     */
    public int numRequestNetworkRequests() {
        return mNumRequestNetworkRequests;
    }

    /**
     * Returns the number of requests currently satisfied by this network of type
     * {@link android.net.NetworkRequest.Type.BACKGROUND_REQUEST}.
     */
    public int numBackgroundNetworkRequests() {
        return mNumBackgroundNetworkRequests;
    }

    /**
     * Returns the number of foreground requests currently satisfied by this network.
     */
    public int numForegroundNetworkRequests() {
        return mNumRequestNetworkRequests - mNumBackgroundNetworkRequests;
    }

    /**
     * Returns the number of requests of any type currently satisfied by this network.
     */
    public int numNetworkRequests() {
        return mNetworkRequests.size();
    }

    /**
     * Returns whether the network is a background network. A network is a background network if it
     * does not have the NET_CAPABILITY_FOREGROUND capability, which implies it is satisfying no
     * foreground request, is not lingering (i.e. kept for a while after being outscored), and is
     * not a speculative network (i.e. kept pending validation when validation would have it
     * outscore another foreground network). That implies it is being kept up by some background
     * request (otherwise it would be torn down), maybe the mobile always-on request.
     */
    public boolean isBackgroundNetwork() {
        return !isVPN() && numForegroundNetworkRequests() == 0 && mNumBackgroundNetworkRequests > 0
                && !isLingering();
    }

    /**
     * Returns whether this network is currently suspended. A network is suspended if it is still
     * connected but data temporarily fails to transfer. See {@link NetworkInfo.State#SUSPENDED}
     * and {@link NetworkCapabilities#NET_CAPABILITY_NOT_SUSPENDED}.
     */
    public boolean isSuspended() {
        return networkInfo.getState() == NetworkInfo.State.SUSPENDED;
    }

    // Does this network satisfy request?
    public boolean satisfies(NetworkRequest request) {
        return created &&
                request.networkCapabilities.satisfiedByNetworkCapabilities(networkCapabilities);
    }

    public boolean satisfiesImmutableCapabilitiesOf(NetworkRequest request) {
        return created &&
                request.networkCapabilities.satisfiedByImmutableNetworkCapabilities(
                        networkCapabilities);
    }

    public boolean isVPN() {
        return networkCapabilities.hasTransport(NetworkCapabilities.TRANSPORT_VPN);
    }

    private int getCurrentScore(boolean pretendValidated) {
        // TODO: We may want to refactor this into a NetworkScore class that takes a base score from
        // the NetworkAgent and signals from the NetworkAgent and uses those signals to modify the
        // score.  The NetworkScore class would provide a nice place to centralize score constants
        // so they are not scattered about the transports.

        // If this network is explicitly selected and the user has decided to use it even if it's
        // unvalidated, give it the maximum score. Also give it the maximum score if it's explicitly
        // selected and we're trying to see what its score could be. This ensures that we don't tear
        // down an explicitly selected network before the user gets a chance to prefer it when
        // a higher-scoring network (e.g., Ethernet) is available.
        if (networkMisc.explicitlySelected && (networkMisc.acceptUnvalidated || pretendValidated)) {
            return ConnectivityConstants.MAXIMUM_NETWORK_SCORE;
        }

        int score = currentScore;
        if (!lastValidated && !pretendValidated && !ignoreWifiUnvalidationPenalty()) {
            score -= ConnectivityConstants.UNVALIDATED_SCORE_PENALTY;
        }
        if (score < 0) score = 0;
        return score;
    }

    // Return true on devices configured to ignore score penalty for wifi networks
    // that become unvalidated (b/31075769).
    private boolean ignoreWifiUnvalidationPenalty() {
        boolean isWifi = networkCapabilities.hasTransport(NetworkCapabilities.TRANSPORT_WIFI) &&
                networkCapabilities.hasCapability(NetworkCapabilities.NET_CAPABILITY_INTERNET);
        boolean avoidBadWifi = mConnService.avoidBadWifi() || avoidUnvalidated;
        return isWifi && !avoidBadWifi && everValidated;
    }

    // Get the current score for this Network.  This may be modified from what the
    // NetworkAgent sent, as it has modifiers applied to it.
    public int getCurrentScore() {
        return getCurrentScore(false);
    }

    // Get the current score for this Network as if it was validated.  This may be modified from
    // what the NetworkAgent sent, as it has modifiers applied to it.
    public int getCurrentScoreAsValidated() {
        return getCurrentScore(true);
    }

    public void setCurrentScore(int newScore) {
        currentScore = newScore;
    }

    public NetworkState getNetworkState() {
        synchronized (this) {
            // Network objects are outwardly immutable so there is no point in duplicating.
            // Duplicating also precludes sharing socket factories and connection pools.
            final String subscriberId = (networkMisc != null) ? networkMisc.subscriberId : null;
            return new NetworkState(new NetworkInfo(networkInfo),
                    new LinkProperties(linkProperties),
                    new NetworkCapabilities(networkCapabilities), network, subscriberId, null);
        }
    }

    /**
     * Sets the specified request to linger on this network for the specified time. Called by
     * ConnectivityService when the request is moved to another network with a higher score.
     */
    public void lingerRequest(NetworkRequest request, long now, long duration) {
        if (mLingerTimerForRequest.get(request.requestId) != null) {
            // Cannot happen. Once a request is lingering on a particular network, we cannot
            // re-linger it unless that network becomes the best for that request again, in which
            // case we should have unlingered it.
            Log.wtf(TAG, this.name() + ": request " + request.requestId + " already lingered");
        }
        final long expiryMs = now + duration;
        LingerTimer timer = new LingerTimer(request, expiryMs);
        if (VDBG) Log.d(TAG, "Adding LingerTimer " + timer + " to " + this.name());
        mLingerTimers.add(timer);
        mLingerTimerForRequest.put(request.requestId, timer);
    }

    /**
     * Cancel lingering. Called by ConnectivityService when a request is added to this network.
     * Returns true if the given request was lingering on this network, false otherwise.
     */
    public boolean unlingerRequest(NetworkRequest request) {
        LingerTimer timer = mLingerTimerForRequest.get(request.requestId);
        if (timer != null) {
            if (VDBG) Log.d(TAG, "Removing LingerTimer " + timer + " from " + this.name());
            mLingerTimers.remove(timer);
            mLingerTimerForRequest.remove(request.requestId);
            return true;
        }
        return false;
    }

    public long getLingerExpiry() {
        return mLingerExpiryMs;
    }

    public void updateLingerTimer() {
        long newExpiry = mLingerTimers.isEmpty() ? 0 : mLingerTimers.last().expiryMs;
        if (newExpiry == mLingerExpiryMs) return;

        // Even if we're going to reschedule the timer, cancel it first. This is because the
        // semantics of WakeupMessage guarantee that if cancel is called then the alarm will
        // never call its callback (handleLingerComplete), even if it has already fired.
        // WakeupMessage makes no such guarantees about rescheduling a message, so if mLingerMessage
        // has already been dispatched, rescheduling to some time in the future it won't stop it
        // from calling its callback immediately.
        if (mLingerMessage != null) {
            mLingerMessage.cancel();
            mLingerMessage = null;
        }

        if (newExpiry > 0) {
            mLingerMessage = mConnService.makeWakeupMessage(
                    mContext, mHandler,
                    "NETWORK_LINGER_COMPLETE." + network.netId,
                    EVENT_NETWORK_LINGER_COMPLETE, this);
            mLingerMessage.schedule(newExpiry);
        }

        mLingerExpiryMs = newExpiry;
    }

    public void linger() {
        mLingering = true;
    }

    public void unlinger() {
        mLingering = false;
    }

    public boolean isLingering() {
        return mLingering;
    }

    public void clearLingerState() {
        if (mLingerMessage != null) {
            mLingerMessage.cancel();
            mLingerMessage = null;
        }
        mLingerTimers.clear();
        mLingerTimerForRequest.clear();
        updateLingerTimer();  // Sets mLingerExpiryMs, cancels and nulls out mLingerMessage.
        mLingering = false;
    }

    public void dumpLingerTimers(PrintWriter pw) {
        for (LingerTimer timer : mLingerTimers) { pw.println(timer); }
    }

<<<<<<< HEAD
=======
    // TODO: Print shorter members first and only print the boolean variable which value is true
    // to improve readability.
>>>>>>> 825827da
    public String toString() {
        return "NetworkAgentInfo{ ni{" + networkInfo + "}  "
                + "network{" + network + "}  nethandle{" + network.getNetworkHandle() + "}  "
                + "lp{" + linkProperties + "}  "
                + "nc{" + networkCapabilities + "}  Score{" + getCurrentScore() + "}  "
                + "everValidated{" + everValidated + "}  lastValidated{" + lastValidated + "}  "
                + "created{" + created + "} lingering{" + isLingering() + "} "
                + "explicitlySelected{" + networkMisc.explicitlySelected + "} "
                + "acceptUnvalidated{" + networkMisc.acceptUnvalidated + "} "
                + "everCaptivePortalDetected{" + everCaptivePortalDetected + "} "
                + "lastCaptivePortalDetected{" + lastCaptivePortalDetected + "} "
                + "captivePortalLoginNotified{" + captivePortalLoginNotified + "} "
<<<<<<< HEAD
=======
                + "partialConnectivity{" + partialConnectivity + "} "
                + "acceptPartialConnectivity{" + networkMisc.acceptPartialConnectivity + "} "
>>>>>>> 825827da
                + "clat{" + clatd + "} "
                + "}";
    }

    public String name() {
        return "NetworkAgentInfo [" + networkInfo.getTypeName() + " (" +
                networkInfo.getSubtypeName() + ") - " + Objects.toString(network) + "]";
    }

    // Enables sorting in descending order of score.
    @Override
    public int compareTo(NetworkAgentInfo other) {
        return other.getCurrentScore() - getCurrentScore();
    }
}<|MERGE_RESOLUTION|>--- conflicted
+++ resolved
@@ -16,13 +16,10 @@
 
 package com.android.server.connectivity;
 
-<<<<<<< HEAD
 import static android.net.NetworkCapabilities.NET_CAPABILITY_INTERNET;
 import static android.net.NetworkCapabilities.NET_CAPABILITY_MMS;
 import static android.net.NetworkCapabilities.NET_CAPABILITY_VALIDATED;
 
-=======
->>>>>>> 825827da
 import android.content.Context;
 import android.net.INetd;
 import android.net.INetworkMonitor;
@@ -163,12 +160,9 @@
     // last detected.
     public boolean captivePortalLoginNotified;
 
-<<<<<<< HEAD
-=======
     // Set to true when partial connectivity was detected.
     public boolean partialConnectivity;
 
->>>>>>> 825827da
     // Networks are lingered when they become unneeded as a result of their NetworkRequests being
     // satisfied by a higher-scoring network. so as to allow communication to wrap up before the
     // network is taken down.  This usually only happens to the default network. Lingering ends with
@@ -608,11 +602,8 @@
         for (LingerTimer timer : mLingerTimers) { pw.println(timer); }
     }
 
-<<<<<<< HEAD
-=======
     // TODO: Print shorter members first and only print the boolean variable which value is true
     // to improve readability.
->>>>>>> 825827da
     public String toString() {
         return "NetworkAgentInfo{ ni{" + networkInfo + "}  "
                 + "network{" + network + "}  nethandle{" + network.getNetworkHandle() + "}  "
@@ -625,11 +616,8 @@
                 + "everCaptivePortalDetected{" + everCaptivePortalDetected + "} "
                 + "lastCaptivePortalDetected{" + lastCaptivePortalDetected + "} "
                 + "captivePortalLoginNotified{" + captivePortalLoginNotified + "} "
-<<<<<<< HEAD
-=======
                 + "partialConnectivity{" + partialConnectivity + "} "
                 + "acceptPartialConnectivity{" + networkMisc.acceptPartialConnectivity + "} "
->>>>>>> 825827da
                 + "clat{" + clatd + "} "
                 + "}";
     }
