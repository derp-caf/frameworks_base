/*
 * Copyright (C) 2017 The Android Open Source Project
 *
 * Licensed under the Apache License, Version 2.0 (the "License");
 * you may not use this file except in compliance with the License.
 * You may obtain a copy of the License at
 *
 *      http://www.apache.org/licenses/LICENSE-2.0
 *
 * Unless required by applicable law or agreed to in writing, software
 * distributed under the License is distributed on an "AS IS" BASIS,
 * WITHOUT WARRANTIES OR CONDITIONS OF ANY KIND, either express or implied.
 * See the License for the specific language governing permissions and
 * limitations under the License.
 */

package com.android.server.connectivity.tethering;

import static android.content.Context.TELEPHONY_SERVICE;
import static android.net.ConnectivityManager.TYPE_ETHERNET;
import static android.net.ConnectivityManager.TYPE_MOBILE;
import static android.net.ConnectivityManager.TYPE_MOBILE_DUN;
import static android.net.ConnectivityManager.TYPE_MOBILE_HIPRI;
import static android.provider.Settings.Global.TETHER_ENABLE_LEGACY_DHCP_SERVER;

import static com.android.internal.R.array.config_mobile_hotspot_provision_app;
import static com.android.internal.R.array.config_tether_bluetooth_regexs;
import static com.android.internal.R.array.config_tether_dhcp_range;
import static com.android.internal.R.array.config_tether_upstream_types;
import static com.android.internal.R.array.config_tether_usb_regexs;
import static com.android.internal.R.array.config_tether_wifi_regexs;
import static com.android.internal.R.bool.config_tether_upstream_automatic;
import static com.android.internal.R.integer.config_mobile_hotspot_provision_check_period;
import static com.android.internal.R.string.config_mobile_hotspot_provision_app_no_ui;

import android.content.ContentResolver;
import android.content.Context;
import android.content.res.Resources;
import android.net.ConnectivityManager;
import android.os.SystemProperties;
import android.net.util.SharedLog;
import android.provider.Settings;
import android.telephony.SubscriptionManager;
import android.telephony.TelephonyManager;
import android.text.TextUtils;

import com.android.internal.annotations.VisibleForTesting;

import java.io.PrintWriter;
import java.util.ArrayList;
import java.util.Arrays;
import java.util.Collection;
import java.util.StringJoiner;


/**
 * A utility class to encapsulate the various tethering configuration elements.
 *
 * This configuration data includes elements describing upstream properties
 * (preferred and required types of upstream connectivity as well as default
 * DNS servers to use if none are available) and downstream properties (such
 * as regular expressions use to match suitable downstream interfaces and the
 * DHCPv4 ranges to use).
 *
 * @hide
 */
public class TetheringConfiguration {
    private static final String TAG = TetheringConfiguration.class.getSimpleName();

    private static final String[] EMPTY_STRING_ARRAY = new String[0];

    // Default ranges used for the legacy DHCP server.
    // USB is  192.168.42.1 and 255.255.255.0
    // Wifi is 192.168.43.1 and 255.255.255.0
    // BT is limited to max default of 5 connections. 192.168.44.1 to 192.168.48.1
    // with 255.255.255.0
    // P2P is 192.168.49.1 and 255.255.255.0
    private static final String[] LEGACY_DHCP_DEFAULT_RANGE = {
        "192.168.42.2", "192.168.42.254", "192.168.43.2", "192.168.43.254",
        "192.168.44.2", "192.168.44.254", "192.168.45.2", "192.168.45.254",
        "192.168.46.2", "192.168.46.254", "192.168.47.2", "192.168.47.254",
        "192.168.48.2", "192.168.48.254", "192.168.49.2", "192.168.49.254",
    };

    private final String[] DEFAULT_IPV4_DNS = {"8.8.4.4", "8.8.8.8"};

    public final String[] tetherableUsbRegexs;
    public final String[] tetherableWifiRegexs;
    public final String[] tetherableBluetoothRegexs;
    public final boolean isDunRequired;
    public final boolean chooseUpstreamAutomatically;
    public final Collection<Integer> preferredUpstreamIfaceTypes;
    public final String[] legacyDhcpRanges;
    public final String[] defaultIPv4DNS;
    public final boolean enableLegacyDhcpServer;

    public final String[] provisioningApp;
    public final String provisioningAppNoUi;
    public final int provisioningCheckPeriod;

    public final int subId;
<<<<<<< HEAD
    private static String fstInterfaceName = "bond0";
=======
>>>>>>> dbf9e87c

    public TetheringConfiguration(Context ctx, SharedLog log, int id) {
        final SharedLog configLog = log.forSubComponent("config");

        subId = id;
        Resources res = getResources(ctx, subId);

        tetherableUsbRegexs = getResourceStringArray(res, config_tether_usb_regexs);
        // TODO: Evaluate deleting this altogether now that Wi-Fi always passes
        // us an interface name. Careful consideration needs to be given to
        // implications for Settings and for provisioning checks.
<<<<<<< HEAD
        if (SystemProperties.getInt("persist.vendor.fst.softap.en", 0) == 1) {
            tetherableWifiRegexs = new String[] { fstInterfaceName };
        } else {
            tetherableWifiRegexs = getResourceStringArray(res, config_tether_wifi_regexs);
        }
        tetherableBluetoothRegexs = getResourceStringArray(res, config_tether_bluetooth_regexs);

        isDunRequired = checkDunRequired(ctx);
=======
        tetherableWifiRegexs = getResourceStringArray(res, config_tether_wifi_regexs);
        tetherableBluetoothRegexs = getResourceStringArray(res, config_tether_bluetooth_regexs);

        isDunRequired = checkDunRequired(ctx, subId);
>>>>>>> dbf9e87c

        chooseUpstreamAutomatically = getResourceBoolean(res, config_tether_upstream_automatic);
        preferredUpstreamIfaceTypes = getUpstreamIfaceTypes(res, isDunRequired);

        legacyDhcpRanges = getLegacyDhcpRanges(res);
        defaultIPv4DNS = copy(DEFAULT_IPV4_DNS);
        enableLegacyDhcpServer = getEnableLegacyDhcpServer(ctx);

        provisioningApp = getResourceStringArray(res, config_mobile_hotspot_provision_app);
        provisioningAppNoUi = getProvisioningAppNoUi(res);
        provisioningCheckPeriod = getResourceInteger(res,
                config_mobile_hotspot_provision_check_period,
                0 /* No periodic re-check */);

        configLog.log(toString());
    }

    public static void setFstInterfaceName(String name) {
        fstInterfaceName = name;
    }

    public static String getFstInterfaceName() {
        return fstInterfaceName;
    }

    public boolean isUsb(String iface) {
        return matchesDownstreamRegexs(iface, tetherableUsbRegexs);
    }

    public boolean isWifi(String iface) {
        return matchesDownstreamRegexs(iface, tetherableWifiRegexs);
    }

    public boolean isBluetooth(String iface) {
        return matchesDownstreamRegexs(iface, tetherableBluetoothRegexs);
    }

    public boolean hasMobileHotspotProvisionApp() {
        return !TextUtils.isEmpty(provisioningAppNoUi);
    }

    public void dump(PrintWriter pw) {
        pw.print("subId: ");
        pw.println(subId);

        dumpStringArray(pw, "tetherableUsbRegexs", tetherableUsbRegexs);
        dumpStringArray(pw, "tetherableWifiRegexs", tetherableWifiRegexs);
        dumpStringArray(pw, "tetherableBluetoothRegexs", tetherableBluetoothRegexs);

        pw.print("isDunRequired: ");
        pw.println(isDunRequired);

        pw.print("chooseUpstreamAutomatically: ");
        pw.println(chooseUpstreamAutomatically);
        dumpStringArray(pw, "preferredUpstreamIfaceTypes",
                preferredUpstreamNames(preferredUpstreamIfaceTypes));

        dumpStringArray(pw, "legacyDhcpRanges", legacyDhcpRanges);
        dumpStringArray(pw, "defaultIPv4DNS", defaultIPv4DNS);

        dumpStringArray(pw, "provisioningApp", provisioningApp);
        pw.print("provisioningAppNoUi: ");
        pw.println(provisioningAppNoUi);

        pw.print("enableLegacyDhcpServer: ");
        pw.println(enableLegacyDhcpServer);
    }

    public String toString() {
        final StringJoiner sj = new StringJoiner(" ");
        sj.add(String.format("subId:%d", subId));
        sj.add(String.format("tetherableUsbRegexs:%s", makeString(tetherableUsbRegexs)));
        sj.add(String.format("tetherableWifiRegexs:%s", makeString(tetherableWifiRegexs)));
        sj.add(String.format("tetherableBluetoothRegexs:%s",
                makeString(tetherableBluetoothRegexs)));
        sj.add(String.format("isDunRequired:%s", isDunRequired));
        sj.add(String.format("chooseUpstreamAutomatically:%s", chooseUpstreamAutomatically));
        sj.add(String.format("preferredUpstreamIfaceTypes:%s",
                makeString(preferredUpstreamNames(preferredUpstreamIfaceTypes))));
        sj.add(String.format("provisioningApp:%s", makeString(provisioningApp)));
        sj.add(String.format("provisioningAppNoUi:%s", provisioningAppNoUi));
        sj.add(String.format("enableLegacyDhcpServer:%s", enableLegacyDhcpServer));
        return String.format("TetheringConfiguration{%s}", sj.toString());
    }

    private static void dumpStringArray(PrintWriter pw, String label, String[] values) {
        pw.print(label);
        pw.print(": ");

        if (values != null) {
            final StringJoiner sj = new StringJoiner(", ", "[", "]");
            for (String value : values) { sj.add(value); }
            pw.print(sj.toString());
        } else {
            pw.print("null");
        }

        pw.println();
    }

    private static String makeString(String[] strings) {
        if (strings == null) return "null";
        final StringJoiner sj = new StringJoiner(",", "[", "]");
        for (String s : strings) sj.add(s);
        return sj.toString();
    }

    private static String[] preferredUpstreamNames(Collection<Integer> upstreamTypes) {
        String[] upstreamNames = null;

        if (upstreamTypes != null) {
            upstreamNames = new String[upstreamTypes.size()];
            int i = 0;
            for (Integer netType : upstreamTypes) {
                upstreamNames[i] = ConnectivityManager.getNetworkTypeName(netType);
                i++;
            }
        }

        return upstreamNames;
    }

    /** Check whether dun is required. */
<<<<<<< HEAD
    public static boolean checkDunRequired(Context ctx) {
        final TelephonyManager tm = (TelephonyManager) ctx.getSystemService(TELEPHONY_SERVICE);
        return (tm != null) ? tm.getTetherApnRequired() : false;
=======
    public static boolean checkDunRequired(Context ctx, int id) {
        final TelephonyManager tm = (TelephonyManager) ctx.getSystemService(TELEPHONY_SERVICE);
        return (tm != null) ? tm.getTetherApnRequired(id) : false;
>>>>>>> dbf9e87c
    }

    private static Collection<Integer> getUpstreamIfaceTypes(Resources res, boolean dunRequired) {
        final int[] ifaceTypes = res.getIntArray(config_tether_upstream_types);
        final ArrayList<Integer> upstreamIfaceTypes = new ArrayList<>(ifaceTypes.length);
        for (int i : ifaceTypes) {
            switch (i) {
                case TYPE_MOBILE:
                case TYPE_MOBILE_HIPRI:
                    if (dunRequired) continue;
                    break;
                case TYPE_MOBILE_DUN:
                    if (!dunRequired) continue;
                    break;
            }
            upstreamIfaceTypes.add(i);
        }

        // Fix up upstream interface types for DUN or mobile. NOTE: independent
        // of the value of |dunRequired|, cell data of one form or another is
        // *always* an upstream, regardless of the upstream interface types
        // specified by configuration resources.
        if (dunRequired) {
            appendIfNotPresent(upstreamIfaceTypes, TYPE_MOBILE_DUN);
        } else {
            // Do not modify if a cellular interface type is already present in the
            // upstream interface types. Add TYPE_MOBILE and TYPE_MOBILE_HIPRI if no
            // cellular interface types are found in the upstream interface types.
            // This preserves backwards compatibility and prevents the DUN and default
            // mobile types incorrectly appearing together, which could happen on
            // previous releases in the common case where checkDunRequired returned
            // DUN_UNSPECIFIED.
            if (!containsOneOf(upstreamIfaceTypes, TYPE_MOBILE, TYPE_MOBILE_HIPRI)) {
                upstreamIfaceTypes.add(TYPE_MOBILE);
                upstreamIfaceTypes.add(TYPE_MOBILE_HIPRI);
            }
        }

        // Always make sure our good friend Ethernet is present.
        // TODO: consider unilaterally forcing this at the front.
        prependIfNotPresent(upstreamIfaceTypes, TYPE_ETHERNET);

        return upstreamIfaceTypes;
    }

    private static boolean matchesDownstreamRegexs(String iface, String[] regexs) {
        for (String regex : regexs) {
            if (iface.matches(regex)) return true;
        }
        return false;
    }

    private static String[] getLegacyDhcpRanges(Resources res) {
        final String[] fromResource = getResourceStringArray(res, config_tether_dhcp_range);
        if ((fromResource.length > 0) && (fromResource.length % 2 == 0)) {
            return fromResource;
        }
        return copy(LEGACY_DHCP_DEFAULT_RANGE);
    }

    private static String getProvisioningAppNoUi(Resources res) {
        try {
            return res.getString(config_mobile_hotspot_provision_app_no_ui);
        } catch (Resources.NotFoundException e) {
            return "";
        }
    }

    private static boolean getResourceBoolean(Resources res, int resId) {
        try {
            return res.getBoolean(resId);
        } catch (Resources.NotFoundException e404) {
            return false;
        }
    }

    private static String[] getResourceStringArray(Resources res, int resId) {
        try {
            final String[] strArray = res.getStringArray(resId);
            return (strArray != null) ? strArray : EMPTY_STRING_ARRAY;
        } catch (Resources.NotFoundException e404) {
            return EMPTY_STRING_ARRAY;
        }
    }

    private static int getResourceInteger(Resources res, int resId, int defaultValue) {
        try {
            return res.getInteger(resId);
        } catch (Resources.NotFoundException e404) {
            return defaultValue;
        }
    }

    private static boolean getEnableLegacyDhcpServer(Context ctx) {
        final ContentResolver cr = ctx.getContentResolver();
        final int intVal = Settings.Global.getInt(cr, TETHER_ENABLE_LEGACY_DHCP_SERVER, 0);
        return intVal != 0;
    }

    private Resources getResources(Context ctx, int subId) {
        if (subId != SubscriptionManager.INVALID_SUBSCRIPTION_ID) {
            return getResourcesForSubIdWrapper(ctx, subId);
        } else {
            return ctx.getResources();
        }
    }

    @VisibleForTesting
    protected Resources getResourcesForSubIdWrapper(Context ctx, int subId) {
        return SubscriptionManager.getResourcesForSubId(ctx, subId);
    }

    private static String[] copy(String[] strarray) {
        return Arrays.copyOf(strarray, strarray.length);
    }

    private static void prependIfNotPresent(ArrayList<Integer> list, int value) {
        if (list.contains(value)) return;
        list.add(0, value);
    }

    private static void appendIfNotPresent(ArrayList<Integer> list, int value) {
        if (list.contains(value)) return;
        list.add(value);
    }

    private static boolean containsOneOf(ArrayList<Integer> list, Integer... values) {
        for (Integer value : values) {
            if (list.contains(value)) return true;
        }
        return false;
    }
}<|MERGE_RESOLUTION|>--- conflicted
+++ resolved
@@ -99,10 +99,7 @@
     public final int provisioningCheckPeriod;
 
     public final int subId;
-<<<<<<< HEAD
     private static String fstInterfaceName = "bond0";
-=======
->>>>>>> dbf9e87c
 
     public TetheringConfiguration(Context ctx, SharedLog log, int id) {
         final SharedLog configLog = log.forSubComponent("config");
@@ -114,7 +111,6 @@
         // TODO: Evaluate deleting this altogether now that Wi-Fi always passes
         // us an interface name. Careful consideration needs to be given to
         // implications for Settings and for provisioning checks.
-<<<<<<< HEAD
         if (SystemProperties.getInt("persist.vendor.fst.softap.en", 0) == 1) {
             tetherableWifiRegexs = new String[] { fstInterfaceName };
         } else {
@@ -122,13 +118,7 @@
         }
         tetherableBluetoothRegexs = getResourceStringArray(res, config_tether_bluetooth_regexs);
 
-        isDunRequired = checkDunRequired(ctx);
-=======
-        tetherableWifiRegexs = getResourceStringArray(res, config_tether_wifi_regexs);
-        tetherableBluetoothRegexs = getResourceStringArray(res, config_tether_bluetooth_regexs);
-
         isDunRequired = checkDunRequired(ctx, subId);
->>>>>>> dbf9e87c
 
         chooseUpstreamAutomatically = getResourceBoolean(res, config_tether_upstream_automatic);
         preferredUpstreamIfaceTypes = getUpstreamIfaceTypes(res, isDunRequired);
@@ -252,15 +242,9 @@
     }
 
     /** Check whether dun is required. */
-<<<<<<< HEAD
-    public static boolean checkDunRequired(Context ctx) {
-        final TelephonyManager tm = (TelephonyManager) ctx.getSystemService(TELEPHONY_SERVICE);
-        return (tm != null) ? tm.getTetherApnRequired() : false;
-=======
     public static boolean checkDunRequired(Context ctx, int id) {
         final TelephonyManager tm = (TelephonyManager) ctx.getSystemService(TELEPHONY_SERVICE);
         return (tm != null) ? tm.getTetherApnRequired(id) : false;
->>>>>>> dbf9e87c
     }
 
     private static Collection<Integer> getUpstreamIfaceTypes(Resources res, boolean dunRequired) {
