/*
 * Copyright (C) 2010 The Android Open Source Project
 *
 * Licensed under the Apache License, Version 2.0 (the "License");
 * you may not use this file except in compliance with the License.
 * You may obtain a copy of the License at
 *
 *      http://www.apache.org/licenses/LICENSE-2.0
 *
 * Unless required by applicable law or agreed to in writing, software
 * distributed under the License is distributed on an "AS IS" BASIS,
 * WITHOUT WARRANTIES OR CONDITIONS OF ANY KIND, either express or implied.
 * See the License for the specific language governing permissions and
 * limitations under the License.
 */

package com.android.server.connectivity;

import static android.hardware.usb.UsbManager.USB_CONFIGURED;
import static android.hardware.usb.UsbManager.USB_CONNECTED;
import static android.hardware.usb.UsbManager.USB_FUNCTION_RNDIS;
import static android.net.ConnectivityManager.ACTION_TETHER_STATE_CHANGED;
import static android.net.ConnectivityManager.CONNECTIVITY_ACTION;
import static android.net.ConnectivityManager.EXTRA_ACTIVE_LOCAL_ONLY;
import static android.net.ConnectivityManager.EXTRA_ACTIVE_TETHER;
import static android.net.ConnectivityManager.EXTRA_AVAILABLE_TETHER;
import static android.net.ConnectivityManager.EXTRA_ERRORED_TETHER;
import static android.net.ConnectivityManager.EXTRA_NETWORK_INFO;
import static android.net.ConnectivityManager.TETHERING_BLUETOOTH;
import static android.net.ConnectivityManager.TETHERING_INVALID;
import static android.net.ConnectivityManager.TETHERING_USB;
import static android.net.ConnectivityManager.TETHERING_WIFI;
<<<<<<< HEAD
import static android.net.ConnectivityManager.TETHERING_WIGIG;
import static android.net.NetworkCapabilities.TRANSPORT_CELLULAR;
=======
import static android.net.ConnectivityManager.TETHERING_WIFI_P2P;
>>>>>>> da5e1bd2
import static android.net.ConnectivityManager.TETHER_ERROR_MASTER_ERROR;
import static android.net.ConnectivityManager.TETHER_ERROR_NO_ERROR;
import static android.net.ConnectivityManager.TETHER_ERROR_SERVICE_UNAVAIL;
import static android.net.ConnectivityManager.TETHER_ERROR_UNAVAIL_IFACE;
import static android.net.ConnectivityManager.TETHER_ERROR_UNKNOWN_IFACE;
import static android.net.wifi.WifiManager.EXTRA_WIFI_AP_INTERFACE_NAME;
import static android.net.wifi.WifiManager.EXTRA_WIFI_AP_MODE;
import static android.net.wifi.WifiManager.EXTRA_WIFI_AP_STATE;
import static android.net.wifi.WifiManager.IFACE_IP_MODE_CONFIGURATION_ERROR;
import static android.net.wifi.WifiManager.IFACE_IP_MODE_LOCAL_ONLY;
import static android.net.wifi.WifiManager.IFACE_IP_MODE_TETHERED;
import static android.net.wifi.WifiManager.IFACE_IP_MODE_UNSPECIFIED;
import static android.net.wifi.WifiManager.WIFI_AP_STATE_DISABLED;
import static android.telephony.CarrierConfigManager.ACTION_CARRIER_CONFIG_CHANGED;
import static android.telephony.SubscriptionManager.INVALID_SUBSCRIPTION_ID;

import static com.android.server.ConnectivityService.SHORT_ARG;

import android.app.Notification;
import android.app.NotificationManager;
import android.app.PendingIntent;
import android.bluetooth.BluetoothAdapter;
import android.bluetooth.BluetoothPan;
import android.bluetooth.BluetoothProfile;
import android.bluetooth.BluetoothProfile.ServiceListener;
import android.content.BroadcastReceiver;
import android.content.Context;
import android.content.Intent;
import android.content.IntentFilter;
import android.content.res.Resources;
import android.hardware.usb.UsbManager;
import android.net.INetworkPolicyManager;
import android.net.INetworkStatsService;
import android.net.ITetheringEventCallback;
import android.net.IpPrefix;
import android.net.LinkAddress;
import android.net.LinkProperties;
import android.net.Network;
import android.net.NetworkInfo;
import android.net.NetworkState;
import android.net.NetworkUtils;
import android.net.ip.IpServer;
import android.net.util.InterfaceSet;
import android.net.util.PrefixUtils;
import android.net.util.SharedLog;
import android.net.util.VersionedBroadcastListener;
import android.net.wifi.WifiManager;
import android.net.wifi.p2p.WifiP2pGroup;
import android.net.wifi.p2p.WifiP2pInfo;
import android.net.wifi.p2p.WifiP2pManager;
import android.os.Binder;
import android.os.Bundle;
import android.os.Handler;
import android.os.INetworkManagementService;
import android.os.Looper;
import android.os.Message;
import android.os.RemoteCallbackList;
import android.os.RemoteException;
import android.os.ResultReceiver;
import android.os.SystemProperties;
import android.os.UserHandle;
import android.os.UserManager;
import android.os.UserManagerInternal;
import android.os.UserManagerInternal.UserRestrictionsListener;
import android.telephony.PhoneStateListener;
import android.telephony.TelephonyManager;
import android.text.TextUtils;
import android.util.ArrayMap;
import android.util.Log;
import android.util.SparseArray;

import com.android.internal.annotations.VisibleForTesting;
import com.android.internal.messages.nano.SystemMessageProto.SystemMessage;
import com.android.internal.notification.SystemNotificationChannels;
import com.android.internal.util.DumpUtils;
import com.android.internal.util.IndentingPrintWriter;
import com.android.internal.util.MessageUtils;
import com.android.internal.util.Protocol;
import com.android.internal.util.State;
import com.android.internal.util.StateMachine;
import com.android.server.LocalServices;
import com.android.server.connectivity.tethering.EntitlementManager;
import com.android.server.connectivity.tethering.IPv6TetheringCoordinator;
import com.android.server.connectivity.tethering.OffloadController;
import com.android.server.connectivity.tethering.TetheringConfiguration;
import com.android.server.connectivity.tethering.TetheringDependencies;
import com.android.server.connectivity.tethering.TetheringInterfaceUtils;
import com.android.server.connectivity.tethering.UpstreamNetworkMonitor;
import com.android.server.net.BaseNetworkObserver;

import java.io.FileDescriptor;
import java.io.PrintWriter;
import java.net.InetAddress;
import java.util.ArrayList;
import java.util.Arrays;
import java.util.Collection;
import java.util.HashSet;
import java.util.Set;

/**
 * @hide
 *
 * This class holds much of the business logic to allow Android devices
 * to act as IP gateways via USB, BT, and WiFi interfaces.
 */
public class Tethering extends BaseNetworkObserver {

    private final static String TAG = Tethering.class.getSimpleName();
    private final static boolean DBG = false;
    private final static boolean VDBG = false;

    private static final Class[] messageClasses = {
            Tethering.class, TetherMasterSM.class, IpServer.class
    };
    private static final SparseArray<String> sMagicDecoderRing =
            MessageUtils.findMessageNames(messageClasses);

    private static class TetherState {
        public final IpServer ipServer;
        public int lastState;
        public int lastError;

        public TetherState(IpServer ipServer) {
            this.ipServer = ipServer;
            // Assume all state machines start out available and with no errors.
            lastState = IpServer.STATE_AVAILABLE;
            lastError = TETHER_ERROR_NO_ERROR;
        }

        public boolean isCurrentlyServing() {
            switch (lastState) {
                case IpServer.STATE_TETHERED:
                case IpServer.STATE_LOCAL_ONLY:
                    return true;
                default:
                    return false;
            }
        }
    }

    private final SharedLog mLog = new SharedLog(TAG);

    // used to synchronize public access to members
    private final Object mPublicSync;
    private final Context mContext;
    private final ArrayMap<String, TetherState> mTetherStates;
    private final BroadcastReceiver mStateReceiver;
    private final INetworkManagementService mNMService;
    private final INetworkStatsService mStatsService;
    private final INetworkPolicyManager mPolicyManager;
    private final Looper mLooper;
    private final StateMachine mTetherMasterSM;
    private final OffloadController mOffloadController;
    private final UpstreamNetworkMonitor mUpstreamNetworkMonitor;
    // TODO: Figure out how to merge this and other downstream-tracking objects
    // into a single coherent structure.
    private final HashSet<IpServer> mForwardedDownstreams;
    private final VersionedBroadcastListener mCarrierConfigChange;
    private final TetheringDependencies mDeps;
    private final EntitlementManager mEntitlementMgr;
    private final Handler mHandler;
    private final RemoteCallbackList<ITetheringEventCallback> mTetheringEventCallbacks =
            new RemoteCallbackList<>();
    private final PhoneStateListener mPhoneStateListener;
    private int mActiveDataSubId = INVALID_SUBSCRIPTION_ID;

    private volatile TetheringConfiguration mConfig;
    private InterfaceSet mCurrentUpstreamIfaceSet;
    private Notification.Builder mTetheredNotificationBuilder;
    private int mLastNotificationId;

    private boolean mRndisEnabled;       // track the RNDIS function enabled state
    // True iff. WiFi tethering should be started when soft AP is ready.
    private boolean mWifiTetherRequested;
    private Network mTetherUpstream;

    public Tethering(Context context, INetworkManagementService nmService,
            INetworkStatsService statsService, INetworkPolicyManager policyManager,
            Looper looper, MockableSystemProperties systemProperties,
            TetheringDependencies deps) {
        mLog.mark("constructed");
        mContext = context;
        mNMService = nmService;
        mStatsService = statsService;
        mPolicyManager = policyManager;
        mLooper = looper;
        mDeps = deps;

        mPublicSync = new Object();

        mTetherStates = new ArrayMap<>();

        mTetherMasterSM = new TetherMasterSM("TetherMaster", mLooper, deps);
        mTetherMasterSM.start();

        mHandler = mTetherMasterSM.getHandler();
        mOffloadController = new OffloadController(mHandler,
                mDeps.getOffloadHardwareInterface(mHandler, mLog),
                mContext.getContentResolver(), mNMService,
                mLog);
        mUpstreamNetworkMonitor = deps.getUpstreamNetworkMonitor(mContext, mTetherMasterSM, mLog,
                TetherMasterSM.EVENT_UPSTREAM_CALLBACK);
        mForwardedDownstreams = new HashSet<>();

        IntentFilter filter = new IntentFilter();
        filter.addAction(ACTION_CARRIER_CONFIG_CHANGED);
        // EntitlementManager will send EVENT_UPSTREAM_PERMISSION_CHANGED when cellular upstream
        // permission is changed according to entitlement check result.
        mEntitlementMgr = mDeps.getEntitlementManager(mContext, mTetherMasterSM, mLog,
                TetherMasterSM.EVENT_UPSTREAM_PERMISSION_CHANGED, systemProperties);
        mEntitlementMgr.setOnUiEntitlementFailedListener((int downstream) -> {
            mLog.log("OBSERVED UiEnitlementFailed");
            stopTethering(downstream);
        });
        mEntitlementMgr.setTetheringConfigurationFetcher(() -> {
            return mConfig;
        });

        mCarrierConfigChange = new VersionedBroadcastListener(
                "CarrierConfigChangeListener", mContext, mHandler, filter,
                (Intent ignored) -> {
                    mLog.log("OBSERVED carrier config change");
                    updateConfiguration();
                    mEntitlementMgr.reevaluateSimCardProvisioning(mConfig);
                });

        mPhoneStateListener = new PhoneStateListener(mLooper) {
            @Override
            public void onActiveDataSubscriptionIdChanged(int subId) {
                mLog.log("OBSERVED active data subscription change, from " + mActiveDataSubId
                        + " to " + subId);
                if (subId == mActiveDataSubId) return;

                mActiveDataSubId = subId;
                updateConfiguration();
                // To avoid launching unexpected provisioning checks, ignore re-provisioning when
                // no CarrierConfig loaded yet. Assume reevaluateSimCardProvisioning() will be
                // triggered again when CarrierConfig is loaded.
                if (mEntitlementMgr.getCarrierConfig(mConfig) != null) {
                    mEntitlementMgr.reevaluateSimCardProvisioning(mConfig);
                } else {
                    mLog.log("IGNORED reevaluate provisioning due to no carrier config loaded");
                }
            }
        };

        mStateReceiver = new StateReceiver();

        // Load tethering configuration.
        updateConfiguration();

        startStateMachineUpdaters(mHandler);
    }

    private void startStateMachineUpdaters(Handler handler) {
        mCarrierConfigChange.startListening();
        TelephonyManager.from(mContext).listen(mPhoneStateListener,
                PhoneStateListener.LISTEN_ACTIVE_DATA_SUBSCRIPTION_ID_CHANGE);

        IntentFilter filter = new IntentFilter();
        filter.addAction(UsbManager.ACTION_USB_STATE);
        filter.addAction(CONNECTIVITY_ACTION);
        filter.addAction(WifiManager.WIFI_AP_STATE_CHANGED_ACTION);
        filter.addAction(Intent.ACTION_CONFIGURATION_CHANGED);
        filter.addAction(WifiP2pManager.WIFI_P2P_CONNECTION_CHANGED_ACTION);
        mContext.registerReceiver(mStateReceiver, filter, null, handler);

        filter = new IntentFilter();
        filter.addAction(Intent.ACTION_MEDIA_SHARED);
        filter.addAction(Intent.ACTION_MEDIA_UNSHARED);
        filter.addDataScheme("file");
        mContext.registerReceiver(mStateReceiver, filter, null, handler);

        final UserManagerInternal umi = LocalServices.getService(UserManagerInternal.class);
        // This check is useful only for some unit tests; example: ConnectivityServiceTest.
        if (umi != null) {
            umi.addUserRestrictionsListener(new TetheringUserRestrictionListener(this));
        }
    }

    private WifiManager getWifiManager() {
        return (WifiManager) mContext.getSystemService(Context.WIFI_SERVICE);
    }

    // NOTE: This is always invoked on the mLooper thread.
    private void updateConfiguration() {
        mConfig = mDeps.generateTetheringConfiguration(mContext, mLog, mActiveDataSubId);
        mUpstreamNetworkMonitor.updateMobileRequiresDun(mConfig.isDunRequired);
    }

    private void maybeDunSettingChanged() {
        final boolean isDunRequired = TetheringConfiguration.checkDunRequired(
                mContext, mActiveDataSubId);
        if (isDunRequired == mConfig.isDunRequired) return;
        updateConfiguration();
    }

    @Override
    public void interfaceStatusChanged(String iface, boolean up) {
        // Never called directly: only called from interfaceLinkStateChanged.
        // See NetlinkHandler.cpp:71.
        if (VDBG) Log.d(TAG, "interfaceStatusChanged " + iface + ", " + up);
        synchronized (mPublicSync) {
            if (up) {
                maybeTrackNewInterfaceLocked(iface);
            } else {
                if (ifaceNameToType(iface) == TETHERING_WIGIG) {
                    stopTrackingInterfaceLocked(iface);
                } else {
                    // Ignore usb0 down after enabling RNDIS.
                    // We will handle disconnect in interfaceRemoved.
                    // Similarly, ignore interface down for WiFi.  We monitor WiFi AP status
                    // through the WifiManager.WIFI_AP_STATE_CHANGED_ACTION intent.
                    if (VDBG) Log.d(TAG, "ignore interface down for " + iface);
                }
            }
        }
    }

    @Override
    public void interfaceLinkStateChanged(String iface, boolean up) {
        interfaceStatusChanged(iface, up);
    }

    private int ifaceNameToType(String iface) {
        final TetheringConfiguration cfg = mConfig;

        if (cfg.isWifi(iface)) {
            String wigigIface = SystemProperties.get("persist.vendor.wigig.interface", "wigig0");
            if (wigigIface.equals(iface)) {
                return TETHERING_WIGIG;
            }
            return TETHERING_WIFI;
        } else if (cfg.isWifiP2p(iface)) {
            return TETHERING_WIFI_P2P;
        } else if (cfg.isUsb(iface)) {
            return TETHERING_USB;
        } else if (cfg.isBluetooth(iface)) {
            return TETHERING_BLUETOOTH;
        }
        return TETHERING_INVALID;
    }

    @Override
    public void interfaceAdded(String iface) {
        if (VDBG) Log.d(TAG, "interfaceAdded " + iface);
        synchronized (mPublicSync) {
            maybeTrackNewInterfaceLocked(iface);
        }
    }

    @Override
    public void interfaceRemoved(String iface) {
        if (VDBG) Log.d(TAG, "interfaceRemoved " + iface);
        synchronized (mPublicSync) {
            stopTrackingInterfaceLocked(iface);
        }
    }

    public void startTethering(int type, ResultReceiver receiver, boolean showProvisioningUi) {
        mEntitlementMgr.startProvisioningIfNeeded(type, showProvisioningUi);
        enableTetheringInternal(type, true /* enabled */, receiver);
    }

    public void stopTethering(int type) {
        enableTetheringInternal(type, false /* disabled */, null);
        mEntitlementMgr.stopProvisioningIfNeeded(type);
    }

    /**
     * Enables or disables tethering for the given type. If provisioning is required, it will
     * schedule provisioning rechecks for the specified interface.
     */
    private void enableTetheringInternal(int type, boolean enable, ResultReceiver receiver) {
        int result;
        switch (type) {
            case TETHERING_WIFI:
                result = setWifiTethering(enable);
                sendTetherResult(receiver, result);
                break;
            case TETHERING_USB:
                result = setUsbTethering(enable);
                sendTetherResult(receiver, result);
                break;
            case TETHERING_BLUETOOTH:
                setBluetoothTethering(enable, receiver);
                break;
            default:
                Log.w(TAG, "Invalid tether type.");
                sendTetherResult(receiver, TETHER_ERROR_UNKNOWN_IFACE);
        }
    }

    private void sendTetherResult(ResultReceiver receiver, int result) {
        if (receiver != null) {
            receiver.send(result, null);
        }
    }

    private int setWifiTethering(final boolean enable) {
        final long ident = Binder.clearCallingIdentity();
        try {
            synchronized (mPublicSync) {
                final WifiManager mgr = getWifiManager();
                if (mgr == null) {
                    mLog.e("setWifiTethering: failed to get WifiManager!");
                    return TETHER_ERROR_SERVICE_UNAVAIL;
                }
                if ((enable && mgr.startSoftAp(null /* use existing wifi config */)) ||
                    (!enable && mgr.stopSoftAp())) {
                    mWifiTetherRequested = enable;
                    return TETHER_ERROR_NO_ERROR;
                }
            }
        } finally {
            Binder.restoreCallingIdentity(ident);
        }

        return TETHER_ERROR_MASTER_ERROR;
    }

    private void setBluetoothTethering(final boolean enable, final ResultReceiver receiver) {
        final BluetoothAdapter adapter = BluetoothAdapter.getDefaultAdapter();
        if (adapter == null || !adapter.isEnabled()) {
            Log.w(TAG, "Tried to enable bluetooth tethering with null or disabled adapter. null: " +
                    (adapter == null));
            sendTetherResult(receiver, TETHER_ERROR_SERVICE_UNAVAIL);
            return;
        }

        adapter.getProfileProxy(mContext, new ServiceListener() {
            @Override
            public void onServiceDisconnected(int profile) { }

            @Override
            public void onServiceConnected(int profile, BluetoothProfile proxy) {
                // Clear identify is fine because caller already pass tethering permission at
                // ConnectivityService#startTethering()(or stopTethering) before the control comes
                // here. Bluetooth will check tethering permission again that there is
                // Context#getOpPackageName() under BluetoothPan#setBluetoothTethering() to get
                // caller's package name for permission check.
                // Calling BluetoothPan#setBluetoothTethering() here means the package name always
                // be system server. If calling identity is not cleared, that package's uid might
                // not match calling uid and end up in permission denied.
                final long identityToken = Binder.clearCallingIdentity();
                try {
                    ((BluetoothPan) proxy).setBluetoothTethering(enable);
                } finally {
                    Binder.restoreCallingIdentity(identityToken);
                }
                // TODO: Enabling bluetooth tethering can fail asynchronously here.
                // We should figure out a way to bubble up that failure instead of sending success.
                final int result = (((BluetoothPan) proxy).isTetheringOn() == enable)
                        ? TETHER_ERROR_NO_ERROR
                        : TETHER_ERROR_MASTER_ERROR;
                sendTetherResult(receiver, result);
                adapter.closeProfileProxy(BluetoothProfile.PAN, proxy);
            }
        }, BluetoothProfile.PAN);
    }

    public int tether(String iface) {
        return tether(iface, IpServer.STATE_TETHERED);
    }

    private int tether(String iface, int requestedState) {
        if (DBG) Log.d(TAG, "Tethering " + iface);
        synchronized (mPublicSync) {
            TetherState tetherState = mTetherStates.get(iface);
            if (tetherState == null) {
                Log.e(TAG, "Tried to Tether an unknown iface: " + iface + ", ignoring");
                return TETHER_ERROR_UNKNOWN_IFACE;
            }
            // Ignore the error status of the interface.  If the interface is available,
            // the errors are referring to past tethering attempts anyway.
            if (tetherState.lastState != IpServer.STATE_AVAILABLE) {
                Log.e(TAG, "Tried to Tether an unavailable iface: " + iface + ", ignoring");
                return TETHER_ERROR_UNAVAIL_IFACE;
            }
            // NOTE: If a CMD_TETHER_REQUESTED message is already in the TISM's
            // queue but not yet processed, this will be a no-op and it will not
            // return an error.
            //
            // TODO: reexamine the threading and messaging model.
            tetherState.ipServer.sendMessage(IpServer.CMD_TETHER_REQUESTED, requestedState);
            return TETHER_ERROR_NO_ERROR;
        }
    }

    public int untether(String iface) {
        if (DBG) Log.d(TAG, "Untethering " + iface);
        synchronized (mPublicSync) {
            TetherState tetherState = mTetherStates.get(iface);
            if (tetherState == null) {
                Log.e(TAG, "Tried to Untether an unknown iface :" + iface + ", ignoring");
                return TETHER_ERROR_UNKNOWN_IFACE;
            }
            if (!tetherState.isCurrentlyServing()) {
                Log.e(TAG, "Tried to untether an inactive iface :" + iface + ", ignoring");
                return TETHER_ERROR_UNAVAIL_IFACE;
            }
            tetherState.ipServer.sendMessage(IpServer.CMD_TETHER_UNREQUESTED);
            return TETHER_ERROR_NO_ERROR;
        }
    }

    public void untetherAll() {
        stopTethering(TETHERING_WIFI);
        stopTethering(TETHERING_WIFI_P2P);
        stopTethering(TETHERING_USB);
        stopTethering(TETHERING_BLUETOOTH);
    }

    public int getLastTetherError(String iface) {
        synchronized (mPublicSync) {
            TetherState tetherState = mTetherStates.get(iface);
            if (tetherState == null) {
                Log.e(TAG, "Tried to getLastTetherError on an unknown iface :" + iface +
                        ", ignoring");
                return TETHER_ERROR_UNKNOWN_IFACE;
            }
            return tetherState.lastError;
        }
    }

    // TODO: Figure out how to update for local hotspot mode interfaces.
    private void sendTetherStateChangedBroadcast() {
        if (!mDeps.isTetheringSupported()) return;

        final ArrayList<String> availableList = new ArrayList<>();
        final ArrayList<String> tetherList = new ArrayList<>();
        final ArrayList<String> localOnlyList = new ArrayList<>();
        final ArrayList<String> erroredList = new ArrayList<>();

        boolean wifiTethered = false;
        boolean usbTethered = false;
        boolean bluetoothTethered = false;

        final TetheringConfiguration cfg = mConfig;

        synchronized (mPublicSync) {
            for (int i = 0; i < mTetherStates.size(); i++) {
                TetherState tetherState = mTetherStates.valueAt(i);
                String iface = mTetherStates.keyAt(i);
                if (tetherState.lastError != TETHER_ERROR_NO_ERROR) {
                    erroredList.add(iface);
                } else if (tetherState.lastState == IpServer.STATE_AVAILABLE) {
                    availableList.add(iface);
                } else if (tetherState.lastState == IpServer.STATE_LOCAL_ONLY) {
                    localOnlyList.add(iface);
                } else if (tetherState.lastState == IpServer.STATE_TETHERED) {
                    if (cfg.isUsb(iface)) {
                        usbTethered = true;
                    } else if (cfg.isWifi(iface)) {
                        wifiTethered = true;
                    } else if (cfg.isBluetooth(iface)) {
                        bluetoothTethered = true;
                    }
                    tetherList.add(iface);
                }
            }
        }
        final Intent bcast = new Intent(ACTION_TETHER_STATE_CHANGED);
        bcast.addFlags(Intent.FLAG_RECEIVER_REPLACE_PENDING |
                Intent.FLAG_RECEIVER_REGISTERED_ONLY_BEFORE_BOOT);
        bcast.putStringArrayListExtra(EXTRA_AVAILABLE_TETHER, availableList);
        bcast.putStringArrayListExtra(EXTRA_ACTIVE_LOCAL_ONLY, localOnlyList);
        bcast.putStringArrayListExtra(EXTRA_ACTIVE_TETHER, tetherList);
        bcast.putStringArrayListExtra(EXTRA_ERRORED_TETHER, erroredList);
        mContext.sendStickyBroadcastAsUser(bcast, UserHandle.ALL);
        if (DBG) {
            Log.d(TAG, String.format(
                    "sendTetherStateChangedBroadcast %s=[%s] %s=[%s] %s=[%s] %s=[%s]",
                    "avail", TextUtils.join(",", availableList),
                    "local_only", TextUtils.join(",", localOnlyList),
                    "tether", TextUtils.join(",", tetherList),
                    "error", TextUtils.join(",", erroredList)));
        }

        if (usbTethered) {
            if (wifiTethered || bluetoothTethered) {
                showTetheredNotification(SystemMessage.NOTE_TETHER_GENERAL);
            } else {
                showTetheredNotification(SystemMessage.NOTE_TETHER_USB);
            }
        } else if (wifiTethered) {
            if (bluetoothTethered) {
                showTetheredNotification(SystemMessage.NOTE_TETHER_GENERAL);
            } else {
                /* We now have a status bar icon for WifiTethering, so drop the notification */
                clearTetheredNotification();
            }
        } else if (bluetoothTethered) {
            showTetheredNotification(SystemMessage.NOTE_TETHER_BLUETOOTH);
        } else {
            clearTetheredNotification();
        }
    }

    private void showTetheredNotification(int id) {
        showTetheredNotification(id, true);
    }

    @VisibleForTesting
    protected void showTetheredNotification(int id, boolean tetheringOn) {
        NotificationManager notificationManager =
                (NotificationManager) mContext.getSystemService(Context.NOTIFICATION_SERVICE);
        if (notificationManager == null) {
            return;
        }
        int icon = 0;
        switch(id) {
          case SystemMessage.NOTE_TETHER_USB:
            icon = com.android.internal.R.drawable.stat_sys_tether_usb;
            break;
          case SystemMessage.NOTE_TETHER_BLUETOOTH:
            icon = com.android.internal.R.drawable.stat_sys_tether_bluetooth;
            break;
          case SystemMessage.NOTE_TETHER_GENERAL:
          default:
            icon = com.android.internal.R.drawable.stat_sys_tether_general;
            break;
        }

        if (mLastNotificationId != 0) {
            if (mLastNotificationId == icon) {
                return;
            }
            notificationManager.cancelAsUser(null, mLastNotificationId,
                    UserHandle.ALL);
            mLastNotificationId = 0;
        }

        Intent intent = new Intent();
        intent.setClassName("com.android.settings", "com.android.settings.TetherSettings");
        intent.setFlags(Intent.FLAG_ACTIVITY_NO_HISTORY);

        PendingIntent pi = PendingIntent.getActivityAsUser(mContext, 0, intent, 0,
                null, UserHandle.CURRENT);

        Resources r = Resources.getSystem();
        final CharSequence title;
        final CharSequence message;

        if (tetheringOn) {
            title = r.getText(com.android.internal.R.string.tethered_notification_title);
            message = r.getText(com.android.internal.R.string.tethered_notification_message);
        } else {
            title = r.getText(com.android.internal.R.string.disable_tether_notification_title);
            message = r.getText(com.android.internal.R.string.disable_tether_notification_message);
        }

        if (mTetheredNotificationBuilder == null) {
            mTetheredNotificationBuilder =
                    new Notification.Builder(mContext, SystemNotificationChannels.NETWORK_STATUS);
            mTetheredNotificationBuilder.setWhen(0)
                    .setOngoing(true)
                    .setColor(mContext.getColor(
                            com.android.internal.R.color.system_notification_accent_color))
                    .setVisibility(Notification.VISIBILITY_PUBLIC)
                    .setCategory(Notification.CATEGORY_STATUS);
        }
        mTetheredNotificationBuilder.setSmallIcon(icon)
                .setContentTitle(title)
                .setContentText(message)
                .setContentIntent(pi);
        mLastNotificationId = id;

        notificationManager.notifyAsUser(null, mLastNotificationId,
                mTetheredNotificationBuilder.buildInto(new Notification()), UserHandle.ALL);
    }

    @VisibleForTesting
    protected void clearTetheredNotification() {
        NotificationManager notificationManager =
            (NotificationManager) mContext.getSystemService(Context.NOTIFICATION_SERVICE);
        if (notificationManager != null && mLastNotificationId != 0) {
            notificationManager.cancelAsUser(null, mLastNotificationId,
                    UserHandle.ALL);
            mLastNotificationId = 0;
        }
    }

    private class StateReceiver extends BroadcastReceiver {
        @Override
        public void onReceive(Context content, Intent intent) {
            final String action = intent.getAction();
            if (action == null) return;

            if (action.equals(UsbManager.ACTION_USB_STATE)) {
                handleUsbAction(intent);
            } else if (action.equals(CONNECTIVITY_ACTION)) {
                handleConnectivityAction(intent);
            } else if (action.equals(WifiManager.WIFI_AP_STATE_CHANGED_ACTION)) {
                handleWifiApAction(intent);
            } else if (action.equals(WifiP2pManager.WIFI_P2P_CONNECTION_CHANGED_ACTION)) {
                handleWifiP2pAction(intent);
            } else if (action.equals(Intent.ACTION_CONFIGURATION_CHANGED)) {
                mLog.log("OBSERVED configuration changed");
                updateConfiguration();
            }
        }

        private void handleConnectivityAction(Intent intent) {
            final NetworkInfo networkInfo =
                    (NetworkInfo) intent.getParcelableExtra(EXTRA_NETWORK_INFO);
            if (networkInfo == null ||
                    networkInfo.getDetailedState() == NetworkInfo.DetailedState.FAILED) {
                return;
            }

            if (VDBG) Log.d(TAG, "Tethering got CONNECTIVITY_ACTION: " + networkInfo.toString());
            mTetherMasterSM.sendMessage(TetherMasterSM.CMD_UPSTREAM_CHANGED);
        }

        private void handleUsbAction(Intent intent) {
            final boolean usbConnected = intent.getBooleanExtra(USB_CONNECTED, false);
            final boolean usbConfigured = intent.getBooleanExtra(USB_CONFIGURED, false);
            final boolean rndisEnabled = intent.getBooleanExtra(USB_FUNCTION_RNDIS, false);

            mLog.log(String.format("USB bcast connected:%s configured:%s rndis:%s",
                    usbConnected, usbConfigured, rndisEnabled));

            // There are three types of ACTION_USB_STATE:
            //
            //     - DISCONNECTED (USB_CONNECTED and USB_CONFIGURED are 0)
            //       Meaning: USB connection has ended either because of
            //       software reset or hard unplug.
            //
            //     - CONNECTED (USB_CONNECTED is 1, USB_CONFIGURED is 0)
            //       Meaning: the first stage of USB protocol handshake has
            //       occurred but it is not complete.
            //
            //     - CONFIGURED (USB_CONNECTED and USB_CONFIGURED are 1)
            //       Meaning: the USB handshake is completely done and all the
            //       functions are ready to use.
            //
            // For more explanation, see b/62552150 .
            synchronized (Tethering.this.mPublicSync) {
                if (!usbConnected && mRndisEnabled) {
                    // Turn off tethering if it was enabled and there is a disconnect.
                    tetherMatchingInterfaces(IpServer.STATE_AVAILABLE, TETHERING_USB);
                    mEntitlementMgr.stopProvisioningIfNeeded(TETHERING_USB);
                } else if (usbConfigured && rndisEnabled) {
                    // Tether if rndis is enabled and usb is configured.
                    tetherMatchingInterfaces(IpServer.STATE_TETHERED, TETHERING_USB);
                }
                mRndisEnabled = usbConfigured && rndisEnabled;
            }
        }

        private void handleWifiApAction(Intent intent) {
            final int curState = intent.getIntExtra(EXTRA_WIFI_AP_STATE, WIFI_AP_STATE_DISABLED);
            final String ifname = intent.getStringExtra(EXTRA_WIFI_AP_INTERFACE_NAME);
            final int ipmode = intent.getIntExtra(EXTRA_WIFI_AP_MODE, IFACE_IP_MODE_UNSPECIFIED);

            synchronized (Tethering.this.mPublicSync) {
                switch (curState) {
                    case WifiManager.WIFI_AP_STATE_ENABLING:
                        // We can see this state on the way to both enabled and failure states.
                        break;
                    case WifiManager.WIFI_AP_STATE_ENABLED:
                        enableWifiIpServingLocked(ifname, ipmode);
                        break;
                    case WifiManager.WIFI_AP_STATE_DISABLED:
                    case WifiManager.WIFI_AP_STATE_DISABLING:
                    case WifiManager.WIFI_AP_STATE_FAILED:
                    default:
                        disableWifiIpServingLocked(ifname, curState);
                        break;
                }
            }
        }

        private void handleWifiP2pAction(Intent intent) {
            if (mConfig.isWifiP2pLegacyTetheringMode()) return;

            final WifiP2pInfo p2pInfo =
                    (WifiP2pInfo) intent.getParcelableExtra(WifiP2pManager.EXTRA_WIFI_P2P_INFO);
            final WifiP2pGroup group =
                    (WifiP2pGroup) intent.getParcelableExtra(WifiP2pManager.EXTRA_WIFI_P2P_GROUP);

            if (VDBG) {
                Log.d(TAG, "WifiP2pAction: P2pInfo: " + p2pInfo + " Group: " + group);
            }

            if (p2pInfo == null) return;
            // When a p2p group is disconnected, p2pInfo would be cleared.
            // group is still valid for detecting whether this device is group owner.
            if (group == null || !group.isGroupOwner()
                    || TextUtils.isEmpty(group.getInterface())) return;

            synchronized (Tethering.this.mPublicSync) {
                // Enter below only if this device is Group Owner with a valid interface.
                if (p2pInfo.groupFormed) {
                    TetherState tetherState = mTetherStates.get(group.getInterface());
                    if (tetherState == null
                            || (tetherState.lastState != IpServer.STATE_TETHERED
                                && tetherState.lastState != IpServer.STATE_LOCAL_ONLY)) {
                        enableWifiIpServingLocked(group.getInterface(), IFACE_IP_MODE_LOCAL_ONLY);
                    }
                } else {
                    disableWifiP2pIpServingLocked(group.getInterface());
                }
            }
        }
    }

    @VisibleForTesting
    protected static class TetheringUserRestrictionListener implements UserRestrictionsListener {
        private final Tethering mWrapper;

        public TetheringUserRestrictionListener(Tethering wrapper) {
            mWrapper = wrapper;
        }

        public void onUserRestrictionsChanged(int userId,
                                              Bundle newRestrictions,
                                              Bundle prevRestrictions) {
            final boolean newlyDisallowed =
                    newRestrictions.getBoolean(UserManager.DISALLOW_CONFIG_TETHERING);
            final boolean previouslyDisallowed =
                    prevRestrictions.getBoolean(UserManager.DISALLOW_CONFIG_TETHERING);
            final boolean tetheringDisallowedChanged = (newlyDisallowed != previouslyDisallowed);

            if (!tetheringDisallowedChanged) {
                return;
            }

            mWrapper.clearTetheredNotification();
            final boolean isTetheringActiveOnDevice = (mWrapper.getTetheredIfaces().length != 0);

            if (newlyDisallowed && isTetheringActiveOnDevice) {
                mWrapper.showTetheredNotification(
                        com.android.internal.R.drawable.stat_sys_tether_general, false);
                mWrapper.untetherAll();
            }
        }
    }

    private void disableWifiIpServingLockedCommon(int tetheringType, String ifname, int apState) {
        mLog.log("Canceling WiFi tethering request -"
                + " type=" + tetheringType
                + " interface=" + ifname
                + " state=" + apState);

        if (!TextUtils.isEmpty(ifname)) {
            final TetherState ts = mTetherStates.get(ifname);
            if (ts != null) {
                ts.ipServer.unwanted();
                return;
            }
        }

        for (int i = 0; i < mTetherStates.size(); i++) {
            final IpServer ipServer = mTetherStates.valueAt(i).ipServer;
            if (ipServer.interfaceType() == tetheringType) {
                ipServer.unwanted();
                return;
            }
        }

        mLog.log("Error disabling Wi-Fi IP serving; " +
                (TextUtils.isEmpty(ifname) ? "no interface name specified"
                                           : "specified interface: " + ifname));
    }

    private void disableWifiIpServingLocked(String ifname, int apState) {
        // Regardless of whether we requested this transition, the AP has gone
        // down.  Don't try to tether again unless we're requested to do so.
        // TODO: Remove this altogether, once Wi-Fi reliably gives us an
        // interface name with every broadcast.
        mWifiTetherRequested = false;

        disableWifiIpServingLockedCommon(TETHERING_WIFI, ifname, apState);
    }

    private void disableWifiP2pIpServingLocked(String ifname) {
        disableWifiIpServingLockedCommon(TETHERING_WIFI_P2P, ifname, /* dummy */ 0);
    }

    private void enableWifiIpServingLocked(String ifname, int wifiIpMode) {
        // Map wifiIpMode values to IpServer.Callback serving states, inferring
        // from mWifiTetherRequested as a final "best guess".
        final int ipServingMode;
        switch (wifiIpMode) {
            case IFACE_IP_MODE_TETHERED:
                ipServingMode = IpServer.STATE_TETHERED;
                break;
            case IFACE_IP_MODE_LOCAL_ONLY:
                ipServingMode = IpServer.STATE_LOCAL_ONLY;
                break;
            default:
                mLog.e("Cannot enable IP serving in unknown WiFi mode: " + wifiIpMode);
                return;
        }

        if (!TextUtils.isEmpty(ifname)) {
<<<<<<< HEAD
            final int interfaceType = ifaceNameToType(ifname);
            if (interfaceType == TETHERING_INVALID) {
                mLog.log(ifname + " is not a tetherable iface, ignoring");
                return;
            }
            maybeTrackNewInterfaceLocked(ifname, interfaceType);
=======
            maybeTrackNewInterfaceLocked(ifname);
>>>>>>> da5e1bd2
            changeInterfaceState(ifname, ipServingMode);
        } else {
            mLog.e(String.format(
                   "Cannot enable IP serving in mode %s on missing interface name",
                   ipServingMode));
        }
    }

    // TODO: Consider renaming to something more accurate in its description.
    // This method:
    //     - allows requesting either tethering or local hotspot serving states
    //     - handles both enabling and disabling serving states
    //     - only tethers the first matching interface in listInterfaces()
    //       order of a given type
    private void tetherMatchingInterfaces(int requestedState, int interfaceType) {
        if (VDBG) {
            Log.d(TAG, "tetherMatchingInterfaces(" + requestedState + ", " + interfaceType + ")");
        }

        String[] ifaces = null;
        try {
            ifaces = mNMService.listInterfaces();
        } catch (Exception e) {
            Log.e(TAG, "Error listing Interfaces", e);
            return;
        }
        String chosenIface = null;
        if (ifaces != null) {
            for (String iface : ifaces) {
                if (ifaceNameToType(iface) == interfaceType) {
                    chosenIface = iface;
                    break;
                }
            }
        }
        if (chosenIface == null) {
            Log.e(TAG, "could not find iface of type " + interfaceType);
            return;
        }

        changeInterfaceState(chosenIface, requestedState);
    }

    private void changeInterfaceState(String ifname, int requestedState) {
        final int result;
        switch (requestedState) {
            case IpServer.STATE_UNAVAILABLE:
            case IpServer.STATE_AVAILABLE:
                result = untether(ifname);
                break;
            case IpServer.STATE_TETHERED:
            case IpServer.STATE_LOCAL_ONLY:
                result = tether(ifname, requestedState);
                break;
            default:
                Log.wtf(TAG, "Unknown interface state: " + requestedState);
                return;
        }
        if (result != TETHER_ERROR_NO_ERROR) {
            Log.e(TAG, "unable start or stop tethering on iface " + ifname);
            return;
        }
    }

    public TetheringConfiguration getTetheringConfiguration() {
        return mConfig;
    }

    public boolean hasTetherableConfiguration() {
        final TetheringConfiguration cfg = mConfig;
        final boolean hasDownstreamConfiguration =
                (cfg.tetherableUsbRegexs.length != 0)
                || (cfg.tetherableWifiRegexs.length != 0)
                || (cfg.tetherableBluetoothRegexs.length != 0);
        final boolean hasUpstreamConfiguration = !cfg.preferredUpstreamIfaceTypes.isEmpty()
                || cfg.chooseUpstreamAutomatically;

        return hasDownstreamConfiguration && hasUpstreamConfiguration;
    }

    // TODO - update callers to use getTetheringConfiguration(),
    // which has only final members.
    public String[] getTetherableUsbRegexs() {
        return copy(mConfig.tetherableUsbRegexs);
    }

    public String[] getTetherableWifiRegexs() {
        return copy(mConfig.tetherableWifiRegexs);
    }

    public String[] getTetherableBluetoothRegexs() {
        return copy(mConfig.tetherableBluetoothRegexs);
    }

    public int setUsbTethering(boolean enable) {
        if (VDBG) Log.d(TAG, "setUsbTethering(" + enable + ")");
        UsbManager usbManager = (UsbManager) mContext.getSystemService(Context.USB_SERVICE);
        if (usbManager == null) {
            mLog.e("setUsbTethering: failed to get UsbManager!");
            return TETHER_ERROR_SERVICE_UNAVAIL;
        }

        synchronized (mPublicSync) {
            usbManager.setCurrentFunctions(enable ? UsbManager.FUNCTION_RNDIS
                    : UsbManager.FUNCTION_NONE);
        }
        return TETHER_ERROR_NO_ERROR;
    }

    // TODO review API - figure out how to delete these entirely.
    public String[] getTetheredIfaces() {
        ArrayList<String> list = new ArrayList<String>();
        synchronized (mPublicSync) {
            for (int i = 0; i < mTetherStates.size(); i++) {
                TetherState tetherState = mTetherStates.valueAt(i);
                if (tetherState.lastState == IpServer.STATE_TETHERED) {
                    list.add(mTetherStates.keyAt(i));
                }
            }
        }
        return list.toArray(new String[list.size()]);
    }

    public String[] getTetherableIfaces() {
        ArrayList<String> list = new ArrayList<String>();
        synchronized (mPublicSync) {
            for (int i = 0; i < mTetherStates.size(); i++) {
                TetherState tetherState = mTetherStates.valueAt(i);
                if (tetherState.lastState == IpServer.STATE_AVAILABLE) {
                    list.add(mTetherStates.keyAt(i));
                }
            }
        }
        return list.toArray(new String[list.size()]);
    }

    public String[] getTetheredDhcpRanges() {
        // TODO: this is only valid for the old DHCP server. Latest search suggests it is only used
        // by WifiP2pServiceImpl to start dnsmasq: remove/deprecate after migrating callers.
        return mConfig.legacyDhcpRanges;
    }

    public String[] getErroredIfaces() {
        ArrayList<String> list = new ArrayList<String>();
        synchronized (mPublicSync) {
            for (int i = 0; i < mTetherStates.size(); i++) {
                TetherState tetherState = mTetherStates.valueAt(i);
                if (tetherState.lastError != TETHER_ERROR_NO_ERROR) {
                    list.add(mTetherStates.keyAt(i));
                }
            }
        }
        return list.toArray(new String[list.size()]);
    }

    private void logMessage(State state, int what) {
        mLog.log(state.getName() + " got " + sMagicDecoderRing.get(what, Integer.toString(what)));
    }

    private boolean upstreamWanted() {
        if (!mForwardedDownstreams.isEmpty()) return true;

        synchronized (mPublicSync) {
            return mWifiTetherRequested;
        }
    }

    // Needed because the canonical source of upstream truth is just the
    // upstream interface set, |mCurrentUpstreamIfaceSet|.
    private boolean pertainsToCurrentUpstream(NetworkState ns) {
        if (ns != null && ns.linkProperties != null && mCurrentUpstreamIfaceSet != null) {
            for (String ifname : ns.linkProperties.getAllInterfaceNames()) {
                if (mCurrentUpstreamIfaceSet.ifnames.contains(ifname)) {
                    return true;
                }
            }
        }
        return false;
    }

    class TetherMasterSM extends StateMachine {
        private static final int BASE_MASTER                    = Protocol.BASE_TETHERING;
        // an interface SM has requested Tethering/Local Hotspot
        static final int EVENT_IFACE_SERVING_STATE_ACTIVE       = BASE_MASTER + 1;
        // an interface SM has unrequested Tethering/Local Hotspot
        static final int EVENT_IFACE_SERVING_STATE_INACTIVE     = BASE_MASTER + 2;
        // upstream connection change - do the right thing
        static final int CMD_UPSTREAM_CHANGED                   = BASE_MASTER + 3;
        // we don't have a valid upstream conn, check again after a delay
        static final int CMD_RETRY_UPSTREAM                     = BASE_MASTER + 4;
        // Events from NetworkCallbacks that we process on the master state
        // machine thread on behalf of the UpstreamNetworkMonitor.
        static final int EVENT_UPSTREAM_CALLBACK                = BASE_MASTER + 5;
        // we treated the error and want now to clear it
        static final int CMD_CLEAR_ERROR                        = BASE_MASTER + 6;
        static final int EVENT_IFACE_UPDATE_LINKPROPERTIES      = BASE_MASTER + 7;
        // Events from EntitlementManager to choose upstream again.
        static final int EVENT_UPSTREAM_PERMISSION_CHANGED      = BASE_MASTER + 8;

        private final State mInitialState;
        private final State mTetherModeAliveState;

        private final State mSetIpForwardingEnabledErrorState;
        private final State mSetIpForwardingDisabledErrorState;
        private final State mStartTetheringErrorState;
        private final State mStopTetheringErrorState;
        private final State mSetDnsForwardersErrorState;

        // This list is a little subtle.  It contains all the interfaces that currently are
        // requesting tethering, regardless of whether these interfaces are still members of
        // mTetherStates.  This allows us to maintain the following predicates:
        //
        // 1) mTetherStates contains the set of all currently existing, tetherable, link state up
        //    interfaces.
        // 2) mNotifyList contains all state machines that may have outstanding tethering state
        //    that needs to be torn down.
        //
        // Because we excise interfaces immediately from mTetherStates, we must maintain mNotifyList
        // so that the garbage collector does not clean up the state machine before it has a chance
        // to tear itself down.
        private final ArrayList<IpServer> mNotifyList;
        private final IPv6TetheringCoordinator mIPv6TetheringCoordinator;
        private final OffloadWrapper mOffload;

        private static final int UPSTREAM_SETTLE_TIME_MS     = 10000;

        TetherMasterSM(String name, Looper looper, TetheringDependencies deps) {
            super(name, looper);

            mInitialState = new InitialState();
            mTetherModeAliveState = new TetherModeAliveState();
            mSetIpForwardingEnabledErrorState = new SetIpForwardingEnabledErrorState();
            mSetIpForwardingDisabledErrorState = new SetIpForwardingDisabledErrorState();
            mStartTetheringErrorState = new StartTetheringErrorState();
            mStopTetheringErrorState = new StopTetheringErrorState();
            mSetDnsForwardersErrorState = new SetDnsForwardersErrorState();

            addState(mInitialState);
            addState(mTetherModeAliveState);
            addState(mSetIpForwardingEnabledErrorState);
            addState(mSetIpForwardingDisabledErrorState);
            addState(mStartTetheringErrorState);
            addState(mStopTetheringErrorState);
            addState(mSetDnsForwardersErrorState);

            mNotifyList = new ArrayList<>();
            mIPv6TetheringCoordinator = deps.getIPv6TetheringCoordinator(
                    mNotifyList, mLog);
            mOffload = new OffloadWrapper();

            setInitialState(mInitialState);
        }

        class InitialState extends State {
            @Override
            public boolean processMessage(Message message) {
                logMessage(this, message.what);
                switch (message.what) {
                    case EVENT_IFACE_SERVING_STATE_ACTIVE: {
                        final IpServer who = (IpServer) message.obj;
                        if (VDBG) Log.d(TAG, "Tether Mode requested by " + who);
                        handleInterfaceServingStateActive(message.arg1, who);
                        transitionTo(mTetherModeAliveState);
                        break;
                    }
                    case EVENT_IFACE_SERVING_STATE_INACTIVE: {
                        final IpServer who = (IpServer) message.obj;
                        if (VDBG) Log.d(TAG, "Tether Mode unrequested by " + who);
                        handleInterfaceServingStateInactive(who);
                        break;
                    }
                    case EVENT_IFACE_UPDATE_LINKPROPERTIES:
                        // Silently ignore these for now.
                        break;
                    default:
                        return NOT_HANDLED;
                }
                return HANDLED;
            }
        }

        protected boolean turnOnMasterTetherSettings() {
            final TetheringConfiguration cfg = mConfig;
            try {
                mNMService.setIpForwardingEnabled(true);
            } catch (Exception e) {
                mLog.e(e);
                transitionTo(mSetIpForwardingEnabledErrorState);
                return false;
            }
            // TODO: Randomize DHCPv4 ranges, especially in hotspot mode.
            // Legacy DHCP server is disabled if passed an empty ranges array
            final String[] dhcpRanges = cfg.enableLegacyDhcpServer
                    ? cfg.legacyDhcpRanges
                    : new String[0];
            try {
                // TODO: Find a more accurate method name (startDHCPv4()?).
                mNMService.startTethering(dhcpRanges);
            } catch (Exception e) {
                try {
                    mNMService.stopTethering();
                    mNMService.startTethering(dhcpRanges);
                } catch (Exception ee) {
                    mLog.e(ee);
                    transitionTo(mStartTetheringErrorState);
                    return false;
                }
            }
            mLog.log("SET master tether settings: ON");
            return true;
        }

        protected boolean turnOffMasterTetherSettings() {
            try {
                mNMService.stopTethering();
            } catch (Exception e) {
                mLog.e(e);
                transitionTo(mStopTetheringErrorState);
                return false;
            }
            try {
                mNMService.setIpForwardingEnabled(false);
            } catch (Exception e) {
                mLog.e(e);
                transitionTo(mSetIpForwardingDisabledErrorState);
                return false;
            }
            transitionTo(mInitialState);
            mLog.log("SET master tether settings: OFF");
            return true;
        }

        protected void chooseUpstreamType(boolean tryCell) {
            // We rebuild configuration on ACTION_CONFIGURATION_CHANGED, but we
            // do not currently know how to watch for changes in DUN settings.
            maybeDunSettingChanged();

            final TetheringConfiguration config = mConfig;
            final NetworkState ns = (config.chooseUpstreamAutomatically)
                    ? mUpstreamNetworkMonitor.getCurrentPreferredUpstream()
                    : mUpstreamNetworkMonitor.selectPreferredUpstreamType(
                            config.preferredUpstreamIfaceTypes);
            if (ns == null) {
                if (tryCell) {
                    mUpstreamNetworkMonitor.registerMobileNetworkRequest();
                    // We think mobile should be coming up; don't set a retry.
                } else {
                    sendMessageDelayed(CMD_RETRY_UPSTREAM, UPSTREAM_SETTLE_TIME_MS);
                }
            }
            setUpstreamNetwork(ns);
            final Network newUpstream = (ns != null) ? ns.network : null;
            if (mTetherUpstream != newUpstream) {
                mTetherUpstream = newUpstream;
                mUpstreamNetworkMonitor.setCurrentUpstream(mTetherUpstream);
                reportUpstreamChanged(mTetherUpstream);
            }
        }

        protected void setUpstreamNetwork(NetworkState ns) {
            InterfaceSet ifaces = null;
            if (ns != null) {
                // Find the interface with the default IPv4 route. It may be the
                // interface described by linkProperties, or one of the interfaces
                // stacked on top of it.
                mLog.i("Looking for default routes on: " + ns.linkProperties);
                ifaces = TetheringInterfaceUtils.getTetheringInterfaces(ns);
                mLog.i("Found upstream interface(s): " + ifaces);
            }

            if (ifaces != null) {
                setDnsForwarders(ns.network, ns.linkProperties);
            }
            notifyDownstreamsOfNewUpstreamIface(ifaces);
            if (ns != null && pertainsToCurrentUpstream(ns)) {
                // If we already have NetworkState for this network update it immediately.
                handleNewUpstreamNetworkState(ns);
            } else if (mCurrentUpstreamIfaceSet == null) {
                // There are no available upstream networks.
                handleNewUpstreamNetworkState(null);
            }
        }

        protected void setDnsForwarders(final Network network, final LinkProperties lp) {
            // TODO: Set v4 and/or v6 DNS per available connectivity.
            String[] dnsServers = mConfig.defaultIPv4DNS;
            final Collection<InetAddress> dnses = lp.getDnsServers();
            // TODO: Properly support the absence of DNS servers.
            if (dnses != null && !dnses.isEmpty()) {
                // TODO: remove this invocation of NetworkUtils.makeStrings().
                dnsServers = NetworkUtils.makeStrings(dnses);
            }
            try {
                mNMService.setDnsForwarders(network, dnsServers);
                mLog.log(String.format(
                        "SET DNS forwarders: network=%s dnsServers=%s",
                        network, Arrays.toString(dnsServers)));
            } catch (Exception e) {
                // TODO: Investigate how this can fail and what exactly
                // happens if/when such failures occur.
                mLog.e("setting DNS forwarders failed, " + e);
                transitionTo(mSetDnsForwardersErrorState);
            }
        }

        protected void notifyDownstreamsOfNewUpstreamIface(InterfaceSet ifaces) {
            mCurrentUpstreamIfaceSet = ifaces;
            for (IpServer ipServer : mNotifyList) {
                ipServer.sendMessage(IpServer.CMD_TETHER_CONNECTION_CHANGED, ifaces);
            }
        }

        protected void handleNewUpstreamNetworkState(NetworkState ns) {
            mIPv6TetheringCoordinator.updateUpstreamNetworkState(ns);
            mOffload.updateUpstreamNetworkState(ns);
        }

        private void handleInterfaceServingStateActive(int mode, IpServer who) {
            if (mNotifyList.indexOf(who) < 0) {
                mNotifyList.add(who);
                mIPv6TetheringCoordinator.addActiveDownstream(who, mode);
            }

            if (mode == IpServer.STATE_TETHERED) {
                // No need to notify OffloadController just yet as there are no
                // "offload-able" prefixes to pass along. This will handled
                // when the TISM informs Tethering of its LinkProperties.
                mForwardedDownstreams.add(who);
            } else {
                mOffload.excludeDownstreamInterface(who.interfaceName());
                mForwardedDownstreams.remove(who);
            }

            // If this is a Wi-Fi interface, notify WifiManager of the active serving state.
            if (who.interfaceType() == TETHERING_WIFI) {
                final WifiManager mgr = getWifiManager();
                final String iface = who.interfaceName();
                switch (mode) {
                    case IpServer.STATE_TETHERED:
                        mgr.updateInterfaceIpState(iface, IFACE_IP_MODE_TETHERED);
                        break;
                    case IpServer.STATE_LOCAL_ONLY:
                        mgr.updateInterfaceIpState(iface, IFACE_IP_MODE_LOCAL_ONLY);
                        break;
                    default:
                        Log.wtf(TAG, "Unknown active serving mode: " + mode);
                        break;
                }
            }
        }

        private void handleInterfaceServingStateInactive(IpServer who) {
            mNotifyList.remove(who);
            mIPv6TetheringCoordinator.removeActiveDownstream(who);
            mOffload.excludeDownstreamInterface(who.interfaceName());
            mForwardedDownstreams.remove(who);

            // If this is a Wi-Fi interface, tell WifiManager of any errors
            // or the inactive serving state.
            if (who.interfaceType() == TETHERING_WIFI) {
                if (who.lastError() != TETHER_ERROR_NO_ERROR) {
                    getWifiManager().updateInterfaceIpState(
                            who.interfaceName(), IFACE_IP_MODE_CONFIGURATION_ERROR);
                } else {
                    getWifiManager().updateInterfaceIpState(
                            who.interfaceName(), IFACE_IP_MODE_UNSPECIFIED);
                }
            }
        }

        private void handleUpstreamNetworkMonitorCallback(int arg1, Object o) {
            if (arg1 == UpstreamNetworkMonitor.NOTIFY_LOCAL_PREFIXES) {
                mOffload.sendOffloadExemptPrefixes((Set<IpPrefix>) o);
                return;
            }

            final NetworkState ns = (NetworkState) o;

            if (ns == null || !pertainsToCurrentUpstream(ns)) {
                // TODO: In future, this is where upstream evaluation and selection
                // could be handled for notifications which include sufficient data.
                // For example, after CONNECTIVITY_ACTION listening is removed, here
                // is where we could observe a Wi-Fi network becoming available and
                // passing validation.
                if (mCurrentUpstreamIfaceSet == null) {
                    // If we have no upstream interface, try to run through upstream
                    // selection again.  If, for example, IPv4 connectivity has shown up
                    // after IPv6 (e.g., 464xlat became available) we want the chance to
                    // notice and act accordingly.
                    chooseUpstreamType(false);
                }
                return;
            }

            switch (arg1) {
                case UpstreamNetworkMonitor.EVENT_ON_CAPABILITIES:
                    handleNewUpstreamNetworkState(ns);
                    break;
                case UpstreamNetworkMonitor.EVENT_ON_LINKPROPERTIES:
                    chooseUpstreamType(false);
                    break;
                case UpstreamNetworkMonitor.EVENT_ON_LOST:
                    // TODO: Re-evaluate possible upstreams. Currently upstream
                    // reevaluation is triggered via received CONNECTIVITY_ACTION
                    // broadcasts that result in being passed a
                    // TetherMasterSM.CMD_UPSTREAM_CHANGED.
                    handleNewUpstreamNetworkState(null);
                    break;
                default:
                    mLog.e("Unknown arg1 value: " + arg1);
                    break;
            }
        }

        class TetherModeAliveState extends State {
            boolean mUpstreamWanted = false;
            boolean mTryCell = true;

            @Override
            public void enter() {
                // If turning on master tether settings fails, we have already
                // transitioned to an error state; exit early.
                if (!turnOnMasterTetherSettings()) {
                    return;
                }

                mUpstreamNetworkMonitor.startObserveAllNetworks();

                // TODO: De-duplicate with updateUpstreamWanted() below.
                if (upstreamWanted()) {
                    mUpstreamWanted = true;
                    mOffload.start();
                    chooseUpstreamType(true);
                    mTryCell = false;
                }
            }

            @Override
            public void exit() {
                mOffload.stop();
                mUpstreamNetworkMonitor.stop();
                notifyDownstreamsOfNewUpstreamIface(null);
                handleNewUpstreamNetworkState(null);
                if (mTetherUpstream != null) {
                    mTetherUpstream = null;
                    reportUpstreamChanged(null);
                }
            }

            private boolean updateUpstreamWanted() {
                final boolean previousUpstreamWanted = mUpstreamWanted;
                mUpstreamWanted = upstreamWanted();
                if (mUpstreamWanted != previousUpstreamWanted) {
                    if (mUpstreamWanted) {
                        mOffload.start();
                    } else {
                        mOffload.stop();
                    }
                }
                return previousUpstreamWanted;
            }

            @Override
            public boolean processMessage(Message message) {
                logMessage(this, message.what);
                boolean retValue = true;
                switch (message.what) {
                    case EVENT_IFACE_SERVING_STATE_ACTIVE: {
                        IpServer who = (IpServer) message.obj;
                        if (VDBG) Log.d(TAG, "Tether Mode requested by " + who);
                        handleInterfaceServingStateActive(message.arg1, who);
                        who.sendMessage(IpServer.CMD_TETHER_CONNECTION_CHANGED,
                                mCurrentUpstreamIfaceSet);
                        // If there has been a change and an upstream is now
                        // desired, kick off the selection process.
                        final boolean previousUpstreamWanted = updateUpstreamWanted();
                        if (!previousUpstreamWanted && mUpstreamWanted) {
                            chooseUpstreamType(true);
                        }
                        break;
                    }
                    case EVENT_IFACE_SERVING_STATE_INACTIVE: {
                        IpServer who = (IpServer) message.obj;
                        if (VDBG) Log.d(TAG, "Tether Mode unrequested by " + who);
                        handleInterfaceServingStateInactive(who);

                        if (mNotifyList.isEmpty()) {
                            // This transitions us out of TetherModeAliveState,
                            // either to InitialState or an error state.
                            turnOffMasterTetherSettings();
                            break;
                        }

                        if (DBG) {
                            Log.d(TAG, "TetherModeAlive still has " + mNotifyList.size() +
                                    " live requests:");
                            for (IpServer o : mNotifyList) {
                                Log.d(TAG, "  " + o);
                            }
                        }
                        // If there has been a change and an upstream is no
                        // longer desired, release any mobile requests.
                        final boolean previousUpstreamWanted = updateUpstreamWanted();
                        if (previousUpstreamWanted && !mUpstreamWanted) {
                            mUpstreamNetworkMonitor.releaseMobileNetworkRequest();
                        }
                        break;
                    }
                    case EVENT_IFACE_UPDATE_LINKPROPERTIES: {
                        final LinkProperties newLp = (LinkProperties) message.obj;
                        if (message.arg1 == IpServer.STATE_TETHERED) {
                            mOffload.updateDownstreamLinkProperties(newLp);
                        } else {
                            mOffload.excludeDownstreamInterface(newLp.getInterfaceName());
                        }
                        break;
                    }
                    case EVENT_UPSTREAM_PERMISSION_CHANGED:
                    case CMD_UPSTREAM_CHANGED:
                        updateUpstreamWanted();
                        if (!mUpstreamWanted) break;

                        // Need to try DUN immediately if Wi-Fi goes down.
                        chooseUpstreamType(true);
                        mTryCell = false;
                        break;
                    case CMD_RETRY_UPSTREAM:
                        updateUpstreamWanted();
                        if (!mUpstreamWanted) break;

                        chooseUpstreamType(mTryCell);
                        mTryCell = !mTryCell;
                        break;
                    case EVENT_UPSTREAM_CALLBACK: {
                        updateUpstreamWanted();
                        if (mUpstreamWanted) {
                            handleUpstreamNetworkMonitorCallback(message.arg1, message.obj);
                        }
                        break;
                    }
                    default:
                        retValue = false;
                        break;
                }
                return retValue;
            }
        }

        class ErrorState extends State {
            private int mErrorNotification;

            @Override
            public boolean processMessage(Message message) {
                boolean retValue = true;
                switch (message.what) {
                    case EVENT_IFACE_SERVING_STATE_ACTIVE:
                        IpServer who = (IpServer) message.obj;
                        who.sendMessage(mErrorNotification);
                        break;
                    case CMD_CLEAR_ERROR:
                        mErrorNotification = TETHER_ERROR_NO_ERROR;
                        transitionTo(mInitialState);
                        break;
                    default:
                       retValue = false;
                }
                return retValue;
            }

            void notify(int msgType) {
                mErrorNotification = msgType;
                for (IpServer ipServer : mNotifyList) {
                    ipServer.sendMessage(msgType);
                }
            }

        }

        class SetIpForwardingEnabledErrorState extends ErrorState {
            @Override
            public void enter() {
                Log.e(TAG, "Error in setIpForwardingEnabled");
                notify(IpServer.CMD_IP_FORWARDING_ENABLE_ERROR);
            }
        }

        class SetIpForwardingDisabledErrorState extends ErrorState {
            @Override
            public void enter() {
                Log.e(TAG, "Error in setIpForwardingDisabled");
                notify(IpServer.CMD_IP_FORWARDING_DISABLE_ERROR);
            }
        }

        class StartTetheringErrorState extends ErrorState {
            @Override
            public void enter() {
                Log.e(TAG, "Error in startTethering");
                notify(IpServer.CMD_START_TETHERING_ERROR);
                try {
                    mNMService.setIpForwardingEnabled(false);
                } catch (Exception e) {}
            }
        }

        class StopTetheringErrorState extends ErrorState {
            @Override
            public void enter() {
                Log.e(TAG, "Error in stopTethering");
                notify(IpServer.CMD_STOP_TETHERING_ERROR);
                try {
                    mNMService.setIpForwardingEnabled(false);
                } catch (Exception e) {}
            }
        }

        class SetDnsForwardersErrorState extends ErrorState {
            @Override
            public void enter() {
                Log.e(TAG, "Error in setDnsForwarders");
                notify(IpServer.CMD_SET_DNS_FORWARDERS_ERROR);
                try {
                    mNMService.stopTethering();
                } catch (Exception e) {}
                try {
                    mNMService.setIpForwardingEnabled(false);
                } catch (Exception e) {}
            }
        }

        // A wrapper class to handle multiple situations where several calls to
        // the OffloadController need to happen together.
        //
        // TODO: This suggests that the interface between OffloadController and
        // Tethering is in need of improvement. Refactor these calls into the
        // OffloadController implementation.
        class OffloadWrapper {
            public void start() {
                mOffloadController.start();
                sendOffloadExemptPrefixes();
            }

            public void stop() {
                mOffloadController.stop();
            }

            public void updateUpstreamNetworkState(NetworkState ns) {
                mOffloadController.setUpstreamLinkProperties(
                        (ns != null) ? ns.linkProperties : null);
            }

            public void updateDownstreamLinkProperties(LinkProperties newLp) {
                // Update the list of offload-exempt prefixes before adding
                // new prefixes on downstream interfaces to the offload HAL.
                sendOffloadExemptPrefixes();
                mOffloadController.notifyDownstreamLinkProperties(newLp);
            }

            public void excludeDownstreamInterface(String ifname) {
                // This and other interfaces may be in local-only hotspot mode;
                // resend all local prefixes to the OffloadController.
                sendOffloadExemptPrefixes();
                mOffloadController.removeDownstreamInterface(ifname);
            }

            public void sendOffloadExemptPrefixes() {
                sendOffloadExemptPrefixes(mUpstreamNetworkMonitor.getLocalPrefixes());
            }

            public void sendOffloadExemptPrefixes(final Set<IpPrefix> localPrefixes) {
                // Add in well-known minimum set.
                PrefixUtils.addNonForwardablePrefixes(localPrefixes);
                // Add tragically hardcoded prefixes.
                localPrefixes.add(PrefixUtils.DEFAULT_WIFI_P2P_PREFIX);

                // Maybe add prefixes or addresses for downstreams, depending on
                // the IP serving mode of each.
                for (IpServer ipServer : mNotifyList) {
                    final LinkProperties lp = ipServer.linkProperties();

                    switch (ipServer.servingMode()) {
                        case IpServer.STATE_UNAVAILABLE:
                        case IpServer.STATE_AVAILABLE:
                            // No usable LinkProperties in these states.
                            continue;
                        case IpServer.STATE_TETHERED:
                            // Only add IPv4 /32 and IPv6 /128 prefixes. The
                            // directly-connected prefixes will be sent as
                            // downstream "offload-able" prefixes.
                            for (LinkAddress addr : lp.getAllLinkAddresses()) {
                                final InetAddress ip = addr.getAddress();
                                if (ip.isLinkLocalAddress()) continue;
                                localPrefixes.add(PrefixUtils.ipAddressAsPrefix(ip));
                            }
                            break;
                        case IpServer.STATE_LOCAL_ONLY:
                            // Add prefixes covering all local IPs.
                            localPrefixes.addAll(PrefixUtils.localPrefixesFrom(lp));
                            break;
                    }
                }

                mOffloadController.setLocalPrefixes(localPrefixes);
            }
        }
    }

    public void systemReady() {
        mUpstreamNetworkMonitor.startTrackDefaultNetwork(mDeps.getDefaultNetworkRequest(),
                mEntitlementMgr);
    }

    /** Get the latest value of the tethering entitlement check. */
    public void getLatestTetheringEntitlementResult(int type, ResultReceiver receiver,
            boolean showEntitlementUi) {
        if (receiver != null) {
            mEntitlementMgr.getLatestTetheringEntitlementResult(type, receiver, showEntitlementUi);
        }
    }

    /** Register tethering event callback */
    public void registerTetheringEventCallback(ITetheringEventCallback callback) {
        mHandler.post(() -> {
            try {
                callback.onUpstreamChanged(mTetherUpstream);
            } catch (RemoteException e) {
                // Not really very much to do here.
            }
            mTetheringEventCallbacks.register(callback);
        });
    }

    /** Unregister tethering event callback */
    public void unregisterTetheringEventCallback(ITetheringEventCallback callback) {
        mHandler.post(() -> {
            mTetheringEventCallbacks.unregister(callback);
        });
    }

    private void reportUpstreamChanged(Network network) {
        final int length = mTetheringEventCallbacks.beginBroadcast();
        try {
            for (int i = 0; i < length; i++) {
                try {
                    mTetheringEventCallbacks.getBroadcastItem(i).onUpstreamChanged(network);
                } catch (RemoteException e) {
                    // Not really very much to do here.
                }
            }
        } finally {
            mTetheringEventCallbacks.finishBroadcast();
        }
    }

    @Override
    public void dump(FileDescriptor fd, PrintWriter writer, String[] args) {
        // Binder.java closes the resource for us.
        @SuppressWarnings("resource")
        final IndentingPrintWriter pw = new IndentingPrintWriter(writer, "  ");
        if (!DumpUtils.checkDumpPermission(mContext, TAG, pw)) return;

        pw.println("Tethering:");
        pw.increaseIndent();

        pw.println("Configuration:");
        pw.increaseIndent();
        final TetheringConfiguration cfg = mConfig;
        cfg.dump(pw);
        pw.decreaseIndent();

        pw.println("Entitlement:");
        pw.increaseIndent();
        mEntitlementMgr.dump(pw);
        pw.decreaseIndent();

        synchronized (mPublicSync) {
            pw.println("Tether state:");
            pw.increaseIndent();
            for (int i = 0; i < mTetherStates.size(); i++) {
                final String iface = mTetherStates.keyAt(i);
                final TetherState tetherState = mTetherStates.valueAt(i);
                pw.print(iface + " - ");

                switch (tetherState.lastState) {
                    case IpServer.STATE_UNAVAILABLE:
                        pw.print("UnavailableState");
                        break;
                    case IpServer.STATE_AVAILABLE:
                        pw.print("AvailableState");
                        break;
                    case IpServer.STATE_TETHERED:
                        pw.print("TetheredState");
                        break;
                    case IpServer.STATE_LOCAL_ONLY:
                        pw.print("LocalHotspotState");
                        break;
                    default:
                        pw.print("UnknownState");
                        break;
                }
                pw.println(" - lastError = " + tetherState.lastError);
            }
            pw.println("Upstream wanted: " + upstreamWanted());
            pw.println("Current upstream interface(s): " + mCurrentUpstreamIfaceSet);
            pw.decreaseIndent();
        }

        pw.println("Hardware offload:");
        pw.increaseIndent();
        mOffloadController.dump(pw);
        pw.decreaseIndent();

        pw.println("Log:");
        pw.increaseIndent();
        if (argsContain(args, SHORT_ARG)) {
            pw.println("<log removed for brevity>");
        } else {
            mLog.dump(fd, pw, args);
        }
        pw.decreaseIndent();

        pw.decreaseIndent();
    }

    private static boolean argsContain(String[] args, String target) {
        for (String arg : args) {
            if (target.equals(arg)) return true;
        }
        return false;
    }

    private IpServer.Callback makeControlCallback() {
        return new IpServer.Callback() {
            @Override
            public void updateInterfaceState(IpServer who, int state, int lastError) {
                notifyInterfaceStateChange(who, state, lastError);
            }

            @Override
            public void updateLinkProperties(IpServer who, LinkProperties newLp) {
                notifyLinkPropertiesChanged(who, newLp);
            }
        };
    }

    // TODO: Move into TetherMasterSM.
    private void notifyInterfaceStateChange(IpServer who, int state, int error) {
        final String iface = who.interfaceName();
        synchronized (mPublicSync) {
            final TetherState tetherState = mTetherStates.get(iface);
            if (tetherState != null && tetherState.ipServer.equals(who)) {
                tetherState.lastState = state;
                tetherState.lastError = error;
            } else {
                if (DBG) Log.d(TAG, "got notification from stale iface " + iface);
            }
        }

        mLog.log(String.format("OBSERVED iface=%s state=%s error=%s", iface, state, error));

        try {
            // Notify that we're tethering (or not) this interface.
            // This is how data saver for instance knows if the user explicitly
            // turned on tethering (thus keeping us from being in data saver mode).
            mPolicyManager.onTetheringChanged(iface, state == IpServer.STATE_TETHERED);
        } catch (RemoteException e) {
            // Not really very much we can do here.
        }

        // If TetherMasterSM is in ErrorState, TetherMasterSM stays there.
        // Thus we give a chance for TetherMasterSM to recover to InitialState
        // by sending CMD_CLEAR_ERROR
        if (error == TETHER_ERROR_MASTER_ERROR) {
            mTetherMasterSM.sendMessage(TetherMasterSM.CMD_CLEAR_ERROR, who);
        }
        int which;
        switch (state) {
            case IpServer.STATE_UNAVAILABLE:
            case IpServer.STATE_AVAILABLE:
                which = TetherMasterSM.EVENT_IFACE_SERVING_STATE_INACTIVE;
                break;
            case IpServer.STATE_TETHERED:
            case IpServer.STATE_LOCAL_ONLY:
                which = TetherMasterSM.EVENT_IFACE_SERVING_STATE_ACTIVE;
                break;
            default:
                Log.wtf(TAG, "Unknown interface state: " + state);
                return;
        }
        mTetherMasterSM.sendMessage(which, state, 0, who);
        sendTetherStateChangedBroadcast();
    }

    private void notifyLinkPropertiesChanged(IpServer who, LinkProperties newLp) {
        final String iface = who.interfaceName();
        final int state;
        synchronized (mPublicSync) {
            final TetherState tetherState = mTetherStates.get(iface);
            if (tetherState != null && tetherState.ipServer.equals(who)) {
                state = tetherState.lastState;
            } else {
                mLog.log("got notification from stale iface " + iface);
                return;
            }
        }

        mLog.log(String.format(
                "OBSERVED LinkProperties update iface=%s state=%s lp=%s",
                iface, IpServer.getStateString(state), newLp));
        final int which = TetherMasterSM.EVENT_IFACE_UPDATE_LINKPROPERTIES;
        mTetherMasterSM.sendMessage(which, state, 0, newLp);
    }

    private void maybeTrackNewInterfaceLocked(final String iface) {
        // If we don't care about this type of interface, ignore.
        final int interfaceType = ifaceNameToType(iface);
        if (interfaceType == TETHERING_INVALID) {
            mLog.log(iface + " is not a tetherable iface, ignoring");
            return;
        }
        maybeTrackNewInterfaceLocked(iface, interfaceType);
    }

    private void maybeTrackNewInterfaceLocked(final String iface, int interfaceType) {
        // If we have already started a TISM for this interface, skip.
        if (mTetherStates.containsKey(iface)) {
            mLog.log("active iface (" + iface + ") reported as added, ignoring");
            return;
        }

        mLog.log("adding TetheringInterfaceStateMachine for: " + iface);
        final TetherState tetherState = new TetherState(
                new IpServer(iface, mLooper, interfaceType, mLog, mNMService, mStatsService,
                             makeControlCallback(), mConfig.enableLegacyDhcpServer,
                             mDeps.getIpServerDependencies()));
        mTetherStates.put(iface, tetherState);
        tetherState.ipServer.start();
    }

    private void stopTrackingInterfaceLocked(final String iface) {
        final TetherState tetherState = mTetherStates.get(iface);
        if (tetherState == null) {
            mLog.log("attempting to remove unknown iface (" + iface + "), ignoring");
            return;
        }
        tetherState.ipServer.stop();
        mLog.log("removing TetheringInterfaceStateMachine for: " + iface);
        mTetherStates.remove(iface);
    }

    private static String[] copy(String[] strarray) {
        return Arrays.copyOf(strarray, strarray.length);
    }
}<|MERGE_RESOLUTION|>--- conflicted
+++ resolved
@@ -30,12 +30,8 @@
 import static android.net.ConnectivityManager.TETHERING_INVALID;
 import static android.net.ConnectivityManager.TETHERING_USB;
 import static android.net.ConnectivityManager.TETHERING_WIFI;
-<<<<<<< HEAD
+import static android.net.ConnectivityManager.TETHERING_WIFI_P2P;
 import static android.net.ConnectivityManager.TETHERING_WIGIG;
-import static android.net.NetworkCapabilities.TRANSPORT_CELLULAR;
-=======
-import static android.net.ConnectivityManager.TETHERING_WIFI_P2P;
->>>>>>> da5e1bd2
 import static android.net.ConnectivityManager.TETHER_ERROR_MASTER_ERROR;
 import static android.net.ConnectivityManager.TETHER_ERROR_NO_ERROR;
 import static android.net.ConnectivityManager.TETHER_ERROR_SERVICE_UNAVAIL;
@@ -934,16 +930,12 @@
         }
 
         if (!TextUtils.isEmpty(ifname)) {
-<<<<<<< HEAD
             final int interfaceType = ifaceNameToType(ifname);
             if (interfaceType == TETHERING_INVALID) {
                 mLog.log(ifname + " is not a tetherable iface, ignoring");
                 return;
             }
             maybeTrackNewInterfaceLocked(ifname, interfaceType);
-=======
-            maybeTrackNewInterfaceLocked(ifname);
->>>>>>> da5e1bd2
             changeInterfaceState(ifname, ipServingMode);
         } else {
             mLog.e(String.format(
