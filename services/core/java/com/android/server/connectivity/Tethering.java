--- conflicted
+++ resolved
@@ -30,11 +30,8 @@
 import static android.net.ConnectivityManager.TETHERING_INVALID;
 import static android.net.ConnectivityManager.TETHERING_USB;
 import static android.net.ConnectivityManager.TETHERING_WIFI;
-<<<<<<< HEAD
 import static android.net.ConnectivityManager.TETHERING_WIGIG;
 import static android.net.NetworkCapabilities.TRANSPORT_CELLULAR;
-=======
->>>>>>> de843449
 import static android.net.ConnectivityManager.TETHER_ERROR_MASTER_ERROR;
 import static android.net.ConnectivityManager.TETHER_ERROR_NO_ERROR;
 import static android.net.ConnectivityManager.TETHER_ERROR_SERVICE_UNAVAIL;
@@ -1393,11 +1390,7 @@
                     return;
                 }
 
-<<<<<<< HEAD
-                mUpstreamNetworkMonitor.start(mDeps.getDefaultNetworkRequest());
-=======
                 mUpstreamNetworkMonitor.startObserveAllNetworks();
->>>>>>> de843449
 
                 // TODO: De-duplicate with updateUpstreamWanted() below.
                 if (upstreamWanted()) {
