--- conflicted
+++ resolved
@@ -30,11 +30,8 @@
 import static android.net.ConnectivityManager.TETHERING_INVALID;
 import static android.net.ConnectivityManager.TETHERING_USB;
 import static android.net.ConnectivityManager.TETHERING_WIFI;
-<<<<<<< HEAD
 import static android.net.ConnectivityManager.TETHERING_WIGIG;
 import static android.net.NetworkCapabilities.TRANSPORT_CELLULAR;
-=======
->>>>>>> 825827da
 import static android.net.ConnectivityManager.TETHER_ERROR_MASTER_ERROR;
 import static android.net.ConnectivityManager.TETHER_ERROR_NO_ERROR;
 import static android.net.ConnectivityManager.TETHER_ERROR_SERVICE_UNAVAIL;
@@ -88,10 +85,7 @@
 import android.os.Looper;
 import android.os.Message;
 import android.os.Parcel;
-<<<<<<< HEAD
-=======
 import android.os.RemoteCallbackList;
->>>>>>> 825827da
 import android.os.RemoteException;
 import android.os.ResultReceiver;
 import android.os.SystemProperties;
@@ -195,12 +189,9 @@
     private final VersionedBroadcastListener mDefaultSubscriptionChange;
     private final TetheringDependencies mDeps;
     private final EntitlementManager mEntitlementMgr;
-<<<<<<< HEAD
-=======
     private final Handler mHandler;
     private final RemoteCallbackList<ITetheringEventCallback> mTetheringEventCallbacks =
             new RemoteCallbackList<>();
->>>>>>> 825827da
 
     private volatile TetheringConfiguration mConfig;
     private InterfaceSet mCurrentUpstreamIfaceSet;
@@ -255,11 +246,7 @@
         filter = new IntentFilter();
         filter.addAction(TelephonyIntents.ACTION_DEFAULT_DATA_SUBSCRIPTION_CHANGED);
         mDefaultSubscriptionChange = new VersionedBroadcastListener(
-<<<<<<< HEAD
-                "DefaultSubscriptionChangeListener", mContext, smHandler, filter,
-=======
                 "DefaultSubscriptionChangeListener", mContext, mHandler, filter,
->>>>>>> 825827da
                 (Intent ignored) -> {
                     mLog.log("OBSERVED default data subscription change");
                     updateConfiguration();
@@ -1712,12 +1699,6 @@
     }
 
     /** Get the latest value of the tethering entitlement check. */
-<<<<<<< HEAD
-    public void getLatestTetheringEntitlementValue(int type, ResultReceiver receiver,
-            boolean showEntitlementUi) {
-        if (receiver != null) {
-            mEntitlementMgr.getLatestTetheringEntitlementValue(type, receiver, showEntitlementUi);
-=======
     public void getLatestTetheringEntitlementResult(int type, ResultReceiver receiver,
             boolean showEntitlementUi) {
         if (receiver != null) {
@@ -1756,7 +1737,6 @@
             }
         } finally {
             mTetheringEventCallbacks.finishBroadcast();
->>>>>>> 825827da
         }
     }
 
