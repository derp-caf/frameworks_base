/*
 * Copyright (C) 2011 The Android Open Source Project
 *
 * Licensed under the Apache License, Version 2.0 (the "License");
 * you may not use this file except in compliance with the License.
 * You may obtain a copy of the License at
 *
 *      http://www.apache.org/licenses/LICENSE-2.0
 *
 * Unless required by applicable law or agreed to in writing, software
 * distributed under the License is distributed on an "AS IS" BASIS,
 * WITHOUT WARRANTIES OR CONDITIONS OF ANY KIND, either express or implied.
 * See the License for the specific language governing permissions and
 * limitations under the License.
 */

package com.android.server.connectivity;

import static android.Manifest.permission.BIND_VPN_SERVICE;
import static android.net.ConnectivityManager.NETID_UNSET;
import static android.net.NetworkCapabilities.NET_CAPABILITY_NOT_CONGESTED;
import static android.net.NetworkCapabilities.NET_CAPABILITY_NOT_METERED;
import static android.net.NetworkCapabilities.NET_CAPABILITY_NOT_ROAMING;
import static android.net.NetworkCapabilities.NET_CAPABILITY_NOT_SUSPENDED;
import static android.net.RouteInfo.RTN_THROW;
import static android.net.RouteInfo.RTN_UNREACHABLE;

import static com.android.internal.util.Preconditions.checkNotNull;

import android.Manifest;
import android.annotation.NonNull;
import android.annotation.Nullable;
import android.annotation.UserIdInt;
import android.app.AppGlobals;
import android.app.AppOpsManager;
import android.app.Notification;
import android.app.NotificationManager;
import android.app.PendingIntent;
import android.content.BroadcastReceiver;
import android.content.ComponentName;
import android.content.Context;
import android.content.Intent;
import android.content.IntentFilter;
import android.content.ServiceConnection;
import android.content.pm.ApplicationInfo;
import android.content.pm.PackageManager;
import android.content.pm.PackageManager.NameNotFoundException;
import android.content.pm.ResolveInfo;
import android.content.pm.UserInfo;
import android.net.ConnectivityManager;
import android.net.DnsResolver;
import android.net.InetAddresses;
import android.net.INetworkManagementEventObserver;
import android.net.Ikev2VpnProfile;
import android.net.IpPrefix;
import android.net.IpSecManager;
import android.net.IpSecManager.IpSecTunnelInterface;
import android.net.IpSecTransform;
import android.net.LinkAddress;
import android.net.LinkProperties;
import android.net.LocalSocket;
import android.net.LocalSocketAddress;
import android.net.Network;
import android.net.NetworkAgent;
import android.net.NetworkAgentConfig;
import android.net.NetworkCapabilities;
import android.net.NetworkInfo;
import android.net.NetworkInfo.DetailedState;
import android.net.NetworkProvider;
import android.net.NetworkRequest;
import android.net.RouteInfo;
import android.net.UidRange;
import android.net.VpnManager;
import android.net.VpnService;
import android.net.ipsec.ike.ChildSessionCallback;
import android.net.ipsec.ike.ChildSessionConfiguration;
import android.net.ipsec.ike.ChildSessionParams;
import android.net.ipsec.ike.IkeSession;
import android.net.ipsec.ike.IkeSessionCallback;
import android.net.ipsec.ike.IkeSessionParams;
import android.net.ipsec.ike.exceptions.IkeProtocolException;
import android.os.Binder;
import android.os.Build.VERSION_CODES;
import android.os.Bundle;
import android.os.CancellationSignal;
import android.os.FileUtils;
import android.os.IBinder;
import android.os.INetworkManagementService;
import android.os.Looper;
import android.os.Parcel;
import android.os.ParcelFileDescriptor;
import android.os.Process;
import android.os.RemoteException;
import android.os.SystemClock;
import android.os.SystemService;
import android.os.UserHandle;
import android.os.UserManager;
import android.provider.Settings;
import android.security.Credentials;
import android.security.KeyStore;
import android.text.TextUtils;
import android.util.ArraySet;
import android.util.Log;

import com.android.internal.R;
import com.android.internal.annotations.GuardedBy;
import com.android.internal.annotations.VisibleForTesting;
import com.android.internal.messages.nano.SystemMessageProto.SystemMessage;
import com.android.internal.net.LegacyVpnInfo;
import com.android.internal.net.VpnConfig;
import com.android.internal.net.VpnInfo;
import com.android.internal.net.VpnProfile;
import com.android.internal.notification.SystemNotificationChannels;
import com.android.internal.util.ArrayUtils;
import com.android.server.ConnectivityService;
import com.android.server.DeviceIdleInternal;
import com.android.server.LocalServices;
import com.android.server.net.BaseNetworkObserver;

import libcore.io.IoUtils;

import java.io.File;
import java.io.IOException;
import java.io.InputStream;
import java.io.OutputStream;
import java.math.BigInteger;
import java.net.Inet4Address;
import java.net.Inet6Address;
import java.net.InetAddress;
import java.net.UnknownHostException;
import java.nio.charset.StandardCharsets;
import java.security.GeneralSecurityException;
import java.util.ArrayList;
import java.util.Arrays;
import java.util.Collection;
import java.util.Collections;
import java.util.List;
import java.util.Objects;
import java.util.Set;
import java.util.SortedSet;
import java.util.TreeSet;
import java.util.concurrent.CompletableFuture;
import java.util.concurrent.ExecutionException;
import java.util.concurrent.Executor;
import java.util.concurrent.ExecutorService;
import java.util.concurrent.Executors;
import java.util.concurrent.RejectedExecutionException;
import java.util.concurrent.atomic.AtomicInteger;

/**
 * @hide
 */
public class Vpn {
    private static final String NETWORKTYPE = "VPN";
    private static final String TAG = "Vpn";
    private static final boolean LOGD = true;

    // Length of time (in milliseconds) that an app hosting an always-on VPN is placed on
    // the device idle whitelist during service launch and VPN bootstrap.
    private static final long VPN_LAUNCH_IDLE_WHITELIST_DURATION_MS = 60 * 1000;

    // Settings for how much of the address space should be routed so that Vpn considers
    // "most" of the address space is routed. This is used to determine whether this Vpn
    // should be marked with the INTERNET capability.
    private static final long MOST_IPV4_ADDRESSES_COUNT;
    private static final BigInteger MOST_IPV6_ADDRESSES_COUNT;
    static {
        // 85% of the address space must be routed for Vpn to consider this VPN to provide
        // INTERNET access.
        final int howManyPercentIsMost = 85;

        final long twoPower32 = 1L << 32;
        MOST_IPV4_ADDRESSES_COUNT = twoPower32 * howManyPercentIsMost / 100;
        final BigInteger twoPower128 = BigInteger.ONE.shiftLeft(128);
        MOST_IPV6_ADDRESSES_COUNT = twoPower128
                .multiply(BigInteger.valueOf(howManyPercentIsMost))
                .divide(BigInteger.valueOf(100));
    }
    // How many routes to evaluate before bailing and declaring this Vpn should provide
    // the INTERNET capability. This is necessary because computing the address space is
    // O(n²) and this is running in the system service, so a limit is needed to alleviate
    // the risk of attack.
    // This is taken as a total of IPv4 + IPV6 routes for simplicity, but the algorithm
    // is actually O(n²)+O(n²).
    private static final int MAX_ROUTES_TO_EVALUATE = 150;

    /**
     * Largest profile size allowable for Platform VPNs.
     *
     * <p>The largest platform VPN profiles use IKEv2 RSA Certificate Authentication and have two
     * X509Certificates, and one RSAPrivateKey. This should lead to a max size of 2x 12kB for the
     * certificates, plus a reasonable upper bound on the private key of 32kB. The rest of the
     * profile is expected to be negligible in size.
     */
    @VisibleForTesting static final int MAX_VPN_PROFILE_SIZE_BYTES = 1 << 17; // 128kB

    // TODO: create separate trackers for each unique VPN to support
    // automated reconnection

    private final Context mContext;
    @VisibleForTesting final Dependencies mDeps;
    private final NetworkInfo mNetworkInfo;
    @VisibleForTesting protected String mPackage;
    private int mOwnerUID;
    private boolean mIsPackageTargetingAtLeastQ;
    private String mInterface;
    private Connection mConnection;

    /** Tracks the runners for all VPN types managed by the platform (eg. LegacyVpn, PlatformVpn) */
    @VisibleForTesting protected VpnRunner mVpnRunner;

    private PendingIntent mStatusIntent;
    private volatile boolean mEnableTeardown = true;
    private final INetworkManagementService mNetd;
    @VisibleForTesting
    protected VpnConfig mConfig;
    @VisibleForTesting
    protected NetworkAgent mNetworkAgent;
    private final Looper mLooper;
    @VisibleForTesting
    protected final NetworkCapabilities mNetworkCapabilities;
    private final SystemServices mSystemServices;
    private final Ikev2SessionCreator mIkev2SessionCreator;

    /**
     * Whether to keep the connection active after rebooting, or upgrading or reinstalling. This
     * only applies to {@link VpnService} connections.
     */
    @VisibleForTesting protected boolean mAlwaysOn = false;

    /**
     * Whether to disable traffic outside of this VPN even when the VPN is not connected. System
     * apps can still bypass by choosing explicit networks. Has no effect if {@link mAlwaysOn} is
     * not set. Applies to all types of VPNs.
     */
    @VisibleForTesting protected boolean mLockdown = false;

    /**
     * Set of packages in addition to the VPN app itself that can access the network directly when
     * VPN is not connected even if {@code mLockdown} is set.
     */
    private @NonNull List<String> mLockdownWhitelist = Collections.emptyList();

     /**
     * A memory of what UIDs this class told netd to block for the lockdown feature.
     *
     * Netd maintains ranges of UIDs for which network should be restricted to using only the VPN
     * for the lockdown feature. This class manages these UIDs and sends this information to netd.
     * To avoid sending the same commands multiple times (which would be wasteful) and to be able
     * to revoke lists (when the rules should change), it's simplest to keep this cache of what
     * netd knows, so it can be diffed and sent most efficiently.
     *
     * The contents of this list must only be changed when updating the UIDs lists with netd,
     * since it needs to keep in sync with the picture netd has of them.
     *
     * @see mLockdown
     */
    @GuardedBy("this")
    private final Set<UidRange> mBlockedUidsAsToldToNetd = new ArraySet<>();

    // Handle of the user initiating VPN.
    private final int mUserHandle;

    interface RetryScheduler {
        void checkInterruptAndDelay(boolean sleepLonger) throws InterruptedException;
    }

    static class Dependencies {
        public void startService(final String serviceName) {
            SystemService.start(serviceName);
        }

        public void stopService(final String serviceName) {
            SystemService.stop(serviceName);
        }

        public boolean isServiceRunning(final String serviceName) {
            return SystemService.isRunning(serviceName);
        }

        public boolean isServiceStopped(final String serviceName) {
            return SystemService.isStopped(serviceName);
        }

        public File getStateFile() {
            return new File("/data/misc/vpn/state");
        }

        public void sendArgumentsToDaemon(
                final String daemon, final LocalSocket socket, final String[] arguments,
                final RetryScheduler retryScheduler) throws IOException, InterruptedException {
            final LocalSocketAddress address = new LocalSocketAddress(
                    daemon, LocalSocketAddress.Namespace.RESERVED);

            // Wait for the socket to connect.
            while (true) {
                try {
                    socket.connect(address);
                    break;
                } catch (Exception e) {
                    // ignore
                }
                retryScheduler.checkInterruptAndDelay(true /* sleepLonger */);
            }
            socket.setSoTimeout(500);

            final OutputStream out = socket.getOutputStream();
            for (String argument : arguments) {
                byte[] bytes = argument.getBytes(StandardCharsets.UTF_8);
                if (bytes.length >= 0xFFFF) {
                    throw new IllegalArgumentException("Argument is too large");
                }
                out.write(bytes.length >> 8);
                out.write(bytes.length);
                out.write(bytes);
                retryScheduler.checkInterruptAndDelay(false /* sleepLonger */);
            }
            out.write(0xFF);
            out.write(0xFF);

            // Wait for End-of-File.
            final InputStream in = socket.getInputStream();
            while (true) {
                try {
                    if (in.read() == -1) {
                        break;
                    }
                } catch (Exception e) {
                    // ignore
                }
                retryScheduler.checkInterruptAndDelay(true /* sleepLonger */);
            }
        }

        @NonNull
        public InetAddress resolve(final String endpoint)
                throws ExecutionException, InterruptedException {
            try {
                return InetAddress.parseNumericAddress(endpoint);
            } catch (IllegalArgumentException e) {
                // Endpoint is not numeric : fall through and resolve
            }

            final CancellationSignal cancellationSignal = new CancellationSignal();
            try {
                final DnsResolver resolver = DnsResolver.getInstance();
                final CompletableFuture<InetAddress> result = new CompletableFuture();
                final DnsResolver.Callback<List<InetAddress>> cb =
                        new DnsResolver.Callback<List<InetAddress>>() {
                            @Override
                            public void onAnswer(@NonNull final List<InetAddress> answer,
                                    final int rcode) {
                                if (answer.size() > 0) {
                                    result.complete(answer.get(0));
                                } else {
                                    result.completeExceptionally(
                                            new UnknownHostException(endpoint));
                                }
                            }

                            @Override
                            public void onError(@Nullable final DnsResolver.DnsException error) {
                                // Unfortunately UnknownHostException doesn't accept a cause, so
                                // print a message here instead. Only show the summary, not the
                                // full stack trace.
                                Log.e(TAG, "Async dns resolver error : " + error);
                                result.completeExceptionally(new UnknownHostException(endpoint));
                            }
                        };
                resolver.query(null /* network, null for default */, endpoint,
                        DnsResolver.FLAG_EMPTY, r -> r.run(), cancellationSignal, cb);
                return result.get();
            } catch (final ExecutionException e) {
                Log.e(TAG, "Cannot resolve VPN endpoint : " + endpoint + ".", e);
                throw e;
            } catch (final InterruptedException e) {
                Log.e(TAG, "Legacy VPN was interrupted while resolving the endpoint", e);
                cancellationSignal.cancel();
                throw e;
            }
        }

        public boolean checkInterfacePresent(final Vpn vpn, final String iface) {
            return vpn.jniCheck(iface) == 0;
        }
    }

    public Vpn(Looper looper, Context context, INetworkManagementService netService,
            @UserIdInt int userHandle, @NonNull KeyStore keyStore) {
        this(looper, context, new Dependencies(), netService, userHandle, keyStore,
                new SystemServices(context), new Ikev2SessionCreator());
    }

    @VisibleForTesting
    protected Vpn(Looper looper, Context context, Dependencies deps,
            INetworkManagementService netService,
            int userHandle, @NonNull KeyStore keyStore, SystemServices systemServices,
            Ikev2SessionCreator ikev2SessionCreator) {
        mContext = context;
        mDeps = deps;
        mNetd = netService;
        mUserHandle = userHandle;
        mLooper = looper;
        mSystemServices = systemServices;
        mIkev2SessionCreator = ikev2SessionCreator;

        mPackage = VpnConfig.LEGACY_VPN;
        mOwnerUID = getAppUid(mPackage, mUserHandle);
        mIsPackageTargetingAtLeastQ = doesPackageTargetAtLeastQ(mPackage);

        try {
            netService.registerObserver(mObserver);
        } catch (RemoteException e) {
            Log.wtf(TAG, "Problem registering observer", e);
        }

        mNetworkInfo = new NetworkInfo(ConnectivityManager.TYPE_VPN, 0 /* subtype */, NETWORKTYPE,
                "" /* subtypeName */);
        mNetworkCapabilities = new NetworkCapabilities();
        mNetworkCapabilities.addTransportType(NetworkCapabilities.TRANSPORT_VPN);
        mNetworkCapabilities.removeCapability(NetworkCapabilities.NET_CAPABILITY_NOT_VPN);
        updateCapabilities(null /* defaultNetwork */);

        loadAlwaysOnPackage(keyStore);
    }

    /**
     * Set whether this object is responsible for watching for {@link NetworkInfo}
     * teardown. When {@code false}, teardown is handled externally by someone
     * else.
     */
    public void setEnableTeardown(boolean enableTeardown) {
        mEnableTeardown = enableTeardown;
    }

    /**
     * Update current state, dispatching event to listeners.
     */
    @VisibleForTesting
    protected void updateState(DetailedState detailedState, String reason) {
        if (LOGD) Log.d(TAG, "setting state=" + detailedState + ", reason=" + reason);
        mNetworkInfo.setDetailedState(detailedState, reason, null);
        if (mNetworkAgent != null) {
            mNetworkAgent.sendNetworkInfo(mNetworkInfo);
        }
        updateAlwaysOnNotification(detailedState);
    }

    /**
     * Updates {@link #mNetworkCapabilities} based on current underlying networks and returns a
     * defensive copy.
     *
     * <p>Does not propagate updated capabilities to apps.
     *
     * @param defaultNetwork underlying network for VPNs following platform's default
     */
    public synchronized NetworkCapabilities updateCapabilities(@Nullable Network defaultNetwork) {
        if (mConfig == null) {
            // VPN is not running.
            return null;
        }

        Network[] underlyingNetworks = mConfig.underlyingNetworks;
        if (underlyingNetworks == null && defaultNetwork != null) {
            // null underlying networks means to track the default.
            underlyingNetworks = new Network[] { defaultNetwork };
        }
        // Only apps targeting Q and above can explicitly declare themselves as metered.
        final boolean isAlwaysMetered = mIsPackageTargetingAtLeastQ && mConfig.isMetered;

        applyUnderlyingCapabilities(
                mContext.getSystemService(ConnectivityManager.class),
                underlyingNetworks,
                mNetworkCapabilities,
                isAlwaysMetered);

        return new NetworkCapabilities(mNetworkCapabilities);
    }

    @VisibleForTesting
    public static void applyUnderlyingCapabilities(
            ConnectivityManager cm,
            Network[] underlyingNetworks,
            NetworkCapabilities caps,
            boolean isAlwaysMetered) {
        int[] transportTypes = new int[] { NetworkCapabilities.TRANSPORT_VPN };
        int downKbps = NetworkCapabilities.LINK_BANDWIDTH_UNSPECIFIED;
        int upKbps = NetworkCapabilities.LINK_BANDWIDTH_UNSPECIFIED;
        boolean metered = isAlwaysMetered; // metered if any underlying is metered, or alwaysMetered
        boolean roaming = false; // roaming if any underlying is roaming
        boolean congested = false; // congested if any underlying is congested
        boolean suspended = true; // suspended if all underlying are suspended

        boolean hadUnderlyingNetworks = false;
        if (null != underlyingNetworks) {
            for (Network underlying : underlyingNetworks) {
                // TODO(b/124469351): Get capabilities directly from ConnectivityService instead.
                final NetworkCapabilities underlyingCaps = cm.getNetworkCapabilities(underlying);
                if (underlyingCaps == null) continue;
                hadUnderlyingNetworks = true;
                for (int underlyingType : underlyingCaps.getTransportTypes()) {
                    transportTypes = ArrayUtils.appendInt(transportTypes, underlyingType);
                }

                // Merge capabilities of this underlying network. For bandwidth, assume the
                // worst case.
                downKbps = NetworkCapabilities.minBandwidth(downKbps,
                        underlyingCaps.getLinkDownstreamBandwidthKbps());
                upKbps = NetworkCapabilities.minBandwidth(upKbps,
                        underlyingCaps.getLinkUpstreamBandwidthKbps());
                // If this underlying network is metered, the VPN is metered (it may cost money
                // to send packets on this network).
                metered |= !underlyingCaps.hasCapability(NET_CAPABILITY_NOT_METERED);
                // If this underlying network is roaming, the VPN is roaming (the billing structure
                // is different than the usual, local one).
                roaming |= !underlyingCaps.hasCapability(NET_CAPABILITY_NOT_ROAMING);
                // If this underlying network is congested, the VPN is congested (the current
                // condition of the network affects the performance of this network).
                congested |= !underlyingCaps.hasCapability(NET_CAPABILITY_NOT_CONGESTED);
                // If this network is not suspended, the VPN is not suspended (the VPN
                // is able to transfer some data).
                suspended &= !underlyingCaps.hasCapability(NET_CAPABILITY_NOT_SUSPENDED);
            }
        }
        if (!hadUnderlyingNetworks) {
            // No idea what the underlying networks are; assume sane defaults
            metered = true;
            roaming = false;
            congested = false;
            suspended = false;
        }

        caps.setTransportTypes(transportTypes);
        caps.setLinkDownstreamBandwidthKbps(downKbps);
        caps.setLinkUpstreamBandwidthKbps(upKbps);
        caps.setCapability(NET_CAPABILITY_NOT_METERED, !metered);
        caps.setCapability(NET_CAPABILITY_NOT_ROAMING, !roaming);
        caps.setCapability(NET_CAPABILITY_NOT_CONGESTED, !congested);
        caps.setCapability(NET_CAPABILITY_NOT_SUSPENDED, !suspended);
    }

    /**
     * Chooses whether to force all connections to go though VPN.
     *
     * Used to enable/disable legacy VPN lockdown.
     *
     * This uses the same ip rule mechanism as
     * {@link #setAlwaysOnPackage(String, boolean, List<String>)}; previous settings from calling
     * that function will be replaced and saved with the always-on state.
     *
     * @param lockdown whether to prevent all traffic outside of a VPN.
     */
    public synchronized void setLockdown(boolean lockdown) {
        // Save the always-on state, since this is expected to be called
        // for changing the lockdown/always-on setting.
        setLockdown(lockdown, true);
    }

    /**
     * Does the same as {@link #setLockdown(boolean)}, but allow for prevention of saving the
     * always-on state. When users are stopped, lockdown is turned off; this originally
     * called saveAlwaysOnPackage with mLockdown == false into Settings.Secure, overriding
     * what was saved before. Therefore, we need to provide a way to not call setAlwaysOnPackage
     * for that case (GrapheneOS/os_issue_tracker#213).
     *
     * @param lockdown whether to prevent all traffic outside of a VPN.
     * @param saveAlwaysOnState whether to save the always-on state.
     */
    private synchronized void setLockdown(boolean lockdown, boolean saveAlwaysOnState) {
        enforceControlPermissionOrInternalCaller();

        setVpnForcedLocked(lockdown);
        mLockdown = lockdown;

        // Update app lockdown setting if it changed. Legacy VPN lockdown status is controlled by
        // LockdownVpnTracker.isEnabled() which keeps track of its own state.
        if (mAlwaysOn && saveAlwaysOnState) {
            saveAlwaysOnPackage();
        }
    }

    /**
     * Check whether to prevent all traffic outside of a VPN even when the VPN is not connected.
     *
     * @return {@code true} if VPN lockdown is enabled.
     */
    public synchronized boolean getLockdown() {
        return mLockdown;
    }

    /**
     * Returns whether VPN is configured as always-on.
     */
    public synchronized boolean getAlwaysOn() {
        return mAlwaysOn;
    }

    /**
     * Checks if a VPN app supports always-on mode.
     *
     * <p>In order to support the always-on feature, an app has to either have an installed
     * PlatformVpnProfile, or:
     *
     * <ul>
     *   <li>target {@link VERSION_CODES#N API 24} or above, and
     *   <li>not opt out through the {@link VpnService#SERVICE_META_DATA_SUPPORTS_ALWAYS_ON}
     *       meta-data field.
     * </ul>
     *
     * @param packageName the canonical package name of the VPN app
     * @param keyStore the keystore instance to use for checking if the app has a Platform VPN
     *     profile installed.
     * @return {@code true} if and only if the VPN app exists and supports always-on mode
     */
    public boolean isAlwaysOnPackageSupported(String packageName, @NonNull KeyStore keyStore) {
        enforceSettingsPermission();

        if (packageName == null) {
            return false;
        }

        final long oldId = Binder.clearCallingIdentity();
        try {
            if (getVpnProfilePrivileged(packageName, keyStore) != null) {
                return true;
            }
        } finally {
            Binder.restoreCallingIdentity(oldId);
        }

        PackageManager pm = mContext.getPackageManager();
        ApplicationInfo appInfo = null;
        try {
            appInfo = pm.getApplicationInfoAsUser(packageName, 0 /*flags*/, mUserHandle);
        } catch (NameNotFoundException unused) {
            Log.w(TAG, "Can't find \"" + packageName + "\" when checking always-on support");
        }
        if (appInfo == null || appInfo.targetSdkVersion < VERSION_CODES.N) {
            return false;
        }

        final Intent intent = new Intent(VpnConfig.SERVICE_INTERFACE);
        intent.setPackage(packageName);
        List<ResolveInfo> services =
                pm.queryIntentServicesAsUser(intent, PackageManager.GET_META_DATA, mUserHandle);
        if (services == null || services.size() == 0) {
            return false;
        }

        for (ResolveInfo rInfo : services) {
            final Bundle metaData = rInfo.serviceInfo.metaData;
            if (metaData != null &&
                    !metaData.getBoolean(VpnService.SERVICE_META_DATA_SUPPORTS_ALWAYS_ON, true)) {
                return false;
            }
        }

        return true;
    }

    /**
     * Configures an always-on VPN connection through a specific application. This connection is
     * automatically granted and persisted after a reboot.
     *
     * <p>The designated package should either have a PlatformVpnProfile installed, or declare a
     * {@link VpnService} in its manifest guarded by {@link
     * android.Manifest.permission.BIND_VPN_SERVICE}, otherwise the call will fail.
     *
     * <p>Note that this method does not check if the VPN app supports always-on mode. The check is
     * delayed to {@link #startAlwaysOnVpn()}, which is always called immediately after this method
     * in {@link android.net.IConnectivityManager#setAlwaysOnVpnPackage}.
     *
     * @param packageName the package to designate as always-on VPN supplier.
     * @param lockdown whether to prevent traffic outside of a VPN, for example while connecting.
     * @param lockdownWhitelist packages to be whitelisted from lockdown.
     * @param keyStore the Keystore instance to use for checking of PlatformVpnProfile(s)
     * @return {@code true} if the package has been set as always-on, {@code false} otherwise.
     */
    public synchronized boolean setAlwaysOnPackage(
            @Nullable String packageName,
            boolean lockdown,
            @Nullable List<String> lockdownWhitelist,
            @NonNull KeyStore keyStore) {
        enforceControlPermissionOrInternalCaller();

        if (setAlwaysOnPackageInternal(packageName, lockdown, lockdownWhitelist, keyStore)) {
            saveAlwaysOnPackage();
            return true;
        }
        return false;
    }

    /**
     * Configures an always-on VPN connection through a specific application, the same as {@link
     * #setAlwaysOnPackage}.
     *
     * <p>Does not perform permission checks. Does not persist any of the changes to storage.
     *
     * @param packageName the package to designate as always-on VPN supplier.
     * @param lockdown whether to prevent traffic outside of a VPN, for example while connecting.
     * @param lockdownWhitelist packages to be whitelisted from lockdown. This is only used if
     *     {@code lockdown} is {@code true}. Packages must not contain commas.
     * @param keyStore the system keystore instance to check for profiles
     * @return {@code true} if the package has been set as always-on, {@code false} otherwise.
     */
    @GuardedBy("this")
    private boolean setAlwaysOnPackageInternal(
            @Nullable String packageName, boolean lockdown,
            @Nullable List<String> lockdownWhitelist, @NonNull KeyStore keyStore) {
        if (VpnConfig.LEGACY_VPN.equals(packageName)) {
            Log.w(TAG, "Not setting legacy VPN \"" + packageName + "\" as always-on.");
            return false;
        }

        if (lockdownWhitelist != null) {
            for (String pkg : lockdownWhitelist) {
                if (pkg.contains(",")) {
                    Log.w(TAG, "Not setting always-on vpn, invalid whitelisted package: " + pkg);
                    return false;
                }
            }
        }

        if (packageName != null) {
            final VpnProfile profile;
            final long oldId = Binder.clearCallingIdentity();
            try {
                profile = getVpnProfilePrivileged(packageName, keyStore);
            } finally {
                Binder.restoreCallingIdentity(oldId);
            }

            // Pre-authorize new always-on VPN package.
            final int grantType =
                    (profile == null) ? VpnManager.TYPE_VPN_SERVICE : VpnManager.TYPE_VPN_PLATFORM;
            if (!setPackageAuthorization(packageName, grantType)) {
                return false;
            }
            mAlwaysOn = true;
        } else {
            packageName = VpnConfig.LEGACY_VPN;
            mAlwaysOn = false;
        }

        mLockdown = (mAlwaysOn && lockdown);
        mLockdownWhitelist = (mLockdown && lockdownWhitelist != null)
                ? Collections.unmodifiableList(new ArrayList<>(lockdownWhitelist))
                : Collections.emptyList();

        if (isCurrentPreparedPackage(packageName)) {
            updateAlwaysOnNotification(mNetworkInfo.getDetailedState());
            setVpnForcedLocked(mLockdown);
        } else {
            // Prepare this app. The notification will update as a side-effect of updateState().
            // It also calls setVpnForcedLocked().
            prepareInternal(packageName);
        }
        return true;
    }

    private static boolean isNullOrLegacyVpn(String packageName) {
        return packageName == null || VpnConfig.LEGACY_VPN.equals(packageName);
    }

    /**
     * @return the package name of the VPN controller responsible for always-on VPN,
     *         or {@code null} if none is set or always-on VPN is controlled through
     *         lockdown instead.
     */
    public synchronized String getAlwaysOnPackage() {
        enforceControlPermissionOrInternalCaller();
        return (mAlwaysOn ? mPackage : null);
    }

    /**
     * @return an immutable list of packages whitelisted from always-on VPN lockdown.
     */
    public synchronized List<String> getLockdownWhitelist() {
        return mLockdown ? mLockdownWhitelist : null;
    }

    /**
     * Save the always-on package and lockdown config into Settings.Secure
     */
    @GuardedBy("this")
    private void saveAlwaysOnPackage() {
        final long token = Binder.clearCallingIdentity();
        try {
            mSystemServices.settingsSecurePutStringForUser(Settings.Secure.ALWAYS_ON_VPN_APP,
                    getAlwaysOnPackage(), mUserHandle);
            mSystemServices.settingsSecurePutIntForUser(Settings.Secure.ALWAYS_ON_VPN_LOCKDOWN,
                    (mAlwaysOn && mLockdown ? 1 : 0), mUserHandle);
            mSystemServices.settingsSecurePutStringForUser(
                    Settings.Secure.ALWAYS_ON_VPN_LOCKDOWN_WHITELIST,
                    String.join(",", mLockdownWhitelist), mUserHandle);
        } finally {
            Binder.restoreCallingIdentity(token);
        }
    }

    /** Load the always-on package and lockdown config from Settings. */
    @GuardedBy("this")
    private void loadAlwaysOnPackage(@NonNull KeyStore keyStore) {
        final long token = Binder.clearCallingIdentity();
        try {
            final String alwaysOnPackage = mSystemServices.settingsSecureGetStringForUser(
                    Settings.Secure.ALWAYS_ON_VPN_APP, mUserHandle);
            final boolean alwaysOnLockdown = mSystemServices.settingsSecureGetIntForUser(
                    Settings.Secure.ALWAYS_ON_VPN_LOCKDOWN, 0 /*default*/, mUserHandle) != 0;
            final String whitelistString = mSystemServices.settingsSecureGetStringForUser(
                    Settings.Secure.ALWAYS_ON_VPN_LOCKDOWN_WHITELIST, mUserHandle);
            final List<String> whitelistedPackages = TextUtils.isEmpty(whitelistString)
                    ? Collections.emptyList() : Arrays.asList(whitelistString.split(","));
            setAlwaysOnPackageInternal(
                    alwaysOnPackage, alwaysOnLockdown, whitelistedPackages, keyStore);
        } finally {
            Binder.restoreCallingIdentity(token);
        }
    }

    /**
     * Starts the currently selected always-on VPN
     *
     * @param keyStore the keyStore instance for looking up PlatformVpnProfile(s)
     * @return {@code true} if the service was started, the service was already connected, or there
     *     was no always-on VPN to start. {@code false} otherwise.
     */
    public boolean startAlwaysOnVpn(@NonNull KeyStore keyStore) {
        final String alwaysOnPackage;
        synchronized (this) {
            alwaysOnPackage = getAlwaysOnPackage();
            // Skip if there is no service to start.
            if (alwaysOnPackage == null) {
                return true;
            }
            // Remove always-on VPN if it's not supported.
            if (!isAlwaysOnPackageSupported(alwaysOnPackage, keyStore)) {
                setAlwaysOnPackage(null, false, null, keyStore);
                return false;
            }
            // Skip if the service is already established. This isn't bulletproof: it's not bound
            // until after establish(), so if it's mid-setup onStartCommand will be sent twice,
            // which may restart the connection.
            if (getNetworkInfo().isConnected()) {
                return true;
            }
        }

        final long oldId = Binder.clearCallingIdentity();
        try {
            // Prefer VPN profiles, if any exist.
            VpnProfile profile = getVpnProfilePrivileged(alwaysOnPackage, keyStore);
            if (profile != null) {
                startVpnProfilePrivileged(profile, alwaysOnPackage,
                        null /* keyStore for private key retrieval - unneeded */);

                // If the above startVpnProfilePrivileged() call returns, the Ikev2VpnProfile was
                // correctly parsed, and the VPN has started running in a different thread. The only
                // other possibility is that the above call threw an exception, which will be
                // caught below, and returns false (clearing the always-on VPN). Once started, the
                // Platform VPN cannot permanently fail, and is resilient to temporary failures. It
                // will continue retrying until shut down by the user, or always-on is toggled off.
                return true;
            }

            // Tell the OS that background services in this app need to be allowed for
            // a short time, so we can bootstrap the VPN service.
            DeviceIdleInternal idleController =
                    LocalServices.getService(DeviceIdleInternal.class);
            idleController.addPowerSaveTempWhitelistApp(Process.myUid(), alwaysOnPackage,
                    VPN_LAUNCH_IDLE_WHITELIST_DURATION_MS, mUserHandle, false, "vpn");

            // Start the VPN service declared in the app's manifest.
            Intent serviceIntent = new Intent(VpnConfig.SERVICE_INTERFACE);
            serviceIntent.setPackage(alwaysOnPackage);
            try {
                return mContext.startServiceAsUser(serviceIntent, UserHandle.of(mUserHandle)) != null;
            } catch (RuntimeException e) {
                Log.e(TAG, "VpnService " + serviceIntent + " failed to start", e);
                return false;
            }
        } catch (Exception e) {
            Log.e(TAG, "Error starting always-on VPN", e);
            return false;
        } finally {
            Binder.restoreCallingIdentity(oldId);
        }
    }

    /**
     * Prepare for a VPN application. This method is designed to solve
     * race conditions. It first compares the current prepared package
     * with {@code oldPackage}. If they are the same, the prepared
     * package is revoked and replaced with {@code newPackage}. If
     * {@code oldPackage} is {@code null}, the comparison is omitted.
     * If {@code newPackage} is the same package or {@code null}, the
     * revocation is omitted. This method returns {@code true} if the
     * operation is succeeded.
     *
     * Legacy VPN is handled specially since it is not a real package.
     * It uses {@link VpnConfig#LEGACY_VPN} as its package name, and
     * it can be revoked by itself.
     *
     * The permission checks to verify that the VPN has already been granted
     * user consent are dependent on the type of the VPN being prepared. See
     * {@link AppOpsManager#OP_ACTIVATE_VPN} and {@link
     * AppOpsManager#OP_ACTIVATE_PLATFORM_VPN} for more information.
     *
     * Note: when we added VPN pre-consent in
     * https://android.googlesource.com/platform/frameworks/base/+/0554260
     * the names oldPackage and newPackage became misleading, because when
     * an app is pre-consented, we actually prepare oldPackage, not newPackage.
     *
     * Their meanings actually are:
     *
     * - oldPackage non-null, newPackage null: App calling VpnService#prepare().
     * - oldPackage null, newPackage non-null: ConfirmDialog calling prepareVpn().
     * - oldPackage null, newPackage=LEGACY_VPN: Used internally to disconnect
     *   and revoke any current app VPN and re-prepare legacy vpn.
     *
     * TODO: Rename the variables - or split this method into two - and end this confusion.
     * TODO: b/29032008 Migrate code from prepare(oldPackage=non-null, newPackage=LEGACY_VPN)
     * to prepare(oldPackage=null, newPackage=LEGACY_VPN)
     *
     * @param oldPackage The package name of the old VPN application
     * @param newPackage The package name of the new VPN application
     * @param vpnType The type of VPN being prepared. One of {@link VpnManager.VpnType} Preparing a
     *     platform VPN profile requires only the lesser ACTIVATE_PLATFORM_VPN appop.
     * @return true if the operation succeeded.
     */
    public synchronized boolean prepare(
            String oldPackage, String newPackage, @VpnManager.VpnType int vpnType) {
        if (oldPackage != null) {
            // Stop an existing always-on VPN from being dethroned by other apps.
            if (mAlwaysOn && !isCurrentPreparedPackage(oldPackage)) {
                return false;
            }

            // Package is not the same or old package was reinstalled.
            if (!isCurrentPreparedPackage(oldPackage)) {
                // The package doesn't match. We return false (to obtain user consent) unless the
                // user has already consented to that VPN package.
                if (!oldPackage.equals(VpnConfig.LEGACY_VPN)
                        && isVpnPreConsented(mContext, oldPackage, vpnType)) {
                    prepareInternal(oldPackage);
                    return true;
                }
                return false;
            } else if (!oldPackage.equals(VpnConfig.LEGACY_VPN)
                    && !isVpnPreConsented(mContext, oldPackage, vpnType)) {
                // Currently prepared VPN is revoked, so unprepare it and return false.
                prepareInternal(VpnConfig.LEGACY_VPN);
                return false;
            }
        }

        // Return true if we do not need to revoke.
        if (newPackage == null || (!newPackage.equals(VpnConfig.LEGACY_VPN) &&
                isCurrentPreparedPackage(newPackage))) {
            return true;
        }

        // Check that the caller is authorized.
        enforceControlPermission();

        // Stop an existing always-on VPN from being dethroned by other apps.
        if (mAlwaysOn && !isCurrentPreparedPackage(newPackage)) {
            return false;
        }

        prepareInternal(newPackage);
        return true;
    }

    private boolean isCurrentPreparedPackage(String packageName) {
        // We can't just check that packageName matches mPackage, because if the app was uninstalled
        // and reinstalled it will no longer be prepared. Similarly if there is a shared UID, the
        // calling package may not be the same as the prepared package. Check both UID and package.
        return getAppUid(packageName, mUserHandle) == mOwnerUID && mPackage.equals(packageName);
    }

    /** Prepare the VPN for the given package. Does not perform permission checks. */
    @GuardedBy("this")
    private void prepareInternal(String newPackage) {
        long token = Binder.clearCallingIdentity();
        try {
            // Reset the interface.
            if (mInterface != null) {
                mStatusIntent = null;
                agentDisconnect();
                jniReset(mInterface);
                mInterface = null;
                mNetworkCapabilities.setUids(null);
            }

            // Revoke the connection or stop the VpnRunner.
            if (mConnection != null) {
                try {
                    mConnection.mService.transact(IBinder.LAST_CALL_TRANSACTION,
                            Parcel.obtain(), null, IBinder.FLAG_ONEWAY);
                } catch (Exception e) {
                    // ignore
                }
                mContext.unbindService(mConnection);
                cleanupVpnStateLocked();
            } else if (mVpnRunner != null) {
                // cleanupVpnStateLocked() is called from mVpnRunner.exit()
                mVpnRunner.exit();
            }

            try {
                mNetd.denyProtect(mOwnerUID);
            } catch (Exception e) {
                Log.wtf(TAG, "Failed to disallow UID " + mOwnerUID + " to call protect() " + e);
            }

            Log.i(TAG, "Switched from " + mPackage + " to " + newPackage);
            mPackage = newPackage;
            mOwnerUID = getAppUid(newPackage, mUserHandle);
            mIsPackageTargetingAtLeastQ = doesPackageTargetAtLeastQ(newPackage);
            try {
                mNetd.allowProtect(mOwnerUID);
            } catch (Exception e) {
                Log.wtf(TAG, "Failed to allow UID " + mOwnerUID + " to call protect() " + e);
            }
            mConfig = null;

            updateState(DetailedState.IDLE, "prepare");
            setVpnForcedLocked(mLockdown);
        } finally {
            Binder.restoreCallingIdentity(token);
        }
    }

    /** Set whether a package has the ability to launch VPNs without user intervention. */
    public boolean setPackageAuthorization(String packageName, @VpnManager.VpnType int vpnType) {
        // Check if the caller is authorized.
        enforceControlPermissionOrInternalCaller();

        final int uid = getAppUid(packageName, mUserHandle);
        if (uid == -1 || VpnConfig.LEGACY_VPN.equals(packageName)) {
            // Authorization for nonexistent packages (or fake ones) can't be updated.
            return false;
        }

        final long token = Binder.clearCallingIdentity();
        try {
            final int[] toChange;

            // Clear all AppOps if the app is being unauthorized.
            switch (vpnType) {
                case VpnManager.TYPE_VPN_NONE:
                    toChange = new int[] {
                            AppOpsManager.OP_ACTIVATE_VPN, AppOpsManager.OP_ACTIVATE_PLATFORM_VPN
                    };
                    break;
                case VpnManager.TYPE_VPN_PLATFORM:
                    toChange = new int[] {AppOpsManager.OP_ACTIVATE_PLATFORM_VPN};
                    break;
                case VpnManager.TYPE_VPN_SERVICE:
                    toChange = new int[] {AppOpsManager.OP_ACTIVATE_VPN};
                    break;
                default:
                    Log.wtf(TAG, "Unrecognized VPN type while granting authorization");
                    return false;
            }

            final AppOpsManager appOpMgr =
                    (AppOpsManager) mContext.getSystemService(Context.APP_OPS_SERVICE);
            for (final int appOp : toChange) {
                appOpMgr.setMode(
                        appOp,
                        uid,
                        packageName,
                        vpnType == VpnManager.TYPE_VPN_NONE
                                ? AppOpsManager.MODE_IGNORED : AppOpsManager.MODE_ALLOWED);
            }
            return true;
        } catch (Exception e) {
            Log.wtf(TAG, "Failed to set app ops for package " + packageName + ", uid " + uid, e);
        } finally {
            Binder.restoreCallingIdentity(token);
        }
        return false;
    }

    private static boolean isVpnPreConsented(Context context, String packageName, int vpnType) {
        switch (vpnType) {
            case VpnManager.TYPE_VPN_SERVICE:
                return isVpnServicePreConsented(context, packageName);
            case VpnManager.TYPE_VPN_PLATFORM:
                return isVpnProfilePreConsented(context, packageName);
            default:
                return false;
        }
    }

    private static boolean doesPackageHaveAppop(Context context, String packageName, int appop) {
        final AppOpsManager appOps =
                (AppOpsManager) context.getSystemService(Context.APP_OPS_SERVICE);

        // Verify that the caller matches the given package and has the required permission.
        return appOps.noteOpNoThrow(appop, Binder.getCallingUid(), packageName)
                == AppOpsManager.MODE_ALLOWED;
    }

    private static boolean isVpnServicePreConsented(Context context, String packageName) {
        return doesPackageHaveAppop(context, packageName, AppOpsManager.OP_ACTIVATE_VPN);
    }

    private static boolean isVpnProfilePreConsented(Context context, String packageName) {
        return doesPackageHaveAppop(context, packageName, AppOpsManager.OP_ACTIVATE_PLATFORM_VPN)
                || isVpnServicePreConsented(context, packageName);
    }

    private int getAppUid(final String app, final int userHandle) {
        if (VpnConfig.LEGACY_VPN.equals(app)) {
            return Process.myUid();
        }
        PackageManager pm = mContext.getPackageManager();
        return Binder.withCleanCallingIdentity(() -> {
            try {
                return pm.getPackageUidAsUser(app, userHandle);
            } catch (NameNotFoundException e) {
                return -1;
            }
        });
    }

    private boolean doesPackageTargetAtLeastQ(String packageName) {
        if (VpnConfig.LEGACY_VPN.equals(packageName)) {
            return true;
        }
        PackageManager pm = mContext.getPackageManager();
        try {
            ApplicationInfo appInfo =
                    pm.getApplicationInfoAsUser(packageName, 0 /*flags*/, mUserHandle);
            return appInfo.targetSdkVersion >= VERSION_CODES.Q;
        } catch (NameNotFoundException unused) {
            Log.w(TAG, "Can't find \"" + packageName + "\"");
            return false;
        }
    }

    public NetworkInfo getNetworkInfo() {
        return mNetworkInfo;
    }

    public int getNetId() {
        final NetworkAgent agent = mNetworkAgent;
        if (null == agent) return NETID_UNSET;
        final Network network = agent.getNetwork();
        if (null == network) return NETID_UNSET;
        return network.netId;
    }

    private LinkProperties makeLinkProperties() {
        boolean allowIPv4 = mConfig.allowIPv4;
        boolean allowIPv6 = mConfig.allowIPv6;

        LinkProperties lp = new LinkProperties();

        lp.setInterfaceName(mInterface);

        if (mConfig.addresses != null) {
            for (LinkAddress address : mConfig.addresses) {
                lp.addLinkAddress(address);
                allowIPv4 |= address.getAddress() instanceof Inet4Address;
                allowIPv6 |= address.getAddress() instanceof Inet6Address;
            }
        }

        if (mConfig.routes != null) {
            for (RouteInfo route : mConfig.routes) {
                lp.addRoute(route);
                InetAddress address = route.getDestination().getAddress();
                allowIPv4 |= address instanceof Inet4Address;
                allowIPv6 |= address instanceof Inet6Address;
            }
        }

        if (mConfig.dnsServers != null) {
            for (String dnsServer : mConfig.dnsServers) {
                InetAddress address = InetAddress.parseNumericAddress(dnsServer);
                lp.addDnsServer(address);
                allowIPv4 |= address instanceof Inet4Address;
                allowIPv6 |= address instanceof Inet6Address;
            }
        }

        lp.setHttpProxy(mConfig.proxyInfo);

        if (!allowIPv4) {
            lp.addRoute(new RouteInfo(new IpPrefix(Inet4Address.ANY, 0), RTN_UNREACHABLE));
        }
        if (!allowIPv6) {
            lp.addRoute(new RouteInfo(new IpPrefix(Inet6Address.ANY, 0), RTN_UNREACHABLE));
        }

        // Concatenate search domains into a string.
        StringBuilder buffer = new StringBuilder();
        if (mConfig.searchDomains != null) {
            for (String domain : mConfig.searchDomains) {
                buffer.append(domain).append(' ');
            }
        }
        lp.setDomains(buffer.toString().trim());

        if (mConfig.mtu > 0) {
            lp.setMtu(mConfig.mtu);
        }

        // TODO: Stop setting the MTU in jniCreate

        return lp;
    }

    /**
     * Attempt to perform a seamless handover of VPNs by only updating LinkProperties without
     * registering a new NetworkAgent. This is not always possible if the new VPN configuration
     * has certain changes, in which case this method would just return {@code false}.
     */
    private boolean updateLinkPropertiesInPlaceIfPossible(NetworkAgent agent, VpnConfig oldConfig) {
        // NetworkAgentConfig cannot be updated without registering a new NetworkAgent.
        if (oldConfig.allowBypass != mConfig.allowBypass) {
            Log.i(TAG, "Handover not possible due to changes to allowBypass");
            return false;
        }

        // TODO: we currently do not support seamless handover if the allowed or disallowed
        // applications have changed. Consider diffing UID ranges and only applying the delta.
        if (!Objects.equals(oldConfig.allowedApplications, mConfig.allowedApplications) ||
                !Objects.equals(oldConfig.disallowedApplications, mConfig.disallowedApplications)) {
            Log.i(TAG, "Handover not possible due to changes to whitelisted/blacklisted apps");
            return false;
        }

        agent.sendLinkProperties(makeLinkProperties());
        return true;
    }

    private void agentConnect() {
        LinkProperties lp = makeLinkProperties();

        // VPN either provide a default route (IPv4 or IPv6 or both), or they are a split tunnel
        // that falls back to the default network, which by definition provides INTERNET (unless
        // there is no default network, in which case none of this matters in any sense).
        // Also, always setting the INTERNET bit guarantees that when a VPN applies to an app,
        // the VPN will always be reported as the network by getDefaultNetwork and callbacks
        // registered with registerDefaultNetworkCallback. This in turn protects the invariant
        // that an app calling ConnectivityManager#bindProcessToNetwork(getDefaultNetwork())
        // behaves the same as when it uses the default network.
        mNetworkCapabilities.addCapability(NetworkCapabilities.NET_CAPABILITY_INTERNET);

        mNetworkInfo.setDetailedState(DetailedState.CONNECTING, null, null);

        NetworkAgentConfig networkAgentConfig = new NetworkAgentConfig();
        networkAgentConfig.allowBypass = mConfig.allowBypass && !mLockdown;

        mNetworkCapabilities.setOwnerUid(mOwnerUID);
        mNetworkCapabilities.setAdministratorUids(new int[] {mOwnerUID});
        mNetworkCapabilities.setUids(createUserAndRestrictedProfilesRanges(mUserHandle,
                mConfig.allowedApplications, mConfig.disallowedApplications));
        long token = Binder.clearCallingIdentity();
        try {
            mNetworkAgent = new NetworkAgent(mLooper, mContext, NETWORKTYPE /* logtag */,
                    mNetworkInfo, mNetworkCapabilities, lp,
                    ConnectivityConstants.VPN_DEFAULT_SCORE, networkAgentConfig,
                    NetworkProvider.ID_VPN) {
                            @Override
                            public void unwanted() {
                                // We are user controlled, not driven by NetworkRequest.
                            }
                        };
        } finally {
            Binder.restoreCallingIdentity(token);
        }
        mNetworkInfo.setIsAvailable(true);
        updateState(DetailedState.CONNECTED, "agentConnect");
    }

    private boolean canHaveRestrictedProfile(int userId) {
        long token = Binder.clearCallingIdentity();
        try {
            return UserManager.get(mContext).canHaveRestrictedProfile(userId);
        } finally {
            Binder.restoreCallingIdentity(token);
        }
    }

    private void agentDisconnect(NetworkAgent networkAgent) {
        if (networkAgent != null) {
            NetworkInfo networkInfo = new NetworkInfo(mNetworkInfo);
            networkInfo.setIsAvailable(false);
            networkInfo.setDetailedState(DetailedState.DISCONNECTED, null, null);
            networkAgent.sendNetworkInfo(networkInfo);
        }
    }

    private void agentDisconnect() {
        if (mNetworkInfo.isConnected()) {
            mNetworkInfo.setIsAvailable(false);
            updateState(DetailedState.DISCONNECTED, "agentDisconnect");
            mNetworkAgent = null;
        }
    }

    /**
     * Establish a VPN network and return the file descriptor of the VPN interface. This methods
     * returns {@code null} if the application is revoked or not prepared.
     *
     * <p>This method supports ONLY VpnService-based VPNs. For Platform VPNs, see {@link
     * provisionVpnProfile} and {@link startVpnProfile}
     *
     * @param config The parameters to configure the network.
     * @return The file descriptor of the VPN interface.
     */
    public synchronized ParcelFileDescriptor establish(VpnConfig config) {
        // Check if the caller is already prepared.
        if (Binder.getCallingUid() != mOwnerUID) {
            return null;
        }
        // Check to ensure consent hasn't been revoked since we were prepared.
        if (!isVpnServicePreConsented(mContext, mPackage)) {
            return null;
        }
        // Check if the service is properly declared.
        Intent intent = new Intent(VpnConfig.SERVICE_INTERFACE);
        intent.setClassName(mPackage, config.user);
        long token = Binder.clearCallingIdentity();
        try {
            // Restricted users are not allowed to create VPNs, they are tied to Owner
            enforceNotRestrictedUser();

            ResolveInfo info = AppGlobals.getPackageManager().resolveService(intent,
                    null, 0, mUserHandle);
            if (info == null) {
                throw new SecurityException("Cannot find " + config.user);
            }
            if (!BIND_VPN_SERVICE.equals(info.serviceInfo.permission)) {
                throw new SecurityException(config.user + " does not require " + BIND_VPN_SERVICE);
            }
        } catch (RemoteException e) {
            throw new SecurityException("Cannot find " + config.user);
        } finally {
            Binder.restoreCallingIdentity(token);
        }

        // Save the old config in case we need to go back.
        VpnConfig oldConfig = mConfig;
        String oldInterface = mInterface;
        Connection oldConnection = mConnection;
        NetworkAgent oldNetworkAgent = mNetworkAgent;
        Set<UidRange> oldUsers = mNetworkCapabilities.getUids();

        // Configure the interface. Abort if any of these steps fails.
        ParcelFileDescriptor tun = ParcelFileDescriptor.adoptFd(jniCreate(config.mtu));
        try {
            String interfaze = jniGetName(tun.getFd());

            // TEMP use the old jni calls until there is support for netd address setting
            StringBuilder builder = new StringBuilder();
            for (LinkAddress address : config.addresses) {
                builder.append(" ");
                builder.append(address);
            }
            if (jniSetAddresses(interfaze, builder.toString()) < 1) {
                throw new IllegalArgumentException("At least one address must be specified");
            }
            Connection connection = new Connection();
            if (!mContext.bindServiceAsUser(intent, connection,
                    Context.BIND_AUTO_CREATE | Context.BIND_FOREGROUND_SERVICE,
                    new UserHandle(mUserHandle))) {
                throw new IllegalStateException("Cannot bind " + config.user);
            }

            mConnection = connection;
            mInterface = interfaze;

            // Fill more values.
            config.user = mPackage;
            config.interfaze = mInterface;
            config.startTime = SystemClock.elapsedRealtime();
            mConfig = config;

            // Set up forwarding and DNS rules.
            // First attempt to do a seamless handover that only changes the interface name and
            // parameters. If that fails, disconnect.
            if (oldConfig != null
                    && updateLinkPropertiesInPlaceIfPossible(mNetworkAgent, oldConfig)) {
                // Keep mNetworkAgent unchanged
            } else {
                mNetworkAgent = null;
                updateState(DetailedState.CONNECTING, "establish");
                // Set up forwarding and DNS rules.
                agentConnect();
                // Remove the old tun's user forwarding rules
                // The new tun's user rules have already been added above so they will take over
                // as rules are deleted. This prevents data leakage as the rules are moved over.
                agentDisconnect(oldNetworkAgent);
            }

            if (oldConnection != null) {
                mContext.unbindService(oldConnection);
            }

            if (oldInterface != null && !oldInterface.equals(interfaze)) {
                jniReset(oldInterface);
            }

            try {
                IoUtils.setBlocking(tun.getFileDescriptor(), config.blocking);
            } catch (IOException e) {
                throw new IllegalStateException(
                        "Cannot set tunnel's fd as blocking=" + config.blocking, e);
            }
        } catch (RuntimeException e) {
            IoUtils.closeQuietly(tun);
            // If this is not seamless handover, disconnect partially-established network when error
            // occurs.
            if (oldNetworkAgent != mNetworkAgent) {
                agentDisconnect();
            }
            // restore old state
            mConfig = oldConfig;
            mConnection = oldConnection;
            mNetworkCapabilities.setUids(oldUsers);
            mNetworkAgent = oldNetworkAgent;
            mInterface = oldInterface;
            throw e;
        }
        Log.i(TAG, "Established by " + config.user + " on " + mInterface);
        return tun;
    }

    private boolean isRunningLocked() {
        return mNetworkAgent != null && mInterface != null;
    }

    // Returns true if the VPN has been established and the calling UID is its owner. Used to check
    // that a call to mutate VPN state is admissible.
    @VisibleForTesting
    protected boolean isCallerEstablishedOwnerLocked() {
        return isRunningLocked() && Binder.getCallingUid() == mOwnerUID;
    }

    // Note: Return type guarantees results are deduped and sorted, which callers require.
    private SortedSet<Integer> getAppsUids(List<String> packageNames, int userHandle) {
        SortedSet<Integer> uids = new TreeSet<>();
        for (String app : packageNames) {
            int uid = getAppUid(app, userHandle);
            if (uid != -1) uids.add(uid);
        }
        return uids;
    }

    /**
     * Creates a {@link Set} of non-intersecting {@link UidRange} objects including all UIDs
     * associated with one user, and any restricted profiles attached to that user.
     *
     * <p>If one of {@param allowedApplications} or {@param disallowedApplications} is provided,
     * the UID ranges will match the app whitelist or blacklist specified there. Otherwise, all UIDs
     * in each user and profile will be included.
     *
     * @param userHandle The userId to create UID ranges for along with any of its restricted
     *                   profiles.
     * @param allowedApplications (optional) whitelist of applications to include.
     * @param disallowedApplications (optional) blacklist of applications to exclude.
     */
    @VisibleForTesting
    Set<UidRange> createUserAndRestrictedProfilesRanges(@UserIdInt int userHandle,
            @Nullable List<String> allowedApplications,
            @Nullable List<String> disallowedApplications) {
        final Set<UidRange> ranges = new ArraySet<>();

        // Assign the top-level user to the set of ranges
        addUserToRanges(ranges, userHandle, allowedApplications, disallowedApplications);

        // If the user can have restricted profiles, assign all its restricted profiles too
        if (canHaveRestrictedProfile(userHandle)) {
            final long token = Binder.clearCallingIdentity();
            List<UserInfo> users;
            try {
                users = UserManager.get(mContext).getUsers(true);
            } finally {
                Binder.restoreCallingIdentity(token);
            }
            for (UserInfo user : users) {
                if (user.isRestricted() && (user.restrictedProfileParentId == userHandle)) {
                    addUserToRanges(ranges, user.id, allowedApplications, disallowedApplications);
                }
            }
        }
        return ranges;
    }

    /**
     * Updates a {@link Set} of non-intersecting {@link UidRange} objects to include all UIDs
     * associated with one user.
     *
     * <p>If one of {@param allowedApplications} or {@param disallowedApplications} is provided,
     * the UID ranges will match the app whitelist or blacklist specified there. Otherwise, all UIDs
     * in the user will be included.
     *
     * @param ranges {@link Set} of {@link UidRange}s to which to add.
     * @param userHandle The userId to add to {@param ranges}.
     * @param allowedApplications (optional) whitelist of applications to include.
     * @param disallowedApplications (optional) blacklist of applications to exclude.
     */
    @VisibleForTesting
    void addUserToRanges(@NonNull Set<UidRange> ranges, @UserIdInt int userHandle,
            @Nullable List<String> allowedApplications,
            @Nullable List<String> disallowedApplications) {
        if (allowedApplications != null) {
            // Add ranges covering all UIDs for allowedApplications.
            int start = -1, stop = -1;
            for (int uid : getAppsUids(allowedApplications, userHandle)) {
                if (start == -1) {
                    start = uid;
                } else if (uid != stop + 1) {
                    ranges.add(new UidRange(start, stop));
                    start = uid;
                }
                stop = uid;
            }
            if (start != -1) ranges.add(new UidRange(start, stop));
        } else if (disallowedApplications != null) {
            // Add all ranges for user skipping UIDs for disallowedApplications.
            final UidRange userRange = UidRange.createForUser(userHandle);
            int start = userRange.start;
            for (int uid : getAppsUids(disallowedApplications, userHandle)) {
                if (uid == start) {
                    start++;
                } else {
                    ranges.add(new UidRange(start, uid - 1));
                    start = uid + 1;
                }
            }
            if (start <= userRange.stop) ranges.add(new UidRange(start, userRange.stop));
        } else {
            // Add all UIDs for the user.
            ranges.add(UidRange.createForUser(userHandle));
        }
    }

    // Returns the subset of the full list of active UID ranges the VPN applies to (mVpnUsers) that
    // apply to userHandle.
    static private List<UidRange> uidRangesForUser(int userHandle, Set<UidRange> existingRanges) {
        // UidRange#createForUser returns the entire range of UIDs available to a macro-user.
        // This is something like 0-99999 ; {@see UserHandle#PER_USER_RANGE}
        final UidRange userRange = UidRange.createForUser(userHandle);
        final List<UidRange> ranges = new ArrayList<>();
        for (UidRange range : existingRanges) {
            if (userRange.containsRange(range)) {
                ranges.add(range);
            }
        }
        return ranges;
    }

    /**
     * Updates UID ranges for this VPN and also updates its internal capabilities.
     *
     * <p>Should be called on primary ConnectivityService thread.
     */
    public void onUserAdded(int userHandle) {
        // If the user is restricted tie them to the parent user's VPN
        UserInfo user = UserManager.get(mContext).getUserInfo(userHandle);
        if (user.isRestricted() && user.restrictedProfileParentId == mUserHandle) {
            synchronized(Vpn.this) {
                final Set<UidRange> existingRanges = mNetworkCapabilities.getUids();
                if (existingRanges != null) {
                    try {
                        addUserToRanges(existingRanges, userHandle, mConfig.allowedApplications,
                                mConfig.disallowedApplications);
                        // ConnectivityService will call {@link #updateCapabilities} and apply
                        // those for VPN network.
                        mNetworkCapabilities.setUids(existingRanges);
                    } catch (Exception e) {
                        Log.wtf(TAG, "Failed to add restricted user to owner", e);
                    }
                }
                setVpnForcedLocked(mLockdown);
            }
        }
    }

    /**
     * Updates UID ranges for this VPN and also updates its capabilities.
     *
     * <p>Should be called on primary ConnectivityService thread.
     */
    public void onUserRemoved(int userHandle) {
        // clean up if restricted
        UserInfo user = UserManager.get(mContext).getUserInfo(userHandle);
        if (user.isRestricted() && user.restrictedProfileParentId == mUserHandle) {
            synchronized(Vpn.this) {
                final Set<UidRange> existingRanges = mNetworkCapabilities.getUids();
                if (existingRanges != null) {
                    try {
                        final List<UidRange> removedRanges =
                            uidRangesForUser(userHandle, existingRanges);
                        existingRanges.removeAll(removedRanges);
                        // ConnectivityService will call {@link #updateCapabilities} and
                        // apply those for VPN network.
                        mNetworkCapabilities.setUids(existingRanges);
                    } catch (Exception e) {
                        Log.wtf(TAG, "Failed to remove restricted user to owner", e);
                    }
                }
                setVpnForcedLocked(mLockdown);
            }
        }
    }

    /**
     * Called when the user associated with this VPN has just been stopped.
     */
    public synchronized void onUserStopped() {
<<<<<<< HEAD
        // Switch off networking lockdown (if it was enabled), but don't
        // override the saved always-on state with mLockdown == false.
        setLockdown(false, false);
=======
        // Switch off networking lockdown (if it was enabled)
        setVpnForcedLocked(false);
>>>>>>> 12ddeed1
        mAlwaysOn = false;

        // Quit any active connections
        agentDisconnect();
    }

    /**
     * Restricts network access from all UIDs affected by this {@link Vpn}, apart from the VPN
     * service app itself and whitelisted packages, to only sockets that have had {@code protect()}
     * called on them. All non-VPN traffic is blocked via a {@code PROHIBIT} response from the
     * kernel.
     *
     * The exception for the VPN UID isn't technically necessary -- setup should use protected
     * sockets -- but in practice it saves apps that don't protect their sockets from breaking.
     *
     * Calling multiple times with {@param enforce} = {@code true} will recreate the set of UIDs to
     * block every time, and if anything has changed update using {@link #setAllowOnlyVpnForUids}.
     *
     * @param enforce {@code true} to require that all traffic under the jurisdiction of this
     *                {@link Vpn} goes through a VPN connection or is blocked until one is
     *                available, {@code false} to lift the requirement.
     *
     * @see #mBlockedUidsAsToldToNetd
     */
    @GuardedBy("this")
    private void setVpnForcedLocked(boolean enforce) {
        final List<String> exemptedPackages;
        if (isNullOrLegacyVpn(mPackage)) {
            exemptedPackages = null;
        } else {
            exemptedPackages = new ArrayList<>(mLockdownWhitelist);
            exemptedPackages.add(mPackage);
        }
        final Set<UidRange> rangesToTellNetdToRemove = new ArraySet<>(mBlockedUidsAsToldToNetd);

        final Set<UidRange> rangesToTellNetdToAdd;
        if (enforce) {
            final Set<UidRange> rangesThatShouldBeBlocked =
                    createUserAndRestrictedProfilesRanges(mUserHandle,
                            /* allowedApplications */ null,
                            /* disallowedApplications */ exemptedPackages);

            // The UID range of the first user (0-99999) would block the IPSec traffic, which comes
            // directly from the kernel and is marked as uid=0. So we adjust the range to allow
            // it through (b/69873852).
            for (UidRange range : rangesThatShouldBeBlocked) {
                if (range.start == 0) {
                    rangesThatShouldBeBlocked.remove(range);
                    if (range.stop != 0) {
                        rangesThatShouldBeBlocked.add(new UidRange(1, range.stop));
                    }
                }
            }

            rangesToTellNetdToRemove.removeAll(rangesThatShouldBeBlocked);
            rangesToTellNetdToAdd = rangesThatShouldBeBlocked;
            // The ranges to tell netd to add are the ones that should be blocked minus the
            // ones it already knows to block. Note that this will change the contents of
            // rangesThatShouldBeBlocked, but the list of ranges that should be blocked is
            // not used after this so it's fine to destroy it.
            rangesToTellNetdToAdd.removeAll(mBlockedUidsAsToldToNetd);
        } else {
            rangesToTellNetdToAdd = Collections.emptySet();
        }

        // If mBlockedUidsAsToldToNetd used to be empty, this will always be a no-op.
        setAllowOnlyVpnForUids(false, rangesToTellNetdToRemove);
        // If nothing should be blocked now, this will now be a no-op.
        setAllowOnlyVpnForUids(true, rangesToTellNetdToAdd);
    }

    /**
     * Tell netd to add or remove a list of {@link UidRange}s to the list of UIDs that are only
     * allowed to make connections through sockets that have had {@code protect()} called on them.
     *
     * @param enforce {@code true} to add to the blacklist, {@code false} to remove.
     * @param ranges {@link Collection} of {@link UidRange}s to add (if {@param enforce} is
     *               {@code true}) or to remove.
     * @return {@code true} if all of the UIDs were added/removed. {@code false} otherwise,
     *         including added ranges that already existed or removed ones that didn't.
     */
    @GuardedBy("this")
    private boolean setAllowOnlyVpnForUids(boolean enforce, Collection<UidRange> ranges) {
        if (ranges.size() == 0) {
            return true;
        }
        final UidRange[] rangesArray = ranges.toArray(new UidRange[ranges.size()]);
        try {
            mNetd.setAllowOnlyVpnForUids(enforce, rangesArray);
        } catch (RemoteException | RuntimeException e) {
            Log.e(TAG, "Updating blocked=" + enforce
                    + " for UIDs " + Arrays.toString(ranges.toArray()) + " failed", e);
            return false;
        }
        if (enforce) {
            mBlockedUidsAsToldToNetd.addAll(ranges);
        } else {
            mBlockedUidsAsToldToNetd.removeAll(ranges);
        }
        return true;
    }

    /**
     * Return the configuration of the currently running VPN.
     */
    public VpnConfig getVpnConfig() {
        enforceControlPermission();
        return mConfig;
    }

    @Deprecated
    public synchronized void interfaceStatusChanged(String iface, boolean up) {
        try {
            mObserver.interfaceStatusChanged(iface, up);
        } catch (RemoteException e) {
            // ignored; target is local
        }
    }

    private INetworkManagementEventObserver mObserver = new BaseNetworkObserver() {
        @Override
        public void interfaceStatusChanged(String interfaze, boolean up) {
            synchronized (Vpn.this) {
                if (!up && mVpnRunner != null && mVpnRunner instanceof LegacyVpnRunner) {
                    ((LegacyVpnRunner) mVpnRunner).exitIfOuterInterfaceIs(interfaze);
                }
            }
        }

        @Override
        public void interfaceRemoved(String interfaze) {
            synchronized (Vpn.this) {
                if (interfaze.equals(mInterface) && jniCheck(interfaze) == 0) {
                    if (mConnection != null) {
                        mContext.unbindService(mConnection);
                        cleanupVpnStateLocked();
                    } else if (mVpnRunner != null) {
                        // cleanupVpnStateLocked() is called from mVpnRunner.exit()
                        mVpnRunner.exit();
                    }
                }
            }
        }
    };

    private void cleanupVpnStateLocked() {
        mStatusIntent = null;
        mNetworkCapabilities.setUids(null);
        mConfig = null;
        mInterface = null;

        // Unconditionally clear both VpnService and VpnRunner fields.
        mVpnRunner = null;
        mConnection = null;
        agentDisconnect();
    }

    private void enforceControlPermission() {
        mContext.enforceCallingPermission(Manifest.permission.CONTROL_VPN, "Unauthorized Caller");
    }

    private void enforceControlPermissionOrInternalCaller() {
        // Require the caller to be either an application with CONTROL_VPN permission or a process
        // in the system server.
        mContext.enforceCallingOrSelfPermission(Manifest.permission.CONTROL_VPN,
                "Unauthorized Caller");
    }

    private void enforceSettingsPermission() {
        mContext.enforceCallingOrSelfPermission(Manifest.permission.NETWORK_SETTINGS,
                "Unauthorized Caller");
    }

    private class Connection implements ServiceConnection {
        private IBinder mService;

        @Override
        public void onServiceConnected(ComponentName name, IBinder service) {
            mService = service;
        }

        @Override
        public void onServiceDisconnected(ComponentName name) {
            mService = null;
        }
    }

    private void prepareStatusIntent() {
        final long token = Binder.clearCallingIdentity();
        try {
            mStatusIntent = VpnConfig.getIntentForStatusPanel(mContext);
        } finally {
            Binder.restoreCallingIdentity(token);
        }
    }

    public synchronized boolean addAddress(String address, int prefixLength) {
        if (!isCallerEstablishedOwnerLocked()) {
            return false;
        }
        boolean success = jniAddAddress(mInterface, address, prefixLength);
        mNetworkAgent.sendLinkProperties(makeLinkProperties());
        return success;
    }

    public synchronized boolean removeAddress(String address, int prefixLength) {
        if (!isCallerEstablishedOwnerLocked()) {
            return false;
        }
        boolean success = jniDelAddress(mInterface, address, prefixLength);
        mNetworkAgent.sendLinkProperties(makeLinkProperties());
        return success;
    }

    /**
     * Updates underlying network set.
     *
     * <p>Note: Does not updates capabilities. Call {@link #updateCapabilities} from
     * ConnectivityService thread to get updated capabilities.
     */
    public synchronized boolean setUnderlyingNetworks(Network[] networks) {
        if (!isCallerEstablishedOwnerLocked()) {
            return false;
        }
        if (networks == null) {
            mConfig.underlyingNetworks = null;
        } else {
            mConfig.underlyingNetworks = new Network[networks.length];
            for (int i = 0; i < networks.length; ++i) {
                if (networks[i] == null) {
                    mConfig.underlyingNetworks[i] = null;
                } else {
                    mConfig.underlyingNetworks[i] = new Network(networks[i].netId);
                }
            }
        }
        return true;
    }

    public synchronized Network[] getUnderlyingNetworks() {
        if (!isRunningLocked()) {
            return null;
        }
        return mConfig.underlyingNetworks;
    }

    /**
     * This method should only be called by ConnectivityService because it doesn't
     * have enough data to fill VpnInfo.primaryUnderlyingIface field.
     */
    public synchronized VpnInfo getVpnInfo() {
        if (!isRunningLocked()) {
            return null;
        }

        VpnInfo info = new VpnInfo();
        info.ownerUid = mOwnerUID;
        info.vpnIface = mInterface;
        return info;
    }

    public synchronized boolean appliesToUid(int uid) {
        if (!isRunningLocked()) {
            return false;
        }
        return mNetworkCapabilities.appliesToUid(uid);
    }

    /**
     * Gets the currently running App-based VPN type
     *
     * @return the {@link VpnManager.VpnType}. {@link VpnManager.TYPE_VPN_NONE} if not running an
     *     app-based VPN. While VpnService-based VPNs are always app VPNs and LegacyVpn is always
     *     Settings-based, the Platform VPNs can be initiated by both apps and Settings.
     */
    public synchronized int getActiveAppVpnType() {
        if (VpnConfig.LEGACY_VPN.equals(mPackage)) {
            return VpnManager.TYPE_VPN_NONE;
        }

        if (mVpnRunner != null && mVpnRunner instanceof IkeV2VpnRunner) {
            return VpnManager.TYPE_VPN_PLATFORM;
        } else {
            return VpnManager.TYPE_VPN_SERVICE;
        }
    }

    /**
     * @param uid The target uid.
     *
     * @return {@code true} if {@code uid} is included in one of the mBlockedUidsAsToldToNetd
     * ranges and the VPN is not connected, or if the VPN is connected but does not apply to
     * the {@code uid}.
     *
     * @apiNote This method don't check VPN lockdown status.
     * @see #mBlockedUidsAsToldToNetd
     */
    public synchronized boolean isBlockingUid(int uid) {
        if (mNetworkInfo.isConnected()) {
            return !appliesToUid(uid);
        } else {
            return UidRange.containsUid(mBlockedUidsAsToldToNetd, uid);
        }
    }

    private void updateAlwaysOnNotification(DetailedState networkState) {
        final boolean visible = (mAlwaysOn && networkState != DetailedState.CONNECTED);

        final UserHandle user = UserHandle.of(mUserHandle);
        final long token = Binder.clearCallingIdentity();
        try {
            final NotificationManager notificationManager = NotificationManager.from(mContext);
            if (!visible) {
                notificationManager.cancelAsUser(TAG, SystemMessage.NOTE_VPN_DISCONNECTED, user);
                return;
            }
            final Intent intent = new Intent();
            intent.setComponent(ComponentName.unflattenFromString(mContext.getString(
                    R.string.config_customVpnAlwaysOnDisconnectedDialogComponent)));
            intent.putExtra("lockdown", mLockdown);
            intent.addFlags(Intent.FLAG_ACTIVITY_NEW_TASK);
            final PendingIntent configIntent = mSystemServices.pendingIntentGetActivityAsUser(
                    intent, PendingIntent.FLAG_IMMUTABLE | PendingIntent.FLAG_UPDATE_CURRENT, user);
            final Notification.Builder builder =
                    new Notification.Builder(mContext, SystemNotificationChannels.VPN)
                            .setSmallIcon(R.drawable.vpn_connected)
                            .setContentTitle(mContext.getString(R.string.vpn_lockdown_disconnected))
                            .setContentText(mContext.getString(R.string.vpn_lockdown_config))
                            .setContentIntent(configIntent)
                            .setCategory(Notification.CATEGORY_SYSTEM)
                            .setVisibility(Notification.VISIBILITY_PUBLIC)
                            .setOngoing(true)
                            .setColor(mContext.getColor(R.color.system_notification_accent_color));
            notificationManager.notifyAsUser(TAG, SystemMessage.NOTE_VPN_DISCONNECTED,
                    builder.build(), user);
        } finally {
            Binder.restoreCallingIdentity(token);
        }
    }

    /**
     * Facade for system service calls that change, or depend on, state outside of
     * {@link ConnectivityService} and have hard-to-mock interfaces.
     *
     * @see com.android.server.connectivity.VpnTest
     */
    @VisibleForTesting
    public static class SystemServices {
        private final Context mContext;

        public SystemServices(@NonNull Context context) {
            mContext = context;
        }

        /**
         * @see PendingIntent#getActivityAsUser()
         */
        public PendingIntent pendingIntentGetActivityAsUser(
                Intent intent, int flags, UserHandle user) {
            return PendingIntent.getActivityAsUser(mContext, 0 /*request*/, intent, flags,
                    null /*options*/, user);
        }

        /**
         * @see Settings.Secure#putStringForUser
         */
        public void settingsSecurePutStringForUser(String key, String value, int userId) {
            Settings.Secure.putStringForUser(mContext.getContentResolver(), key, value, userId);
        }

        /**
         * @see Settings.Secure#putIntForUser
         */
        public void settingsSecurePutIntForUser(String key, int value, int userId) {
            Settings.Secure.putIntForUser(mContext.getContentResolver(), key, value, userId);
        }

        /**
         * @see Settings.Secure#getStringForUser
         */
        public String settingsSecureGetStringForUser(String key, int userId) {
            return Settings.Secure.getStringForUser(mContext.getContentResolver(), key, userId);
        }

        /**
         * @see Settings.Secure#getIntForUser
         */
        public int settingsSecureGetIntForUser(String key, int def, int userId) {
            return Settings.Secure.getIntForUser(mContext.getContentResolver(), key, def, userId);
        }

        public boolean isCallerSystem() {
            return Binder.getCallingUid() == Process.SYSTEM_UID;
        }
    }

    private native int jniCreate(int mtu);
    private native String jniGetName(int tun);
    private native int jniSetAddresses(String interfaze, String addresses);
    private native void jniReset(String interfaze);
    private native int jniCheck(String interfaze);
    private native boolean jniAddAddress(String interfaze, String address, int prefixLen);
    private native boolean jniDelAddress(String interfaze, String address, int prefixLen);

    private static RouteInfo findIPv4DefaultRoute(LinkProperties prop) {
        for (RouteInfo route : prop.getAllRoutes()) {
            // Currently legacy VPN only works on IPv4.
            if (route.isDefaultRoute() && route.getGateway() instanceof Inet4Address) {
                return route;
            }
        }

        throw new IllegalStateException("Unable to find IPv4 default gateway");
    }

    private void enforceNotRestrictedUser() {
        Binder.withCleanCallingIdentity(() -> {
            final UserManager mgr = UserManager.get(mContext);
            final UserInfo user = mgr.getUserInfo(mUserHandle);

            if (user.isRestricted()) {
                throw new SecurityException("Restricted users cannot configure VPNs");
            }
        });
    }

    /**
     * Start legacy VPN, controlling native daemons as needed. Creates a
     * secondary thread to perform connection work, returning quickly.
     *
     * Should only be called to respond to Binder requests as this enforces caller permission. Use
     * {@link #startLegacyVpnPrivileged(VpnProfile, KeyStore, LinkProperties)} to skip the
     * permission check only when the caller is trusted (or the call is initiated by the system).
     */
    public void startLegacyVpn(VpnProfile profile, KeyStore keyStore, LinkProperties egress) {
        enforceControlPermission();
        long token = Binder.clearCallingIdentity();
        try {
            startLegacyVpnPrivileged(profile, keyStore, egress);
        } finally {
            Binder.restoreCallingIdentity(token);
        }
    }

    /**
     * Like {@link #startLegacyVpn(VpnProfile, KeyStore, LinkProperties)}, but does not check
     * permissions under the assumption that the caller is the system.
     *
     * Callers are responsible for checking permissions if needed.
     */
    public void startLegacyVpnPrivileged(VpnProfile profile, KeyStore keyStore,
            LinkProperties egress) {
        UserManager mgr = UserManager.get(mContext);
        UserInfo user = mgr.getUserInfo(mUserHandle);
        if (user.isRestricted() || mgr.hasUserRestriction(UserManager.DISALLOW_CONFIG_VPN,
                    new UserHandle(mUserHandle))) {
            throw new SecurityException("Restricted users cannot establish VPNs");
        }

        final RouteInfo ipv4DefaultRoute = findIPv4DefaultRoute(egress);
        final String gateway = ipv4DefaultRoute.getGateway().getHostAddress();
        final String iface = ipv4DefaultRoute.getInterface();

        // Load certificates.
        String privateKey = "";
        String userCert = "";
        String caCert = "";
        String serverCert = "";
        if (!profile.ipsecUserCert.isEmpty()) {
            privateKey = Credentials.USER_PRIVATE_KEY + profile.ipsecUserCert;
            byte[] value = keyStore.get(Credentials.USER_CERTIFICATE + profile.ipsecUserCert);
            userCert = (value == null) ? null : new String(value, StandardCharsets.UTF_8);
        }
        if (!profile.ipsecCaCert.isEmpty()) {
            byte[] value = keyStore.get(Credentials.CA_CERTIFICATE + profile.ipsecCaCert);
            caCert = (value == null) ? null : new String(value, StandardCharsets.UTF_8);
        }
        if (!profile.ipsecServerCert.isEmpty()) {
            byte[] value = keyStore.get(Credentials.USER_CERTIFICATE + profile.ipsecServerCert);
            serverCert = (value == null) ? null : new String(value, StandardCharsets.UTF_8);
        }
        if (userCert == null || caCert == null || serverCert == null) {
            throw new IllegalStateException("Cannot load credentials");
        }

        // Prepare arguments for racoon.
        String[] racoon = null;
        switch (profile.type) {
            case VpnProfile.TYPE_IKEV2_IPSEC_RSA:
                // Secret key is still just the alias (not the actual private key). The private key
                // is retrieved from the KeyStore during conversion of the VpnProfile to an
                // Ikev2VpnProfile.
                profile.ipsecSecret = Ikev2VpnProfile.PREFIX_KEYSTORE_ALIAS + privateKey;
                profile.ipsecUserCert = userCert;
                // Fallthrough
            case VpnProfile.TYPE_IKEV2_IPSEC_USER_PASS:
                profile.ipsecCaCert = caCert;

                // Start VPN profile
                profile.setAllowedAlgorithms(Ikev2VpnProfile.DEFAULT_ALGORITHMS);
                startVpnProfilePrivileged(profile, VpnConfig.LEGACY_VPN, keyStore);
                return;
            case VpnProfile.TYPE_IKEV2_IPSEC_PSK:
                // Ikev2VpnProfiles expect a base64-encoded preshared key.
                profile.ipsecSecret =
                        Ikev2VpnProfile.encodeForIpsecSecret(profile.ipsecSecret.getBytes());

                // Start VPN profile
                profile.setAllowedAlgorithms(Ikev2VpnProfile.DEFAULT_ALGORITHMS);
                startVpnProfilePrivileged(profile, VpnConfig.LEGACY_VPN, keyStore);
                return;
            case VpnProfile.TYPE_L2TP_IPSEC_PSK:
                racoon = new String[] {
                    iface, profile.server, "udppsk", profile.ipsecIdentifier,
                    profile.ipsecSecret, "1701",
                };
                break;
            case VpnProfile.TYPE_L2TP_IPSEC_RSA:
                racoon = new String[] {
                    iface, profile.server, "udprsa", privateKey, userCert,
                    caCert, serverCert, "1701",
                };
                break;
            case VpnProfile.TYPE_IPSEC_XAUTH_PSK:
                racoon = new String[] {
                    iface, profile.server, "xauthpsk", profile.ipsecIdentifier,
                    profile.ipsecSecret, profile.username, profile.password, "", gateway,
                };
                break;
            case VpnProfile.TYPE_IPSEC_XAUTH_RSA:
                racoon = new String[] {
                    iface, profile.server, "xauthrsa", privateKey, userCert,
                    caCert, serverCert, profile.username, profile.password, "", gateway,
                };
                break;
            case VpnProfile.TYPE_IPSEC_HYBRID_RSA:
                racoon = new String[] {
                    iface, profile.server, "hybridrsa",
                    caCert, serverCert, profile.username, profile.password, "", gateway,
                };
                break;
        }

        // Prepare arguments for mtpd.
        String[] mtpd = null;
        switch (profile.type) {
            case VpnProfile.TYPE_PPTP:
                mtpd = new String[] {
                    iface, "pptp", profile.server, "1723",
                    "name", profile.username, "password", profile.password,
                    "linkname", "vpn", "refuse-eap", "nodefaultroute",
                    "usepeerdns", "idle", "1800", "mtu", "1400", "mru", "1400",
                    (profile.mppe ? "+mppe" : "nomppe"),
                };
                break;
            case VpnProfile.TYPE_L2TP_IPSEC_PSK:
            case VpnProfile.TYPE_L2TP_IPSEC_RSA:
                mtpd = new String[] {
                    iface, "l2tp", profile.server, "1701", profile.l2tpSecret,
                    "name", profile.username, "password", profile.password,
                    "linkname", "vpn", "refuse-eap", "nodefaultroute",
                    "usepeerdns", "idle", "1800", "mtu", "1400", "mru", "1400",
                };
                break;
        }

        VpnConfig config = new VpnConfig();
        config.legacy = true;
        config.user = profile.key;
        config.interfaze = iface;
        config.session = profile.name;
        config.isMetered = false;
        config.proxyInfo = profile.proxy;

        config.addLegacyRoutes(profile.routes);
        if (!profile.dnsServers.isEmpty()) {
            config.dnsServers = Arrays.asList(profile.dnsServers.split(" +"));
        }
        if (!profile.searchDomains.isEmpty()) {
            config.searchDomains = Arrays.asList(profile.searchDomains.split(" +"));
        }
        startLegacyVpn(config, racoon, mtpd, profile);
    }

    private synchronized void startLegacyVpn(VpnConfig config, String[] racoon, String[] mtpd,
            VpnProfile profile) {
        stopVpnRunnerPrivileged();

        // Prepare for the new request.
        prepareInternal(VpnConfig.LEGACY_VPN);
        updateState(DetailedState.CONNECTING, "startLegacyVpn");

        // Start a new LegacyVpnRunner and we are done!
        mVpnRunner = new LegacyVpnRunner(config, racoon, mtpd, profile);
        mVpnRunner.start();
    }

    /**
     * Checks if this the currently running VPN (if any) was started by the Settings app
     *
     * <p>This includes both Legacy VPNs and Platform VPNs.
     */
    private boolean isSettingsVpnLocked() {
        return mVpnRunner != null && VpnConfig.LEGACY_VPN.equals(mPackage);
    }

    /** Stop VPN runner. Permissions must be checked by callers. */
    public synchronized void stopVpnRunnerPrivileged() {
        if (!isSettingsVpnLocked()) {
            return;
        }

        final boolean isLegacyVpn = mVpnRunner instanceof LegacyVpnRunner;

        mVpnRunner.exit();
        mVpnRunner = null;

        // LegacyVpn uses daemons that must be shut down before new ones are brought up.
        // The same limitation does not apply to Platform VPNs.
        if (isLegacyVpn) {
            synchronized (LegacyVpnRunner.TAG) {
                // wait for old thread to completely finish before spinning up
                // new instance, otherwise state updates can be out of order.
            }
        }
    }

    /**
     * Return the information of the current ongoing legacy VPN.
     */
    public synchronized LegacyVpnInfo getLegacyVpnInfo() {
        // Check if the caller is authorized.
        enforceControlPermission();
        return getLegacyVpnInfoPrivileged();
    }

    /**
     * Return the information of the current ongoing legacy VPN.
     * Callers are responsible for checking permissions if needed.
     */
    private synchronized LegacyVpnInfo getLegacyVpnInfoPrivileged() {
        if (!isSettingsVpnLocked()) return null;

        final LegacyVpnInfo info = new LegacyVpnInfo();
        info.key = mConfig.user;
        info.state = LegacyVpnInfo.stateFromNetworkInfo(mNetworkInfo);
        if (mNetworkInfo.isConnected()) {
            info.intent = mStatusIntent;
        }
        return info;
    }

    public synchronized VpnConfig getLegacyVpnConfig() {
        if (isSettingsVpnLocked()) {
            return mConfig;
        } else {
            return null;
        }
    }

    /** This class represents the common interface for all VPN runners. */
    @VisibleForTesting
    abstract class VpnRunner extends Thread {

        protected VpnRunner(String name) {
            super(name);
        }

        public abstract void run();

        /**
         * Disconnects the NetworkAgent and cleans up all state related to the VpnRunner.
         *
         * <p>All outer Vpn instance state is cleaned up in cleanupVpnStateLocked()
         */
        protected abstract void exitVpnRunner();

        /**
         * Triggers the cleanup of the VpnRunner, and additionally cleans up Vpn instance-wide state
         *
         * <p>This method ensures that simple calls to exit() will always clean up global state
         * properly.
         */
        protected final void exit() {
            synchronized (Vpn.this) {
                exitVpnRunner();
                cleanupVpnStateLocked();
            }
        }
    }

    interface IkeV2VpnRunnerCallback {
        void onDefaultNetworkChanged(@NonNull Network network);

        void onChildOpened(
                @NonNull Network network, @NonNull ChildSessionConfiguration childConfig);

        void onChildTransformCreated(
                @NonNull Network network, @NonNull IpSecTransform transform, int direction);

        void onSessionLost(@NonNull Network network, @Nullable Exception exception);
    }

    /**
     * Internal class managing IKEv2/IPsec VPN connectivity
     *
     * <p>The IKEv2 VPN will listen to, and run based on the lifecycle of Android's default Network.
     * As a new default is selected, old IKE sessions will be torn down, and a new one will be
     * started.
     *
     * <p>This class uses locking minimally - the Vpn instance lock is only ever held when fields of
     * the outer class are modified. As such, care must be taken to ensure that no calls are added
     * that might modify the outer class' state without acquiring a lock.
     *
     * <p>The overall structure of the Ikev2VpnRunner is as follows:
     *
     * <ol>
     *   <li>Upon startup, a NetworkRequest is registered with ConnectivityManager. This is called
     *       any time a new default network is selected
     *   <li>When a new default is connected, an IKE session is started on that Network. If there
     *       were any existing IKE sessions on other Networks, they are torn down before starting
     *       the new IKE session
     *   <li>Upon establishment, the onChildTransformCreated() callback is called twice, one for
     *       each direction, and finally onChildOpened() is called
     *   <li>Upon the onChildOpened() call, the VPN is fully set up.
     *   <li>Subsequent Network changes result in new onDefaultNetworkChanged() callbacks. See (2).
     * </ol>
     */
    class IkeV2VpnRunner extends VpnRunner implements IkeV2VpnRunnerCallback {
        @NonNull private static final String TAG = "IkeV2VpnRunner";

        @NonNull private final IpSecManager mIpSecManager;
        @NonNull private final Ikev2VpnProfile mProfile;
        @NonNull private final ConnectivityManager.NetworkCallback mNetworkCallback;

        /**
         * Executor upon which ALL callbacks must be run.
         *
         * <p>This executor MUST be a single threaded executor, in order to ensure the consistency
         * of the mutable Ikev2VpnRunner fields. The Ikev2VpnRunner is built mostly lock-free by
         * virtue of everything being serialized on this executor.
         */
        @NonNull private final ExecutorService mExecutor = Executors.newSingleThreadExecutor();

        /** Signal to ensure shutdown is honored even if a new Network is connected. */
        private boolean mIsRunning = true;

        @Nullable private IpSecTunnelInterface mTunnelIface;
        @Nullable private IkeSession mSession;
        @Nullable private Network mActiveNetwork;

        IkeV2VpnRunner(@NonNull Ikev2VpnProfile profile) {
            super(TAG);
            mProfile = profile;
            mIpSecManager = (IpSecManager) mContext.getSystemService(Context.IPSEC_SERVICE);
            mNetworkCallback = new VpnIkev2Utils.Ikev2VpnNetworkCallback(TAG, this);
        }

        @Override
        public void run() {
            // Unless the profile is restricted to test networks, explicitly use only the network
            // that ConnectivityService thinks is the "best." In other words, only ever use the
            // currently selected default network. This does mean that in both onLost() and
            // onConnected(), any old sessions MUST be torn down. This does NOT include VPNs.
            //
            // When restricted to test networks, select any network with TRANSPORT_TEST. Since the
            // creator of the profile and the test network creator both have MANAGE_TEST_NETWORKS,
            // this is considered safe.
            final ConnectivityManager cm = ConnectivityManager.from(mContext);
            final NetworkRequest req;

            if (mProfile.isRestrictedToTestNetworks()) {
                req = new NetworkRequest.Builder()
                        .clearCapabilities()
                        .addTransportType(NetworkCapabilities.TRANSPORT_TEST)
                        .build();
            } else {
                req = cm.getDefaultRequest();
            }

            cm.requestNetwork(req, mNetworkCallback);
        }

        private boolean isActiveNetwork(@Nullable Network network) {
            return Objects.equals(mActiveNetwork, network) && mIsRunning;
        }

        /**
         * Called when an IKE Child session has been opened, signalling completion of the startup.
         *
         * <p>This method is only ever called once per IkeSession, and MUST run on the mExecutor
         * thread in order to ensure consistency of the Ikev2VpnRunner fields.
         */
        public void onChildOpened(
                @NonNull Network network, @NonNull ChildSessionConfiguration childConfig) {
            if (!isActiveNetwork(network)) {
                Log.d(TAG, "onOpened called for obsolete network " + network);

                // Do nothing; this signals that either: (1) a new/better Network was found,
                // and the Ikev2VpnRunner has switched to it in onDefaultNetworkChanged, or (2) this
                // IKE session was already shut down (exited, or an error was encountered somewhere
                // else). In both cases, all resources and sessions are torn down via
                // resetIkeState().
                return;
            }

            try {
                final String interfaceName = mTunnelIface.getInterfaceName();
                final int maxMtu = mProfile.getMaxMtu();
                final List<LinkAddress> internalAddresses = childConfig.getInternalAddresses();
                final List<String> dnsAddrStrings = new ArrayList<>();

                final Collection<RouteInfo> newRoutes = VpnIkev2Utils.getRoutesFromTrafficSelectors(
                        childConfig.getOutboundTrafficSelectors());
                for (final LinkAddress address : internalAddresses) {
                    mTunnelIface.addAddress(address.getAddress(), address.getPrefixLength());
                }
                for (InetAddress addr : childConfig.getInternalDnsServers()) {
                    dnsAddrStrings.add(addr.getHostAddress());
                }

                final NetworkAgent networkAgent;
                final LinkProperties lp;

                synchronized (Vpn.this) {
                    mInterface = interfaceName;
                    mConfig.mtu = maxMtu;
                    mConfig.interfaze = mInterface;

                    mConfig.addresses.clear();
                    mConfig.addresses.addAll(internalAddresses);

                    mConfig.routes.clear();
                    mConfig.routes.addAll(newRoutes);

                    if (mConfig.dnsServers == null) mConfig.dnsServers = new ArrayList<>();
                    mConfig.dnsServers.clear();
                    mConfig.dnsServers.addAll(dnsAddrStrings);

                    networkAgent = mNetworkAgent;

                    // The below must be done atomically with the mConfig update, otherwise
                    // isRunningLocked() will be racy.
                    if (networkAgent == null) {
                        if (isSettingsVpnLocked()) {
                            prepareStatusIntent();
                        }
                        agentConnect();
                        return; // Link properties are already sent.
                    }

                    lp = makeLinkProperties(); // Accesses VPN instance fields; must be locked
                }

                networkAgent.sendLinkProperties(lp);
            } catch (Exception e) {
                Log.d(TAG, "Error in ChildOpened for network " + network, e);
                onSessionLost(network, e);
            }
        }

        /**
         * Called when an IPsec transform has been created, and should be applied.
         *
         * <p>This method is called multiple times over the lifetime of an IkeSession (or default
         * network), and is MUST always be called on the mExecutor thread in order to ensure
         * consistency of the Ikev2VpnRunner fields.
         */
        public void onChildTransformCreated(
                @NonNull Network network, @NonNull IpSecTransform transform, int direction) {
            if (!isActiveNetwork(network)) {
                Log.d(TAG, "ChildTransformCreated for obsolete network " + network);

                // Do nothing; this signals that either: (1) a new/better Network was found,
                // and the Ikev2VpnRunner has switched to it in onDefaultNetworkChanged, or (2) this
                // IKE session was already shut down (exited, or an error was encountered somewhere
                // else). In both cases, all resources and sessions are torn down via
                // resetIkeState().
                return;
            }

            try {
                // Transforms do not need to be persisted; the IkeSession will keep
                // them alive for us
                mIpSecManager.applyTunnelModeTransform(mTunnelIface, direction, transform);
            } catch (IOException e) {
                Log.d(TAG, "Transform application failed for network " + network, e);
                onSessionLost(network, e);
            }
        }

        /**
         * Called when a new default network is connected.
         *
         * <p>The Ikev2VpnRunner will unconditionally switch to the new network, killing the old IKE
         * state in the process, and starting a new IkeSession instance.
         *
         * <p>This method is called multiple times over the lifetime of the Ikev2VpnRunner, and is
         * called on the ConnectivityService thread. Thus, the actual work MUST be proxied to the
         * mExecutor thread in order to ensure consistency of the Ikev2VpnRunner fields.
         */
        public void onDefaultNetworkChanged(@NonNull Network network) {
            Log.d(TAG, "Starting IKEv2/IPsec session on new network: " + network);

            // Proxy to the Ikev2VpnRunner (single-thread) executor to ensure consistency in lieu
            // of locking.
            mExecutor.execute(() -> {
                try {
                    if (!mIsRunning) {
                        Log.d(TAG, "onDefaultNetworkChanged after exit");
                        return; // VPN has been shut down.
                    }

                    // Without MOBIKE, we have no way to seamlessly migrate. Close on old
                    // (non-default) network, and start the new one.
                    resetIkeState();
                    mActiveNetwork = network;

                    final IkeSessionParams ikeSessionParams =
                            VpnIkev2Utils.buildIkeSessionParams(mContext, mProfile, network);
                    final ChildSessionParams childSessionParams =
                            VpnIkev2Utils.buildChildSessionParams(mProfile.getAllowedAlgorithms());

                    // TODO: Remove the need for adding two unused addresses with
                    // IPsec tunnels.
                    final InetAddress address = InetAddress.getLocalHost();
                    mTunnelIface =
                            mIpSecManager.createIpSecTunnelInterface(
                                    address /* unused */,
                                    address /* unused */,
                                    network);
                    mNetd.setInterfaceUp(mTunnelIface.getInterfaceName());

                    mSession = mIkev2SessionCreator.createIkeSession(
                            mContext,
                            ikeSessionParams,
                            childSessionParams,
                            mExecutor,
                            new VpnIkev2Utils.IkeSessionCallbackImpl(
                                    TAG, IkeV2VpnRunner.this, network),
                            new VpnIkev2Utils.ChildSessionCallbackImpl(
                                    TAG, IkeV2VpnRunner.this, network));
                    Log.d(TAG, "Ike Session started for network " + network);
                } catch (Exception e) {
                    Log.i(TAG, "Setup failed for network " + network + ". Aborting", e);
                    onSessionLost(network, e);
                }
            });
        }

        /** Marks the state as FAILED, and disconnects. */
        private void markFailedAndDisconnect(Exception exception) {
            synchronized (Vpn.this) {
                updateState(DetailedState.FAILED, exception.getMessage());
            }

            disconnectVpnRunner();
        }

        /**
         * Handles loss of a session
         *
         * <p>The loss of a session might be due to an onLost() call, the IKE session getting torn
         * down for any reason, or an error in updating state (transform application, VPN setup)
         *
         * <p>This method MUST always be called on the mExecutor thread in order to ensure
         * consistency of the Ikev2VpnRunner fields.
         */
        public void onSessionLost(@NonNull Network network, @Nullable Exception exception) {
            if (!isActiveNetwork(network)) {
                Log.d(TAG, "onSessionLost() called for obsolete network " + network);

                // Do nothing; this signals that either: (1) a new/better Network was found,
                // and the Ikev2VpnRunner has switched to it in onDefaultNetworkChanged, or (2) this
                // IKE session was already shut down (exited, or an error was encountered somewhere
                // else). In both cases, all resources and sessions are torn down via
                // onSessionLost() and resetIkeState().
                return;
            }

            if (exception instanceof IkeProtocolException) {
                final IkeProtocolException ikeException = (IkeProtocolException) exception;

                switch (ikeException.getErrorType()) {
                    case IkeProtocolException.ERROR_TYPE_NO_PROPOSAL_CHOSEN: // Fallthrough
                    case IkeProtocolException.ERROR_TYPE_INVALID_KE_PAYLOAD: // Fallthrough
                    case IkeProtocolException.ERROR_TYPE_AUTHENTICATION_FAILED: // Fallthrough
                    case IkeProtocolException.ERROR_TYPE_SINGLE_PAIR_REQUIRED: // Fallthrough
                    case IkeProtocolException.ERROR_TYPE_FAILED_CP_REQUIRED: // Fallthrough
                    case IkeProtocolException.ERROR_TYPE_TS_UNACCEPTABLE:
                        // All the above failures are configuration errors, and are terminal
                        markFailedAndDisconnect(exception);
                        return;
                    // All other cases possibly recoverable.
                }
            } else if (exception instanceof IllegalArgumentException) {
                // Failed to build IKE/ChildSessionParams; fatal profile configuration error
                markFailedAndDisconnect(exception);
                return;
            }

            mActiveNetwork = null;

            // Close all obsolete state, but keep VPN alive incase a usable network comes up.
            // (Mirrors VpnService behavior)
            Log.d(TAG, "Resetting state for network: " + network);

            synchronized (Vpn.this) {
                // Since this method handles non-fatal errors only, set mInterface to null to
                // prevent the NetworkManagementEventObserver from killing this VPN based on the
                // interface going down (which we expect).
                mInterface = null;
                mConfig.interfaze = null;

                // Set as unroutable to prevent traffic leaking while the interface is down.
                if (mConfig != null && mConfig.routes != null) {
                    final List<RouteInfo> oldRoutes = new ArrayList<>(mConfig.routes);

                    mConfig.routes.clear();
                    for (final RouteInfo route : oldRoutes) {
                        mConfig.routes.add(new RouteInfo(route.getDestination(), RTN_UNREACHABLE));
                    }
                    if (mNetworkAgent != null) {
                        mNetworkAgent.sendLinkProperties(makeLinkProperties());
                    }
                }
            }

            resetIkeState();
        }

        /**
         * Cleans up all IKE state
         *
         * <p>This method MUST always be called on the mExecutor thread in order to ensure
         * consistency of the Ikev2VpnRunner fields.
         */
        private void resetIkeState() {
            if (mTunnelIface != null) {
                // No need to call setInterfaceDown(); the IpSecInterface is being fully torn down.
                mTunnelIface.close();
                mTunnelIface = null;
            }
            if (mSession != null) {
                mSession.kill(); // Kill here to make sure all resources are released immediately
                mSession = null;
            }
        }

        /**
         * Disconnects and shuts down this VPN.
         *
         * <p>This method resets all internal Ikev2VpnRunner state, but unless called via
         * VpnRunner#exit(), this Ikev2VpnRunner will still be listed as the active VPN of record
         * until the next VPN is started, or the Ikev2VpnRunner is explicitly exited. This is
         * necessary to ensure that the detailed state is shown in the Settings VPN menus; if the
         * active VPN is cleared, Settings VPNs will not show the resultant state or errors.
         *
         * <p>This method MUST always be called on the mExecutor thread in order to ensure
         * consistency of the Ikev2VpnRunner fields.
         */
        private void disconnectVpnRunner() {
            mActiveNetwork = null;
            mIsRunning = false;

            resetIkeState();

            final ConnectivityManager cm = ConnectivityManager.from(mContext);
            cm.unregisterNetworkCallback(mNetworkCallback);

            mExecutor.shutdown();
        }

        @Override
        public void exitVpnRunner() {
            try {
                mExecutor.execute(() -> {
                    disconnectVpnRunner();
                });
            } catch (RejectedExecutionException ignored) {
                // The Ikev2VpnRunner has already shut down.
            }
        }
    }

    /**
     * Bringing up a VPN connection takes time, and that is all this thread
     * does. Here we have plenty of time. The only thing we need to take
     * care of is responding to interruptions as soon as possible. Otherwise
     * requests will pile up. This could be done in a Handler as a state
     * machine, but it is much easier to read in the current form.
     */
    private class LegacyVpnRunner extends VpnRunner {
        private static final String TAG = "LegacyVpnRunner";

        private final String[] mDaemons;
        private final String[][] mArguments;
        private final LocalSocket[] mSockets;
        private final String mOuterInterface;
        private final AtomicInteger mOuterConnection =
                new AtomicInteger(ConnectivityManager.TYPE_NONE);
        private final VpnProfile mProfile;

        private long mBringupStartTime = -1;

        /**
         * Watch for the outer connection (passing in the constructor) going away.
         */
        private final BroadcastReceiver mBroadcastReceiver = new BroadcastReceiver() {
            @Override
            public void onReceive(Context context, Intent intent) {
                if (!mEnableTeardown) return;

                if (intent.getAction().equals(ConnectivityManager.CONNECTIVITY_ACTION)) {
                    if (intent.getIntExtra(ConnectivityManager.EXTRA_NETWORK_TYPE,
                            ConnectivityManager.TYPE_NONE) == mOuterConnection.get()) {
                        NetworkInfo info = (NetworkInfo)intent.getExtra(
                                ConnectivityManager.EXTRA_NETWORK_INFO);
                        if (info != null && !info.isConnectedOrConnecting()) {
                            try {
                                mObserver.interfaceStatusChanged(mOuterInterface, false);
                            } catch (RemoteException e) {}
                        }
                    }
                }
            }
        };

        LegacyVpnRunner(VpnConfig config, String[] racoon, String[] mtpd, VpnProfile profile) {
            super(TAG);
            mConfig = config;
            mDaemons = new String[] {"racoon", "mtpd"};
            // TODO: clear arguments from memory once launched
            mArguments = new String[][] {racoon, mtpd};
            mSockets = new LocalSocket[mDaemons.length];

            // This is the interface which VPN is running on,
            // mConfig.interfaze will change to point to OUR
            // internal interface soon. TODO - add inner/outer to mconfig
            // TODO - we have a race - if the outer iface goes away/disconnects before we hit this
            // we will leave the VPN up.  We should check that it's still there/connected after
            // registering
            mOuterInterface = mConfig.interfaze;

            mProfile = profile;

            if (!TextUtils.isEmpty(mOuterInterface)) {
                final ConnectivityManager cm = ConnectivityManager.from(mContext);
                for (Network network : cm.getAllNetworks()) {
                    final LinkProperties lp = cm.getLinkProperties(network);
                    if (lp != null && lp.getAllInterfaceNames().contains(mOuterInterface)) {
                        final NetworkInfo networkInfo = cm.getNetworkInfo(network);
                        if (networkInfo != null) mOuterConnection.set(networkInfo.getType());
                    }
                }
            }

            IntentFilter filter = new IntentFilter();
            filter.addAction(ConnectivityManager.CONNECTIVITY_ACTION);
            mContext.registerReceiver(mBroadcastReceiver, filter);
        }

        /**
         * Checks if the parameter matches the underlying interface
         *
         * <p>If the underlying interface is torn down, the LegacyVpnRunner also should be. It has
         * no ability to migrate between interfaces (or Networks).
         */
        public void exitIfOuterInterfaceIs(String interfaze) {
            if (interfaze.equals(mOuterInterface)) {
                Log.i(TAG, "Legacy VPN is going down with " + interfaze);
                exitVpnRunner();
            }
        }

        /** Tears down this LegacyVpn connection */
        @Override
        public void exitVpnRunner() {
            // We assume that everything is reset after stopping the daemons.
            interrupt();

            // Always disconnect. This may be called again in cleanupVpnStateLocked() if
            // exitVpnRunner() was called from exit(), but it will be a no-op.
            agentDisconnect();
            try {
                mContext.unregisterReceiver(mBroadcastReceiver);
            } catch (IllegalArgumentException e) {}
        }

        @Override
        public void run() {
            // Wait for the previous thread since it has been interrupted.
            Log.v(TAG, "Waiting");
            synchronized (TAG) {
                Log.v(TAG, "Executing");
                try {
                    bringup();
                    waitForDaemonsToStop();
                    interrupted(); // Clear interrupt flag if execute called exit.
                } catch (InterruptedException e) {
                } finally {
                    for (LocalSocket socket : mSockets) {
                        IoUtils.closeQuietly(socket);
                    }
                    // This sleep is necessary for racoon to successfully complete sending delete
                    // message to server.
                    try {
                        Thread.sleep(50);
                    } catch (InterruptedException e) {
                    }
                    for (String daemon : mDaemons) {
                        mDeps.stopService(daemon);
                    }
                }
                agentDisconnect();
            }
        }

        private void checkInterruptAndDelay(boolean sleepLonger) throws InterruptedException {
            long now = SystemClock.elapsedRealtime();
            if (now - mBringupStartTime <= 60000) {
                Thread.sleep(sleepLonger ? 200 : 1);
            } else {
                updateState(DetailedState.FAILED, "checkpoint");
                throw new IllegalStateException("VPN bringup took too long");
            }
        }

        private void checkAndFixupArguments(@NonNull final InetAddress endpointAddress) {
            final String endpointAddressString = endpointAddress.getHostAddress();
            // Perform some safety checks before inserting the address in place.
            // Position 0 in mDaemons and mArguments must be racoon, and position 1 must be mtpd.
            if (!"racoon".equals(mDaemons[0]) || !"mtpd".equals(mDaemons[1])) {
                throw new IllegalStateException("Unexpected daemons order");
            }

            // Respectively, the positions at which racoon and mtpd take the server address
            // argument are 1 and 2. Not all types of VPN require both daemons however, and
            // in that case the corresponding argument array is null.
            if (mArguments[0] != null) {
                if (!mProfile.server.equals(mArguments[0][1])) {
                    throw new IllegalStateException("Invalid server argument for racoon");
                }
                mArguments[0][1] = endpointAddressString;
            }

            if (mArguments[1] != null) {
                if (!mProfile.server.equals(mArguments[1][2])) {
                    throw new IllegalStateException("Invalid server argument for mtpd");
                }
                mArguments[1][2] = endpointAddressString;
            }
        }

        private void bringup() {
            // Catch all exceptions so we can clean up a few things.
            try {
                // resolve never returns null. If it does because of some bug, it will be
                // caught by the catch() block below and cleanup gracefully.
                final InetAddress endpointAddress = mDeps.resolve(mProfile.server);

                // Big hack : dynamically replace the address of the server in the arguments
                // with the resolved address.
                checkAndFixupArguments(endpointAddress);

                // Initialize the timer.
                mBringupStartTime = SystemClock.elapsedRealtime();

                // Wait for the daemons to stop.
                for (String daemon : mDaemons) {
                    while (!mDeps.isServiceStopped(daemon)) {
                        checkInterruptAndDelay(true);
                    }
                }

                // Clear the previous state.
                final File state = mDeps.getStateFile();
                state.delete();
                if (state.exists()) {
                    throw new IllegalStateException("Cannot delete the state");
                }
                new File("/data/misc/vpn/abort").delete();

                // Check if we need to restart any of the daemons.
                boolean restart = false;
                for (String[] arguments : mArguments) {
                    restart = restart || (arguments != null);
                }
                if (!restart) {
                    agentDisconnect();
                    return;
                }
                updateState(DetailedState.CONNECTING, "execute");

                // Start the daemon with arguments.
                for (int i = 0; i < mDaemons.length; ++i) {
                    String[] arguments = mArguments[i];
                    if (arguments == null) {
                        continue;
                    }

                    // Start the daemon.
                    String daemon = mDaemons[i];
                    mDeps.startService(daemon);

                    // Wait for the daemon to start.
                    while (!mDeps.isServiceRunning(daemon)) {
                        checkInterruptAndDelay(true);
                    }

                    // Create the control socket.
                    mSockets[i] = new LocalSocket();

                    // Wait for the socket to connect and send over the arguments.
                    mDeps.sendArgumentsToDaemon(daemon, mSockets[i], arguments,
                            this::checkInterruptAndDelay);
                }

                // Wait for the daemons to create the new state.
                while (!state.exists()) {
                    // Check if a running daemon is dead.
                    for (int i = 0; i < mDaemons.length; ++i) {
                        String daemon = mDaemons[i];
                        if (mArguments[i] != null && !mDeps.isServiceRunning(daemon)) {
                            throw new IllegalStateException(daemon + " is dead");
                        }
                    }
                    checkInterruptAndDelay(true);
                }

                // Now we are connected. Read and parse the new state.
                String[] parameters = FileUtils.readTextFile(state, 0, null).split("\n", -1);
                if (parameters.length != 7) {
                    throw new IllegalStateException("Cannot parse the state: '"
                            + String.join("', '", parameters) + "'");
                }

                // Set the interface and the addresses in the config.
                mConfig.interfaze = parameters[0].trim();

                mConfig.addLegacyAddresses(parameters[1]);
                // Set the routes if they are not set in the config.
                if (mConfig.routes == null || mConfig.routes.isEmpty()) {
                    mConfig.addLegacyRoutes(parameters[2]);
                }

                // Set the DNS servers if they are not set in the config.
                if (mConfig.dnsServers == null || mConfig.dnsServers.size() == 0) {
                    String dnsServers = parameters[3].trim();
                    if (!dnsServers.isEmpty()) {
                        mConfig.dnsServers = Arrays.asList(dnsServers.split(" "));
                    }
                }

                // Set the search domains if they are not set in the config.
                if (mConfig.searchDomains == null || mConfig.searchDomains.size() == 0) {
                    String searchDomains = parameters[4].trim();
                    if (!searchDomains.isEmpty()) {
                        mConfig.searchDomains = Arrays.asList(searchDomains.split(" "));
                    }
                }

                // Add a throw route for the VPN server endpoint, if one was specified.
                if (endpointAddress instanceof Inet4Address) {
                    mConfig.routes.add(new RouteInfo(
                            new IpPrefix(endpointAddress, 32), RTN_THROW));
                } else if (endpointAddress instanceof Inet6Address) {
                    mConfig.routes.add(new RouteInfo(
                            new IpPrefix(endpointAddress, 128), RTN_THROW));
                } else {
                    Log.e(TAG, "Unknown IP address family for VPN endpoint: "
                            + endpointAddress);
                }

                // Here is the last step and it must be done synchronously.
                synchronized (Vpn.this) {
                    // Set the start time
                    mConfig.startTime = SystemClock.elapsedRealtime();

                    // Check if the thread was interrupted while we were waiting on the lock.
                    checkInterruptAndDelay(false);

                    // Check if the interface is gone while we are waiting.
                    if (mDeps.checkInterfacePresent(Vpn.this, mConfig.interfaze)) {
                        throw new IllegalStateException(mConfig.interfaze + " is gone");
                    }

                    // Now INetworkManagementEventObserver is watching our back.
                    mInterface = mConfig.interfaze;
                    prepareStatusIntent();

                    agentConnect();

                    Log.i(TAG, "Connected!");
                }
            } catch (Exception e) {
                Log.i(TAG, "Aborting", e);
                updateState(DetailedState.FAILED, e.getMessage());
                exitVpnRunner();
            }
        }

        /**
         * Check all daemons every two seconds. Return when one of them is stopped.
         * The caller will move to the disconnected state when this function returns,
         * which can happen if a daemon failed or if the VPN was torn down.
         */
        private void waitForDaemonsToStop() throws InterruptedException {
            if (!mNetworkInfo.isConnected()) {
                return;
            }
            while (true) {
                Thread.sleep(2000);
                for (int i = 0; i < mDaemons.length; i++) {
                    if (mArguments[i] != null && mDeps.isServiceStopped(mDaemons[i])) {
                        return;
                    }
                }
            }
        }
    }

    private void verifyCallingUidAndPackage(String packageName) {
        if (getAppUid(packageName, mUserHandle) != Binder.getCallingUid()) {
            throw new SecurityException("Mismatched package and UID");
        }
    }

    @VisibleForTesting
    String getProfileNameForPackage(String packageName) {
        return Credentials.PLATFORM_VPN + mUserHandle + "_" + packageName;
    }

    @VisibleForTesting
    void validateRequiredFeatures(VpnProfile profile) {
        switch (profile.type) {
            case VpnProfile.TYPE_IKEV2_IPSEC_USER_PASS:
            case VpnProfile.TYPE_IKEV2_IPSEC_PSK:
            case VpnProfile.TYPE_IKEV2_IPSEC_RSA:
                if (!mContext.getPackageManager().hasSystemFeature(
                        PackageManager.FEATURE_IPSEC_TUNNELS)) {
                    throw new UnsupportedOperationException(
                            "Ikev2VpnProfile(s) requires PackageManager.FEATURE_IPSEC_TUNNELS");
                }
                break;
            default:
                return;
        }
    }

    /**
     * Stores an app-provisioned VPN profile and returns whether the app is already prepared.
     *
     * @param packageName the package name of the app provisioning this profile
     * @param profile the profile to be stored and provisioned
     * @param keyStore the System keystore instance to save VPN profiles
     * @returns whether or not the app has already been granted user consent
     */
    public synchronized boolean provisionVpnProfile(
            @NonNull String packageName, @NonNull VpnProfile profile, @NonNull KeyStore keyStore) {
        checkNotNull(packageName, "No package name provided");
        checkNotNull(profile, "No profile provided");
        checkNotNull(keyStore, "KeyStore missing");

        verifyCallingUidAndPackage(packageName);
        enforceNotRestrictedUser();
        validateRequiredFeatures(profile);

        if (profile.isRestrictedToTestNetworks) {
            mContext.enforceCallingPermission(Manifest.permission.MANAGE_TEST_NETWORKS,
                    "Test-mode profiles require the MANAGE_TEST_NETWORKS permission");
        }

        final byte[] encodedProfile = profile.encode();
        if (encodedProfile.length > MAX_VPN_PROFILE_SIZE_BYTES) {
            throw new IllegalArgumentException("Profile too big");
        }

        // Permissions checked during startVpnProfile()
        Binder.withCleanCallingIdentity(
                () -> {
                    keyStore.put(
                            getProfileNameForPackage(packageName),
                            encodedProfile,
                            Process.SYSTEM_UID,
                            0 /* flags */);
                });

        // TODO: if package has CONTROL_VPN, grant the ACTIVATE_PLATFORM_VPN appop.
        // This mirrors the prepareAndAuthorize that is used by VpnService.

        // Return whether the app is already pre-consented
        return isVpnProfilePreConsented(mContext, packageName);
    }

    private boolean isCurrentIkev2VpnLocked(@NonNull String packageName) {
        return isCurrentPreparedPackage(packageName) && mVpnRunner instanceof IkeV2VpnRunner;
    }

    /**
     * Deletes an app-provisioned VPN profile.
     *
     * @param packageName the package name of the app provisioning this profile
     * @param keyStore the System keystore instance to save VPN profiles
     */
    public synchronized void deleteVpnProfile(
            @NonNull String packageName, @NonNull KeyStore keyStore) {
        checkNotNull(packageName, "No package name provided");
        checkNotNull(keyStore, "KeyStore missing");

        verifyCallingUidAndPackage(packageName);
        enforceNotRestrictedUser();

        Binder.withCleanCallingIdentity(
                () -> {
                    // If this profile is providing the current VPN, turn it off, disabling
                    // always-on as well if enabled.
                    if (isCurrentIkev2VpnLocked(packageName)) {
                        if (mAlwaysOn) {
                            // Will transitively call prepareInternal(VpnConfig.LEGACY_VPN).
                            setAlwaysOnPackage(null, false, null, keyStore);
                        } else {
                            prepareInternal(VpnConfig.LEGACY_VPN);
                        }
                    }

                    keyStore.delete(getProfileNameForPackage(packageName), Process.SYSTEM_UID);
                });
    }

    /**
     * Retrieves the VpnProfile.
     *
     * <p>Must be used only as SYSTEM_UID, otherwise the key/UID pair will not match anything in the
     * keystore.
     */
    @VisibleForTesting
    @Nullable
    VpnProfile getVpnProfilePrivileged(@NonNull String packageName, @NonNull KeyStore keyStore) {
        if (!mSystemServices.isCallerSystem()) {
            Log.wtf(TAG, "getVpnProfilePrivileged called as non-System UID ");
            return null;
        }

        final byte[] encoded = keyStore.get(getProfileNameForPackage(packageName));
        if (encoded == null) return null;

        return VpnProfile.decode("" /* Key unused */, encoded);
    }

    /**
     * Starts an already provisioned VPN Profile, keyed by package name.
     *
     * <p>This method is meant to be called by apps (via VpnManager and ConnectivityService).
     * Privileged (system) callers should use startVpnProfilePrivileged instead. Otherwise the UIDs
     * will not match during appop checks.
     *
     * @param packageName the package name of the app provisioning this profile
     * @param keyStore the System keystore instance to retrieve VPN profiles
     */
    public synchronized void startVpnProfile(
            @NonNull String packageName, @NonNull KeyStore keyStore) {
        checkNotNull(packageName, "No package name provided");
        checkNotNull(keyStore, "KeyStore missing");

        enforceNotRestrictedUser();

        // Prepare VPN for startup
        if (!prepare(packageName, null /* newPackage */, VpnManager.TYPE_VPN_PLATFORM)) {
            throw new SecurityException("User consent not granted for package " + packageName);
        }

        Binder.withCleanCallingIdentity(
                () -> {
                    final VpnProfile profile = getVpnProfilePrivileged(packageName, keyStore);
                    if (profile == null) {
                        throw new IllegalArgumentException("No profile found for " + packageName);
                    }

                    startVpnProfilePrivileged(profile, packageName,
                            null /* keyStore for private key retrieval - unneeded */);
                });
    }

    private synchronized void startVpnProfilePrivileged(
            @NonNull VpnProfile profile, @NonNull String packageName, @Nullable KeyStore keyStore) {
        // Make sure VPN is prepared. This method can be called by user apps via startVpnProfile(),
        // by the Setting app via startLegacyVpn(), or by ConnectivityService via
        // startAlwaysOnVpn(), so this is the common place to prepare the VPN. This also has the
        // nice property of ensuring there are no other VpnRunner instances running.
        prepareInternal(packageName);
        updateState(DetailedState.CONNECTING, "startPlatformVpn");

        try {
            // Build basic config
            mConfig = new VpnConfig();
            if (VpnConfig.LEGACY_VPN.equals(packageName)) {
                mConfig.legacy = true;
                mConfig.session = profile.name;
                mConfig.user = profile.key;

                // TODO: Add support for configuring meteredness via Settings. Until then, use a
                // safe default.
                mConfig.isMetered = true;
            } else {
                mConfig.user = packageName;
                mConfig.isMetered = profile.isMetered;
            }
            mConfig.startTime = SystemClock.elapsedRealtime();
            mConfig.proxyInfo = profile.proxy;

            switch (profile.type) {
                case VpnProfile.TYPE_IKEV2_IPSEC_USER_PASS:
                case VpnProfile.TYPE_IKEV2_IPSEC_PSK:
                case VpnProfile.TYPE_IKEV2_IPSEC_RSA:
                    mVpnRunner =
                            new IkeV2VpnRunner(Ikev2VpnProfile.fromVpnProfile(profile, keyStore));
                    mVpnRunner.start();
                    break;
                default:
                    updateState(DetailedState.FAILED, "Invalid platform VPN type");
                    Log.d(TAG, "Unknown VPN profile type: " + profile.type);
                    break;
            }
        } catch (IOException | GeneralSecurityException e) {
            // Reset mConfig
            mConfig = null;

            updateState(DetailedState.FAILED, "VPN startup failed");
            throw new IllegalArgumentException("VPN startup failed", e);
        }
    }

    /**
     * Stops an already running VPN Profile for the given package.
     *
     * <p>This method is meant to be called by apps (via VpnManager and ConnectivityService).
     * Privileged (system) callers should (re-)prepare the LEGACY_VPN instead.
     *
     * @param packageName the package name of the app provisioning this profile
     */
    public synchronized void stopVpnProfile(@NonNull String packageName) {
        checkNotNull(packageName, "No package name provided");

        enforceNotRestrictedUser();

        // To stop the VPN profile, the caller must be the current prepared package and must be
        // running an Ikev2VpnProfile.
        if (isCurrentIkev2VpnLocked(packageName)) {
            prepareInternal(VpnConfig.LEGACY_VPN);
        }
    }

    /**
     * Proxy to allow testing
     *
     * @hide
     */
    @VisibleForTesting
    public static class Ikev2SessionCreator {
        /** Creates a IKE session */
        public IkeSession createIkeSession(
                @NonNull Context context,
                @NonNull IkeSessionParams ikeSessionParams,
                @NonNull ChildSessionParams firstChildSessionParams,
                @NonNull Executor userCbExecutor,
                @NonNull IkeSessionCallback ikeSessionCallback,
                @NonNull ChildSessionCallback firstChildSessionCallback) {
            return new IkeSession(
                    context,
                    ikeSessionParams,
                    firstChildSessionParams,
                    userCbExecutor,
                    ikeSessionCallback,
                    firstChildSessionCallback);
        }
    }
}<|MERGE_RESOLUTION|>--- conflicted
+++ resolved
@@ -1617,14 +1617,8 @@
      * Called when the user associated with this VPN has just been stopped.
      */
     public synchronized void onUserStopped() {
-<<<<<<< HEAD
-        // Switch off networking lockdown (if it was enabled), but don't
-        // override the saved always-on state with mLockdown == false.
-        setLockdown(false, false);
-=======
         // Switch off networking lockdown (if it was enabled)
         setVpnForcedLocked(false);
->>>>>>> 12ddeed1
         mAlwaysOn = false;
 
         // Quit any active connections
