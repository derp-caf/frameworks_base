/*
 * Copyright (C) 2011 The Android Open Source Project
 *
 * Licensed under the Apache License, Version 2.0 (the "License");
 * you may not use this file except in compliance with the License.
 * You may obtain a copy of the License at
 *
 *      http://www.apache.org/licenses/LICENSE-2.0
 *
 * Unless required by applicable law or agreed to in writing, software
 * distributed under the License is distributed on an "AS IS" BASIS,
 * WITHOUT WARRANTIES OR CONDITIONS OF ANY KIND, either express or implied.
 * See the License for the specific language governing permissions and
 * limitations under the License.
 */

package com.android.server.connectivity;

import static android.Manifest.permission.BIND_VPN_SERVICE;
import static android.net.ConnectivityManager.NETID_UNSET;
import static android.net.NetworkCapabilities.NET_CAPABILITY_NOT_CONGESTED;
import static android.net.NetworkCapabilities.NET_CAPABILITY_NOT_METERED;
import static android.net.NetworkCapabilities.NET_CAPABILITY_NOT_ROAMING;
import static android.net.RouteInfo.RTN_THROW;
import static android.net.RouteInfo.RTN_UNREACHABLE;

import android.Manifest;
import android.annotation.NonNull;
import android.annotation.Nullable;
import android.annotation.UserIdInt;
import android.app.AppGlobals;
import android.app.AppOpsManager;
import android.app.Notification;
import android.app.NotificationManager;
import android.app.PendingIntent;
import android.content.BroadcastReceiver;
import android.content.ComponentName;
import android.content.Context;
import android.content.Intent;
import android.content.IntentFilter;
import android.content.ServiceConnection;
import android.content.pm.ApplicationInfo;
import android.content.pm.PackageManager;
import android.content.pm.PackageManager.NameNotFoundException;
import android.content.pm.ResolveInfo;
import android.content.pm.UserInfo;
import android.net.ConnectivityManager;
import android.net.INetworkManagementEventObserver;
import android.net.IpPrefix;
import android.net.LinkAddress;
import android.net.LinkProperties;
import android.net.LocalSocket;
import android.net.LocalSocketAddress;
import android.net.Network;
import android.net.NetworkAgent;
import android.net.NetworkCapabilities;
import android.net.NetworkFactory;
import android.net.NetworkInfo;
import android.net.NetworkInfo.DetailedState;
import android.net.NetworkMisc;
import android.net.NetworkUtils;
import android.net.RouteInfo;
import android.net.UidRange;
import android.net.VpnService;
import android.os.Binder;
import android.os.Build.VERSION_CODES;
import android.os.Bundle;
import android.os.FileUtils;
import android.os.IBinder;
import android.os.INetworkManagementService;
import android.os.Looper;
import android.os.Parcel;
import android.os.ParcelFileDescriptor;
import android.os.Process;
import android.os.RemoteException;
import android.os.SystemClock;
import android.os.SystemService;
import android.os.UserHandle;
import android.os.UserManager;
import android.provider.Settings;
import android.security.Credentials;
import android.security.KeyStore;
import android.text.TextUtils;
import android.util.ArraySet;
import android.util.Log;

import com.android.internal.R;
import com.android.internal.annotations.GuardedBy;
import com.android.internal.annotations.VisibleForTesting;
import com.android.internal.messages.nano.SystemMessageProto.SystemMessage;
import com.android.internal.net.LegacyVpnInfo;
import com.android.internal.net.VpnConfig;
import com.android.internal.net.VpnInfo;
import com.android.internal.net.VpnProfile;
import com.android.internal.notification.SystemNotificationChannels;
import com.android.internal.util.ArrayUtils;
import com.android.server.ConnectivityService;
import com.android.server.DeviceIdleController;
import com.android.server.LocalServices;
import com.android.server.net.BaseNetworkObserver;

import libcore.io.IoUtils;

import java.io.File;
import java.io.IOException;
import java.io.InputStream;
import java.io.OutputStream;
import java.math.BigInteger;
import java.net.Inet4Address;
import java.net.Inet6Address;
import java.net.InetAddress;
import java.nio.charset.StandardCharsets;
import java.util.ArrayList;
import java.util.Arrays;
import java.util.Collection;
import java.util.Collections;
import java.util.Comparator;
import java.util.List;
import java.util.Objects;
import java.util.Set;
import java.util.SortedSet;
import java.util.TreeSet;
import java.util.concurrent.atomic.AtomicInteger;

/**
 * @hide
 */
public class Vpn {
    private static final String NETWORKTYPE = "VPN";
    private static final String TAG = "Vpn";
    private static final boolean LOGD = true;

    // Length of time (in milliseconds) that an app hosting an always-on VPN is placed on
    // the device idle whitelist during service launch and VPN bootstrap.
    private static final long VPN_LAUNCH_IDLE_WHITELIST_DURATION_MS = 60 * 1000;

    // Settings for how much of the address space should be routed so that Vpn considers
    // "most" of the address space is routed. This is used to determine whether this Vpn
    // should be marked with the INTERNET capability.
    private static final long MOST_IPV4_ADDRESSES_COUNT;
    private static final BigInteger MOST_IPV6_ADDRESSES_COUNT;
    static {
        // 85% of the address space must be routed for Vpn to consider this VPN to provide
        // INTERNET access.
        final int howManyPercentIsMost = 85;

        final long twoPower32 = 1L << 32;
        MOST_IPV4_ADDRESSES_COUNT = twoPower32 * howManyPercentIsMost / 100;
        final BigInteger twoPower128 = BigInteger.ONE.shiftLeft(128);
        MOST_IPV6_ADDRESSES_COUNT = twoPower128
                .multiply(BigInteger.valueOf(howManyPercentIsMost))
                .divide(BigInteger.valueOf(100));
    }
    // How many routes to evaluate before bailing and declaring this Vpn should provide
    // the INTERNET capability. This is necessary because computing the address space is
    // O(n²) and this is running in the system service, so a limit is needed to alleviate
    // the risk of attack.
    // This is taken as a total of IPv4 + IPV6 routes for simplicity, but the algorithm
    // is actually O(n²)+O(n²).
    private static final int MAX_ROUTES_TO_EVALUATE = 150;

    // TODO: create separate trackers for each unique VPN to support
    // automated reconnection

    private final Context mContext;
    private final NetworkInfo mNetworkInfo;
    private String mPackage;
    private int mOwnerUID;
    private boolean mIsPackageTargetingAtLeastQ;
    private String mInterface;
    private Connection mConnection;
    private LegacyVpnRunner mLegacyVpnRunner;
    private PendingIntent mStatusIntent;
    private volatile boolean mEnableTeardown = true;
    private final INetworkManagementService mNetd;
    @VisibleForTesting
    protected VpnConfig mConfig;
    @VisibleForTesting
    protected NetworkAgent mNetworkAgent;
    private final Looper mLooper;
    @VisibleForTesting
    protected final NetworkCapabilities mNetworkCapabilities;
    private final SystemServices mSystemServices;

    /**
     * Whether to keep the connection active after rebooting, or upgrading or reinstalling. This
     * only applies to {@link VpnService} connections.
     */
    private boolean mAlwaysOn = false;

    /**
     * Whether to disable traffic outside of this VPN even when the VPN is not connected. System
     * apps can still bypass by choosing explicit networks. Has no effect if {@link mAlwaysOn} is
     * not set.
     */
    private boolean mLockdown = false;

    /**
     * Set of packages in addition to the VPN app itself that can access the network directly when
     * VPN is not connected even if {@code mLockdown} is set.
     */
    private @NonNull List<String> mLockdownWhitelist = Collections.emptyList();

    /**
     * List of UIDs for which networking should be blocked until VPN is ready, during brief periods
     * when VPN is not running. For example, during system startup or after a crash.
     * @see mLockdown
     */
    @GuardedBy("this")
    private Set<UidRange> mBlockedUsers = new ArraySet<>();

    // Handle of the user initiating VPN.
    private final int mUserHandle;

    public Vpn(Looper looper, Context context, INetworkManagementService netService,
            @UserIdInt int userHandle) {
        this(looper, context, netService, userHandle, new SystemServices(context));
    }

    @VisibleForTesting
    protected Vpn(Looper looper, Context context, INetworkManagementService netService,
            int userHandle, SystemServices systemServices) {
        mContext = context;
        mNetd = netService;
        mUserHandle = userHandle;
        mLooper = looper;
        mSystemServices = systemServices;

        mPackage = VpnConfig.LEGACY_VPN;
        mOwnerUID = getAppUid(mPackage, mUserHandle);
        mIsPackageTargetingAtLeastQ = doesPackageTargetAtLeastQ(mPackage);

        try {
            netService.registerObserver(mObserver);
        } catch (RemoteException e) {
            Log.wtf(TAG, "Problem registering observer", e);
        }

        mNetworkInfo = new NetworkInfo(ConnectivityManager.TYPE_VPN, 0 /* subtype */, NETWORKTYPE,
                "" /* subtypeName */);
        mNetworkCapabilities = new NetworkCapabilities();
        mNetworkCapabilities.addTransportType(NetworkCapabilities.TRANSPORT_VPN);
        mNetworkCapabilities.removeCapability(NetworkCapabilities.NET_CAPABILITY_NOT_VPN);
        updateCapabilities(null /* defaultNetwork */);

        loadAlwaysOnPackage();
    }

    /**
     * Set whether this object is responsible for watching for {@link NetworkInfo}
     * teardown. When {@code false}, teardown is handled externally by someone
     * else.
     */
    public void setEnableTeardown(boolean enableTeardown) {
        mEnableTeardown = enableTeardown;
    }

    /**
     * Update current state, dispaching event to listeners.
     */
    @VisibleForTesting
    protected void updateState(DetailedState detailedState, String reason) {
        if (LOGD) Log.d(TAG, "setting state=" + detailedState + ", reason=" + reason);
        mNetworkInfo.setDetailedState(detailedState, reason, null);
        if (mNetworkAgent != null) {
            mNetworkAgent.sendNetworkInfo(mNetworkInfo);
        }
        updateAlwaysOnNotification(detailedState);
    }

    /**
     * Updates {@link #mNetworkCapabilities} based on current underlying networks and returns a
     * defensive copy.
     *
     * <p>Does not propagate updated capabilities to apps.
     *
     * @param defaultNetwork underlying network for VPNs following platform's default
     */
    public synchronized NetworkCapabilities updateCapabilities(
            @Nullable Network defaultNetwork) {
        if (mConfig == null) {
            // VPN is not running.
            return null;
        }

        Network[] underlyingNetworks = mConfig.underlyingNetworks;
        if (underlyingNetworks == null && defaultNetwork != null) {
            // null underlying networks means to track the default.
            underlyingNetworks = new Network[] { defaultNetwork };
        }
        // Only apps targeting Q and above can explicitly declare themselves as metered.
        final boolean isAlwaysMetered = mIsPackageTargetingAtLeastQ && mConfig.isMetered;

        applyUnderlyingCapabilities(
                mContext.getSystemService(ConnectivityManager.class),
                underlyingNetworks,
                mNetworkCapabilities,
                isAlwaysMetered);

        return new NetworkCapabilities(mNetworkCapabilities);
    }

    @VisibleForTesting
    public static void applyUnderlyingCapabilities(
            ConnectivityManager cm,
            Network[] underlyingNetworks,
            NetworkCapabilities caps,
            boolean isAlwaysMetered) {
        int[] transportTypes = new int[] { NetworkCapabilities.TRANSPORT_VPN };
        int downKbps = NetworkCapabilities.LINK_BANDWIDTH_UNSPECIFIED;
        int upKbps = NetworkCapabilities.LINK_BANDWIDTH_UNSPECIFIED;
        // VPN's meteredness is OR'd with isAlwaysMetered and meteredness of its underlying
        // networks.
        boolean metered = isAlwaysMetered;
        boolean roaming = false;
        boolean congested = false;

        boolean hadUnderlyingNetworks = false;
        if (null != underlyingNetworks) {
            for (Network underlying : underlyingNetworks) {
                // TODO(b/124469351): Get capabilities directly from ConnectivityService instead.
                final NetworkCapabilities underlyingCaps = cm.getNetworkCapabilities(underlying);
                if (underlyingCaps == null) continue;
                hadUnderlyingNetworks = true;
                for (int underlyingType : underlyingCaps.getTransportTypes()) {
                    transportTypes = ArrayUtils.appendInt(transportTypes, underlyingType);
                }

                // When we have multiple networks, we have to assume the
                // worst-case link speed and restrictions.
                downKbps = NetworkCapabilities.minBandwidth(downKbps,
                        underlyingCaps.getLinkDownstreamBandwidthKbps());
                upKbps = NetworkCapabilities.minBandwidth(upKbps,
                        underlyingCaps.getLinkUpstreamBandwidthKbps());
                metered |= !underlyingCaps.hasCapability(NET_CAPABILITY_NOT_METERED);
                roaming |= !underlyingCaps.hasCapability(NET_CAPABILITY_NOT_ROAMING);
                congested |= !underlyingCaps.hasCapability(NET_CAPABILITY_NOT_CONGESTED);
            }
        }
        if (!hadUnderlyingNetworks) {
            // No idea what the underlying networks are; assume sane defaults
            metered = true;
            roaming = false;
            congested = false;
        }

        caps.setTransportTypes(transportTypes);
        caps.setLinkDownstreamBandwidthKbps(downKbps);
        caps.setLinkUpstreamBandwidthKbps(upKbps);
        caps.setCapability(NET_CAPABILITY_NOT_METERED, !metered);
        caps.setCapability(NET_CAPABILITY_NOT_ROAMING, !roaming);
        caps.setCapability(NET_CAPABILITY_NOT_CONGESTED, !congested);
    }

    /**
     * Chooses whether to force all connections to go though VPN.
     *
     * Used to enable/disable legacy VPN lockdown.
     *
     * This uses the same ip rule mechanism as
     * {@link #setAlwaysOnPackage(String, boolean, List<String>)}; previous settings from calling
     * that function will be replaced and saved with the always-on state.
     *
     * @param lockdown whether to prevent all traffic outside of a VPN.
     */
    public synchronized void setLockdown(boolean lockdown) {
        enforceControlPermissionOrInternalCaller();

        setVpnForcedLocked(lockdown);
        mLockdown = lockdown;

        // Update app lockdown setting if it changed. Legacy VPN lockdown status is controlled by
        // LockdownVpnTracker.isEnabled() which keeps track of its own state.
        if (mAlwaysOn) {
            saveAlwaysOnPackage();
        }
    }

    /**
     * Check whether to prevent all traffic outside of a VPN even when the VPN is not connected.
     *
     * @return {@code true} if VPN lockdown is enabled.
     */
    public synchronized boolean getLockdown() {
        return mLockdown;
    }

    /**
     * Returns whether VPN is configured as always-on.
     */
    public synchronized boolean getAlwaysOn() {
        return mAlwaysOn;
    }

    /**
     * Checks if a VPN app supports always-on mode.
     *
     * In order to support the always-on feature, an app has to
     * <ul>
     *     <li>target {@link VERSION_CODES#N API 24} or above, and
     *     <li>not opt out through the {@link VpnService#SERVICE_META_DATA_SUPPORTS_ALWAYS_ON}
     *         meta-data field.
     * </ul>
     *
     * @param packageName the canonical package name of the VPN app
     * @return {@code true} if and only if the VPN app exists and supports always-on mode
     */
    public boolean isAlwaysOnPackageSupported(String packageName) {
        enforceSettingsPermission();

        if (packageName == null) {
            return false;
        }

        PackageManager pm = mContext.getPackageManager();
        ApplicationInfo appInfo = null;
        try {
            appInfo = pm.getApplicationInfoAsUser(packageName, 0 /*flags*/, mUserHandle);
        } catch (NameNotFoundException unused) {
            Log.w(TAG, "Can't find \"" + packageName + "\" when checking always-on support");
        }
        if (appInfo == null || appInfo.targetSdkVersion < VERSION_CODES.N) {
            return false;
        }

        final Intent intent = new Intent(VpnConfig.SERVICE_INTERFACE);
        intent.setPackage(packageName);
        List<ResolveInfo> services =
                pm.queryIntentServicesAsUser(intent, PackageManager.GET_META_DATA, mUserHandle);
        if (services == null || services.size() == 0) {
            return false;
        }

        for (ResolveInfo rInfo : services) {
            final Bundle metaData = rInfo.serviceInfo.metaData;
            if (metaData != null &&
                    !metaData.getBoolean(VpnService.SERVICE_META_DATA_SUPPORTS_ALWAYS_ON, true)) {
                return false;
            }
        }

        return true;
    }

    /**
     * Configures an always-on VPN connection through a specific application.
     * This connection is automatically granted and persisted after a reboot.
     *
     * <p>The designated package should exist and declare a {@link VpnService} in its
     *    manifest guarded by {@link android.Manifest.permission.BIND_VPN_SERVICE},
     *    otherwise the call will fail.
     *
     * <p>Note that this method does not check if the VPN app supports always-on mode. The check is
     *    delayed to {@link #startAlwaysOnVpn()}, which is always called immediately after this
     *    method in {@link android.net.IConnectivityManager#setAlwaysOnVpnPackage}.
     *
     * @param packageName the package to designate as always-on VPN supplier.
     * @param lockdown whether to prevent traffic outside of a VPN, for example while connecting.
     * @param lockdownWhitelist packages to be whitelisted from lockdown.
     * @return {@code true} if the package has been set as always-on, {@code false} otherwise.
     */
    public synchronized boolean setAlwaysOnPackage(
            String packageName, boolean lockdown, List<String> lockdownWhitelist) {
        enforceControlPermissionOrInternalCaller();

        if (setAlwaysOnPackageInternal(packageName, lockdown, lockdownWhitelist)) {
            saveAlwaysOnPackage();
            return true;
        }
        return false;
    }

    /**
     * Configures an always-on VPN connection through a specific application, the same as
     * {@link #setAlwaysOnPackage}.
     *
     * Does not perform permission checks. Does not persist any of the changes to storage.
     *
     * @param packageName the package to designate as always-on VPN supplier.
     * @param lockdown whether to prevent traffic outside of a VPN, for example while connecting.
     * @param lockdownWhitelist packages to be whitelisted from lockdown. This is only used if
     *        {@code lockdown} is {@code true}. Packages must not contain commas.
     * @return {@code true} if the package has been set as always-on, {@code false} otherwise.
     */
    @GuardedBy("this")
    private boolean setAlwaysOnPackageInternal(
            String packageName, boolean lockdown, List<String> lockdownWhitelist) {
        if (VpnConfig.LEGACY_VPN.equals(packageName)) {
            Log.w(TAG, "Not setting legacy VPN \"" + packageName + "\" as always-on.");
            return false;
        }

        if (lockdownWhitelist != null) {
            for (String pkg : lockdownWhitelist) {
                if (pkg.contains(",")) {
                    Log.w(TAG, "Not setting always-on vpn, invalid whitelisted package: " + pkg);
                    return false;
                }
            }
        }

        if (packageName != null) {
            // Pre-authorize new always-on VPN package.
            if (!setPackageAuthorization(packageName, true)) {
                return false;
            }
            mAlwaysOn = true;
        } else {
            packageName = VpnConfig.LEGACY_VPN;
            mAlwaysOn = false;
        }

        mLockdown = (mAlwaysOn && lockdown);
        mLockdownWhitelist = (mLockdown && lockdownWhitelist != null)
                ? Collections.unmodifiableList(new ArrayList<>(lockdownWhitelist))
                : Collections.emptyList();

        if (isCurrentPreparedPackage(packageName)) {
            updateAlwaysOnNotification(mNetworkInfo.getDetailedState());
            setVpnForcedLocked(mLockdown);
        } else {
            // Prepare this app. The notification will update as a side-effect of updateState().
            // It also calls setVpnForcedLocked().
            prepareInternal(packageName);
        }
        return true;
    }

    private static boolean isNullOrLegacyVpn(String packageName) {
        return packageName == null || VpnConfig.LEGACY_VPN.equals(packageName);
    }

    /**
     * @return the package name of the VPN controller responsible for always-on VPN,
     *         or {@code null} if none is set or always-on VPN is controlled through
     *         lockdown instead.
     */
    public synchronized String getAlwaysOnPackage() {
        enforceControlPermissionOrInternalCaller();
        return (mAlwaysOn ? mPackage : null);
    }

    /**
     * @return an immutable list of packages whitelisted from always-on VPN lockdown.
     */
    public synchronized List<String> getLockdownWhitelist() {
        return mLockdown ? mLockdownWhitelist : null;
    }

    /**
     * Save the always-on package and lockdown config into Settings.Secure
     */
    @GuardedBy("this")
    private void saveAlwaysOnPackage() {
        final long token = Binder.clearCallingIdentity();
        try {
            mSystemServices.settingsSecurePutStringForUser(Settings.Secure.ALWAYS_ON_VPN_APP,
                    getAlwaysOnPackage(), mUserHandle);
            mSystemServices.settingsSecurePutIntForUser(Settings.Secure.ALWAYS_ON_VPN_LOCKDOWN,
                    (mAlwaysOn && mLockdown ? 1 : 0), mUserHandle);
            mSystemServices.settingsSecurePutStringForUser(
                    Settings.Secure.ALWAYS_ON_VPN_LOCKDOWN_WHITELIST,
                    String.join(",", mLockdownWhitelist), mUserHandle);
        } finally {
            Binder.restoreCallingIdentity(token);
        }
    }

    /**
     * Load the always-on package and lockdown config from Settings.Secure
     */
    @GuardedBy("this")
    private void loadAlwaysOnPackage() {
        final long token = Binder.clearCallingIdentity();
        try {
            final String alwaysOnPackage = mSystemServices.settingsSecureGetStringForUser(
                    Settings.Secure.ALWAYS_ON_VPN_APP, mUserHandle);
            final boolean alwaysOnLockdown = mSystemServices.settingsSecureGetIntForUser(
                    Settings.Secure.ALWAYS_ON_VPN_LOCKDOWN, 0 /*default*/, mUserHandle) != 0;
            final String whitelistString = mSystemServices.settingsSecureGetStringForUser(
                    Settings.Secure.ALWAYS_ON_VPN_LOCKDOWN_WHITELIST, mUserHandle);
            final List<String> whitelistedPackages = TextUtils.isEmpty(whitelistString)
                    ? Collections.emptyList() : Arrays.asList(whitelistString.split(","));
            setAlwaysOnPackageInternal(alwaysOnPackage, alwaysOnLockdown, whitelistedPackages);
        } finally {
            Binder.restoreCallingIdentity(token);
        }
    }

    /**
     * @return {@code true} if the service was started, the service was already connected, or there
     *         was no always-on VPN to start. {@code false} otherwise.
     */
    public boolean startAlwaysOnVpn() {
        final String alwaysOnPackage;
        synchronized (this) {
            alwaysOnPackage = getAlwaysOnPackage();
            // Skip if there is no service to start.
            if (alwaysOnPackage == null) {
                return true;
            }
            // Remove always-on VPN if it's not supported.
            if (!isAlwaysOnPackageSupported(alwaysOnPackage)) {
                setAlwaysOnPackage(null, false, null);
                return false;
            }
            // Skip if the service is already established. This isn't bulletproof: it's not bound
            // until after establish(), so if it's mid-setup onStartCommand will be sent twice,
            // which may restart the connection.
            if (getNetworkInfo().isConnected()) {
                return true;
            }
        }

        // Tell the OS that background services in this app need to be allowed for
        // a short time, so we can bootstrap the VPN service.
        final long oldId = Binder.clearCallingIdentity();
        try {
            DeviceIdleController.LocalService idleController =
                    LocalServices.getService(DeviceIdleController.LocalService.class);
            idleController.addPowerSaveTempWhitelistApp(Process.myUid(), alwaysOnPackage,
                    VPN_LAUNCH_IDLE_WHITELIST_DURATION_MS, mUserHandle, false, "vpn");

            // Start the VPN service declared in the app's manifest.
            Intent serviceIntent = new Intent(VpnConfig.SERVICE_INTERFACE);
            serviceIntent.setPackage(alwaysOnPackage);
            try {
                return mContext.startServiceAsUser(serviceIntent, UserHandle.of(mUserHandle)) != null;
            } catch (RuntimeException e) {
                Log.e(TAG, "VpnService " + serviceIntent + " failed to start", e);
                return false;
            }
        } finally {
            Binder.restoreCallingIdentity(oldId);
        }
    }

    /**
     * Prepare for a VPN application. This method is designed to solve
     * race conditions. It first compares the current prepared package
     * with {@code oldPackage}. If they are the same, the prepared
     * package is revoked and replaced with {@code newPackage}. If
     * {@code oldPackage} is {@code null}, the comparison is omitted.
     * If {@code newPackage} is the same package or {@code null}, the
     * revocation is omitted. This method returns {@code true} if the
     * operation is succeeded.
     *
     * Legacy VPN is handled specially since it is not a real package.
     * It uses {@link VpnConfig#LEGACY_VPN} as its package name, and
     * it can be revoked by itself.
     *
     * Note: when we added VPN pre-consent in
     * https://android.googlesource.com/platform/frameworks/base/+/0554260
     * the names oldPackage and newPackage became misleading, because when
     * an app is pre-consented, we actually prepare oldPackage, not newPackage.
     *
     * Their meanings actually are:
     *
     * - oldPackage non-null, newPackage null: App calling VpnService#prepare().
     * - oldPackage null, newPackage non-null: ConfirmDialog calling prepareVpn().
     * - oldPackage null, newPackage=LEGACY_VPN: Used internally to disconnect
     *   and revoke any current app VPN and re-prepare legacy vpn.
     *
     * TODO: Rename the variables - or split this method into two - and end this confusion.
     * TODO: b/29032008 Migrate code from prepare(oldPackage=non-null, newPackage=LEGACY_VPN)
     * to prepare(oldPackage=null, newPackage=LEGACY_VPN)
     *
     * @param oldPackage The package name of the old VPN application
     * @param newPackage The package name of the new VPN application
     *
     * @return true if the operation succeeded.
     */
    public synchronized boolean prepare(String oldPackage, String newPackage) {
        if (oldPackage != null) {
            // Stop an existing always-on VPN from being dethroned by other apps.
            if (mAlwaysOn && !isCurrentPreparedPackage(oldPackage)) {
                return false;
            }

            // Package is not the same or old package was reinstalled.
            if (!isCurrentPreparedPackage(oldPackage)) {
                // The package doesn't match. We return false (to obtain user consent) unless the
                // user has already consented to that VPN package.
                if (!oldPackage.equals(VpnConfig.LEGACY_VPN) && isVpnUserPreConsented(oldPackage)) {
                    prepareInternal(oldPackage);
                    return true;
                }
                return false;
            } else if (!oldPackage.equals(VpnConfig.LEGACY_VPN)
                    && !isVpnUserPreConsented(oldPackage)) {
                // Currently prepared VPN is revoked, so unprepare it and return false.
                prepareInternal(VpnConfig.LEGACY_VPN);
                return false;
            }
        }

        // Return true if we do not need to revoke.
        if (newPackage == null || (!newPackage.equals(VpnConfig.LEGACY_VPN) &&
                isCurrentPreparedPackage(newPackage))) {
            return true;
        }

        // Check that the caller is authorized.
        enforceControlPermission();

        // Stop an existing always-on VPN from being dethroned by other apps.
        if (mAlwaysOn && !isCurrentPreparedPackage(newPackage)) {
            return false;
        }

        prepareInternal(newPackage);
        return true;
    }

    private boolean isCurrentPreparedPackage(String packageName) {
        // We can't just check that packageName matches mPackage, because if the app was uninstalled
        // and reinstalled it will no longer be prepared. Instead check the UID.
        return getAppUid(packageName, mUserHandle) == mOwnerUID;
    }

    /** Prepare the VPN for the given package. Does not perform permission checks. */
    private void prepareInternal(String newPackage) {
        long token = Binder.clearCallingIdentity();
        try {
            // Reset the interface.
            if (mInterface != null) {
                mStatusIntent = null;
                agentDisconnect();
                jniReset(mInterface);
                mInterface = null;
                mNetworkCapabilities.setUids(null);
            }

            // Revoke the connection or stop LegacyVpnRunner.
            if (mConnection != null) {
                try {
                    mConnection.mService.transact(IBinder.LAST_CALL_TRANSACTION,
                            Parcel.obtain(), null, IBinder.FLAG_ONEWAY);
                } catch (Exception e) {
                    // ignore
                }
                mContext.unbindService(mConnection);
                mConnection = null;
            } else if (mLegacyVpnRunner != null) {
                mLegacyVpnRunner.exit();
                mLegacyVpnRunner = null;
            }

            try {
                mNetd.denyProtect(mOwnerUID);
            } catch (Exception e) {
                Log.wtf(TAG, "Failed to disallow UID " + mOwnerUID + " to call protect() " + e);
            }

            Log.i(TAG, "Switched from " + mPackage + " to " + newPackage);
            mPackage = newPackage;
            mOwnerUID = getAppUid(newPackage, mUserHandle);
            mIsPackageTargetingAtLeastQ = doesPackageTargetAtLeastQ(newPackage);
            try {
                mNetd.allowProtect(mOwnerUID);
            } catch (Exception e) {
                Log.wtf(TAG, "Failed to allow UID " + mOwnerUID + " to call protect() " + e);
            }
            mConfig = null;

            updateState(DetailedState.IDLE, "prepare");
            setVpnForcedLocked(mLockdown);
        } finally {
            Binder.restoreCallingIdentity(token);
        }
    }

    /**
     * Set whether a package has the ability to launch VPNs without user intervention.
     */
    public boolean setPackageAuthorization(String packageName, boolean authorized) {
        // Check if the caller is authorized.
        enforceControlPermissionOrInternalCaller();

        int uid = getAppUid(packageName, mUserHandle);
        if (uid == -1 || VpnConfig.LEGACY_VPN.equals(packageName)) {
            // Authorization for nonexistent packages (or fake ones) can't be updated.
            return false;
        }

        long token = Binder.clearCallingIdentity();
        try {
            AppOpsManager appOps =
                    (AppOpsManager) mContext.getSystemService(Context.APP_OPS_SERVICE);
            appOps.setMode(AppOpsManager.OP_ACTIVATE_VPN, uid, packageName,
                    authorized ? AppOpsManager.MODE_ALLOWED : AppOpsManager.MODE_IGNORED);
            return true;
        } catch (Exception e) {
            Log.wtf(TAG, "Failed to set app ops for package " + packageName + ", uid " + uid, e);
        } finally {
            Binder.restoreCallingIdentity(token);
        }
        return false;
    }

    private boolean isVpnUserPreConsented(String packageName) {
        AppOpsManager appOps =
                (AppOpsManager) mContext.getSystemService(Context.APP_OPS_SERVICE);

        // Verify that the caller matches the given package and has permission to activate VPNs.
        return appOps.noteOpNoThrow(AppOpsManager.OP_ACTIVATE_VPN, Binder.getCallingUid(),
                packageName) == AppOpsManager.MODE_ALLOWED;
    }

    private int getAppUid(String app, int userHandle) {
        if (VpnConfig.LEGACY_VPN.equals(app)) {
            return Process.myUid();
        }
        PackageManager pm = mContext.getPackageManager();
        int result;
        try {
            result = pm.getPackageUidAsUser(app, userHandle);
        } catch (NameNotFoundException e) {
            result = -1;
        }
        return result;
    }

    private boolean doesPackageTargetAtLeastQ(String packageName) {
        if (VpnConfig.LEGACY_VPN.equals(packageName)) {
            return true;
        }
        PackageManager pm = mContext.getPackageManager();
        try {
            ApplicationInfo appInfo =
                    pm.getApplicationInfoAsUser(packageName, 0 /*flags*/, mUserHandle);
            return appInfo.targetSdkVersion >= VERSION_CODES.Q;
        } catch (NameNotFoundException unused) {
            Log.w(TAG, "Can't find \"" + packageName + "\"");
            return false;
        }
    }

    public NetworkInfo getNetworkInfo() {
        return mNetworkInfo;
    }

    public int getNetId() {
        return mNetworkAgent != null ? mNetworkAgent.netId : NETID_UNSET;
    }

    private LinkProperties makeLinkProperties() {
        boolean allowIPv4 = mConfig.allowIPv4;
        boolean allowIPv6 = mConfig.allowIPv6;

        LinkProperties lp = new LinkProperties();

        lp.setInterfaceName(mInterface);

        if (mConfig.addresses != null) {
            for (LinkAddress address : mConfig.addresses) {
                lp.addLinkAddress(address);
                allowIPv4 |= address.getAddress() instanceof Inet4Address;
                allowIPv6 |= address.getAddress() instanceof Inet6Address;
            }
        }

        if (mConfig.routes != null) {
            for (RouteInfo route : mConfig.routes) {
                lp.addRoute(route);
                InetAddress address = route.getDestination().getAddress();
                allowIPv4 |= address instanceof Inet4Address;
                allowIPv6 |= address instanceof Inet6Address;
            }
        }

        if (mConfig.dnsServers != null) {
            for (String dnsServer : mConfig.dnsServers) {
                InetAddress address = InetAddress.parseNumericAddress(dnsServer);
                lp.addDnsServer(address);
                allowIPv4 |= address instanceof Inet4Address;
                allowIPv6 |= address instanceof Inet6Address;
            }
        }

        lp.setHttpProxy(mConfig.proxyInfo);

        if (!allowIPv4) {
            lp.addRoute(new RouteInfo(new IpPrefix(Inet4Address.ANY, 0), RTN_UNREACHABLE));
        }
        if (!allowIPv6) {
            lp.addRoute(new RouteInfo(new IpPrefix(Inet6Address.ANY, 0), RTN_UNREACHABLE));
        }

        // Concatenate search domains into a string.
        StringBuilder buffer = new StringBuilder();
        if (mConfig.searchDomains != null) {
            for (String domain : mConfig.searchDomains) {
                buffer.append(domain).append(' ');
            }
        }
        lp.setDomains(buffer.toString().trim());

        // TODO: Stop setting the MTU in jniCreate and set it here.

        return lp;
    }

    /**
     * Analyzes the passed LinkedProperties to figure out whether it routes to most of the IP space.
     *
     * This returns true if the passed LinkedProperties contains routes to either most of the IPv4
     * space or to most of the IPv6 address space, where "most" is defined by the value of the
     * MOST_IPV{4,6}_ADDRESSES_COUNT constants : if more than this number of addresses are matched
     * by any of the routes, then it's decided that most of the space is routed.
     * @hide
     */
    @VisibleForTesting
    static boolean providesRoutesToMostDestinations(LinkProperties lp) {
        final List<RouteInfo> routes = lp.getAllRoutes();
        if (routes.size() > MAX_ROUTES_TO_EVALUATE) return true;
        final Comparator<IpPrefix> prefixLengthComparator = IpPrefix.lengthComparator();
        TreeSet<IpPrefix> ipv4Prefixes = new TreeSet<>(prefixLengthComparator);
        TreeSet<IpPrefix> ipv6Prefixes = new TreeSet<>(prefixLengthComparator);
        for (final RouteInfo route : routes) {
            if (route.getType() == RouteInfo.RTN_UNREACHABLE) continue;
            IpPrefix destination = route.getDestination();
            if (destination.isIPv4()) {
                ipv4Prefixes.add(destination);
            } else {
                ipv6Prefixes.add(destination);
            }
        }
        if (NetworkUtils.routedIPv4AddressCount(ipv4Prefixes) > MOST_IPV4_ADDRESSES_COUNT) {
            return true;
        }
        return NetworkUtils.routedIPv6AddressCount(ipv6Prefixes)
                .compareTo(MOST_IPV6_ADDRESSES_COUNT) >= 0;
    }

    /**
     * Attempt to perform a seamless handover of VPNs by only updating LinkProperties without
     * registering a new NetworkAgent. This is not always possible if the new VPN configuration
     * has certain changes, in which case this method would just return {@code false}.
     */
    private boolean updateLinkPropertiesInPlaceIfPossible(NetworkAgent agent, VpnConfig oldConfig) {
        // NetworkMisc cannot be updated without registering a new NetworkAgent.
        if (oldConfig.allowBypass != mConfig.allowBypass) {
            Log.i(TAG, "Handover not possible due to changes to allowBypass");
            return false;
        }

        // TODO: we currently do not support seamless handover if the allowed or disallowed
        // applications have changed. Consider diffing UID ranges and only applying the delta.
        if (!Objects.equals(oldConfig.allowedApplications, mConfig.allowedApplications) ||
                !Objects.equals(oldConfig.disallowedApplications, mConfig.disallowedApplications)) {
            Log.i(TAG, "Handover not possible due to changes to whitelisted/blacklisted apps");
            return false;
        }

        LinkProperties lp = makeLinkProperties();
        final boolean hadInternetCapability = mNetworkCapabilities.hasCapability(
                NetworkCapabilities.NET_CAPABILITY_INTERNET);
        final boolean willHaveInternetCapability = providesRoutesToMostDestinations(lp);
        if (hadInternetCapability != willHaveInternetCapability) {
            // A seamless handover would have led to a change to INTERNET capability, which
            // is supposed to be immutable for a given network. In this case bail out and do not
            // perform handover.
            Log.i(TAG, "Handover not possible due to changes to INTERNET capability");
            return false;
        }

        agent.sendLinkProperties(lp);
        return true;
    }

    private void agentConnect() {
        LinkProperties lp = makeLinkProperties();

        if (providesRoutesToMostDestinations(lp)) {
            mNetworkCapabilities.addCapability(NetworkCapabilities.NET_CAPABILITY_INTERNET);
        } else {
            mNetworkCapabilities.removeCapability(NetworkCapabilities.NET_CAPABILITY_INTERNET);
        }

        mNetworkInfo.setDetailedState(DetailedState.CONNECTING, null, null);

        NetworkMisc networkMisc = new NetworkMisc();
        networkMisc.allowBypass = mConfig.allowBypass && !mLockdown;

        mNetworkCapabilities.setEstablishingVpnAppUid(Binder.getCallingUid());
        mNetworkCapabilities.setUids(createUserAndRestrictedProfilesRanges(mUserHandle,
                mConfig.allowedApplications, mConfig.disallowedApplications));
        long token = Binder.clearCallingIdentity();
        try {
            mNetworkAgent = new NetworkAgent(mLooper, mContext, NETWORKTYPE /* logtag */,
                    mNetworkInfo, mNetworkCapabilities, lp,
                    ConnectivityConstants.VPN_DEFAULT_SCORE, networkMisc,
                    NetworkFactory.SerialNumber.VPN) {
                            @Override
                            public void unwanted() {
                                // We are user controlled, not driven by NetworkRequest.
                            }
                        };
        } finally {
            Binder.restoreCallingIdentity(token);
        }
        mNetworkInfo.setIsAvailable(true);
        updateState(DetailedState.CONNECTED, "agentConnect");
    }

    private boolean canHaveRestrictedProfile(int userId) {
        long token = Binder.clearCallingIdentity();
        try {
            return UserManager.get(mContext).canHaveRestrictedProfile(userId);
        } finally {
            Binder.restoreCallingIdentity(token);
        }
    }

    private void agentDisconnect(NetworkAgent networkAgent) {
        if (networkAgent != null) {
            NetworkInfo networkInfo = new NetworkInfo(mNetworkInfo);
            networkInfo.setIsAvailable(false);
            networkInfo.setDetailedState(DetailedState.DISCONNECTED, null, null);
            networkAgent.sendNetworkInfo(networkInfo);
        }
    }

    private void agentDisconnect() {
        if (mNetworkInfo.isConnected()) {
            mNetworkInfo.setIsAvailable(false);
            updateState(DetailedState.DISCONNECTED, "agentDisconnect");
            mNetworkAgent = null;
        }
    }

    /**
     * Establish a VPN network and return the file descriptor of the VPN interface. This methods
     * returns {@code null} if the application is revoked or not prepared.
     *
     * @param config The parameters to configure the network.
     * @return The file descriptor of the VPN interface.
     */
    public synchronized ParcelFileDescriptor establish(VpnConfig config) {
        // Check if the caller is already prepared.
        UserManager mgr = UserManager.get(mContext);
        if (Binder.getCallingUid() != mOwnerUID) {
            return null;
        }
        // Check to ensure consent hasn't been revoked since we were prepared.
        if (!isVpnUserPreConsented(mPackage)) {
            return null;
        }
        // Check if the service is properly declared.
        Intent intent = new Intent(VpnConfig.SERVICE_INTERFACE);
        intent.setClassName(mPackage, config.user);
        long token = Binder.clearCallingIdentity();
        try {
            // Restricted users are not allowed to create VPNs, they are tied to Owner
            UserInfo user = mgr.getUserInfo(mUserHandle);
            if (user.isRestricted()) {
                throw new SecurityException("Restricted users cannot establish VPNs");
            }

            ResolveInfo info = AppGlobals.getPackageManager().resolveService(intent,
                    null, 0, mUserHandle);
            if (info == null) {
                throw new SecurityException("Cannot find " + config.user);
            }
            if (!BIND_VPN_SERVICE.equals(info.serviceInfo.permission)) {
                throw new SecurityException(config.user + " does not require " + BIND_VPN_SERVICE);
            }
        } catch (RemoteException e) {
            throw new SecurityException("Cannot find " + config.user);
        } finally {
            Binder.restoreCallingIdentity(token);
        }

        // Save the old config in case we need to go back.
        VpnConfig oldConfig = mConfig;
        String oldInterface = mInterface;
        Connection oldConnection = mConnection;
        NetworkAgent oldNetworkAgent = mNetworkAgent;
        Set<UidRange> oldUsers = mNetworkCapabilities.getUids();

        // Configure the interface. Abort if any of these steps fails.
        ParcelFileDescriptor tun = ParcelFileDescriptor.adoptFd(jniCreate(config.mtu));
        try {
            String interfaze = jniGetName(tun.getFd());

            // TEMP use the old jni calls until there is support for netd address setting
            StringBuilder builder = new StringBuilder();
            for (LinkAddress address : config.addresses) {
                builder.append(" " + address);
            }
            if (jniSetAddresses(interfaze, builder.toString()) < 1) {
                throw new IllegalArgumentException("At least one address must be specified");
            }
            Connection connection = new Connection();
            if (!mContext.bindServiceAsUser(intent, connection,
                    Context.BIND_AUTO_CREATE | Context.BIND_FOREGROUND_SERVICE,
                    new UserHandle(mUserHandle))) {
                throw new IllegalStateException("Cannot bind " + config.user);
            }

            mConnection = connection;
            mInterface = interfaze;

            // Fill more values.
            config.user = mPackage;
            config.interfaze = mInterface;
            config.startTime = SystemClock.elapsedRealtime();
            mConfig = config;

            // Set up forwarding and DNS rules.
            // First attempt to do a seamless handover that only changes the interface name and
            // parameters. If that fails, disconnect.
            if (oldConfig != null
                    && updateLinkPropertiesInPlaceIfPossible(mNetworkAgent, oldConfig)) {
                // Keep mNetworkAgent unchanged
            } else {
                mNetworkAgent = null;
                updateState(DetailedState.CONNECTING, "establish");
                // Set up forwarding and DNS rules.
                agentConnect();
                // Remove the old tun's user forwarding rules
                // The new tun's user rules have already been added above so they will take over
                // as rules are deleted. This prevents data leakage as the rules are moved over.
                agentDisconnect(oldNetworkAgent);
            }

            if (oldConnection != null) {
                mContext.unbindService(oldConnection);
            }

            if (oldInterface != null && !oldInterface.equals(interfaze)) {
                jniReset(oldInterface);
            }

            try {
                IoUtils.setBlocking(tun.getFileDescriptor(), config.blocking);
            } catch (IOException e) {
                throw new IllegalStateException(
                        "Cannot set tunnel's fd as blocking=" + config.blocking, e);
            }
        } catch (RuntimeException e) {
            IoUtils.closeQuietly(tun);
            agentDisconnect();
            // restore old state
            mConfig = oldConfig;
            mConnection = oldConnection;
            mNetworkCapabilities.setUids(oldUsers);
            mNetworkAgent = oldNetworkAgent;
            mInterface = oldInterface;
            throw e;
        }
        Log.i(TAG, "Established by " + config.user + " on " + mInterface);
        return tun;
    }

    private boolean isRunningLocked() {
        return mNetworkAgent != null && mInterface != null;
    }

    // Returns true if the VPN has been established and the calling UID is its owner. Used to check
    // that a call to mutate VPN state is admissible.
    @VisibleForTesting
    protected boolean isCallerEstablishedOwnerLocked() {
        return isRunningLocked() && Binder.getCallingUid() == mOwnerUID;
    }

    // Note: Return type guarantees results are deduped and sorted, which callers require.
    private SortedSet<Integer> getAppsUids(List<String> packageNames, int userHandle) {
        SortedSet<Integer> uids = new TreeSet<Integer>();
        for (String app : packageNames) {
            int uid = getAppUid(app, userHandle);
            if (uid != -1) uids.add(uid);
        }
        return uids;
    }

    /**
     * Creates a {@link Set} of non-intersecting {@link UidRange} objects including all UIDs
     * associated with one user, and any restricted profiles attached to that user.
     *
     * <p>If one of {@param allowedApplications} or {@param disallowedApplications} is provided,
     * the UID ranges will match the app whitelist or blacklist specified there. Otherwise, all UIDs
     * in each user and profile will be included.
     *
     * @param userHandle The userId to create UID ranges for along with any of its restricted
     *                   profiles.
     * @param allowedApplications (optional) whitelist of applications to include.
     * @param disallowedApplications (optional) blacklist of applications to exclude.
     */
    @VisibleForTesting
    Set<UidRange> createUserAndRestrictedProfilesRanges(@UserIdInt int userHandle,
            @Nullable List<String> allowedApplications,
            @Nullable List<String> disallowedApplications) {
        final Set<UidRange> ranges = new ArraySet<>();

        // Assign the top-level user to the set of ranges
        addUserToRanges(ranges, userHandle, allowedApplications, disallowedApplications);

        // If the user can have restricted profiles, assign all its restricted profiles too
        if (canHaveRestrictedProfile(userHandle)) {
            final long token = Binder.clearCallingIdentity();
            List<UserInfo> users;
            try {
                users = UserManager.get(mContext).getUsers(true);
            } finally {
                Binder.restoreCallingIdentity(token);
            }
            for (UserInfo user : users) {
                if (user.isRestricted() && (user.restrictedProfileParentId == userHandle)) {
                    addUserToRanges(ranges, user.id, allowedApplications, disallowedApplications);
                }
            }
        }
        return ranges;
    }

    /**
     * Updates a {@link Set} of non-intersecting {@link UidRange} objects to include all UIDs
     * associated with one user.
     *
     * <p>If one of {@param allowedApplications} or {@param disallowedApplications} is provided,
     * the UID ranges will match the app whitelist or blacklist specified there. Otherwise, all UIDs
     * in the user will be included.
     *
     * @param ranges {@link Set} of {@link UidRange}s to which to add.
     * @param userHandle The userId to add to {@param ranges}.
     * @param allowedApplications (optional) whitelist of applications to include.
     * @param disallowedApplications (optional) blacklist of applications to exclude.
     */
    @VisibleForTesting
    void addUserToRanges(@NonNull Set<UidRange> ranges, @UserIdInt int userHandle,
            @Nullable List<String> allowedApplications,
            @Nullable List<String> disallowedApplications) {
        if (allowedApplications != null) {
            // Add ranges covering all UIDs for allowedApplications.
            int start = -1, stop = -1;
            for (int uid : getAppsUids(allowedApplications, userHandle)) {
                if (start == -1) {
                    start = uid;
                } else if (uid != stop + 1) {
                    ranges.add(new UidRange(start, stop));
                    start = uid;
                }
                stop = uid;
            }
            if (start != -1) ranges.add(new UidRange(start, stop));
        } else if (disallowedApplications != null) {
            // Add all ranges for user skipping UIDs for disallowedApplications.
            final UidRange userRange = UidRange.createForUser(userHandle);
            int start = userRange.start;
            for (int uid : getAppsUids(disallowedApplications, userHandle)) {
                if (uid == start) {
                    start++;
                } else {
                    ranges.add(new UidRange(start, uid - 1));
                    start = uid + 1;
                }
            }
            if (start <= userRange.stop) ranges.add(new UidRange(start, userRange.stop));
        } else {
            // Add all UIDs for the user.
            ranges.add(UidRange.createForUser(userHandle));
        }
    }

    // Returns the subset of the full list of active UID ranges the VPN applies to (mVpnUsers) that
    // apply to userHandle.
    static private List<UidRange> uidRangesForUser(int userHandle, Set<UidRange> existingRanges) {
        // UidRange#createForUser returns the entire range of UIDs available to a macro-user.
        // This is something like 0-99999 ; {@see UserHandle#PER_USER_RANGE}
        final UidRange userRange = UidRange.createForUser(userHandle);
        final List<UidRange> ranges = new ArrayList<UidRange>();
        for (UidRange range : existingRanges) {
            if (userRange.containsRange(range)) {
                ranges.add(range);
            }
        }
        return ranges;
    }

    /**
     * Updates UID ranges for this VPN and also updates its internal capabilities.
     *
     * <p>Should be called on primary ConnectivityService thread.
     */
    public void onUserAdded(int userHandle) {
        // If the user is restricted tie them to the parent user's VPN
        UserInfo user = UserManager.get(mContext).getUserInfo(userHandle);
        if (user.isRestricted() && user.restrictedProfileParentId == mUserHandle) {
            synchronized(Vpn.this) {
                final Set<UidRange> existingRanges = mNetworkCapabilities.getUids();
                if (existingRanges != null) {
                    try {
                        addUserToRanges(existingRanges, userHandle, mConfig.allowedApplications,
                                mConfig.disallowedApplications);
                        // ConnectivityService will call {@link #updateCapabilities} and apply
                        // those for VPN network.
                        mNetworkCapabilities.setUids(existingRanges);
                    } catch (Exception e) {
                        Log.wtf(TAG, "Failed to add restricted user to owner", e);
                    }
                }
                setVpnForcedLocked(mLockdown);
            }
        }
    }

    /**
     * Updates UID ranges for this VPN and also updates its capabilities.
     *
     * <p>Should be called on primary ConnectivityService thread.
     */
    public void onUserRemoved(int userHandle) {
        // clean up if restricted
        UserInfo user = UserManager.get(mContext).getUserInfo(userHandle);
        if (user.isRestricted() && user.restrictedProfileParentId == mUserHandle) {
            synchronized(Vpn.this) {
                final Set<UidRange> existingRanges = mNetworkCapabilities.getUids();
                if (existingRanges != null) {
                    try {
                        final List<UidRange> removedRanges =
                            uidRangesForUser(userHandle, existingRanges);
                        existingRanges.removeAll(removedRanges);
                        // ConnectivityService will call {@link #updateCapabilities} and
                        // apply those for VPN network.
                        mNetworkCapabilities.setUids(existingRanges);
                    } catch (Exception e) {
                        Log.wtf(TAG, "Failed to remove restricted user to owner", e);
                    }
                }
                setVpnForcedLocked(mLockdown);
            }
        }
    }

    /**
     * Called when the user associated with this VPN has just been stopped.
     */
    public synchronized void onUserStopped() {
        // Switch off networking lockdown (if it was enabled)
        setLockdown(false);
        mAlwaysOn = false;

        // Quit any active connections
        agentDisconnect();
    }

    /**
     * Restricts network access from all UIDs affected by this {@link Vpn}, apart from the VPN
     * service app itself and whitelisted packages, to only sockets that have had {@code protect()}
     * called on them. All non-VPN traffic is blocked via a {@code PROHIBIT} response from the
     * kernel.
     *
     * The exception for the VPN UID isn't technically necessary -- setup should use protected
     * sockets -- but in practice it saves apps that don't protect their sockets from breaking.
     *
     * Calling multiple times with {@param enforce} = {@code true} will recreate the set of UIDs to
     * block every time, and if anything has changed update using {@link #setAllowOnlyVpnForUids}.
     *
     * @param enforce {@code true} to require that all traffic under the jurisdiction of this
     *                {@link Vpn} goes through a VPN connection or is blocked until one is
     *                available, {@code false} to lift the requirement.
     *
     * @see #mBlockedUsers
     */
    @GuardedBy("this")
    private void setVpnForcedLocked(boolean enforce) {
        final List<String> exemptedPackages;
        if (isNullOrLegacyVpn(mPackage)) {
            exemptedPackages = null;
        } else {
            exemptedPackages = new ArrayList<>(mLockdownWhitelist);
            exemptedPackages.add(mPackage);
        }
        final Set<UidRange> removedRanges = new ArraySet<>(mBlockedUsers);

        Set<UidRange> addedRanges = Collections.emptySet();
        if (enforce) {
            addedRanges = createUserAndRestrictedProfilesRanges(mUserHandle,
                    /* allowedApplications */ null,
                    /* disallowedApplications */ exemptedPackages);

            // The UID range of the first user (0-99999) would block the IPSec traffic, which comes
            // directly from the kernel and is marked as uid=0. So we adjust the range to allow
            // it through (b/69873852).
            for (UidRange range : addedRanges) {
                if (range.start == 0) {
                    addedRanges.remove(range);
                    if (range.stop != 0) {
                        addedRanges.add(new UidRange(1, range.stop));
                    }
                }
            }

            removedRanges.removeAll(addedRanges);
            addedRanges.removeAll(mBlockedUsers);
        }

        setAllowOnlyVpnForUids(false, removedRanges);
        setAllowOnlyVpnForUids(true, addedRanges);
    }

    /**
     * Either add or remove a list of {@link UidRange}s to the list of UIDs that are only allowed
     * to make connections through sockets that have had {@code protect()} called on them.
     *
     * @param enforce {@code true} to add to the blacklist, {@code false} to remove.
     * @param ranges {@link Collection} of {@link UidRange}s to add (if {@param enforce} is
     *               {@code true}) or to remove.
     * @return {@code true} if all of the UIDs were added/removed. {@code false} otherwise,
     *         including added ranges that already existed or removed ones that didn't.
     */
    @GuardedBy("this")
    private boolean setAllowOnlyVpnForUids(boolean enforce, Collection<UidRange> ranges) {
        if (ranges.size() == 0) {
            return true;
        }
        final UidRange[] rangesArray = ranges.toArray(new UidRange[ranges.size()]);
        try {
            mNetd.setAllowOnlyVpnForUids(enforce, rangesArray);
        } catch (RemoteException | RuntimeException e) {
            Log.e(TAG, "Updating blocked=" + enforce
                    + " for UIDs " + Arrays.toString(ranges.toArray()) + " failed", e);
            return false;
        }
        if (enforce) {
            mBlockedUsers.addAll(ranges);
        } else {
            mBlockedUsers.removeAll(ranges);
        }
        return true;
    }

    /**
     * Return the configuration of the currently running VPN.
     */
    public VpnConfig getVpnConfig() {
        enforceControlPermission();
        return mConfig;
    }

    @Deprecated
    public synchronized void interfaceStatusChanged(String iface, boolean up) {
        try {
            mObserver.interfaceStatusChanged(iface, up);
        } catch (RemoteException e) {
            // ignored; target is local
        }
    }

    private INetworkManagementEventObserver mObserver = new BaseNetworkObserver() {
        @Override
        public void interfaceStatusChanged(String interfaze, boolean up) {
            synchronized (Vpn.this) {
                if (!up && mLegacyVpnRunner != null) {
                    mLegacyVpnRunner.check(interfaze);
                }
            }
        }

        @Override
        public void interfaceRemoved(String interfaze) {
            synchronized (Vpn.this) {
                if (interfaze.equals(mInterface) && jniCheck(interfaze) == 0) {
                    mStatusIntent = null;
                    mNetworkCapabilities.setUids(null);
                    mConfig = null;
                    mInterface = null;
                    if (mConnection != null) {
                        mContext.unbindService(mConnection);
                        mConnection = null;
                        agentDisconnect();
                    } else if (mLegacyVpnRunner != null) {
                        mLegacyVpnRunner.exit();
                        mLegacyVpnRunner = null;
                    }
                }
            }
        }
    };

    private void enforceControlPermission() {
        mContext.enforceCallingPermission(Manifest.permission.CONTROL_VPN, "Unauthorized Caller");
    }

    private void enforceControlPermissionOrInternalCaller() {
        // Require the caller to be either an application with CONTROL_VPN permission or a process
        // in the system server.
        mContext.enforceCallingOrSelfPermission(Manifest.permission.CONTROL_VPN,
                "Unauthorized Caller");
    }

    private void enforceSettingsPermission() {
        mContext.enforceCallingOrSelfPermission(Manifest.permission.NETWORK_SETTINGS,
                "Unauthorized Caller");
    }

    private class Connection implements ServiceConnection {
        private IBinder mService;

        @Override
        public void onServiceConnected(ComponentName name, IBinder service) {
            mService = service;
        }

        @Override
        public void onServiceDisconnected(ComponentName name) {
            mService = null;
        }
    }

    private void prepareStatusIntent() {
        final long token = Binder.clearCallingIdentity();
        try {
            mStatusIntent = VpnConfig.getIntentForStatusPanel(mContext);
        } finally {
            Binder.restoreCallingIdentity(token);
        }
    }

    public synchronized boolean addAddress(String address, int prefixLength) {
        if (!isCallerEstablishedOwnerLocked()) {
            return false;
        }
        boolean success = jniAddAddress(mInterface, address, prefixLength);
        mNetworkAgent.sendLinkProperties(makeLinkProperties());
        return success;
    }

    public synchronized boolean removeAddress(String address, int prefixLength) {
        if (!isCallerEstablishedOwnerLocked()) {
            return false;
        }
        boolean success = jniDelAddress(mInterface, address, prefixLength);
        mNetworkAgent.sendLinkProperties(makeLinkProperties());
        return success;
    }

    /**
     * Updates underlying network set.
     *
     * <p>Note: Does not updates capabilities. Call {@link #updateCapabilities} from
     * ConnectivityService thread to get updated capabilities.
     */
    public synchronized boolean setUnderlyingNetworks(Network[] networks) {
        if (!isCallerEstablishedOwnerLocked()) {
            return false;
        }
        if (networks == null) {
            mConfig.underlyingNetworks = null;
        } else {
            mConfig.underlyingNetworks = new Network[networks.length];
            for (int i = 0; i < networks.length; ++i) {
                if (networks[i] == null) {
                    mConfig.underlyingNetworks[i] = null;
                } else {
                    mConfig.underlyingNetworks[i] = new Network(networks[i].netId);
                }
            }
        }
        return true;
    }

    public synchronized Network[] getUnderlyingNetworks() {
        if (!isRunningLocked()) {
            return null;
        }
        return mConfig.underlyingNetworks;
    }

    /**
     * This method should only be called by ConnectivityService because it doesn't
     * have enough data to fill VpnInfo.primaryUnderlyingIface field.
     */
    public synchronized VpnInfo getVpnInfo() {
        if (!isRunningLocked()) {
            return null;
        }

        VpnInfo info = new VpnInfo();
        info.ownerUid = mOwnerUID;
        info.vpnIface = mInterface;
        return info;
    }

    public synchronized boolean appliesToUid(int uid) {
        if (!isRunningLocked()) {
            return false;
        }
        return mNetworkCapabilities.appliesToUid(uid);
    }

    /**
     * @param uid The target uid.
     *
     * @return {@code true} if {@code uid} is included in one of the mBlockedUsers ranges and the
     * VPN is not connected, or if the VPN is connected but does not apply to the {@code uid}.
     *
     * @apiNote This method don't check VPN lockdown status.
     * @see #mBlockedUsers
     */
    public synchronized boolean isBlockingUid(int uid) {
        if (mNetworkInfo.isConnected()) {
            return !appliesToUid(uid);
        } else {
            for (UidRange uidRange : mBlockedUsers) {
                if (uidRange.contains(uid)) {
                    return true;
                }
            }
            return false;
        }
    }

    private void updateAlwaysOnNotification(DetailedState networkState) {
        final boolean visible = (mAlwaysOn && networkState != DetailedState.CONNECTED);

        final UserHandle user = UserHandle.of(mUserHandle);
        final long token = Binder.clearCallingIdentity();
        try {
            final NotificationManager notificationManager = NotificationManager.from(mContext);
            if (!visible) {
                notificationManager.cancelAsUser(TAG, SystemMessage.NOTE_VPN_DISCONNECTED, user);
                return;
            }
            final Intent intent = new Intent();
            intent.setComponent(ComponentName.unflattenFromString(mContext.getString(
                    R.string.config_customVpnAlwaysOnDisconnectedDialogComponent)));
            intent.putExtra("lockdown", mLockdown);
            intent.addFlags(Intent.FLAG_ACTIVITY_NEW_TASK);
            final PendingIntent configIntent = mSystemServices.pendingIntentGetActivityAsUser(
                    intent, PendingIntent.FLAG_IMMUTABLE | PendingIntent.FLAG_UPDATE_CURRENT, user);
            final Notification.Builder builder =
                    new Notification.Builder(mContext, SystemNotificationChannels.VPN)
                            .setSmallIcon(R.drawable.vpn_connected)
                            .setContentTitle(mContext.getString(R.string.vpn_lockdown_disconnected))
                            .setContentText(mContext.getString(R.string.vpn_lockdown_config))
                            .setContentIntent(configIntent)
                            .setCategory(Notification.CATEGORY_SYSTEM)
                            .setVisibility(Notification.VISIBILITY_PUBLIC)
                            .setOngoing(true)
                            .setColor(mContext.getColor(R.color.system_notification_accent_color));
            notificationManager.notifyAsUser(TAG, SystemMessage.NOTE_VPN_DISCONNECTED,
                    builder.build(), user);
        } finally {
            Binder.restoreCallingIdentity(token);
        }
    }

    /**
     * Facade for system service calls that change, or depend on, state outside of
     * {@link ConnectivityService} and have hard-to-mock interfaces.
     *
     * @see com.android.server.connectivity.VpnTest
     */
    @VisibleForTesting
    public static class SystemServices {
        private final Context mContext;

        public SystemServices(@NonNull Context context) {
            mContext = context;
        }

        /**
         * @see PendingIntent#getActivityAsUser()
         */
        public PendingIntent pendingIntentGetActivityAsUser(
                Intent intent, int flags, UserHandle user) {
            return PendingIntent.getActivityAsUser(mContext, 0 /*request*/, intent, flags,
                    null /*options*/, user);
        }

        /**
         * @see Settings.Secure#putStringForUser
         */
        public void settingsSecurePutStringForUser(String key, String value, int userId) {
            Settings.Secure.putStringForUser(mContext.getContentResolver(), key, value, userId);
        }

        /**
         * @see Settings.Secure#putIntForUser
         */
        public void settingsSecurePutIntForUser(String key, int value, int userId) {
            Settings.Secure.putIntForUser(mContext.getContentResolver(), key, value, userId);
        }

        /**
         * @see Settings.Secure#getStringForUser
         */
        public String settingsSecureGetStringForUser(String key, int userId) {
            return Settings.Secure.getStringForUser(mContext.getContentResolver(), key, userId);
        }

        /**
         * @see Settings.Secure#getIntForUser
         */
        public int settingsSecureGetIntForUser(String key, int def, int userId) {
            return Settings.Secure.getIntForUser(mContext.getContentResolver(), key, def, userId);
        }
    }

    private native int jniCreate(int mtu);
    private native String jniGetName(int tun);
    private native int jniSetAddresses(String interfaze, String addresses);
    private native void jniReset(String interfaze);
    private native int jniCheck(String interfaze);
    private native boolean jniAddAddress(String interfaze, String address, int prefixLen);
    private native boolean jniDelAddress(String interfaze, String address, int prefixLen);

    private static RouteInfo findIPv4DefaultRoute(LinkProperties prop) {
        for (RouteInfo route : prop.getAllRoutes()) {
            // Currently legacy VPN only works on IPv4.
            if (route.isDefaultRoute() && route.getGateway() instanceof Inet4Address) {
                return route;
            }
        }

        throw new IllegalStateException("Unable to find IPv4 default gateway");
    }

    /**
     * Start legacy VPN, controlling native daemons as needed. Creates a
     * secondary thread to perform connection work, returning quickly.
     *
     * Should only be called to respond to Binder requests as this enforces caller permission. Use
     * {@link #startLegacyVpnPrivileged(VpnProfile, KeyStore, LinkProperties)} to skip the
     * permission check only when the caller is trusted (or the call is initiated by the system).
     */
    public void startLegacyVpn(VpnProfile profile, KeyStore keyStore, LinkProperties egress) {
        enforceControlPermission();
        long token = Binder.clearCallingIdentity();
        try {
            startLegacyVpnPrivileged(profile, keyStore, egress);
        } finally {
            Binder.restoreCallingIdentity(token);
        }
    }

    /**
     * Like {@link #startLegacyVpn(VpnProfile, KeyStore, LinkProperties)}, but does not check
     * permissions under the assumption that the caller is the system.
     *
     * Callers are responsible for checking permissions if needed.
     */
    public void startLegacyVpnPrivileged(VpnProfile profile, KeyStore keyStore,
            LinkProperties egress) {
        UserManager mgr = UserManager.get(mContext);
        UserInfo user = mgr.getUserInfo(mUserHandle);
        if (user.isRestricted() || mgr.hasUserRestriction(UserManager.DISALLOW_CONFIG_VPN,
                    new UserHandle(mUserHandle))) {
            throw new SecurityException("Restricted users cannot establish VPNs");
        }

        final RouteInfo ipv4DefaultRoute = findIPv4DefaultRoute(egress);
        final String gateway = ipv4DefaultRoute.getGateway().getHostAddress();
        final String iface = ipv4DefaultRoute.getInterface();

        // Load certificates.
        String privateKey = "";
        String userCert = "";
        String caCert = "";
        String serverCert = "";
        if (!profile.ipsecUserCert.isEmpty()) {
            privateKey = Credentials.USER_PRIVATE_KEY + profile.ipsecUserCert;
            byte[] value = keyStore.get(Credentials.USER_CERTIFICATE + profile.ipsecUserCert);
            userCert = (value == null) ? null : new String(value, StandardCharsets.UTF_8);
        }
        if (!profile.ipsecCaCert.isEmpty()) {
            byte[] value = keyStore.get(Credentials.CA_CERTIFICATE + profile.ipsecCaCert);
            caCert = (value == null) ? null : new String(value, StandardCharsets.UTF_8);
        }
        if (!profile.ipsecServerCert.isEmpty()) {
            byte[] value = keyStore.get(Credentials.USER_CERTIFICATE + profile.ipsecServerCert);
            serverCert = (value == null) ? null : new String(value, StandardCharsets.UTF_8);
        }
        if (privateKey == null || userCert == null || caCert == null || serverCert == null) {
            throw new IllegalStateException("Cannot load credentials");
        }

        // Prepare arguments for racoon.
        String[] racoon = null;
        switch (profile.type) {
            case VpnProfile.TYPE_L2TP_IPSEC_PSK:
                racoon = new String[] {
                    iface, profile.server, "udppsk", profile.ipsecIdentifier,
                    profile.ipsecSecret, "1701",
                };
                break;
            case VpnProfile.TYPE_L2TP_IPSEC_RSA:
                racoon = new String[] {
                    iface, profile.server, "udprsa", privateKey, userCert,
                    caCert, serverCert, "1701",
                };
                break;
            case VpnProfile.TYPE_IPSEC_XAUTH_PSK:
                racoon = new String[] {
                    iface, profile.server, "xauthpsk", profile.ipsecIdentifier,
                    profile.ipsecSecret, profile.username, profile.password, "", gateway,
                };
                break;
            case VpnProfile.TYPE_IPSEC_XAUTH_RSA:
                racoon = new String[] {
                    iface, profile.server, "xauthrsa", privateKey, userCert,
                    caCert, serverCert, profile.username, profile.password, "", gateway,
                };
                break;
            case VpnProfile.TYPE_IPSEC_HYBRID_RSA:
                racoon = new String[] {
                    iface, profile.server, "hybridrsa",
                    caCert, serverCert, profile.username, profile.password, "", gateway,
                };
                break;
        }

        // Prepare arguments for mtpd.
        String[] mtpd = null;
        switch (profile.type) {
            case VpnProfile.TYPE_PPTP:
                mtpd = new String[] {
                    iface, "pptp", profile.server, "1723",
                    "name", profile.username, "password", profile.password,
                    "linkname", "vpn", "refuse-eap", "nodefaultroute",
                    "usepeerdns", "idle", "1800", "mtu", "1400", "mru", "1400",
                    (profile.mppe ? "+mppe" : "nomppe"),
                };
                break;
            case VpnProfile.TYPE_L2TP_IPSEC_PSK:
            case VpnProfile.TYPE_L2TP_IPSEC_RSA:
                mtpd = new String[] {
                    iface, "l2tp", profile.server, "1701", profile.l2tpSecret,
                    "name", profile.username, "password", profile.password,
                    "linkname", "vpn", "refuse-eap", "nodefaultroute",
                    "usepeerdns", "idle", "1800", "mtu", "1400", "mru", "1400",
                };
                break;
        }

        VpnConfig config = new VpnConfig();
        config.legacy = true;
        config.user = profile.key;
        config.interfaze = iface;
        config.session = profile.name;
        config.isMetered = false;
<<<<<<< HEAD
=======
        config.proxyInfo = profile.proxy;
>>>>>>> 825827da

        config.addLegacyRoutes(profile.routes);
        if (!profile.dnsServers.isEmpty()) {
            config.dnsServers = Arrays.asList(profile.dnsServers.split(" +"));
        }
        if (!profile.searchDomains.isEmpty()) {
            config.searchDomains = Arrays.asList(profile.searchDomains.split(" +"));
        }
        startLegacyVpn(config, racoon, mtpd);
    }

    private synchronized void startLegacyVpn(VpnConfig config, String[] racoon, String[] mtpd) {
        stopLegacyVpnPrivileged();

        // Prepare for the new request.
        prepareInternal(VpnConfig.LEGACY_VPN);
        updateState(DetailedState.CONNECTING, "startLegacyVpn");

        // Start a new LegacyVpnRunner and we are done!
        mLegacyVpnRunner = new LegacyVpnRunner(config, racoon, mtpd);
        mLegacyVpnRunner.start();
    }

    /** Stop legacy VPN. Permissions must be checked by callers. */
    public synchronized void stopLegacyVpnPrivileged() {
        if (mLegacyVpnRunner != null) {
            mLegacyVpnRunner.exit();
            mLegacyVpnRunner = null;

            synchronized (LegacyVpnRunner.TAG) {
                // wait for old thread to completely finish before spinning up
                // new instance, otherwise state updates can be out of order.
            }
        }
    }

    /**
     * Return the information of the current ongoing legacy VPN.
     */
    public synchronized LegacyVpnInfo getLegacyVpnInfo() {
        // Check if the caller is authorized.
        enforceControlPermission();
        return getLegacyVpnInfoPrivileged();
    }

    /**
     * Return the information of the current ongoing legacy VPN.
     * Callers are responsible for checking permissions if needed.
     */
    public synchronized LegacyVpnInfo getLegacyVpnInfoPrivileged() {
        if (mLegacyVpnRunner == null) return null;

        final LegacyVpnInfo info = new LegacyVpnInfo();
        info.key = mConfig.user;
        info.state = LegacyVpnInfo.stateFromNetworkInfo(mNetworkInfo);
        if (mNetworkInfo.isConnected()) {
            info.intent = mStatusIntent;
        }
        return info;
    }

    public VpnConfig getLegacyVpnConfig() {
        if (mLegacyVpnRunner != null) {
            return mConfig;
        } else {
            return null;
        }
    }

    /**
     * Bringing up a VPN connection takes time, and that is all this thread
     * does. Here we have plenty of time. The only thing we need to take
     * care of is responding to interruptions as soon as possible. Otherwise
     * requests will pile up. This could be done in a Handler as a state
     * machine, but it is much easier to read in the current form.
     */
    private class LegacyVpnRunner extends Thread {
        private static final String TAG = "LegacyVpnRunner";

        private final String[] mDaemons;
        private final String[][] mArguments;
        private final LocalSocket[] mSockets;
        private final String mOuterInterface;
        private final AtomicInteger mOuterConnection =
                new AtomicInteger(ConnectivityManager.TYPE_NONE);

        private long mBringupStartTime = -1;

        /**
         * Watch for the outer connection (passing in the constructor) going away.
         */
        private final BroadcastReceiver mBroadcastReceiver = new BroadcastReceiver() {
            @Override
            public void onReceive(Context context, Intent intent) {
                if (!mEnableTeardown) return;

                if (intent.getAction().equals(ConnectivityManager.CONNECTIVITY_ACTION)) {
                    if (intent.getIntExtra(ConnectivityManager.EXTRA_NETWORK_TYPE,
                            ConnectivityManager.TYPE_NONE) == mOuterConnection.get()) {
                        NetworkInfo info = (NetworkInfo)intent.getExtra(
                                ConnectivityManager.EXTRA_NETWORK_INFO);
                        if (info != null && !info.isConnectedOrConnecting()) {
                            try {
                                mObserver.interfaceStatusChanged(mOuterInterface, false);
                            } catch (RemoteException e) {}
                        }
                    }
                }
            }
        };

        public LegacyVpnRunner(VpnConfig config, String[] racoon, String[] mtpd) {
            super(TAG);
            mConfig = config;
            mDaemons = new String[] {"racoon", "mtpd"};
            // TODO: clear arguments from memory once launched
            mArguments = new String[][] {racoon, mtpd};
            mSockets = new LocalSocket[mDaemons.length];

            // This is the interface which VPN is running on,
            // mConfig.interfaze will change to point to OUR
            // internal interface soon. TODO - add inner/outer to mconfig
            // TODO - we have a race - if the outer iface goes away/disconnects before we hit this
            // we will leave the VPN up.  We should check that it's still there/connected after
            // registering
            mOuterInterface = mConfig.interfaze;

            if (!TextUtils.isEmpty(mOuterInterface)) {
                final ConnectivityManager cm = ConnectivityManager.from(mContext);
                for (Network network : cm.getAllNetworks()) {
                    final LinkProperties lp = cm.getLinkProperties(network);
                    if (lp != null && lp.getAllInterfaceNames().contains(mOuterInterface)) {
                        final NetworkInfo networkInfo = cm.getNetworkInfo(network);
                        if (networkInfo != null) mOuterConnection.set(networkInfo.getType());
                    }
                }
            }

            IntentFilter filter = new IntentFilter();
            filter.addAction(ConnectivityManager.CONNECTIVITY_ACTION);
            mContext.registerReceiver(mBroadcastReceiver, filter);
        }

        public void check(String interfaze) {
            if (interfaze.equals(mOuterInterface)) {
                Log.i(TAG, "Legacy VPN is going down with " + interfaze);
                exit();
            }
        }

        public void exit() {
            // We assume that everything is reset after stopping the daemons.
            interrupt();
            agentDisconnect();
            try {
                mContext.unregisterReceiver(mBroadcastReceiver);
            } catch (IllegalArgumentException e) {}
        }

        @Override
        public void run() {
            // Wait for the previous thread since it has been interrupted.
            Log.v(TAG, "Waiting");
            synchronized (TAG) {
                Log.v(TAG, "Executing");
                try {
                    bringup();
                    waitForDaemonsToStop();
                    interrupted(); // Clear interrupt flag if execute called exit.
                } catch (InterruptedException e) {
                } finally {
                    for (LocalSocket socket : mSockets) {
                        IoUtils.closeQuietly(socket);
                    }
                    // This sleep is necessary for racoon to successfully complete sending delete
                    // message to server.
                    try {
                        Thread.sleep(50);
                    } catch (InterruptedException e) {
                    }
                    for (String daemon : mDaemons) {
                        SystemService.stop(daemon);
                    }
                }
                agentDisconnect();
            }
        }

        private void checkInterruptAndDelay(boolean sleepLonger) throws InterruptedException {
            long now = SystemClock.elapsedRealtime();
            if (now - mBringupStartTime <= 60000) {
                Thread.sleep(sleepLonger ? 200 : 1);
            } else {
                updateState(DetailedState.FAILED, "checkpoint");
                throw new IllegalStateException("VPN bringup took too long");
            }
        }

        private void bringup() {
            // Catch all exceptions so we can clean up a few things.
            boolean initFinished = false;
            try {
                // Initialize the timer.
                mBringupStartTime = SystemClock.elapsedRealtime();

                // Wait for the daemons to stop.
                for (String daemon : mDaemons) {
                    while (!SystemService.isStopped(daemon)) {
                        checkInterruptAndDelay(true);
                    }
                }

                // Clear the previous state.
                File state = new File("/data/misc/vpn/state");
                state.delete();
                if (state.exists()) {
                    throw new IllegalStateException("Cannot delete the state");
                }
                new File("/data/misc/vpn/abort").delete();
                initFinished = true;

                // Check if we need to restart any of the daemons.
                boolean restart = false;
                for (String[] arguments : mArguments) {
                    restart = restart || (arguments != null);
                }
                if (!restart) {
                    agentDisconnect();
                    return;
                }
                updateState(DetailedState.CONNECTING, "execute");

                // Start the daemon with arguments.
                for (int i = 0; i < mDaemons.length; ++i) {
                    String[] arguments = mArguments[i];
                    if (arguments == null) {
                        continue;
                    }

                    // Start the daemon.
                    String daemon = mDaemons[i];
                    SystemService.start(daemon);

                    // Wait for the daemon to start.
                    while (!SystemService.isRunning(daemon)) {
                        checkInterruptAndDelay(true);
                    }

                    // Create the control socket.
                    mSockets[i] = new LocalSocket();
                    LocalSocketAddress address = new LocalSocketAddress(
                            daemon, LocalSocketAddress.Namespace.RESERVED);

                    // Wait for the socket to connect.
                    while (true) {
                        try {
                            mSockets[i].connect(address);
                            break;
                        } catch (Exception e) {
                            // ignore
                        }
                        checkInterruptAndDelay(true);
                    }
                    mSockets[i].setSoTimeout(500);

                    // Send over the arguments.
                    OutputStream out = mSockets[i].getOutputStream();
                    for (String argument : arguments) {
                        byte[] bytes = argument.getBytes(StandardCharsets.UTF_8);
                        if (bytes.length >= 0xFFFF) {
                            throw new IllegalArgumentException("Argument is too large");
                        }
                        out.write(bytes.length >> 8);
                        out.write(bytes.length);
                        out.write(bytes);
                        checkInterruptAndDelay(false);
                    }
                    out.write(0xFF);
                    out.write(0xFF);
                    out.flush();

                    // Wait for End-of-File.
                    InputStream in = mSockets[i].getInputStream();
                    while (true) {
                        try {
                            if (in.read() == -1) {
                                break;
                            }
                        } catch (Exception e) {
                            // ignore
                        }
                        checkInterruptAndDelay(true);
                    }
                }

                // Wait for the daemons to create the new state.
                while (!state.exists()) {
                    // Check if a running daemon is dead.
                    for (int i = 0; i < mDaemons.length; ++i) {
                        String daemon = mDaemons[i];
                        if (mArguments[i] != null && !SystemService.isRunning(daemon)) {
                            throw new IllegalStateException(daemon + " is dead");
                        }
                    }
                    checkInterruptAndDelay(true);
                }

                // Now we are connected. Read and parse the new state.
                String[] parameters = FileUtils.readTextFile(state, 0, null).split("\n", -1);
                if (parameters.length != 7) {
                    throw new IllegalStateException("Cannot parse the state");
                }

                // Set the interface and the addresses in the config.
                mConfig.interfaze = parameters[0].trim();

                mConfig.addLegacyAddresses(parameters[1]);
                // Set the routes if they are not set in the config.
                if (mConfig.routes == null || mConfig.routes.isEmpty()) {
                    mConfig.addLegacyRoutes(parameters[2]);
                }

                // Set the DNS servers if they are not set in the config.
                if (mConfig.dnsServers == null || mConfig.dnsServers.size() == 0) {
                    String dnsServers = parameters[3].trim();
                    if (!dnsServers.isEmpty()) {
                        mConfig.dnsServers = Arrays.asList(dnsServers.split(" "));
                    }
                }

                // Set the search domains if they are not set in the config.
                if (mConfig.searchDomains == null || mConfig.searchDomains.size() == 0) {
                    String searchDomains = parameters[4].trim();
                    if (!searchDomains.isEmpty()) {
                        mConfig.searchDomains = Arrays.asList(searchDomains.split(" "));
                    }
                }

                // Add a throw route for the VPN server endpoint, if one was specified.
                String endpoint = parameters[5];
                if (!endpoint.isEmpty()) {
                    try {
                        InetAddress addr = InetAddress.parseNumericAddress(endpoint);
                        if (addr instanceof Inet4Address) {
                            mConfig.routes.add(new RouteInfo(new IpPrefix(addr, 32), RTN_THROW));
                        } else if (addr instanceof Inet6Address) {
                            mConfig.routes.add(new RouteInfo(new IpPrefix(addr, 128), RTN_THROW));
                        } else {
                            Log.e(TAG, "Unknown IP address family for VPN endpoint: " + endpoint);
                        }
                    } catch (IllegalArgumentException e) {
                        Log.e(TAG, "Exception constructing throw route to " + endpoint + ": " + e);
                    }
                }

                // Here is the last step and it must be done synchronously.
                synchronized (Vpn.this) {
                    // Set the start time
                    mConfig.startTime = SystemClock.elapsedRealtime();

                    // Check if the thread was interrupted while we were waiting on the lock.
                    checkInterruptAndDelay(false);

                    // Check if the interface is gone while we are waiting.
                    if (jniCheck(mConfig.interfaze) == 0) {
                        throw new IllegalStateException(mConfig.interfaze + " is gone");
                    }

                    // Now INetworkManagementEventObserver is watching our back.
                    mInterface = mConfig.interfaze;
                    prepareStatusIntent();

                    agentConnect();

                    Log.i(TAG, "Connected!");
                }
            } catch (Exception e) {
                Log.i(TAG, "Aborting", e);
                updateState(DetailedState.FAILED, e.getMessage());
                exit();
            }
        }

        /**
         * Check all daemons every two seconds. Return when one of them is stopped.
         * The caller will move to the disconnected state when this function returns,
         * which can happen if a daemon failed or if the VPN was torn down.
         */
        private void waitForDaemonsToStop() throws InterruptedException {
            if (!mNetworkInfo.isConnected()) {
                return;
            }
            while (true) {
                Thread.sleep(2000);
                for (int i = 0; i < mDaemons.length; i++) {
                    if (mArguments[i] != null && SystemService.isStopped(mDaemons[i])) {
                        return;
                    }
                }
            }
        }
    }
}<|MERGE_RESOLUTION|>--- conflicted
+++ resolved
@@ -1842,10 +1842,7 @@
         config.interfaze = iface;
         config.session = profile.name;
         config.isMetered = false;
-<<<<<<< HEAD
-=======
         config.proxyInfo = profile.proxy;
->>>>>>> 825827da
 
         config.addLegacyRoutes(profile.routes);
         if (!profile.dnsServers.isEmpty()) {
