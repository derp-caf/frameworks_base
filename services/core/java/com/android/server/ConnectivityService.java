--- conflicted
+++ resolved
@@ -4156,18 +4156,12 @@
                 case EVENT_DATA_SAVER_CHANGED:
                     handleRestrictBackgroundChanged(toBool(msg.arg1));
                     break;
-<<<<<<< HEAD
-                case EVENT_TIMEOUT_NOTIFICATION:
-                    mNotifier.clearNotification(msg.arg1, NotificationType.LOGGED_IN);
-                    break;
                 case EVENT_UPDATE_TCP_BUFFER_FOR_5G:
                     handleUpdateTCPBuffersfor5G();
                     break;
                 case EVENT_UPDATE_ACTIVE_DATA_SUBID:
                     handleUpdateActiveDataSubId(msg.arg1);
                     break;
-=======
->>>>>>> b9874529
             }
         }
     }
