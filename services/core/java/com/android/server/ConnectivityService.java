/*
 * Copyright (C) 2008 The Android Open Source Project
 *
 * Licensed under the Apache License, Version 2.0 (the "License");
 * you may not use this file except in compliance with the License.
 * You may obtain a copy of the License at
 *
 *      http://www.apache.org/licenses/LICENSE-2.0
 *
 * Unless required by applicable law or agreed to in writing, software
 * distributed under the License is distributed on an "AS IS" BASIS,
 * WITHOUT WARRANTIES OR CONDITIONS OF ANY KIND, either express or implied.
 * See the License for the specific language governing permissions and
 * limitations under the License.
 */

package com.android.server;

import static android.Manifest.permission.RECEIVE_DATA_ACTIVITY_CHANGE;
import static android.content.pm.PackageManager.PERMISSION_GRANTED;
import static android.net.ConnectivityManager.CONNECTIVITY_ACTION;
import static android.net.ConnectivityManager.NETID_UNSET;
import static android.net.ConnectivityManager.PRIVATE_DNS_MODE_OPPORTUNISTIC;
import static android.net.ConnectivityManager.TYPE_ETHERNET;
import static android.net.ConnectivityManager.TYPE_NONE;
import static android.net.ConnectivityManager.TYPE_VPN;
import static android.net.ConnectivityManager.getNetworkTypeName;
import static android.net.ConnectivityManager.isNetworkTypeValid;
import static android.net.INetworkMonitor.NETWORK_VALIDATION_PROBE_PRIVDNS;
import static android.net.INetworkMonitor.NETWORK_VALIDATION_RESULT_PARTIAL;
import static android.net.INetworkMonitor.NETWORK_VALIDATION_RESULT_VALID;
import static android.net.NetworkCapabilities.NET_CAPABILITY_CAPTIVE_PORTAL;
import static android.net.NetworkCapabilities.NET_CAPABILITY_EIMS;
import static android.net.NetworkCapabilities.NET_CAPABILITY_FOREGROUND;
import static android.net.NetworkCapabilities.NET_CAPABILITY_INTERNET;
import static android.net.NetworkCapabilities.NET_CAPABILITY_NOT_METERED;
import static android.net.NetworkCapabilities.NET_CAPABILITY_NOT_RESTRICTED;
import static android.net.NetworkCapabilities.NET_CAPABILITY_NOT_ROAMING;
import static android.net.NetworkCapabilities.NET_CAPABILITY_NOT_SUSPENDED;
import static android.net.NetworkCapabilities.NET_CAPABILITY_NOT_VPN;
import static android.net.NetworkCapabilities.NET_CAPABILITY_PARTIAL_CONNECTIVITY;
import static android.net.NetworkCapabilities.NET_CAPABILITY_VALIDATED;
import static android.net.NetworkCapabilities.TRANSPORT_CELLULAR;
import static android.net.NetworkCapabilities.TRANSPORT_VPN;
import static android.net.NetworkPolicyManager.RULE_NONE;
import static android.net.NetworkPolicyManager.uidRulesToString;
import static android.net.shared.NetworkMonitorUtils.isPrivateDnsValidationRequired;
import static android.os.Process.INVALID_UID;
import static android.system.OsConstants.IPPROTO_TCP;
import static android.system.OsConstants.IPPROTO_UDP;
import static android.telephony.PhoneStateListener.LISTEN_ACTIVE_DATA_SUBSCRIPTION_ID_CHANGE;

import static java.util.Map.Entry;

import android.annotation.NonNull;
import android.annotation.Nullable;
import android.app.AppOpsManager;
import android.app.BroadcastOptions;
import android.app.NotificationManager;
import android.app.PendingIntent;
import android.content.BroadcastReceiver;
import android.content.ContentResolver;
import android.content.Context;
import android.content.Intent;
import android.content.IntentFilter;
import android.content.res.Configuration;
import android.database.ContentObserver;
import android.telephony.SubscriptionInfo;
import android.net.CaptivePortal;
import android.net.CaptivePortalData;
import android.net.ConnectionInfo;
import android.net.ConnectivityDiagnosticsManager.ConnectivityReport;
import android.net.ConnectivityDiagnosticsManager.DataStallReport;
import android.net.ConnectivityManager;
import android.net.ICaptivePortal;
import android.net.IConnectivityDiagnosticsCallback;
import android.net.IConnectivityManager;
import android.net.IDnsResolver;
import android.net.IIpConnectivityMetrics;
import android.net.INetd;
import android.net.INetdEventCallback;
import android.net.INetworkManagementEventObserver;
import android.net.INetworkMonitor;
import android.net.INetworkMonitorCallbacks;
import android.net.INetworkPolicyListener;
import android.net.INetworkPolicyManager;
import android.net.INetworkStatsService;
import android.net.ISocketKeepaliveCallback;
import android.net.InetAddresses;
import android.net.IpMemoryStore;
import android.net.IpPrefix;
import android.net.LinkProperties;
import android.net.MatchAllNetworkSpecifier;
import android.net.NattSocketKeepalive;
import android.net.Network;
import android.net.NetworkAgent;
import android.net.NetworkAgentConfig;
import android.net.NetworkCapabilities;
import android.net.NetworkConfig;
import android.net.NetworkInfo;
import android.net.NetworkInfo.DetailedState;
import android.net.NetworkMonitorManager;
import android.net.NetworkPolicyManager;
import android.net.NetworkProvider;
import android.net.NetworkQuotaInfo;
import android.net.NetworkRequest;
import android.net.NetworkScore;
import android.net.NetworkSpecifier;
import android.net.NetworkStack;
import android.net.NetworkStackClient;
import android.net.NetworkState;
import android.net.NetworkUtils;
import android.net.NetworkWatchlistManager;
import android.net.PrivateDnsConfigParcel;
import android.net.ProxyInfo;
import android.net.RouteInfo;
import android.net.SocketKeepalive;
import android.net.TelephonyNetworkSpecifier;
import android.net.TetheringManager;
import android.net.UidRange;
import android.net.Uri;
import android.net.VpnManager;
import android.net.VpnService;
import android.net.metrics.IpConnectivityLog;
import android.net.metrics.NetworkEvent;
import android.net.netlink.InetDiagMessage;
import android.net.shared.PrivateDnsConfig;
import android.net.util.LinkPropertiesUtils.CompareResult;
import android.net.util.MultinetworkPolicyTracker;
import android.net.util.NetdService;
import android.os.Binder;
import android.os.Build;
import android.os.Bundle;
import android.os.Handler;
import android.os.HandlerThread;
import android.os.IBinder;
import android.os.INetworkManagementService;
import android.os.Looper;
import android.os.Message;
import android.os.Messenger;
import android.os.ParcelFileDescriptor;
import android.os.Parcelable;
import android.os.PersistableBundle;
import android.os.PowerManager;
import android.os.Process;
import android.os.RemoteException;
import android.os.ResultReceiver;
import android.os.ServiceManager;
import android.os.ServiceSpecificException;
import android.os.ShellCallback;
import android.os.ShellCommand;
import android.os.SystemClock;
import android.os.SystemProperties;
import android.os.UserHandle;
import android.os.UserManager;
import android.provider.Settings;
import android.security.Credentials;
import android.security.KeyStore;
import android.telephony.PhoneStateListener;
import android.telephony.SubscriptionManager;
import android.telephony.TelephonyManager;
import android.text.TextUtils;
import android.util.ArraySet;
import android.util.LocalLog;
import android.util.Log;
import android.util.Pair;
import android.util.Slog;
import android.util.SparseArray;
import android.util.SparseIntArray;
import android.util.Xml;

import com.android.internal.R;
import com.android.internal.annotations.GuardedBy;
import com.android.internal.annotations.VisibleForTesting;
import com.android.internal.app.IBatteryStats;
import com.android.internal.logging.MetricsLogger;
import com.android.internal.net.LegacyVpnInfo;
import com.android.internal.net.VpnConfig;
import com.android.internal.net.VpnInfo;
import com.android.internal.net.VpnProfile;
import com.android.internal.util.ArrayUtils;
import com.android.internal.util.AsyncChannel;
import com.android.internal.util.DumpUtils;
import com.android.internal.util.IndentingPrintWriter;
import com.android.internal.util.LocationPermissionChecker;
import com.android.internal.util.MessageUtils;
import com.android.internal.util.XmlUtils;
import com.android.server.am.BatteryStatsService;
import com.android.server.connectivity.AutodestructReference;
import com.android.server.connectivity.DataConnectionStats;
import com.android.server.connectivity.DnsManager;
import com.android.server.connectivity.DnsManager.PrivateDnsValidationUpdate;
import com.android.server.connectivity.IpConnectivityMetrics;
import com.android.server.connectivity.KeepaliveTracker;
import com.android.server.connectivity.LingerMonitor;
import com.android.server.connectivity.MockableSystemProperties;
import com.android.server.connectivity.MultipathPolicyTracker;
import com.android.server.connectivity.NetworkAgentInfo;
import com.android.server.connectivity.NetworkDiagnostics;
import com.android.server.connectivity.NetworkNotificationManager;
import com.android.server.connectivity.NetworkNotificationManager.NotificationType;
import com.android.server.connectivity.NetworkRanker;
import com.android.server.connectivity.PermissionMonitor;
import com.android.server.connectivity.ProxyTracker;
import com.android.server.connectivity.Vpn;
import com.android.server.net.BaseNetdEventCallback;
import com.android.server.net.BaseNetworkObserver;
import com.android.server.net.LockdownVpnTracker;
import com.android.server.net.NetworkPolicyManagerInternal;
import com.android.server.utils.PriorityDump;

import com.google.android.collect.Lists;

import org.xmlpull.v1.XmlPullParser;
import org.xmlpull.v1.XmlPullParserException;

import java.io.File;
import java.io.FileDescriptor;
import java.io.FileNotFoundException;
import java.io.FileReader;
import java.io.IOException;
import java.io.PrintWriter;
import java.net.Inet4Address;
import java.net.InetAddress;
import java.net.UnknownHostException;
import java.util.ArrayList;
import java.util.Arrays;
import java.util.Collection;
import java.util.Collections;
import java.util.Comparator;
import java.util.ConcurrentModificationException;
import java.util.HashMap;
import java.util.HashSet;
import java.util.List;
import java.util.Map;
import java.util.Objects;
import java.util.Set;
import java.util.SortedSet;
import java.util.StringJoiner;
import java.util.TreeSet;
import java.util.concurrent.atomic.AtomicInteger;

/**
 * @hide
 */
public class ConnectivityService extends IConnectivityManager.Stub
        implements PendingIntent.OnFinished {
    private static final String TAG = ConnectivityService.class.getSimpleName();

    private static final String DIAG_ARG = "--diag";
    public static final String SHORT_ARG = "--short";
    private static final String NETWORK_ARG = "networks";
    private static final String REQUEST_ARG = "requests";

    private static final boolean DBG = true;
    private static final boolean DDBG = Log.isLoggable(TAG, Log.DEBUG);
    private static final boolean VDBG = Log.isLoggable(TAG, Log.VERBOSE);

    private static final boolean LOGD_BLOCKED_NETWORKINFO = true;

    /**
     * Default URL to use for {@link #getCaptivePortalServerUrl()}. This should not be changed
     * by OEMs for configuration purposes, as this value is overridden by
     * Settings.Global.CAPTIVE_PORTAL_HTTP_URL.
     * R.string.config_networkCaptivePortalServerUrl should be overridden instead for this purpose
     * (preferably via runtime resource overlays).
     */
    private static final String DEFAULT_CAPTIVE_PORTAL_HTTP_URL =
            "http://connectivitycheck.gstatic.com/generate_204";

    // TODO: create better separation between radio types and network types

    // how long to wait before switching back to a radio's default network
    private static final int RESTORE_DEFAULT_NETWORK_DELAY = 1 * 60 * 1000;
    // system property that can override the above value
    private static final String NETWORK_RESTORE_DELAY_PROP_NAME =
            "android.telephony.apn-restore";

    // How long to wait before putting up a "This network doesn't have an Internet connection,
    // connect anyway?" dialog after the user selects a network that doesn't validate.
    private static final int PROMPT_UNVALIDATED_DELAY_MS = 8 * 1000;

    // How long to dismiss network notification.
    private static final int TIMEOUT_NOTIFICATION_DELAY_MS = 20 * 1000;

    // Default to 30s linger time-out. Modifiable only for testing.
    private static final String LINGER_DELAY_PROPERTY = "persist.netmon.linger";
    private static final int DEFAULT_LINGER_DELAY_MS = 30_000;
    @VisibleForTesting
    protected int mLingerDelayMs;  // Can't be final, or test subclass constructors can't change it.
    protected int mNonDefaultSubscriptionLingerDelayMs;

    // How long to delay to removal of a pending intent based request.
    // See Settings.Secure.CONNECTIVITY_RELEASE_PENDING_INTENT_DELAY_MS
    private final int mReleasePendingIntentDelayMs;

    private MockableSystemProperties mSystemProperties;

    @VisibleForTesting
    protected final PermissionMonitor mPermissionMonitor;

    private KeyStore mKeyStore;

    @VisibleForTesting
    @GuardedBy("mVpns")
    protected final SparseArray<Vpn> mVpns = new SparseArray<>();

    // TODO: investigate if mLockdownEnabled can be removed and replaced everywhere by
    // a direct call to LockdownVpnTracker.isEnabled().
    @GuardedBy("mVpns")
    private boolean mLockdownEnabled;
    @GuardedBy("mVpns")
    private LockdownVpnTracker mLockdownTracker;

    /**
     * Stale copy of uid rules provided by NPMS. As long as they are accessed only in internal
     * handler thread, they don't need a lock.
     */
    private SparseIntArray mUidRules = new SparseIntArray();
    /** Flag indicating if background data is restricted. */
    private boolean mRestrictBackground;

    private final Context mContext;
    private final Dependencies mDeps;
    // 0 is full bad, 100 is full good
    private int mDefaultInetConditionPublished = 0;

    private INetworkManagementService mNMS;
    @VisibleForTesting
    protected IDnsResolver mDnsResolver;
    @VisibleForTesting
    protected INetd mNetd;
    private INetworkStatsService mStatsService;
    private INetworkPolicyManager mPolicyManager;
    private NetworkPolicyManagerInternal mPolicyManagerInternal;

    /**
     * TestNetworkService (lazily) created upon first usage. Locked to prevent creation of multiple
     * instances.
     */
    @GuardedBy("mTNSLock")
    private TestNetworkService mTNS;

    private final Object mTNSLock = new Object();

    private String mCurrentTcpBufferSizes;

    private static final SparseArray<String> sMagicDecoderRing = MessageUtils.findMessageNames(
            new Class[] { AsyncChannel.class, ConnectivityService.class, NetworkAgent.class,
                    NetworkAgentInfo.class });

    private enum ReapUnvalidatedNetworks {
        // Tear down networks that have no chance (e.g. even if validated) of becoming
        // the highest scoring network satisfying a NetworkRequest.  This should be passed when
        // all networks have been rematched against all NetworkRequests.
        REAP,
        // Don't reap networks.  This should be passed when some networks have not yet been
        // rematched against all NetworkRequests.
        DONT_REAP
    }

    private enum UnneededFor {
        LINGER,    // Determine whether this network is unneeded and should be lingered.
        TEARDOWN,  // Determine whether this network is unneeded and should be torn down.
    }

    /**
     * used internally to clear a wakelock when transitioning
     * from one net to another.  Clear happens when we get a new
     * network - EVENT_EXPIRE_NET_TRANSITION_WAKELOCK happens
     * after a timeout if no network is found (typically 1 min).
     */
    private static final int EVENT_CLEAR_NET_TRANSITION_WAKELOCK = 8;

    /**
     * used internally to reload global proxy settings
     */
    private static final int EVENT_APPLY_GLOBAL_HTTP_PROXY = 9;

    /**
     * PAC manager has received new port.
     */
    private static final int EVENT_PROXY_HAS_CHANGED = 16;

    /**
     * used internally when registering NetworkProviders
     * obj = NetworkProviderInfo
     */
    private static final int EVENT_REGISTER_NETWORK_PROVIDER = 17;

    /**
     * used internally when registering NetworkAgents
     * obj = Messenger
     */
    private static final int EVENT_REGISTER_NETWORK_AGENT = 18;

    /**
     * used to add a network request
     * includes a NetworkRequestInfo
     */
    private static final int EVENT_REGISTER_NETWORK_REQUEST = 19;

    /**
     * indicates a timeout period is over - check if we had a network yet or not
     * and if not, call the timeout callback (but leave the request live until they
     * cancel it.
     * includes a NetworkRequestInfo
     */
    private static final int EVENT_TIMEOUT_NETWORK_REQUEST = 20;

    /**
     * used to add a network listener - no request
     * includes a NetworkRequestInfo
     */
    private static final int EVENT_REGISTER_NETWORK_LISTENER = 21;

    /**
     * used to remove a network request, either a listener or a real request
     * arg1 = UID of caller
     * obj  = NetworkRequest
     */
    private static final int EVENT_RELEASE_NETWORK_REQUEST = 22;

    /**
     * used internally when registering NetworkProviders
     * obj = Messenger
     */
    private static final int EVENT_UNREGISTER_NETWORK_PROVIDER = 23;

    /**
     * used internally to expire a wakelock when transitioning
     * from one net to another.  Expire happens when we fail to find
     * a new network (typically after 1 minute) -
     * EVENT_CLEAR_NET_TRANSITION_WAKELOCK happens if we had found
     * a replacement network.
     */
    private static final int EVENT_EXPIRE_NET_TRANSITION_WAKELOCK = 24;

    /**
     * Used internally to indicate the system is ready.
     */
    private static final int EVENT_SYSTEM_READY = 25;

    /**
     * used to add a network request with a pending intent
     * obj = NetworkRequestInfo
     */
    private static final int EVENT_REGISTER_NETWORK_REQUEST_WITH_INTENT = 26;

    /**
     * used to remove a pending intent and its associated network request.
     * arg1 = UID of caller
     * obj  = PendingIntent
     */
    private static final int EVENT_RELEASE_NETWORK_REQUEST_WITH_INTENT = 27;

    /**
     * used to specify whether a network should be used even if unvalidated.
     * arg1 = whether to accept the network if it's unvalidated (1 or 0)
     * arg2 = whether to remember this choice in the future (1 or 0)
     * obj  = network
     */
    private static final int EVENT_SET_ACCEPT_UNVALIDATED = 28;

    /**
     * used to ask the user to confirm a connection to an unvalidated network.
     * obj  = network
     */
    private static final int EVENT_PROMPT_UNVALIDATED = 29;

    /**
     * used internally to (re)configure always-on networks.
     */
    private static final int EVENT_CONFIGURE_ALWAYS_ON_NETWORKS = 30;

    /**
     * used to add a network listener with a pending intent
     * obj = NetworkRequestInfo
     */
    private static final int EVENT_REGISTER_NETWORK_LISTENER_WITH_INTENT = 31;

    /**
     * used to specify whether a network should not be penalized when it becomes unvalidated.
     */
    private static final int EVENT_SET_AVOID_UNVALIDATED = 35;

    /**
     * used to trigger revalidation of a network.
     */
    private static final int EVENT_REVALIDATE_NETWORK = 36;

    // Handle changes in Private DNS settings.
    private static final int EVENT_PRIVATE_DNS_SETTINGS_CHANGED = 37;

    // Handle private DNS validation status updates.
    private static final int EVENT_PRIVATE_DNS_VALIDATION_UPDATE = 38;

    /**
     * Used to handle onUidRulesChanged event from NetworkPolicyManagerService.
     */
    private static final int EVENT_UID_RULES_CHANGED = 39;

    /**
     * Used to handle onRestrictBackgroundChanged event from NetworkPolicyManagerService.
     */
    private static final int EVENT_DATA_SAVER_CHANGED = 40;

     /**
      * Event for NetworkMonitor/NetworkAgentInfo to inform ConnectivityService that the network has
      * been tested.
      * obj = {@link NetworkTestedResults} representing information sent from NetworkMonitor.
      * data = PersistableBundle of extras passed from NetworkMonitor. If {@link
      * NetworkMonitorCallbacks#notifyNetworkTested} is called, this will be null.
      */
    private static final int EVENT_NETWORK_TESTED = 41;

    /**
     * Event for NetworkMonitor/NetworkAgentInfo to inform ConnectivityService that the private DNS
     * config was resolved.
     * obj = PrivateDnsConfig
     * arg2 = netid
     */
    private static final int EVENT_PRIVATE_DNS_CONFIG_RESOLVED = 42;

    /**
     * Request ConnectivityService display provisioning notification.
     * arg1    = Whether to make the notification visible.
     * arg2    = NetID.
     * obj     = Intent to be launched when notification selected by user, null if !arg1.
     */
    private static final int EVENT_PROVISIONING_NOTIFICATION = 43;

    /**
     * This event can handle dismissing notification by given network id.
     */
    private static final int EVENT_TIMEOUT_NOTIFICATION = 44;

    /**
     * Used to specify whether a network should be used even if connectivity is partial.
     * arg1 = whether to accept the network if its connectivity is partial (1 for true or 0 for
     * false)
     * arg2 = whether to remember this choice in the future (1 for true or 0 for false)
     * obj  = network
     */
    private static final int EVENT_SET_ACCEPT_PARTIAL_CONNECTIVITY = 45;

    /**
     * Event for NetworkMonitor to inform ConnectivityService that the probe status has changed.
     * Both of the arguments are bitmasks, and the value of bits come from
     * INetworkMonitor.NETWORK_VALIDATION_PROBE_*.
     * arg1 = A bitmask to describe which probes are completed.
     * arg2 = A bitmask to describe which probes are successful.
     */
    public static final int EVENT_PROBE_STATUS_CHANGED = 46;

    /**
     * Event for NetworkMonitor to inform ConnectivityService that captive portal data has changed.
     * arg1 = unused
     * arg2 = netId
     * obj = captive portal data
     */
    private static final int EVENT_CAPPORT_DATA_CHANGED = 47;

    /**
     * Argument for {@link #EVENT_PROVISIONING_NOTIFICATION} to indicate that the notification
     * should be shown.
     */
    private static final int PROVISIONING_NOTIFICATION_SHOW = 1;

    /**
     * Argument for {@link #EVENT_PROVISIONING_NOTIFICATION} to indicate that the notification
     * should be hidden.
     */
    private static final int PROVISIONING_NOTIFICATION_HIDE = 0;

    private static final int EVENT_UPDATE_TCP_BUFFER_FOR_5G = 160;

    /**
     * Used to save the active subscription ID info.
     * arg1 = subId
     */
    private static final int EVENT_UPDATE_ACTIVE_DATA_SUBID = 161;

    private static String eventName(int what) {
        return sMagicDecoderRing.get(what, Integer.toString(what));
    }

    private static IDnsResolver getDnsResolver() {
        return IDnsResolver.Stub
                .asInterface(ServiceManager.getService("dnsresolver"));
    }

    private PhoneStateListener mPhoneStateListener = new PhoneStateListener() {
        @Override
        public void onActiveDataSubscriptionIdChanged(int subId) {
             if (subId != mPreferredSubId) {
                 mHandler.sendMessage(mHandler.obtainMessage(EVENT_UPDATE_ACTIVE_DATA_SUBID, subId, 0));
             }
        }
    };

    private int mPreferredSubId = SubscriptionManager.INVALID_SUBSCRIPTION_ID;

    /** Handler thread used for all of the handlers below. */
    @VisibleForTesting
    protected final HandlerThread mHandlerThread;
    /** Handler used for internal events. */
    final private InternalHandler mHandler;
    /** Handler used for incoming {@link NetworkStateTracker} events. */
    final private NetworkStateTrackerHandler mTrackerHandler;
    /** Handler used for processing {@link android.net.ConnectivityDiagnosticsManager} events */
    @VisibleForTesting
    final ConnectivityDiagnosticsHandler mConnectivityDiagnosticsHandler;

    private final DnsManager mDnsManager;
    private final NetworkRanker mNetworkRanker;

    private boolean mSystemReady;
    private Intent mInitialBroadcast;

    private PowerManager.WakeLock mNetTransitionWakeLock;
    private int mNetTransitionWakeLockTimeout;
    private final PowerManager.WakeLock mPendingIntentWakeLock;

    // A helper object to track the current default HTTP proxy. ConnectivityService needs to tell
    // the world when it changes.
    @VisibleForTesting
    protected final ProxyTracker mProxyTracker;

    final private SettingsObserver mSettingsObserver;

    private UserManager mUserManager;

    private NetworkConfig[] mNetConfigs;
    private int mNetworksDefined;

    // the set of network types that can only be enabled by system/sig apps
    private List mProtectedNetworks;

    private Set<String> mWolSupportedInterfaces;

    private final TelephonyManager mTelephonyManager;
    private SubscriptionManager mSubscriptionManager;
    private final AppOpsManager mAppOpsManager;

    private final LocationPermissionChecker mLocationPermissionChecker;

    private KeepaliveTracker mKeepaliveTracker;
    private NetworkNotificationManager mNotifier;
    private LingerMonitor mLingerMonitor;

    // sequence number of NetworkRequests
    private int mNextNetworkRequestId = 1;

    // Sequence number for NetworkProvider IDs.
    private final AtomicInteger mNextNetworkProviderId = new AtomicInteger(
            NetworkProvider.FIRST_PROVIDER_ID);

    // NetworkRequest activity String log entries.
    private static final int MAX_NETWORK_REQUEST_LOGS = 20;
    private final LocalLog mNetworkRequestInfoLogs = new LocalLog(MAX_NETWORK_REQUEST_LOGS);

    // NetworkInfo blocked and unblocked String log entries
    private static final int MAX_NETWORK_INFO_LOGS = 40;
    private final LocalLog mNetworkInfoBlockingLogs = new LocalLog(MAX_NETWORK_INFO_LOGS);

    private static final int MAX_WAKELOCK_LOGS = 20;
    private final LocalLog mWakelockLogs = new LocalLog(MAX_WAKELOCK_LOGS);
    private int mTotalWakelockAcquisitions = 0;
    private int mTotalWakelockReleases = 0;
    private long mTotalWakelockDurationMs = 0;
    private long mMaxWakelockDurationMs = 0;
    private long mLastWakeLockAcquireTimestamp = 0;

    private final IpConnectivityLog mMetricsLog;

    @GuardedBy("mBandwidthRequests")
    private final SparseArray<Integer> mBandwidthRequests = new SparseArray(10);

    @VisibleForTesting
    final MultinetworkPolicyTracker mMultinetworkPolicyTracker;

    @VisibleForTesting
    final MultipathPolicyTracker mMultipathPolicyTracker;

    @VisibleForTesting
    final Map<IConnectivityDiagnosticsCallback, ConnectivityDiagnosticsCallbackInfo>
            mConnectivityDiagnosticsCallbacks = new HashMap<>();

    /**
     * Implements support for the legacy "one network per network type" model.
     *
     * We used to have a static array of NetworkStateTrackers, one for each
     * network type, but that doesn't work any more now that we can have,
     * for example, more that one wifi network. This class stores all the
     * NetworkAgentInfo objects that support a given type, but the legacy
     * API will only see the first one.
     *
     * It serves two main purposes:
     *
     * 1. Provide information about "the network for a given type" (since this
     *    API only supports one).
     * 2. Send legacy connectivity change broadcasts. Broadcasts are sent if
     *    the first network for a given type changes, or if the default network
     *    changes.
     */
    @VisibleForTesting
    static class LegacyTypeTracker {

        private static final boolean DBG = true;
        private static final boolean VDBG = false;

        /**
         * Array of lists, one per legacy network type (e.g., TYPE_MOBILE_MMS).
         * Each list holds references to all NetworkAgentInfos that are used to
         * satisfy requests for that network type.
         *
         * This array is built out at startup such that an unsupported network
         * doesn't get an ArrayList instance, making this a tristate:
         * unsupported, supported but not active and active.
         *
         * The actual lists are populated when we scan the network types that
         * are supported on this device.
         *
         * Threading model:
         *  - addSupportedType() is only called in the constructor
         *  - add(), update(), remove() are only called from the ConnectivityService handler thread.
         *    They are therefore not thread-safe with respect to each other.
         *  - getNetworkForType() can be called at any time on binder threads. It is synchronized
         *    on mTypeLists to be thread-safe with respect to a concurrent remove call.
         *  - dump is thread-safe with respect to concurrent add and remove calls.
         */
        private final ArrayList<NetworkAgentInfo> mTypeLists[];
        @NonNull
        private final ConnectivityService mService;

        LegacyTypeTracker(@NonNull ConnectivityService service) {
            mService = service;
            mTypeLists = new ArrayList[ConnectivityManager.MAX_NETWORK_TYPE + 1];
        }

        public void addSupportedType(int type) {
            if (mTypeLists[type] != null) {
                throw new IllegalStateException(
                        "legacy list for type " + type + "already initialized");
            }
            mTypeLists[type] = new ArrayList<>();
        }

        public boolean isTypeSupported(int type) {
            return isNetworkTypeValid(type) && mTypeLists[type] != null;
        }

        public NetworkAgentInfo getNetworkForType(int type) {
            synchronized (mTypeLists) {
                if (isTypeSupported(type) && !mTypeLists[type].isEmpty()) {
                    return mTypeLists[type].get(0);
                }
            }
            return null;
        }

        private void maybeLogBroadcast(NetworkAgentInfo nai, DetailedState state, int type,
                boolean isDefaultNetwork) {
            if (DBG) {
                log("Sending " + state
                        + " broadcast for type " + type + " " + nai.toShortString()
                        + " isDefaultNetwork=" + isDefaultNetwork);
            }
        }

        /** Adds the given network to the specified legacy type list. */
        public void add(int type, NetworkAgentInfo nai) {
            if (!isTypeSupported(type)) {
                return;  // Invalid network type.
            }
            if (VDBG) log("Adding agent " + nai + " for legacy network type " + type);

            ArrayList<NetworkAgentInfo> list = mTypeLists[type];
            if (list.contains(nai)) {
                return;
            }
            synchronized (mTypeLists) {
                list.add(nai);
            }

            // Send a broadcast if this is the first network of its type or if it's the default.
            final boolean isDefaultNetwork = mService.isDefaultNetwork(nai);
            if ((list.size() == 1) || isDefaultNetwork) {
                maybeLogBroadcast(nai, DetailedState.CONNECTED, type, isDefaultNetwork);
                mService.sendLegacyNetworkBroadcast(nai, DetailedState.CONNECTED, type);
            }
        }

        /** Removes the given network from the specified legacy type list. */
        public void remove(int type, NetworkAgentInfo nai, boolean wasDefault) {
            ArrayList<NetworkAgentInfo> list = mTypeLists[type];
            if (list == null || list.isEmpty()) {
                return;
            }
            final boolean wasFirstNetwork = list.get(0).equals(nai);

            synchronized (mTypeLists) {
                if (!list.remove(nai)) {
                    return;
                }
            }

            if (wasFirstNetwork || wasDefault) {
                maybeLogBroadcast(nai, DetailedState.DISCONNECTED, type, wasDefault);
                mService.sendLegacyNetworkBroadcast(nai, DetailedState.DISCONNECTED, type);
            }

            if (!list.isEmpty() && wasFirstNetwork) {
                if (DBG) log("Other network available for type " + type +
                              ", sending connected broadcast");
                final NetworkAgentInfo replacement = list.get(0);
                maybeLogBroadcast(replacement, DetailedState.CONNECTED, type,
                        mService.isDefaultNetwork(replacement));
                mService.sendLegacyNetworkBroadcast(replacement, DetailedState.CONNECTED, type);
            }
        }

        /** Removes the given network from all legacy type lists. */
        public void remove(NetworkAgentInfo nai, boolean wasDefault) {
            if (VDBG) log("Removing agent " + nai + " wasDefault=" + wasDefault);
            for (int type = 0; type < mTypeLists.length; type++) {
                remove(type, nai, wasDefault);
            }
        }

        // send out another legacy broadcast - currently only used for suspend/unsuspend
        // toggle
        public void update(NetworkAgentInfo nai) {
            final boolean isDefault = mService.isDefaultNetwork(nai);
            final DetailedState state = nai.networkInfo.getDetailedState();
            for (int type = 0; type < mTypeLists.length; type++) {
                final ArrayList<NetworkAgentInfo> list = mTypeLists[type];
                final boolean contains = (list != null && list.contains(nai));
                final boolean isFirst = contains && (nai == list.get(0));
                if (isFirst || contains && isDefault) {
                    maybeLogBroadcast(nai, state, type, isDefault);
                    mService.sendLegacyNetworkBroadcast(nai, state, type);
                }
            }
        }

        public void dump(IndentingPrintWriter pw) {
            pw.println("mLegacyTypeTracker:");
            pw.increaseIndent();
            pw.print("Supported types:");
            for (int type = 0; type < mTypeLists.length; type++) {
                if (mTypeLists[type] != null) pw.print(" " + type);
            }
            pw.println();
            pw.println("Current state:");
            pw.increaseIndent();
            synchronized (mTypeLists) {
                for (int type = 0; type < mTypeLists.length; type++) {
                    if (mTypeLists[type] == null || mTypeLists[type].isEmpty()) continue;
                    for (NetworkAgentInfo nai : mTypeLists[type]) {
                        pw.println(type + " " + nai.toShortString());
                    }
                }
            }
            pw.decreaseIndent();
            pw.decreaseIndent();
            pw.println();
        }
    }
    private final LegacyTypeTracker mLegacyTypeTracker = new LegacyTypeTracker(this);

    /**
     * Helper class which parses out priority arguments and dumps sections according to their
     * priority. If priority arguments are omitted, function calls the legacy dump command.
     */
    private final PriorityDump.PriorityDumper mPriorityDumper = new PriorityDump.PriorityDumper() {
        @Override
        public void dumpHigh(FileDescriptor fd, PrintWriter pw, String[] args, boolean asProto) {
            doDump(fd, pw, new String[] {DIAG_ARG}, asProto);
            doDump(fd, pw, new String[] {SHORT_ARG}, asProto);
        }

        @Override
        public void dumpNormal(FileDescriptor fd, PrintWriter pw, String[] args, boolean asProto) {
            doDump(fd, pw, args, asProto);
        }

        @Override
        public void dump(FileDescriptor fd, PrintWriter pw, String[] args, boolean asProto) {
           doDump(fd, pw, args, asProto);
        }
    };

    /**
     * Dependencies of ConnectivityService, for injection in tests.
     */
    @VisibleForTesting
    public static class Dependencies {
        /**
         * Get system properties to use in ConnectivityService.
         */
        public MockableSystemProperties getSystemProperties() {
            return new MockableSystemProperties();
        }

        /**
         * Create a HandlerThread to use in ConnectivityService.
         */
        public HandlerThread makeHandlerThread() {
            return new HandlerThread("ConnectivityServiceThread");
        }

        /**
         * Get a reference to the NetworkStackClient.
         */
        public NetworkStackClient getNetworkStack() {
            return NetworkStackClient.getInstance();
        }

        /**
         * @see ProxyTracker
         */
        public ProxyTracker makeProxyTracker(@NonNull Context context,
                @NonNull Handler connServiceHandler) {
            return new ProxyTracker(context, connServiceHandler, EVENT_PROXY_HAS_CHANGED);
        }

        /**
         * @see NetIdManager
         */
        public NetIdManager makeNetIdManager() {
            return new NetIdManager();
        }

        /**
         * @see NetworkUtils#queryUserAccess(int, int)
         */
        public boolean queryUserAccess(int uid, int netId) {
            return NetworkUtils.queryUserAccess(uid, netId);
        }

        /**
         * @see MultinetworkPolicyTracker
         */
        public MultinetworkPolicyTracker makeMultinetworkPolicyTracker(
                @NonNull Context c, @NonNull Handler h, @NonNull Runnable r) {
            return new MultinetworkPolicyTracker(c, h, r);
        }

        /**
         * @see ServiceManager#checkService(String)
         */
        public boolean hasService(@NonNull String name) {
            return ServiceManager.checkService(name) != null;
        }

        /**
         * @see IpConnectivityMetrics.Logger
         */
        public IpConnectivityMetrics.Logger getMetricsLogger() {
            return Objects.requireNonNull(LocalServices.getService(IpConnectivityMetrics.Logger.class),
                    "no IpConnectivityMetrics service");
        }

        /**
         * @see IpConnectivityMetrics
         */
        public IIpConnectivityMetrics getIpConnectivityMetrics() {
            return IIpConnectivityMetrics.Stub.asInterface(
                    ServiceManager.getService(IpConnectivityLog.SERVICE_NAME));
        }

        public IBatteryStats getBatteryStatsService() {
            return BatteryStatsService.getService();
        }
    }

    public ConnectivityService(Context context, INetworkManagementService netManager,
            INetworkStatsService statsService, INetworkPolicyManager policyManager) {
        this(context, netManager, statsService, policyManager, getDnsResolver(),
                new IpConnectivityLog(), NetdService.getInstance(), new Dependencies());
    }

    @VisibleForTesting
    protected ConnectivityService(Context context, INetworkManagementService netManager,
            INetworkStatsService statsService, INetworkPolicyManager policyManager,
            IDnsResolver dnsresolver, IpConnectivityLog logger, INetd netd, Dependencies deps) {
        if (DBG) log("ConnectivityService starting up");

        mDeps = Objects.requireNonNull(deps, "missing Dependencies");
        mSystemProperties = mDeps.getSystemProperties();
        mNetIdManager = mDeps.makeNetIdManager();
        mContext = Objects.requireNonNull(context, "missing Context");

        mMetricsLog = logger;
        mDefaultRequest = createDefaultInternetRequestForTransport(-1, NetworkRequest.Type.REQUEST);
        mNetworkRanker = new NetworkRanker();
        NetworkRequestInfo defaultNRI = new NetworkRequestInfo(null, mDefaultRequest, new Binder());
        mNetworkRequests.put(mDefaultRequest, defaultNRI);
        mNetworkRequestInfoLogs.log("REGISTER " + defaultNRI);

        mDefaultMobileDataRequest = createDefaultInternetRequestForTransport(
                NetworkCapabilities.TRANSPORT_CELLULAR, NetworkRequest.Type.BACKGROUND_REQUEST);

        // The default WiFi request is a background request so that apps using WiFi are
        // migrated to a better network (typically ethernet) when one comes up, instead
        // of staying on WiFi forever.
        mDefaultWifiRequest = createDefaultInternetRequestForTransport(
                NetworkCapabilities.TRANSPORT_WIFI, NetworkRequest.Type.BACKGROUND_REQUEST);

        mHandlerThread = mDeps.makeHandlerThread();
        mHandlerThread.start();
        mHandler = new InternalHandler(mHandlerThread.getLooper());
        mTrackerHandler = new NetworkStateTrackerHandler(mHandlerThread.getLooper());
        mConnectivityDiagnosticsHandler =
                new ConnectivityDiagnosticsHandler(mHandlerThread.getLooper());

        mReleasePendingIntentDelayMs = Settings.Secure.getInt(context.getContentResolver(),
                Settings.Secure.CONNECTIVITY_RELEASE_PENDING_INTENT_DELAY_MS, 5_000);

        mLingerDelayMs = mSystemProperties.getInt(LINGER_DELAY_PROPERTY, DEFAULT_LINGER_DELAY_MS);
        mNonDefaultSubscriptionLingerDelayMs = 5_000;

        mNMS = Objects.requireNonNull(netManager, "missing INetworkManagementService");
        mStatsService = Objects.requireNonNull(statsService, "missing INetworkStatsService");
        mPolicyManager = Objects.requireNonNull(policyManager, "missing INetworkPolicyManager");
        mPolicyManagerInternal = Objects.requireNonNull(
                LocalServices.getService(NetworkPolicyManagerInternal.class),
                "missing NetworkPolicyManagerInternal");
        mDnsResolver = Objects.requireNonNull(dnsresolver, "missing IDnsResolver");
        mProxyTracker = mDeps.makeProxyTracker(mContext, mHandler);

        mNetd = netd;
        mKeyStore = KeyStore.getInstance();
        mTelephonyManager = (TelephonyManager) mContext.getSystemService(Context.TELEPHONY_SERVICE);
        mAppOpsManager = (AppOpsManager) mContext.getSystemService(Context.APP_OPS_SERVICE);
        mLocationPermissionChecker = new LocationPermissionChecker(mContext);
        mSubscriptionManager = SubscriptionManager.from(mContext);
        mTelephonyManager.listen(mPhoneStateListener, LISTEN_ACTIVE_DATA_SUBSCRIPTION_ID_CHANGE);

        // To ensure uid rules are synchronized with Network Policy, register for
        // NetworkPolicyManagerService events must happen prior to NetworkPolicyManagerService
        // reading existing policy from disk.
        try {
            mPolicyManager.registerListener(mPolicyListener);
        } catch (RemoteException e) {
            // ouch, no rules updates means some processes may never get network
            loge("unable to register INetworkPolicyListener" + e);
        }

        final PowerManager powerManager = (PowerManager) context.getSystemService(
                Context.POWER_SERVICE);
        mNetTransitionWakeLock = powerManager.newWakeLock(PowerManager.PARTIAL_WAKE_LOCK, TAG);
        mNetTransitionWakeLockTimeout = mContext.getResources().getInteger(
                com.android.internal.R.integer.config_networkTransitionTimeout);
        mPendingIntentWakeLock = powerManager.newWakeLock(PowerManager.PARTIAL_WAKE_LOCK, TAG);

        mNetConfigs = new NetworkConfig[ConnectivityManager.MAX_NETWORK_TYPE+1];

        // TODO: What is the "correct" way to do determine if this is a wifi only device?
        boolean wifiOnly = mSystemProperties.getBoolean("ro.radio.noril", false);
        log("wifiOnly=" + wifiOnly);
        String[] naStrings = context.getResources().getStringArray(
                com.android.internal.R.array.networkAttributes);
        for (String naString : naStrings) {
            try {
                NetworkConfig n = new NetworkConfig(naString);
                if (VDBG) log("naString=" + naString + " config=" + n);
                if (n.type > ConnectivityManager.MAX_NETWORK_TYPE) {
                    loge("Error in networkAttributes - ignoring attempt to define type " +
                            n.type);
                    continue;
                }
                if (wifiOnly && ConnectivityManager.isNetworkTypeMobile(n.type)) {
                    log("networkAttributes - ignoring mobile as this dev is wifiOnly " +
                            n.type);
                    continue;
                }
                if (mNetConfigs[n.type] != null) {
                    loge("Error in networkAttributes - ignoring attempt to redefine type " +
                            n.type);
                    continue;
                }
                mLegacyTypeTracker.addSupportedType(n.type);

                mNetConfigs[n.type] = n;
                mNetworksDefined++;
            } catch(Exception e) {
                // ignore it - leave the entry null
            }
        }

        // Forcibly add TYPE_VPN as a supported type, if it has not already been added via config.
        if (mNetConfigs[TYPE_VPN] == null) {
            // mNetConfigs is used only for "restore time", which isn't applicable to VPNs, so we
            // don't need to add TYPE_VPN to mNetConfigs.
            mLegacyTypeTracker.addSupportedType(TYPE_VPN);
            mNetworksDefined++;  // used only in the log() statement below.
        }

        // Do the same for Ethernet, since it's often not specified in the configs, although many
        // devices can use it via USB host adapters.
        if (mNetConfigs[TYPE_ETHERNET] == null && mDeps.hasService(Context.ETHERNET_SERVICE)) {
            mLegacyTypeTracker.addSupportedType(TYPE_ETHERNET);
            mNetworksDefined++;
        }

        if (VDBG) log("mNetworksDefined=" + mNetworksDefined);

        mProtectedNetworks = new ArrayList<Integer>();
        int[] protectedNetworks = context.getResources().getIntArray(
                com.android.internal.R.array.config_protectedNetworks);
        for (int p : protectedNetworks) {
            if ((mNetConfigs[p] != null) && (mProtectedNetworks.contains(p) == false)) {
                mProtectedNetworks.add(p);
            } else {
                if (DBG) loge("Ignoring protectedNetwork " + p);
            }
        }

        mWolSupportedInterfaces = new ArraySet(
                mContext.getResources().getStringArray(
                        com.android.internal.R.array.config_wakeonlan_supported_interfaces));

        mUserManager = (UserManager) context.getSystemService(Context.USER_SERVICE);

        mPermissionMonitor = new PermissionMonitor(mContext, mNetd);

        // Set up the listener for user state for creating user VPNs.
        // Should run on mHandler to avoid any races.
        IntentFilter intentFilter = new IntentFilter();
        intentFilter.addAction(Intent.ACTION_USER_STARTED);
        intentFilter.addAction(Intent.ACTION_USER_STOPPED);
        intentFilter.addAction(Intent.ACTION_USER_ADDED);
        intentFilter.addAction(Intent.ACTION_USER_REMOVED);
        intentFilter.addAction(Intent.ACTION_USER_UNLOCKED);
        mContext.registerReceiverAsUser(
                mIntentReceiver,
                UserHandle.ALL,
                intentFilter,
                null /* broadcastPermission */,
                mHandler);
        mContext.registerReceiverAsUser(mUserPresentReceiver, UserHandle.SYSTEM,
                new IntentFilter(Intent.ACTION_USER_PRESENT), null, null);

        // Listen to package add and removal events for all users.
        intentFilter = new IntentFilter();
        intentFilter.addAction(Intent.ACTION_PACKAGE_ADDED);
        intentFilter.addAction(Intent.ACTION_PACKAGE_REPLACED);
        intentFilter.addAction(Intent.ACTION_PACKAGE_REMOVED);
        intentFilter.addDataScheme("package");
        mContext.registerReceiverAsUser(
                mIntentReceiver,
                UserHandle.ALL,
                intentFilter,
                null /* broadcastPermission */,
                mHandler);

        try {
            mNMS.registerObserver(mDataActivityObserver);
        } catch (RemoteException e) {
            loge("Error registering observer :" + e);
        }

        mSettingsObserver = new SettingsObserver(mContext, mHandler);
        registerSettingsCallbacks();

        final DataConnectionStats dataConnectionStats = new DataConnectionStats(mContext, mHandler);
        dataConnectionStats.startMonitoring();

        mKeepaliveTracker = new KeepaliveTracker(mContext, mHandler);
        mNotifier = new NetworkNotificationManager(mContext, mTelephonyManager,
                mContext.getSystemService(NotificationManager.class));

        final int dailyLimit = Settings.Global.getInt(mContext.getContentResolver(),
                Settings.Global.NETWORK_SWITCH_NOTIFICATION_DAILY_LIMIT,
                LingerMonitor.DEFAULT_NOTIFICATION_DAILY_LIMIT);
        final long rateLimit = Settings.Global.getLong(mContext.getContentResolver(),
                Settings.Global.NETWORK_SWITCH_NOTIFICATION_RATE_LIMIT_MILLIS,
                LingerMonitor.DEFAULT_NOTIFICATION_RATE_LIMIT_MILLIS);
        mLingerMonitor = new LingerMonitor(mContext, mNotifier, dailyLimit, rateLimit);

        mMultinetworkPolicyTracker = mDeps.makeMultinetworkPolicyTracker(
                mContext, mHandler, () -> rematchForAvoidBadWifiUpdate());
        mMultinetworkPolicyTracker.start();

        mMultipathPolicyTracker = new MultipathPolicyTracker(mContext, mHandler);

        mDnsManager = new DnsManager(mContext, mDnsResolver, mSystemProperties);
        registerPrivateDnsSettingsCallbacks();
    }

    private static NetworkCapabilities createDefaultNetworkCapabilitiesForUid(int uid) {
        final NetworkCapabilities netCap = new NetworkCapabilities();
        netCap.addCapability(NET_CAPABILITY_INTERNET);
        netCap.removeCapability(NET_CAPABILITY_NOT_VPN);
        netCap.setSingleUid(uid);
        return netCap;
    }

    private NetworkRequest createDefaultInternetRequestForTransport(
            int transportType, NetworkRequest.Type type) {
        final NetworkCapabilities netCap = new NetworkCapabilities();
        netCap.addCapability(NET_CAPABILITY_INTERNET);
        netCap.setRequestorUidAndPackageName(Process.myUid(), mContext.getPackageName());
        if (transportType > -1) {
            netCap.addTransportType(transportType);
        }
        return new NetworkRequest(netCap, TYPE_NONE, nextNetworkRequestId(), type);
    }

    // Used only for testing.
    // TODO: Delete this and either:
    // 1. Give FakeSettingsProvider the ability to send settings change notifications (requires
    //    changing ContentResolver to make registerContentObserver non-final).
    // 2. Give FakeSettingsProvider an alternative notification mechanism and have the test use it
    //    by subclassing SettingsObserver.
    @VisibleForTesting
    void updateAlwaysOnNetworks() {
        mHandler.sendEmptyMessage(EVENT_CONFIGURE_ALWAYS_ON_NETWORKS);
    }

    // See FakeSettingsProvider comment above.
    @VisibleForTesting
    void updatePrivateDnsSettings() {
        mHandler.sendEmptyMessage(EVENT_PRIVATE_DNS_SETTINGS_CHANGED);
    }

    private void handleAlwaysOnNetworkRequest(
            NetworkRequest networkRequest, String settingName, boolean defaultValue) {
        final boolean enable = toBool(Settings.Global.getInt(
                mContext.getContentResolver(), settingName, encodeBool(defaultValue)));
        final boolean isEnabled = (mNetworkRequests.get(networkRequest) != null);
        if (enable == isEnabled) {
            return;  // Nothing to do.
        }

        if (enable) {
            handleRegisterNetworkRequest(new NetworkRequestInfo(
                    null, networkRequest, new Binder()));
        } else {
            handleReleaseNetworkRequest(networkRequest, Process.SYSTEM_UID,
                    /* callOnUnavailable */ false);
        }
    }

    private void handleConfigureAlwaysOnNetworks() {
        handleAlwaysOnNetworkRequest(
                mDefaultMobileDataRequest,Settings.Global.MOBILE_DATA_ALWAYS_ON, true);
        handleAlwaysOnNetworkRequest(mDefaultWifiRequest, Settings.Global.WIFI_ALWAYS_REQUESTED,
                false);
    }

    private void registerSettingsCallbacks() {
        // Watch for global HTTP proxy changes.
        mSettingsObserver.observe(
                Settings.Global.getUriFor(Settings.Global.HTTP_PROXY),
                EVENT_APPLY_GLOBAL_HTTP_PROXY);

        // Watch for whether or not to keep mobile data always on.
        mSettingsObserver.observe(
                Settings.Global.getUriFor(Settings.Global.MOBILE_DATA_ALWAYS_ON),
                EVENT_CONFIGURE_ALWAYS_ON_NETWORKS);

        // Watch for whether or not to keep wifi always on.
        mSettingsObserver.observe(
                Settings.Global.getUriFor(Settings.Global.WIFI_ALWAYS_REQUESTED),
                EVENT_CONFIGURE_ALWAYS_ON_NETWORKS);
    }

    private void registerPrivateDnsSettingsCallbacks() {
        for (Uri uri : DnsManager.getPrivateDnsSettingsUris()) {
            mSettingsObserver.observe(uri, EVENT_PRIVATE_DNS_SETTINGS_CHANGED);
        }
    }

    private synchronized int nextNetworkRequestId() {
        return mNextNetworkRequestId++;
    }

    private NetworkState getFilteredNetworkState(int networkType, int uid) {
        if (mLegacyTypeTracker.isTypeSupported(networkType)) {
            final NetworkAgentInfo nai = mLegacyTypeTracker.getNetworkForType(networkType);
            final NetworkState state;
            if (nai != null) {
                state = nai.getNetworkState();
                state.networkInfo.setType(networkType);
            } else {
                final NetworkInfo info = new NetworkInfo(networkType, 0,
                        getNetworkTypeName(networkType), "");
                info.setDetailedState(NetworkInfo.DetailedState.DISCONNECTED, null, null);
                info.setIsAvailable(true);
                final NetworkCapabilities capabilities = new NetworkCapabilities();
                capabilities.setCapability(NetworkCapabilities.NET_CAPABILITY_NOT_ROAMING,
                        !info.isRoaming());
                state = new NetworkState(info, new LinkProperties(), capabilities,
                        null, null, null);
            }
            filterNetworkStateForUid(state, uid, false);
            return state;
        } else {
            return NetworkState.EMPTY;
        }
    }

    @VisibleForTesting
    protected NetworkAgentInfo getNetworkAgentInfoForNetwork(Network network) {
        if (network == null) {
            return null;
        }
        return getNetworkAgentInfoForNetId(network.netId);
    }

    private NetworkAgentInfo getNetworkAgentInfoForNetId(int netId) {
        synchronized (mNetworkForNetId) {
            return mNetworkForNetId.get(netId);
        }
    }

    private Network[] getVpnUnderlyingNetworks(int uid) {
        synchronized (mVpns) {
            if (!mLockdownEnabled) {
                int user = UserHandle.getUserId(uid);
                Vpn vpn = mVpns.get(user);
                if (vpn != null && vpn.appliesToUid(uid)) {
                    return vpn.getUnderlyingNetworks();
                }
            }
        }
        return null;
    }

    private NetworkState getUnfilteredActiveNetworkState(int uid) {
        NetworkAgentInfo nai = getDefaultNetwork();

        final Network[] networks = getVpnUnderlyingNetworks(uid);
        if (networks != null) {
            // getUnderlyingNetworks() returns:
            // null => there was no VPN, or the VPN didn't specify anything, so we use the default.
            // empty array => the VPN explicitly said "no default network".
            // non-empty array => the VPN specified one or more default networks; we use the
            //                    first one.
            if (networks.length > 0) {
                nai = getNetworkAgentInfoForNetwork(networks[0]);
            } else {
                nai = null;
            }
        }

        if (nai != null) {
            return nai.getNetworkState();
        } else {
            return NetworkState.EMPTY;
        }
    }

    /**
     * Check if UID should be blocked from using the network with the given LinkProperties.
     */
    private boolean isNetworkWithLinkPropertiesBlocked(LinkProperties lp, int uid,
            boolean ignoreBlocked) {
        // Networks aren't blocked when ignoring blocked status
        if (ignoreBlocked) {
            return false;
        }
        synchronized (mVpns) {
            final Vpn vpn = mVpns.get(UserHandle.getUserId(uid));
            if (vpn != null && vpn.getLockdown() && vpn.isBlockingUid(uid)) {
                return true;
            }
        }
        final String iface = (lp == null ? "" : lp.getInterfaceName());
        return mPolicyManagerInternal.isUidNetworkingBlocked(uid, iface);
    }

    private void maybeLogBlockedNetworkInfo(NetworkInfo ni, int uid) {
        if (ni == null || !LOGD_BLOCKED_NETWORKINFO) {
            return;
        }
        final boolean blocked;
        synchronized (mBlockedAppUids) {
            if (ni.getDetailedState() == DetailedState.BLOCKED && mBlockedAppUids.add(uid)) {
                blocked = true;
            } else if (ni.isConnected() && mBlockedAppUids.remove(uid)) {
                blocked = false;
            } else {
                return;
            }
        }
        String action = blocked ? "BLOCKED" : "UNBLOCKED";
        log(String.format("Returning %s NetworkInfo to uid=%d", action, uid));
        mNetworkInfoBlockingLogs.log(action + " " + uid);
    }

    private void maybeLogBlockedStatusChanged(NetworkRequestInfo nri, Network net,
            boolean blocked) {
        if (nri == null || net == null || !LOGD_BLOCKED_NETWORKINFO) {
            return;
        }
        String action = blocked ? "BLOCKED" : "UNBLOCKED";
        log(String.format("Blocked status changed to %s for %d(%d) on netId %d", blocked,
                nri.mUid, nri.request.requestId, net.netId));
        mNetworkInfoBlockingLogs.log(action + " " + nri.mUid);
    }

    /**
     * Apply any relevant filters to {@link NetworkState} for the given UID. For
     * example, this may mark the network as {@link DetailedState#BLOCKED} based
     * on {@link #isNetworkWithLinkPropertiesBlocked}.
     */
    private void filterNetworkStateForUid(NetworkState state, int uid, boolean ignoreBlocked) {
        if (state == null || state.networkInfo == null || state.linkProperties == null) return;

        if (isNetworkWithLinkPropertiesBlocked(state.linkProperties, uid, ignoreBlocked)) {
            state.networkInfo.setDetailedState(DetailedState.BLOCKED, null, null);
        }
        synchronized (mVpns) {
            if (mLockdownTracker != null) {
                mLockdownTracker.augmentNetworkInfo(state.networkInfo);
            }
        }
    }

    /**
     * Return NetworkInfo for the active (i.e., connected) network interface.
     * It is assumed that at most one network is active at a time. If more
     * than one is active, it is indeterminate which will be returned.
     * @return the info for the active network, or {@code null} if none is
     * active
     */
    @Override
    public NetworkInfo getActiveNetworkInfo() {
        enforceAccessPermission();
        final int uid = Binder.getCallingUid();
        final NetworkState state = getUnfilteredActiveNetworkState(uid);
        filterNetworkStateForUid(state, uid, false);
        maybeLogBlockedNetworkInfo(state.networkInfo, uid);
        return state.networkInfo;
    }

    @Override
    public Network getActiveNetwork() {
        enforceAccessPermission();
        return getActiveNetworkForUidInternal(Binder.getCallingUid(), false);
    }

    @Override
    public Network getActiveNetworkForUid(int uid, boolean ignoreBlocked) {
        NetworkStack.checkNetworkStackPermission(mContext);
        return getActiveNetworkForUidInternal(uid, ignoreBlocked);
    }

    private Network getActiveNetworkForUidInternal(final int uid, boolean ignoreBlocked) {
        final int user = UserHandle.getUserId(uid);
        int vpnNetId = NETID_UNSET;
        synchronized (mVpns) {
            final Vpn vpn = mVpns.get(user);
            // TODO : now that capabilities contain the UID, the appliesToUid test should
            // be removed as the satisfying test below should be enough.
            if (vpn != null && vpn.appliesToUid(uid)) vpnNetId = vpn.getNetId();
        }
        NetworkAgentInfo nai;
        if (vpnNetId != NETID_UNSET) {
            nai = getNetworkAgentInfoForNetId(vpnNetId);
            if (nai != null) {
                final NetworkCapabilities requiredCaps =
                    createDefaultNetworkCapabilitiesForUid(uid);
                if (requiredCaps.satisfiedByNetworkCapabilities(nai.networkCapabilities)) {
                    return nai.network;
                }
            }
        }
        nai = getDefaultNetwork();
        if (nai != null
                && isNetworkWithLinkPropertiesBlocked(nai.linkProperties, uid, ignoreBlocked)) {
            nai = null;
        }
        return nai != null ? nai.network : null;
    }

    // Public because it's used by mLockdownTracker.
    public NetworkInfo getActiveNetworkInfoUnfiltered() {
        enforceAccessPermission();
        final int uid = Binder.getCallingUid();
        NetworkState state = getUnfilteredActiveNetworkState(uid);
        return state.networkInfo;
    }

    @Override
    public NetworkInfo getActiveNetworkInfoForUid(int uid, boolean ignoreBlocked) {
        NetworkStack.checkNetworkStackPermission(mContext);
        final NetworkState state = getUnfilteredActiveNetworkState(uid);
        filterNetworkStateForUid(state, uid, ignoreBlocked);
        return state.networkInfo;
    }

    @Override
    public NetworkInfo getNetworkInfo(int networkType) {
        enforceAccessPermission();
        final int uid = Binder.getCallingUid();
        if (getVpnUnderlyingNetworks(uid) != null) {
            // A VPN is active, so we may need to return one of its underlying networks. This
            // information is not available in LegacyTypeTracker, so we have to get it from
            // getUnfilteredActiveNetworkState.
            final NetworkState state = getUnfilteredActiveNetworkState(uid);
            if (state.networkInfo != null && state.networkInfo.getType() == networkType) {
                filterNetworkStateForUid(state, uid, false);
                return state.networkInfo;
            }
        }
        final NetworkState state = getFilteredNetworkState(networkType, uid);
        return state.networkInfo;
    }

    @Override
    public NetworkInfo getNetworkInfoForUid(Network network, int uid, boolean ignoreBlocked) {
        enforceAccessPermission();
        final NetworkAgentInfo nai = getNetworkAgentInfoForNetwork(network);
        if (nai != null) {
            final NetworkState state = nai.getNetworkState();
            filterNetworkStateForUid(state, uid, ignoreBlocked);
            return state.networkInfo;
        } else {
            return null;
        }
    }

    @Override
    public NetworkInfo[] getAllNetworkInfo() {
        enforceAccessPermission();
        final ArrayList<NetworkInfo> result = Lists.newArrayList();
        for (int networkType = 0; networkType <= ConnectivityManager.MAX_NETWORK_TYPE;
                networkType++) {
            NetworkInfo info = getNetworkInfo(networkType);
            if (info != null) {
                result.add(info);
            }
        }
        return result.toArray(new NetworkInfo[result.size()]);
    }

    @Override
    public Network getNetworkForType(int networkType) {
        enforceAccessPermission();
        final int uid = Binder.getCallingUid();
        NetworkState state = getFilteredNetworkState(networkType, uid);
        if (!isNetworkWithLinkPropertiesBlocked(state.linkProperties, uid, false)) {
            return state.network;
        }
        return null;
    }

    @Override
    public Network[] getAllNetworks() {
        enforceAccessPermission();
        synchronized (mNetworkForNetId) {
            final Network[] result = new Network[mNetworkForNetId.size()];
            for (int i = 0; i < mNetworkForNetId.size(); i++) {
                result[i] = mNetworkForNetId.valueAt(i).network;
            }
            return result;
        }
    }

    @Override
    public NetworkCapabilities[] getDefaultNetworkCapabilitiesForUser(
                int userId, String callingPackageName) {
        // The basic principle is: if an app's traffic could possibly go over a
        // network, without the app doing anything multinetwork-specific,
        // (hence, by "default"), then include that network's capabilities in
        // the array.
        //
        // In the normal case, app traffic only goes over the system's default
        // network connection, so that's the only network returned.
        //
        // With a VPN in force, some app traffic may go into the VPN, and thus
        // over whatever underlying networks the VPN specifies, while other app
        // traffic may go over the system default network (e.g.: a split-tunnel
        // VPN, or an app disallowed by the VPN), so the set of networks
        // returned includes the VPN's underlying networks and the system
        // default.
        enforceAccessPermission();

        HashMap<Network, NetworkCapabilities> result = new HashMap<>();

        NetworkAgentInfo nai = getDefaultNetwork();
        NetworkCapabilities nc = getNetworkCapabilitiesInternal(nai);
        if (nc != null) {
            result.put(
                    nai.network,
                    maybeSanitizeLocationInfoForCaller(
                            nc, Binder.getCallingUid(), callingPackageName));
        }

        synchronized (mVpns) {
            if (!mLockdownEnabled) {
                Vpn vpn = mVpns.get(userId);
                if (vpn != null) {
                    Network[] networks = vpn.getUnderlyingNetworks();
                    if (networks != null) {
                        for (Network network : networks) {
                            nc = getNetworkCapabilitiesInternal(network);
                            if (nc != null) {
                                result.put(
                                        network,
                                        maybeSanitizeLocationInfoForCaller(
                                                nc, Binder.getCallingUid(), callingPackageName));
                            }
                        }
                    }
                }
            }
        }

        NetworkCapabilities[] out = new NetworkCapabilities[result.size()];
        out = result.values().toArray(out);
        return out;
    }

    @Override
    public boolean isNetworkSupported(int networkType) {
        enforceAccessPermission();
        return mLegacyTypeTracker.isTypeSupported(networkType);
    }

    /**
     * Return LinkProperties for the active (i.e., connected) default
     * network interface.  It is assumed that at most one default network
     * is active at a time. If more than one is active, it is indeterminate
     * which will be returned.
     * @return the ip properties for the active network, or {@code null} if
     * none is active
     */
    @Override
    public LinkProperties getActiveLinkProperties() {
        enforceAccessPermission();
        final int uid = Binder.getCallingUid();
        NetworkState state = getUnfilteredActiveNetworkState(uid);
        if (state.linkProperties == null) return null;
        return linkPropertiesRestrictedForCallerPermissions(state.linkProperties,
                Binder.getCallingPid(), uid);
    }

    @Override
    public LinkProperties getLinkPropertiesForType(int networkType) {
        enforceAccessPermission();
        NetworkAgentInfo nai = mLegacyTypeTracker.getNetworkForType(networkType);
        final LinkProperties lp = getLinkProperties(nai);
        if (lp == null) return null;
        return linkPropertiesRestrictedForCallerPermissions(
                lp, Binder.getCallingPid(), Binder.getCallingUid());
    }

    // TODO - this should be ALL networks
    @Override
    public LinkProperties getLinkProperties(Network network) {
        enforceAccessPermission();
        final LinkProperties lp = getLinkProperties(getNetworkAgentInfoForNetwork(network));
        if (lp == null) return null;
        return linkPropertiesRestrictedForCallerPermissions(
                lp, Binder.getCallingPid(), Binder.getCallingUid());
    }

    @Nullable
    private LinkProperties getLinkProperties(@Nullable NetworkAgentInfo nai) {
        if (nai == null) {
            return null;
        }
        synchronized (nai) {
            return nai.linkProperties;
        }
    }

    private NetworkCapabilities getNetworkCapabilitiesInternal(Network network) {
        return getNetworkCapabilitiesInternal(getNetworkAgentInfoForNetwork(network));
    }

    private NetworkCapabilities getNetworkCapabilitiesInternal(NetworkAgentInfo nai) {
        if (nai == null) return null;
        synchronized (nai) {
            if (nai.networkCapabilities == null) return null;
            return networkCapabilitiesRestrictedForCallerPermissions(
                    nai.networkCapabilities, Binder.getCallingPid(), Binder.getCallingUid());
        }
    }

    @Override
    public NetworkCapabilities getNetworkCapabilities(Network network, String callingPackageName) {
        mAppOpsManager.checkPackage(Binder.getCallingUid(), callingPackageName);
        enforceAccessPermission();
        return maybeSanitizeLocationInfoForCaller(
                getNetworkCapabilitiesInternal(network),
                Binder.getCallingUid(), callingPackageName);
    }

    @VisibleForTesting
    NetworkCapabilities networkCapabilitiesRestrictedForCallerPermissions(
            NetworkCapabilities nc, int callerPid, int callerUid) {
        final NetworkCapabilities newNc = new NetworkCapabilities(nc);
        if (!checkSettingsPermission(callerPid, callerUid)) {
            newNc.setUids(null);
            newNc.setSSID(null);
        }
        if (newNc.getNetworkSpecifier() != null) {
            newNc.setNetworkSpecifier(newNc.getNetworkSpecifier().redact());
        }
        newNc.setAdministratorUids(Collections.EMPTY_LIST);

        return newNc;
    }

    @VisibleForTesting
    @Nullable
    NetworkCapabilities maybeSanitizeLocationInfoForCaller(
            @Nullable NetworkCapabilities nc, int callerUid, @NonNull String callerPkgName) {
        if (nc == null) {
            return null;
        }
        final NetworkCapabilities newNc = new NetworkCapabilities(nc);
        if (callerUid != newNc.getOwnerUid()) {
            newNc.setOwnerUid(INVALID_UID);
            return newNc;
        }

        Binder.withCleanCallingIdentity(
                () -> {
                    if (!mLocationPermissionChecker.checkLocationPermission(
                            callerPkgName, null /* featureId */, callerUid, null /* message */)) {
                        // Caller does not have the requisite location permissions. Reset the
                        // owner's UID in the NetworkCapabilities.
                        newNc.setOwnerUid(INVALID_UID);
                    }
                }
        );

        return newNc;
    }

    private LinkProperties linkPropertiesRestrictedForCallerPermissions(
            LinkProperties lp, int callerPid, int callerUid) {
        if (lp == null) return new LinkProperties();

        // Only do a permission check if sanitization is needed, to avoid unnecessary binder calls.
        final boolean needsSanitization =
                (lp.getCaptivePortalApiUrl() != null || lp.getCaptivePortalData() != null);
        if (!needsSanitization) {
            return new LinkProperties(lp);
        }

        if (checkSettingsPermission(callerPid, callerUid)) {
            return lp.makeSensitiveFieldsParcelingCopy();
        }

        final LinkProperties newLp = new LinkProperties(lp);
        // Sensitive fields would not be parceled anyway, but sanitize for consistency before the
        // object gets parceled.
        newLp.setCaptivePortalApiUrl(null);
        newLp.setCaptivePortalData(null);
        return newLp;
    }

    private void restrictRequestUidsForCallerAndSetRequestorInfo(NetworkCapabilities nc,
            int callerUid, String callerPackageName) {
        if (!checkSettingsPermission()) {
            nc.setSingleUid(callerUid);
        }
        nc.setRequestorUidAndPackageName(callerUid, callerPackageName);
        nc.setAdministratorUids(Collections.EMPTY_LIST);

        // Clear owner UID; this can never come from an app.
        nc.setOwnerUid(INVALID_UID);
    }

    private void restrictBackgroundRequestForCaller(NetworkCapabilities nc) {
        if (!mPermissionMonitor.hasUseBackgroundNetworksPermission(Binder.getCallingUid())) {
            nc.addCapability(NET_CAPABILITY_FOREGROUND);
        }
    }

    @Override
    public NetworkState[] getAllNetworkState() {
        // This contains IMSI details, so make sure the caller is privileged.
        NetworkStack.checkNetworkStackPermission(mContext);

        final ArrayList<NetworkState> result = Lists.newArrayList();
        for (Network network : getAllNetworks()) {
            final NetworkAgentInfo nai = getNetworkAgentInfoForNetwork(network);
            if (nai != null) {
                // TODO (b/73321673) : NetworkState contains a copy of the
                // NetworkCapabilities, which may contain UIDs of apps to which the
                // network applies. Should the UIDs be cleared so as not to leak or
                // interfere ?
                result.add(nai.getNetworkState());
            }
        }
        return result.toArray(new NetworkState[result.size()]);
    }

    @Override
    @Deprecated
    public NetworkQuotaInfo getActiveNetworkQuotaInfo() {
        Log.w(TAG, "Shame on UID " + Binder.getCallingUid()
                + " for calling the hidden API getNetworkQuotaInfo(). Shame!");
        return new NetworkQuotaInfo();
    }

    @Override
    public boolean isActiveNetworkMetered() {
        enforceAccessPermission();

        final NetworkCapabilities caps = getNetworkCapabilitiesInternal(getActiveNetwork());
        if (caps != null) {
            return !caps.hasCapability(NetworkCapabilities.NET_CAPABILITY_NOT_METERED);
        } else {
            // Always return the most conservative value
            return true;
        }
    }

    private INetworkManagementEventObserver mDataActivityObserver = new BaseNetworkObserver() {
        @Override
        public void interfaceClassDataActivityChanged(String label, boolean active, long tsNanos) {
            int deviceType = Integer.parseInt(label);
            sendDataActivityBroadcast(deviceType, active, tsNanos);
        }
    };

    /**
     * Ensures that the system cannot call a particular method.
     */
    private boolean disallowedBecauseSystemCaller() {
        // TODO: start throwing a SecurityException when GnssLocationProvider stops calling
        // requestRouteToHost. In Q, GnssLocationProvider is changed to not call requestRouteToHost
        // for devices launched with Q and above. However, existing devices upgrading to Q and
        // above must continued to be supported for few more releases.
        if (isSystem(Binder.getCallingUid()) && SystemProperties.getInt(
                "ro.product.first_api_level", 0) > Build.VERSION_CODES.P) {
            log("This method exists only for app backwards compatibility"
                    + " and must not be called by system services.");
            return true;
        }
        return false;
    }

    /**
     * Ensure that a network route exists to deliver traffic to the specified
     * host via the specified network interface.
     * @param networkType the type of the network over which traffic to the
     * specified host is to be routed
     * @param hostAddress the IP address of the host to which the route is
     * desired
     * @return {@code true} on success, {@code false} on failure
     */
    @Override
    public boolean requestRouteToHostAddress(int networkType, byte[] hostAddress) {
        if (disallowedBecauseSystemCaller()) {
            return false;
        }
        enforceChangePermission();
        if (mProtectedNetworks.contains(networkType)) {
            enforceConnectivityRestrictedNetworksPermission();
        }

        InetAddress addr;
        try {
            addr = InetAddress.getByAddress(hostAddress);
        } catch (UnknownHostException e) {
            if (DBG) log("requestRouteToHostAddress got " + e.toString());
            return false;
        }

        if (!ConnectivityManager.isNetworkTypeValid(networkType)) {
            if (DBG) log("requestRouteToHostAddress on invalid network: " + networkType);
            return false;
        }

        NetworkAgentInfo nai = mLegacyTypeTracker.getNetworkForType(networkType);
        if (nai == null) {
            if (mLegacyTypeTracker.isTypeSupported(networkType) == false) {
                if (DBG) log("requestRouteToHostAddress on unsupported network: " + networkType);
            } else {
                if (DBG) log("requestRouteToHostAddress on down network: " + networkType);
            }
            return false;
        }

        DetailedState netState;
        synchronized (nai) {
            netState = nai.networkInfo.getDetailedState();
        }

        if (netState != DetailedState.CONNECTED && netState != DetailedState.CAPTIVE_PORTAL_CHECK) {
            if (VDBG) {
                log("requestRouteToHostAddress on down network "
                        + "(" + networkType + ") - dropped"
                        + " netState=" + netState);
            }
            return false;
        }

        final int uid = Binder.getCallingUid();
        final long token = Binder.clearCallingIdentity();
        try {
            LinkProperties lp;
            int netId;
            synchronized (nai) {
                lp = nai.linkProperties;
                netId = nai.network.netId;
            }
            boolean ok = addLegacyRouteToHost(lp, addr, netId, uid);
            if (DBG) log("requestRouteToHostAddress ok=" + ok);
            return ok;
        } finally {
            Binder.restoreCallingIdentity(token);
        }
    }

    private boolean addLegacyRouteToHost(LinkProperties lp, InetAddress addr, int netId, int uid) {
        RouteInfo bestRoute = RouteInfo.selectBestRoute(lp.getAllRoutes(), addr);
        if (bestRoute == null) {
            bestRoute = RouteInfo.makeHostRoute(addr, lp.getInterfaceName());
        } else {
            String iface = bestRoute.getInterface();
            if (bestRoute.getGateway().equals(addr)) {
                // if there is no better route, add the implied hostroute for our gateway
                bestRoute = RouteInfo.makeHostRoute(addr, iface);
            } else {
                // if we will connect to this through another route, add a direct route
                // to it's gateway
                bestRoute = RouteInfo.makeHostRoute(addr, bestRoute.getGateway(), iface);
            }
        }
        if (DBG) log("Adding legacy route " + bestRoute +
                " for UID/PID " + uid + "/" + Binder.getCallingPid());
        try {
            mNMS.addLegacyRouteForNetId(netId, bestRoute, uid);
        } catch (Exception e) {
            // never crash - catch them all
            if (DBG) loge("Exception trying to add a route: " + e);
            return false;
        }
        return true;
    }

    @VisibleForTesting
    protected final INetdEventCallback mNetdEventCallback = new BaseNetdEventCallback() {
        @Override
        public void onPrivateDnsValidationEvent(int netId, String ipAddress,
                String hostname, boolean validated) {
            try {
                mHandler.sendMessage(mHandler.obtainMessage(
                        EVENT_PRIVATE_DNS_VALIDATION_UPDATE,
                        new PrivateDnsValidationUpdate(netId,
                                InetAddress.parseNumericAddress(ipAddress),
                                hostname, validated)));
            } catch (IllegalArgumentException e) {
                loge("Error parsing ip address in validation event");
            }
        }

        @Override
        public void onDnsEvent(int netId, int eventType, int returnCode, String hostname,
                String[] ipAddresses, int ipAddressesCount, long timestamp, int uid) {
            NetworkAgentInfo nai = getNetworkAgentInfoForNetId(netId);
            // Netd event only allow registrants from system. Each NetworkMonitor thread is under
            // the caller thread of registerNetworkAgent. Thus, it's not allowed to register netd
            // event callback for certain nai. e.g. cellular. Register here to pass to
            // NetworkMonitor instead.
            // TODO: Move the Dns Event to NetworkMonitor. NetdEventListenerService only allow one
            // callback from each caller type. Need to re-factor NetdEventListenerService to allow
            // multiple NetworkMonitor registrants.
            if (nai != null && nai.satisfies(mDefaultRequest)) {
                nai.networkMonitor().notifyDnsResponse(returnCode);
            }
        }

        @Override
        public void onNat64PrefixEvent(int netId, boolean added,
                                       String prefixString, int prefixLength) {
            mHandler.post(() -> handleNat64PrefixEvent(netId, added, prefixString, prefixLength));
        }
    };

    private void registerNetdEventCallback() {
        final IIpConnectivityMetrics ipConnectivityMetrics = mDeps.getIpConnectivityMetrics();
        if (ipConnectivityMetrics == null) {
            Slog.wtf(TAG, "Missing IIpConnectivityMetrics");
            return;
        }

        try {
            ipConnectivityMetrics.addNetdEventCallback(
                    INetdEventCallback.CALLBACK_CALLER_CONNECTIVITY_SERVICE,
                    mNetdEventCallback);
        } catch (Exception e) {
            loge("Error registering netd callback: " + e);
        }
    }

    private final INetworkPolicyListener mPolicyListener = new NetworkPolicyManager.Listener() {
        @Override
        public void onUidRulesChanged(int uid, int uidRules) {
            mHandler.sendMessage(mHandler.obtainMessage(EVENT_UID_RULES_CHANGED, uid, uidRules));
        }
        @Override
        public void onRestrictBackgroundChanged(boolean restrictBackground) {
            // caller is NPMS, since we only register with them
            if (LOGD_BLOCKED_NETWORKINFO) {
                log("onRestrictBackgroundChanged(restrictBackground=" + restrictBackground + ")");
            }
            mHandler.sendMessage(mHandler.obtainMessage(
                    EVENT_DATA_SAVER_CHANGED, restrictBackground ? 1 : 0, 0));
        }
    };

    void handleUidRulesChanged(int uid, int newRules) {
        // skip update when we've already applied rules
        final int oldRules = mUidRules.get(uid, RULE_NONE);
        if (oldRules == newRules) return;

        maybeNotifyNetworkBlockedForNewUidRules(uid, newRules);

        if (newRules == RULE_NONE) {
            mUidRules.delete(uid);
        } else {
            mUidRules.put(uid, newRules);
        }
    }

    void handleRestrictBackgroundChanged(boolean restrictBackground) {
        if (mRestrictBackground == restrictBackground) return;

        for (final NetworkAgentInfo nai : mNetworkAgentInfos.values()) {
            final boolean curMetered = nai.networkCapabilities.isMetered();
            maybeNotifyNetworkBlocked(nai, curMetered, curMetered, mRestrictBackground,
                    restrictBackground);
        }

        mRestrictBackground = restrictBackground;
    }

    private boolean isUidNetworkingWithVpnBlocked(int uid, int uidRules, boolean isNetworkMetered,
            boolean isBackgroundRestricted) {
        synchronized (mVpns) {
            final Vpn vpn = mVpns.get(UserHandle.getUserId(uid));
            // Because the return value of this function depends on the list of UIDs the
            // always-on VPN blocks when in lockdown mode, when the always-on VPN changes that
            // list all state depending on the return value of this function has to be recomputed.
            // TODO: add a trigger when the always-on VPN sets its blocked UIDs to reevaluate and
            // send the necessary onBlockedStatusChanged callbacks.
            if (vpn != null && vpn.getLockdown() && vpn.isBlockingUid(uid)) {
                return true;
            }
        }

        return NetworkPolicyManagerInternal.isUidNetworkingBlocked(uid, uidRules,
                isNetworkMetered, isBackgroundRestricted);
    }

    /**
     * Require that the caller is either in the same user or has appropriate permission to interact
     * across users.
     *
     * @param userId Target user for whatever operation the current IPC is supposed to perform.
     */
    private void enforceCrossUserPermission(int userId) {
        if (userId == UserHandle.getCallingUserId()) {
            // Not a cross-user call.
            return;
        }
        mContext.enforceCallingOrSelfPermission(
                android.Manifest.permission.INTERACT_ACROSS_USERS_FULL,
                "ConnectivityService");
    }

    private boolean checkAnyPermissionOf(String... permissions) {
        for (String permission : permissions) {
            if (mContext.checkCallingOrSelfPermission(permission) == PERMISSION_GRANTED) {
                return true;
            }
        }
        return false;
    }

    private boolean checkAnyPermissionOf(int pid, int uid, String... permissions) {
        for (String permission : permissions) {
            if (mContext.checkPermission(permission, pid, uid) == PERMISSION_GRANTED) {
                return true;
            }
        }
        return false;
    }

    private void enforceAnyPermissionOf(String... permissions) {
        if (!checkAnyPermissionOf(permissions)) {
            throw new SecurityException("Requires one of the following permissions: "
                    + String.join(", ", permissions) + ".");
        }
    }

    private void enforceInternetPermission() {
        mContext.enforceCallingOrSelfPermission(
                android.Manifest.permission.INTERNET,
                "ConnectivityService");
    }

    private void enforceAccessPermission() {
        mContext.enforceCallingOrSelfPermission(
                android.Manifest.permission.ACCESS_NETWORK_STATE,
                "ConnectivityService");
    }

    private void enforceChangePermission() {
        ConnectivityManager.enforceChangePermission(mContext);
    }

    private void enforceSettingsPermission() {
        enforceAnyPermissionOf(
                android.Manifest.permission.NETWORK_SETTINGS,
                NetworkStack.PERMISSION_MAINLINE_NETWORK_STACK);
    }

    private void enforceNetworkFactoryPermission() {
        mContext.enforceCallingOrSelfPermission(
                android.Manifest.permission.NETWORK_FACTORY,
                "ConnectivityService");
    }

    private boolean checkSettingsPermission() {
        return checkAnyPermissionOf(
                android.Manifest.permission.NETWORK_SETTINGS,
                NetworkStack.PERMISSION_MAINLINE_NETWORK_STACK);
    }

    private boolean checkSettingsPermission(int pid, int uid) {
        return PERMISSION_GRANTED == mContext.checkPermission(
                android.Manifest.permission.NETWORK_SETTINGS, pid, uid)
                || PERMISSION_GRANTED == mContext.checkPermission(
                NetworkStack.PERMISSION_MAINLINE_NETWORK_STACK, pid, uid);
    }

    private void enforceControlAlwaysOnVpnPermission() {
        mContext.enforceCallingOrSelfPermission(
                android.Manifest.permission.CONTROL_ALWAYS_ON_VPN,
                "ConnectivityService");
    }

    private void enforceNetworkStackOrSettingsPermission() {
        enforceAnyPermissionOf(
                android.Manifest.permission.NETWORK_SETTINGS,
                android.Manifest.permission.NETWORK_STACK,
                NetworkStack.PERMISSION_MAINLINE_NETWORK_STACK);
    }

    private void enforceNetworkStackSettingsOrSetup() {
        enforceAnyPermissionOf(
                android.Manifest.permission.NETWORK_SETTINGS,
                android.Manifest.permission.NETWORK_SETUP_WIZARD,
                android.Manifest.permission.NETWORK_STACK,
                NetworkStack.PERMISSION_MAINLINE_NETWORK_STACK);
    }

    private void enforceAirplaneModePermission() {
        enforceAnyPermissionOf(
                android.Manifest.permission.NETWORK_AIRPLANE_MODE,
                android.Manifest.permission.NETWORK_SETTINGS,
                android.Manifest.permission.NETWORK_SETUP_WIZARD,
                android.Manifest.permission.NETWORK_STACK,
                NetworkStack.PERMISSION_MAINLINE_NETWORK_STACK);
    }

    private boolean checkNetworkStackPermission() {
        return checkAnyPermissionOf(
                android.Manifest.permission.NETWORK_STACK,
                NetworkStack.PERMISSION_MAINLINE_NETWORK_STACK);
    }

    private boolean checkNetworkStackPermission(int pid, int uid) {
        return checkAnyPermissionOf(pid, uid,
                android.Manifest.permission.NETWORK_STACK,
                NetworkStack.PERMISSION_MAINLINE_NETWORK_STACK);
    }

    private boolean checkNetworkSignalStrengthWakeupPermission(int pid, int uid) {
        return checkAnyPermissionOf(pid, uid,
                android.Manifest.permission.NETWORK_SIGNAL_STRENGTH_WAKEUP,
                NetworkStack.PERMISSION_MAINLINE_NETWORK_STACK);
    }

    private void enforceConnectivityRestrictedNetworksPermission() {
        try {
            mContext.enforceCallingOrSelfPermission(
                    android.Manifest.permission.CONNECTIVITY_USE_RESTRICTED_NETWORKS,
                    "ConnectivityService");
            return;
        } catch (SecurityException e) { /* fallback to ConnectivityInternalPermission */ }
        //  TODO: Remove this fallback check after all apps have declared
        //   CONNECTIVITY_USE_RESTRICTED_NETWORKS.
        mContext.enforceCallingOrSelfPermission(
                android.Manifest.permission.CONNECTIVITY_INTERNAL,
                "ConnectivityService");
    }

    private void enforceKeepalivePermission() {
        mContext.enforceCallingOrSelfPermission(KeepaliveTracker.PERMISSION, "ConnectivityService");
    }

    // Public because it's used by mLockdownTracker.
    public void sendConnectedBroadcast(NetworkInfo info) {
        NetworkStack.checkNetworkStackPermission(mContext);
        sendGeneralBroadcast(info, CONNECTIVITY_ACTION);
    }

    private void sendInetConditionBroadcast(NetworkInfo info) {
        sendGeneralBroadcast(info, ConnectivityManager.INET_CONDITION_ACTION);
    }

    private Intent makeGeneralIntent(NetworkInfo info, String bcastType) {
        synchronized (mVpns) {
            if (mLockdownTracker != null) {
                info = new NetworkInfo(info);
                mLockdownTracker.augmentNetworkInfo(info);
            }
        }

        Intent intent = new Intent(bcastType);
        intent.putExtra(ConnectivityManager.EXTRA_NETWORK_INFO, new NetworkInfo(info));
        intent.putExtra(ConnectivityManager.EXTRA_NETWORK_TYPE, info.getType());
        if (info.isFailover()) {
            intent.putExtra(ConnectivityManager.EXTRA_IS_FAILOVER, true);
            info.setFailover(false);
        }
        if (info.getReason() != null) {
            intent.putExtra(ConnectivityManager.EXTRA_REASON, info.getReason());
        }
        if (info.getExtraInfo() != null) {
            intent.putExtra(ConnectivityManager.EXTRA_EXTRA_INFO,
                    info.getExtraInfo());
        }
        intent.putExtra(ConnectivityManager.EXTRA_INET_CONDITION, mDefaultInetConditionPublished);
        return intent;
    }

    private void sendGeneralBroadcast(NetworkInfo info, String bcastType) {
        sendStickyBroadcast(makeGeneralIntent(info, bcastType));
    }

    private void sendDataActivityBroadcast(int deviceType, boolean active, long tsNanos) {
        Intent intent = new Intent(ConnectivityManager.ACTION_DATA_ACTIVITY_CHANGE);
        intent.putExtra(ConnectivityManager.EXTRA_DEVICE_TYPE, deviceType);
        intent.putExtra(ConnectivityManager.EXTRA_IS_ACTIVE, active);
        intent.putExtra(ConnectivityManager.EXTRA_REALTIME_NS, tsNanos);
        final long ident = Binder.clearCallingIdentity();
        try {
            mContext.sendOrderedBroadcastAsUser(intent, UserHandle.ALL,
                    RECEIVE_DATA_ACTIVITY_CHANGE, null, null, 0, null, null);
        } finally {
            Binder.restoreCallingIdentity(ident);
        }
    }

    private void sendStickyBroadcast(Intent intent) {
        synchronized (this) {
            if (!mSystemReady
                    && intent.getAction().equals(ConnectivityManager.CONNECTIVITY_ACTION)) {
                mInitialBroadcast = new Intent(intent);
            }
            intent.addFlags(Intent.FLAG_RECEIVER_REGISTERED_ONLY_BEFORE_BOOT);
            if (VDBG) {
                log("sendStickyBroadcast: action=" + intent.getAction());
            }

            Bundle options = null;
            final long ident = Binder.clearCallingIdentity();
            if (ConnectivityManager.CONNECTIVITY_ACTION.equals(intent.getAction())) {
                final NetworkInfo ni = intent.getParcelableExtra(
                        ConnectivityManager.EXTRA_NETWORK_INFO);
                if (ni.getType() == ConnectivityManager.TYPE_MOBILE_SUPL) {
                    intent.setAction(ConnectivityManager.CONNECTIVITY_ACTION_SUPL);
                    intent.addFlags(Intent.FLAG_RECEIVER_REGISTERED_ONLY);
                } else {
                    BroadcastOptions opts = BroadcastOptions.makeBasic();
                    opts.setMaxManifestReceiverApiLevel(Build.VERSION_CODES.M);
                    options = opts.toBundle();
                }
                final IBatteryStats bs = mDeps.getBatteryStatsService();
                try {
                    bs.noteConnectivityChanged(intent.getIntExtra(
                            ConnectivityManager.EXTRA_NETWORK_TYPE, ConnectivityManager.TYPE_NONE),
                            ni.getState().toString());
                } catch (RemoteException e) {
                }
                intent.addFlags(Intent.FLAG_RECEIVER_VISIBLE_TO_INSTANT_APPS);
            }
            try {
                mContext.sendStickyBroadcastAsUser(intent, UserHandle.ALL, options);
            } finally {
                Binder.restoreCallingIdentity(ident);
            }
        }
    }

    /**
     * Called when the system is ready and ConnectivityService can initialize remaining components.
     */
    @VisibleForTesting
    public void systemReady() {
        // Let PermissionMonitor#startMonitoring() running in the beginning of the systemReady
        // before MultipathPolicyTracker.start(). Since mApps in PermissionMonitor needs to be
        // populated first to ensure that listening network request which is sent by
        // MultipathPolicyTracker won't be added NET_CAPABILITY_FOREGROUND capability.
        mPermissionMonitor.startMonitoring();
        mProxyTracker.loadGlobalProxy();
        registerNetdEventCallback();

        synchronized (this) {
            mSystemReady = true;
            if (mInitialBroadcast != null) {
                mContext.sendStickyBroadcastAsUser(mInitialBroadcast, UserHandle.ALL);
                mInitialBroadcast = null;
            }
        }

        // Try bringing up tracker, but KeyStore won't be ready yet for secondary users so wait
        // for user to unlock device too.
        updateLockdownVpn();

        // Create network requests for always-on networks.
        mHandler.sendMessage(mHandler.obtainMessage(EVENT_CONFIGURE_ALWAYS_ON_NETWORKS));

        mHandler.sendMessage(mHandler.obtainMessage(EVENT_SYSTEM_READY));
    }

    /**
     * Setup data activity tracking for the given network.
     *
     * Every {@code setupDataActivityTracking} should be paired with a
     * {@link #removeDataActivityTracking} for cleanup.
     */
    private void setupDataActivityTracking(NetworkAgentInfo networkAgent) {
        final String iface = networkAgent.linkProperties.getInterfaceName();

        final int timeout;
        final int type;

        if (networkAgent.networkCapabilities.hasTransport(
                NetworkCapabilities.TRANSPORT_CELLULAR)) {
            timeout = Settings.Global.getInt(mContext.getContentResolver(),
                                             Settings.Global.DATA_ACTIVITY_TIMEOUT_MOBILE,
                                             10);
            type = ConnectivityManager.TYPE_MOBILE;
        } else if (networkAgent.networkCapabilities.hasTransport(
                NetworkCapabilities.TRANSPORT_WIFI)) {
            timeout = Settings.Global.getInt(mContext.getContentResolver(),
                                             Settings.Global.DATA_ACTIVITY_TIMEOUT_WIFI,
                                             15);
            type = ConnectivityManager.TYPE_WIFI;
        } else {
            return; // do not track any other networks
        }

        if (timeout > 0 && iface != null) {
            try {
                mNMS.addIdleTimer(iface, timeout, type);
            } catch (Exception e) {
                // You shall not crash!
                loge("Exception in setupDataActivityTracking " + e);
            }
        }
    }

    /**
     * Remove data activity tracking when network disconnects.
     */
    private void removeDataActivityTracking(NetworkAgentInfo networkAgent) {
        final String iface = networkAgent.linkProperties.getInterfaceName();
        final NetworkCapabilities caps = networkAgent.networkCapabilities;

        if (iface != null && (caps.hasTransport(NetworkCapabilities.TRANSPORT_CELLULAR) ||
                              caps.hasTransport(NetworkCapabilities.TRANSPORT_WIFI))) {
            try {
                // the call fails silently if no idle timer setup for this interface
                mNMS.removeIdleTimer(iface);
            } catch (Exception e) {
                loge("Exception in removeDataActivityTracking " + e);
            }
        }
    }

    /**
     * Update data activity tracking when network state is updated.
     */
    private void updateDataActivityTracking(NetworkAgentInfo newNetwork,
            NetworkAgentInfo oldNetwork) {
        if (newNetwork != null) {
            setupDataActivityTracking(newNetwork);
        }
        if (oldNetwork != null) {
            removeDataActivityTracking(oldNetwork);
        }
    }
    /**
     * Reads the network specific MTU size from resources.
     * and set it on it's iface.
     */
    private void updateMtu(LinkProperties newLp, LinkProperties oldLp) {
        final String iface = newLp.getInterfaceName();
        final int mtu = newLp.getMtu();
        if (oldLp == null && mtu == 0) {
            // Silently ignore unset MTU value.
            return;
        }
        if (oldLp != null && newLp.isIdenticalMtu(oldLp)) {
            if (VDBG) log("identical MTU - not setting");
            return;
        }
        if (!LinkProperties.isValidMtu(mtu, newLp.hasGlobalIpv6Address())) {
            if (mtu != 0) loge("Unexpected mtu value: " + mtu + ", " + iface);
            return;
        }

        // Cannot set MTU without interface name
        if (TextUtils.isEmpty(iface)) {
            loge("Setting MTU size with null iface.");
            return;
        }

        try {
            if (VDBG || DDBG) log("Setting MTU size: " + iface + ", " + mtu);
            mNMS.setMtu(iface, mtu);
        } catch (Exception e) {
            Slog.e(TAG, "exception in setMtu()" + e);
        }
    }

    @VisibleForTesting
    protected static final String DEFAULT_TCP_BUFFER_SIZES = "4096,87380,110208,4096,16384,110208";

    private void updateTcpBufferSizes(NetworkAgentInfo nai) {
        if (isDefaultNetwork(nai) == false) {
            return;
        }

        String tcpBufferSizes = nai.linkProperties.getTcpBufferSizes();
        if(nai.networkCapabilities.hasTransport(NetworkCapabilities.TRANSPORT_CELLULAR)){
            tcpBufferSizes = NetPluginDelegate.get5GTcpBuffers(tcpBufferSizes,
                nai.networkCapabilities.getNetworkSpecifier());
        }
        updateTcpBufferSizes(tcpBufferSizes);
    }

    private void updateTcpBufferSizes(String tcpBufferSizes) {
        String[] values = null;
        if (tcpBufferSizes != null) {
            values = tcpBufferSizes.split(",");
        }
        if (values == null || values.length != 6) {
            if (DBG) log("Invalid tcpBufferSizes string: " + tcpBufferSizes +", using defaults");
            tcpBufferSizes = DEFAULT_TCP_BUFFER_SIZES;
            values = tcpBufferSizes.split(",");
        }

        if (tcpBufferSizes.equals(mCurrentTcpBufferSizes)) return;

        try {
            if (VDBG || DDBG) Slog.d(TAG, "Setting tx/rx TCP buffers to " + tcpBufferSizes);

            String rmemValues = String.join(" ", values[0], values[1], values[2]);
            String wmemValues = String.join(" ", values[3], values[4], values[5]);
            mNetd.setTcpRWmemorySize(rmemValues, wmemValues);
            mCurrentTcpBufferSizes = tcpBufferSizes;
        } catch (RemoteException | ServiceSpecificException e) {
            loge("Can't set TCP buffer sizes:" + e);
        }

        Integer rwndValue = Settings.Global.getInt(mContext.getContentResolver(),
            Settings.Global.TCP_DEFAULT_INIT_RWND,
                    mSystemProperties.getInt("net.tcp.default_init_rwnd", 0));
        final String sysctlKey = "sys.sysctl.tcp_def_init_rwnd";
        if (rwndValue != 0) {
            mSystemProperties.set(sysctlKey, rwndValue.toString());
        }
    }

    @Override
    public int getRestoreDefaultNetworkDelay(int networkType) {
        String restoreDefaultNetworkDelayStr = mSystemProperties.get(
                NETWORK_RESTORE_DELAY_PROP_NAME);
        if(restoreDefaultNetworkDelayStr != null &&
                restoreDefaultNetworkDelayStr.length() != 0) {
            try {
                return Integer.parseInt(restoreDefaultNetworkDelayStr);
            } catch (NumberFormatException e) {
            }
        }
        // if the system property isn't set, use the value for the apn type
        int ret = RESTORE_DEFAULT_NETWORK_DELAY;

        if ((networkType <= ConnectivityManager.MAX_NETWORK_TYPE) &&
                (mNetConfigs[networkType] != null)) {
            ret = mNetConfigs[networkType].restoreTime;
        }
        return ret;
    }

    private void dumpNetworkDiagnostics(IndentingPrintWriter pw) {
        final List<NetworkDiagnostics> netDiags = new ArrayList<NetworkDiagnostics>();
        final long DIAG_TIME_MS = 5000;
        for (NetworkAgentInfo nai : networksSortedById()) {
            // Start gathering diagnostic information.
            netDiags.add(new NetworkDiagnostics(
                    nai.network,
                    new LinkProperties(nai.linkProperties),  // Must be a copy.
                    DIAG_TIME_MS));
        }

        for (NetworkDiagnostics netDiag : netDiags) {
            pw.println();
            netDiag.waitForMeasurements();
            netDiag.dump(pw);
        }
    }

    @Override
    protected void dump(@NonNull FileDescriptor fd, @NonNull PrintWriter writer,
            @Nullable String[] args) {
        PriorityDump.dump(mPriorityDumper, fd, writer, args);
    }

    private void doDump(FileDescriptor fd, PrintWriter writer, String[] args, boolean asProto) {
        final IndentingPrintWriter pw = new IndentingPrintWriter(writer, "  ");
        if (!DumpUtils.checkDumpPermission(mContext, TAG, pw)) return;
        if (asProto) return;

        if (ArrayUtils.contains(args, DIAG_ARG)) {
            dumpNetworkDiagnostics(pw);
            return;
        } else if (ArrayUtils.contains(args, NETWORK_ARG)) {
            dumpNetworks(pw);
            return;
        } else if (ArrayUtils.contains(args, REQUEST_ARG)) {
            dumpNetworkRequests(pw);
            return;
        }

        pw.print("NetworkProviders for:");
        for (NetworkProviderInfo npi : mNetworkProviderInfos.values()) {
            pw.print(" " + npi.name);
        }
        pw.println();
        pw.println();

        final NetworkAgentInfo defaultNai = getDefaultNetwork();
        pw.print("Active default network: ");
        if (defaultNai == null) {
            pw.println("none");
        } else {
            pw.println(defaultNai.network.netId);
        }
        pw.println();

        pw.println("Current Networks:");
        pw.increaseIndent();
        dumpNetworks(pw);
        pw.decreaseIndent();
        pw.println();

        pw.print("Restrict background: ");
        pw.println(mRestrictBackground);
        pw.println();

        pw.println("Status for known UIDs:");
        pw.increaseIndent();
        final int size = mUidRules.size();
        for (int i = 0; i < size; i++) {
            // Don't crash if the array is modified while dumping in bugreports.
            try {
                final int uid = mUidRules.keyAt(i);
                final int uidRules = mUidRules.get(uid, RULE_NONE);
                pw.println("UID=" + uid + " rules=" + uidRulesToString(uidRules));
            } catch (ArrayIndexOutOfBoundsException e) {
                pw.println("  ArrayIndexOutOfBoundsException");
            } catch (ConcurrentModificationException e) {
                pw.println("  ConcurrentModificationException");
            }
        }
        pw.println();
        pw.decreaseIndent();

        pw.println("Network Requests:");
        pw.increaseIndent();
        dumpNetworkRequests(pw);
        pw.decreaseIndent();
        pw.println();

        mLegacyTypeTracker.dump(pw);

        pw.println();
        mKeepaliveTracker.dump(pw);

        pw.println();
        dumpAvoidBadWifiSettings(pw);

        pw.println();
        mMultipathPolicyTracker.dump(pw);

        if (ArrayUtils.contains(args, SHORT_ARG) == false) {
            pw.println();
            pw.println("mNetworkRequestInfoLogs (most recent first):");
            pw.increaseIndent();
            mNetworkRequestInfoLogs.reverseDump(fd, pw, args);
            pw.decreaseIndent();

            pw.println();
            pw.println("mNetworkInfoBlockingLogs (most recent first):");
            pw.increaseIndent();
            mNetworkInfoBlockingLogs.reverseDump(fd, pw, args);
            pw.decreaseIndent();

            pw.println();
            pw.println("NetTransition WakeLock activity (most recent first):");
            pw.increaseIndent();
            pw.println("total acquisitions: " + mTotalWakelockAcquisitions);
            pw.println("total releases: " + mTotalWakelockReleases);
            pw.println("cumulative duration: " + (mTotalWakelockDurationMs / 1000) + "s");
            pw.println("longest duration: " + (mMaxWakelockDurationMs / 1000) + "s");
            if (mTotalWakelockAcquisitions > mTotalWakelockReleases) {
                long duration = SystemClock.elapsedRealtime() - mLastWakeLockAcquireTimestamp;
                pw.println("currently holding WakeLock for: " + (duration / 1000) + "s");
            }
            mWakelockLogs.reverseDump(fd, pw, args);

            pw.println();
            pw.println("bandwidth update requests (by uid):");
            pw.increaseIndent();
            synchronized (mBandwidthRequests) {
                for (int i = 0; i < mBandwidthRequests.size(); i++) {
                    pw.println("[" + mBandwidthRequests.keyAt(i)
                            + "]: " + mBandwidthRequests.valueAt(i));
                }
            }
            pw.decreaseIndent();

            pw.decreaseIndent();
        }

        pw.println();
        pw.println("NetworkStackClient logs:");
        pw.increaseIndent();
        NetworkStackClient.getInstance().dump(pw);
        pw.decreaseIndent();

        pw.println();
        pw.println("Permission Monitor:");
        pw.increaseIndent();
        mPermissionMonitor.dump(pw);
        pw.decreaseIndent();
    }

    private void dumpNetworks(IndentingPrintWriter pw) {
        for (NetworkAgentInfo nai : networksSortedById()) {
            pw.println(nai.toString());
            pw.increaseIndent();
            pw.println(String.format(
                    "Requests: REQUEST:%d LISTEN:%d BACKGROUND_REQUEST:%d total:%d",
                    nai.numForegroundNetworkRequests(),
                    nai.numNetworkRequests() - nai.numRequestNetworkRequests(),
                    nai.numBackgroundNetworkRequests(),
                    nai.numNetworkRequests()));
            pw.increaseIndent();
            for (int i = 0; i < nai.numNetworkRequests(); i++) {
                pw.println(nai.requestAt(i).toString());
            }
            pw.decreaseIndent();
            pw.println("Lingered:");
            pw.increaseIndent();
            nai.dumpLingerTimers(pw);
            pw.decreaseIndent();
            pw.decreaseIndent();
        }
    }

    private void dumpNetworkRequests(IndentingPrintWriter pw) {
        for (NetworkRequestInfo nri : requestsSortedById()) {
            pw.println(nri.toString());
        }
    }

    /**
     * Return an array of all current NetworkAgentInfos sorted by network id.
     */
    private NetworkAgentInfo[] networksSortedById() {
        NetworkAgentInfo[] networks = new NetworkAgentInfo[0];
        networks = mNetworkAgentInfos.values().toArray(networks);
        Arrays.sort(networks, Comparator.comparingInt(nai -> nai.network.netId));
        return networks;
    }

    /**
     * Return an array of all current NetworkRequest sorted by request id.
     */
    private NetworkRequestInfo[] requestsSortedById() {
        NetworkRequestInfo[] requests = new NetworkRequestInfo[0];
        requests = mNetworkRequests.values().toArray(requests);
        Arrays.sort(requests, Comparator.comparingInt(nri -> nri.request.requestId));
        return requests;
    }

    private boolean isLiveNetworkAgent(NetworkAgentInfo nai, int what) {
        if (nai.network == null) return false;
        final NetworkAgentInfo officialNai = getNetworkAgentInfoForNetwork(nai.network);
        if (officialNai != null && officialNai.equals(nai)) return true;
        if (officialNai != null || VDBG) {
            loge(eventName(what) + " - isLiveNetworkAgent found mismatched netId: " + officialNai +
                " - " + nai);
        }
        return false;
    }

    // must be stateless - things change under us.
    private class NetworkStateTrackerHandler extends Handler {
        public NetworkStateTrackerHandler(Looper looper) {
            super(looper);
        }

        private boolean maybeHandleAsyncChannelMessage(Message msg) {
            switch (msg.what) {
                default:
                    return false;
                case AsyncChannel.CMD_CHANNEL_HALF_CONNECTED: {
                    handleAsyncChannelHalfConnect(msg);
                    break;
                }
                case AsyncChannel.CMD_CHANNEL_DISCONNECT: {
                    NetworkAgentInfo nai = mNetworkAgentInfos.get(msg.replyTo);
                    if (nai != null) nai.asyncChannel.disconnect();
                    break;
                }
                case AsyncChannel.CMD_CHANNEL_DISCONNECTED: {
                    handleAsyncChannelDisconnected(msg);
                    break;
                }
            }
            return true;
        }

        private void maybeHandleNetworkAgentMessage(Message msg) {
            NetworkAgentInfo nai = mNetworkAgentInfos.get(msg.replyTo);
            if (nai == null) {
                if (VDBG) {
                    log(String.format("%s from unknown NetworkAgent", eventName(msg.what)));
                }
                return;
            }

            switch (msg.what) {
                case NetworkAgent.EVENT_NETWORK_CAPABILITIES_CHANGED: {
                    final NetworkCapabilities networkCapabilities = (NetworkCapabilities) msg.obj;
                    if (networkCapabilities.hasConnectivityManagedCapability()) {
                        Slog.wtf(TAG, "BUG: " + nai + " has CS-managed capability.");
                    }
                    updateCapabilities(nai.getCurrentScore(), nai, networkCapabilities);
                    break;
                }
                case NetworkAgent.EVENT_NETWORK_PROPERTIES_CHANGED: {
                    handleUpdateLinkProperties(nai, (LinkProperties) msg.obj);
                    break;
                }
                case NetworkAgent.EVENT_NETWORK_INFO_CHANGED: {
                    NetworkInfo info = (NetworkInfo) msg.obj;
                    updateNetworkInfo(nai, info);
                    break;
                }
                case NetworkAgent.EVENT_NETWORK_SCORE_CHANGED: {
                    final NetworkScore ns = (NetworkScore) msg.obj;
                    updateNetworkScore(nai, ns);
                    break;
                }
                case NetworkAgent.EVENT_SET_EXPLICITLY_SELECTED: {
                    if (nai.everConnected) {
                        loge("ERROR: cannot call explicitlySelected on already-connected network");
                    }
                    nai.networkAgentConfig.explicitlySelected = toBool(msg.arg1);
                    nai.networkAgentConfig.acceptUnvalidated = toBool(msg.arg1) && toBool(msg.arg2);
                    // Mark the network as temporarily accepting partial connectivity so that it
                    // will be validated (and possibly become default) even if it only provides
                    // partial internet access. Note that if user connects to partial connectivity
                    // and choose "don't ask again", then wifi disconnected by some reasons(maybe
                    // out of wifi coverage) and if the same wifi is available again, the device
                    // will auto connect to this wifi even though the wifi has "no internet".
                    // TODO: Evaluate using a separate setting in IpMemoryStore.
                    nai.networkAgentConfig.acceptPartialConnectivity = toBool(msg.arg2);
                    break;
                }
                case NetworkAgent.EVENT_SOCKET_KEEPALIVE: {
                    mKeepaliveTracker.handleEventSocketKeepalive(nai, msg);
                    break;
                }
            }
        }

        private boolean maybeHandleNetworkMonitorMessage(Message msg) {
            switch (msg.what) {
                default:
                    return false;
                case EVENT_PROBE_STATUS_CHANGED: {
                    final Integer netId = (Integer) msg.obj;
                    final NetworkAgentInfo nai = getNetworkAgentInfoForNetId(netId);
                    if (nai == null) {
                        break;
                    }
                    final boolean probePrivateDnsCompleted =
                            ((msg.arg1 & NETWORK_VALIDATION_PROBE_PRIVDNS) != 0);
                    final boolean privateDnsBroken =
                            ((msg.arg2 & NETWORK_VALIDATION_PROBE_PRIVDNS) == 0);
                    if (probePrivateDnsCompleted) {
                        if (nai.networkCapabilities.isPrivateDnsBroken() != privateDnsBroken) {
                            nai.networkCapabilities.setPrivateDnsBroken(privateDnsBroken);
                            final int oldScore = nai.getCurrentScore();
                            updateCapabilities(oldScore, nai, nai.networkCapabilities);
                        }
                        // Only show the notification when the private DNS is broken and the
                        // PRIVATE_DNS_BROKEN notification hasn't shown since last valid.
                        if (privateDnsBroken && !nai.networkAgentConfig.hasShownBroken) {
                            showNetworkNotification(nai, NotificationType.PRIVATE_DNS_BROKEN);
                        }
                        nai.networkAgentConfig.hasShownBroken = privateDnsBroken;
                    } else if (nai.networkCapabilities.isPrivateDnsBroken()) {
                        // If probePrivateDnsCompleted is false but nai.networkCapabilities says
                        // private DNS is broken, it means this network is being reevaluated.
                        // Either probing private DNS is not necessary any more or it hasn't been
                        // done yet. In either case, the networkCapabilities should be updated to
                        // reflect the new status.
                        nai.networkCapabilities.setPrivateDnsBroken(false);
                        final int oldScore = nai.getCurrentScore();
                        updateCapabilities(oldScore, nai, nai.networkCapabilities);
                        nai.networkAgentConfig.hasShownBroken = false;
                    }
                    break;
                }
                case EVENT_NETWORK_TESTED: {
                    final NetworkTestedResults results = (NetworkTestedResults) msg.obj;

                    final NetworkAgentInfo nai = getNetworkAgentInfoForNetId(results.mNetId);
                    if (nai == null) break;

                    handleNetworkTested(nai, results.mTestResult,
                            (results.mRedirectUrl == null) ? "" : results.mRedirectUrl);

                    // Invoke ConnectivityReport generation for this Network test event.
                    final Message m =
                            mConnectivityDiagnosticsHandler.obtainMessage(
                                    ConnectivityDiagnosticsHandler.EVENT_NETWORK_TESTED,
                                    new ConnectivityReportEvent(results.mTimestampMillis, nai));
                    m.setData(msg.getData());
                    mConnectivityDiagnosticsHandler.sendMessage(m);
                    break;
                }
                case EVENT_PROVISIONING_NOTIFICATION: {
                    final int netId = msg.arg2;
                    final boolean visible = toBool(msg.arg1);
                    final NetworkAgentInfo nai = getNetworkAgentInfoForNetId(netId);
                    // If captive portal status has changed, update capabilities or disconnect.
                    if (nai != null && (visible != nai.lastCaptivePortalDetected)) {
                        final int oldScore = nai.getCurrentScore();
                        nai.lastCaptivePortalDetected = visible;
                        nai.everCaptivePortalDetected |= visible;
                        if (nai.lastCaptivePortalDetected &&
                            Settings.Global.CAPTIVE_PORTAL_MODE_AVOID == getCaptivePortalMode()) {
                            if (DBG) log("Avoiding captive portal network: " + nai.toShortString());
                            nai.asyncChannel.sendMessage(
                                    NetworkAgent.CMD_PREVENT_AUTOMATIC_RECONNECT);
                            teardownUnneededNetwork(nai);
                            break;
                        }
                        updateCapabilities(oldScore, nai, nai.networkCapabilities);
                    }
                    if (!visible) {
                        // Only clear SIGN_IN and NETWORK_SWITCH notifications here, or else other
                        // notifications belong to the same network may be cleared unexpectedly.
                        mNotifier.clearNotification(netId, NotificationType.SIGN_IN);
                        mNotifier.clearNotification(netId, NotificationType.NETWORK_SWITCH);
                    } else {
                        if (nai == null) {
                            loge("EVENT_PROVISIONING_NOTIFICATION from unknown NetworkMonitor");
                            break;
                        }
                        if (!nai.networkAgentConfig.provisioningNotificationDisabled) {
                            mNotifier.showNotification(netId, NotificationType.SIGN_IN, nai, null,
                                    (PendingIntent) msg.obj,
                                    nai.networkAgentConfig.explicitlySelected);
                        }
                    }
                    break;
                }
                case EVENT_PRIVATE_DNS_CONFIG_RESOLVED: {
                    final NetworkAgentInfo nai = getNetworkAgentInfoForNetId(msg.arg2);
                    if (nai == null) break;

                    updatePrivateDns(nai, (PrivateDnsConfig) msg.obj);
                    break;
                }
                case EVENT_CAPPORT_DATA_CHANGED: {
                    final NetworkAgentInfo nai = getNetworkAgentInfoForNetId(msg.arg2);
                    if (nai == null) break;
                    handleCaptivePortalDataUpdate(nai, (CaptivePortalData) msg.obj);
                    break;
                }
            }
            return true;
        }

        private void handleNetworkTested(
                @NonNull NetworkAgentInfo nai, int testResult, @NonNull String redirectUrl) {
            final boolean wasPartial = nai.partialConnectivity;
            nai.partialConnectivity = ((testResult & NETWORK_VALIDATION_RESULT_PARTIAL) != 0);
            final boolean partialConnectivityChanged =
                    (wasPartial != nai.partialConnectivity);

            final boolean valid = ((testResult & NETWORK_VALIDATION_RESULT_VALID) != 0);
            final boolean wasValidated = nai.lastValidated;
            final boolean wasDefault = isDefaultNetwork(nai);
            // Only show a connected notification if the network is pending validation
            // after the captive portal app was open, and it has now validated.
            if (nai.captivePortalValidationPending && valid) {
                // User is now logged in, network validated.
                nai.captivePortalValidationPending = false;
                showNetworkNotification(nai, NotificationType.LOGGED_IN);
            }

            if (DBG) {
                final String logMsg = !TextUtils.isEmpty(redirectUrl)
                        ? " with redirect to " + redirectUrl
                        : "";
                log(nai.toShortString() + " validation " + (valid ? "passed" : "failed") + logMsg);
            }
            if (valid != nai.lastValidated) {
                if (wasDefault) {
                    mDeps.getMetricsLogger()
                            .defaultNetworkMetrics().logDefaultNetworkValidity(
                            SystemClock.elapsedRealtime(), valid);
                }
                final int oldScore = nai.getCurrentScore();
                nai.lastValidated = valid;
                nai.everValidated |= valid;
                updateCapabilities(oldScore, nai, nai.networkCapabilities);
                // If score has changed, rebroadcast to NetworkProviders. b/17726566
                if (oldScore != nai.getCurrentScore()) sendUpdatedScoreToFactories(nai);
                if (valid) {
                    handleFreshlyValidatedNetwork(nai);
                    // Clear NO_INTERNET, PRIVATE_DNS_BROKEN, PARTIAL_CONNECTIVITY and
                    // LOST_INTERNET notifications if network becomes valid.
                    mNotifier.clearNotification(nai.network.netId,
                            NotificationType.NO_INTERNET);
                    mNotifier.clearNotification(nai.network.netId,
                            NotificationType.LOST_INTERNET);
                    mNotifier.clearNotification(nai.network.netId,
                            NotificationType.PARTIAL_CONNECTIVITY);
                    mNotifier.clearNotification(nai.network.netId,
                            NotificationType.PRIVATE_DNS_BROKEN);
                    // If network becomes valid, the hasShownBroken should be reset for
                    // that network so that the notification will be fired when the private
                    // DNS is broken again.
                    nai.networkAgentConfig.hasShownBroken = false;
                }
            } else if (partialConnectivityChanged) {
                updateCapabilities(nai.getCurrentScore(), nai, nai.networkCapabilities);
            }
            updateInetCondition(nai);
            // Let the NetworkAgent know the state of its network
            Bundle redirectUrlBundle = new Bundle();
            redirectUrlBundle.putString(NetworkAgent.REDIRECT_URL_KEY, redirectUrl);
            // TODO: Evaluate to update partial connectivity to status to NetworkAgent.
            nai.asyncChannel.sendMessage(
                    NetworkAgent.CMD_REPORT_NETWORK_STATUS,
                    (valid ? NetworkAgent.VALID_NETWORK : NetworkAgent.INVALID_NETWORK),
                    0, redirectUrlBundle);

            // If NetworkMonitor detects partial connectivity before
            // EVENT_PROMPT_UNVALIDATED arrives, show the partial connectivity notification
            // immediately. Re-notify partial connectivity silently if no internet
            // notification already there.
            if (!wasPartial && nai.partialConnectivity) {
                // Remove delayed message if there is a pending message.
                mHandler.removeMessages(EVENT_PROMPT_UNVALIDATED, nai.network);
                handlePromptUnvalidated(nai.network);
            }

            if (wasValidated && !nai.lastValidated) {
                handleNetworkUnvalidated(nai);
            }
        }

        private int getCaptivePortalMode() {
            return Settings.Global.getInt(mContext.getContentResolver(),
                    Settings.Global.CAPTIVE_PORTAL_MODE,
                    Settings.Global.CAPTIVE_PORTAL_MODE_PROMPT);
        }

        private boolean maybeHandleNetworkAgentInfoMessage(Message msg) {
            switch (msg.what) {
                default:
                    return false;
                case NetworkAgentInfo.EVENT_NETWORK_LINGER_COMPLETE: {
                    NetworkAgentInfo nai = (NetworkAgentInfo) msg.obj;
                    if (nai != null && isLiveNetworkAgent(nai, msg.what)) {
                        handleLingerComplete(nai);
                    }
                    break;
                }
            }
            return true;
        }

        @Override
        public void handleMessage(Message msg) {
            if (!maybeHandleAsyncChannelMessage(msg)
                    && !maybeHandleNetworkMonitorMessage(msg)
                    && !maybeHandleNetworkAgentInfoMessage(msg)) {
                maybeHandleNetworkAgentMessage(msg);
            }
        }
    }

    private class NetworkMonitorCallbacks extends INetworkMonitorCallbacks.Stub {
        private final int mNetId;
        private final AutodestructReference<NetworkAgentInfo> mNai;

        private NetworkMonitorCallbacks(NetworkAgentInfo nai) {
            mNetId = nai.network.netId;
            mNai = new AutodestructReference<>(nai);
        }

        @Override
        public void onNetworkMonitorCreated(INetworkMonitor networkMonitor) {
            mHandler.sendMessage(mHandler.obtainMessage(EVENT_REGISTER_NETWORK_AGENT,
                    new Pair<>(mNai.getAndDestroy(), networkMonitor)));
        }

        @Override
        public void notifyNetworkTested(int testResult, @Nullable String redirectUrl) {
            notifyNetworkTestedWithExtras(testResult, redirectUrl, SystemClock.elapsedRealtime(),
                    PersistableBundle.EMPTY);
        }

        @Override
        public void notifyNetworkTestedWithExtras(
                int testResult,
                @Nullable String redirectUrl,
                long timestampMillis,
                @NonNull PersistableBundle extras) {
            final Message msg =
                    mTrackerHandler.obtainMessage(
                            EVENT_NETWORK_TESTED,
                            new NetworkTestedResults(
                                    mNetId, testResult, timestampMillis, redirectUrl));
            msg.setData(new Bundle(extras));
            mTrackerHandler.sendMessage(msg);
        }

        @Override
        public void notifyPrivateDnsConfigResolved(PrivateDnsConfigParcel config) {
            mTrackerHandler.sendMessage(mTrackerHandler.obtainMessage(
                    EVENT_PRIVATE_DNS_CONFIG_RESOLVED,
                    0, mNetId, PrivateDnsConfig.fromParcel(config)));
        }

        @Override
        public void notifyProbeStatusChanged(int probesCompleted, int probesSucceeded) {
            mTrackerHandler.sendMessage(mTrackerHandler.obtainMessage(
                    EVENT_PROBE_STATUS_CHANGED,
                    probesCompleted, probesSucceeded, new Integer(mNetId)));
        }

        @Override
        public void notifyCaptivePortalDataChanged(CaptivePortalData data) {
            mTrackerHandler.sendMessage(mTrackerHandler.obtainMessage(
                    EVENT_CAPPORT_DATA_CHANGED,
                    0, mNetId, data));
        }

        @Override
        public void showProvisioningNotification(String action, String packageName) {
            final Intent intent = new Intent(action);
            intent.setPackage(packageName);

            final PendingIntent pendingIntent;
            // Only the system server can register notifications with package "android"
            final long token = Binder.clearCallingIdentity();
            try {
                pendingIntent = PendingIntent.getBroadcast(mContext, 0, intent, 0);
            } finally {
                Binder.restoreCallingIdentity(token);
            }
            mTrackerHandler.sendMessage(mTrackerHandler.obtainMessage(
                    EVENT_PROVISIONING_NOTIFICATION, PROVISIONING_NOTIFICATION_SHOW,
                    mNetId, pendingIntent));
        }

        @Override
        public void hideProvisioningNotification() {
            mTrackerHandler.sendMessage(mTrackerHandler.obtainMessage(
                    EVENT_PROVISIONING_NOTIFICATION, PROVISIONING_NOTIFICATION_HIDE, mNetId));
        }

        @Override
        public void notifyDataStallSuspected(
                long timestampMillis, int detectionMethod, PersistableBundle extras) {
            final Message msg =
                    mConnectivityDiagnosticsHandler.obtainMessage(
                            ConnectivityDiagnosticsHandler.EVENT_DATA_STALL_SUSPECTED,
                            detectionMethod, mNetId, timestampMillis);
            msg.setData(new Bundle(extras));

            // NetworkStateTrackerHandler currently doesn't take any actions based on data
            // stalls so send the message directly to ConnectivityDiagnosticsHandler and avoid
            // the cost of going through two handlers.
            mConnectivityDiagnosticsHandler.sendMessage(msg);
        }

        @Override
        public int getInterfaceVersion() {
            return this.VERSION;
        }

        @Override
        public String getInterfaceHash() {
            return this.HASH;
        }
    }

    private boolean networkRequiresPrivateDnsValidation(NetworkAgentInfo nai) {
        return isPrivateDnsValidationRequired(nai.networkCapabilities);
    }

    private void handleFreshlyValidatedNetwork(NetworkAgentInfo nai) {
        if (nai == null) return;
        // If the Private DNS mode is opportunistic, reprogram the DNS servers
        // in order to restart a validation pass from within netd.
        final PrivateDnsConfig cfg = mDnsManager.getPrivateDnsConfig();
        if (cfg.useTls && TextUtils.isEmpty(cfg.hostname)) {
            updateDnses(nai.linkProperties, null, nai.network.netId);
        }
    }

    private void handlePrivateDnsSettingsChanged() {
        final PrivateDnsConfig cfg = mDnsManager.getPrivateDnsConfig();

        for (NetworkAgentInfo nai : mNetworkAgentInfos.values()) {
            handlePerNetworkPrivateDnsConfig(nai, cfg);
            if (networkRequiresPrivateDnsValidation(nai)) {
                handleUpdateLinkProperties(nai, new LinkProperties(nai.linkProperties));
            }
        }
    }

    private void handlePerNetworkPrivateDnsConfig(NetworkAgentInfo nai, PrivateDnsConfig cfg) {
        // Private DNS only ever applies to networks that might provide
        // Internet access and therefore also require validation.
        if (!networkRequiresPrivateDnsValidation(nai)) return;

        // Notify the NetworkAgentInfo/NetworkMonitor in case NetworkMonitor needs to cancel or
        // schedule DNS resolutions. If a DNS resolution is required the
        // result will be sent back to us.
        nai.networkMonitor().notifyPrivateDnsChanged(cfg.toParcel());

        // With Private DNS bypass support, we can proceed to update the
        // Private DNS config immediately, even if we're in strict mode
        // and have not yet resolved the provider name into a set of IPs.
        updatePrivateDns(nai, cfg);
    }

    private void updatePrivateDns(NetworkAgentInfo nai, PrivateDnsConfig newCfg) {
        mDnsManager.updatePrivateDns(nai.network, newCfg);
        updateDnses(nai.linkProperties, null, nai.network.netId);
    }

    private void handlePrivateDnsValidationUpdate(PrivateDnsValidationUpdate update) {
        NetworkAgentInfo nai = getNetworkAgentInfoForNetId(update.netId);
        if (nai == null) {
            return;
        }
        mDnsManager.updatePrivateDnsValidation(update);
        handleUpdateLinkProperties(nai, new LinkProperties(nai.linkProperties));
    }

    private void handleNat64PrefixEvent(int netId, boolean added, String prefixString,
            int prefixLength) {
        NetworkAgentInfo nai = mNetworkForNetId.get(netId);
        if (nai == null) return;

        log(String.format("NAT64 prefix %s on netId %d: %s/%d",
                          (added ? "added" : "removed"), netId, prefixString, prefixLength));

        IpPrefix prefix = null;
        if (added) {
            try {
                prefix = new IpPrefix(InetAddresses.parseNumericAddress(prefixString),
                        prefixLength);
            } catch (IllegalArgumentException e) {
                loge("Invalid NAT64 prefix " + prefixString + "/" + prefixLength);
                return;
            }
        }

        nai.clatd.setNat64Prefix(prefix);
        handleUpdateLinkProperties(nai, new LinkProperties(nai.linkProperties));
    }

    private void handleCaptivePortalDataUpdate(@NonNull final NetworkAgentInfo nai,
            @Nullable final CaptivePortalData data) {
        nai.captivePortalData = data;
        // CaptivePortalData will be merged into LinkProperties from NetworkAgentInfo
        handleUpdateLinkProperties(nai, new LinkProperties(nai.linkProperties));
    }

    /**
     * Updates the linger state from the network requests inside the NAI.
     * @param nai the agent info to update
     * @param now the timestamp of the event causing this update
     * @return whether the network was lingered as a result of this update
     */
    private boolean updateLingerState(@NonNull final NetworkAgentInfo nai, final long now) {
        // 1. Update the linger timer. If it's changed, reschedule or cancel the alarm.
        // 2. If the network was lingering and there are now requests, unlinger it.
        // 3. If this network is unneeded (which implies it is not lingering), and there is at least
        //    one lingered request, start lingering.
        nai.updateLingerTimer();
        if (nai.isLingering() && nai.numForegroundNetworkRequests() > 0) {
            if (DBG) log("Unlingering " + nai.toShortString());
            nai.unlinger();
            logNetworkEvent(nai, NetworkEvent.NETWORK_UNLINGER);
        } else if (unneeded(nai, UnneededFor.LINGER) && nai.getLingerExpiry() > 0) {
            if (DBG) {
                final int lingerTime = (int) (nai.getLingerExpiry() - now);
                log("Lingering " + nai.toShortString() + " for " + lingerTime + "ms");
            }
            nai.linger();
            logNetworkEvent(nai, NetworkEvent.NETWORK_LINGER);
            return true;
        }
        return false;
    }

    private void handleAsyncChannelHalfConnect(Message msg) {
        ensureRunningOnConnectivityServiceThread();
        final AsyncChannel ac = (AsyncChannel) msg.obj;
        if (mNetworkProviderInfos.containsKey(msg.replyTo)) {
            if (msg.arg1 == AsyncChannel.STATUS_SUCCESSFUL) {
                if (VDBG) log("NetworkFactory connected");
                // Finish setting up the full connection
                NetworkProviderInfo npi = mNetworkProviderInfos.get(msg.replyTo);
                npi.completeConnection();
                sendAllRequestsToProvider(npi);
            } else {
                loge("Error connecting NetworkFactory");
                mNetworkProviderInfos.remove(msg.obj);
            }
        } else if (mNetworkAgentInfos.containsKey(msg.replyTo)) {
            if (msg.arg1 == AsyncChannel.STATUS_SUCCESSFUL) {
                if (VDBG) log("NetworkAgent connected");
                // A network agent has requested a connection.  Establish the connection.
                mNetworkAgentInfos.get(msg.replyTo).asyncChannel.
                        sendMessage(AsyncChannel.CMD_CHANNEL_FULL_CONNECTION);
            } else {
                loge("Error connecting NetworkAgent");
                NetworkAgentInfo nai = mNetworkAgentInfos.remove(msg.replyTo);
                if (nai != null) {
                    final boolean wasDefault = isDefaultNetwork(nai);
                    synchronized (mNetworkForNetId) {
                        mNetworkForNetId.remove(nai.network.netId);
                    }
                    mNetIdManager.releaseNetId(nai.network.netId);
                    // Just in case.
                    mLegacyTypeTracker.remove(nai, wasDefault);
                }
            }
        }
    }

    // This is a no-op if it's called with a message designating a network that has
    // already been destroyed, because its reference will not be found in the relevant
    // maps.
    private void handleAsyncChannelDisconnected(Message msg) {
        NetworkAgentInfo nai = mNetworkAgentInfos.get(msg.replyTo);
        if (nai != null) {
            disconnectAndDestroyNetwork(nai);
        } else {
            NetworkProviderInfo npi = mNetworkProviderInfos.remove(msg.replyTo);
            if (DBG && npi != null) log("unregisterNetworkFactory for " + npi.name);
        }
    }

    // Destroys a network, remove references to it from the internal state managed by
    // ConnectivityService, free its interfaces and clean up.
    // Must be called on the Handler thread.
    private void disconnectAndDestroyNetwork(NetworkAgentInfo nai) {
        ensureRunningOnConnectivityServiceThread();
        if (DBG) {
            log(nai.toShortString() + " disconnected, was satisfying " + nai.numNetworkRequests());
        }
        // Clear all notifications of this network.
        mNotifier.clearNotification(nai.network.netId);
        // A network agent has disconnected.
        // TODO - if we move the logic to the network agent (have them disconnect
        // because they lost all their requests or because their score isn't good)
        // then they would disconnect organically, report their new state and then
        // disconnect the channel.
        if (nai.networkInfo.isConnected()) {
            nai.networkInfo.setDetailedState(NetworkInfo.DetailedState.DISCONNECTED,
                    null, null);
        }
        final boolean wasDefault = isDefaultNetwork(nai);
        if (wasDefault) {
            mDefaultInetConditionPublished = 0;
            // Log default network disconnection before required book-keeping.
            // Let rematchAllNetworksAndRequests() below record a new default network event
            // if there is a fallback. Taken together, the two form a X -> 0, 0 -> Y sequence
            // whose timestamps tell how long it takes to recover a default network.
            long now = SystemClock.elapsedRealtime();
            mDeps.getMetricsLogger().defaultNetworkMetrics().logDefaultNetworkEvent(now, null, nai);
        }
        notifyIfacesChangedForNetworkStats();
        // TODO - we shouldn't send CALLBACK_LOST to requests that can be satisfied
        // by other networks that are already connected. Perhaps that can be done by
        // sending all CALLBACK_LOST messages (for requests, not listens) at the end
        // of rematchAllNetworksAndRequests
        notifyNetworkCallbacks(nai, ConnectivityManager.CALLBACK_LOST);
        mKeepaliveTracker.handleStopAllKeepalives(nai, SocketKeepalive.ERROR_INVALID_NETWORK);
        for (String iface : nai.linkProperties.getAllInterfaceNames()) {
            // Disable wakeup packet monitoring for each interface.
            wakeupModifyInterface(iface, nai.networkCapabilities, false);
        }
        nai.networkMonitor().notifyNetworkDisconnected();
        mNetworkAgentInfos.remove(nai.messenger);
        nai.clatd.update();
        synchronized (mNetworkForNetId) {
            // Remove the NetworkAgent, but don't mark the netId as
            // available until we've told netd to delete it below.
            mNetworkForNetId.remove(nai.network.netId);
        }
        // Remove all previously satisfied requests.
        for (int i = 0; i < nai.numNetworkRequests(); i++) {
            NetworkRequest request = nai.requestAt(i);
            final NetworkRequestInfo nri = mNetworkRequests.get(request);
            ensureRunningOnConnectivityServiceThread();
            final NetworkAgentInfo currentNetwork = nri.mSatisfier;
            if (currentNetwork != null && currentNetwork.network.netId == nai.network.netId) {
                nri.mSatisfier = null;
                sendUpdatedScoreToFactories(request, null);
            }
        }
        nai.clearLingerState();
        if (nai.isSatisfyingRequest(mDefaultRequest.requestId)) {
            mDefaultNetworkNai = null;
            updateDataActivityTracking(null /* newNetwork */, nai);
            notifyLockdownVpn(nai);
            ensureNetworkTransitionWakelock(nai.toShortString());
        }
        mLegacyTypeTracker.remove(nai, wasDefault);
        if (!nai.networkCapabilities.hasTransport(TRANSPORT_VPN)) {
            updateAllVpnsCapabilities();
        }
        rematchAllNetworksAndRequests();
        mLingerMonitor.noteDisconnect(nai);
        if (nai.created) {
            // Tell netd to clean up the configuration for this network
            // (routing rules, DNS, etc).
            // This may be slow as it requires a lot of netd shelling out to ip and
            // ip[6]tables to flush routes and remove the incoming packet mark rule, so do it
            // after we've rematched networks with requests which should make a potential
            // fallback network the default or requested a new network from the
            // NetworkProviders, so network traffic isn't interrupted for an unnecessarily
            // long time.
            destroyNativeNetwork(nai);
            mDnsManager.removeNetwork(nai.network);
        }
        mNetIdManager.releaseNetId(nai.network.netId);
    }

    private boolean createNativeNetwork(@NonNull NetworkAgentInfo networkAgent) {
        try {
            // This should never fail.  Specifying an already in use NetID will cause failure.
            if (networkAgent.isVPN()) {
                mNetd.networkCreateVpn(networkAgent.network.netId,
                        (networkAgent.networkAgentConfig == null
                                || !networkAgent.networkAgentConfig.allowBypass));
            } else {
                mNetd.networkCreatePhysical(networkAgent.network.netId,
                        getNetworkPermission(networkAgent.networkCapabilities));
            }
            mDnsResolver.createNetworkCache(networkAgent.network.netId);
            return true;
        } catch (RemoteException | ServiceSpecificException e) {
            loge("Error creating network " + networkAgent.network.netId + ": "
                    + e.getMessage());
            return false;
        }
    }

    private void destroyNativeNetwork(@NonNull NetworkAgentInfo networkAgent) {
        try {
            mNetd.networkDestroy(networkAgent.network.netId);
            mDnsResolver.destroyNetworkCache(networkAgent.network.netId);
        } catch (RemoteException | ServiceSpecificException e) {
            loge("Exception destroying network: " + e);
        }
    }

    // If this method proves to be too slow then we can maintain a separate
    // pendingIntent => NetworkRequestInfo map.
    // This method assumes that every non-null PendingIntent maps to exactly 1 NetworkRequestInfo.
    private NetworkRequestInfo findExistingNetworkRequestInfo(PendingIntent pendingIntent) {
        Intent intent = pendingIntent.getIntent();
        for (Map.Entry<NetworkRequest, NetworkRequestInfo> entry : mNetworkRequests.entrySet()) {
            PendingIntent existingPendingIntent = entry.getValue().mPendingIntent;
            if (existingPendingIntent != null &&
                    existingPendingIntent.getIntent().filterEquals(intent)) {
                return entry.getValue();
            }
        }
        return null;
    }

    private void handleRegisterNetworkRequestWithIntent(Message msg) {
        final NetworkRequestInfo nri = (NetworkRequestInfo) (msg.obj);

        NetworkRequestInfo existingRequest = findExistingNetworkRequestInfo(nri.mPendingIntent);
        if (existingRequest != null) { // remove the existing request.
            if (DBG) log("Replacing " + existingRequest.request + " with "
                    + nri.request + " because their intents matched.");
            handleReleaseNetworkRequest(existingRequest.request, getCallingUid(),
                    /* callOnUnavailable */ false);
        }
        handleRegisterNetworkRequest(nri);
    }

    private void handleRegisterNetworkRequest(NetworkRequestInfo nri) {
        ensureRunningOnConnectivityServiceThread();
        mNetworkRequests.put(nri.request, nri);
        mNetworkRequestInfoLogs.log("REGISTER " + nri);
        if (nri.request.isListen()) {
            for (NetworkAgentInfo network : mNetworkAgentInfos.values()) {
                if (nri.request.networkCapabilities.hasSignalStrength() &&
                        network.satisfiesImmutableCapabilitiesOf(nri.request)) {
                    updateSignalStrengthThresholds(network, "REGISTER", nri.request);
                }
            }
        }
        rematchAllNetworksAndRequests();
        if (nri.request.isRequest() && nri.mSatisfier == null) {
            sendUpdatedScoreToFactories(nri.request, null);
        }
    }

    private void handleReleaseNetworkRequestWithIntent(PendingIntent pendingIntent,
            int callingUid) {
        NetworkRequestInfo nri = findExistingNetworkRequestInfo(pendingIntent);
        if (nri != null) {
            handleReleaseNetworkRequest(nri.request, callingUid, /* callOnUnavailable */ false);
        }
    }

    // Determines whether the network is the best (or could become the best, if it validated), for
    // none of a particular type of NetworkRequests. The type of NetworkRequests considered depends
    // on the value of reason:
    //
    // - UnneededFor.TEARDOWN: non-listen NetworkRequests. If a network is unneeded for this reason,
    //   then it should be torn down.
    // - UnneededFor.LINGER: foreground NetworkRequests. If a network is unneeded for this reason,
    //   then it should be lingered.
    private boolean unneeded(NetworkAgentInfo nai, UnneededFor reason) {
        ensureRunningOnConnectivityServiceThread();
        final int numRequests;
        switch (reason) {
            case TEARDOWN:
                numRequests = nai.numRequestNetworkRequests();
                break;
            case LINGER:
                numRequests = nai.numForegroundNetworkRequests();
                break;
            default:
                Slog.wtf(TAG, "Invalid reason. Cannot happen.");
                return true;
        }

        if (!nai.everConnected || nai.isVPN() || nai.isLingering() || numRequests > 0) {
            return false;
        }

        for (NetworkRequestInfo nri : mNetworkRequests.values()) {
            if (reason == UnneededFor.LINGER && nri.request.isBackgroundRequest()) {
                // Background requests don't affect lingering.
                continue;
            }

            // If this Network is already the highest scoring Network for a request, or if
            // there is hope for it to become one if it validated, then it is needed.
            ensureRunningOnConnectivityServiceThread();
<<<<<<< HEAD
            if (nri.request.isRequest() && nai.satisfies(nri.request)
                    && satisfiesMobileMultiNetworkDataCheck(nai.networkCapabilities,
                       nri.request.networkCapabilities)
                    && (nai.isSatisfyingRequest(nri.request.requestId) ||
                    // Note that this catches two important cases:
                    // 1. Unvalidated cellular will not be reaped when unvalidated WiFi
                    //    is currently satisfying the request.  This is desirable when
                    //    cellular ends up validating but WiFi does not.
                    // 2. Unvalidated WiFi will not be reaped when validated cellular
                    //    is currently satisfying the request.  This is desirable when
                    //    WiFi ends up validating and out scoring cellular.
                    ((nri.mSatisfier != null)
                    && (nri.mSatisfier.getCurrentScore()
                            < nai.getCurrentScoreAsValidated())))) {
=======
            if (nri.request.isRequest() && nai.satisfies(nri.request) &&
                    (nai.isSatisfyingRequest(nri.request.requestId)
                    // Note that canPossiblyBeat catches two important cases:
                    // 1. Unvalidated slow networks will not be reaped when an unvalidated fast
                    // network is currently satisfying the request. This is desirable for example
                    // when cellular ends up validating but WiFi/Ethernet does not.
                    // 2. Fast networks will not be reaped when a validated slow network is
                    // currently satisfying the request. This is desirable for example when
                    // Ethernet ends up validating and out scoring WiFi, or WiFi/Ethernet ends
                    // up validating and out scoring cellular.
                            || nai.canPossiblyBeat(nri.mSatisfier))) {
>>>>>>> 2208fc9a
                return false;
            }
        }
        return true;
    }

    private NetworkRequestInfo getNriForAppRequest(
            NetworkRequest request, int callingUid, String requestedOperation) {
        final NetworkRequestInfo nri = mNetworkRequests.get(request);

        if (nri != null) {
            if (Process.SYSTEM_UID != callingUid && Process.NETWORK_STACK_UID != callingUid
                    && nri.mUid != callingUid) {
                log(String.format("UID %d attempted to %s for unowned request %s",
                        callingUid, requestedOperation, nri));
                return null;
            }
        }

        return nri;
    }

    private void handleTimedOutNetworkRequest(final NetworkRequestInfo nri) {
        ensureRunningOnConnectivityServiceThread();
        if (mNetworkRequests.get(nri.request) == null) {
            return;
        }
        ensureRunningOnConnectivityServiceThread();
        if (nri.mSatisfier != null) {
            return;
        }
        if (VDBG || (DBG && nri.request.isRequest())) {
            log("releasing " + nri.request + " (timeout)");
        }
        handleRemoveNetworkRequest(nri);
        callCallbackForRequest(nri, null, ConnectivityManager.CALLBACK_UNAVAIL, 0);
    }

    private void handleReleaseNetworkRequest(NetworkRequest request, int callingUid,
            boolean callOnUnavailable) {
        final NetworkRequestInfo nri =
                getNriForAppRequest(request, callingUid, "release NetworkRequest");
        if (nri == null) {
            return;
        }
        if (VDBG || (DBG && nri.request.isRequest())) {
            log("releasing " + nri.request + " (release request)");
        }
        handleRemoveNetworkRequest(nri);
        if (callOnUnavailable) {
            callCallbackForRequest(nri, null, ConnectivityManager.CALLBACK_UNAVAIL, 0);
        }
    }

    private void handleRemoveNetworkRequest(final NetworkRequestInfo nri) {
        ensureRunningOnConnectivityServiceThread();

        nri.unlinkDeathRecipient();
        mNetworkRequests.remove(nri.request);

        decrementNetworkRequestPerUidCount(nri);

        mNetworkRequestInfoLogs.log("RELEASE " + nri);
        if (nri.request.isRequest()) {
            boolean wasKept = false;
            ensureRunningOnConnectivityServiceThread();
            final NetworkAgentInfo nai = nri.mSatisfier;
            if (nai != null) {
                boolean wasBackgroundNetwork = nai.isBackgroundNetwork();
                nai.removeRequest(nri.request.requestId);
                if (VDBG || DDBG) {
                    log(" Removing from current network " + nai.toShortString()
                            + ", leaving " + nai.numNetworkRequests() + " requests.");
                }
                // If there are still lingered requests on this network, don't tear it down,
                // but resume lingering instead.
                final long now = SystemClock.elapsedRealtime();
                if (updateLingerState(nai, now)) {
                    notifyNetworkLosing(nai, now);
                }
                if (unneeded(nai, UnneededFor.TEARDOWN)) {
                    if (DBG) log("no live requests for " + nai.toShortString() + "; disconnecting");
                    teardownUnneededNetwork(nai);
                } else {
                    wasKept = true;
                }
                nri.mSatisfier = null;
                if (!wasBackgroundNetwork && nai.isBackgroundNetwork()) {
                    // Went from foreground to background.
                    updateCapabilities(nai.getCurrentScore(), nai, nai.networkCapabilities);
                }
            }

            // Maintain the illusion.  When this request arrived, we might have pretended
            // that a network connected to serve it, even though the network was already
            // connected.  Now that this request has gone away, we might have to pretend
            // that the network disconnected.  LegacyTypeTracker will generate that
            // phantom disconnect for this type.
            if (nri.request.legacyType != TYPE_NONE && nai != null) {
                boolean doRemove = true;
                if (wasKept) {
                    // check if any of the remaining requests for this network are for the
                    // same legacy type - if so, don't remove the nai
                    for (int i = 0; i < nai.numNetworkRequests(); i++) {
                        NetworkRequest otherRequest = nai.requestAt(i);
                        if (otherRequest.legacyType == nri.request.legacyType &&
                                otherRequest.isRequest()) {
                            if (DBG) log(" still have other legacy request - leaving");
                            doRemove = false;
                        }
                    }
                }

                if (doRemove) {
                    mLegacyTypeTracker.remove(nri.request.legacyType, nai, false);
                }
            }

            for (NetworkProviderInfo npi : mNetworkProviderInfos.values()) {
                npi.cancelRequest(nri.request);
            }
        } else {
            // listens don't have a singular affectedNetwork.  Check all networks to see
            // if this listen request applies and remove it.
            for (NetworkAgentInfo nai : mNetworkAgentInfos.values()) {
                nai.removeRequest(nri.request.requestId);
                if (nri.request.networkCapabilities.hasSignalStrength() &&
                        nai.satisfiesImmutableCapabilitiesOf(nri.request)) {
                    updateSignalStrengthThresholds(nai, "RELEASE", nri.request);
                }
            }
        }
    }

    private void decrementNetworkRequestPerUidCount(final NetworkRequestInfo nri) {
        synchronized (mUidToNetworkRequestCount) {
            final int requests = mUidToNetworkRequestCount.get(nri.mUid, 0);
            if (requests < 1) {
                Slog.wtf(TAG, "BUG: too small request count " + requests + " for UID " + nri.mUid);
            } else if (requests == 1) {
                mUidToNetworkRequestCount.removeAt(mUidToNetworkRequestCount.indexOfKey(nri.mUid));
            } else {
                mUidToNetworkRequestCount.put(nri.mUid, requests - 1);
            }
        }
    }

    @Override
    public void setAcceptUnvalidated(Network network, boolean accept, boolean always) {
        enforceNetworkStackSettingsOrSetup();
        mHandler.sendMessage(mHandler.obtainMessage(EVENT_SET_ACCEPT_UNVALIDATED,
                encodeBool(accept), encodeBool(always), network));
    }

    @Override
    public void setAcceptPartialConnectivity(Network network, boolean accept, boolean always) {
        enforceNetworkStackSettingsOrSetup();
        mHandler.sendMessage(mHandler.obtainMessage(EVENT_SET_ACCEPT_PARTIAL_CONNECTIVITY,
                encodeBool(accept), encodeBool(always), network));
    }

    @Override
    public void setAvoidUnvalidated(Network network) {
        enforceNetworkStackSettingsOrSetup();
        mHandler.sendMessage(mHandler.obtainMessage(EVENT_SET_AVOID_UNVALIDATED, network));
    }

    private void handleSetAcceptUnvalidated(Network network, boolean accept, boolean always) {
        if (DBG) log("handleSetAcceptUnvalidated network=" + network +
                " accept=" + accept + " always=" + always);

        NetworkAgentInfo nai = getNetworkAgentInfoForNetwork(network);
        if (nai == null) {
            // Nothing to do.
            return;
        }

        if (nai.everValidated) {
            // The network validated while the dialog box was up. Take no action.
            return;
        }

        if (!nai.networkAgentConfig.explicitlySelected) {
            Slog.wtf(TAG, "BUG: setAcceptUnvalidated non non-explicitly selected network");
        }

        if (accept != nai.networkAgentConfig.acceptUnvalidated) {
            nai.networkAgentConfig.acceptUnvalidated = accept;
            // If network becomes partial connectivity and user already accepted to use this
            // network, we should respect the user's option and don't need to popup the
            // PARTIAL_CONNECTIVITY notification to user again.
            nai.networkAgentConfig.acceptPartialConnectivity = accept;
            rematchAllNetworksAndRequests();
            sendUpdatedScoreToFactories(nai);
        }

        if (always) {
            nai.asyncChannel.sendMessage(
                    NetworkAgent.CMD_SAVE_ACCEPT_UNVALIDATED, encodeBool(accept));
        }

        if (!accept) {
            // Tell the NetworkAgent to not automatically reconnect to the network.
            nai.asyncChannel.sendMessage(NetworkAgent.CMD_PREVENT_AUTOMATIC_RECONNECT);
            // Teardown the network.
            teardownUnneededNetwork(nai);
        }

    }

    private void handleSetAcceptPartialConnectivity(Network network, boolean accept,
            boolean always) {
        if (DBG) {
            log("handleSetAcceptPartialConnectivity network=" + network + " accept=" + accept
                    + " always=" + always);
        }

        final NetworkAgentInfo nai = getNetworkAgentInfoForNetwork(network);
        if (nai == null) {
            // Nothing to do.
            return;
        }

        if (nai.lastValidated) {
            // The network validated while the dialog box was up. Take no action.
            return;
        }

        if (accept != nai.networkAgentConfig.acceptPartialConnectivity) {
            nai.networkAgentConfig.acceptPartialConnectivity = accept;
        }

        // TODO: Use the current design or save the user choice into IpMemoryStore.
        if (always) {
            nai.asyncChannel.sendMessage(
                    NetworkAgent.CMD_SAVE_ACCEPT_UNVALIDATED, encodeBool(accept));
        }

        if (!accept) {
            // Tell the NetworkAgent to not automatically reconnect to the network.
            nai.asyncChannel.sendMessage(NetworkAgent.CMD_PREVENT_AUTOMATIC_RECONNECT);
            // Tear down the network.
            teardownUnneededNetwork(nai);
        } else {
            // Inform NetworkMonitor that partial connectivity is acceptable. This will likely
            // result in a partial connectivity result which will be processed by
            // maybeHandleNetworkMonitorMessage.
            //
            // TODO: NetworkMonitor does not refer to the "never ask again" bit. The bit is stored
            // per network. Therefore, NetworkMonitor may still do https probe.
            nai.networkMonitor().setAcceptPartialConnectivity();
        }
    }

    private void handleSetAvoidUnvalidated(Network network) {
        NetworkAgentInfo nai = getNetworkAgentInfoForNetwork(network);
        if (nai == null || nai.lastValidated) {
            // Nothing to do. The network either disconnected or revalidated.
            return;
        }
        if (!nai.avoidUnvalidated) {
            nai.avoidUnvalidated = true;
            rematchAllNetworksAndRequests();
            sendUpdatedScoreToFactories(nai);
        }
    }

    private void scheduleUnvalidatedPrompt(NetworkAgentInfo nai) {
        if (VDBG) log("scheduleUnvalidatedPrompt " + nai.network);
        mHandler.sendMessageDelayed(
                mHandler.obtainMessage(EVENT_PROMPT_UNVALIDATED, nai.network),
                PROMPT_UNVALIDATED_DELAY_MS);
    }

    @Override
    public void startCaptivePortalApp(Network network) {
        enforceNetworkStackOrSettingsPermission();
        mHandler.post(() -> {
            NetworkAgentInfo nai = getNetworkAgentInfoForNetwork(network);
            if (nai == null) return;
            if (!nai.networkCapabilities.hasCapability(NET_CAPABILITY_CAPTIVE_PORTAL)) return;
            nai.networkMonitor().launchCaptivePortalApp();
        });
    }

    /**
     * NetworkStack endpoint to start the captive portal app. The NetworkStack needs to use this
     * endpoint as it does not have INTERACT_ACROSS_USERS_FULL itself.
     * @param network Network on which the captive portal was detected.
     * @param appExtras Bundle to use as intent extras for the captive portal application.
     *                  Must be treated as opaque to avoid preventing the captive portal app to
     *                  update its arguments.
     */
    @Override
    public void startCaptivePortalAppInternal(Network network, Bundle appExtras) {
        mContext.enforceCallingOrSelfPermission(NetworkStack.PERMISSION_MAINLINE_NETWORK_STACK,
                "ConnectivityService");

        final Intent appIntent = new Intent(ConnectivityManager.ACTION_CAPTIVE_PORTAL_SIGN_IN);
        appIntent.putExtras(appExtras);
        appIntent.putExtra(ConnectivityManager.EXTRA_CAPTIVE_PORTAL,
                new CaptivePortal(new CaptivePortalImpl(network).asBinder()));
        appIntent.setFlags(Intent.FLAG_ACTIVITY_BROUGHT_TO_FRONT | Intent.FLAG_ACTIVITY_NEW_TASK);

        // This runs on a random binder thread, but getNetworkAgentInfoForNetwork is thread-safe,
        // and captivePortalValidationPending is volatile.
        final NetworkAgentInfo nai = getNetworkAgentInfoForNetwork(network);
        if (nai != null) {
            nai.captivePortalValidationPending = true;
        }
        Binder.withCleanCallingIdentity(() ->
                mContext.startActivityAsUser(appIntent, UserHandle.CURRENT));
    }

    private class CaptivePortalImpl extends ICaptivePortal.Stub {
        private final Network mNetwork;

        private CaptivePortalImpl(Network network) {
            mNetwork = network;
        }

        @Override
        public void appResponse(final int response) {
            if (response == CaptivePortal.APP_RETURN_WANTED_AS_IS) {
                enforceSettingsPermission();
            }

            final NetworkMonitorManager nm = getNetworkMonitorManager(mNetwork);
            if (nm == null) return;
            nm.notifyCaptivePortalAppFinished(response);
        }

        @Override
        public void appRequest(final int request) {
            final NetworkMonitorManager nm = getNetworkMonitorManager(mNetwork);
            if (nm == null) return;

            if (request == CaptivePortal.APP_REQUEST_REEVALUATION_REQUIRED) {
                checkNetworkStackPermission();
                nm.forceReevaluation(Binder.getCallingUid());
            }
        }

        @Nullable
        private NetworkMonitorManager getNetworkMonitorManager(final Network network) {
            // getNetworkAgentInfoForNetwork is thread-safe
            final NetworkAgentInfo nai = getNetworkAgentInfoForNetwork(network);
            if (nai == null) return null;

            // nai.networkMonitor() is thread-safe
            return nai.networkMonitor();
        }

        @Override
        public void logEvent(int eventId, String packageName) {
            enforceSettingsPermission();

            new MetricsLogger().action(eventId, packageName);
        }
    }

    public boolean avoidBadWifi() {
        return mMultinetworkPolicyTracker.getAvoidBadWifi();
    }

    /**
     * Return whether the device should maintain continuous, working connectivity by switching away
     * from WiFi networks having no connectivity.
     * @see MultinetworkPolicyTracker#getAvoidBadWifi()
     */
    public boolean shouldAvoidBadWifi() {
        if (!checkNetworkStackPermission()) {
            throw new SecurityException("avoidBadWifi requires NETWORK_STACK permission");
        }
        return avoidBadWifi();
    }

    private void rematchForAvoidBadWifiUpdate() {
        ensureRunningOnConnectivityServiceThread();
        mixInAllNetworkScores();
        rematchAllNetworksAndRequests();
        for (NetworkAgentInfo nai: mNetworkAgentInfos.values()) {
            if (nai.networkCapabilities.hasTransport(NetworkCapabilities.TRANSPORT_WIFI)) {
                sendUpdatedScoreToFactories(nai);
            }
        }
    }

    // TODO: Evaluate whether this is of interest to other consumers of
    // MultinetworkPolicyTracker and worth moving out of here.
    private void dumpAvoidBadWifiSettings(IndentingPrintWriter pw) {
        final boolean configRestrict = mMultinetworkPolicyTracker.configRestrictsAvoidBadWifi();
        if (!configRestrict) {
            pw.println("Bad Wi-Fi avoidance: unrestricted");
            return;
        }

        pw.println("Bad Wi-Fi avoidance: " + avoidBadWifi());
        pw.increaseIndent();
        pw.println("Config restrict:   " + configRestrict);

        final String value = mMultinetworkPolicyTracker.getAvoidBadWifiSetting();
        String description;
        // Can't use a switch statement because strings are legal case labels, but null is not.
        if ("0".equals(value)) {
            description = "get stuck";
        } else if (value == null) {
            description = "prompt";
        } else if ("1".equals(value)) {
            description = "avoid";
        } else {
            description = value + " (?)";
        }
        pw.println("User setting:      " + description);
        pw.println("Network overrides:");
        pw.increaseIndent();
        for (NetworkAgentInfo nai : networksSortedById()) {
            if (nai.avoidUnvalidated) {
                pw.println(nai.toShortString());
            }
        }
        pw.decreaseIndent();
        pw.decreaseIndent();
    }

    private void showNetworkNotification(NetworkAgentInfo nai, NotificationType type) {
        final String action;
        final boolean highPriority;
        switch (type) {
            case LOGGED_IN:
                action = Settings.ACTION_WIFI_SETTINGS;
                mHandler.removeMessages(EVENT_TIMEOUT_NOTIFICATION);
                mHandler.sendMessageDelayed(mHandler.obtainMessage(EVENT_TIMEOUT_NOTIFICATION,
                        nai.network.netId, 0), TIMEOUT_NOTIFICATION_DELAY_MS);
                // High priority because it is a direct result of the user logging in to a portal.
                highPriority = true;
                break;
            case NO_INTERNET:
                action = ConnectivityManager.ACTION_PROMPT_UNVALIDATED;
                // High priority because it is only displayed for explicitly selected networks.
                highPriority = true;
                break;
            case PRIVATE_DNS_BROKEN:
                action = Settings.ACTION_WIRELESS_SETTINGS;
                // High priority because we should let user know why there is no internet.
                highPriority = true;
                break;
            case LOST_INTERNET:
                action = ConnectivityManager.ACTION_PROMPT_LOST_VALIDATION;
                // High priority because it could help the user avoid unexpected data usage.
                highPriority = true;
                break;
            case PARTIAL_CONNECTIVITY:
                action = ConnectivityManager.ACTION_PROMPT_PARTIAL_CONNECTIVITY;
                // Don't bother the user with a high-priority notification if the network was not
                // explicitly selected by the user.
                highPriority = nai.networkAgentConfig.explicitlySelected;
                break;
            default:
                Slog.wtf(TAG, "Unknown notification type " + type);
                return;
        }

        Intent intent = new Intent(action);
        if (type != NotificationType.LOGGED_IN && type != NotificationType.PRIVATE_DNS_BROKEN) {
            intent.setData(Uri.fromParts("netId", Integer.toString(nai.network.netId), null));
            intent.addFlags(Intent.FLAG_ACTIVITY_NEW_TASK);
            intent.setClassName("com.android.settings",
                    "com.android.settings.wifi.WifiNoInternetDialog");
        }

        PendingIntent pendingIntent = PendingIntent.getActivityAsUser(
                mContext, 0, intent, PendingIntent.FLAG_CANCEL_CURRENT, null, UserHandle.CURRENT);

        mNotifier.showNotification(nai.network.netId, type, nai, null, pendingIntent, highPriority);
    }

    private boolean shouldPromptUnvalidated(NetworkAgentInfo nai) {
        // Don't prompt if the network is validated, and don't prompt on captive portals
        // because we're already prompting the user to sign in.
        if (nai.everValidated || nai.everCaptivePortalDetected) {
            return false;
        }

        // If a network has partial connectivity, always prompt unless the user has already accepted
        // partial connectivity and selected don't ask again. This ensures that if the device
        // automatically connects to a network that has partial Internet access, the user will
        // always be able to use it, either because they've already chosen "don't ask again" or
        // because we have prompt them.
        if (nai.partialConnectivity && !nai.networkAgentConfig.acceptPartialConnectivity) {
            return true;
        }

        // If a network has no Internet access, only prompt if the network was explicitly selected
        // and if the user has not already told us to use the network regardless of whether it
        // validated or not.
        if (nai.networkAgentConfig.explicitlySelected
                && !nai.networkAgentConfig.acceptUnvalidated) {
            return true;
        }

        return false;
    }

    private void handlePromptUnvalidated(Network network) {
        if (VDBG || DDBG) log("handlePromptUnvalidated " + network);
        NetworkAgentInfo nai = getNetworkAgentInfoForNetwork(network);

        if (nai == null || !shouldPromptUnvalidated(nai)) {
            return;
        }

        // Stop automatically reconnecting to this network in the future. Automatically connecting
        // to a network that provides no or limited connectivity is not useful, because the user
        // cannot use that network except through the notification shown by this method, and the
        // notification is only shown if the network is explicitly selected by the user.
        nai.asyncChannel.sendMessage(NetworkAgent.CMD_PREVENT_AUTOMATIC_RECONNECT);

        // TODO: Evaluate if it's needed to wait 8 seconds for triggering notification when
        // NetworkMonitor detects the network is partial connectivity. Need to change the design to
        // popup the notification immediately when the network is partial connectivity.
        if (nai.partialConnectivity) {
            showNetworkNotification(nai, NotificationType.PARTIAL_CONNECTIVITY);
        } else {
            showNetworkNotification(nai, NotificationType.NO_INTERNET);
        }
    }

    private void handleNetworkUnvalidated(NetworkAgentInfo nai) {
        NetworkCapabilities nc = nai.networkCapabilities;
        if (DBG) log("handleNetworkUnvalidated " + nai.toShortString() + " cap=" + nc);

        if (!nc.hasTransport(NetworkCapabilities.TRANSPORT_WIFI)) {
            return;
        }

        if (mMultinetworkPolicyTracker.shouldNotifyWifiUnvalidated()) {
            showNetworkNotification(nai, NotificationType.LOST_INTERNET);
        }
    }

    @Override
    public int getMultipathPreference(Network network) {
        enforceAccessPermission();

        NetworkAgentInfo nai = getNetworkAgentInfoForNetwork(network);
        if (nai != null && nai.networkCapabilities
                .hasCapability(NetworkCapabilities.NET_CAPABILITY_NOT_METERED)) {
            return ConnectivityManager.MULTIPATH_PREFERENCE_UNMETERED;
        }

        Integer networkPreference = mMultipathPolicyTracker.getMultipathPreference(network);
        if (networkPreference != null) {
            return networkPreference;
        }

        return mMultinetworkPolicyTracker.getMeteredMultipathPreference();
    }

    @Override
    public NetworkRequest getDefaultRequest() {
        return mDefaultRequest;
    }

    private class InternalHandler extends Handler {
        public InternalHandler(Looper looper) {
            super(looper);
        }

        @Override
        public void handleMessage(Message msg) {
            switch (msg.what) {
                case EVENT_EXPIRE_NET_TRANSITION_WAKELOCK:
                case EVENT_CLEAR_NET_TRANSITION_WAKELOCK: {
                    handleReleaseNetworkTransitionWakelock(msg.what);
                    break;
                }
                case EVENT_APPLY_GLOBAL_HTTP_PROXY: {
                    mProxyTracker.loadDeprecatedGlobalHttpProxy();
                    break;
                }
                case EVENT_PROXY_HAS_CHANGED: {
                    handleApplyDefaultProxy((ProxyInfo)msg.obj);
                    break;
                }
                case EVENT_REGISTER_NETWORK_PROVIDER: {
                    handleRegisterNetworkProvider((NetworkProviderInfo) msg.obj);
                    break;
                }
                case EVENT_UNREGISTER_NETWORK_PROVIDER: {
                    handleUnregisterNetworkProvider((Messenger) msg.obj);
                    break;
                }
                case EVENT_REGISTER_NETWORK_AGENT: {
                    final Pair<NetworkAgentInfo, INetworkMonitor> arg =
                            (Pair<NetworkAgentInfo, INetworkMonitor>) msg.obj;
                    handleRegisterNetworkAgent(arg.first, arg.second);
                    break;
                }
                case EVENT_REGISTER_NETWORK_REQUEST:
                case EVENT_REGISTER_NETWORK_LISTENER: {
                    handleRegisterNetworkRequest((NetworkRequestInfo) msg.obj);
                    break;
                }
                case EVENT_REGISTER_NETWORK_REQUEST_WITH_INTENT:
                case EVENT_REGISTER_NETWORK_LISTENER_WITH_INTENT: {
                    handleRegisterNetworkRequestWithIntent(msg);
                    break;
                }
                case EVENT_TIMEOUT_NETWORK_REQUEST: {
                    NetworkRequestInfo nri = (NetworkRequestInfo) msg.obj;
                    handleTimedOutNetworkRequest(nri);
                    break;
                }
                case EVENT_RELEASE_NETWORK_REQUEST_WITH_INTENT: {
                    handleReleaseNetworkRequestWithIntent((PendingIntent) msg.obj, msg.arg1);
                    break;
                }
                case EVENT_RELEASE_NETWORK_REQUEST: {
                    handleReleaseNetworkRequest((NetworkRequest) msg.obj, msg.arg1,
                            /* callOnUnavailable */ false);
                    break;
                }
                case EVENT_SET_ACCEPT_UNVALIDATED: {
                    Network network = (Network) msg.obj;
                    handleSetAcceptUnvalidated(network, toBool(msg.arg1), toBool(msg.arg2));
                    break;
                }
                case EVENT_SET_ACCEPT_PARTIAL_CONNECTIVITY: {
                    Network network = (Network) msg.obj;
                    handleSetAcceptPartialConnectivity(network, toBool(msg.arg1),
                            toBool(msg.arg2));
                    break;
                }
                case EVENT_SET_AVOID_UNVALIDATED: {
                    handleSetAvoidUnvalidated((Network) msg.obj);
                    break;
                }
                case EVENT_PROMPT_UNVALIDATED: {
                    handlePromptUnvalidated((Network) msg.obj);
                    break;
                }
                case EVENT_CONFIGURE_ALWAYS_ON_NETWORKS: {
                    handleConfigureAlwaysOnNetworks();
                    break;
                }
                // Sent by KeepaliveTracker to process an app request on the state machine thread.
                case NetworkAgent.CMD_START_SOCKET_KEEPALIVE: {
                    mKeepaliveTracker.handleStartKeepalive(msg);
                    break;
                }
                // Sent by KeepaliveTracker to process an app request on the state machine thread.
                case NetworkAgent.CMD_STOP_SOCKET_KEEPALIVE: {
                    NetworkAgentInfo nai = getNetworkAgentInfoForNetwork((Network) msg.obj);
                    int slot = msg.arg1;
                    int reason = msg.arg2;
                    mKeepaliveTracker.handleStopKeepalive(nai, slot, reason);
                    break;
                }
                case EVENT_SYSTEM_READY: {
                    mMultipathPolicyTracker.start();
                    NetPluginDelegate.registerHandler(mHandler);
                    break;
                }
                case EVENT_REVALIDATE_NETWORK: {
                    handleReportNetworkConnectivity((Network) msg.obj, msg.arg1, toBool(msg.arg2));
                    break;
                }
                case EVENT_PRIVATE_DNS_SETTINGS_CHANGED:
                    handlePrivateDnsSettingsChanged();
                    break;
                case EVENT_PRIVATE_DNS_VALIDATION_UPDATE:
                    handlePrivateDnsValidationUpdate(
                            (PrivateDnsValidationUpdate) msg.obj);
                    break;
                case EVENT_UID_RULES_CHANGED:
                    handleUidRulesChanged(msg.arg1, msg.arg2);
                    break;
                case EVENT_DATA_SAVER_CHANGED:
                    handleRestrictBackgroundChanged(toBool(msg.arg1));
                    break;
                case EVENT_TIMEOUT_NOTIFICATION:
                    mNotifier.clearNotification(msg.arg1, NotificationType.LOGGED_IN);
                    break;
                case EVENT_UPDATE_TCP_BUFFER_FOR_5G:
                    handleUpdateTCPBuffersfor5G();
                    break;
                case EVENT_UPDATE_ACTIVE_DATA_SUBID:
                    handleUpdateActiveDataSubId(msg.arg1);
                    break;
            }
        }
    }

    @Override
    @Deprecated
    public int getLastTetherError(String iface) {
        final TetheringManager tm = (TetheringManager) mContext.getSystemService(
                Context.TETHERING_SERVICE);
        return tm.getLastTetherError(iface);
    }

    @Override
    @Deprecated
    public String[] getTetherableIfaces() {
        final TetheringManager tm = (TetheringManager) mContext.getSystemService(
                Context.TETHERING_SERVICE);
        return tm.getTetherableIfaces();
    }

    @Override
    @Deprecated
    public String[] getTetheredIfaces() {
        final TetheringManager tm = (TetheringManager) mContext.getSystemService(
                Context.TETHERING_SERVICE);
        return tm.getTetheredIfaces();
    }


    @Override
    @Deprecated
    public String[] getTetheringErroredIfaces() {
        final TetheringManager tm = (TetheringManager) mContext.getSystemService(
                Context.TETHERING_SERVICE);

        return tm.getTetheringErroredIfaces();
    }

    @Override
    @Deprecated
    public String[] getTetherableUsbRegexs() {
        final TetheringManager tm = (TetheringManager) mContext.getSystemService(
                Context.TETHERING_SERVICE);

        return tm.getTetherableUsbRegexs();
    }

    @Override
    @Deprecated
    public String[] getTetherableWifiRegexs() {
        final TetheringManager tm = (TetheringManager) mContext.getSystemService(
                Context.TETHERING_SERVICE);
        return tm.getTetherableWifiRegexs();
    }

    // Called when we lose the default network and have no replacement yet.
    // This will automatically be cleared after X seconds or a new default network
    // becomes CONNECTED, whichever happens first.  The timer is started by the
    // first caller and not restarted by subsequent callers.
    private void ensureNetworkTransitionWakelock(String forWhom) {
        synchronized (this) {
            if (mNetTransitionWakeLock.isHeld()) {
                return;
            }
            mNetTransitionWakeLock.acquire();
            mLastWakeLockAcquireTimestamp = SystemClock.elapsedRealtime();
            mTotalWakelockAcquisitions++;
        }
        mWakelockLogs.log("ACQUIRE for " + forWhom);
        Message msg = mHandler.obtainMessage(EVENT_EXPIRE_NET_TRANSITION_WAKELOCK);
        mHandler.sendMessageDelayed(msg, mNetTransitionWakeLockTimeout);
    }

    // Called when we gain a new default network to release the network transition wakelock in a
    // second, to allow a grace period for apps to reconnect over the new network. Pending expiry
    // message is cancelled.
    private void scheduleReleaseNetworkTransitionWakelock() {
        synchronized (this) {
            if (!mNetTransitionWakeLock.isHeld()) {
                return; // expiry message released the lock first.
            }
        }
        // Cancel self timeout on wakelock hold.
        mHandler.removeMessages(EVENT_EXPIRE_NET_TRANSITION_WAKELOCK);
        Message msg = mHandler.obtainMessage(EVENT_CLEAR_NET_TRANSITION_WAKELOCK);
        mHandler.sendMessageDelayed(msg, 1000);
    }

    // Called when either message of ensureNetworkTransitionWakelock or
    // scheduleReleaseNetworkTransitionWakelock is processed.
    private void handleReleaseNetworkTransitionWakelock(int eventId) {
        String event = eventName(eventId);
        synchronized (this) {
            if (!mNetTransitionWakeLock.isHeld()) {
                mWakelockLogs.log(String.format("RELEASE: already released (%s)", event));
                Slog.w(TAG, "expected Net Transition WakeLock to be held");
                return;
            }
            mNetTransitionWakeLock.release();
            long lockDuration = SystemClock.elapsedRealtime() - mLastWakeLockAcquireTimestamp;
            mTotalWakelockDurationMs += lockDuration;
            mMaxWakelockDurationMs = Math.max(mMaxWakelockDurationMs, lockDuration);
            mTotalWakelockReleases++;
        }
        mWakelockLogs.log(String.format("RELEASE (%s)", event));
    }

    // 100 percent is full good, 0 is full bad.
    @Override
    public void reportInetCondition(int networkType, int percentage) {
        NetworkAgentInfo nai = mLegacyTypeTracker.getNetworkForType(networkType);
        if (nai == null) return;
        reportNetworkConnectivity(nai.network, percentage > 50);
    }

    @Override
    public void reportNetworkConnectivity(Network network, boolean hasConnectivity) {
        enforceAccessPermission();
        enforceInternetPermission();
        final int uid = Binder.getCallingUid();
        final int connectivityInfo = encodeBool(hasConnectivity);
        mHandler.sendMessage(
                mHandler.obtainMessage(EVENT_REVALIDATE_NETWORK, uid, connectivityInfo, network));

        final NetworkAgentInfo nai;
        if (network == null) {
            nai = getDefaultNetwork();
        } else {
            nai = getNetworkAgentInfoForNetwork(network);
        }
        if (nai != null) {
            mConnectivityDiagnosticsHandler.sendMessage(
                    mConnectivityDiagnosticsHandler.obtainMessage(
                            ConnectivityDiagnosticsHandler.EVENT_NETWORK_CONNECTIVITY_REPORTED,
                            connectivityInfo, 0, nai));
        }
    }

    private void handleReportNetworkConnectivity(
            Network network, int uid, boolean hasConnectivity) {
        final NetworkAgentInfo nai;
        if (network == null) {
            nai = getDefaultNetwork();
        } else {
            nai = getNetworkAgentInfoForNetwork(network);
        }
        if (nai == null || nai.networkInfo.getState() == NetworkInfo.State.DISCONNECTING ||
            nai.networkInfo.getState() == NetworkInfo.State.DISCONNECTED) {
            return;
        }
        // Revalidate if the app report does not match our current validated state.
        if (hasConnectivity == nai.lastValidated) {
            return;
        }
        if (DBG) {
            int netid = nai.network.netId;
            log("reportNetworkConnectivity(" + netid + ", " + hasConnectivity + ") by " + uid);
        }
        // Validating a network that has not yet connected could result in a call to
        // rematchNetworkAndRequests() which is not meant to work on such networks.
        if (!nai.everConnected) {
            return;
        }
        LinkProperties lp = getLinkProperties(nai);
        if (isNetworkWithLinkPropertiesBlocked(lp, uid, false)) {
            return;
        }
        nai.networkMonitor().forceReevaluation(uid);
    }

    /**
     * Returns information about the proxy a certain network is using. If given a null network, it
     * it will return the proxy for the bound network for the caller app or the default proxy if
     * none.
     *
     * @param network the network we want to get the proxy information for.
     * @return Proxy information if a network has a proxy configured, or otherwise null.
     */
    @Override
    public ProxyInfo getProxyForNetwork(Network network) {
        final ProxyInfo globalProxy = mProxyTracker.getGlobalProxy();
        if (globalProxy != null) return globalProxy;
        if (network == null) {
            // Get the network associated with the calling UID.
            final Network activeNetwork = getActiveNetworkForUidInternal(Binder.getCallingUid(),
                    true);
            if (activeNetwork == null) {
                return null;
            }
            return getLinkPropertiesProxyInfo(activeNetwork);
        } else if (mDeps.queryUserAccess(Binder.getCallingUid(), network.netId)) {
            // Don't call getLinkProperties() as it requires ACCESS_NETWORK_STATE permission, which
            // caller may not have.
            return getLinkPropertiesProxyInfo(network);
        }
        // No proxy info available if the calling UID does not have network access.
        return null;
    }


    private ProxyInfo getLinkPropertiesProxyInfo(Network network) {
        final NetworkAgentInfo nai = getNetworkAgentInfoForNetwork(network);
        if (nai == null) return null;
        synchronized (nai) {
            final ProxyInfo linkHttpProxy = nai.linkProperties.getHttpProxy();
            return linkHttpProxy == null ? null : new ProxyInfo(linkHttpProxy);
        }
    }

    @Override
    public void setGlobalProxy(final ProxyInfo proxyProperties) {
        NetworkStack.checkNetworkStackPermission(mContext);
        mProxyTracker.setGlobalProxy(proxyProperties);
    }

    @Override
    @Nullable
    public ProxyInfo getGlobalProxy() {
        return mProxyTracker.getGlobalProxy();
    }

    private void handleApplyDefaultProxy(ProxyInfo proxy) {
        if (proxy != null && TextUtils.isEmpty(proxy.getHost())
                && Uri.EMPTY.equals(proxy.getPacFileUrl())) {
            proxy = null;
        }
        mProxyTracker.setDefaultProxy(proxy);
    }

    // If the proxy has changed from oldLp to newLp, resend proxy broadcast. This method gets called
    // when any network changes proxy.
    // TODO: Remove usage of broadcast extras as they are deprecated and not applicable in a
    // multi-network world where an app might be bound to a non-default network.
    private void updateProxy(LinkProperties newLp, LinkProperties oldLp) {
        ProxyInfo newProxyInfo = newLp == null ? null : newLp.getHttpProxy();
        ProxyInfo oldProxyInfo = oldLp == null ? null : oldLp.getHttpProxy();

        if (!ProxyTracker.proxyInfoEqual(newProxyInfo, oldProxyInfo)) {
            mProxyTracker.sendProxyBroadcast();
        }
    }

    private static class SettingsObserver extends ContentObserver {
        final private HashMap<Uri, Integer> mUriEventMap;
        final private Context mContext;
        final private Handler mHandler;

        SettingsObserver(Context context, Handler handler) {
            super(null);
            mUriEventMap = new HashMap<>();
            mContext = context;
            mHandler = handler;
        }

        void observe(Uri uri, int what) {
            mUriEventMap.put(uri, what);
            final ContentResolver resolver = mContext.getContentResolver();
            resolver.registerContentObserver(uri, false, this);
        }

        @Override
        public void onChange(boolean selfChange) {
            Slog.wtf(TAG, "Should never be reached.");
        }

        @Override
        public void onChange(boolean selfChange, Uri uri) {
            final Integer what = mUriEventMap.get(uri);
            if (what != null) {
                mHandler.obtainMessage(what).sendToTarget();
            } else {
                loge("No matching event to send for URI=" + uri);
            }
        }
    }

    private static void log(String s) {
        Slog.d(TAG, s);
    }

    private static void loge(String s) {
        Slog.e(TAG, s);
    }

    private static void loge(String s, Throwable t) {
        Slog.e(TAG, s, t);
    }

    /**
     * Prepare for a VPN application.
     * VPN permissions are checked in the {@link Vpn} class. If the caller is not {@code userId},
     * {@link android.Manifest.permission.INTERACT_ACROSS_USERS_FULL} permission is required.
     *
     * @param oldPackage Package name of the application which currently controls VPN, which will
     *                   be replaced. If there is no such application, this should should either be
     *                   {@code null} or {@link VpnConfig.LEGACY_VPN}.
     * @param newPackage Package name of the application which should gain control of VPN, or
     *                   {@code null} to disable.
     * @param userId User for whom to prepare the new VPN.
     *
     * @hide
     */
    @Override
    public boolean prepareVpn(@Nullable String oldPackage, @Nullable String newPackage,
            int userId) {
        enforceCrossUserPermission(userId);

        synchronized (mVpns) {
            throwIfLockdownEnabled();
            Vpn vpn = mVpns.get(userId);
            if (vpn != null) {
                return vpn.prepare(oldPackage, newPackage, VpnManager.TYPE_VPN_SERVICE);
            } else {
                return false;
            }
        }
    }

    /**
     * Set whether the VPN package has the ability to launch VPNs without user intervention. This
     * method is used by system-privileged apps. VPN permissions are checked in the {@link Vpn}
     * class. If the caller is not {@code userId}, {@link
     * android.Manifest.permission.INTERACT_ACROSS_USERS_FULL} permission is required.
     *
     * @param packageName The package for which authorization state should change.
     * @param userId User for whom {@code packageName} is installed.
     * @param authorized {@code true} if this app should be able to start a VPN connection without
     *     explicit user approval, {@code false} if not.
     * @param vpnType The {@link VpnManager.VpnType} constant representing what class of VPN
     *     permissions should be granted. When unauthorizing an app, {@link
     *     VpnManager.TYPE_VPN_NONE} should be used.
     * @hide
     */
    @Override
    public void setVpnPackageAuthorization(
            String packageName, int userId, @VpnManager.VpnType int vpnType) {
        enforceCrossUserPermission(userId);

        synchronized (mVpns) {
            Vpn vpn = mVpns.get(userId);
            if (vpn != null) {
                vpn.setPackageAuthorization(packageName, vpnType);
            }
        }
    }

    /**
     * Configure a TUN interface and return its file descriptor. Parameters
     * are encoded and opaque to this class. This method is used by VpnBuilder
     * and not available in ConnectivityManager. Permissions are checked in
     * Vpn class.
     * @hide
     */
    @Override
    public ParcelFileDescriptor establishVpn(VpnConfig config) {
        int user = UserHandle.getUserId(Binder.getCallingUid());
        synchronized (mVpns) {
            throwIfLockdownEnabled();
            return mVpns.get(user).establish(config);
        }
    }

    /**
     * Stores the given VPN profile based on the provisioning package name.
     *
     * <p>If there is already a VPN profile stored for the provisioning package, this call will
     * overwrite the profile.
     *
     * <p>This is designed to serve the VpnManager only; settings-based VPN profiles are managed
     * exclusively by the Settings app, and passed into the platform at startup time.
     *
     * @return {@code true} if user consent has already been granted, {@code false} otherwise.
     * @hide
     */
    @Override
    public boolean provisionVpnProfile(@NonNull VpnProfile profile, @NonNull String packageName) {
        final int user = UserHandle.getUserId(Binder.getCallingUid());
        synchronized (mVpns) {
            return mVpns.get(user).provisionVpnProfile(packageName, profile, mKeyStore);
        }
    }

    /**
     * Deletes the stored VPN profile for the provisioning package
     *
     * <p>If there are no profiles for the given package, this method will silently succeed.
     *
     * <p>This is designed to serve the VpnManager only; settings-based VPN profiles are managed
     * exclusively by the Settings app, and passed into the platform at startup time.
     *
     * @hide
     */
    @Override
    public void deleteVpnProfile(@NonNull String packageName) {
        final int user = UserHandle.getUserId(Binder.getCallingUid());
        synchronized (mVpns) {
            mVpns.get(user).deleteVpnProfile(packageName, mKeyStore);
        }
    }

    /**
     * Starts the VPN based on the stored profile for the given package
     *
     * <p>This is designed to serve the VpnManager only; settings-based VPN profiles are managed
     * exclusively by the Settings app, and passed into the platform at startup time.
     *
     * @throws IllegalArgumentException if no profile was found for the given package name.
     * @hide
     */
    @Override
    public void startVpnProfile(@NonNull String packageName) {
        final int user = UserHandle.getUserId(Binder.getCallingUid());
        synchronized (mVpns) {
            throwIfLockdownEnabled();
            mVpns.get(user).startVpnProfile(packageName, mKeyStore);
        }
    }

    /**
     * Stops the Platform VPN if the provided package is running one.
     *
     * <p>This is designed to serve the VpnManager only; settings-based VPN profiles are managed
     * exclusively by the Settings app, and passed into the platform at startup time.
     *
     * @hide
     */
    @Override
    public void stopVpnProfile(@NonNull String packageName) {
        final int user = UserHandle.getUserId(Binder.getCallingUid());
        synchronized (mVpns) {
            mVpns.get(user).stopVpnProfile(packageName);
        }
    }

    /**
     * Start legacy VPN, controlling native daemons as needed. Creates a
     * secondary thread to perform connection work, returning quickly.
     */
    @Override
    public void startLegacyVpn(VpnProfile profile) {
        int user = UserHandle.getUserId(Binder.getCallingUid());
        final LinkProperties egress = getActiveLinkProperties();
        if (egress == null) {
            throw new IllegalStateException("Missing active network connection");
        }
        synchronized (mVpns) {
            throwIfLockdownEnabled();
            mVpns.get(user).startLegacyVpn(profile, mKeyStore, egress);
        }
    }

    /**
     * Return the information of the ongoing legacy VPN. This method is used
     * by VpnSettings and not available in ConnectivityManager. Permissions
     * are checked in Vpn class.
     */
    @Override
    public LegacyVpnInfo getLegacyVpnInfo(int userId) {
        enforceCrossUserPermission(userId);

        synchronized (mVpns) {
            return mVpns.get(userId).getLegacyVpnInfo();
        }
    }

    /**
     * Return the information of all ongoing VPNs.
     *
     * <p>This method is used to update NetworkStatsService.
     *
     * <p>Must be called on the handler thread.
     */
    private VpnInfo[] getAllVpnInfo() {
        ensureRunningOnConnectivityServiceThread();
        synchronized (mVpns) {
            if (mLockdownEnabled) {
                return new VpnInfo[0];
            }

            List<VpnInfo> infoList = new ArrayList<>();
            for (int i = 0; i < mVpns.size(); i++) {
                VpnInfo info = createVpnInfo(mVpns.valueAt(i));
                if (info != null) {
                    infoList.add(info);
                }
            }
            return infoList.toArray(new VpnInfo[infoList.size()]);
        }
    }

    /**
     * @return VPN information for accounting, or null if we can't retrieve all required
     *         information, e.g underlying ifaces.
     */
    @Nullable
    private VpnInfo createVpnInfo(Vpn vpn) {
        VpnInfo info = vpn.getVpnInfo();
        if (info == null) {
            return null;
        }
        Network[] underlyingNetworks = vpn.getUnderlyingNetworks();
        // see VpnService.setUnderlyingNetworks()'s javadoc about how to interpret
        // the underlyingNetworks list.
        if (underlyingNetworks == null) {
            NetworkAgentInfo defaultNai = getDefaultNetwork();
            if (defaultNai != null) {
                underlyingNetworks = new Network[] { defaultNai.network };
            }
        }
        if (underlyingNetworks != null && underlyingNetworks.length > 0) {
            List<String> interfaces = new ArrayList<>();
            for (Network network : underlyingNetworks) {
                LinkProperties lp = getLinkProperties(network);
                if (lp != null) {
                    for (String iface : lp.getAllInterfaceNames()) {
                        if (!TextUtils.isEmpty(iface)) {
                            interfaces.add(iface);
                        }
                    }
                }
            }
            if (!interfaces.isEmpty()) {
                info.underlyingIfaces = interfaces.toArray(new String[interfaces.size()]);
            }
        }
        return info.underlyingIfaces == null ? null : info;
    }

    /**
     * Returns the information of the ongoing VPN for {@code userId}. This method is used by
     * VpnDialogs and not available in ConnectivityManager.
     * Permissions are checked in Vpn class.
     * @hide
     */
    @Override
    public VpnConfig getVpnConfig(int userId) {
        enforceCrossUserPermission(userId);
        synchronized (mVpns) {
            Vpn vpn = mVpns.get(userId);
            if (vpn != null) {
                return vpn.getVpnConfig();
            } else {
                return null;
            }
        }
    }

    /**
     * Ask all VPN objects to recompute and update their capabilities.
     *
     * When underlying networks change, VPNs may have to update capabilities to reflect things
     * like the metered bit, their transports, and so on. This asks the VPN objects to update
     * their capabilities, and as this will cause them to send messages to the ConnectivityService
     * handler thread through their agent, this is asynchronous. When the capabilities objects
     * are computed they will be up-to-date as they are computed synchronously from here and
     * this is running on the ConnectivityService thread.
     */
    private void updateAllVpnsCapabilities() {
        Network defaultNetwork = getNetwork(getDefaultNetwork());
        synchronized (mVpns) {
            for (int i = 0; i < mVpns.size(); i++) {
                final Vpn vpn = mVpns.valueAt(i);
                NetworkCapabilities nc = vpn.updateCapabilities(defaultNetwork);
                updateVpnCapabilities(vpn, nc);
            }
        }
    }

    private void updateVpnCapabilities(Vpn vpn, @Nullable NetworkCapabilities nc) {
        ensureRunningOnConnectivityServiceThread();
        NetworkAgentInfo vpnNai = getNetworkAgentInfoForNetId(vpn.getNetId());
        if (vpnNai == null || nc == null) {
            return;
        }
        updateCapabilities(vpnNai.getCurrentScore(), vpnNai, nc);
    }

    @Override
    public boolean updateLockdownVpn() {
        if (Binder.getCallingUid() != Process.SYSTEM_UID) {
            Slog.w(TAG, "Lockdown VPN only available to AID_SYSTEM");
            return false;
        }

        synchronized (mVpns) {
            // Tear down existing lockdown if profile was removed
            mLockdownEnabled = LockdownVpnTracker.isEnabled();
            if (mLockdownEnabled) {
                byte[] profileTag = mKeyStore.get(Credentials.LOCKDOWN_VPN);
                if (profileTag == null) {
                    Slog.e(TAG, "Lockdown VPN configured but cannot be read from keystore");
                    return false;
                }
                String profileName = new String(profileTag);
                final VpnProfile profile = VpnProfile.decode(
                        profileName, mKeyStore.get(Credentials.VPN + profileName));
                if (profile == null) {
                    Slog.e(TAG, "Lockdown VPN configured invalid profile " + profileName);
                    setLockdownTracker(null);
                    return true;
                }
                int user = UserHandle.getUserId(Binder.getCallingUid());
                Vpn vpn = mVpns.get(user);
                if (vpn == null) {
                    Slog.w(TAG, "VPN for user " + user + " not ready yet. Skipping lockdown");
                    return false;
                }
                setLockdownTracker(new LockdownVpnTracker(mContext, this, mHandler, vpn, profile));
            } else {
                setLockdownTracker(null);
            }
        }

        return true;
    }

    /**
     * Internally set new {@link LockdownVpnTracker}, shutting down any existing
     * {@link LockdownVpnTracker}. Can be {@code null} to disable lockdown.
     */
    @GuardedBy("mVpns")
    private void setLockdownTracker(LockdownVpnTracker tracker) {
        // Shutdown any existing tracker
        final LockdownVpnTracker existing = mLockdownTracker;
        // TODO: Add a trigger when the always-on VPN enable/disable to reevaluate and send the
        // necessary onBlockedStatusChanged callbacks.
        mLockdownTracker = null;
        if (existing != null) {
            existing.shutdown();
        }

        if (tracker != null) {
            mLockdownTracker = tracker;
            mLockdownTracker.init();
        }
    }

    /**
     * Throws if there is any currently running, always-on Legacy VPN.
     *
     * <p>The LockdownVpnTracker and mLockdownEnabled both track whether an always-on Legacy VPN is
     * running across the entire system. Tracking for app-based VPNs is done on a per-user,
     * per-package basis in Vpn.java
     */
    @GuardedBy("mVpns")
    private void throwIfLockdownEnabled() {
        if (mLockdownEnabled) {
            throw new IllegalStateException("Unavailable in lockdown mode");
        }
    }

    /**
     * Starts the always-on VPN {@link VpnService} for user {@param userId}, which should perform
     * some setup and then call {@code establish()} to connect.
     *
     * @return {@code true} if the service was started, the service was already connected, or there
     *         was no always-on VPN to start. {@code false} otherwise.
     */
    private boolean startAlwaysOnVpn(int userId) {
        synchronized (mVpns) {
            Vpn vpn = mVpns.get(userId);
            if (vpn == null) {
                // Shouldn't happen as all code paths that point here should have checked the Vpn
                // exists already.
                Slog.wtf(TAG, "User " + userId + " has no Vpn configuration");
                return false;
            }

            return vpn.startAlwaysOnVpn(mKeyStore);
        }
    }

    @Override
    public boolean isAlwaysOnVpnPackageSupported(int userId, String packageName) {
        enforceSettingsPermission();
        enforceCrossUserPermission(userId);

        synchronized (mVpns) {
            Vpn vpn = mVpns.get(userId);
            if (vpn == null) {
                Slog.w(TAG, "User " + userId + " has no Vpn configuration");
                return false;
            }
            return vpn.isAlwaysOnPackageSupported(packageName, mKeyStore);
        }
    }

    @Override
    public boolean setAlwaysOnVpnPackage(
            int userId, String packageName, boolean lockdown, List<String> lockdownWhitelist) {
        enforceControlAlwaysOnVpnPermission();
        enforceCrossUserPermission(userId);

        synchronized (mVpns) {
            // Can't set always-on VPN if legacy VPN is already in lockdown mode.
            if (LockdownVpnTracker.isEnabled()) {
                return false;
            }

            Vpn vpn = mVpns.get(userId);
            if (vpn == null) {
                Slog.w(TAG, "User " + userId + " has no Vpn configuration");
                return false;
            }
            if (!vpn.setAlwaysOnPackage(packageName, lockdown, lockdownWhitelist, mKeyStore)) {
                return false;
            }
            if (!startAlwaysOnVpn(userId)) {
                vpn.setAlwaysOnPackage(null, false, null, mKeyStore);
                return false;
            }
        }
        return true;
    }

    @Override
    public String getAlwaysOnVpnPackage(int userId) {
        enforceControlAlwaysOnVpnPermission();
        enforceCrossUserPermission(userId);

        synchronized (mVpns) {
            Vpn vpn = mVpns.get(userId);
            if (vpn == null) {
                Slog.w(TAG, "User " + userId + " has no Vpn configuration");
                return null;
            }
            return vpn.getAlwaysOnPackage();
        }
    }

    @Override
    public boolean isVpnLockdownEnabled(int userId) {
        enforceControlAlwaysOnVpnPermission();
        enforceCrossUserPermission(userId);

        synchronized (mVpns) {
            Vpn vpn = mVpns.get(userId);
            if (vpn == null) {
                Slog.w(TAG, "User " + userId + " has no Vpn configuration");
                return false;
            }
            return vpn.getLockdown();
        }
    }

    @Override
    public List<String> getVpnLockdownWhitelist(int userId) {
        enforceControlAlwaysOnVpnPermission();
        enforceCrossUserPermission(userId);

        synchronized (mVpns) {
            Vpn vpn = mVpns.get(userId);
            if (vpn == null) {
                Slog.w(TAG, "User " + userId + " has no Vpn configuration");
                return null;
            }
            return vpn.getLockdownWhitelist();
        }
    }

    @Override
    public int checkMobileProvisioning(int suggestedTimeOutMs) {
        // TODO: Remove?  Any reason to trigger a provisioning check?
        return -1;
    }

    /** Location to an updatable file listing carrier provisioning urls.
     *  An example:
     *
     * <?xml version="1.0" encoding="utf-8"?>
     *  <provisioningUrls>
     *   <provisioningUrl mcc="310" mnc="4">http://myserver.com/foo?mdn=%3$s&amp;iccid=%1$s&amp;imei=%2$s</provisioningUrl>
     *  </provisioningUrls>
     */
    private static final String PROVISIONING_URL_PATH =
            "/data/misc/radio/provisioning_urls.xml";
    private final File mProvisioningUrlFile = new File(PROVISIONING_URL_PATH);

    /** XML tag for root element. */
    private static final String TAG_PROVISIONING_URLS = "provisioningUrls";
    /** XML tag for individual url */
    private static final String TAG_PROVISIONING_URL = "provisioningUrl";
    /** XML attribute for mcc */
    private static final String ATTR_MCC = "mcc";
    /** XML attribute for mnc */
    private static final String ATTR_MNC = "mnc";

    private String getProvisioningUrlBaseFromFile() {
        XmlPullParser parser;
        Configuration config = mContext.getResources().getConfiguration();

        try (FileReader fileReader = new FileReader(mProvisioningUrlFile)) {
            parser = Xml.newPullParser();
            parser.setInput(fileReader);
            XmlUtils.beginDocument(parser, TAG_PROVISIONING_URLS);

            while (true) {
                XmlUtils.nextElement(parser);

                String element = parser.getName();
                if (element == null) break;

                if (element.equals(TAG_PROVISIONING_URL)) {
                    String mcc = parser.getAttributeValue(null, ATTR_MCC);
                    try {
                        if (mcc != null && Integer.parseInt(mcc) == config.mcc) {
                            String mnc = parser.getAttributeValue(null, ATTR_MNC);
                            if (mnc != null && Integer.parseInt(mnc) == config.mnc) {
                                parser.next();
                                if (parser.getEventType() == XmlPullParser.TEXT) {
                                    return parser.getText();
                                }
                            }
                        }
                    } catch (NumberFormatException e) {
                        loge("NumberFormatException in getProvisioningUrlBaseFromFile: " + e);
                    }
                }
            }
            return null;
        } catch (FileNotFoundException e) {
            loge("Carrier Provisioning Urls file not found");
        } catch (XmlPullParserException e) {
            loge("Xml parser exception reading Carrier Provisioning Urls file: " + e);
        } catch (IOException e) {
            loge("I/O exception reading Carrier Provisioning Urls file: " + e);
        }
        return null;
    }

    @Override
    public String getMobileProvisioningUrl() {
        enforceSettingsPermission();
        String url = getProvisioningUrlBaseFromFile();
        if (TextUtils.isEmpty(url)) {
            url = mContext.getResources().getString(R.string.mobile_provisioning_url);
            log("getMobileProvisioningUrl: mobile_provisioining_url from resource =" + url);
        } else {
            log("getMobileProvisioningUrl: mobile_provisioning_url from File =" + url);
        }
        // populate the iccid, imei and phone number in the provisioning url.
        if (!TextUtils.isEmpty(url)) {
            String phoneNumber = mTelephonyManager.getLine1Number();
            if (TextUtils.isEmpty(phoneNumber)) {
                phoneNumber = "0000000000";
            }
            url = String.format(url,
                    mTelephonyManager.getSimSerialNumber() /* ICCID */,
                    mTelephonyManager.getDeviceId() /* IMEI */,
                    phoneNumber /* Phone number */);
        }

        return url;
    }

    @Override
    public void setProvisioningNotificationVisible(boolean visible, int networkType,
            String action) {
        enforceSettingsPermission();
        if (!ConnectivityManager.isNetworkTypeValid(networkType)) {
            return;
        }
        final long ident = Binder.clearCallingIdentity();
        try {
            // Concatenate the range of types onto the range of NetIDs.
            int id = NetIdManager.MAX_NET_ID + 1 + (networkType - ConnectivityManager.TYPE_NONE);
            mNotifier.setProvNotificationVisible(visible, id, action);
        } finally {
            Binder.restoreCallingIdentity(ident);
        }
    }

    @Override
    public void setAirplaneMode(boolean enable) {
        enforceAirplaneModePermission();
        final long ident = Binder.clearCallingIdentity();
        try {
            final ContentResolver cr = mContext.getContentResolver();
            Settings.Global.putInt(cr, Settings.Global.AIRPLANE_MODE_ON, encodeBool(enable));
            Intent intent = new Intent(Intent.ACTION_AIRPLANE_MODE_CHANGED);
            intent.putExtra("state", enable);
            mContext.sendBroadcastAsUser(intent, UserHandle.ALL);
        } finally {
            Binder.restoreCallingIdentity(ident);
        }
    }

    private void onUserStart(int userId) {
        synchronized (mVpns) {
            Vpn userVpn = mVpns.get(userId);
            if (userVpn != null) {
                loge("Starting user already has a VPN");
                return;
            }
            userVpn = new Vpn(mHandler.getLooper(), mContext, mNMS, userId, mKeyStore);
            mVpns.put(userId, userVpn);
            if (mUserManager.getUserInfo(userId).isPrimary() && LockdownVpnTracker.isEnabled()) {
                updateLockdownVpn();
            }
        }
    }

    private void onUserStop(int userId) {
        synchronized (mVpns) {
            Vpn userVpn = mVpns.get(userId);
            if (userVpn == null) {
                loge("Stopped user has no VPN");
                return;
            }
            userVpn.onUserStopped();
            mVpns.delete(userId);
        }
    }

    private void onUserAdded(int userId) {
        mPermissionMonitor.onUserAdded(userId);
        Network defaultNetwork = getNetwork(getDefaultNetwork());
        synchronized (mVpns) {
            final int vpnsSize = mVpns.size();
            for (int i = 0; i < vpnsSize; i++) {
                Vpn vpn = mVpns.valueAt(i);
                vpn.onUserAdded(userId);
                NetworkCapabilities nc = vpn.updateCapabilities(defaultNetwork);
                updateVpnCapabilities(vpn, nc);
            }
        }
    }

    private void onUserRemoved(int userId) {
        mPermissionMonitor.onUserRemoved(userId);
        Network defaultNetwork = getNetwork(getDefaultNetwork());
        synchronized (mVpns) {
            final int vpnsSize = mVpns.size();
            for (int i = 0; i < vpnsSize; i++) {
                Vpn vpn = mVpns.valueAt(i);
                vpn.onUserRemoved(userId);
                NetworkCapabilities nc = vpn.updateCapabilities(defaultNetwork);
                updateVpnCapabilities(vpn, nc);
            }
        }
    }

    private void onPackageAdded(String packageName, int uid) {
        if (TextUtils.isEmpty(packageName) || uid < 0) {
            Slog.wtf(TAG, "Invalid package in onPackageAdded: " + packageName + " | " + uid);
            return;
        }
        mPermissionMonitor.onPackageAdded(packageName, uid);
    }

    private void onPackageReplaced(String packageName, int uid) {
        if (TextUtils.isEmpty(packageName) || uid < 0) {
            Slog.wtf(TAG, "Invalid package in onPackageReplaced: " + packageName + " | " + uid);
            return;
        }
        final int userId = UserHandle.getUserId(uid);
        synchronized (mVpns) {
            final Vpn vpn = mVpns.get(userId);
            if (vpn == null) {
                return;
            }
            // Legacy always-on VPN won't be affected since the package name is not set.
            if (TextUtils.equals(vpn.getAlwaysOnPackage(), packageName)) {
                Slog.d(TAG, "Restarting always-on VPN package " + packageName + " for user "
                        + userId);
                vpn.startAlwaysOnVpn(mKeyStore);
            }
        }
    }

    private void onPackageRemoved(String packageName, int uid, boolean isReplacing) {
        if (TextUtils.isEmpty(packageName) || uid < 0) {
            Slog.wtf(TAG, "Invalid package in onPackageRemoved: " + packageName + " | " + uid);
            return;
        }
        mPermissionMonitor.onPackageRemoved(uid);

        final int userId = UserHandle.getUserId(uid);
        synchronized (mVpns) {
            final Vpn vpn = mVpns.get(userId);
            if (vpn == null) {
                return;
            }
            // Legacy always-on VPN won't be affected since the package name is not set.
            if (TextUtils.equals(vpn.getAlwaysOnPackage(), packageName) && !isReplacing) {
                Slog.d(TAG, "Removing always-on VPN package " + packageName + " for user "
                        + userId);
                vpn.setAlwaysOnPackage(null, false, null, mKeyStore);
            }
        }
    }

    private void onUserUnlocked(int userId) {
        synchronized (mVpns) {
            // User present may be sent because of an unlock, which might mean an unlocked keystore.
            if (mUserManager.getUserInfo(userId).isPrimary() && LockdownVpnTracker.isEnabled()) {
                updateLockdownVpn();
            } else {
                startAlwaysOnVpn(userId);
            }
        }
    }

    private BroadcastReceiver mIntentReceiver = new BroadcastReceiver() {
        @Override
        public void onReceive(Context context, Intent intent) {
            ensureRunningOnConnectivityServiceThread();
            final String action = intent.getAction();
            final int userId = intent.getIntExtra(Intent.EXTRA_USER_HANDLE, UserHandle.USER_NULL);
            final int uid = intent.getIntExtra(Intent.EXTRA_UID, -1);
            final Uri packageData = intent.getData();
            final String packageName =
                    packageData != null ? packageData.getSchemeSpecificPart() : null;
            if (userId == UserHandle.USER_NULL) return;

            if (Intent.ACTION_USER_STARTED.equals(action)) {
                onUserStart(userId);
            } else if (Intent.ACTION_USER_STOPPED.equals(action)) {
                onUserStop(userId);
            } else if (Intent.ACTION_USER_ADDED.equals(action)) {
                onUserAdded(userId);
            } else if (Intent.ACTION_USER_REMOVED.equals(action)) {
                onUserRemoved(userId);
            } else if (Intent.ACTION_USER_UNLOCKED.equals(action)) {
                onUserUnlocked(userId);
            } else if (Intent.ACTION_PACKAGE_ADDED.equals(action)) {
                onPackageAdded(packageName, uid);
            } else if (Intent.ACTION_PACKAGE_REPLACED.equals(action)) {
                onPackageReplaced(packageName, uid);
            } else if (Intent.ACTION_PACKAGE_REMOVED.equals(action)) {
                final boolean isReplacing = intent.getBooleanExtra(
                        Intent.EXTRA_REPLACING, false);
                onPackageRemoved(packageName, uid, isReplacing);
            }
        }
    };

    private BroadcastReceiver mUserPresentReceiver = new BroadcastReceiver() {
        @Override
        public void onReceive(Context context, Intent intent) {
            // Try creating lockdown tracker, since user present usually means
            // unlocked keystore.
            updateLockdownVpn();
            mContext.unregisterReceiver(this);
        }
    };

    private final HashMap<Messenger, NetworkProviderInfo> mNetworkProviderInfos = new HashMap<>();
    private final HashMap<NetworkRequest, NetworkRequestInfo> mNetworkRequests = new HashMap<>();

    private static final int MAX_NETWORK_REQUESTS_PER_UID = 100;
    // Map from UID to number of NetworkRequests that UID has filed.
    @GuardedBy("mUidToNetworkRequestCount")
    private final SparseIntArray mUidToNetworkRequestCount = new SparseIntArray();

    private static class NetworkProviderInfo {
        public final String name;
        public final Messenger messenger;
        private final AsyncChannel mAsyncChannel;
        private final IBinder.DeathRecipient mDeathRecipient;
        public final int providerId;

        NetworkProviderInfo(String name, Messenger messenger, AsyncChannel asyncChannel,
                int providerId, IBinder.DeathRecipient deathRecipient) {
            this.name = name;
            this.messenger = messenger;
            this.providerId = providerId;
            mAsyncChannel = asyncChannel;
            mDeathRecipient = deathRecipient;

            if ((mAsyncChannel == null) == (mDeathRecipient == null)) {
                throw new AssertionError("Must pass exactly one of asyncChannel or deathRecipient");
            }
        }

        boolean isLegacyNetworkFactory() {
            return mAsyncChannel != null;
        }

        void sendMessageToNetworkProvider(int what, int arg1, int arg2, Object obj) {
            try {
                messenger.send(Message.obtain(null /* handler */, what, arg1, arg2, obj));
            } catch (RemoteException e) {
                // Remote process died. Ignore; the death recipient will remove this
                // NetworkProviderInfo from mNetworkProviderInfos.
            }
        }

        void requestNetwork(NetworkRequest request, int score, int servingProviderId) {
            if (isLegacyNetworkFactory()) {
                mAsyncChannel.sendMessage(android.net.NetworkFactory.CMD_REQUEST_NETWORK, score,
                        servingProviderId, request);
            } else {
                sendMessageToNetworkProvider(NetworkProvider.CMD_REQUEST_NETWORK, score,
                            servingProviderId, request);
            }
        }

        void cancelRequest(NetworkRequest request) {
            if (isLegacyNetworkFactory()) {
                mAsyncChannel.sendMessage(android.net.NetworkFactory.CMD_CANCEL_REQUEST, request);
            } else {
                sendMessageToNetworkProvider(NetworkProvider.CMD_CANCEL_REQUEST, 0, 0, request);
            }
        }

        void connect(Context context, Handler handler) {
            if (isLegacyNetworkFactory()) {
                mAsyncChannel.connect(context, handler, messenger);
            } else {
                try {
                    messenger.getBinder().linkToDeath(mDeathRecipient, 0);
                } catch (RemoteException e) {
                    mDeathRecipient.binderDied();
                }
            }
        }

        void completeConnection() {
            if (isLegacyNetworkFactory()) {
                mAsyncChannel.sendMessage(AsyncChannel.CMD_CHANNEL_FULL_CONNECTION);
            }
        }
    }

    private void ensureNetworkRequestHasType(NetworkRequest request) {
        if (request.type == NetworkRequest.Type.NONE) {
            throw new IllegalArgumentException(
                    "All NetworkRequests in ConnectivityService must have a type");
        }
    }

    /**
     * Tracks info about the requester.
     * Also used to notice when the calling process dies so we can self-expire
     */
    private class NetworkRequestInfo implements IBinder.DeathRecipient {
        final NetworkRequest request;
        // The network currently satisfying this request, or null if none. Must only be touched
        // on the handler thread. This only makes sense for network requests and not for listens,
        // as defined by NetworkRequest#isRequest(). For listens, this is always null.
        @Nullable
        NetworkAgentInfo mSatisfier;
        final PendingIntent mPendingIntent;
        boolean mPendingIntentSent;
        private final IBinder mBinder;
        final int mPid;
        final int mUid;
        final Messenger messenger;

        NetworkRequestInfo(NetworkRequest r, PendingIntent pi) {
            request = r;
            ensureNetworkRequestHasType(request);
            mPendingIntent = pi;
            messenger = null;
            mBinder = null;
            mPid = getCallingPid();
            mUid = getCallingUid();
            enforceRequestCountLimit();
        }

        NetworkRequestInfo(Messenger m, NetworkRequest r, IBinder binder) {
            super();
            messenger = m;
            request = r;
            ensureNetworkRequestHasType(request);
            mBinder = binder;
            mPid = getCallingPid();
            mUid = getCallingUid();
            mPendingIntent = null;
            enforceRequestCountLimit();

            try {
                mBinder.linkToDeath(this, 0);
            } catch (RemoteException e) {
                binderDied();
            }
        }

        NetworkRequestInfo(NetworkRequest r) {
            this(r, null);
        }

        private void enforceRequestCountLimit() {
            synchronized (mUidToNetworkRequestCount) {
                int networkRequests = mUidToNetworkRequestCount.get(mUid, 0) + 1;
                if (networkRequests >= MAX_NETWORK_REQUESTS_PER_UID) {
                    throw new ServiceSpecificException(
                            ConnectivityManager.Errors.TOO_MANY_REQUESTS);
                }
                mUidToNetworkRequestCount.put(mUid, networkRequests);
            }
        }

        void unlinkDeathRecipient() {
            if (mBinder != null) {
                mBinder.unlinkToDeath(this, 0);
            }
        }

        public void binderDied() {
            log("ConnectivityService NetworkRequestInfo binderDied(" +
                    request + ", " + mBinder + ")");
            releaseNetworkRequest(request);
        }

        public String toString() {
            return "uid/pid:" + mUid + "/" + mPid + " " + request
                    + (mPendingIntent == null ? "" : " to trigger " + mPendingIntent);
        }
    }

    private void ensureRequestableCapabilities(NetworkCapabilities networkCapabilities) {
        final String badCapability = networkCapabilities.describeFirstNonRequestableCapability();
        if (badCapability != null) {
            throw new IllegalArgumentException("Cannot request network with " + badCapability);
        }
    }

    // This checks that the passed capabilities either do not request a
    // specific SSID/SignalStrength, or the calling app has permission to do so.
    private void ensureSufficientPermissionsForRequest(NetworkCapabilities nc,
            int callerPid, int callerUid, String callerPackageName) {
        if (null != nc.getSSID() && !checkSettingsPermission(callerPid, callerUid)) {
            throw new SecurityException("Insufficient permissions to request a specific SSID");
        }

        if (nc.hasSignalStrength()
                && !checkNetworkSignalStrengthWakeupPermission(callerPid, callerUid)) {
            throw new SecurityException(
                    "Insufficient permissions to request a specific signal strength");
        }
        mAppOpsManager.checkPackage(callerUid, callerPackageName);
    }

    private ArrayList<Integer> getSignalStrengthThresholds(NetworkAgentInfo nai) {
        final SortedSet<Integer> thresholds = new TreeSet<>();
        synchronized (nai) {
            for (NetworkRequestInfo nri : mNetworkRequests.values()) {
                if (nri.request.networkCapabilities.hasSignalStrength() &&
                        nai.satisfiesImmutableCapabilitiesOf(nri.request)) {
                    thresholds.add(nri.request.networkCapabilities.getSignalStrength());
                }
            }
        }
        return new ArrayList<>(thresholds);
    }

    private void updateSignalStrengthThresholds(
            NetworkAgentInfo nai, String reason, NetworkRequest request) {
        ArrayList<Integer> thresholdsArray = getSignalStrengthThresholds(nai);
        Bundle thresholds = new Bundle();
        thresholds.putIntegerArrayList("thresholds", thresholdsArray);

        if (VDBG || (DBG && !"CONNECT".equals(reason))) {
            String detail;
            if (request != null && request.networkCapabilities.hasSignalStrength()) {
                detail = reason + " " + request.networkCapabilities.getSignalStrength();
            } else {
                detail = reason;
            }
            log(String.format("updateSignalStrengthThresholds: %s, sending %s to %s",
                    detail, Arrays.toString(thresholdsArray.toArray()), nai.toShortString()));
        }

        nai.asyncChannel.sendMessage(
                android.net.NetworkAgent.CMD_SET_SIGNAL_STRENGTH_THRESHOLDS,
                0, 0, thresholds);
    }

    private void ensureValidNetworkSpecifier(NetworkCapabilities nc) {
        if (nc == null) {
            return;
        }
        NetworkSpecifier ns = nc.getNetworkSpecifier();
        if (ns == null) {
            return;
        }
        MatchAllNetworkSpecifier.checkNotMatchAllNetworkSpecifier(ns);
    }

    private void ensureValid(NetworkCapabilities nc) {
        ensureValidNetworkSpecifier(nc);
        if (nc.isPrivateDnsBroken()) {
            throw new IllegalArgumentException("Can't request broken private DNS");
        }
    }

    @Override
    public NetworkRequest requestNetwork(NetworkCapabilities networkCapabilities,
            Messenger messenger, int timeoutMs, IBinder binder, int legacyType,
            @NonNull String callingPackageName) {
        final int callingUid = Binder.getCallingUid();
        final NetworkRequest.Type type = (networkCapabilities == null)
                ? NetworkRequest.Type.TRACK_DEFAULT
                : NetworkRequest.Type.REQUEST;
        // If the requested networkCapabilities is null, take them instead from
        // the default network request. This allows callers to keep track of
        // the system default network.
        if (type == NetworkRequest.Type.TRACK_DEFAULT) {
            networkCapabilities = createDefaultNetworkCapabilitiesForUid(callingUid);
            enforceAccessPermission();
        } else {
            networkCapabilities = new NetworkCapabilities(networkCapabilities);
            enforceNetworkRequestPermissions(networkCapabilities);
            // TODO: this is incorrect. We mark the request as metered or not depending on the state
            // of the app when the request is filed, but we never change the request if the app
            // changes network state. http://b/29964605
            enforceMeteredApnPolicy(networkCapabilities);
        }
        ensureRequestableCapabilities(networkCapabilities);
        ensureSufficientPermissionsForRequest(networkCapabilities,
                Binder.getCallingPid(), callingUid, callingPackageName);
        // Set the UID range for this request to the single UID of the requester, or to an empty
        // set of UIDs if the caller has the appropriate permission and UIDs have not been set.
        // This will overwrite any allowed UIDs in the requested capabilities. Though there
        // are no visible methods to set the UIDs, an app could use reflection to try and get
        // networks for other apps so it's essential that the UIDs are overwritten.
        restrictRequestUidsForCallerAndSetRequestorInfo(networkCapabilities,
                callingUid, callingPackageName);

        if (timeoutMs < 0) {
            throw new IllegalArgumentException("Bad timeout specified");
        }
        ensureValid(networkCapabilities);

        NetworkRequest networkRequest = new NetworkRequest(networkCapabilities, legacyType,
                nextNetworkRequestId(), type);
        NetworkRequestInfo nri = new NetworkRequestInfo(messenger, networkRequest, binder);
        if (DBG) log("requestNetwork for " + nri);

        mHandler.sendMessage(mHandler.obtainMessage(EVENT_REGISTER_NETWORK_REQUEST, nri));
        if (timeoutMs > 0) {
            mHandler.sendMessageDelayed(mHandler.obtainMessage(EVENT_TIMEOUT_NETWORK_REQUEST,
                    nri), timeoutMs);
        }
        return networkRequest;
    }

    private void enforceNetworkRequestPermissions(NetworkCapabilities networkCapabilities) {
        if (networkCapabilities.hasCapability(NET_CAPABILITY_NOT_RESTRICTED) == false) {
            enforceConnectivityRestrictedNetworksPermission();
        } else {
            enforceChangePermission();
        }
    }

    @Override
    public boolean requestBandwidthUpdate(Network network) {
        enforceAccessPermission();
        NetworkAgentInfo nai = null;
        if (network == null) {
            return false;
        }
        synchronized (mNetworkForNetId) {
            nai = mNetworkForNetId.get(network.netId);
        }
        if (nai != null) {
            nai.asyncChannel.sendMessage(android.net.NetworkAgent.CMD_REQUEST_BANDWIDTH_UPDATE);
            synchronized (mBandwidthRequests) {
                final int uid = Binder.getCallingUid();
                Integer uidReqs = mBandwidthRequests.get(uid);
                if (uidReqs == null) {
                    uidReqs = 0;
                }
                mBandwidthRequests.put(uid, ++uidReqs);
            }
            return true;
        }
        return false;
    }

    private boolean isSystem(int uid) {
        return uid < Process.FIRST_APPLICATION_UID;
    }

    private void enforceMeteredApnPolicy(NetworkCapabilities networkCapabilities) {
        final int uid = Binder.getCallingUid();
        if (isSystem(uid)) {
            // Exemption for system uid.
            return;
        }
        if (networkCapabilities.hasCapability(NET_CAPABILITY_NOT_METERED)) {
            // Policy already enforced.
            return;
        }
        if (mPolicyManagerInternal.isUidRestrictedOnMeteredNetworks(uid)) {
            // If UID is restricted, don't allow them to bring up metered APNs.
            networkCapabilities.addCapability(NET_CAPABILITY_NOT_METERED);
        }
    }

    @Override
    public NetworkRequest pendingRequestForNetwork(NetworkCapabilities networkCapabilities,
            PendingIntent operation, @NonNull String callingPackageName) {
        Objects.requireNonNull(operation, "PendingIntent cannot be null.");
        final int callingUid = Binder.getCallingUid();
        networkCapabilities = new NetworkCapabilities(networkCapabilities);
        enforceNetworkRequestPermissions(networkCapabilities);
        enforceMeteredApnPolicy(networkCapabilities);
        ensureRequestableCapabilities(networkCapabilities);
        ensureSufficientPermissionsForRequest(networkCapabilities,
                Binder.getCallingPid(), callingUid, callingPackageName);
        ensureValidNetworkSpecifier(networkCapabilities);
        restrictRequestUidsForCallerAndSetRequestorInfo(networkCapabilities,
                callingUid, callingPackageName);

        NetworkRequest networkRequest = new NetworkRequest(networkCapabilities, TYPE_NONE,
                nextNetworkRequestId(), NetworkRequest.Type.REQUEST);
        NetworkRequestInfo nri = new NetworkRequestInfo(networkRequest, operation);
        if (DBG) log("pendingRequest for " + nri);
        mHandler.sendMessage(mHandler.obtainMessage(EVENT_REGISTER_NETWORK_REQUEST_WITH_INTENT,
                nri));
        return networkRequest;
    }

    private void releasePendingNetworkRequestWithDelay(PendingIntent operation) {
        mHandler.sendMessageDelayed(
                mHandler.obtainMessage(EVENT_RELEASE_NETWORK_REQUEST_WITH_INTENT,
                getCallingUid(), 0, operation), mReleasePendingIntentDelayMs);
    }

    @Override
    public void releasePendingNetworkRequest(PendingIntent operation) {
        Objects.requireNonNull(operation, "PendingIntent cannot be null.");
        mHandler.sendMessage(mHandler.obtainMessage(EVENT_RELEASE_NETWORK_REQUEST_WITH_INTENT,
                getCallingUid(), 0, operation));
    }

    // In order to implement the compatibility measure for pre-M apps that call
    // WifiManager.enableNetwork(..., true) without also binding to that network explicitly,
    // WifiManager registers a network listen for the purpose of calling setProcessDefaultNetwork.
    // This ensures it has permission to do so.
    private boolean hasWifiNetworkListenPermission(NetworkCapabilities nc) {
        if (nc == null) {
            return false;
        }
        int[] transportTypes = nc.getTransportTypes();
        if (transportTypes.length != 1 || transportTypes[0] != NetworkCapabilities.TRANSPORT_WIFI) {
            return false;
        }
        try {
            mContext.enforceCallingOrSelfPermission(
                    android.Manifest.permission.ACCESS_WIFI_STATE,
                    "ConnectivityService");
        } catch (SecurityException e) {
            return false;
        }
        return true;
    }

    @Override
    public NetworkRequest listenForNetwork(NetworkCapabilities networkCapabilities,
            Messenger messenger, IBinder binder, @NonNull String callingPackageName) {
        final int callingUid = Binder.getCallingUid();
        if (!hasWifiNetworkListenPermission(networkCapabilities)) {
            enforceAccessPermission();
        }

        NetworkCapabilities nc = new NetworkCapabilities(networkCapabilities);
        ensureSufficientPermissionsForRequest(networkCapabilities,
                Binder.getCallingPid(), callingUid, callingPackageName);
        restrictRequestUidsForCallerAndSetRequestorInfo(nc, callingUid, callingPackageName);
        // Apps without the CHANGE_NETWORK_STATE permission can't use background networks, so
        // make all their listens include NET_CAPABILITY_FOREGROUND. That way, they will get
        // onLost and onAvailable callbacks when networks move in and out of the background.
        // There is no need to do this for requests because an app without CHANGE_NETWORK_STATE
        // can't request networks.
        restrictBackgroundRequestForCaller(nc);
        ensureValid(nc);

        NetworkRequest networkRequest = new NetworkRequest(nc, TYPE_NONE, nextNetworkRequestId(),
                NetworkRequest.Type.LISTEN);
        NetworkRequestInfo nri = new NetworkRequestInfo(messenger, networkRequest, binder);
        if (VDBG) log("listenForNetwork for " + nri);

        mHandler.sendMessage(mHandler.obtainMessage(EVENT_REGISTER_NETWORK_LISTENER, nri));
        return networkRequest;
    }

    @Override
    public void pendingListenForNetwork(NetworkCapabilities networkCapabilities,
            PendingIntent operation, @NonNull String callingPackageName) {
        Objects.requireNonNull(operation, "PendingIntent cannot be null.");
        final int callingUid = Binder.getCallingUid();
        if (!hasWifiNetworkListenPermission(networkCapabilities)) {
            enforceAccessPermission();
        }
        ensureValid(networkCapabilities);
        ensureSufficientPermissionsForRequest(networkCapabilities,
                Binder.getCallingPid(), callingUid, callingPackageName);
        final NetworkCapabilities nc = new NetworkCapabilities(networkCapabilities);
        restrictRequestUidsForCallerAndSetRequestorInfo(nc, callingUid, callingPackageName);

        NetworkRequest networkRequest = new NetworkRequest(nc, TYPE_NONE, nextNetworkRequestId(),
                NetworkRequest.Type.LISTEN);
        NetworkRequestInfo nri = new NetworkRequestInfo(networkRequest, operation);
        if (VDBG) log("pendingListenForNetwork for " + nri);

        mHandler.sendMessage(mHandler.obtainMessage(EVENT_REGISTER_NETWORK_LISTENER, nri));
    }

    /** Returns the next Network provider ID. */
    public final int nextNetworkProviderId() {
        return mNextNetworkProviderId.getAndIncrement();
    }

    @Override
    public void releaseNetworkRequest(NetworkRequest networkRequest) {
        ensureNetworkRequestHasType(networkRequest);
        mHandler.sendMessage(mHandler.obtainMessage(
                EVENT_RELEASE_NETWORK_REQUEST, getCallingUid(), 0, networkRequest));
    }

    @Override
    public int registerNetworkFactory(Messenger messenger, String name) {
        enforceNetworkFactoryPermission();
        NetworkProviderInfo npi = new NetworkProviderInfo(name, messenger, new AsyncChannel(),
                nextNetworkProviderId(), null /* deathRecipient */);
        mHandler.sendMessage(mHandler.obtainMessage(EVENT_REGISTER_NETWORK_PROVIDER, npi));
        return npi.providerId;
    }

    private void handleRegisterNetworkProvider(NetworkProviderInfo npi) {
        if (mNetworkProviderInfos.containsKey(npi.messenger)) {
            // Avoid creating duplicates. even if an app makes a direct AIDL call.
            // This will never happen if an app calls ConnectivityManager#registerNetworkProvider,
            // as that will throw if a duplicate provider is registered.
            Slog.e(TAG, "Attempt to register existing NetworkProviderInfo "
                    + mNetworkProviderInfos.get(npi.messenger).name);
            return;
        }

        if (DBG) log("Got NetworkProvider Messenger for " + npi.name);
        mNetworkProviderInfos.put(npi.messenger, npi);
        npi.connect(mContext, mTrackerHandler);
        if (!npi.isLegacyNetworkFactory()) {
            // Legacy NetworkFactories get their requests when their AsyncChannel connects.
            sendAllRequestsToProvider(npi);
        }
    }

    @Override
    public int registerNetworkProvider(Messenger messenger, String name) {
        enforceNetworkFactoryPermission();
        NetworkProviderInfo npi = new NetworkProviderInfo(name, messenger,
                null /* asyncChannel */, nextNetworkProviderId(),
                () -> unregisterNetworkProvider(messenger));
        mHandler.sendMessage(mHandler.obtainMessage(EVENT_REGISTER_NETWORK_PROVIDER, npi));
        return npi.providerId;
    }

    @Override
    public void unregisterNetworkProvider(Messenger messenger) {
        enforceNetworkFactoryPermission();
        mHandler.sendMessage(mHandler.obtainMessage(EVENT_UNREGISTER_NETWORK_PROVIDER, messenger));
    }

    @Override
    public void unregisterNetworkFactory(Messenger messenger) {
        unregisterNetworkProvider(messenger);
    }

    private void handleUnregisterNetworkProvider(Messenger messenger) {
        NetworkProviderInfo npi = mNetworkProviderInfos.remove(messenger);
        if (npi == null) {
            loge("Failed to find Messenger in unregisterNetworkProvider");
            return;
        }
        if (DBG) log("unregisterNetworkProvider for " + npi.name);
    }

    @Override
    public void declareNetworkRequestUnfulfillable(NetworkRequest request) {
        enforceNetworkFactoryPermission();
        mHandler.post(() -> handleReleaseNetworkRequest(request, Binder.getCallingUid(), true));
    }

    // NOTE: Accessed on multiple threads, must be synchronized on itself.
    @GuardedBy("mNetworkForNetId")
    private final SparseArray<NetworkAgentInfo> mNetworkForNetId = new SparseArray<>();
    // NOTE: Accessed on multiple threads, synchronized with mNetworkForNetId.
    // An entry is first reserved with NetIdManager, prior to being added to mNetworkForNetId, so
    // there may not be a strict 1:1 correlation between the two.
    private final NetIdManager mNetIdManager;

    // NetworkAgentInfo keyed off its connecting messenger
    // TODO - eval if we can reduce the number of lists/hashmaps/sparsearrays
    // NOTE: Only should be accessed on ConnectivityServiceThread, except dump().
    private final HashMap<Messenger, NetworkAgentInfo> mNetworkAgentInfos = new HashMap<>();

    @GuardedBy("mBlockedAppUids")
    private final HashSet<Integer> mBlockedAppUids = new HashSet<>();

    // Note: if mDefaultRequest is changed, NetworkMonitor needs to be updated.
    @NonNull
    private final NetworkRequest mDefaultRequest;
    // The NetworkAgentInfo currently satisfying the default request, if any.
    @Nullable
    private volatile NetworkAgentInfo mDefaultNetworkNai = null;

    // Request used to optionally keep mobile data active even when higher
    // priority networks like Wi-Fi are active.
    private final NetworkRequest mDefaultMobileDataRequest;

    // Request used to optionally keep wifi data active even when higher
    // priority networks like ethernet are active.
    private final NetworkRequest mDefaultWifiRequest;

    private NetworkAgentInfo getDefaultNetwork() {
        return mDefaultNetworkNai;
    }

    @Nullable
    private Network getNetwork(@Nullable NetworkAgentInfo nai) {
        return nai != null ? nai.network : null;
    }

    private void ensureRunningOnConnectivityServiceThread() {
        if (mHandler.getLooper().getThread() != Thread.currentThread()) {
            throw new IllegalStateException(
                    "Not running on ConnectivityService thread: "
                            + Thread.currentThread().getName());
        }
    }

    @VisibleForTesting
    protected boolean isDefaultNetwork(NetworkAgentInfo nai) {
        return nai == getDefaultNetwork();
    }

    private boolean isDefaultRequest(NetworkRequestInfo nri) {
        return nri.request.requestId == mDefaultRequest.requestId;
    }

    /**
     * Register a new agent with ConnectivityService to handle a network.
     *
     * @param messenger a messenger for ConnectivityService to contact the agent asynchronously.
     * @param networkInfo the initial info associated with this network. It can be updated later :
     *         see {@link #updateNetworkInfo}.
     * @param linkProperties the initial link properties of this network. They can be updated
     *         later : see {@link #updateLinkProperties}.
     * @param networkCapabilities the initial capabilites of this network. They can be updated
     *         later : see {@link #updateCapabilities}.
     * @param currentScore the initial score of the network. See
     *         {@link NetworkAgentInfo#getCurrentScore}.
     * @param networkAgentConfig metadata about the network. This is never updated.
     * @param providerId the ID of the provider owning this NetworkAgent.
     * @return the network created for this agent.
     */
    public Network registerNetworkAgent(Messenger messenger, NetworkInfo networkInfo,
            LinkProperties linkProperties, NetworkCapabilities networkCapabilities,
            NetworkScore currentScore, NetworkAgentConfig networkAgentConfig, int providerId) {
        enforceNetworkFactoryPermission();

        LinkProperties lp = new LinkProperties(linkProperties);
        lp.ensureDirectlyConnectedRoutes();
        // TODO: Instead of passing mDefaultRequest, provide an API to determine whether a Network
        // satisfies mDefaultRequest.
        final NetworkCapabilities nc = new NetworkCapabilities(networkCapabilities);
        final NetworkAgentInfo nai = new NetworkAgentInfo(messenger, new AsyncChannel(),
                new Network(mNetIdManager.reserveNetId()), new NetworkInfo(networkInfo), lp, nc,
                currentScore, mContext, mTrackerHandler, new NetworkAgentConfig(networkAgentConfig),
                this, mNetd, mDnsResolver, mNMS, providerId);
        // Make sure the network capabilities reflect what the agent info says.
        nai.getAndSetNetworkCapabilities(mixInCapabilities(nai, nc));
        final String extraInfo = networkInfo.getExtraInfo();
        final String name = TextUtils.isEmpty(extraInfo)
                ? nai.networkCapabilities.getSSID() : extraInfo;
        if (DBG) log("registerNetworkAgent " + nai);
        final long token = Binder.clearCallingIdentity();
        try {
            mDeps.getNetworkStack().makeNetworkMonitor(
                    nai.network, name, new NetworkMonitorCallbacks(nai));
        } finally {
            Binder.restoreCallingIdentity(token);
        }
        // NetworkAgentInfo registration will finish when the NetworkMonitor is created.
        // If the network disconnects or sends any other event before that, messages are deferred by
        // NetworkAgent until nai.asyncChannel.connect(), which will be called when finalizing the
        // registration.
        return nai.network;
    }

    private void handleRegisterNetworkAgent(NetworkAgentInfo nai, INetworkMonitor networkMonitor) {
        nai.onNetworkMonitorCreated(networkMonitor);
        if (VDBG) log("Got NetworkAgent Messenger");
        mNetworkAgentInfos.put(nai.messenger, nai);
        synchronized (mNetworkForNetId) {
            mNetworkForNetId.put(nai.network.netId, nai);
        }

        try {
            networkMonitor.start();
        } catch (RemoteException e) {
            e.rethrowAsRuntimeException();
        }
        nai.asyncChannel.connect(mContext, mTrackerHandler, nai.messenger);
        NetworkInfo networkInfo = nai.networkInfo;
        updateNetworkInfo(nai, networkInfo);
        updateUids(nai, null, nai.networkCapabilities);
    }

    private void updateLinkProperties(NetworkAgentInfo networkAgent, LinkProperties newLp,
            @NonNull LinkProperties oldLp) {
        int netId = networkAgent.network.netId;

        // The NetworkAgentInfo does not know whether clatd is running on its network or not, or
        // whether there is a NAT64 prefix. Before we do anything else, make sure its LinkProperties
        // are accurate.
        networkAgent.clatd.fixupLinkProperties(oldLp, newLp);

        updateInterfaces(newLp, oldLp, netId, networkAgent.networkCapabilities,
                networkAgent.networkInfo.getType());

        // update filtering rules, need to happen after the interface update so netd knows about the
        // new interface (the interface name -> index map becomes initialized)
        updateVpnFiltering(newLp, oldLp, networkAgent);

        updateMtu(newLp, oldLp);
        // TODO - figure out what to do for clat
//        for (LinkProperties lp : newLp.getStackedLinks()) {
//            updateMtu(lp, null);
//        }
        if (isDefaultNetwork(networkAgent)) {
            updateTcpBufferSizes(newLp.getTcpBufferSizes());
        }

        updateRoutes(newLp, oldLp, netId);
        updateDnses(newLp, oldLp, netId);
        // Make sure LinkProperties represents the latest private DNS status.
        // This does not need to be done before updateDnses because the
        // LinkProperties are not the source of the private DNS configuration.
        // updateDnses will fetch the private DNS configuration from DnsManager.
        mDnsManager.updatePrivateDnsStatus(netId, newLp);

        if (isDefaultNetwork(networkAgent)) {
            handleApplyDefaultProxy(newLp.getHttpProxy());
        } else {
            updateProxy(newLp, oldLp);
        }

        updateWakeOnLan(newLp);

        // Captive portal data is obtained from NetworkMonitor and stored in NetworkAgentInfo,
        // it is not contained in LinkProperties sent from NetworkAgents so needs to be merged here.
        newLp.setCaptivePortalData(networkAgent.captivePortalData);

        // TODO - move this check to cover the whole function
        if (!Objects.equals(newLp, oldLp)) {
            synchronized (networkAgent) {
                networkAgent.linkProperties = newLp;
            }
            // Start or stop DNS64 detection and 464xlat according to network state.
            networkAgent.clatd.update();
            notifyIfacesChangedForNetworkStats();
            networkAgent.networkMonitor().notifyLinkPropertiesChanged(newLp);
            if (networkAgent.everConnected) {
                notifyNetworkCallbacks(networkAgent, ConnectivityManager.CALLBACK_IP_CHANGED);
            }
        }

        mKeepaliveTracker.handleCheckKeepalivesStillValid(networkAgent);
    }

    private void wakeupModifyInterface(String iface, NetworkCapabilities caps, boolean add) {
        // Marks are only available on WiFi interfaces. Checking for
        // marks on unsupported interfaces is harmless.
        if (!caps.hasTransport(NetworkCapabilities.TRANSPORT_WIFI)) {
            return;
        }

        int mark = mContext.getResources().getInteger(
            com.android.internal.R.integer.config_networkWakeupPacketMark);
        int mask = mContext.getResources().getInteger(
            com.android.internal.R.integer.config_networkWakeupPacketMask);

        // Mask/mark of zero will not detect anything interesting.
        // Don't install rules unless both values are nonzero.
        if (mark == 0 || mask == 0) {
            return;
        }

        final String prefix = "iface:" + iface;
        try {
            if (add) {
                mNetd.wakeupAddInterface(iface, prefix, mark, mask);
            } else {
                mNetd.wakeupDelInterface(iface, prefix, mark, mask);
            }
        } catch (Exception e) {
            loge("Exception modifying wakeup packet monitoring: " + e);
        }

    }

    private void updateInterfaces(final @Nullable LinkProperties newLp,
            final @Nullable LinkProperties oldLp, final int netId,
            final @Nullable NetworkCapabilities caps, final int legacyType) {
        final CompareResult<String> interfaceDiff = new CompareResult<>(
                oldLp != null ? oldLp.getAllInterfaceNames() : null,
                newLp != null ? newLp.getAllInterfaceNames() : null);
        if (!interfaceDiff.added.isEmpty()) {
            final IBatteryStats bs = mDeps.getBatteryStatsService();
            for (final String iface : interfaceDiff.added) {
                try {
                    if (DBG) log("Adding iface " + iface + " to network " + netId);
                    mNMS.addInterfaceToNetwork(iface, netId);
                    wakeupModifyInterface(iface, caps, true);
                    bs.noteNetworkInterfaceType(iface, legacyType);
                } catch (Exception e) {
                    loge("Exception adding interface: " + e);
                }
            }
        }
        for (final String iface : interfaceDiff.removed) {
            try {
                if (DBG) log("Removing iface " + iface + " from network " + netId);
                wakeupModifyInterface(iface, caps, false);
                mNMS.removeInterfaceFromNetwork(iface, netId);
            } catch (Exception e) {
                loge("Exception removing interface: " + e);
            }
        }
    }

    /**
     * Have netd update routes from oldLp to newLp.
     * @return true if routes changed between oldLp and newLp
     */
    private boolean updateRoutes(LinkProperties newLp, LinkProperties oldLp, int netId) {
        // Compare the route diff to determine which routes should be added and removed.
        CompareResult<RouteInfo> routeDiff = new CompareResult<>(
                oldLp != null ? oldLp.getAllRoutes() : null,
                newLp != null ? newLp.getAllRoutes() : null);

        // add routes before removing old in case it helps with continuous connectivity

        // do this twice, adding non-next-hop routes first, then routes they are dependent on
        for (RouteInfo route : routeDiff.added) {
            if (route.hasGateway()) continue;
            if (VDBG || DDBG) log("Adding Route [" + route + "] to network " + netId);
            try {
                mNMS.addRoute(netId, route);
            } catch (Exception e) {
                if ((route.getDestination().getAddress() instanceof Inet4Address) || VDBG) {
                    loge("Exception in addRoute for non-gateway: " + e);
                }
            }
        }
        for (RouteInfo route : routeDiff.added) {
            if (!route.hasGateway()) continue;
            if (VDBG || DDBG) log("Adding Route [" + route + "] to network " + netId);
            try {
                mNMS.addRoute(netId, route);
            } catch (Exception e) {
                if ((route.getGateway() instanceof Inet4Address) || VDBG) {
                    loge("Exception in addRoute for gateway: " + e);
                }
            }
        }

        for (RouteInfo route : routeDiff.removed) {
            if (VDBG || DDBG) log("Removing Route [" + route + "] from network " + netId);
            try {
                mNMS.removeRoute(netId, route);
            } catch (Exception e) {
                loge("Exception in removeRoute: " + e);
            }
        }
        return !routeDiff.added.isEmpty() || !routeDiff.removed.isEmpty();
    }

    private void updateDnses(LinkProperties newLp, LinkProperties oldLp, int netId) {
        if (oldLp != null && newLp.isIdenticalDnses(oldLp)) {
            return;  // no updating necessary
        }

        final NetworkAgentInfo defaultNai = getDefaultNetwork();
        final boolean isDefaultNetwork = (defaultNai != null && defaultNai.network.netId == netId);

        if (DBG) {
            final Collection<InetAddress> dnses = newLp.getDnsServers();
            log("Setting DNS servers for network " + netId + " to " + dnses);
        }
        try {
            mDnsManager.setDnsConfigurationForNetwork(netId, newLp, isDefaultNetwork);
        } catch (Exception e) {
            loge("Exception in setDnsConfigurationForNetwork: " + e);
        }
    }

    private void updateVpnFiltering(LinkProperties newLp, LinkProperties oldLp,
            NetworkAgentInfo nai) {
        final String oldIface = oldLp != null ? oldLp.getInterfaceName() : null;
        final String newIface = newLp != null ? newLp.getInterfaceName() : null;
        final boolean wasFiltering = requiresVpnIsolation(nai, nai.networkCapabilities, oldLp);
        final boolean needsFiltering = requiresVpnIsolation(nai, nai.networkCapabilities, newLp);

        if (!wasFiltering && !needsFiltering) {
            // Nothing to do.
            return;
        }

        if (Objects.equals(oldIface, newIface) && (wasFiltering == needsFiltering)) {
            // Nothing changed.
            return;
        }

        final Set<UidRange> ranges = nai.networkCapabilities.getUids();
        final int vpnAppUid = nai.networkCapabilities.getOwnerUid();
        // TODO: this create a window of opportunity for apps to receive traffic between the time
        // when the old rules are removed and the time when new rules are added. To fix this,
        // make eBPF support two whitelisted interfaces so here new rules can be added before the
        // old rules are being removed.
        if (wasFiltering) {
            mPermissionMonitor.onVpnUidRangesRemoved(oldIface, ranges, vpnAppUid);
        }
        if (needsFiltering) {
            mPermissionMonitor.onVpnUidRangesAdded(newIface, ranges, vpnAppUid);
        }
    }

    private void updateWakeOnLan(@NonNull LinkProperties lp) {
        lp.setWakeOnLanSupported(mWolSupportedInterfaces.contains(lp.getInterfaceName()));
    }

    private int getNetworkPermission(NetworkCapabilities nc) {
        if (!nc.hasCapability(NET_CAPABILITY_NOT_RESTRICTED)) {
            return INetd.PERMISSION_SYSTEM;
        }
        if (!nc.hasCapability(NET_CAPABILITY_FOREGROUND)) {
            return INetd.PERMISSION_NETWORK;
        }
        return INetd.PERMISSION_NONE;
    }

    private void updateNetworkPermissions(@NonNull final NetworkAgentInfo nai,
            @NonNull final NetworkCapabilities newNc) {
        final int oldPermission = getNetworkPermission(nai.networkCapabilities);
        final int newPermission = getNetworkPermission(newNc);
        if (oldPermission != newPermission && nai.created && !nai.isVPN()) {
            try {
                mNMS.setNetworkPermission(nai.network.netId, newPermission);
            } catch (RemoteException e) {
                loge("Exception in setNetworkPermission: " + e);
            }
        }
    }

    /**
     * Augments the NetworkCapabilities passed in by a NetworkAgent with capabilities that are
     * maintained here that the NetworkAgent is not aware of (e.g., validated, captive portal,
     * and foreground status).
     */
    private NetworkCapabilities mixInCapabilities(NetworkAgentInfo nai, NetworkCapabilities nc) {
        // Once a NetworkAgent is connected, complain if some immutable capabilities are removed.
         // Don't complain for VPNs since they're not driven by requests and there is no risk of
         // causing a connect/teardown loop.
         // TODO: remove this altogether and make it the responsibility of the NetworkProviders to
         // avoid connect/teardown loops.
        if (nai.everConnected &&
                !nai.isVPN() &&
                !nai.networkCapabilities.satisfiedByImmutableNetworkCapabilities(nc)) {
            // TODO: consider not complaining when a network agent degrades its capabilities if this
            // does not cause any request (that is not a listen) currently matching that agent to
            // stop being matched by the updated agent.
            String diff = nai.networkCapabilities.describeImmutableDifferences(nc);
            if (!TextUtils.isEmpty(diff)) {
                Slog.wtf(TAG, "BUG: " + nai + " lost immutable capabilities:" + diff);
            }
        }

        // Don't modify caller's NetworkCapabilities.
        NetworkCapabilities newNc = new NetworkCapabilities(nc);
        if (nai.lastValidated) {
            newNc.addCapability(NET_CAPABILITY_VALIDATED);
        } else {
            newNc.removeCapability(NET_CAPABILITY_VALIDATED);
        }
        if (nai.lastCaptivePortalDetected) {
            newNc.addCapability(NET_CAPABILITY_CAPTIVE_PORTAL);
        } else {
            newNc.removeCapability(NET_CAPABILITY_CAPTIVE_PORTAL);
        }
        if (nai.isBackgroundNetwork()) {
            newNc.removeCapability(NET_CAPABILITY_FOREGROUND);
        } else {
            newNc.addCapability(NET_CAPABILITY_FOREGROUND);
        }
        if (nai.partialConnectivity) {
            newNc.addCapability(NET_CAPABILITY_PARTIAL_CONNECTIVITY);
        } else {
            newNc.removeCapability(NET_CAPABILITY_PARTIAL_CONNECTIVITY);
        }
        newNc.setPrivateDnsBroken(nai.networkCapabilities.isPrivateDnsBroken());

        // TODO : remove this once all factories are updated to send NOT_SUSPENDED and NOT_ROAMING
        if (!newNc.hasTransport(TRANSPORT_CELLULAR)) {
            newNc.addCapability(NET_CAPABILITY_NOT_SUSPENDED);
            newNc.addCapability(NET_CAPABILITY_NOT_ROAMING);
        }

        return newNc;
    }

    /**
     * Update the NetworkCapabilities for {@code nai} to {@code nc}. Specifically:
     *
     * 1. Calls mixInCapabilities to merge the passed-in NetworkCapabilities {@code nc} with the
     *    capabilities we manage and store in {@code nai}, such as validated status and captive
     *    portal status)
     * 2. Takes action on the result: changes network permissions, sends CAP_CHANGED callbacks, and
     *    potentially triggers rematches.
     * 3. Directly informs other network stack components (NetworkStatsService, VPNs, etc. of the
     *    change.)
     *
     * @param oldScore score of the network before any of the changes that prompted us
     *                 to call this function.
     * @param nai the network having its capabilities updated.
     * @param nc the new network capabilities.
     */
    private void updateCapabilities(final int oldScore, @NonNull final NetworkAgentInfo nai,
            @NonNull final NetworkCapabilities nc) {
        NetworkCapabilities newNc = mixInCapabilities(nai, nc);
        if (Objects.equals(nai.networkCapabilities, newNc)) return;
        updateNetworkPermissions(nai, newNc);
        final NetworkCapabilities prevNc = nai.getAndSetNetworkCapabilities(newNc);

        updateUids(nai, prevNc, newNc);

        if (nai.getCurrentScore() == oldScore && newNc.equalRequestableCapabilities(prevNc)) {
            // If the requestable capabilities haven't changed, and the score hasn't changed, then
            // the change we're processing can't affect any requests, it can only affect the listens
            // on this network. We might have been called by rematchNetworkAndRequests when a
            // network changed foreground state.
            processListenRequests(nai);
            final boolean prevSuspended = !prevNc.hasCapability(NET_CAPABILITY_NOT_SUSPENDED);
            final boolean suspended = !newNc.hasCapability(NET_CAPABILITY_NOT_SUSPENDED);
            final boolean prevRoaming = !prevNc.hasCapability(NET_CAPABILITY_NOT_ROAMING);
            final boolean roaming = !newNc.hasCapability(NET_CAPABILITY_NOT_ROAMING);
            if (prevSuspended != suspended || prevRoaming != roaming) {
                // TODO (b/73132094) : remove this call once the few users of onSuspended and
                // onResumed have been removed.
                notifyNetworkCallbacks(nai, suspended ? ConnectivityManager.CALLBACK_SUSPENDED
                        : ConnectivityManager.CALLBACK_RESUMED);
                // updateNetworkInfo will mix in the suspended info from the capabilities and
                // take appropriate action for the network having possibly changed state.
                updateNetworkInfo(nai, nai.networkInfo);
            }
        } else {
            // If the requestable capabilities have changed or the score changed, we can't have been
            // called by rematchNetworkAndRequests, so it's safe to start a rematch.
            rematchAllNetworksAndRequests();
            notifyNetworkCallbacks(nai, ConnectivityManager.CALLBACK_CAP_CHANGED);
        }

        // TODO : static analysis indicates that prevNc can't be null here (getAndSetNetworkCaps
        // never returns null), so mark the relevant members and functions in nai as @NonNull and
        // remove this test
        if (prevNc != null) {
            final boolean oldMetered = prevNc.isMetered();
            final boolean newMetered = newNc.isMetered();
            final boolean meteredChanged = oldMetered != newMetered;

            if (meteredChanged) {
                maybeNotifyNetworkBlocked(nai, oldMetered, newMetered, mRestrictBackground,
                        mRestrictBackground);
            }

            final boolean roamingChanged = prevNc.hasCapability(NET_CAPABILITY_NOT_ROAMING) !=
                    newNc.hasCapability(NET_CAPABILITY_NOT_ROAMING);

            // Report changes that are interesting for network statistics tracking.
            if (meteredChanged || roamingChanged) {
                notifyIfacesChangedForNetworkStats();
            }
        }

        if (!newNc.hasTransport(TRANSPORT_VPN)) {
            // Tell VPNs about updated capabilities, since they may need to
            // bubble those changes through.
            updateAllVpnsCapabilities();
        }
    }

    /**
     * Returns whether VPN isolation (ingress interface filtering) should be applied on the given
     * network.
     *
     * Ingress interface filtering enforces that all apps under the given network can only receive
     * packets from the network's interface (and loopback). This is important for VPNs because
     * apps that cannot bypass a fully-routed VPN shouldn't be able to receive packets from any
     * non-VPN interfaces.
     *
     * As a result, this method should return true iff
     *  1. the network is an app VPN (not legacy VPN)
     *  2. the VPN does not allow bypass
     *  3. the VPN is fully-routed
     *  4. the VPN interface is non-null
     *
     * @see INetd#firewallAddUidInterfaceRules
     * @see INetd#firewallRemoveUidInterfaceRules
     */
    private boolean requiresVpnIsolation(@NonNull NetworkAgentInfo nai, NetworkCapabilities nc,
            LinkProperties lp) {
        if (nc == null || lp == null) return false;
        return nai.isVPN()
                && !nai.networkAgentConfig.allowBypass
                && nc.getOwnerUid() != Process.SYSTEM_UID
                && lp.getInterfaceName() != null
                && (lp.hasIPv4DefaultRoute() || lp.hasIPv6DefaultRoute());
    }

    private void updateUids(NetworkAgentInfo nai, NetworkCapabilities prevNc,
            NetworkCapabilities newNc) {
        Set<UidRange> prevRanges = null == prevNc ? null : prevNc.getUids();
        Set<UidRange> newRanges = null == newNc ? null : newNc.getUids();
        if (null == prevRanges) prevRanges = new ArraySet<>();
        if (null == newRanges) newRanges = new ArraySet<>();
        final Set<UidRange> prevRangesCopy = new ArraySet<>(prevRanges);

        prevRanges.removeAll(newRanges);
        newRanges.removeAll(prevRangesCopy);

        try {
            // When updating the VPN uid routing rules, add the new range first then remove the old
            // range. If old range were removed first, there would be a window between the old
            // range being removed and the new range being added, during which UIDs contained
            // in both ranges are not subject to any VPN routing rules. Adding new range before
            // removing old range works because, unlike the filtering rules below, it's possible to
            // add duplicate UID routing rules.
            if (!newRanges.isEmpty()) {
                final UidRange[] addedRangesArray = new UidRange[newRanges.size()];
                newRanges.toArray(addedRangesArray);
                mNMS.addVpnUidRanges(nai.network.netId, addedRangesArray);
            }
            if (!prevRanges.isEmpty()) {
                final UidRange[] removedRangesArray = new UidRange[prevRanges.size()];
                prevRanges.toArray(removedRangesArray);
                mNMS.removeVpnUidRanges(nai.network.netId, removedRangesArray);
            }
            final boolean wasFiltering = requiresVpnIsolation(nai, prevNc, nai.linkProperties);
            final boolean shouldFilter = requiresVpnIsolation(nai, newNc, nai.linkProperties);
            final String iface = nai.linkProperties.getInterfaceName();
            // For VPN uid interface filtering, old ranges need to be removed before new ranges can
            // be added, due to the range being expanded and stored as invidiual UIDs. For example
            // the UIDs might be updated from [0, 99999] to ([0, 10012], [10014, 99999]) which means
            // prevRanges = [0, 99999] while newRanges = [0, 10012], [10014, 99999]. If prevRanges
            // were added first and then newRanges got removed later, there would be only one uid
            // 10013 left. A consequence of removing old ranges before adding new ranges is that
            // there is now a window of opportunity when the UIDs are not subject to any filtering.
            // Note that this is in contrast with the (more robust) update of VPN routing rules
            // above, where the addition of new ranges happens before the removal of old ranges.
            // TODO Fix this window by computing an accurate diff on Set<UidRange>, so the old range
            // to be removed will never overlap with the new range to be added.
            if (wasFiltering && !prevRanges.isEmpty()) {
                mPermissionMonitor.onVpnUidRangesRemoved(iface, prevRanges, prevNc.getOwnerUid());
            }
            if (shouldFilter && !newRanges.isEmpty()) {
                mPermissionMonitor.onVpnUidRangesAdded(iface, newRanges, newNc.getOwnerUid());
            }
        } catch (Exception e) {
            // Never crash!
            loge("Exception in updateUids: ", e);
        }
    }

    public void handleUpdateLinkProperties(NetworkAgentInfo nai, LinkProperties newLp) {
        ensureRunningOnConnectivityServiceThread();

        if (getNetworkAgentInfoForNetId(nai.network.netId) != nai) {
            // Ignore updates for disconnected networks
            return;
        }
        // newLp is already a defensive copy.
        newLp.ensureDirectlyConnectedRoutes();
        if (VDBG || DDBG) {
            log("Update of LinkProperties for " + nai.toShortString()
                    + "; created=" + nai.created
                    + "; everConnected=" + nai.everConnected);
        }
        updateLinkProperties(nai, newLp, new LinkProperties(nai.linkProperties));
    }

    private void sendUpdatedScoreToFactories(NetworkAgentInfo nai) {
        for (int i = 0; i < nai.numNetworkRequests(); i++) {
            NetworkRequest nr = nai.requestAt(i);
            // Don't send listening requests to factories. b/17393458
            if (nr.isListen()) continue;
            sendUpdatedScoreToFactories(nr, nai);
        }
    }

    private void sendUpdatedScoreToFactories(@NonNull NetworkRequest networkRequest,
            @Nullable NetworkAgentInfo nai) {
        final int score;
        final int serial;
        if (nai != null) {
            score = nai.getCurrentScore();
            serial = nai.factorySerialNumber;
        } else {
            score = 0;
            serial = 0;
        }
        if (VDBG || DDBG){
            log("sending new Min Network Score(" + score + "): " + networkRequest.toString());
        }
        for (NetworkProviderInfo npi : mNetworkProviderInfos.values()) {
            npi.requestNetwork(networkRequest, score, serial);
        }
    }

    /** Sends all current NetworkRequests to the specified factory. */
    private void sendAllRequestsToProvider(NetworkProviderInfo npi) {
        ensureRunningOnConnectivityServiceThread();
        for (NetworkRequestInfo nri : mNetworkRequests.values()) {
            if (nri.request.isListen()) continue;
            NetworkAgentInfo nai = nri.mSatisfier;
            final int score;
            final int serial;
            if (nai != null) {
                score = nai.getCurrentScore();
                serial = nai.factorySerialNumber;
            } else {
                score = 0;
                serial = NetworkProvider.ID_NONE;
            }
            npi.requestNetwork(nri.request, score, serial);
        }
    }

    private void sendPendingIntentForRequest(NetworkRequestInfo nri, NetworkAgentInfo networkAgent,
            int notificationType) {
        if (notificationType == ConnectivityManager.CALLBACK_AVAILABLE && !nri.mPendingIntentSent) {
            Intent intent = new Intent();
            intent.putExtra(ConnectivityManager.EXTRA_NETWORK, networkAgent.network);
            intent.putExtra(ConnectivityManager.EXTRA_NETWORK_REQUEST, nri.request);
            nri.mPendingIntentSent = true;
            sendIntent(nri.mPendingIntent, intent);
        }
        // else not handled
    }

    private void sendIntent(PendingIntent pendingIntent, Intent intent) {
        mPendingIntentWakeLock.acquire();
        try {
            if (DBG) log("Sending " + pendingIntent);
            pendingIntent.send(mContext, 0, intent, this /* onFinished */, null /* Handler */);
        } catch (PendingIntent.CanceledException e) {
            if (DBG) log(pendingIntent + " was not sent, it had been canceled.");
            mPendingIntentWakeLock.release();
            releasePendingNetworkRequest(pendingIntent);
        }
        // ...otherwise, mPendingIntentWakeLock.release() gets called by onSendFinished()
    }

    @Override
    public void onSendFinished(PendingIntent pendingIntent, Intent intent, int resultCode,
            String resultData, Bundle resultExtras) {
        if (DBG) log("Finished sending " + pendingIntent);
        mPendingIntentWakeLock.release();
        // Release with a delay so the receiving client has an opportunity to put in its
        // own request.
        releasePendingNetworkRequestWithDelay(pendingIntent);
    }

    private void callCallbackForRequest(NetworkRequestInfo nri,
            NetworkAgentInfo networkAgent, int notificationType, int arg1) {
        if (nri.messenger == null) {
            // Default request has no msgr. Also prevents callbacks from being invoked for
            // NetworkRequestInfos registered with ConnectivityDiagnostics requests. Those callbacks
            // are Type.LISTEN, but should not have NetworkCallbacks invoked.
            return;
        }
        Bundle bundle = new Bundle();
        // TODO: check if defensive copies of data is needed.
        putParcelable(bundle, new NetworkRequest(nri.request));
        Message msg = Message.obtain();
        if (notificationType != ConnectivityManager.CALLBACK_UNAVAIL) {
            putParcelable(bundle, networkAgent.network);
        }
        switch (notificationType) {
            case ConnectivityManager.CALLBACK_AVAILABLE: {
                final NetworkCapabilities nc =
                        networkCapabilitiesRestrictedForCallerPermissions(
                                networkAgent.networkCapabilities, nri.mPid, nri.mUid);
                putParcelable(
                        bundle,
                        maybeSanitizeLocationInfoForCaller(
                                nc, nri.mUid, nri.request.getRequestorPackageName()));
                putParcelable(bundle, linkPropertiesRestrictedForCallerPermissions(
                        networkAgent.linkProperties, nri.mPid, nri.mUid));
                // For this notification, arg1 contains the blocked status.
                msg.arg1 = arg1;
                break;
            }
            case ConnectivityManager.CALLBACK_LOSING: {
                msg.arg1 = arg1;
                break;
            }
            case ConnectivityManager.CALLBACK_CAP_CHANGED: {
                // networkAgent can't be null as it has been accessed a few lines above.
                final NetworkCapabilities netCap =
                        networkCapabilitiesRestrictedForCallerPermissions(
                                networkAgent.networkCapabilities, nri.mPid, nri.mUid);
                putParcelable(
                        bundle,
                        maybeSanitizeLocationInfoForCaller(
                                netCap, nri.mUid, nri.request.getRequestorPackageName()));
                break;
            }
            case ConnectivityManager.CALLBACK_IP_CHANGED: {
                putParcelable(bundle, linkPropertiesRestrictedForCallerPermissions(
                        networkAgent.linkProperties, nri.mPid, nri.mUid));
                break;
            }
            case ConnectivityManager.CALLBACK_BLK_CHANGED: {
                maybeLogBlockedStatusChanged(nri, networkAgent.network, arg1 != 0);
                msg.arg1 = arg1;
                break;
            }
        }
        msg.what = notificationType;
        msg.setData(bundle);
        try {
            if (VDBG) {
                String notification = ConnectivityManager.getCallbackName(notificationType);
                log("sending notification " + notification + " for " + nri.request);
            }
            nri.messenger.send(msg);
        } catch (RemoteException e) {
            // may occur naturally in the race of binder death.
            loge("RemoteException caught trying to send a callback msg for " + nri.request);
        }
    }

    private static <T extends Parcelable> void putParcelable(Bundle bundle, T t) {
        bundle.putParcelable(t.getClass().getSimpleName(), t);
    }

    private void teardownUnneededNetwork(NetworkAgentInfo nai) {
        if (nai.numRequestNetworkRequests() != 0) {
            for (int i = 0; i < nai.numNetworkRequests(); i++) {
                NetworkRequest nr = nai.requestAt(i);
                // Ignore listening requests.
                if (nr.isListen()) continue;
                loge("Dead network still had at least " + nr);
                break;
            }
        }
        nai.asyncChannel.disconnect();
    }

    private void handleLingerComplete(NetworkAgentInfo oldNetwork) {
        if (oldNetwork == null) {
            loge("Unknown NetworkAgentInfo in handleLingerComplete");
            return;
        }
        if (DBG) log("handleLingerComplete for " + oldNetwork.toShortString());

        // If we get here it means that the last linger timeout for this network expired. So there
        // must be no other active linger timers, and we must stop lingering.
        oldNetwork.clearLingerState();

        if (unneeded(oldNetwork, UnneededFor.TEARDOWN)) {
            // Tear the network down.
            teardownUnneededNetwork(oldNetwork);
        } else {
            // Put the network in the background.
            updateCapabilities(oldNetwork.getCurrentScore(), oldNetwork,
                    oldNetwork.networkCapabilities);
        }
    }

    private void makeDefault(@Nullable final NetworkAgentInfo newNetwork) {
        if (DBG) log("Switching to new default network: " + newNetwork);

        mDefaultNetworkNai = newNetwork;

        try {
            if (null != newNetwork) {
                mNMS.setDefaultNetId(newNetwork.network.netId);
            } else {
                mNMS.clearDefaultNetId();
            }
        } catch (Exception e) {
            loge("Exception setting default network :" + e);
        }

        notifyLockdownVpn(newNetwork);
        handleApplyDefaultProxy(null != newNetwork
                ? newNetwork.linkProperties.getHttpProxy() : null);
        updateTcpBufferSizes(null != newNetwork
                ? newNetwork.linkProperties.getTcpBufferSizes() : null);
        mDnsManager.setDefaultDnsSystemProperties(null != newNetwork
                ? newNetwork.linkProperties.getDnsServers() : Collections.EMPTY_LIST);
        notifyIfacesChangedForNetworkStats();
        // Fix up the NetworkCapabilities of any VPNs that don't specify underlying networks.
        updateAllVpnsCapabilities();
    }

    private void processListenRequests(@NonNull final NetworkAgentInfo nai) {
        // For consistency with previous behaviour, send onLost callbacks before onAvailable.
        processNewlyLostListenRequests(nai);
        notifyNetworkCallbacks(nai, ConnectivityManager.CALLBACK_CAP_CHANGED);
        processNewlySatisfiedListenRequests(nai);
    }

    private void processNewlyLostListenRequests(@NonNull final NetworkAgentInfo nai) {
        for (NetworkRequestInfo nri : mNetworkRequests.values()) {
            NetworkRequest nr = nri.request;
            if (!nr.isListen()) continue;
            if (nai.isSatisfyingRequest(nr.requestId) && !nai.satisfies(nr)) {
                nai.removeRequest(nri.request.requestId);
                callCallbackForRequest(nri, nai, ConnectivityManager.CALLBACK_LOST, 0);
            }
        }
    }

    private void processNewlySatisfiedListenRequests(@NonNull final NetworkAgentInfo nai) {
        for (NetworkRequestInfo nri : mNetworkRequests.values()) {
            NetworkRequest nr = nri.request;
            if (!nr.isListen()) continue;
            if (nai.satisfies(nr) && !nai.isSatisfyingRequest(nr.requestId)) {
                nai.addRequest(nr);
                notifyNetworkAvailable(nai, nri);
            }
        }
    }

    // An accumulator class to gather the list of changes that result from a rematch.
    private static class NetworkReassignment {
        static class RequestReassignment {
            @NonNull public final NetworkRequestInfo mRequest;
            @Nullable public final NetworkAgentInfo mOldNetwork;
            @Nullable public final NetworkAgentInfo mNewNetwork;
            RequestReassignment(@NonNull final NetworkRequestInfo request,
                    @Nullable final NetworkAgentInfo oldNetwork,
                    @Nullable final NetworkAgentInfo newNetwork) {
                mRequest = request;
                mOldNetwork = oldNetwork;
                mNewNetwork = newNetwork;
            }

            public String toString() {
                return mRequest.request.requestId + " : "
                        + (null != mOldNetwork ? mOldNetwork.network.netId : "null")
                        + " → " + (null != mNewNetwork ? mNewNetwork.network.netId : "null");
            }
        }

        @NonNull private final ArrayList<RequestReassignment> mReassignments = new ArrayList<>();

        @NonNull Iterable<RequestReassignment> getRequestReassignments() {
            return mReassignments;
        }

        void addRequestReassignment(@NonNull final RequestReassignment reassignment) {
            if (!Build.IS_USER) {
                // The code is never supposed to add two reassignments of the same request. Make
                // sure this stays true, but without imposing this expensive check on all
                // reassignments on all user devices.
                for (final RequestReassignment existing : mReassignments) {
                    if (existing.mRequest.equals(reassignment.mRequest)) {
                        throw new IllegalStateException("Trying to reassign ["
                                + reassignment + "] but already have ["
                                + existing + "]");
                    }
                }
            }
            mReassignments.add(reassignment);
        }

        // Will return null if this reassignment does not change the network assigned to
        // the passed request.
        @Nullable
        private RequestReassignment getReassignment(@NonNull final NetworkRequestInfo nri) {
            for (final RequestReassignment event : getRequestReassignments()) {
                if (nri == event.mRequest) return event;
            }
            return null;
        }

        public String toString() {
            final StringJoiner sj = new StringJoiner(", " /* delimiter */,
                    "NetReassign [" /* prefix */, "]" /* suffix */);
            if (mReassignments.isEmpty()) return sj.add("no changes").toString();
            for (final RequestReassignment rr : getRequestReassignments()) {
                sj.add(rr.toString());
            }
            return sj.toString();
        }

        public String debugString() {
            final StringBuilder sb = new StringBuilder();
            sb.append("NetworkReassignment :");
            if (mReassignments.isEmpty()) return sb.append(" no changes").toString();
            for (final RequestReassignment rr : getRequestReassignments()) {
                sb.append("\n  ").append(rr);
            }
            return sb.append("\n").toString();
        }
    }

    private void updateSatisfiersForRematchRequest(@NonNull final NetworkRequestInfo nri,
            @Nullable final NetworkAgentInfo previousSatisfier,
            @Nullable final NetworkAgentInfo newSatisfier,
            final long now) {
        if (newSatisfier != null) {
            if (VDBG) log("rematch for " + newSatisfier.toShortString());
            if (previousSatisfier != null) {
                if (VDBG || DDBG) {
                    log("   accepting network in place of " + previousSatisfier.toShortString());
                }
                previousSatisfier.removeRequest(nri.request.requestId);
                previousSatisfier.lingerRequest(nri.request, now, mLingerDelayMs);
            } else {
                if (VDBG || DDBG) log("   accepting network in place of null");
            }
            newSatisfier.unlingerRequest(nri.request);
            if (!newSatisfier.addRequest(nri.request)) {
                Slog.wtf(TAG, "BUG: " + newSatisfier.toShortString() + " already has "
                        + nri.request);
            }
        } else {
            if (DBG) {
                log("Network " + previousSatisfier.toShortString() + " stopped satisfying"
                        + " request " + nri.request.requestId);
            }
            previousSatisfier.removeRequest(nri.request.requestId);
        }
        nri.mSatisfier = newSatisfier;
    }

    @NonNull
    private NetworkReassignment computeNetworkReassignment() {
        ensureRunningOnConnectivityServiceThread();
        final NetworkReassignment changes = new NetworkReassignment();

        // Gather the list of all relevant agents and sort them by score.
        final ArrayList<NetworkAgentInfo> nais = new ArrayList<>();
        for (final NetworkAgentInfo nai : mNetworkAgentInfos.values()) {
            if (!nai.everConnected) continue;
            nais.add(nai);
        }

        for (final NetworkRequestInfo nri : mNetworkRequests.values()) {
            if (nri.request.isListen()) continue;
            final NetworkAgentInfo bestNetwork = mNetworkRanker.getBestNetwork(nri.request, nais);
            if (bestNetwork != nri.mSatisfier) {
                // bestNetwork may be null if no network can satisfy this request.
                changes.addRequestReassignment(new NetworkReassignment.RequestReassignment(
                        nri, nri.mSatisfier, bestNetwork));
            }
        }
        return changes;
    }

    /**
     * Attempt to rematch all Networks with NetworkRequests.  This may result in Networks
     * being disconnected.
     */
    private void rematchAllNetworksAndRequests() {
        // TODO: This may be slow, and should be optimized.
        final long now = SystemClock.elapsedRealtime();
        final NetworkReassignment changes = computeNetworkReassignment();
        if (VDBG || DDBG) {
            log(changes.debugString());
        } else if (DBG) {
            log(changes.toString()); // Shorter form, only one line of log
        }
        applyNetworkReassignment(changes, now);
    }

    private void applyNetworkReassignment(@NonNull final NetworkReassignment changes,
            final long now) {
        final Collection<NetworkAgentInfo> nais = mNetworkAgentInfos.values();

        // Since most of the time there are only 0 or 1 background networks, it would probably
        // be more efficient to just use an ArrayList here. TODO : measure performance
        final ArraySet<NetworkAgentInfo> oldBgNetworks = new ArraySet<>();
        for (final NetworkAgentInfo nai : nais) {
            if (nai.isBackgroundNetwork()) oldBgNetworks.add(nai);
        }

        // First, update the lists of satisfied requests in the network agents. This is necessary
        // because some code later depends on this state to be correct, most prominently computing
        // the linger status.
        for (final NetworkReassignment.RequestReassignment event :
                changes.getRequestReassignments()) {
            updateSatisfiersForRematchRequest(event.mRequest, event.mOldNetwork,
                    event.mNewNetwork, now);
        }

        final NetworkAgentInfo oldDefaultNetwork = getDefaultNetwork();
        final NetworkRequestInfo defaultRequestInfo = mNetworkRequests.get(mDefaultRequest);
        final NetworkReassignment.RequestReassignment reassignment =
                changes.getReassignment(defaultRequestInfo);
        final NetworkAgentInfo newDefaultNetwork =
                null != reassignment ? reassignment.mNewNetwork : oldDefaultNetwork;

        if (oldDefaultNetwork != newDefaultNetwork) {
            if (oldDefaultNetwork != null) {
                mLingerMonitor.noteLingerDefaultNetwork(oldDefaultNetwork, newDefaultNetwork);
            }
            updateDataActivityTracking(newDefaultNetwork, oldDefaultNetwork);
            // Notify system services of the new default.
            makeDefault(newDefaultNetwork);
            // Log 0 -> X and Y -> X default network transitions, where X is the new default.
            mDeps.getMetricsLogger().defaultNetworkMetrics().logDefaultNetworkEvent(
                    now, newDefaultNetwork, oldDefaultNetwork);
            // Have a new default network, release the transition wakelock in
            scheduleReleaseNetworkTransitionWakelock();
        }

        // Notify requested networks are available after the default net is switched, but
        // before LegacyTypeTracker sends legacy broadcasts
        for (final NetworkReassignment.RequestReassignment event :
                changes.getRequestReassignments()) {
            // Tell NetworkProviders about the new score, so they can stop
            // trying to connect if they know they cannot match it.
            // TODO - this could get expensive if there are a lot of outstanding requests for this
            // network. Think of a way to reduce this. Push netid->request mapping to each factory?
            sendUpdatedScoreToFactories(event.mRequest.request, event.mNewNetwork);

            if (null != event.mNewNetwork) {
                notifyNetworkAvailable(event.mNewNetwork, event.mRequest);
            } else {
                callCallbackForRequest(event.mRequest, event.mOldNetwork,
                        ConnectivityManager.CALLBACK_LOST, 0);
            }
        }

        // Update the linger state before processing listen callbacks, because the background
        // computation depends on whether the network is lingering. Don't send the LOSING callbacks
        // just yet though, because they have to be sent after the listens are processed to keep
        // backward compatibility.
        final ArrayList<NetworkAgentInfo> lingeredNetworks = new ArrayList<>();
        for (final NetworkAgentInfo nai : nais) {
            // Rematching may have altered the linger state of some networks, so update all linger
            // timers. updateLingerState reads the state from the network agent and does nothing
            // if the state has not changed : the source of truth is controlled with
            // NetworkAgentInfo#lingerRequest and NetworkAgentInfo#unlingerRequest, which have been
            // called while rematching the individual networks above.
            if (updateLingerState(nai, now)) {
                lingeredNetworks.add(nai);
            }
        }

        for (final NetworkAgentInfo nai : nais) {
            if (!nai.everConnected) continue;
            final boolean oldBackground = oldBgNetworks.contains(nai);
            // Process listen requests and update capabilities if the background state has
            // changed for this network. For consistency with previous behavior, send onLost
            // callbacks before onAvailable.
            processNewlyLostListenRequests(nai);
            if (oldBackground != nai.isBackgroundNetwork()) {
                applyBackgroundChangeForRematch(nai);
            }
            processNewlySatisfiedListenRequests(nai);
        }

        for (final NetworkAgentInfo nai : lingeredNetworks) {
            notifyNetworkLosing(nai, now);
        }

        updateLegacyTypeTrackerAndVpnLockdownForRematch(oldDefaultNetwork, newDefaultNetwork, nais);

        // Tear down all unneeded networks.
        for (NetworkAgentInfo nai : mNetworkAgentInfos.values()) {
            if (unneeded(nai, UnneededFor.TEARDOWN)) {
                if (nai.getLingerExpiry() > 0) {
                    // This network has active linger timers and no requests, but is not
                    // lingering. Linger it.
                    //
                    // One way (the only way?) this can happen if this network is unvalidated
                    // and became unneeded due to another network improving its score to the
                    // point where this network will no longer be able to satisfy any requests
                    // even if it validates.
                    if (updateLingerState(nai, now)) {
                        notifyNetworkLosing(nai, now);
                    }
                } else {
                    if (DBG) log("Reaping " + nai.toShortString());
                    teardownUnneededNetwork(nai);
                }
            }
        }
    }

    /**
     * Apply a change in background state resulting from rematching networks with requests.
     *
     * During rematch, a network may change background states by starting to satisfy or stopping
     * to satisfy a foreground request. Listens don't count for this. When a network changes
     * background states, its capabilities need to be updated and callbacks fired for the
     * capability change.
     *
     * @param nai The network that changed background states
     */
    private void applyBackgroundChangeForRematch(@NonNull final NetworkAgentInfo nai) {
        final NetworkCapabilities newNc = mixInCapabilities(nai, nai.networkCapabilities);
        if (Objects.equals(nai.networkCapabilities, newNc)) return;
        updateNetworkPermissions(nai, newNc);
        nai.getAndSetNetworkCapabilities(newNc);
        notifyNetworkCallbacks(nai, ConnectivityManager.CALLBACK_CAP_CHANGED);
    }

    private void updateLegacyTypeTrackerAndVpnLockdownForRematch(
            @Nullable final NetworkAgentInfo oldDefaultNetwork,
            @Nullable final NetworkAgentInfo newDefaultNetwork,
            @NonNull final Collection<NetworkAgentInfo> nais) {
        if (oldDefaultNetwork != newDefaultNetwork) {
            // Maintain the illusion : since the legacy API only understands one network at a time,
            // if the default network changed, apps should see a disconnected broadcast for the
            // old default network before they see a connected broadcast for the new one.
            if (oldDefaultNetwork != null) {
                mLegacyTypeTracker.remove(oldDefaultNetwork.networkInfo.getType(),
                        oldDefaultNetwork, true);
            }
            if (newDefaultNetwork != null) {
                // The new default network can be newly null if and only if the old default
                // network doesn't satisfy the default request any more because it lost a
                // capability.
                mDefaultInetConditionPublished = newDefaultNetwork.lastValidated ? 100 : 0;
                mLegacyTypeTracker.add(newDefaultNetwork.networkInfo.getType(), newDefaultNetwork);
                // If the legacy VPN is connected, notifyLockdownVpn may end up sending a broadcast
                // to reflect the NetworkInfo of this new network. This broadcast has to be sent
                // after the disconnect broadcasts above, but before the broadcasts sent by the
                // legacy type tracker below.
                // TODO : refactor this, it's too complex
                notifyLockdownVpn(newDefaultNetwork);
            }
        }

        // Now that all the callbacks have been sent, send the legacy network broadcasts
        // as needed. This is necessary so that legacy requests correctly bind dns
        // requests to this network. The legacy users are listening for this broadcast
        // and will generally do a dns request so they can ensureRouteToHost and if
        // they do that before the callbacks happen they'll use the default network.
        //
        // TODO: Is there still a race here? The legacy broadcast will be sent after sending
        // callbacks, but if apps can receive the broadcast before the callback, they still might
        // have an inconsistent view of networking.
        //
        // This *does* introduce a race where if the user uses the new api
        // (notification callbacks) and then uses the old api (getNetworkInfo(type))
        // they may get old info. Reverse this after the old startUsing api is removed.
        // This is on top of the multiple intent sequencing referenced in the todo above.
        for (NetworkAgentInfo nai : nais) {
            if (nai.everConnected) {
                addNetworkToLegacyTypeTracker(nai);
            }
        }
    }

    private void addNetworkToLegacyTypeTracker(@NonNull final NetworkAgentInfo nai) {
        for (int i = 0; i < nai.numNetworkRequests(); i++) {
            NetworkRequest nr = nai.requestAt(i);
            if (nr.legacyType != TYPE_NONE && nr.isRequest()) {
                // legacy type tracker filters out repeat adds
                mLegacyTypeTracker.add(nr.legacyType, nai);
            }
        }

        // A VPN generally won't get added to the legacy tracker in the "for (nri)" loop above,
        // because usually there are no NetworkRequests it satisfies (e.g., mDefaultRequest
        // wants the NOT_VPN capability, so it will never be satisfied by a VPN). So, add the
        // newNetwork to the tracker explicitly (it's a no-op if it has already been added).
        if (nai.isVPN()) {
            mLegacyTypeTracker.add(TYPE_VPN, nai);
        }
    }

    private void updateInetCondition(NetworkAgentInfo nai) {
        // Don't bother updating until we've graduated to validated at least once.
        if (!nai.everValidated) return;
        // For now only update icons for default connection.
        // TODO: Update WiFi and cellular icons separately. b/17237507
        if (!isDefaultNetwork(nai)) return;

        int newInetCondition = nai.lastValidated ? 100 : 0;
        // Don't repeat publish.
        if (newInetCondition == mDefaultInetConditionPublished) return;

        mDefaultInetConditionPublished = newInetCondition;
        sendInetConditionBroadcast(nai.networkInfo);
    }

    private void notifyLockdownVpn(NetworkAgentInfo nai) {
        synchronized (mVpns) {
            if (mLockdownTracker != null) {
                if (nai != null && nai.isVPN()) {
                    mLockdownTracker.onVpnStateChanged(nai.networkInfo);
                } else {
                    mLockdownTracker.onNetworkInfoChanged();
                }
            }
        }
    }

    @NonNull
    private NetworkInfo mixInInfo(@NonNull final NetworkAgentInfo nai, @NonNull NetworkInfo info) {
        final NetworkInfo newInfo = new NetworkInfo(info);
        // The suspended and roaming bits are managed in NetworkCapabilities.
        final boolean suspended =
                !nai.networkCapabilities.hasCapability(NET_CAPABILITY_NOT_SUSPENDED);
        if (suspended && info.getDetailedState() == NetworkInfo.DetailedState.CONNECTED) {
            // Only override the state with SUSPENDED if the network is currently in CONNECTED
            // state. This is because the network could have been suspended before connecting,
            // or it could be disconnecting while being suspended, and in both these cases
            // the state should not be overridden. Note that the only detailed state that
            // maps to State.CONNECTED is DetailedState.CONNECTED, so there is also no need to
            // worry about multiple different substates of CONNECTED.
            newInfo.setDetailedState(NetworkInfo.DetailedState.SUSPENDED, info.getReason(),
                    info.getExtraInfo());
        } else if (!suspended && info.getDetailedState() == NetworkInfo.DetailedState.SUSPENDED) {
            // SUSPENDED state is currently only overridden from CONNECTED state. In the case the
            // network agent is created, then goes to suspended, then goes out of suspended without
            // ever setting connected. Check if network agent is ever connected to update the state.
            newInfo.setDetailedState(nai.everConnected
                    ? NetworkInfo.DetailedState.CONNECTED
                    : NetworkInfo.DetailedState.CONNECTING,
                    info.getReason(),
                    info.getExtraInfo());
        }
        newInfo.setRoaming(!nai.networkCapabilities.hasCapability(NET_CAPABILITY_NOT_ROAMING));
        return newInfo;
    }

    private void updateNetworkInfo(NetworkAgentInfo networkAgent, NetworkInfo info) {
        final NetworkInfo newInfo = mixInInfo(networkAgent, info);

        final NetworkInfo.State state = newInfo.getState();
        NetworkInfo oldInfo = null;
        synchronized (networkAgent) {
            oldInfo = networkAgent.networkInfo;
            networkAgent.networkInfo = newInfo;
        }
        notifyLockdownVpn(networkAgent);

        if (DBG) {
            log(networkAgent.toShortString() + " EVENT_NETWORK_INFO_CHANGED, going from "
                    + oldInfo.getState() + " to " + state);
        }

        if (!networkAgent.created
                && (state == NetworkInfo.State.CONNECTED
                || (state == NetworkInfo.State.CONNECTING && networkAgent.isVPN()))) {

            // A network that has just connected has zero requests and is thus a foreground network.
            networkAgent.networkCapabilities.addCapability(NET_CAPABILITY_FOREGROUND);

            if (!createNativeNetwork(networkAgent)) return;
            networkAgent.created = true;
        }

        if (!networkAgent.everConnected && state == NetworkInfo.State.CONNECTED) {
            networkAgent.everConnected = true;

            if (networkAgent.linkProperties == null) {
                Slog.wtf(TAG, networkAgent.toShortString() + " connected with null LinkProperties");
            }

            // NetworkCapabilities need to be set before sending the private DNS config to
            // NetworkMonitor, otherwise NetworkMonitor cannot determine if validation is required.
            networkAgent.getAndSetNetworkCapabilities(networkAgent.networkCapabilities);

            handlePerNetworkPrivateDnsConfig(networkAgent, mDnsManager.getPrivateDnsConfig());
            updateLinkProperties(networkAgent, new LinkProperties(networkAgent.linkProperties),
                    null);

            // Until parceled LinkProperties are sent directly to NetworkMonitor, the connect
            // command must be sent after updating LinkProperties to maximize chances of
            // NetworkMonitor seeing the correct LinkProperties when starting.
            // TODO: pass LinkProperties to the NetworkMonitor in the notifyNetworkConnected call.
            if (networkAgent.networkAgentConfig.acceptPartialConnectivity) {
                networkAgent.networkMonitor().setAcceptPartialConnectivity();
            }
            networkAgent.networkMonitor().notifyNetworkConnected(
                    networkAgent.linkProperties, networkAgent.networkCapabilities);
            scheduleUnvalidatedPrompt(networkAgent);

            // Whether a particular NetworkRequest listen should cause signal strength thresholds to
            // be communicated to a particular NetworkAgent depends only on the network's immutable,
            // capabilities, so it only needs to be done once on initial connect, not every time the
            // network's capabilities change. Note that we do this before rematching the network,
            // so we could decide to tear it down immediately afterwards. That's fine though - on
            // disconnection NetworkAgents should stop any signal strength monitoring they have been
            // doing.
            updateSignalStrengthThresholds(networkAgent, "CONNECT", null);

            if (networkAgent.isVPN()) {
                updateAllVpnsCapabilities();
            }

            // Consider network even though it is not yet validated.
            rematchAllNetworksAndRequests();

            // This has to happen after matching the requests, because callbacks are just requests.
            notifyNetworkCallbacks(networkAgent, ConnectivityManager.CALLBACK_PRECHECK);
        } else if (state == NetworkInfo.State.DISCONNECTED) {
            networkAgent.asyncChannel.disconnect();
            if (networkAgent.isVPN()) {
                updateUids(networkAgent, networkAgent.networkCapabilities, null);
            }
            disconnectAndDestroyNetwork(networkAgent);
            if (networkAgent.isVPN()) {
                // As the active or bound network changes for apps, broadcast the default proxy, as
                // apps may need to update their proxy data. This is called after disconnecting from
                // VPN to make sure we do not broadcast the old proxy data.
                // TODO(b/122649188): send the broadcast only to VPN users.
                mProxyTracker.sendProxyBroadcast();
            }
        } else if (networkAgent.created && (oldInfo.getState() == NetworkInfo.State.SUSPENDED ||
                state == NetworkInfo.State.SUSPENDED)) {
            mLegacyTypeTracker.update(networkAgent);
        }
    }

    /**
     * Re-mixin all network scores.
     * This is called when some global setting like avoidBadWifi has changed.
     * TODO : remove this when all usages have been removed.
     */
    private void mixInAllNetworkScores() {
        ensureRunningOnConnectivityServiceThread();
        for (final NetworkAgentInfo nai : mNetworkAgentInfos.values()) {
            nai.setNetworkScore(mixInNetworkScore(nai, nai.getNetworkScore()));
        }
    }

    /**
     * Mix in the Connectivity-managed parts of the NetworkScore.
     * @param nai The NAI this score applies to.
     * @param sourceScore the score sent by the network agent, or the previous score of this NAI.
     * @return A new score with the Connectivity-managed parts mixed in.
     */
    @NonNull
    private NetworkScore mixInNetworkScore(@NonNull final NetworkAgentInfo nai,
            @NonNull final NetworkScore sourceScore) {
        final NetworkScore.Builder score = new NetworkScore.Builder(sourceScore);

        // TODO : this should be done in Telephony. It should be handled per-network because
        // it's a carrier-dependent config.
        if (nai.networkCapabilities.hasTransport(TRANSPORT_CELLULAR)) {
            if (mMultinetworkPolicyTracker.getAvoidBadWifi()) {
                score.clearPolicy(NetworkScore.POLICY_IGNORE_ON_WIFI);
            } else {
                score.addPolicy(NetworkScore.POLICY_IGNORE_ON_WIFI);
            }
        }

        return score.build();
    }

    private void updateNetworkScore(NetworkAgentInfo nai, NetworkScore ns) {
        if (VDBG || DDBG) log("updateNetworkScore for " + nai.toShortString() + " to " + ns);
        nai.setNetworkScore(mixInNetworkScore(nai, ns));
        rematchAllNetworksAndRequests();
        sendUpdatedScoreToFactories(nai);
    }

    // Notify only this one new request of the current state. Transfer all the
    // current state by calling NetworkCapabilities and LinkProperties callbacks
    // so that callers can be guaranteed to have as close to atomicity in state
    // transfer as can be supported by this current API.
    protected void notifyNetworkAvailable(NetworkAgentInfo nai, NetworkRequestInfo nri) {
        mHandler.removeMessages(EVENT_TIMEOUT_NETWORK_REQUEST, nri);
        if (nri.mPendingIntent != null) {
            sendPendingIntentForRequest(nri, nai, ConnectivityManager.CALLBACK_AVAILABLE);
            // Attempt no subsequent state pushes where intents are involved.
            return;
        }

        final boolean metered = nai.networkCapabilities.isMetered();
        final boolean blocked = isUidNetworkingWithVpnBlocked(nri.mUid, mUidRules.get(nri.mUid),
                metered, mRestrictBackground);
        callCallbackForRequest(nri, nai, ConnectivityManager.CALLBACK_AVAILABLE, blocked ? 1 : 0);
    }

    // Notify the requests on this NAI that the network is now lingered.
    private void notifyNetworkLosing(@NonNull final NetworkAgentInfo nai, final long now) {
        final int lingerTime = (int) (nai.getLingerExpiry() - now);
        notifyNetworkCallbacks(nai, ConnectivityManager.CALLBACK_LOSING, lingerTime);
    }

    /**
     * Notify of the blocked state apps with a registered callback matching a given NAI.
     *
     * Unlike other callbacks, blocked status is different between each individual uid. So for
     * any given nai, all requests need to be considered according to the uid who filed it.
     *
     * @param nai The target NetworkAgentInfo.
     * @param oldMetered True if the previous network capabilities is metered.
     * @param newRestrictBackground True if data saver is enabled.
     */
    private void maybeNotifyNetworkBlocked(NetworkAgentInfo nai, boolean oldMetered,
            boolean newMetered, boolean oldRestrictBackground, boolean newRestrictBackground) {

        for (int i = 0; i < nai.numNetworkRequests(); i++) {
            NetworkRequest nr = nai.requestAt(i);
            NetworkRequestInfo nri = mNetworkRequests.get(nr);
            final int uidRules = mUidRules.get(nri.mUid);
            final boolean oldBlocked, newBlocked;
            // mVpns lock needs to be hold here to ensure that the active VPN cannot be changed
            // between these two calls.
            synchronized (mVpns) {
                oldBlocked = isUidNetworkingWithVpnBlocked(nri.mUid, uidRules, oldMetered,
                        oldRestrictBackground);
                newBlocked = isUidNetworkingWithVpnBlocked(nri.mUid, uidRules, newMetered,
                        newRestrictBackground);
            }
            if (oldBlocked != newBlocked) {
                callCallbackForRequest(nri, nai, ConnectivityManager.CALLBACK_BLK_CHANGED,
                        encodeBool(newBlocked));
            }
        }
    }

    /**
     * Notify apps with a given UID of the new blocked state according to new uid rules.
     * @param uid The uid for which the rules changed.
     * @param newRules The new rules to apply.
     */
    private void maybeNotifyNetworkBlockedForNewUidRules(int uid, int newRules) {
        for (final NetworkAgentInfo nai : mNetworkAgentInfos.values()) {
            final boolean metered = nai.networkCapabilities.isMetered();
            final boolean oldBlocked, newBlocked;
            // TODO: Consider that doze mode or turn on/off battery saver would deliver lots of uid
            // rules changed event. And this function actually loop through all connected nai and
            // its requests. It seems that mVpns lock will be grabbed frequently in this case.
            // Reduce the number of locking or optimize the use of lock are likely needed in future.
            synchronized (mVpns) {
                oldBlocked = isUidNetworkingWithVpnBlocked(
                        uid, mUidRules.get(uid), metered, mRestrictBackground);
                newBlocked = isUidNetworkingWithVpnBlocked(
                        uid, newRules, metered, mRestrictBackground);
            }
            if (oldBlocked == newBlocked) {
                continue;
            }
            final int arg = encodeBool(newBlocked);
            for (int i = 0; i < nai.numNetworkRequests(); i++) {
                NetworkRequest nr = nai.requestAt(i);
                NetworkRequestInfo nri = mNetworkRequests.get(nr);
                if (nri != null && nri.mUid == uid) {
                    callCallbackForRequest(nri, nai, ConnectivityManager.CALLBACK_BLK_CHANGED, arg);
                }
            }
        }
    }

    @VisibleForTesting
    protected void sendLegacyNetworkBroadcast(NetworkAgentInfo nai, DetailedState state, int type) {
        // The NetworkInfo we actually send out has no bearing on the real
        // state of affairs. For example, if the default connection is mobile,
        // and a request for HIPRI has just gone away, we need to pretend that
        // HIPRI has just disconnected. So we need to set the type to HIPRI and
        // the state to DISCONNECTED, even though the network is of type MOBILE
        // and is still connected.
        NetworkInfo info = new NetworkInfo(nai.networkInfo);
        info.setType(type);
        if (state != DetailedState.DISCONNECTED) {
            info.setDetailedState(state, null, info.getExtraInfo());
            sendConnectedBroadcast(info);
        } else {
            info.setDetailedState(state, info.getReason(), info.getExtraInfo());
            Intent intent = new Intent(ConnectivityManager.CONNECTIVITY_ACTION);
            intent.putExtra(ConnectivityManager.EXTRA_NETWORK_INFO, info);
            intent.putExtra(ConnectivityManager.EXTRA_NETWORK_TYPE, info.getType());
            if (info.isFailover()) {
                intent.putExtra(ConnectivityManager.EXTRA_IS_FAILOVER, true);
                nai.networkInfo.setFailover(false);
            }
            if (info.getReason() != null) {
                intent.putExtra(ConnectivityManager.EXTRA_REASON, info.getReason());
            }
            if (info.getExtraInfo() != null) {
                intent.putExtra(ConnectivityManager.EXTRA_EXTRA_INFO, info.getExtraInfo());
            }
            NetworkAgentInfo newDefaultAgent = null;
            if (nai.isSatisfyingRequest(mDefaultRequest.requestId)) {
                newDefaultAgent = getDefaultNetwork();
                if (newDefaultAgent != null) {
                    intent.putExtra(ConnectivityManager.EXTRA_OTHER_NETWORK_INFO,
                            newDefaultAgent.networkInfo);
                } else {
                    intent.putExtra(ConnectivityManager.EXTRA_NO_CONNECTIVITY, true);
                }
            }
            intent.putExtra(ConnectivityManager.EXTRA_INET_CONDITION,
                    mDefaultInetConditionPublished);
            sendStickyBroadcast(intent);
            if (newDefaultAgent != null) {
                sendConnectedBroadcast(newDefaultAgent.networkInfo);
            }
        }
    }

    protected void notifyNetworkCallbacks(NetworkAgentInfo networkAgent, int notifyType, int arg1) {
        if (VDBG || DDBG) {
            String notification = ConnectivityManager.getCallbackName(notifyType);
            log("notifyType " + notification + " for " + networkAgent.toShortString());
        }
        for (int i = 0; i < networkAgent.numNetworkRequests(); i++) {
            NetworkRequest nr = networkAgent.requestAt(i);
            NetworkRequestInfo nri = mNetworkRequests.get(nr);
            if (VDBG) log(" sending notification for " + nr);
            if (nri.mPendingIntent == null) {
                callCallbackForRequest(nri, networkAgent, notifyType, arg1);
            } else {
                sendPendingIntentForRequest(nri, networkAgent, notifyType);
            }
        }
    }

    protected void notifyNetworkCallbacks(NetworkAgentInfo networkAgent, int notifyType) {
        notifyNetworkCallbacks(networkAgent, notifyType, 0);
    }

    /**
     * Returns the list of all interfaces that could be used by network traffic that does not
     * explicitly specify a network. This includes the default network, but also all VPNs that are
     * currently connected.
     *
     * Must be called on the handler thread.
     */
    private Network[] getDefaultNetworks() {
        ensureRunningOnConnectivityServiceThread();
        ArrayList<Network> defaultNetworks = new ArrayList<>();
        NetworkAgentInfo defaultNetwork = getDefaultNetwork();
        for (NetworkAgentInfo nai : mNetworkAgentInfos.values()) {
            if (nai.everConnected && (nai == defaultNetwork || nai.isVPN())) {
                defaultNetworks.add(nai.network);
            }
        }
        return defaultNetworks.toArray(new Network[0]);
    }

    /**
     * Notify NetworkStatsService that the set of active ifaces has changed, or that one of the
     * active iface's tracked properties has changed.
     */
    private void notifyIfacesChangedForNetworkStats() {
        ensureRunningOnConnectivityServiceThread();
        String activeIface = null;
        LinkProperties activeLinkProperties = getActiveLinkProperties();
        if (activeLinkProperties != null) {
            activeIface = activeLinkProperties.getInterfaceName();
        }

        final VpnInfo[] vpnInfos = getAllVpnInfo();
        try {
            mStatsService.forceUpdateIfaces(
                    getDefaultNetworks(), getAllNetworkState(), activeIface, vpnInfos);
        } catch (Exception ignored) {
        }
    }

    @Override
    public boolean addVpnAddress(String address, int prefixLength) {
        int user = UserHandle.getUserId(Binder.getCallingUid());
        synchronized (mVpns) {
            throwIfLockdownEnabled();
            return mVpns.get(user).addAddress(address, prefixLength);
        }
    }

    @Override
    public boolean removeVpnAddress(String address, int prefixLength) {
        int user = UserHandle.getUserId(Binder.getCallingUid());
        synchronized (mVpns) {
            throwIfLockdownEnabled();
            return mVpns.get(user).removeAddress(address, prefixLength);
        }
    }

    @Override
    public boolean setUnderlyingNetworksForVpn(Network[] networks) {
        int user = UserHandle.getUserId(Binder.getCallingUid());
        final boolean success;
        synchronized (mVpns) {
            throwIfLockdownEnabled();
            success = mVpns.get(user).setUnderlyingNetworks(networks);
        }
        if (success) {
            mHandler.post(() -> {
                // Update VPN's capabilities based on updated underlying network set.
                updateAllVpnsCapabilities();
                notifyIfacesChangedForNetworkStats();
            });
        }
        return success;
    }

    @Override
    public String getCaptivePortalServerUrl() {
        enforceNetworkStackOrSettingsPermission();
        String settingUrl = mContext.getResources().getString(
                R.string.config_networkCaptivePortalServerUrl);

        if (!TextUtils.isEmpty(settingUrl)) {
            return settingUrl;
        }

        settingUrl = Settings.Global.getString(mContext.getContentResolver(),
                Settings.Global.CAPTIVE_PORTAL_HTTP_URL);
        if (!TextUtils.isEmpty(settingUrl)) {
            return settingUrl;
        }

        return DEFAULT_CAPTIVE_PORTAL_HTTP_URL;
    }

    @Override
    public void startNattKeepalive(Network network, int intervalSeconds,
            ISocketKeepaliveCallback cb, String srcAddr, int srcPort, String dstAddr) {
        enforceKeepalivePermission();
        mKeepaliveTracker.startNattKeepalive(
                getNetworkAgentInfoForNetwork(network), null /* fd */,
                intervalSeconds, cb,
                srcAddr, srcPort, dstAddr, NattSocketKeepalive.NATT_PORT);
    }

    @Override
    public void startNattKeepaliveWithFd(Network network, FileDescriptor fd, int resourceId,
            int intervalSeconds, ISocketKeepaliveCallback cb, String srcAddr,
            String dstAddr) {
        mKeepaliveTracker.startNattKeepalive(
                getNetworkAgentInfoForNetwork(network), fd, resourceId,
                intervalSeconds, cb,
                srcAddr, dstAddr, NattSocketKeepalive.NATT_PORT);
    }

    @Override
    public void startTcpKeepalive(Network network, FileDescriptor fd, int intervalSeconds,
            ISocketKeepaliveCallback cb) {
        enforceKeepalivePermission();
        mKeepaliveTracker.startTcpKeepalive(
                getNetworkAgentInfoForNetwork(network), fd, intervalSeconds, cb);
    }

    @Override
    public void stopKeepalive(Network network, int slot) {
        mHandler.sendMessage(mHandler.obtainMessage(
                NetworkAgent.CMD_STOP_SOCKET_KEEPALIVE, slot, SocketKeepalive.SUCCESS, network));
    }

    @Override
    public void factoryReset() {
        enforceSettingsPermission();

        if (mUserManager.hasUserRestriction(UserManager.DISALLOW_NETWORK_RESET)) {
            return;
        }

        final int userId = UserHandle.getCallingUserId();

        Binder.withCleanCallingIdentity(() -> {
            final IpMemoryStore ipMemoryStore = IpMemoryStore.getMemoryStore(mContext);
            ipMemoryStore.factoryReset();
        });

        // Turn airplane mode off
        setAirplaneMode(false);

        if (!mUserManager.hasUserRestriction(UserManager.DISALLOW_CONFIG_VPN)) {
            // Remove always-on package
            synchronized (mVpns) {
                final String alwaysOnPackage = getAlwaysOnVpnPackage(userId);
                if (alwaysOnPackage != null) {
                    setAlwaysOnVpnPackage(userId, null, false, null);
                    setVpnPackageAuthorization(alwaysOnPackage, userId, VpnManager.TYPE_VPN_NONE);
                }

                // Turn Always-on VPN off
                if (mLockdownEnabled && userId == UserHandle.USER_SYSTEM) {
                    final long ident = Binder.clearCallingIdentity();
                    try {
                        mKeyStore.delete(Credentials.LOCKDOWN_VPN);
                        mLockdownEnabled = false;
                        setLockdownTracker(null);
                    } finally {
                        Binder.restoreCallingIdentity(ident);
                    }
                }

                // Turn VPN off
                VpnConfig vpnConfig = getVpnConfig(userId);
                if (vpnConfig != null) {
                    if (vpnConfig.legacy) {
                        prepareVpn(VpnConfig.LEGACY_VPN, VpnConfig.LEGACY_VPN, userId);
                    } else {
                        // Prevent this app (packagename = vpnConfig.user) from initiating
                        // VPN connections in the future without user intervention.
                        setVpnPackageAuthorization(
                                vpnConfig.user, userId, VpnManager.TYPE_VPN_NONE);

                        prepareVpn(null, VpnConfig.LEGACY_VPN, userId);
                    }
                }
            }
        }

        // restore private DNS settings to default mode (opportunistic)
        if (!mUserManager.hasUserRestriction(UserManager.DISALLOW_CONFIG_PRIVATE_DNS)) {
            Settings.Global.putString(mContext.getContentResolver(),
                    Settings.Global.PRIVATE_DNS_MODE, PRIVATE_DNS_MODE_OPPORTUNISTIC);
        }

        Settings.Global.putString(mContext.getContentResolver(),
                Settings.Global.NETWORK_AVOID_BAD_WIFI, null);
    }

    @Override
    public byte[] getNetworkWatchlistConfigHash() {
        NetworkWatchlistManager nwm = mContext.getSystemService(NetworkWatchlistManager.class);
        if (nwm == null) {
            loge("Unable to get NetworkWatchlistManager");
            return null;
        }
        // Redirect it to network watchlist service to access watchlist file and calculate hash.
        return nwm.getWatchlistConfigHash();
    }

    private void logNetworkEvent(NetworkAgentInfo nai, int evtype) {
        int[] transports = nai.networkCapabilities.getTransportTypes();
        mMetricsLog.log(nai.network.netId, transports, new NetworkEvent(evtype));
    }

    private static boolean toBool(int encodedBoolean) {
        return encodedBoolean != 0; // Only 0 means false.
    }

    private static int encodeBool(boolean b) {
        return b ? 1 : 0;
    }

    @Override
    public void onShellCommand(@NonNull FileDescriptor in, @NonNull FileDescriptor out,
            FileDescriptor err, @NonNull String[] args, ShellCallback callback,
            @NonNull ResultReceiver resultReceiver) {
        (new ShellCmd()).exec(this, in, out, err, args, callback, resultReceiver);
    }

    private class ShellCmd extends ShellCommand {

        @Override
        public int onCommand(String cmd) {
            if (cmd == null) {
                return handleDefaultCommands(cmd);
            }
            final PrintWriter pw = getOutPrintWriter();
            try {
                switch (cmd) {
                    case "airplane-mode":
                        final String action = getNextArg();
                        if ("enable".equals(action)) {
                            setAirplaneMode(true);
                            return 0;
                        } else if ("disable".equals(action)) {
                            setAirplaneMode(false);
                            return 0;
                        } else if (action == null) {
                            final ContentResolver cr = mContext.getContentResolver();
                            final int enabled = Settings.Global.getInt(cr,
                                    Settings.Global.AIRPLANE_MODE_ON);
                            pw.println(enabled == 0 ? "disabled" : "enabled");
                            return 0;
                        } else {
                            onHelp();
                            return -1;
                        }
                    default:
                        return handleDefaultCommands(cmd);
                }
            } catch (Exception e) {
                pw.println(e);
            }
            return -1;
        }

        @Override
        public void onHelp() {
            PrintWriter pw = getOutPrintWriter();
            pw.println("Connectivity service commands:");
            pw.println("  help");
            pw.println("    Print this help text.");
            pw.println("  airplane-mode [enable|disable]");
            pw.println("    Turn airplane mode on or off.");
            pw.println("  airplane-mode");
            pw.println("    Get airplane mode.");
        }
    }

    @GuardedBy("mVpns")
    private Vpn getVpnIfOwner() {
        return getVpnIfOwner(Binder.getCallingUid());
    }

    @GuardedBy("mVpns")
    private Vpn getVpnIfOwner(int uid) {
        final int user = UserHandle.getUserId(uid);

        final Vpn vpn = mVpns.get(user);
        if (vpn == null) {
            return null;
        } else {
            final VpnInfo info = vpn.getVpnInfo();
            return (info == null || info.ownerUid != uid) ? null : vpn;
        }
    }

    /**
     * Caller either needs to be an active VPN, or hold the NETWORK_STACK permission
     * for testing.
     */
    private Vpn enforceActiveVpnOrNetworkStackPermission() {
        if (checkNetworkStackPermission()) {
            return null;
        }
        synchronized (mVpns) {
            Vpn vpn = getVpnIfOwner();
            if (vpn != null) {
                return vpn;
            }
        }
        throw new SecurityException("App must either be an active VPN or have the NETWORK_STACK "
                + "permission");
    }

    /**
     * @param connectionInfo the connection to resolve.
     * @return {@code uid} if the connection is found and the app has permission to observe it
     * (e.g., if it is associated with the calling VPN app's tunnel) or {@code INVALID_UID} if the
     * connection is not found.
     */
    public int getConnectionOwnerUid(ConnectionInfo connectionInfo) {
        final Vpn vpn = enforceActiveVpnOrNetworkStackPermission();

        // Only VpnService based VPNs should be able to get this information.
        if (vpn != null && vpn.getActiveAppVpnType() != VpnManager.TYPE_VPN_SERVICE) {
            throw new SecurityException(
                    "getConnectionOwnerUid() not allowed for non-VpnService VPNs");
        }

        if (connectionInfo.protocol != IPPROTO_TCP && connectionInfo.protocol != IPPROTO_UDP) {
            throw new IllegalArgumentException("Unsupported protocol " + connectionInfo.protocol);
        }

        final int uid = InetDiagMessage.getConnectionOwnerUid(connectionInfo.protocol,
                connectionInfo.local, connectionInfo.remote);

        /* Filter out Uids not associated with the VPN. */
        if (vpn != null && !vpn.appliesToUid(uid)) {
            return INVALID_UID;
        }

        return uid;
    }

    @Override
    public boolean isCallerCurrentAlwaysOnVpnApp() {
        synchronized (mVpns) {
            Vpn vpn = getVpnIfOwner();
            return vpn != null && vpn.getAlwaysOn();
        }
    }

    @Override
    public boolean isCallerCurrentAlwaysOnVpnLockdownApp() {
        synchronized (mVpns) {
            Vpn vpn = getVpnIfOwner();
            return vpn != null && vpn.getLockdown();
        }
    }

    /**
     * Returns a IBinder to a TestNetworkService. Will be lazily created as needed.
     *
     * <p>The TestNetworkService must be run in the system server due to TUN creation.
     */
    @Override
    public IBinder startOrGetTestNetworkService() {
        synchronized (mTNSLock) {
            TestNetworkService.enforceTestNetworkPermissions(mContext);

            if (mTNS == null) {
                mTNS = new TestNetworkService(mContext, mNMS);
            }

            return mTNS;
        }
    }

    /**
     * Handler used for managing all Connectivity Diagnostics related functions.
     *
     * @see android.net.ConnectivityDiagnosticsManager
     *
     * TODO(b/147816404): Explore moving ConnectivityDiagnosticsHandler to a separate file
     */
    @VisibleForTesting
    class ConnectivityDiagnosticsHandler extends Handler {
        private final String mTag = ConnectivityDiagnosticsHandler.class.getSimpleName();

        /**
         * Used to handle ConnectivityDiagnosticsCallback registration events from {@link
         * android.net.ConnectivityDiagnosticsManager}.
         * obj = ConnectivityDiagnosticsCallbackInfo with IConnectivityDiagnosticsCallback and
         * NetworkRequestInfo to be registered
         */
        private static final int EVENT_REGISTER_CONNECTIVITY_DIAGNOSTICS_CALLBACK = 1;

        /**
         * Used to handle ConnectivityDiagnosticsCallback unregister events from {@link
         * android.net.ConnectivityDiagnosticsManager}.
         * obj = the IConnectivityDiagnosticsCallback to be unregistered
         * arg1 = the uid of the caller
         */
        private static final int EVENT_UNREGISTER_CONNECTIVITY_DIAGNOSTICS_CALLBACK = 2;

        /**
         * Event for {@link NetworkStateTrackerHandler} to trigger ConnectivityReport callbacks
         * after processing {@link #EVENT_NETWORK_TESTED} events.
         * obj = {@link ConnectivityReportEvent} representing ConnectivityReport info reported from
         * NetworkMonitor.
         * data = PersistableBundle of extras passed from NetworkMonitor.
         *
         * <p>See {@link ConnectivityService#EVENT_NETWORK_TESTED}.
         */
        private static final int EVENT_NETWORK_TESTED = ConnectivityService.EVENT_NETWORK_TESTED;

        /**
         * Event for NetworkMonitor to inform ConnectivityService that a potential data stall has
         * been detected on the network.
         * obj = Long the timestamp (in millis) for when the suspected data stall was detected.
         * arg1 = {@link DataStallReport#DetectionMethod} indicating the detection method.
         * arg2 = NetID.
         * data = PersistableBundle of extras passed from NetworkMonitor.
         */
        private static final int EVENT_DATA_STALL_SUSPECTED = 4;

        /**
         * Event for ConnectivityDiagnosticsHandler to handle network connectivity being reported to
         * the platform. This event will invoke {@link
         * IConnectivityDiagnosticsCallback#onNetworkConnectivityReported} for permissioned
         * callbacks.
         * obj = Network that was reported on
         * arg1 = boolint for the quality reported
         */
        private static final int EVENT_NETWORK_CONNECTIVITY_REPORTED = 5;

        private ConnectivityDiagnosticsHandler(Looper looper) {
            super(looper);
        }

        @Override
        public void handleMessage(Message msg) {
            switch (msg.what) {
                case EVENT_REGISTER_CONNECTIVITY_DIAGNOSTICS_CALLBACK: {
                    handleRegisterConnectivityDiagnosticsCallback(
                            (ConnectivityDiagnosticsCallbackInfo) msg.obj);
                    break;
                }
                case EVENT_UNREGISTER_CONNECTIVITY_DIAGNOSTICS_CALLBACK: {
                    handleUnregisterConnectivityDiagnosticsCallback(
                            (IConnectivityDiagnosticsCallback) msg.obj, msg.arg1);
                    break;
                }
                case EVENT_NETWORK_TESTED: {
                    final ConnectivityReportEvent reportEvent =
                            (ConnectivityReportEvent) msg.obj;

                    // This is safe because {@link
                    // NetworkMonitorCallbacks#notifyNetworkTestedWithExtras} receives a
                    // PersistableBundle and converts it to the Bundle in the incoming Message. If
                    // {@link NetworkMonitorCallbacks#notifyNetworkTested} is called, msg.data will
                    // not be set. This is also safe, as msg.getData() will return an empty Bundle.
                    final PersistableBundle extras = new PersistableBundle(msg.getData());
                    handleNetworkTestedWithExtras(reportEvent, extras);
                    break;
                }
                case EVENT_DATA_STALL_SUSPECTED: {
                    final NetworkAgentInfo nai = getNetworkAgentInfoForNetId(msg.arg2);
                    if (nai == null) break;

                    // This is safe because NetworkMonitorCallbacks#notifyDataStallSuspected
                    // receives a PersistableBundle and converts it to the Bundle in the incoming
                    // Message.
                    final PersistableBundle extras = new PersistableBundle(msg.getData());
                    handleDataStallSuspected(nai, (long) msg.obj, msg.arg1, extras);
                    break;
                }
                case EVENT_NETWORK_CONNECTIVITY_REPORTED: {
                    handleNetworkConnectivityReported((NetworkAgentInfo) msg.obj, toBool(msg.arg1));
                    break;
                }
                default: {
                    Log.e(mTag, "Unrecognized event in ConnectivityDiagnostics: " + msg.what);
                }
            }
        }
    }

    /** Class used for cleaning up IConnectivityDiagnosticsCallback instances after their death. */
    @VisibleForTesting
    class ConnectivityDiagnosticsCallbackInfo implements Binder.DeathRecipient {
        @NonNull private final IConnectivityDiagnosticsCallback mCb;
        @NonNull private final NetworkRequestInfo mRequestInfo;
        @NonNull private final String mCallingPackageName;

        @VisibleForTesting
        ConnectivityDiagnosticsCallbackInfo(
                @NonNull IConnectivityDiagnosticsCallback cb,
                @NonNull NetworkRequestInfo nri,
                @NonNull String callingPackageName) {
            mCb = cb;
            mRequestInfo = nri;
            mCallingPackageName = callingPackageName;
        }

        @Override
        public void binderDied() {
            log("ConnectivityDiagnosticsCallback IBinder died.");
            unregisterConnectivityDiagnosticsCallback(mCb);
        }
    }

    /**
     * Class used for sending information from {@link
     * NetworkMonitorCallbacks#notifyNetworkTestedWithExtras} to the handler for processing it.
     */
    private static class NetworkTestedResults {
        private final int mNetId;
        private final int mTestResult;
        private final long mTimestampMillis;
        @Nullable private final String mRedirectUrl;

        private NetworkTestedResults(
                int netId, int testResult, long timestampMillis, @Nullable String redirectUrl) {
            mNetId = netId;
            mTestResult = testResult;
            mTimestampMillis = timestampMillis;
            mRedirectUrl = redirectUrl;
        }
    }

    /**
     * Class used for sending information from {@link NetworkStateTrackerHandler} to {@link
     * ConnectivityDiagnosticsHandler}.
     */
    private static class ConnectivityReportEvent {
        private final long mTimestampMillis;
        @NonNull private final NetworkAgentInfo mNai;

        private ConnectivityReportEvent(long timestampMillis, @NonNull NetworkAgentInfo nai) {
            mTimestampMillis = timestampMillis;
            mNai = nai;
        }
    }

    private void handleRegisterConnectivityDiagnosticsCallback(
            @NonNull ConnectivityDiagnosticsCallbackInfo cbInfo) {
        ensureRunningOnConnectivityServiceThread();

        final IConnectivityDiagnosticsCallback cb = cbInfo.mCb;
        final NetworkRequestInfo nri = cbInfo.mRequestInfo;

        // This means that the client registered the same callback multiple times. Do
        // not override the previous entry, and exit silently.
        if (mConnectivityDiagnosticsCallbacks.containsKey(cb)) {
            if (VDBG) log("Diagnostics callback is already registered");

            // Decrement the reference count for this NetworkRequestInfo. The reference count is
            // incremented when the NetworkRequestInfo is created as part of
            // enforceRequestCountLimit().
            decrementNetworkRequestPerUidCount(nri);
            return;
        }

        mConnectivityDiagnosticsCallbacks.put(cb, cbInfo);

        try {
            cb.asBinder().linkToDeath(cbInfo, 0);
        } catch (RemoteException e) {
            cbInfo.binderDied();
        }
    }

    private void handleUnregisterConnectivityDiagnosticsCallback(
            @NonNull IConnectivityDiagnosticsCallback cb, int uid) {
        ensureRunningOnConnectivityServiceThread();

        if (!mConnectivityDiagnosticsCallbacks.containsKey(cb)) {
            if (VDBG) log("Removing diagnostics callback that is not currently registered");
            return;
        }

        final NetworkRequestInfo nri = mConnectivityDiagnosticsCallbacks.get(cb).mRequestInfo;

        if (uid != nri.mUid) {
            if (VDBG) loge("Different uid than registrant attempting to unregister cb");
            return;
        }

        cb.asBinder().unlinkToDeath(mConnectivityDiagnosticsCallbacks.remove(cb), 0);
    }

    private void handleNetworkTestedWithExtras(
            @NonNull ConnectivityReportEvent reportEvent, @NonNull PersistableBundle extras) {
        final NetworkAgentInfo nai = reportEvent.mNai;
        final ConnectivityReport report =
                new ConnectivityReport(
                        reportEvent.mNai.network,
                        reportEvent.mTimestampMillis,
                        nai.linkProperties,
                        nai.networkCapabilities,
                        extras);
        final List<IConnectivityDiagnosticsCallback> results =
                getMatchingPermissionedCallbacks(nai);
        for (final IConnectivityDiagnosticsCallback cb : results) {
            try {
                cb.onConnectivityReport(report);
            } catch (RemoteException ex) {
                loge("Error invoking onConnectivityReport", ex);
            }
        }
    }

    private void handleDataStallSuspected(
            @NonNull NetworkAgentInfo nai, long timestampMillis, int detectionMethod,
            @NonNull PersistableBundle extras) {
        final DataStallReport report =
                new DataStallReport(
                        nai.network,
                        timestampMillis,
                        detectionMethod,
                        nai.linkProperties,
                        nai.networkCapabilities,
                        extras);
        final List<IConnectivityDiagnosticsCallback> results =
                getMatchingPermissionedCallbacks(nai);
        for (final IConnectivityDiagnosticsCallback cb : results) {
            try {
                cb.onDataStallSuspected(report);
            } catch (RemoteException ex) {
                loge("Error invoking onDataStallSuspected", ex);
            }
        }
    }

    private void handleNetworkConnectivityReported(
            @NonNull NetworkAgentInfo nai, boolean connectivity) {
        final List<IConnectivityDiagnosticsCallback> results =
                getMatchingPermissionedCallbacks(nai);
        for (final IConnectivityDiagnosticsCallback cb : results) {
            try {
                cb.onNetworkConnectivityReported(nai.network, connectivity);
            } catch (RemoteException ex) {
                loge("Error invoking onNetworkConnectivityReported", ex);
            }
        }
    }

    private List<IConnectivityDiagnosticsCallback> getMatchingPermissionedCallbacks(
            @NonNull NetworkAgentInfo nai) {
        final List<IConnectivityDiagnosticsCallback> results = new ArrayList<>();
        for (Entry<IConnectivityDiagnosticsCallback, ConnectivityDiagnosticsCallbackInfo> entry :
                mConnectivityDiagnosticsCallbacks.entrySet()) {
            final ConnectivityDiagnosticsCallbackInfo cbInfo = entry.getValue();
            final NetworkRequestInfo nri = cbInfo.mRequestInfo;
            if (nai.satisfies(nri.request)) {
                if (checkConnectivityDiagnosticsPermissions(
                        nri.mPid, nri.mUid, nai, cbInfo.mCallingPackageName)) {
                    results.add(entry.getKey());
                }
            }
        }
        return results;
    }

    @VisibleForTesting
    boolean checkConnectivityDiagnosticsPermissions(
            int callbackPid, int callbackUid, NetworkAgentInfo nai, String callbackPackageName) {
        if (checkNetworkStackPermission(callbackPid, callbackUid)) {
            return true;
        }

        if (!mLocationPermissionChecker.checkLocationPermission(
                callbackPackageName, null /* featureId */, callbackUid, null /* message */)) {
            return false;
        }

        synchronized (mVpns) {
            if (getVpnIfOwner(callbackUid) != null) {
                return true;
            }
        }

        // Administrator UIDs also contains the Owner UID
        if (nai.networkCapabilities.getAdministratorUids().contains(callbackUid)) {
            return true;
        }

        return false;
    }

    @Override
    public void registerConnectivityDiagnosticsCallback(
            @NonNull IConnectivityDiagnosticsCallback callback,
            @NonNull NetworkRequest request,
            @NonNull String callingPackageName) {
        if (request.legacyType != TYPE_NONE) {
            throw new IllegalArgumentException("ConnectivityManager.TYPE_* are deprecated."
                    + " Please use NetworkCapabilities instead.");
        }
        final int callingUid = Binder.getCallingUid();
        mAppOpsManager.checkPackage(callingUid, callingPackageName);

        // This NetworkCapabilities is only used for matching to Networks. Clear out its owner uid
        // and administrator uids to be safe.
        final NetworkCapabilities nc = new NetworkCapabilities(request.networkCapabilities);
        restrictRequestUidsForCallerAndSetRequestorInfo(nc, callingUid, callingPackageName);

        final NetworkRequest requestWithId =
                new NetworkRequest(
                        nc, TYPE_NONE, nextNetworkRequestId(), NetworkRequest.Type.LISTEN);

        // NetworkRequestInfos created here count towards MAX_NETWORK_REQUESTS_PER_UID limit.
        //
        // nri is not bound to the death of callback. Instead, callback.bindToDeath() is set in
        // handleRegisterConnectivityDiagnosticsCallback(). nri will be cleaned up as part of the
        // callback's binder death.
        final NetworkRequestInfo nri = new NetworkRequestInfo(requestWithId);
        final ConnectivityDiagnosticsCallbackInfo cbInfo =
                new ConnectivityDiagnosticsCallbackInfo(callback, nri, callingPackageName);

        mConnectivityDiagnosticsHandler.sendMessage(
                mConnectivityDiagnosticsHandler.obtainMessage(
                        ConnectivityDiagnosticsHandler
                                .EVENT_REGISTER_CONNECTIVITY_DIAGNOSTICS_CALLBACK,
                        cbInfo));
    }

    @Override
    public void unregisterConnectivityDiagnosticsCallback(
            @NonNull IConnectivityDiagnosticsCallback callback) {
        mConnectivityDiagnosticsHandler.sendMessage(
                mConnectivityDiagnosticsHandler.obtainMessage(
                        ConnectivityDiagnosticsHandler
                                .EVENT_UNREGISTER_CONNECTIVITY_DIAGNOSTICS_CALLBACK,
                        Binder.getCallingUid(),
                        0,
                        callback));
    }

    private boolean isMobileNetwork(NetworkAgentInfo nai) {
        if (nai != null && nai.networkCapabilities != null &&
            nai.networkCapabilities.hasTransport(NetworkCapabilities.TRANSPORT_CELLULAR)) {
            return true;
        }
        return false;
    }

    private boolean satisfiesMobileNetworkDataCheck(NetworkCapabilities agentNc) {
        if (agentNc != null && agentNc.hasTransport(NetworkCapabilities.TRANSPORT_CELLULAR)) {
            if (mPreferredSubId == SubscriptionManager.INVALID_SUBSCRIPTION_ID) return true;

            if((agentNc.hasCapability(NET_CAPABILITY_EIMS) &&
                 (mSubscriptionManager != null &&
                  (mSubscriptionManager.getActiveSubscriptionInfoList() == null ||
                   mSubscriptionManager.getActiveSubscriptionInfoList().size()==0))) ||
               (getIntSpecifier(agentNc.getNetworkSpecifier()) == mPreferredSubId)) {
                return true;
            } else {
                return false;
            }
        }
        return true;
    }

    private boolean satisfiesMobileMultiNetworkDataCheck(NetworkCapabilities agentNc,
            NetworkCapabilities requestNc) {
        if (requestNc != null && getIntSpecifier(requestNc.getNetworkSpecifier()) < 0) {
            return satisfiesMobileNetworkDataCheck(agentNc);
        }
        return true;
    }

    private int getIntSpecifier(NetworkSpecifier networkSpecifierObj) {
        int specifier = SubscriptionManager.INVALID_SUBSCRIPTION_ID;
        if (networkSpecifierObj != null
                && networkSpecifierObj instanceof TelephonyNetworkSpecifier) {
            specifier = ((TelephonyNetworkSpecifier) networkSpecifierObj).getSubscriptionId();
        }
        return specifier;
    }

    private boolean isBestMobileMultiNetwork(NetworkAgentInfo currentNetwork,
            NetworkCapabilities currentRequestNc,
            NetworkAgentInfo newNetwork,
            NetworkCapabilities newRequestNc,
            NetworkCapabilities requestNc) {
        if (isMobileNetwork(currentNetwork) &&
            isMobileNetwork(newNetwork) &&
            satisfiesMobileMultiNetworkDataCheck(newRequestNc, requestNc) &&
            !satisfiesMobileMultiNetworkDataCheck(currentRequestNc, requestNc)) {
            return true;
        }
        return false;
    }

    private void handleUpdateTCPBuffersfor5G() {
        Network network = getActiveNetwork();
        NetworkAgentInfo ntwAgent = getNetworkAgentInfoForNetwork(network);
        if (DBG)
            log("handleUpdateTCPBuffersfor5G nai " + ntwAgent);
        if (ntwAgent != null)
            updateTcpBufferSizes(ntwAgent);
    }

    private void handleUpdateActiveDataSubId(int subId) {
        log("Setting mPreferredSubId to " + subId);
        mPreferredSubId = subId;
        rematchAllNetworksAndRequests();
    }
}<|MERGE_RESOLUTION|>--- conflicted
+++ resolved
@@ -3498,23 +3498,9 @@
             // If this Network is already the highest scoring Network for a request, or if
             // there is hope for it to become one if it validated, then it is needed.
             ensureRunningOnConnectivityServiceThread();
-<<<<<<< HEAD
-            if (nri.request.isRequest() && nai.satisfies(nri.request)
-                    && satisfiesMobileMultiNetworkDataCheck(nai.networkCapabilities,
-                       nri.request.networkCapabilities)
-                    && (nai.isSatisfyingRequest(nri.request.requestId) ||
-                    // Note that this catches two important cases:
-                    // 1. Unvalidated cellular will not be reaped when unvalidated WiFi
-                    //    is currently satisfying the request.  This is desirable when
-                    //    cellular ends up validating but WiFi does not.
-                    // 2. Unvalidated WiFi will not be reaped when validated cellular
-                    //    is currently satisfying the request.  This is desirable when
-                    //    WiFi ends up validating and out scoring cellular.
-                    ((nri.mSatisfier != null)
-                    && (nri.mSatisfier.getCurrentScore()
-                            < nai.getCurrentScoreAsValidated())))) {
-=======
             if (nri.request.isRequest() && nai.satisfies(nri.request) &&
+                    satisfiesMobileMultiNetworkDataCheck(nai.networkCapabilities,
+                       nri.request.networkCapabilities) &&
                     (nai.isSatisfyingRequest(nri.request.requestId)
                     // Note that canPossiblyBeat catches two important cases:
                     // 1. Unvalidated slow networks will not be reaped when an unvalidated fast
@@ -3525,7 +3511,6 @@
                     // Ethernet ends up validating and out scoring WiFi, or WiFi/Ethernet ends
                     // up validating and out scoring cellular.
                             || nai.canPossiblyBeat(nri.mSatisfier))) {
->>>>>>> 2208fc9a
                 return false;
             }
         }
