--- conflicted
+++ resolved
@@ -3497,20 +3497,8 @@
             // If this Network is already the highest scoring Network for a request, or if
             // there is hope for it to become one if it validated, then it is needed.
             if (nri.request.isRequest() && nai.satisfies(nri.request) &&
-<<<<<<< HEAD
                     satisfiesMobileMultiNetworkDataCheck(nai.networkCapabilities,
                        nri.request.networkCapabilities) &&
-                    (nai.isSatisfyingRequest(nri.request.requestId)
-                    // Note that canPossiblyBeat catches two important cases:
-                    // 1. Unvalidated slow networks will not be reaped when an unvalidated fast
-                    // network is currently satisfying the request. This is desirable for example
-                    // when cellular ends up validating but WiFi/Ethernet does not.
-                    // 2. Fast networks will not be reaped when a validated slow network is
-                    // currently satisfying the request. This is desirable for example when
-                    // Ethernet ends up validating and out scoring WiFi, or WiFi/Ethernet ends
-                    // up validating and out scoring cellular.
-                            || nai.canPossiblyBeat(nri.mSatisfier))) {
-=======
                     (nai.isSatisfyingRequest(nri.request.requestId) ||
                     // Note that this catches two important cases:
                     // 1. Unvalidated cellular will not be reaped when unvalidated WiFi
@@ -3521,7 +3509,6 @@
                     //    WiFi ends up validating and out scoring cellular.
                     nri.mSatisfier.getCurrentScore()
                             < nai.getCurrentScoreAsValidated())) {
->>>>>>> 96ad79a7
                 return false;
             }
         }
