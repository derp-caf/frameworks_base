--- conflicted
+++ resolved
@@ -46,10 +46,7 @@
 import static android.os.Process.INVALID_UID;
 import static android.system.OsConstants.IPPROTO_TCP;
 import static android.system.OsConstants.IPPROTO_UDP;
-<<<<<<< HEAD
 import static android.telephony.PhoneStateListener.LISTEN_ACTIVE_DATA_SUBSCRIPTION_ID_CHANGE;
-=======
->>>>>>> dbf9e87c
 
 import static com.android.internal.util.Preconditions.checkNotNull;
 
@@ -65,10 +62,7 @@
 import android.content.IntentFilter;
 import android.content.res.Configuration;
 import android.database.ContentObserver;
-<<<<<<< HEAD
 import android.telephony.SubscriptionInfo;
-=======
->>>>>>> dbf9e87c
 import android.net.CaptivePortal;
 import android.net.ConnectionInfo;
 import android.net.ConnectivityManager;
@@ -114,10 +108,7 @@
 import android.net.PrivateDnsConfigParcel;
 import android.net.ProxyInfo;
 import android.net.RouteInfo;
-<<<<<<< HEAD
 import android.net.StringNetworkSpecifier;
-=======
->>>>>>> dbf9e87c
 import android.net.SocketKeepalive;
 import android.net.UidRange;
 import android.net.Uri;
@@ -319,12 +310,8 @@
     /** Flag indicating if background data is restricted. */
     private boolean mRestrictBackground;
 
-<<<<<<< HEAD
-    final private Context mContext;
-=======
     private final Context mContext;
     private final Dependencies mDeps;
->>>>>>> dbf9e87c
     // 0 is full bad, 100 is full good
     private int mDefaultInetConditionPublished = 0;
 
@@ -559,7 +546,6 @@
      */
     public static final int PROVISIONING_NOTIFICATION_HIDE = 0;
 
-<<<<<<< HEAD
     private static final int EVENT_UPDATE_TCP_BUFFER_FOR_5G = 160;
 
     /**
@@ -568,8 +554,6 @@
      */
     private static final int EVENT_UPDATE_ACTIVE_DATA_SUBID = 161;
 
-=======
->>>>>>> dbf9e87c
     private static String eventName(int what) {
         return sMagicDecoderRing.get(what, Integer.toString(what));
     }
@@ -579,7 +563,6 @@
                 .asInterface(ServiceManager.getService("dnsresolver"));
     }
 
-<<<<<<< HEAD
     private PhoneStateListener mPhoneStateListener = new PhoneStateListener() {
         @Override
         public void onActiveDataSubscriptionIdChanged(int subId) {
@@ -591,8 +574,6 @@
 
     private int mPreferredSubId = SubscriptionManager.INVALID_SUBSCRIPTION_ID;
 
-=======
->>>>>>> dbf9e87c
     /** Handler thread used for both of the handlers below. */
     @VisibleForTesting
     protected final HandlerThread mHandlerThread;
@@ -625,10 +606,7 @@
     private List mProtectedNetworks;
 
     private TelephonyManager mTelephonyManager;
-<<<<<<< HEAD
     private SubscriptionManager mSubscriptionManager;
-=======
->>>>>>> dbf9e87c
 
     private KeepaliveTracker mKeepaliveTracker;
     private NetworkNotificationManager mNotifier;
@@ -971,23 +949,14 @@
 
     public ConnectivityService(Context context, INetworkManagementService netManager,
             INetworkStatsService statsService, INetworkPolicyManager policyManager) {
-<<<<<<< HEAD
-        this(context, netManager, statsService, policyManager,
-            getDnsResolver(), new IpConnectivityLog(), NetdService.getInstance());
-=======
         this(context, netManager, statsService, policyManager, getDnsResolver(),
                 new IpConnectivityLog(), NetdService.getInstance(), new Dependencies());
->>>>>>> dbf9e87c
     }
 
     @VisibleForTesting
     protected ConnectivityService(Context context, INetworkManagementService netManager,
             INetworkStatsService statsService, INetworkPolicyManager policyManager,
-<<<<<<< HEAD
-            IDnsResolver dnsresolver, IpConnectivityLog logger, INetd netd) {
-=======
             IDnsResolver dnsresolver, IpConnectivityLog logger, INetd netd, Dependencies deps) {
->>>>>>> dbf9e87c
         if (DBG) log("ConnectivityService starting up");
 
         mDeps = checkNotNull(deps, "missing Dependencies");
@@ -1009,11 +978,7 @@
         mDefaultWifiRequest = createDefaultInternetRequestForTransport(
                 NetworkCapabilities.TRANSPORT_WIFI, NetworkRequest.Type.BACKGROUND_REQUEST);
 
-<<<<<<< HEAD
-        mHandlerThread = new HandlerThread("ConnectivityServiceThread");
-=======
         mHandlerThread = mDeps.makeHandlerThread();
->>>>>>> dbf9e87c
         mHandlerThread.start();
         mHandler = new InternalHandler(mHandlerThread.getLooper());
         mTrackerHandler = new NetworkStateTrackerHandler(mHandlerThread.getLooper());
@@ -1032,11 +997,7 @@
                 LocalServices.getService(NetworkPolicyManagerInternal.class),
                 "missing NetworkPolicyManagerInternal");
         mDnsResolver = checkNotNull(dnsresolver, "missing IDnsResolver");
-<<<<<<< HEAD
-        mProxyTracker = makeProxyTracker();
-=======
         mProxyTracker = mDeps.makeProxyTracker(mContext, mHandler);
->>>>>>> dbf9e87c
 
         mNetd = netd;
         mKeyStore = KeyStore.getInstance();
@@ -1124,14 +1085,10 @@
             }
         }
 
-<<<<<<< HEAD
-        mTethering = makeTethering();
-=======
         mUserManager = (UserManager) context.getSystemService(Context.USER_SERVICE);
 
         mTethering = deps.makeTethering(mContext, mNMS, mStatsService, mPolicyManager,
                 makeTetheringDependencies());
->>>>>>> dbf9e87c
 
         mPermissionMonitor = new PermissionMonitor(mContext, mNetd);
 
@@ -1177,11 +1134,6 @@
 
         final DataConnectionStats dataConnectionStats = new DataConnectionStats(mContext);
         dataConnectionStats.startMonitoring();
-<<<<<<< HEAD
-
-        mUserManager = (UserManager) context.getSystemService(Context.USER_SERVICE);
-=======
->>>>>>> dbf9e87c
 
         mKeepaliveTracker = new KeepaliveTracker(mContext, mHandler);
         mNotifier = new NetworkNotificationManager(mContext, mTelephonyManager,
@@ -1205,15 +1157,8 @@
         registerPrivateDnsSettingsCallbacks();
     }
 
-<<<<<<< HEAD
-    @VisibleForTesting
-    protected Tethering makeTethering() {
-        // TODO: Move other elements into @Overridden getters.
-        final TetheringDependencies deps = new TetheringDependencies() {
-=======
     private TetheringDependencies makeTetheringDependencies() {
         return new TetheringDependencies() {
->>>>>>> dbf9e87c
             @Override
             public boolean isTetheringSupported() {
                 return ConnectivityService.this.isTetheringSupported();
@@ -1223,17 +1168,6 @@
                 return mDefaultRequest;
             }
         };
-<<<<<<< HEAD
-        return new Tethering(mContext, mNMS, mStatsService, mPolicyManager,
-                IoThread.get().getLooper(), new MockableSystemProperties(),
-                deps);
-=======
->>>>>>> dbf9e87c
-    }
-
-    @VisibleForTesting
-    protected ProxyTracker makeProxyTracker() {
-        return new ProxyTracker(mContext, mHandler, EVENT_PROXY_HAS_CHANGED);
     }
 
     private static NetworkCapabilities createDefaultNetworkCapabilitiesForUid(int uid) {
@@ -1325,25 +1259,6 @@
         return mNextNetworkRequestId++;
     }
 
-<<<<<<< HEAD
-    @VisibleForTesting
-    protected int reserveNetId() {
-        synchronized (mNetworkForNetId) {
-            for (int i = MIN_NET_ID; i <= MAX_NET_ID; i++) {
-                int netId = mNextNetId;
-                if (++mNextNetId > MAX_NET_ID) mNextNetId = MIN_NET_ID;
-                // Make sure NetID unused.  http://b/16815182
-                if (!mNetIdInUse.get(netId)) {
-                    mNetIdInUse.put(netId, true);
-                    return netId;
-                }
-            }
-        }
-        throw new IllegalStateException("No free netIds");
-    }
-
-=======
->>>>>>> dbf9e87c
     private NetworkState getFilteredNetworkState(int networkType, int uid) {
         if (mLegacyTypeTracker.isTypeSupported(networkType)) {
             final NetworkAgentInfo nai = mLegacyTypeTracker.getNetworkForType(networkType);
@@ -1975,16 +1890,8 @@
         }
     };
 
-<<<<<<< HEAD
-    @VisibleForTesting
-    protected void registerNetdEventCallback() {
-        final IIpConnectivityMetrics ipConnectivityMetrics =
-                IIpConnectivityMetrics.Stub.asInterface(
-                        ServiceManager.getService(IpConnectivityLog.SERVICE_NAME));
-=======
     private void registerNetdEventCallback() {
         final IIpConnectivityMetrics ipConnectivityMetrics = mDeps.getIpConnectivityMetrics();
->>>>>>> dbf9e87c
         if (ipConnectivityMetrics == null) {
             Slog.wtf(TAG, "Missing IIpConnectivityMetrics");
             return;
@@ -2416,19 +2323,15 @@
         }
     }
 
-<<<<<<< HEAD
     @VisibleForTesting
     protected static final String DEFAULT_TCP_BUFFER_SIZES = "4096,87380,110208,4096,16384,110208";
     private static final String DEFAULT_TCP_RWND_KEY = "net.tcp.default_init_rwnd";
 
-    // Overridden for testing purposes to avoid writing to SystemProperties.
-=======
->>>>>>> dbf9e87c
-    @VisibleForTesting
-    protected static final String DEFAULT_TCP_BUFFER_SIZES = "4096,87380,110208,4096,16384,110208";
-    private static final String DEFAULT_TCP_RWND_KEY = "net.tcp.default_init_rwnd";
-
-<<<<<<< HEAD
+    private void updateTcpBufferSizes(NetworkAgentInfo nai) {
+        if (isDefaultNetwork(nai) == false) {
+            return;
+        }
+
         String tcpBufferSizes = nai.linkProperties.getTcpBufferSizes();
         if(nai.networkCapabilities.hasTransport(NetworkCapabilities.TRANSPORT_CELLULAR)){
             tcpBufferSizes = NetPluginDelegate.get5GTcpBuffers(tcpBufferSizes,
@@ -2437,14 +2340,11 @@
         updateTcpBufferSizes(tcpBufferSizes);
     }
 
-=======
->>>>>>> dbf9e87c
     private void updateTcpBufferSizes(String tcpBufferSizes) {
         String[] values = null;
         if (tcpBufferSizes != null) {
             values = tcpBufferSizes.split(",");
         }
-
         if (values == null || values.length != 6) {
             if (DBG) log("Invalid tcpBufferSizes string: " + tcpBufferSizes +", using defaults");
             tcpBufferSizes = DEFAULT_TCP_BUFFER_SIZES;
@@ -2635,9 +2535,6 @@
                             + "]: " + mBandwidthRequests.valueAt(i));
                 }
             }
-<<<<<<< HEAD
-            pw.decreaseIndent();
-=======
             pw.decreaseIndent();
 
             pw.decreaseIndent();
@@ -2704,72 +2601,6 @@
         Arrays.sort(requests, Comparator.comparingInt(nri -> nri.request.requestId));
         return requests;
     }
->>>>>>> dbf9e87c
-
-            pw.decreaseIndent();
-        }
-
-        pw.println();
-        pw.println("NetworkStackClient logs:");
-        pw.increaseIndent();
-        NetworkStackClient.getInstance().dump(pw);
-        pw.decreaseIndent();
-
-        pw.println();
-        pw.println("Permission Monitor:");
-        pw.increaseIndent();
-        mPermissionMonitor.dump(pw);
-        pw.decreaseIndent();
-    }
-
-    private void dumpNetworks(IndentingPrintWriter pw) {
-        for (NetworkAgentInfo nai : networksSortedById()) {
-            pw.println(nai.toString());
-            pw.increaseIndent();
-            pw.println(String.format(
-                    "Requests: REQUEST:%d LISTEN:%d BACKGROUND_REQUEST:%d total:%d",
-                    nai.numForegroundNetworkRequests(),
-                    nai.numNetworkRequests() - nai.numRequestNetworkRequests(),
-                    nai.numBackgroundNetworkRequests(),
-                    nai.numNetworkRequests()));
-            pw.increaseIndent();
-            for (int i = 0; i < nai.numNetworkRequests(); i++) {
-                pw.println(nai.requestAt(i).toString());
-            }
-            pw.decreaseIndent();
-            pw.println("Lingered:");
-            pw.increaseIndent();
-            nai.dumpLingerTimers(pw);
-            pw.decreaseIndent();
-            pw.decreaseIndent();
-        }
-    }
-
-    private void dumpNetworkRequests(IndentingPrintWriter pw) {
-        for (NetworkRequestInfo nri : requestsSortedById()) {
-            pw.println(nri.toString());
-        }
-    }
-
-    /**
-     * Return an array of all current NetworkAgentInfos sorted by network id.
-     */
-    private NetworkAgentInfo[] networksSortedById() {
-        NetworkAgentInfo[] networks = new NetworkAgentInfo[0];
-        networks = mNetworkAgentInfos.values().toArray(networks);
-        Arrays.sort(networks, Comparator.comparingInt(nai -> nai.network.netId));
-        return networks;
-    }
-
-    /**
-     * Return an array of all current NetworkRequest sorted by request id.
-     */
-    private NetworkRequestInfo[] requestsSortedById() {
-        NetworkRequestInfo[] requests = new NetworkRequestInfo[0];
-        requests = mNetworkRequests.values().toArray(requests);
-        Arrays.sort(requests, Comparator.comparingInt(nri -> nri.request.requestId));
-        return requests;
-    }
 
     private boolean isLiveNetworkAgent(NetworkAgentInfo nai, int what) {
         if (nai.network == null) return false;
@@ -2844,13 +2675,8 @@
                     if (nai.everConnected) {
                         loge("ERROR: cannot call explicitlySelected on already-connected network");
                     }
-<<<<<<< HEAD
-                    nai.networkMisc.explicitlySelected = (msg.arg1 == 1);
-                    nai.networkMisc.acceptUnvalidated = (msg.arg1 == 1) && (msg.arg2 == 1);
-=======
                     nai.networkMisc.explicitlySelected = toBool(msg.arg1);
                     nai.networkMisc.acceptUnvalidated = toBool(msg.arg1) && toBool(msg.arg2);
->>>>>>> dbf9e87c
                     // Mark the network as temporarily accepting partial connectivity so that it
                     // will be validated (and possibly become default) even if it only provides
                     // partial internet access. Note that if user connects to partial connectivity
@@ -2858,11 +2684,7 @@
                     // out of wifi coverage) and if the same wifi is available again, the device
                     // will auto connect to this wifi even though the wifi has "no internet".
                     // TODO: Evaluate using a separate setting in IpMemoryStore.
-<<<<<<< HEAD
-                    nai.networkMisc.acceptPartialConnectivity = (msg.arg2 == 1);
-=======
                     nai.networkMisc.acceptPartialConnectivity = toBool(msg.arg2);
->>>>>>> dbf9e87c
                     break;
                 }
                 case NetworkAgent.EVENT_SOCKET_KEEPALIVE: {
@@ -3377,35 +3199,6 @@
         }
     }
 
-    private boolean createNativeNetwork(@NonNull NetworkAgentInfo networkAgent) {
-        try {
-            // This should never fail.  Specifying an already in use NetID will cause failure.
-            if (networkAgent.isVPN()) {
-                mNetd.networkCreateVpn(networkAgent.network.netId,
-                        (networkAgent.networkMisc == null
-                                || !networkAgent.networkMisc.allowBypass));
-            } else {
-                mNetd.networkCreatePhysical(networkAgent.network.netId,
-                        getNetworkPermission(networkAgent.networkCapabilities));
-            }
-            mDnsResolver.createNetworkCache(networkAgent.network.netId);
-            return true;
-        } catch (RemoteException | ServiceSpecificException e) {
-            loge("Error creating network " + networkAgent.network.netId + ": "
-                    + e.getMessage());
-            return false;
-        }
-    }
-
-    private void destroyNativeNetwork(@NonNull NetworkAgentInfo networkAgent) {
-        try {
-            mNetd.networkDestroy(networkAgent.network.netId);
-            mDnsResolver.destroyNetworkCache(networkAgent.network.netId);
-        } catch (RemoteException | ServiceSpecificException e) {
-            loge("Exception destroying network: " + e);
-        }
-    }
-
     // If this method proves to be too slow then we can maintain a separate
     // pendingIntent => NetworkRequestInfo map.
     // This method assumes that every non-null PendingIntent maps to exactly 1 NetworkRequestInfo.
@@ -4160,15 +3953,12 @@
                 case EVENT_TIMEOUT_NOTIFICATION:
                     mNotifier.clearNotification(msg.arg1, NotificationType.LOGGED_IN);
                     break;
-<<<<<<< HEAD
                 case EVENT_UPDATE_TCP_BUFFER_FOR_5G:
                     handleUpdateTCPBuffersfor5G();
                     break;
                 case EVENT_UPDATE_ACTIVE_DATA_SUBID:
                     handleUpdateActiveDataSubId(msg.arg1);
                     break;
-=======
->>>>>>> dbf9e87c
             }
         }
     }
@@ -4472,30 +4262,16 @@
                 return null;
             }
             return getLinkPropertiesProxyInfo(activeNetwork);
-<<<<<<< HEAD
-        } else if (queryUserAccess(Binder.getCallingUid(), network.netId)) {
-=======
         } else if (mDeps.queryUserAccess(Binder.getCallingUid(), network.netId)) {
->>>>>>> dbf9e87c
             // Don't call getLinkProperties() as it requires ACCESS_NETWORK_STATE permission, which
             // caller may not have.
             return getLinkPropertiesProxyInfo(network);
         }
         // No proxy info available if the calling UID does not have network access.
         return null;
-<<<<<<< HEAD
-    }
-
-    @VisibleForTesting
-    protected boolean queryUserAccess(int uid, int netId) {
-        return NetworkUtils.queryUserAccess(uid, netId);
-    }
-
-=======
-    }
-
-
->>>>>>> dbf9e87c
+    }
+
+
     private ProxyInfo getLinkPropertiesProxyInfo(Network network) {
         final NetworkAgentInfo nai = getNetworkAgentInfoForNetwork(network);
         if (nai == null) return null;
@@ -4941,55 +4717,6 @@
                 return null;
             }
             return vpn.getAlwaysOnPackage();
-        }
-    }
-
-    @Override
-<<<<<<< HEAD
-    public boolean setAlwaysOnVpnPackage(
-            int userId, String packageName, boolean lockdown, List<String> lockdownWhitelist) {
-=======
-    public boolean isVpnLockdownEnabled(int userId) {
->>>>>>> dbf9e87c
-        enforceControlAlwaysOnVpnPermission();
-        enforceCrossUserPermission(userId);
-
-        synchronized (mVpns) {
-            Vpn vpn = mVpns.get(userId);
-            if (vpn == null) {
-                Slog.w(TAG, "User " + userId + " has no Vpn configuration");
-                return false;
-            }
-<<<<<<< HEAD
-            if (!vpn.setAlwaysOnPackage(packageName, lockdown, lockdownWhitelist)) {
-                return false;
-            }
-            if (!startAlwaysOnVpn(userId)) {
-                vpn.setAlwaysOnPackage(null, false, null);
-                return false;
-            }
-=======
-            return vpn.getLockdown();
->>>>>>> dbf9e87c
-        }
-    }
-
-    @Override
-<<<<<<< HEAD
-    public String getAlwaysOnVpnPackage(int userId) {
-=======
-    public List<String> getVpnLockdownWhitelist(int userId) {
->>>>>>> dbf9e87c
-        enforceControlAlwaysOnVpnPermission();
-        enforceCrossUserPermission(userId);
-
-        synchronized (mVpns) {
-            Vpn vpn = mVpns.get(userId);
-            if (vpn == null) {
-                Slog.w(TAG, "User " + userId + " has no Vpn configuration");
-                return null;
-            }
-            return vpn.getLockdownWhitelist();
         }
     }
 
@@ -5851,15 +5578,9 @@
         // satisfies mDefaultRequest.
         final NetworkCapabilities nc = new NetworkCapabilities(networkCapabilities);
         final NetworkAgentInfo nai = new NetworkAgentInfo(messenger, new AsyncChannel(),
-<<<<<<< HEAD
-                new Network(reserveNetId()), new NetworkInfo(networkInfo), lp, nc, currentScore,
-                mContext, mTrackerHandler, new NetworkMisc(networkMisc), this, mNetd, mDnsResolver,
-                mNMS, factorySerialNumber);
-=======
                 new Network(mNetIdManager.reserveNetId()), new NetworkInfo(networkInfo), lp, nc,
                 currentScore, mContext, mTrackerHandler, new NetworkMisc(networkMisc), this, mNetd,
                 mDnsResolver, mNMS, factorySerialNumber);
->>>>>>> dbf9e87c
         // Make sure the network capabilities reflect what the agent info says.
         nai.setNetworkCapabilities(mixInCapabilities(nai, nc));
         final String extraInfo = networkInfo.getExtraInfo();
@@ -5868,11 +5589,7 @@
         if (DBG) log("registerNetworkAgent " + nai);
         final long token = Binder.clearCallingIdentity();
         try {
-<<<<<<< HEAD
-            getNetworkStack().makeNetworkMonitor(
-=======
             mDeps.getNetworkStack().makeNetworkMonitor(
->>>>>>> dbf9e87c
                     nai.network, name, new NetworkMonitorCallbacks(nai));
         } finally {
             Binder.restoreCallingIdentity(token);
@@ -5884,14 +5601,6 @@
         return nai.network.netId;
     }
 
-<<<<<<< HEAD
-    @VisibleForTesting
-    protected NetworkStackClient getNetworkStack() {
-        return NetworkStackClient.getInstance();
-    }
-
-=======
->>>>>>> dbf9e87c
     private void handleRegisterNetworkAgent(NetworkAgentInfo nai, INetworkMonitor networkMonitor) {
         nai.onNetworkMonitorCreated(networkMonitor);
         if (VDBG) log("Got NetworkAgent Messenger");
@@ -6720,7 +6429,6 @@
             }
         }
         if (isNewDefault) {
-<<<<<<< HEAD
             // restore permission to actual value if it becomes the default network again..
             if (!newNetwork.isVPN()) {
                 try {
@@ -6730,8 +6438,6 @@
                     loge("Exception in setNetworkPermission: " + e);
                 }
             }
-=======
->>>>>>> dbf9e87c
             updateDataActivityTracking(newNetwork, oldDefaultNetwork);
             // Notify system services that this network is up.
             makeDefault(newNetwork);
@@ -7024,13 +6730,8 @@
                 // TODO(b/122649188): send the broadcast only to VPN users.
                 mProxyTracker.sendProxyBroadcast();
             }
-<<<<<<< HEAD
-        } else if ((oldInfo != null && oldInfo.getState() == NetworkInfo.State.SUSPENDED) ||
-                state == NetworkInfo.State.SUSPENDED) {
-=======
         } else if (networkAgent.created && (oldInfo.getState() == NetworkInfo.State.SUSPENDED ||
                 state == NetworkInfo.State.SUSPENDED)) {
->>>>>>> dbf9e87c
             // going into or coming out of SUSPEND: re-score and notify
             if (networkAgent.getCurrentScore() != oldScore) {
                 rematchAllNetworksAndRequests(networkAgent, oldScore);
@@ -7428,30 +7129,6 @@
         return nwm.getWatchlistConfigHash();
     }
 
-<<<<<<< HEAD
-    @VisibleForTesting
-    MultinetworkPolicyTracker createMultinetworkPolicyTracker(Context c, Handler h, Runnable r) {
-        return new MultinetworkPolicyTracker(c, h, r);
-    }
-
-    @VisibleForTesting
-    public WakeupMessage makeWakeupMessage(Context c, Handler h, String s, int cmd, Object obj) {
-        return new WakeupMessage(c, h, s, cmd, 0, 0, obj);
-    }
-
-    @VisibleForTesting
-    public boolean hasService(String name) {
-        return ServiceManager.checkService(name) != null;
-    }
-
-    @VisibleForTesting
-    protected IpConnectivityMetrics.Logger metricsLogger() {
-        return checkNotNull(LocalServices.getService(IpConnectivityMetrics.Logger.class),
-                "no IpConnectivityMetrics service");
-    }
-
-=======
->>>>>>> dbf9e87c
     private void logNetworkEvent(NetworkAgentInfo nai, int evtype) {
         int[] transports = nai.networkCapabilities.getTransportTypes();
         mMetricsLog.log(nai.network.netId, transports, new NetworkEvent(evtype));
@@ -7610,7 +7287,6 @@
             return mTNS;
         }
     }
-<<<<<<< HEAD
 
     private boolean isMobileNetwork(NetworkAgentInfo nai) {
         if (nai != null && nai.networkCapabilities != null &&
@@ -7690,6 +7366,4 @@
         mPreferredSubId = subId;
         rematchAllNetworksAndRequests(null, 0);
     }
-=======
->>>>>>> dbf9e87c
 }