--- conflicted
+++ resolved
@@ -1594,11 +1594,7 @@
                 mConstants.start(getContext().getContentResolver());
                 mAppOps = (AppOpsManager) getContext().getSystemService(Context.APP_OPS_SERVICE);
                 mLocalDeviceIdleController =
-<<<<<<< HEAD
-                        LocalServices.getService(DeviceIdleController.LocalService.class);
-=======
                         LocalServices.getService(DeviceIdleInternal.class);
->>>>>>> dbf9e87c
                 mUsageStatsManagerInternal =
                         LocalServices.getService(UsageStatsManagerInternal.class);
                 mUsageStatsManagerInternal.addAppIdleStateChangeListener(new AppStandbyTracker());
