--- conflicted
+++ resolved
@@ -1672,13 +1672,8 @@
         // task stack changes, because its positioning may depend on it.
         boolean hasPinnedStack = getDisplay() != null && getDisplay().hasPinnedStack();
         if (mStackSupervisor.mAppVisibilitiesChangedSinceLastPause
-<<<<<<< HEAD
                 || hasPinnedStack) {
-            mService.mTaskChangeNotificationController.notifyTaskStackChanged();
-=======
-                || getDisplay().hasPinnedStack()) {
             mService.getTaskChangeNotificationController().notifyTaskStackChanged();
->>>>>>> decdaee0
             mStackSupervisor.mAppVisibilitiesChangedSinceLastPause = false;
         }
 
@@ -1688,8 +1683,6 @@
     void addToStopping(ActivityRecord r, boolean scheduleIdle, boolean idleDelayed) {
         if (!mStackSupervisor.mStoppingActivities.contains(r)) {
             mStackSupervisor.mStoppingActivities.add(r);
-<<<<<<< HEAD
-=======
 
             // Some activity is waiting for another activity to become visible before it's being
             // stopped, which means that we also want to wait with stopping this one to avoid
@@ -1700,7 +1693,6 @@
                         + " existing=" + mStackSupervisor.mActivitiesWaitingForVisibleActivity);
                 mStackSupervisor.mActivitiesWaitingForVisibleActivity.add(r);
             }
->>>>>>> decdaee0
         }
 
         // If we already have a few activities waiting to stop, then give up
