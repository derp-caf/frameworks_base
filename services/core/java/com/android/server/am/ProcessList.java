--- conflicted
+++ resolved
@@ -509,20 +509,11 @@
      */
     private final int[] mZygoteSigChldMessage = new int[3];
 
-<<<<<<< HEAD
-    interface LmkdKillListener {
-        /**
-         * Called when there is a process kill by lmkd.
-         */
-        void onLmkdKillOccurred(int pid, int uid);
-    }
-
     /**
      * BoostFramework Object
      */
     public static BoostFramework mPerfServiceStartHint = new BoostFramework();
-=======
->>>>>>> 8691338e
+
     final class IsolatedUidRange {
         @VisibleForTesting
         public final int mFirstUid;
