--- conflicted
+++ resolved
@@ -57,11 +57,6 @@
 import android.content.pm.IPackageManager;
 import android.content.res.Resources;
 import android.graphics.Point;
-<<<<<<< HEAD
-import android.net.LocalSocket;
-import android.net.LocalSocketAddress;
-=======
->>>>>>> dbf9e87c
 import android.os.AppZygote;
 import android.os.Binder;
 import android.os.Build;
@@ -87,10 +82,7 @@
 import android.util.SparseArray;
 import android.util.SparseBooleanArray;
 import android.util.StatsLog;
-<<<<<<< HEAD
 import android.util.BoostFramework;
-=======
->>>>>>> dbf9e87c
 import android.view.Display;
 
 import com.android.internal.annotations.GuardedBy;
@@ -109,16 +101,8 @@
 
 import dalvik.system.VMRuntime;
 
-<<<<<<< HEAD
-import libcore.io.IoUtils;
-
 import java.io.File;
 import java.io.IOException;
-import java.io.InputStream;
-=======
-import java.io.File;
-import java.io.IOException;
->>>>>>> dbf9e87c
 import java.io.OutputStream;
 import java.io.PrintWriter;
 import java.nio.ByteBuffer;
@@ -129,11 +113,6 @@
 
 /**
  * Activity manager code dealing with processes.
- *
- * Method naming convention:
- * <ul>
- * <li> Methods suffixed with "LS" should be called within the {@link #sLmkdSocketLock} lock.
- * </ul>
  */
 public final class ProcessList {
     static final String TAG = TAG_WITH_CLASS_NAME ? "ProcessList" : TAG_AM;
@@ -280,12 +259,9 @@
     static final byte LMK_PROCPURGE = 3;
     static final byte LMK_GETKILLCNT = 4;
 
-<<<<<<< HEAD
-=======
     // lmkd reconnect delay in msecs
     private final static long LMDK_RECONNECT_DELAY_MS = 1000;
 
->>>>>>> dbf9e87c
     ActivityManagerService mService = null;
 
     // To kill process groups asynchronously
@@ -320,15 +296,6 @@
 
     private boolean mHaveDisplaySize;
 
-<<<<<<< HEAD
-    private static Object sLmkdSocketLock = new Object();
-
-    @GuardedBy("sLmkdSocketLock")
-    private static LocalSocket sLmkdSocket;
-
-    @GuardedBy("sLmkdSocketLock")
-    private static OutputStream sLmkdOutputStream;
-=======
     private static LmkdConnection sLmkdConnection = null;
 
     private boolean mOomLevelsSet = false;
@@ -404,6 +371,10 @@
     final ArrayMap<AppZygote, ArrayList<ProcessRecord>> mAppZygoteProcesses =
             new ArrayMap<AppZygote, ArrayList<ProcessRecord>>();
 
+    /**
+     * BoostFramework Object
+     */
+    public static BoostFramework mPerfServiceStartHint = new BoostFramework();
     final class IsolatedUidRange {
         @VisibleForTesting
         public final int mFirstUid;
@@ -587,259 +558,6 @@
     }
 
     ////////////////////  END FIELDS  ////////////////////
->>>>>>> dbf9e87c
-
-    @GuardedBy("sLmkdSocketLock")
-    private static InputStream sLmkdInputStream;
-
-    /**
-     * Temporary to avoid allocations.  Protected by main lock.
-     */
-    @GuardedBy("mService")
-    final StringBuilder mStringBuilder = new StringBuilder(256);
-
-    /**
-     * A global counter for generating sequence numbers.
-     * This value will be used when incrementing sequence numbers in individual uidRecords.
-     *
-     * Having a global counter ensures that seq numbers are monotonically increasing for a
-     * particular uid even when the uidRecord is re-created.
-     */
-    @GuardedBy("mService")
-    @VisibleForTesting
-    long mProcStateSeqCounter = 0;
-
-    /**
-     * A global counter for generating sequence numbers to uniquely identify pending process starts.
-     */
-    @GuardedBy("mService")
-    private long mProcStartSeqCounter = 0;
-
-    /**
-     * Contains {@link ProcessRecord} objects for pending process starts.
-     *
-     * Mapping: {@link #mProcStartSeqCounter} -> {@link ProcessRecord}
-     */
-    @GuardedBy("mService")
-    final LongSparseArray<ProcessRecord> mPendingStarts = new LongSparseArray<>();
-
-    /**
-     * List of running applications, sorted by recent usage.
-     * The first entry in the list is the least recently used.
-     */
-    final ArrayList<ProcessRecord> mLruProcesses = new ArrayList<ProcessRecord>();
-
-    /**
-     * Where in mLruProcesses that the processes hosting activities start.
-     */
-    int mLruProcessActivityStart = 0;
-
-    /**
-     * Where in mLruProcesses that the processes hosting services start.
-     * This is after (lower index) than mLruProcessesActivityStart.
-     */
-    int mLruProcessServiceStart = 0;
-
-    /**
-     * Current sequence id for process LRU updating.
-     */
-    int mLruSeq = 0;
-
-    ActiveUids mActiveUids;
-
-    /**
-     * The currently running isolated processes.
-     */
-    final SparseArray<ProcessRecord> mIsolatedProcesses = new SparseArray<>();
-
-    /**
-     * The currently running application zygotes.
-     */
-    final ProcessMap<AppZygote> mAppZygotes = new ProcessMap<AppZygote>();
-
-    /**
-     * The processes that are forked off an application zygote.
-     */
-    final ArrayMap<AppZygote, ArrayList<ProcessRecord>> mAppZygoteProcesses =
-            new ArrayMap<AppZygote, ArrayList<ProcessRecord>>();
-
-    /**
-     * BoostFramework Object
-     */
-    public static BoostFramework mPerfServiceStartHint = new BoostFramework();
-    final class IsolatedUidRange {
-        @VisibleForTesting
-        public final int mFirstUid;
-        @VisibleForTesting
-        public final int mLastUid;
-
-        @GuardedBy("ProcessList.this.mService")
-        private final SparseBooleanArray mUidUsed = new SparseBooleanArray();
-
-        @GuardedBy("ProcessList.this.mService")
-        private int mNextUid;
-
-        IsolatedUidRange(int firstUid, int lastUid) {
-            mFirstUid = firstUid;
-            mLastUid = lastUid;
-            mNextUid = firstUid;
-        }
-
-        @GuardedBy("ProcessList.this.mService")
-        int allocateIsolatedUidLocked(int userId) {
-            int uid;
-            int stepsLeft = (mLastUid - mFirstUid + 1);
-            for (int i = 0; i < stepsLeft; ++i) {
-                if (mNextUid < mFirstUid || mNextUid > mLastUid) {
-                    mNextUid = mFirstUid;
-                }
-                uid = UserHandle.getUid(userId, mNextUid);
-                mNextUid++;
-                if (!mUidUsed.get(uid, false)) {
-                    mUidUsed.put(uid, true);
-                    return uid;
-                }
-            }
-            return -1;
-        }
-
-        @GuardedBy("ProcessList.this.mService")
-        void freeIsolatedUidLocked(int uid) {
-            // Strip out userId
-            final int appId = UserHandle.getAppId(uid);
-            mUidUsed.delete(appId);
-        }
-    };
-
-    /**
-     * A class that allocates ranges of isolated UIDs per application, and keeps track of them.
-     */
-    final class IsolatedUidRangeAllocator {
-        private final int mFirstUid;
-        private final int mNumUidRanges;
-        private final int mNumUidsPerRange;
-        /**
-         * We map the uid range [mFirstUid, mFirstUid + mNumUidRanges * mNumUidsPerRange)
-         * back to an underlying bitset of [0, mNumUidRanges) and allocate out of that.
-         */
-        @GuardedBy("ProcessList.this.mService")
-        private final BitSet mAvailableUidRanges;
-        @GuardedBy("ProcessList.this.mService")
-        private final ProcessMap<IsolatedUidRange> mAppRanges = new ProcessMap<IsolatedUidRange>();
-
-        IsolatedUidRangeAllocator(int firstUid, int lastUid, int numUidsPerRange) {
-            mFirstUid = firstUid;
-            mNumUidsPerRange = numUidsPerRange;
-            mNumUidRanges = (lastUid - firstUid + 1) / numUidsPerRange;
-            mAvailableUidRanges = new BitSet(mNumUidRanges);
-            // Mark all as available
-            mAvailableUidRanges.set(0, mNumUidRanges);
-        }
-
-        @GuardedBy("ProcessList.this.mService")
-        IsolatedUidRange getIsolatedUidRangeLocked(String processName, int uid) {
-            return mAppRanges.get(processName, uid);
-        }
-
-        @GuardedBy("ProcessList.this.mService")
-        IsolatedUidRange getOrCreateIsolatedUidRangeLocked(String processName, int uid) {
-            IsolatedUidRange range = getIsolatedUidRangeLocked(processName, uid);
-            if (range == null) {
-                int uidRangeIndex = mAvailableUidRanges.nextSetBit(0);
-                if (uidRangeIndex < 0) {
-                    // No free range
-                    return null;
-                }
-                mAvailableUidRanges.clear(uidRangeIndex);
-                int actualUid = mFirstUid + uidRangeIndex * mNumUidsPerRange;
-                range = new IsolatedUidRange(actualUid, actualUid + mNumUidsPerRange - 1);
-                mAppRanges.put(processName, uid, range);
-            }
-            return range;
-        }
-
-        @GuardedBy("ProcessList.this.mService")
-        void freeUidRangeLocked(ApplicationInfo info) {
-            // Find the UID range
-            IsolatedUidRange range = mAppRanges.get(info.processName, info.uid);
-            if (range != null) {
-                // Map back to starting uid
-                final int uidRangeIndex = (range.mFirstUid - mFirstUid) / mNumUidsPerRange;
-                // Mark it as available in the underlying bitset
-                mAvailableUidRanges.set(uidRangeIndex);
-                // And the map
-                mAppRanges.remove(info.processName, info.uid);
-            }
-        }
-    }
-
-    /**
-     * The available isolated UIDs for processes that are not spawned from an application zygote.
-     */
-    @VisibleForTesting
-    IsolatedUidRange mGlobalIsolatedUids = new IsolatedUidRange(Process.FIRST_ISOLATED_UID,
-            Process.LAST_ISOLATED_UID);
-
-    /**
-     * An allocator for isolated UID ranges for apps that use an application zygote.
-     */
-    @VisibleForTesting
-    IsolatedUidRangeAllocator mAppIsolatedUidRangeAllocator =
-            new IsolatedUidRangeAllocator(Process.FIRST_APP_ZYGOTE_ISOLATED_UID,
-                    Process.LAST_APP_ZYGOTE_ISOLATED_UID, Process.NUM_UIDS_PER_APP_ZYGOTE);
-
-    /**
-     * Processes that are being forcibly torn down.
-     */
-    final ArrayList<ProcessRecord> mRemovedProcesses = new ArrayList<ProcessRecord>();
-
-    /**
-     * All of the applications we currently have running organized by name.
-     * The keys are strings of the application package name (as
-     * returned by the package manager), and the keys are ApplicationRecord
-     * objects.
-     */
-    final MyProcessMap mProcessNames = new MyProcessMap();
-
-    final class MyProcessMap extends ProcessMap<ProcessRecord> {
-        @Override
-        public ProcessRecord put(String name, int uid, ProcessRecord value) {
-            final ProcessRecord r = super.put(name, uid, value);
-            mService.mAtmInternal.onProcessAdded(r.getWindowProcessController());
-            return r;
-        }
-
-        @Override
-        public ProcessRecord remove(String name, int uid) {
-            final ProcessRecord r = super.remove(name, uid);
-            mService.mAtmInternal.onProcessRemoved(name, uid);
-            return r;
-        }
-    }
-
-    final class KillHandler extends Handler {
-        static final int KILL_PROCESS_GROUP_MSG = 4000;
-
-        public KillHandler(Looper looper) {
-            super(looper, null, true);
-        }
-
-        @Override
-        public void handleMessage(Message msg) {
-            switch (msg.what) {
-                case KILL_PROCESS_GROUP_MSG:
-                    Trace.traceBegin(Trace.TRACE_TAG_ACTIVITY_MANAGER, "killProcessGroup");
-                    Process.killProcessGroup(msg.arg1 /* uid */, msg.arg2 /* pid */);
-                    Trace.traceEnd(Trace.TRACE_TAG_ACTIVITY_MANAGER);
-                    break;
-
-                default:
-                    super.handleMessage(msg);
-            }
-        }
-    }
-
-    ////////////////////  END FIELDS  ////////////////////
 
     ProcessList() {
         MemInfoReader minfo = new MemInfoReader();
@@ -857,8 +575,6 @@
                     THREAD_PRIORITY_BACKGROUND, true /* allowIo */);
             sKillThread.start();
             sKillHandler = new KillHandler(sKillThread.getLooper());
-<<<<<<< HEAD
-=======
             sLmkdConnection = new LmkdConnection(sKillThread.getLooper().getQueue(),
                     new LmkdConnection.LmkdConnectionListener() {
                         @Override
@@ -883,7 +599,6 @@
                         }
                     }
             );
->>>>>>> dbf9e87c
         }
     }
 
@@ -1529,35 +1244,15 @@
         buf.putInt(LMK_GETKILLCNT);
         buf.putInt(min_oom_adj);
         buf.putInt(max_oom_adj);
-<<<<<<< HEAD
-        if (writeLmkd(buf, repl)) {
-            int i = repl.getInt();
-            if (i != LMK_GETKILLCNT) {
-                Slog.e("ActivityManager", "Failed to get kill count, code mismatch");
-                return null;
-            }
-=======
         // indicate what we are waiting for
         repl.putInt(LMK_GETKILLCNT);
         repl.rewind();
         if (writeLmkd(buf, repl) && repl.getInt() == LMK_GETKILLCNT) {
->>>>>>> dbf9e87c
             return new Integer(repl.getInt());
         }
         return null;
     }
 
-<<<<<<< HEAD
-    @GuardedBy("sLmkdSocketLock")
-    private static boolean openLmkdSocketLS() {
-        try {
-            sLmkdSocket = new LocalSocket(LocalSocket.SOCKET_SEQPACKET);
-            sLmkdSocket.connect(
-                new LocalSocketAddress("lmkd",
-                        LocalSocketAddress.Namespace.RESERVED));
-            sLmkdOutputStream = sLmkdSocket.getOutputStream();
-            sLmkdInputStream = sLmkdSocket.getInputStream();
-=======
     public boolean onLmkdConnect(OutputStream ostream) {
         try {
             // Purge any previously registered pids
@@ -1574,24 +1269,12 @@
                 }
                 ostream.write(buf.array(), 0, buf.position());
             }
->>>>>>> dbf9e87c
         } catch (IOException ex) {
             return false;
         }
         return true;
     }
 
-<<<<<<< HEAD
-    // Never call directly, use writeLmkd() instead
-    @GuardedBy("sLmkdSocketLock")
-    private static boolean writeLmkdCommandLS(ByteBuffer buf) {
-        try {
-            sLmkdOutputStream.write(buf.array(), 0, buf.position());
-        } catch (IOException ex) {
-            Slog.w(TAG, "Error writing to lowmemorykiller socket");
-            IoUtils.closeQuietly(sLmkdSocket);
-            sLmkdSocket = null;
-=======
     private static boolean writeLmkd(ByteBuffer buf, ByteBuffer repl) {
         if (!sLmkdConnection.isConnected()) {
             // try to connect immediately and then keep retrying
@@ -1935,84 +1618,10 @@
             // it doesn't hurt to use it again.)
             mService.forceStopPackageLocked(app.info.packageName, UserHandle.getAppId(app.uid),
                     false, false, true, false, false, app.userId, "start failure");
->>>>>>> dbf9e87c
             return false;
         }
     }
 
-<<<<<<< HEAD
-    // Never call directly, use writeLmkd() instead
-    @GuardedBy("sLmkdSocketLock")
-    private static boolean readLmkdReplyLS(ByteBuffer buf) {
-        int len;
-        try {
-            len = sLmkdInputStream.read(buf.array(), 0, buf.array().length);
-            if (len == buf.array().length) {
-                return true;
-            }
-        } catch (IOException ex) {
-            Slog.w(TAG, "Error reading from lowmemorykiller socket");
-        }
-
-        IoUtils.closeQuietly(sLmkdSocket);
-        sLmkdSocket = null;
-        return false;
-    }
-
-    private static boolean writeLmkd(ByteBuffer buf, ByteBuffer repl) {
-        synchronized (sLmkdSocketLock) {
-            for (int i = 0; i < 3; i++) {
-                if (sLmkdSocket == null) {
-                    if (openLmkdSocketLS() == false) {
-                        try {
-                            Thread.sleep(1000);
-                        } catch (InterruptedException ie) {
-                        }
-                        continue;
-                    }
-
-                    // Purge any previously registered pids
-                    ByteBuffer purge_buf = ByteBuffer.allocate(4);
-                    purge_buf.putInt(LMK_PROCPURGE);
-                    if (writeLmkdCommandLS(purge_buf) == false) {
-                        // Write failed, skip the rest and retry
-                        continue;
-                    }
-                }
-                if (writeLmkdCommandLS(buf) && (repl == null || readLmkdReplyLS(repl))) {
-                    return true;
-                }
-            }
-        }
-        return false;
-    }
-
-    static void killProcessGroup(int uid, int pid) {
-        /* static; one-time init here */
-        if (sKillHandler != null) {
-            sKillHandler.sendMessage(
-                    sKillHandler.obtainMessage(KillHandler.KILL_PROCESS_GROUP_MSG, uid, pid));
-        } else {
-            Slog.w(TAG, "Asked to kill process group before system bringup!");
-            Process.killProcessGroup(uid, pid);
-        }
-    }
-
-    final ProcessRecord getProcessRecordLocked(String processName, int uid, boolean
-            keepIfLarge) {
-        if (uid == SYSTEM_UID) {
-            // The system gets to run in any process.  If there are multiple
-            // processes with the same uid, just pick the first (this
-            // should never happen).
-            SparseArray<ProcessRecord> procs = mProcessNames.getMap().get(processName);
-            if (procs == null) return null;
-            final int procCount = procs.size();
-            for (int i = 0; i < procCount; i++) {
-                final int procUid = procs.keyAt(i);
-                if (UserHandle.isApp(procUid) || !UserHandle.isSameUser(procUid, uid)) {
-                    // Don't use an app process or different user process for system component.
-                    continue;
-=======
     @GuardedBy("mService")
     boolean startProcessLocked(HostingRecord hostingRecord,
             String entryPoint,
@@ -2118,422 +1727,9 @@
                     Message msg = mService.mHandler.obtainMessage(KILL_APP_ZYGOTE_MSG);
                     msg.obj = appZygote;
                     mService.mHandler.sendMessageDelayed(msg, KILL_APP_ZYGOTE_DELAY_MS);
->>>>>>> dbf9e87c
-                }
-                return procs.valueAt(i);
-            }
-        }
-<<<<<<< HEAD
-        ProcessRecord proc = mProcessNames.get(processName, uid);
-        if (false && proc != null && !keepIfLarge
-                && proc.setProcState >= ActivityManager.PROCESS_STATE_CACHED_EMPTY
-                && proc.lastCachedPss >= 4000) {
-            // Turn this condition on to cause killing to happen regularly, for testing.
-            if (proc.baseProcessTracker != null) {
-                proc.baseProcessTracker.reportCachedKill(proc.pkgList.mPkgList, proc.lastCachedPss);
-                for (int ipkg = proc.pkgList.size() - 1; ipkg >= 0; ipkg--) {
-                    ProcessStats.ProcessStateHolder holder = proc.pkgList.valueAt(ipkg);
-                    StatsLog.write(StatsLog.CACHED_KILL_REPORTED,
-                            proc.info.uid,
-                            holder.state.getName(),
-                            holder.state.getPackage(),
-                            proc.lastCachedPss, holder.appVersion);
-                }
-            }
-            proc.kill(Long.toString(proc.lastCachedPss) + "k from cached", true);
-        } else if (proc != null && !keepIfLarge
-                && mService.mLastMemoryLevel > ProcessStats.ADJ_MEM_FACTOR_NORMAL
-                && proc.setProcState >= ActivityManager.PROCESS_STATE_CACHED_EMPTY) {
-            if (DEBUG_PSS) Slog.d(TAG_PSS, "May not keep " + proc + ": pss=" + proc
-                    .lastCachedPss);
-            if (proc.lastCachedPss >= getCachedRestoreThresholdKb()) {
-                if (proc.baseProcessTracker != null) {
-                    proc.baseProcessTracker.reportCachedKill(proc.pkgList.mPkgList,
-                            proc.lastCachedPss);
-                    for (int ipkg = proc.pkgList.size() - 1; ipkg >= 0; ipkg--) {
-                        ProcessStats.ProcessStateHolder holder = proc.pkgList.valueAt(ipkg);
-                        StatsLog.write(StatsLog.CACHED_KILL_REPORTED,
-                                proc.info.uid,
-                                holder.state.getName(),
-                                holder.state.getPackage(),
-                                proc.lastCachedPss, holder.appVersion);
-                    }
-                }
-                proc.kill(Long.toString(proc.lastCachedPss) + "k from cached", true);
-            }
-        }
-        return proc;
-    }
-
-    void getMemoryInfo(ActivityManager.MemoryInfo outInfo) {
-        final long homeAppMem = getMemLevel(HOME_APP_ADJ);
-        final long cachedAppMem = getMemLevel(CACHED_APP_MIN_ADJ);
-        outInfo.availMem = getFreeMemory();
-        outInfo.totalMem = getTotalMemory();
-        outInfo.threshold = homeAppMem;
-        outInfo.lowMemory = outInfo.availMem < (homeAppMem + ((cachedAppMem-homeAppMem)/2));
-        outInfo.hiddenAppThreshold = cachedAppMem;
-        outInfo.secondaryServerThreshold = getMemLevel(SERVICE_ADJ);
-        outInfo.visibleAppThreshold = getMemLevel(VISIBLE_APP_ADJ);
-        outInfo.foregroundAppThreshold = getMemLevel(FOREGROUND_APP_ADJ);
-    }
-
-    ProcessRecord findAppProcessLocked(IBinder app, String reason) {
-        final int NP = mProcessNames.getMap().size();
-        for (int ip = 0; ip < NP; ip++) {
-            SparseArray<ProcessRecord> apps = mProcessNames.getMap().valueAt(ip);
-            final int NA = apps.size();
-            for (int ia = 0; ia < NA; ia++) {
-                ProcessRecord p = apps.valueAt(ia);
-                if (p.thread != null && p.thread.asBinder() == app) {
-                    return p;
-                }
-            }
-        }
-
-        Slog.w(TAG, "Can't find mystery application for " + reason
-                + " from pid=" + Binder.getCallingPid()
-                + " uid=" + Binder.getCallingUid() + ": " + app);
-        return null;
-    }
-
-    private void checkSlow(long startTime, String where) {
-        long now = SystemClock.uptimeMillis();
-        if ((now - startTime) > 50) {
-            // If we are taking more than 50ms, log about it.
-            Slog.w(TAG, "Slow operation: " + (now - startTime) + "ms so far, now at " + where);
-        }
-    }
-
-    /**
-     * @return {@code true} if process start is successful, false otherwise.
-     * @param app
-     * @param hostingRecord
-     * @param disableHiddenApiChecks
-     * @param abiOverride
-     */
-    @GuardedBy("mService")
-    boolean startProcessLocked(ProcessRecord app, HostingRecord hostingRecord,
-            boolean disableHiddenApiChecks, boolean mountExtStorageFull,
-            String abiOverride) {
-        if (app.pendingStart) {
-            return true;
-        }
-        long startTime = SystemClock.elapsedRealtime();
-        if (app.pid > 0 && app.pid != ActivityManagerService.MY_PID) {
-            checkSlow(startTime, "startProcess: removing from pids map");
-            mService.mPidsSelfLocked.remove(app);
-            mService.mHandler.removeMessages(PROC_START_TIMEOUT_MSG, app);
-            checkSlow(startTime, "startProcess: done removing from pids map");
-            app.setPid(0);
-            app.startSeq = 0;
-        }
-
-        if (DEBUG_PROCESSES && mService.mProcessesOnHold.contains(app)) Slog.v(
-                TAG_PROCESSES,
-                "startProcessLocked removing on hold: " + app);
-        mService.mProcessesOnHold.remove(app);
-
-        checkSlow(startTime, "startProcess: starting to update cpu stats");
-        mService.updateCpuStats();
-        checkSlow(startTime, "startProcess: done updating cpu stats");
-
-        try {
-            try {
-                final int userId = UserHandle.getUserId(app.uid);
-                AppGlobals.getPackageManager().checkPackageStartable(app.info.packageName, userId);
-            } catch (RemoteException e) {
-                throw e.rethrowAsRuntimeException();
-            }
-
-            int uid = app.uid;
-            int[] gids = null;
-            int mountExternal = Zygote.MOUNT_EXTERNAL_NONE;
-            if (!app.isolated) {
-                int[] permGids = null;
-                try {
-                    checkSlow(startTime, "startProcess: getting gids from package manager");
-                    final IPackageManager pm = AppGlobals.getPackageManager();
-                    permGids = pm.getPackageGids(app.info.packageName,
-                            MATCH_DIRECT_BOOT_AUTO, app.userId);
-                    if (StorageManager.hasIsolatedStorage() && mountExtStorageFull) {
-                        mountExternal = Zygote.MOUNT_EXTERNAL_FULL;
-                    } else {
-                        StorageManagerInternal storageManagerInternal = LocalServices.getService(
-                                StorageManagerInternal.class);
-                        mountExternal = storageManagerInternal.getExternalStorageMountMode(uid,
-                                app.info.packageName);
-                    }
-                } catch (RemoteException e) {
-                    throw e.rethrowAsRuntimeException();
-                }
-
-                /*
-                 * Add shared application and profile GIDs so applications can share some
-                 * resources like shared libraries and access user-wide resources
-                 */
-                if (ArrayUtils.isEmpty(permGids)) {
-                    gids = new int[3];
-                } else {
-                    gids = new int[permGids.length + 3];
-                    System.arraycopy(permGids, 0, gids, 3, permGids.length);
-                }
-                gids[0] = UserHandle.getSharedAppGid(UserHandle.getAppId(uid));
-                gids[1] = UserHandle.getCacheAppGid(UserHandle.getAppId(uid));
-                gids[2] = UserHandle.getUserGid(UserHandle.getUserId(uid));
-
-                // Replace any invalid GIDs
-                if (gids[0] == UserHandle.ERR_GID) gids[0] = gids[2];
-                if (gids[1] == UserHandle.ERR_GID) gids[1] = gids[2];
-            }
-            app.mountMode = mountExternal;
-            checkSlow(startTime, "startProcess: building args");
-            if (mService.mAtmInternal.isFactoryTestProcess(app.getWindowProcessController())) {
-                uid = 0;
-            }
-            int runtimeFlags = 0;
-            if ((app.info.flags & ApplicationInfo.FLAG_DEBUGGABLE) != 0) {
-                runtimeFlags |= Zygote.DEBUG_ENABLE_JDWP;
-                runtimeFlags |= Zygote.DEBUG_JAVA_DEBUGGABLE;
-                // Also turn on CheckJNI for debuggable apps. It's quite
-                // awkward to turn on otherwise.
-                runtimeFlags |= Zygote.DEBUG_ENABLE_CHECKJNI;
-
-                // Check if the developer does not want ART verification
-                if (android.provider.Settings.Global.getInt(mService.mContext.getContentResolver(),
-                        android.provider.Settings.Global.ART_VERIFIER_VERIFY_DEBUGGABLE, 1) == 0) {
-                    runtimeFlags |= Zygote.DISABLE_VERIFIER;
-                    Slog.w(TAG_PROCESSES, app + ": ART verification disabled");
-                }
-            }
-            // Run the app in safe mode if its manifest requests so or the
-            // system is booted in safe mode.
-            if ((app.info.flags & ApplicationInfo.FLAG_VM_SAFE_MODE) != 0 ||
-                    mService.mSafeMode == true) {
-                runtimeFlags |= Zygote.DEBUG_ENABLE_SAFEMODE;
-            }
-            if ((app.info.privateFlags & ApplicationInfo.PRIVATE_FLAG_PROFILEABLE_BY_SHELL) != 0) {
-                runtimeFlags |= Zygote.PROFILE_FROM_SHELL;
-            }
-            if ("1".equals(SystemProperties.get("debug.checkjni"))) {
-                runtimeFlags |= Zygote.DEBUG_ENABLE_CHECKJNI;
-            }
-            String genDebugInfoProperty = SystemProperties.get("debug.generate-debug-info");
-            if ("1".equals(genDebugInfoProperty) || "true".equals(genDebugInfoProperty)) {
-                runtimeFlags |= Zygote.DEBUG_GENERATE_DEBUG_INFO;
-            }
-            String genMiniDebugInfoProperty = SystemProperties.get("dalvik.vm.minidebuginfo");
-            if ("1".equals(genMiniDebugInfoProperty) || "true".equals(genMiniDebugInfoProperty)) {
-                runtimeFlags |= Zygote.DEBUG_GENERATE_MINI_DEBUG_INFO;
-            }
-            if ("1".equals(SystemProperties.get("debug.jni.logging"))) {
-                runtimeFlags |= Zygote.DEBUG_ENABLE_JNI_LOGGING;
-            }
-            if ("1".equals(SystemProperties.get("debug.assert"))) {
-                runtimeFlags |= Zygote.DEBUG_ENABLE_ASSERT;
-            }
-            if (mService.mNativeDebuggingApp != null
-                    && mService.mNativeDebuggingApp.equals(app.processName)) {
-                // Enable all debug flags required by the native debugger.
-                runtimeFlags |= Zygote.DEBUG_ALWAYS_JIT;          // Don't interpret anything
-                runtimeFlags |= Zygote.DEBUG_GENERATE_DEBUG_INFO; // Generate debug info
-                runtimeFlags |= Zygote.DEBUG_NATIVE_DEBUGGABLE;   // Disbale optimizations
-                mService.mNativeDebuggingApp = null;
-            }
-
-            if (app.info.isEmbeddedDexUsed()
-                    || (app.info.isPrivilegedApp()
-                        && DexManager.isPackageSelectedToRunOob(app.pkgList.mPkgList.keySet()))) {
-                runtimeFlags |= Zygote.ONLY_USE_SYSTEM_OAT_FILES;
-            }
-
-            if (!disableHiddenApiChecks && !mService.mHiddenApiBlacklist.isDisabled()) {
-                app.info.maybeUpdateHiddenApiEnforcementPolicy(
-                        mService.mHiddenApiBlacklist.getPolicy());
-                @ApplicationInfo.HiddenApiEnforcementPolicy int policy =
-                        app.info.getHiddenApiEnforcementPolicy();
-                int policyBits = (policy << Zygote.API_ENFORCEMENT_POLICY_SHIFT);
-                if ((policyBits & Zygote.API_ENFORCEMENT_POLICY_MASK) != policyBits) {
-                    throw new IllegalStateException("Invalid API policy: " + policy);
-                }
-                runtimeFlags |= policyBits;
-            }
-
-            String useAppImageCache = SystemProperties.get(
-                    PROPERTY_USE_APP_IMAGE_STARTUP_CACHE, "");
-            // Property defaults to true currently.
-            if (!TextUtils.isEmpty(useAppImageCache) && !useAppImageCache.equals("false")) {
-                runtimeFlags |= Zygote.USE_APP_IMAGE_STARTUP_CACHE;
-            }
-
-            String invokeWith = null;
-            if ((app.info.flags & ApplicationInfo.FLAG_DEBUGGABLE) != 0) {
-                // Debuggable apps may include a wrapper script with their library directory.
-                String wrapperFileName = app.info.nativeLibraryDir + "/wrap.sh";
-                StrictMode.ThreadPolicy oldPolicy = StrictMode.allowThreadDiskReads();
-                try {
-                    if (new File(wrapperFileName).exists()) {
-                        invokeWith = "/system/bin/logwrapper " + wrapperFileName;
-                    }
-                } finally {
-                    StrictMode.setThreadPolicy(oldPolicy);
-                }
-            }
-
-            String requiredAbi = (abiOverride != null) ? abiOverride : app.info.primaryCpuAbi;
-            if (requiredAbi == null) {
-                requiredAbi = Build.SUPPORTED_ABIS[0];
-            }
-
-            String instructionSet = null;
-            if (app.info.primaryCpuAbi != null) {
-                instructionSet = VMRuntime.getInstructionSet(app.info.primaryCpuAbi);
-            }
-
-            app.gids = gids;
-            app.setRequiredAbi(requiredAbi);
-            app.instructionSet = instructionSet;
-
-            // the per-user SELinux context must be set
-            if (TextUtils.isEmpty(app.info.seInfoUser)) {
-                Slog.wtf(ActivityManagerService.TAG, "SELinux tag not defined",
-                        new IllegalStateException("SELinux tag not defined for "
-                                + app.info.packageName + " (uid " + app.uid + ")"));
-            }
-            final String seInfo = app.info.seInfo
-                    + (TextUtils.isEmpty(app.info.seInfoUser) ? "" : app.info.seInfoUser);
-            // Start the process.  It will either succeed and return a result containing
-            // the PID of the new process, or else throw a RuntimeException.
-            final String entryPoint = "android.app.ActivityThread";
-
-            return startProcessLocked(hostingRecord, entryPoint, app, uid, gids,
-                    runtimeFlags, mountExternal, seInfo, requiredAbi, instructionSet, invokeWith,
-                    startTime);
-        } catch (RuntimeException e) {
-            Slog.e(ActivityManagerService.TAG, "Failure starting process " + app.processName, e);
-
-            // Something went very wrong while trying to start this process; one
-            // common case is when the package is frozen due to an active
-            // upgrade. To recover, clean up any active bookkeeping related to
-            // starting this process. (We already invoked this method once when
-            // the package was initially frozen through KILL_APPLICATION_MSG, so
-            // it doesn't hurt to use it again.)
-            mService.forceStopPackageLocked(app.info.packageName, UserHandle.getAppId(app.uid),
-                    false, false, true, false, false, app.userId, "start failure");
-            return false;
-        }
-    }
-
-    @GuardedBy("mService")
-    boolean startProcessLocked(HostingRecord hostingRecord,
-            String entryPoint,
-            ProcessRecord app, int uid, int[] gids, int runtimeFlags, int mountExternal,
-            String seInfo, String requiredAbi, String instructionSet, String invokeWith,
-            long startTime) {
-        app.pendingStart = true;
-        app.killedByAm = false;
-        app.removed = false;
-        app.killed = false;
-        if (app.startSeq != 0) {
-            Slog.wtf(TAG, "startProcessLocked processName:" + app.processName
-                    + " with non-zero startSeq:" + app.startSeq);
-        }
-        if (app.pid != 0) {
-            Slog.wtf(TAG, "startProcessLocked processName:" + app.processName
-                    + " with non-zero pid:" + app.pid);
-        }
-        final long startSeq = app.startSeq = ++mProcStartSeqCounter;
-        app.setStartParams(uid, hostingRecord, seInfo, startTime);
-        app.setUsingWrapper(invokeWith != null
-                || SystemProperties.get("wrap." + app.processName) != null);
-        mPendingStarts.put(startSeq, app);
-
-        if (mService.mConstants.FLAG_PROCESS_START_ASYNC) {
-            if (DEBUG_PROCESSES) Slog.i(TAG_PROCESSES,
-                    "Posting procStart msg for " + app.toShortString());
-            mService.mProcStartHandler.post(() -> {
-                try {
-                    final Process.ProcessStartResult startResult = startProcess(app.hostingRecord,
-                            entryPoint, app, app.startUid, gids, runtimeFlags, mountExternal,
-                            app.seInfo, requiredAbi, instructionSet, invokeWith, app.startTime);
-                    synchronized (mService) {
-                        handleProcessStartedLocked(app, startResult, startSeq);
-                    }
-                } catch (RuntimeException e) {
-                    synchronized (mService) {
-                        Slog.e(ActivityManagerService.TAG, "Failure starting process "
-                                + app.processName, e);
-                        mPendingStarts.remove(startSeq);
-                        app.pendingStart = false;
-                        mService.forceStopPackageLocked(app.info.packageName,
-                                UserHandle.getAppId(app.uid),
-                                false, false, true, false, false, app.userId, "start failure");
-                    }
-                }
-            });
-            return true;
-        } else {
-            try {
-                final Process.ProcessStartResult startResult = startProcess(hostingRecord,
-                        entryPoint, app,
-                        uid, gids, runtimeFlags, mountExternal, seInfo, requiredAbi, instructionSet,
-                        invokeWith, startTime);
-                handleProcessStartedLocked(app, startResult.pid, startResult.usingWrapper,
-                        startSeq, false);
-            } catch (RuntimeException e) {
-                Slog.e(ActivityManagerService.TAG, "Failure starting process "
-                        + app.processName, e);
-                app.pendingStart = false;
-                mService.forceStopPackageLocked(app.info.packageName, UserHandle.getAppId(app.uid),
-                        false, false, true, false, false, app.userId, "start failure");
-            }
-            return app.pid > 0;
-        }
-    }
-
-    @GuardedBy("mService")
-    public void killAppZygoteIfNeededLocked(AppZygote appZygote) {
-        final ApplicationInfo appInfo = appZygote.getAppInfo();
-        ArrayList<ProcessRecord> zygoteProcesses = mAppZygoteProcesses.get(appZygote);
-        if (zygoteProcesses != null && zygoteProcesses.size() == 0) {
-            // Only remove if no longer in use now
-            mAppZygotes.remove(appInfo.processName, appInfo.uid);
-            mAppZygoteProcesses.remove(appZygote);
-            mAppIsolatedUidRangeAllocator.freeUidRangeLocked(appInfo);
-            appZygote.stopZygote();
-        }
-    }
-
-    @GuardedBy("mService")
-    private void removeProcessFromAppZygoteLocked(final ProcessRecord app) {
-        // Free the isolated uid for this process
-        final IsolatedUidRange appUidRange =
-                mAppIsolatedUidRangeAllocator.getIsolatedUidRangeLocked(app.info.processName,
-                        app.hostingRecord.getDefiningUid());
-        if (appUidRange != null) {
-            appUidRange.freeIsolatedUidLocked(app.uid);
-        }
-
-        final AppZygote appZygote = mAppZygotes.get(app.info.processName,
-                app.hostingRecord.getDefiningUid());
-        if (appZygote != null) {
-            ArrayList<ProcessRecord> zygoteProcesses = mAppZygoteProcesses.get(appZygote);
-            zygoteProcesses.remove(app);
-            if (zygoteProcesses.size() == 0) {
-                mService.mHandler.removeMessages(KILL_APP_ZYGOTE_MSG);
-                if (app.removed) {
-                    // If we stopped this process because the package hosting it was removed,
-                    // there's no point in delaying the app zygote kill.
-                    killAppZygoteIfNeededLocked(appZygote);
-                } else {
-                    Message msg = mService.mHandler.obtainMessage(KILL_APP_ZYGOTE_MSG);
-                    msg.obj = appZygote;
-                    mService.mHandler.sendMessageDelayed(msg, KILL_APP_ZYGOTE_DELAY_MS);
-                }
-            }
-        }
-=======
->>>>>>> dbf9e87c
+                }
+            }
+        }
     }
 
     private AppZygote createAppZygoteForProcessIfNeeded(final ProcessRecord app) {
@@ -2593,8 +1789,6 @@
             Trace.traceBegin(Trace.TRACE_TAG_ACTIVITY_MANAGER, "Start proc: " +
                     app.processName);
             checkSlow(startTime, "startProcess: asking zygote to start proc");
-<<<<<<< HEAD
-=======
             final boolean isTopApp = hostingRecord.isTopApp();
             if (isTopApp) {
                 // Use has-foreground-activities as a temporary hint so the current scheduling
@@ -2603,7 +1797,6 @@
                 app.setHasForegroundActivities(true);
             }
 
->>>>>>> dbf9e87c
             final Process.ProcessStartResult startResult;
             if (hostingRecord.usesWebviewZygote()) {
                 startResult = startWebView(entryPoint,
@@ -2618,18 +1811,13 @@
                         app.processName, uid, uid, gids, runtimeFlags, mountExternal,
                         app.info.targetSdkVersion, seInfo, requiredAbi, instructionSet,
                         app.info.dataDir, null, app.info.packageName,
-<<<<<<< HEAD
-                        /*useUsapPool=*/ false,
-=======
                         /*useUsapPool=*/ false, isTopApp,
->>>>>>> dbf9e87c
                         new String[] {PROC_START_SEQ_IDENT + app.startSeq});
             } else {
                 startResult = Process.start(entryPoint,
                         app.processName, uid, uid, gids, runtimeFlags, mountExternal,
                         app.info.targetSdkVersion, seInfo, requiredAbi, instructionSet,
-<<<<<<< HEAD
-                        app.info.dataDir, invokeWith, app.info.packageName,
+                        app.info.dataDir, invokeWith, app.info.packageName, isTopApp,
                         new String[] {PROC_START_SEQ_IDENT + app.startSeq});
             }
             if (mPerfServiceStartHint != null) {
@@ -2639,11 +1827,6 @@
                     }
                 }
             }
-=======
-                        app.info.dataDir, invokeWith, app.info.packageName, isTopApp,
-                        new String[] {PROC_START_SEQ_IDENT + app.startSeq});
-            }
->>>>>>> dbf9e87c
             checkSlow(startTime, "startProcess: returned from zygote!");
             return startResult;
         } finally {
@@ -2912,17 +2095,10 @@
                     }
                 }
             }
-<<<<<<< HEAD
-            if (lrui <= mLruProcessActivityStart) {
-                mLruProcessActivityStart--;
-            }
-            if (lrui <= mLruProcessServiceStart) {
-=======
             if (lrui < mLruProcessActivityStart) {
                 mLruProcessActivityStart--;
             }
             if (lrui < mLruProcessServiceStart) {
->>>>>>> dbf9e87c
                 mLruProcessServiceStart--;
             }
             mLruProcesses.remove(lrui);
@@ -3454,11 +2630,7 @@
                         if (!moved) {
                             // Goes to the end of the group.
                             mLruProcesses.remove(i);
-<<<<<<< HEAD
-                            mLruProcesses.add(endIndex - 1, subProc);
-=======
                             mLruProcesses.add(endIndex, subProc);
->>>>>>> dbf9e87c
                             if (DEBUG_LRU) Slog.d(TAG_LRU,
                                     "Moving " + subProc
                                             + " from position " + i + " to end of group @ "
@@ -3703,18 +2875,6 @@
                     pos--;
                 }
                 mLruProcesses.add(pos, app);
-<<<<<<< HEAD
-                if (pos == mLruProcessActivityStart) {
-                    mLruProcessActivityStart++;
-                }
-                if (pos == mLruProcessServiceStart) {
-                    // Unless {@code #hasService} is implemented, currently the starting position
-                    // for activity and service are the same, so the incoming position may equal to
-                    // the starting position of service.
-                    mLruProcessServiceStart++;
-                }
-=======
->>>>>>> dbf9e87c
                 // If this process is part of a group, need to pull up any other processes
                 // in that group to be with it.
                 int endIndex = pos - 1;
