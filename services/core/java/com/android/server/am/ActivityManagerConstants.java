--- conflicted
+++ resolved
@@ -432,7 +432,8 @@
                 context.getResources().getIntArray(
                 com.android.internal.R.array.config_defaultImperceptibleKillingExemptionProcStates))
                 .boxed().collect(Collectors.toList());
-<<<<<<< HEAD
+        IMPERCEPTIBLE_KILL_EXEMPT_PACKAGES.addAll(mDefaultImperceptibleKillExemptPackages);
+        IMPERCEPTIBLE_KILL_EXEMPT_PROC_STATES.addAll(mDefaultImperceptibleKillExemptProcStates);
 
         if (mPerf != null) {
           // Maximum number of cached processes we will allow.
@@ -446,10 +447,6 @@
             TRIM_CACHE_PERCENT = Integer.valueOf(mPerf.perfGetProp("ro.vendor.qti.sys.fw.trim_cache_percent", "100"));
             TRIM_ENABLE_MEMORY = Long.valueOf(mPerf.perfGetProp("ro.vendor.qti.sys.fw.trim_enable_memory", "1073741824"));
         }
-=======
-        IMPERCEPTIBLE_KILL_EXEMPT_PACKAGES.addAll(mDefaultImperceptibleKillExemptPackages);
-        IMPERCEPTIBLE_KILL_EXEMPT_PROC_STATES.addAll(mDefaultImperceptibleKillExemptProcStates);
->>>>>>> b084b0c7
     }
 
     public void start(ContentResolver resolver) {
