--- conflicted
+++ resolved
@@ -287,12 +287,9 @@
         r.curApp = app;
         app.curReceivers.add(r);
         app.forceProcessStateUpTo(ActivityManager.PROCESS_STATE_RECEIVER);
-<<<<<<< HEAD
-=======
         if (r.allowBackgroundActivityStarts) {
             app.addAllowBackgroundActivityStartsToken(r);
         }
->>>>>>> de843449
         mService.mProcessList.updateLruProcessLocked(app, false, null);
         if (!skipOomAdj) {
             mService.updateOomAdjLocked();
@@ -421,12 +418,9 @@
         if (state == BroadcastRecord.IDLE) {
             Slog.w(TAG, "finishReceiver [" + mQueueName + "] called but state is IDLE");
         }
-<<<<<<< HEAD
-=======
         if (r.allowBackgroundActivityStarts) {
             r.curApp.removeAllowBackgroundActivityStartsToken(r);
          }
->>>>>>> de843449
         // If we're abandoning this broadcast before any receivers were actually spun up,
         // nextReceiver is zero; in which case time-to-process bookkeeping doesn't apply.
         if (r.nextReceiver > 0) {
