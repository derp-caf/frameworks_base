--- conflicted
+++ resolved
@@ -168,7 +168,6 @@
     private final ActivityManagerService mService;
     private final ProcessList mProcessList;
 
-<<<<<<< HEAD
     // Min aging threshold in milliseconds to consider a B-service
     int mMinBServiceAgingTime = 5000;
     // Threshold for B-services when in memory pressure
@@ -177,13 +176,12 @@
     boolean mEnableBServicePropagation = false;
 
     public static BoostFramework mPerf = new BoostFramework();
-=======
+
     private final int mNumSlots;
     private ArrayList<ProcessRecord> mTmpProcessList = new ArrayList<ProcessRecord>();
     private ArrayList<UidRecord> mTmpBecameIdle = new ArrayList<UidRecord>();
     private ActiveUids mTmpUidRecords;
     private ArrayDeque<ProcessRecord> mTmpQueue;
->>>>>>> da5e1bd2
 
     OomAdjuster(ActivityManagerService service, ProcessList processList, ActiveUids activeUids) {
         this(service, processList, activeUids, createAdjusterThread());
@@ -621,94 +619,6 @@
         int lastCachedGroupImportance = 0;
         int lastCachedGroupUid = 0;
 
-<<<<<<< HEAD
-        mNumNonCachedProcs = 0;
-        mNumCachedHiddenProcs = 0;
-
-        // First update the OOM adjustment for each of the
-        // application processes based on their current state.
-        int curCachedAdj = ProcessList.CACHED_APP_MIN_ADJ;
-        int nextCachedAdj = curCachedAdj + (ProcessList.CACHED_APP_IMPORTANCE_LEVELS * 2);
-        int curCachedImpAdj = 0;
-        int curEmptyAdj = ProcessList.CACHED_APP_MIN_ADJ + ProcessList.CACHED_APP_IMPORTANCE_LEVELS;
-        int nextEmptyAdj = curEmptyAdj + (ProcessList.CACHED_APP_IMPORTANCE_LEVELS * 2);
-        ProcessRecord selectedAppRecord = null;
-        long serviceLastActivity = 0;
-        int numBServices = 0;
-
-        boolean retryCycles = false;
-
-        // need to reset cycle state before calling computeOomAdjLocked because of service conns
-        for (int i = N - 1; i >= 0; i--) {
-            ProcessRecord app = mProcessList.mLruProcesses.get(i);
-            app.containsCycle = false;
-            app.setCurRawProcState(PROCESS_STATE_CACHED_EMPTY);
-            app.setCurRawAdj(ProcessList.UNKNOWN_ADJ);
-        }
-        for (int i = N - 1; i >= 0; i--) {
-            ProcessRecord app = mProcessList.mLruProcesses.get(i);
-            if (mEnableBServicePropagation && app.serviceb
-                    && (app.curAdj == ProcessList.SERVICE_B_ADJ)) {
-                numBServices++;
-                for (int s = app.services.size() - 1; s >= 0; s--) {
-                    ServiceRecord sr = app.services.valueAt(s);
-                    if (DEBUG_OOM_ADJ) Slog.d(TAG,"app.processName = " + app.processName
-                            + " serviceb = " + app.serviceb + " s = " + s + " sr.lastActivity = "
-                            + sr.lastActivity + " packageName = " + sr.packageName
-                            + " processName = " + sr.processName);
-                    if (SystemClock.uptimeMillis() - sr.lastActivity
-                            < mMinBServiceAgingTime) {
-                        if (DEBUG_OOM_ADJ) {
-                            Slog.d(TAG,"Not aged enough!!!");
-                        }
-                        continue;
-                    }
-                    if (serviceLastActivity == 0) {
-                        serviceLastActivity = sr.lastActivity;
-                        selectedAppRecord = app;
-                    } else if (sr.lastActivity < serviceLastActivity) {
-                        serviceLastActivity = sr.lastActivity;
-                        selectedAppRecord = app;
-                    }
-                }
-            }
-            if (DEBUG_OOM_ADJ && selectedAppRecord != null) Slog.d(TAG,
-                    "Identified app.processName = " + selectedAppRecord.processName
-                    + " app.pid = " + selectedAppRecord.pid);
-
-            if (!app.killedByAm && app.thread != null) {
-                app.procStateChanged = false;
-                computeOomAdjLocked(app, ProcessList.UNKNOWN_ADJ, TOP_APP, true, now, false);
-
-                // if any app encountered a cycle, we need to perform an additional loop later
-                retryCycles |= app.containsCycle;
-
-                // If we haven't yet assigned the final cached adj
-                // to the process, do that now.
-                if (app.curAdj >= ProcessList.UNKNOWN_ADJ) {
-                    switch (app.getCurProcState()) {
-                        case PROCESS_STATE_CACHED_ACTIVITY:
-                        case ActivityManager.PROCESS_STATE_CACHED_ACTIVITY_CLIENT:
-                        case ActivityManager.PROCESS_STATE_CACHED_RECENT:
-                            // Figure out the next cached level, taking into account groups.
-                            boolean inGroup = false;
-                            if (app.connectionGroup != 0) {
-                                if (lastCachedGroupUid == app.uid
-                                        && lastCachedGroup == app.connectionGroup) {
-                                    // This is in the same group as the last process, just tweak
-                                    // adjustment by importance.
-                                    if (app.connectionImportance > lastCachedGroupImportance) {
-                                        lastCachedGroupImportance = app.connectionImportance;
-                                        if (curCachedAdj < nextCachedAdj
-                                                && curCachedAdj < ProcessList.CACHED_APP_MAX_ADJ) {
-                                            curCachedImpAdj++;
-                                        }
-                                    }
-                                    inGroup = true;
-                                } else {
-                                    lastCachedGroupUid = app.uid;
-                                    lastCachedGroup = app.connectionGroup;
-=======
         for (int i = numLru - 1; i >= 0; i--) {
             ProcessRecord app = lruList.get(i);
             // If we haven't yet assigned the final cached adj
@@ -727,7 +637,6 @@
                                 // This is in the same group as the last process, just tweak
                                 // adjustment by importance.
                                 if (app.connectionImportance > lastCachedGroupImportance) {
->>>>>>> da5e1bd2
                                     lastCachedGroupImportance = app.connectionImportance;
                                     if (curCachedAdj < nextCachedAdj
                                             && curCachedAdj < ProcessList.CACHED_APP_MAX_ADJ) {
@@ -809,9 +718,40 @@
         int numCachedExtraGroup = 0;
         int numEmpty = 0;
         int numTrimming = 0;
+        ProcessRecord selectedAppRecord = null;
+        long serviceLastActivity = 0;
+        int numBServices = 0;
 
         for (int i = numLru - 1; i >= 0; i--) {
             ProcessRecord app = lruList.get(i);
+            if (mEnableBServicePropagation && app.serviceb
+                    && (app.curAdj == ProcessList.SERVICE_B_ADJ)) {
+                numBServices++;
+                for (int s = app.services.size() - 1; s >= 0; s--) {
+                    ServiceRecord sr = app.services.valueAt(s);
+                    if (DEBUG_OOM_ADJ) Slog.d(TAG,"app.processName = " + app.processName
+                            + " serviceb = " + app.serviceb + " s = " + s + " sr.lastActivity = "
+                            + sr.lastActivity + " packageName = " + sr.packageName
+                            + " processName = " + sr.processName);
+                    if (SystemClock.uptimeMillis() - sr.lastActivity
+                            < mMinBServiceAgingTime) {
+                        if (DEBUG_OOM_ADJ) {
+                            Slog.d(TAG,"Not aged enough!!!");
+                        }
+                        continue;
+                    }
+                    if (serviceLastActivity == 0) {
+                        serviceLastActivity = sr.lastActivity;
+                        selectedAppRecord = app;
+                    } else if (sr.lastActivity < serviceLastActivity) {
+                        serviceLastActivity = sr.lastActivity;
+                        selectedAppRecord = app;
+                    }
+                }
+            }
+            if (DEBUG_OOM_ADJ && selectedAppRecord != null) Slog.d(TAG,
+                    "Identified app.processName = " + selectedAppRecord.processName
+                    + " app.pid = " + selectedAppRecord.pid);
             if (!app.killedByAm && app.thread != null) {
                 // We don't need to apply the update for the process which didn't get computed
                 if (app.completedAdjSeq == mAdjSeq) {
@@ -881,7 +821,6 @@
             }
         }
 
-<<<<<<< HEAD
         if ((numBServices > mBServiceAppThreshold) && (true == mService.mAllowLowerMemLevel)
                 && (selectedAppRecord != null)) {
             ProcessList.setOomAdj(selectedAppRecord.pid, selectedAppRecord.info.uid,
@@ -891,14 +830,7 @@
                         + " app.pid = " + selectedAppRecord.pid + " is moved to higher adj");
         }
 
-        mService.incrementProcStateSeqAndNotifyAppsLocked();
-
-        mNumServiceProcs = mNewNumServiceProcs;
-
-        boolean allChanged = mService.updateLowMemStateLocked(numCached, numEmpty, numTrimming);
-=======
         mProcessList.incrementProcStateSeqAndNotifyAppsLocked(activeUids);
->>>>>>> da5e1bd2
 
         return mService.updateLowMemStateLocked(numCached, numEmpty, numTrimming);
     }
