/*
 * Copyright (C) 2006-2011 The Android Open Source Project
 *
 * Licensed under the Apache License, Version 2.0 (the "License");
 * you may not use this file except in compliance with the License.
 * You may obtain a copy of the License at
 *
 *      http://www.apache.org/licenses/LICENSE-2.0
 *
 * Unless required by applicable law or agreed to in writing, software
 * distributed under the License is distributed on an "AS IS" BASIS,
 * WITHOUT WARRANTIES OR CONDITIONS OF ANY KIND, either express or implied.
 * See the License for the specific language governing permissions and
 * limitations under the License.
 */

package com.android.server.am;

import android.content.Context;
import android.database.ContentObserver;
import android.net.Uri;
import android.os.Bundle;
import android.provider.Settings;

import com.android.internal.annotations.VisibleForTesting;

import java.util.HashMap;
import java.util.Map;

/**
 * Helper class for watching a set of core settings which the framework
 * propagates to application processes to avoid multiple lookups and potentially
 * disk I/O operations. Note: This class assumes that all core settings reside
 * in {@link Settings.Secure}.
 */
final class CoreSettingsObserver extends ContentObserver {
    private static final String LOG_TAG = CoreSettingsObserver.class.getSimpleName();

    // mapping form property name to its type
    @VisibleForTesting
    static final Map<String, Class<?>> sSecureSettingToTypeMap = new HashMap<
            String, Class<?>>();
    @VisibleForTesting
    static final Map<String, Class<?>> sSystemSettingToTypeMap = new HashMap<
            String, Class<?>>();
    @VisibleForTesting
    static final Map<String, Class<?>> sGlobalSettingToTypeMap = new HashMap<
            String, Class<?>>();
    static {
        sSecureSettingToTypeMap.put(Settings.Secure.LONG_PRESS_TIMEOUT, int.class);
        sSecureSettingToTypeMap.put(Settings.Secure.MULTI_PRESS_TIMEOUT, int.class);
        // add other secure settings here...

        sSystemSettingToTypeMap.put(Settings.System.TIME_12_24, String.class);
        // add other system settings here...

        sGlobalSettingToTypeMap.put(Settings.Global.DEBUG_VIEW_ATTRIBUTES, int.class);
<<<<<<< HEAD
        sGlobalSettingToTypeMap.put(Settings.Global.UPDATED_GFX_DRIVER_DEV_OPT_IN_APP,
                                    String.class);
=======
        sGlobalSettingToTypeMap.put(Settings.Global.GUP_DEV_OPT_IN_APPS, String.class);
        sGlobalSettingToTypeMap.put(Settings.Global.GUP_BLACK_LIST, String.class);
>>>>>>> e10cb9bd
        // add other global settings here...
    }

    private final Bundle mCoreSettings = new Bundle();

    private final ActivityManagerService mActivityManagerService;

    public CoreSettingsObserver(ActivityManagerService activityManagerService) {
        super(activityManagerService.mHandler);
        mActivityManagerService = activityManagerService;
        beginObserveCoreSettings();
        sendCoreSettings();
    }

    public Bundle getCoreSettingsLocked() {
        return (Bundle) mCoreSettings.clone();
    }

    @Override
    public void onChange(boolean selfChange) {
        synchronized (mActivityManagerService) {
            sendCoreSettings();
        }
    }

    private void sendCoreSettings() {
        populateSettings(mCoreSettings, sSecureSettingToTypeMap);
        populateSettings(mCoreSettings, sSystemSettingToTypeMap);
        populateSettings(mCoreSettings, sGlobalSettingToTypeMap);
        mActivityManagerService.onCoreSettingsChange(mCoreSettings);
    }

    private void beginObserveCoreSettings() {
        for (String setting : sSecureSettingToTypeMap.keySet()) {
            Uri uri = Settings.Secure.getUriFor(setting);
            mActivityManagerService.mContext.getContentResolver().registerContentObserver(
                    uri, false, this);
        }

        for (String setting : sSystemSettingToTypeMap.keySet()) {
            Uri uri = Settings.System.getUriFor(setting);
            mActivityManagerService.mContext.getContentResolver().registerContentObserver(
                    uri, false, this);
        }

        for (String setting : sGlobalSettingToTypeMap.keySet()) {
            Uri uri = Settings.Global.getUriFor(setting);
            mActivityManagerService.mContext.getContentResolver().registerContentObserver(
                    uri, false, this);
        }
    }

    @VisibleForTesting
    void populateSettings(Bundle snapshot, Map<String, Class<?>> map) {
        Context context = mActivityManagerService.mContext;
        for (Map.Entry<String, Class<?>> entry : map.entrySet()) {
            String setting = entry.getKey();
            final String value;
            if (map == sSecureSettingToTypeMap) {
                value = Settings.Secure.getString(context.getContentResolver(), setting);
            } else if (map == sSystemSettingToTypeMap) {
                value = Settings.System.getString(context.getContentResolver(), setting);
            } else {
                value = Settings.Global.getString(context.getContentResolver(), setting);
            }
            if (value == null) {
                continue;
            }
            Class<?> type = entry.getValue();
            if (type == String.class) {
                snapshot.putString(setting, value);
            } else if (type == int.class) {
                snapshot.putInt(setting, Integer.parseInt(value));
            } else if (type == float.class) {
                snapshot.putFloat(setting, Float.parseFloat(value));
            } else if (type == long.class) {
                snapshot.putLong(setting, Long.parseLong(value));
            }
        }
    }
}<|MERGE_RESOLUTION|>--- conflicted
+++ resolved
@@ -55,13 +55,8 @@
         // add other system settings here...
 
         sGlobalSettingToTypeMap.put(Settings.Global.DEBUG_VIEW_ATTRIBUTES, int.class);
-<<<<<<< HEAD
-        sGlobalSettingToTypeMap.put(Settings.Global.UPDATED_GFX_DRIVER_DEV_OPT_IN_APP,
-                                    String.class);
-=======
         sGlobalSettingToTypeMap.put(Settings.Global.GUP_DEV_OPT_IN_APPS, String.class);
         sGlobalSettingToTypeMap.put(Settings.Global.GUP_BLACK_LIST, String.class);
->>>>>>> e10cb9bd
         // add other global settings here...
     }
 
