--- conflicted
+++ resolved
@@ -55,29 +55,20 @@
         // add other system settings here...
 
         sGlobalSettingToTypeMap.put(Settings.Global.DEBUG_VIEW_ATTRIBUTES, int.class);
-<<<<<<< HEAD
-        sGlobalSettingToTypeMap.put(Settings.Global.ANGLE_ENABLED_APP, String.class);
-=======
         sGlobalSettingToTypeMap.put(
                 Settings.Global.GLOBAL_SETTINGS_ANGLE_GL_DRIVER_ALL_ANGLE, String.class);
         sGlobalSettingToTypeMap.put(
                 Settings.Global.GLOBAL_SETTINGS_ANGLE_GL_DRIVER_SELECTION_PKGS, String.class);
         sGlobalSettingToTypeMap.put(
                 Settings.Global.GLOBAL_SETTINGS_ANGLE_GL_DRIVER_SELECTION_VALUES, String.class);
->>>>>>> de843449
         sGlobalSettingToTypeMap.put(Settings.Global.ENABLE_GPU_DEBUG_LAYERS, int.class);
         sGlobalSettingToTypeMap.put(Settings.Global.GPU_DEBUG_APP, String.class);
         sGlobalSettingToTypeMap.put(Settings.Global.GPU_DEBUG_LAYERS, String.class);
         sGlobalSettingToTypeMap.put(Settings.Global.GPU_DEBUG_LAYERS_GLES, String.class);
         sGlobalSettingToTypeMap.put(Settings.Global.GPU_DEBUG_LAYER_APP, String.class);
         sGlobalSettingToTypeMap.put(Settings.Global.SMS_ACCESS_RESTRICTION_ENABLED, int.class);
-<<<<<<< HEAD
-        sGlobalSettingToTypeMap.put(Settings.Global.UPDATED_GFX_DRIVER_DEV_OPT_IN_APP,
-                                    String.class);
-=======
         sGlobalSettingToTypeMap.put(Settings.Global.GUP_DEV_OPT_IN_APPS, String.class);
         sGlobalSettingToTypeMap.put(Settings.Global.GUP_BLACK_LIST, String.class);
->>>>>>> de843449
         // add other global settings here...
     }
 
