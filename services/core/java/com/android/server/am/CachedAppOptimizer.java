/*
 * Copyright (C) 2018 The Android Open Source Project
 *
 * Licensed under the Apache License, Version 2.0 (the "License");
 * you may not use this file except in compliance with the License.
 * You may obtain a copy of the License at
 *
 *      http://www.apache.org/licenses/LICENSE-2.0
 *
 * Unless required by applicable law or agreed to in writing, software
 * distributed under the License is distributed on an "AS IS" BASIS,
 * WITHOUT WARRANTIES OR CONDITIONS OF ANY KIND, either express or implied.
 * See the License for the specific language governing permissions and
 * limitations under the License.
 */

package com.android.server.am;

import static android.os.Process.THREAD_PRIORITY_FOREGROUND;

import static com.android.server.am.ActivityManagerDebugConfig.DEBUG_COMPACTION;
import static com.android.server.am.ActivityManagerDebugConfig.DEBUG_FREEZER;
import static com.android.server.am.ActivityManagerDebugConfig.TAG_AM;

import android.app.ActivityManager;
import android.app.ActivityThread;
import android.os.Debug;
import android.os.Handler;
import android.os.Message;
import android.os.Process;
import android.os.SystemClock;
import android.os.SystemProperties;
import android.os.Trace;
import android.provider.DeviceConfig;
import android.provider.DeviceConfig.OnPropertiesChangedListener;
import android.provider.DeviceConfig.Properties;
import android.provider.Settings;
import android.text.TextUtils;
import android.util.EventLog;
import android.util.Slog;
import android.util.BoostFramework;

import com.android.internal.annotations.GuardedBy;
import com.android.internal.annotations.VisibleForTesting;
import com.android.internal.util.FrameworkStatsLog;
import com.android.server.ServiceThread;

import java.io.FileOutputStream;
import java.io.FileReader;
import java.io.IOException;
import java.io.PrintWriter;
import java.util.ArrayList;
import java.util.Arrays;
import java.util.HashSet;
import java.util.LinkedHashMap;
import java.util.Map;
import java.util.Random;
import java.util.Set;

public final class CachedAppOptimizer {

    // Flags stored in the DeviceConfig API.
    @VisibleForTesting static final String KEY_USE_COMPACTION = "use_compaction";
    @VisibleForTesting static final String KEY_USE_FREEZER = "use_freezer";
    @VisibleForTesting static final String KEY_COMPACT_ACTION_1 = "compact_action_1";
    @VisibleForTesting static final String KEY_COMPACT_ACTION_2 = "compact_action_2";
    @VisibleForTesting static final String KEY_COMPACT_THROTTLE_1 = "compact_throttle_1";
    @VisibleForTesting static final String KEY_COMPACT_THROTTLE_2 = "compact_throttle_2";
    @VisibleForTesting static final String KEY_COMPACT_THROTTLE_3 = "compact_throttle_3";
    @VisibleForTesting static final String KEY_COMPACT_THROTTLE_4 = "compact_throttle_4";
    @VisibleForTesting static final String KEY_COMPACT_THROTTLE_5 = "compact_throttle_5";
    @VisibleForTesting static final String KEY_COMPACT_THROTTLE_6 = "compact_throttle_6";
    @VisibleForTesting static final String KEY_COMPACT_STATSD_SAMPLE_RATE =
            "compact_statsd_sample_rate";
    @VisibleForTesting static final String KEY_FREEZER_STATSD_SAMPLE_RATE =
            "freeze_statsd_sample_rate";
    @VisibleForTesting static final String KEY_COMPACT_FULL_RSS_THROTTLE_KB =
            "compact_full_rss_throttle_kb";
    @VisibleForTesting static final String KEY_COMPACT_FULL_DELTA_RSS_THROTTLE_KB =
            "compact_full_delta_rss_throttle_kb";
    @VisibleForTesting static final String KEY_COMPACT_PROC_STATE_THROTTLE =
            "compact_proc_state_throttle";

    // Phenotype sends int configurations and we map them to the strings we'll use on device,
    // preventing a weird string value entering the kernel.
    private static final int COMPACT_ACTION_FILE_FLAG = 1;
    private static final int COMPACT_ACTION_ANON_FLAG = 2;
    private static final int COMPACT_ACTION_FULL_FLAG = 3;
    private static final int COMPACT_ACTION_NONE_FLAG = 4;
    private static final String COMPACT_ACTION_NONE = "";
    private static final String COMPACT_ACTION_FILE = "file";
    private static final String COMPACT_ACTION_ANON = "anon";
    private static final String COMPACT_ACTION_FULL = "all";

    private static boolean isLowRAM = false;

    // Defaults for phenotype flags.
    @VisibleForTesting static Boolean DEFAULT_USE_COMPACTION = false;
    @VisibleForTesting static final Boolean DEFAULT_USE_FREEZER = false;
    @VisibleForTesting static final int DEFAULT_COMPACT_ACTION_1 = COMPACT_ACTION_FILE_FLAG;
    @VisibleForTesting static final int DEFAULT_COMPACT_ACTION_2 = COMPACT_ACTION_FULL_FLAG;
    @VisibleForTesting static final long DEFAULT_COMPACT_THROTTLE_1 = 5_000;
    @VisibleForTesting static final long DEFAULT_COMPACT_THROTTLE_2 = 10_000;
    @VisibleForTesting static final long DEFAULT_COMPACT_THROTTLE_3 = 500;
    @VisibleForTesting static final long DEFAULT_COMPACT_THROTTLE_4 = 10_000;
    @VisibleForTesting static final long DEFAULT_COMPACT_THROTTLE_5 = 10 * 60 * 1000;
    @VisibleForTesting static final long DEFAULT_COMPACT_THROTTLE_6 = 10 * 60 * 1000;
    // The sampling rate to push app compaction events into statsd for upload.
    @VisibleForTesting static final float DEFAULT_STATSD_SAMPLE_RATE = 0.1f;
    @VisibleForTesting static final long DEFAULT_COMPACT_FULL_RSS_THROTTLE_KB = 12_000L;
    @VisibleForTesting static final long DEFAULT_COMPACT_FULL_DELTA_RSS_THROTTLE_KB = 8_000L;
    // Format of this string should be a comma separated list of integers.
    @VisibleForTesting static final String DEFAULT_COMPACT_PROC_STATE_THROTTLE =
            String.valueOf(ActivityManager.PROCESS_STATE_RECEIVER);

    @VisibleForTesting
    interface PropertyChangedCallbackForTest {
        void onPropertyChanged();
    }
    private PropertyChangedCallbackForTest mTestCallback;

    // This interface is for functions related to the Process object that need a different
    // implementation in the tests as we are not creating real processes when testing compaction.
    @VisibleForTesting
    interface ProcessDependencies {
        long[] getRss(int pid);
        void performCompaction(String action, int pid) throws IOException;
    }

    // Handler constants.
    static final int COMPACT_PROCESS_SOME = 1;
    static final int COMPACT_PROCESS_FULL = 2;
    static final int COMPACT_PROCESS_PERSISTENT = 3;
    static final int COMPACT_PROCESS_BFGS = 4;
    static final int COMPACT_PROCESS_MSG = 1;
    static final int COMPACT_SYSTEM_MSG = 2;
    static final int SET_FROZEN_PROCESS_MSG = 3;
    static final int REPORT_UNFREEZE_MSG = 4;

    //TODO:change this static definition into a configurable flag.
    static final int FREEZE_TIMEOUT_MS = 500;

    static final int DO_FREEZE = 1;
    static final int REPORT_UNFREEZE = 2;

    /**
     * This thread must be moved to the system background cpuset.
     * If that doesn't happen, it's probably going to draw a lot of power.
     * However, this has to happen after the first updateOomAdjLocked, because
     * that will wipe out the cpuset assignment for system_server threads.
     * Accordingly, this is in the AMS constructor.
     */
    final ServiceThread mCachedAppOptimizerThread;

    private final ArrayList<ProcessRecord> mPendingCompactionProcesses =
            new ArrayList<ProcessRecord>();
    private final ActivityManagerService mAm;
    private final OnPropertiesChangedListener mOnFlagsChangedListener =
            new OnPropertiesChangedListener() {
                @Override
                public void onPropertiesChanged(Properties properties) {
                    synchronized (mPhenotypeFlagLock) {
                        for (String name : properties.getKeyset()) {
                            if (KEY_USE_COMPACTION.equals(name)) {
                                updateUseCompaction();
                            } else if (KEY_COMPACT_ACTION_1.equals(name)
                                    || KEY_COMPACT_ACTION_2.equals(name)) {
                                updateCompactionActions();
                            } else if (KEY_COMPACT_THROTTLE_1.equals(name)
                                    || KEY_COMPACT_THROTTLE_2.equals(name)
                                    || KEY_COMPACT_THROTTLE_3.equals(name)
                                    || KEY_COMPACT_THROTTLE_4.equals(name)) {
                                updateCompactionThrottles();
                            } else if (KEY_COMPACT_STATSD_SAMPLE_RATE.equals(name)) {
                                updateCompactStatsdSampleRate();
                            } else if (KEY_FREEZER_STATSD_SAMPLE_RATE.equals(name)) {
                                updateFreezerStatsdSampleRate();
                            } else if (KEY_COMPACT_FULL_RSS_THROTTLE_KB.equals(name)) {
                                updateFullRssThrottle();
                            } else if (KEY_COMPACT_FULL_DELTA_RSS_THROTTLE_KB.equals(name)) {
                                updateFullDeltaRssThrottle();
                            } else if (KEY_COMPACT_PROC_STATE_THROTTLE.equals(name)) {
                                updateProcStateThrottle();
                            }
                        }
                    }
                    if (mTestCallback != null) {
                        mTestCallback.onPropertyChanged();
                    }
                }
            };

    private final Object mPhenotypeFlagLock = new Object();

    // Configured by phenotype. Updates from the server take effect immediately.
    @GuardedBy("mPhenotypeFlagLock")
    @VisibleForTesting volatile String mCompactActionSome =
            compactActionIntToString(DEFAULT_COMPACT_ACTION_1);
    @GuardedBy("mPhenotypeFlagLock")
    @VisibleForTesting volatile String mCompactActionFull =
            compactActionIntToString(DEFAULT_COMPACT_ACTION_2);
    @GuardedBy("mPhenotypeFlagLock")
    @VisibleForTesting volatile long mCompactThrottleSomeSome = DEFAULT_COMPACT_THROTTLE_1;
    @GuardedBy("mPhenotypeFlagLock")
    @VisibleForTesting volatile long mCompactThrottleSomeFull = DEFAULT_COMPACT_THROTTLE_2;
    @GuardedBy("mPhenotypeFlagLock")
    @VisibleForTesting volatile long mCompactThrottleFullSome = DEFAULT_COMPACT_THROTTLE_3;
    @GuardedBy("mPhenotypeFlagLock")
    @VisibleForTesting volatile long mCompactThrottleFullFull = DEFAULT_COMPACT_THROTTLE_4;
    @GuardedBy("mPhenotypeFlagLock")
    @VisibleForTesting volatile long mCompactThrottleBFGS = DEFAULT_COMPACT_THROTTLE_5;
    @GuardedBy("mPhenotypeFlagLock")
    @VisibleForTesting volatile long mCompactThrottlePersistent = DEFAULT_COMPACT_THROTTLE_6;
    @GuardedBy("mPhenotypeFlagLock")
    private volatile boolean mUseCompaction = DEFAULT_USE_COMPACTION;
    private volatile boolean mUseFreezer = DEFAULT_USE_FREEZER;
    private final Random mRandom = new Random();
    @GuardedBy("mPhenotypeFlagLock")
    @VisibleForTesting volatile float mCompactStatsdSampleRate = DEFAULT_STATSD_SAMPLE_RATE;
    @VisibleForTesting volatile float mFreezerStatsdSampleRate = DEFAULT_STATSD_SAMPLE_RATE;
    @GuardedBy("mPhenotypeFlagLock")
    @VisibleForTesting volatile long mFullAnonRssThrottleKb =
            DEFAULT_COMPACT_FULL_RSS_THROTTLE_KB;
    @GuardedBy("mPhenotypeFlagLock")
    @VisibleForTesting volatile long mFullDeltaRssThrottleKb =
            DEFAULT_COMPACT_FULL_DELTA_RSS_THROTTLE_KB;
    @GuardedBy("mPhenotypeFlagLock")
    @VisibleForTesting final Set<Integer> mProcStateThrottle;

    // Handler on which compaction runs.
    @VisibleForTesting
    Handler mCompactionHandler;
    private Handler mFreezeHandler;

    // Maps process ID to last compaction statistics for processes that we've fully compacted. Used
    // when evaluating throttles that we only consider for "full" compaction, so we don't store
    // data for "some" compactions. Uses LinkedHashMap to ensure insertion order is kept and
    // facilitate removal of the oldest entry.
    @VisibleForTesting
    LinkedHashMap<Integer, LastCompactionStats> mLastCompactionStats =
            new LinkedHashMap<Integer, LastCompactionStats>() {
                @Override
                protected boolean removeEldestEntry(Map.Entry eldest) {
                    return size() > 100;
                }
    };

    private int mSomeCompactionCount;
    private int mFullCompactionCount;
    private int mPersistentCompactionCount;
    private int mBfgsCompactionCount;
<<<<<<< HEAD
    public static BoostFramework mPerf = new BoostFramework();

    public CachedAppOptimizer(ActivityManagerService am) {
        mAm = am;
        mCachedAppOptimizerThread = new ServiceThread("CachedAppOptimizerThread",
                THREAD_PRIORITY_FOREGROUND, true);
        mProcStateThrottle = new HashSet<>();
        isLowRAM = SystemProperties.getBoolean("ro.config.low_ram", false);

        if (isLowRAM == true)
            DEFAULT_USE_COMPACTION = true;
=======
    private final ProcessDependencies mProcessDependencies;

    public CachedAppOptimizer(ActivityManagerService am) {
        this(am, null, new DefaultProcessDependencies());
>>>>>>> cfcd265d
    }

    @VisibleForTesting
    CachedAppOptimizer(ActivityManagerService am, PropertyChangedCallbackForTest callback,
            ProcessDependencies processDependencies) {
        mAm = am;
        mCachedAppOptimizerThread = new ServiceThread("CachedAppOptimizerThread",
            THREAD_PRIORITY_FOREGROUND, true);
        mProcStateThrottle = new HashSet<>();
        mProcessDependencies = processDependencies;
        mTestCallback = callback;
    }

    /**
     * Reads phenotype config to determine whether app compaction is enabled or not and
     * starts the background thread if necessary.
     */
    public void init() {
        DeviceConfig.addOnPropertiesChangedListener(DeviceConfig.NAMESPACE_ACTIVITY_MANAGER,
                ActivityThread.currentApplication().getMainExecutor(), mOnFlagsChangedListener);
        synchronized (mPhenotypeFlagLock) {
            updateUseCompaction();
            updateCompactionActions();
            updateCompactionThrottles();
            updateCompactStatsdSampleRate();
            updateFreezerStatsdSampleRate();
            updateFullRssThrottle();
            updateFullDeltaRssThrottle();
            updateProcStateThrottle();
            updateUseFreezer();
        }
        Process.setThreadGroupAndCpuset(mCachedAppOptimizerThread.getThreadId(),
                Process.THREAD_GROUP_SYSTEM);
        boolean useCompaction =
                    Boolean.valueOf(mPerf.perfGetProp("vendor.appcompact.enable_app_compact",
                        "false"));
        int someCompactionType =
                    Integer.valueOf(mPerf.perfGetProp("vendor.appcompact.some_compact_type",
                        String.valueOf(COMPACT_ACTION_ANON_FLAG)));
        int fullCompactionType =
                    Integer.valueOf(mPerf.perfGetProp("vendor.appcompact.full_compact_type",
                        String.valueOf(COMPACT_ACTION_ANON_FLAG)));
        int compactThrottleSomeSome =
                    Integer.valueOf(mPerf.perfGetProp("vendor.appcompact.compact_throttle_somesome",
                        String.valueOf(DEFAULT_COMPACT_THROTTLE_1)));
        int compactThrottleSomeFull =
                    Integer.valueOf(mPerf.perfGetProp("vendor.appcompact.compact_throttle_somefull",
                        String.valueOf(DEFAULT_COMPACT_THROTTLE_2)));
        int compactThrottleFullSome =
                    Integer.valueOf(mPerf.perfGetProp("vendor.appcompact.compact_throttle_fullsome",
                        String.valueOf(DEFAULT_COMPACT_THROTTLE_3)));
        int compactThrottleFullFull =
                    Integer.valueOf(mPerf.perfGetProp("vendor.appcompact.compact_throttle_fullfull",
                        String.valueOf(DEFAULT_COMPACT_THROTTLE_4)));
        int compactThrottleBfgs =
                    Integer.valueOf(mPerf.perfGetProp("vendor.appcompact.compact_throttle_bfgs",
                        String.valueOf(DEFAULT_COMPACT_THROTTLE_5)));
        int compactThrottlePersistent =
                    Integer.valueOf(mPerf.perfGetProp("vendor.appcompact.compact_throttle_persistent",
                        String.valueOf(DEFAULT_COMPACT_THROTTLE_6)));
        int fullRssThrottleKB =
                    Integer.valueOf(mPerf.perfGetProp("vendor.appcompact.rss_throttle_kb",
                        String.valueOf(DEFAULT_COMPACT_FULL_RSS_THROTTLE_KB)));
        int deltaRssThrottleKB =
                    Integer.valueOf(mPerf.perfGetProp("vendor.appcompact.delta_rss_throttle_kb",
                        String.valueOf(DEFAULT_COMPACT_FULL_DELTA_RSS_THROTTLE_KB)));

        DeviceConfig.setProperty(
                    DeviceConfig.NAMESPACE_ACTIVITY_MANAGER, KEY_COMPACT_ACTION_1,
                        String.valueOf(someCompactionType), true);
        DeviceConfig.setProperty(
                    DeviceConfig.NAMESPACE_ACTIVITY_MANAGER, KEY_COMPACT_ACTION_2,
                        String.valueOf(fullCompactionType), true);
        DeviceConfig.setProperty(
                    DeviceConfig.NAMESPACE_ACTIVITY_MANAGER, KEY_COMPACT_THROTTLE_1,
                        String.valueOf(compactThrottleSomeSome), true);
        DeviceConfig.setProperty(
                    DeviceConfig.NAMESPACE_ACTIVITY_MANAGER, KEY_COMPACT_THROTTLE_2,
                        String.valueOf(compactThrottleSomeFull), true);
        DeviceConfig.setProperty(
                    DeviceConfig.NAMESPACE_ACTIVITY_MANAGER, KEY_COMPACT_THROTTLE_3,
                        String.valueOf(compactThrottleFullSome), true);
        DeviceConfig.setProperty(
                    DeviceConfig.NAMESPACE_ACTIVITY_MANAGER, KEY_COMPACT_THROTTLE_4,
                        String.valueOf(compactThrottleFullFull), true);
        DeviceConfig.setProperty(
                    DeviceConfig.NAMESPACE_ACTIVITY_MANAGER, KEY_COMPACT_THROTTLE_5,
                        String.valueOf(compactThrottleBfgs), true);
        DeviceConfig.setProperty(
                    DeviceConfig.NAMESPACE_ACTIVITY_MANAGER, KEY_COMPACT_THROTTLE_6,
                        String.valueOf(compactThrottlePersistent), true);
        DeviceConfig.setProperty(
                    DeviceConfig.NAMESPACE_ACTIVITY_MANAGER, KEY_COMPACT_FULL_RSS_THROTTLE_KB,
                        String.valueOf(fullRssThrottleKB), true);
        DeviceConfig.setProperty(
                    DeviceConfig.NAMESPACE_ACTIVITY_MANAGER, KEY_COMPACT_FULL_DELTA_RSS_THROTTLE_KB,
                        String.valueOf(deltaRssThrottleKB), true);
        DeviceConfig.setProperty(
                    DeviceConfig.NAMESPACE_ACTIVITY_MANAGER, KEY_USE_COMPACTION,
                        String.valueOf(useCompaction), true);
    }

    /**
     * Returns whether compaction is enabled.
     */
    public boolean useCompaction() {
        synchronized (mPhenotypeFlagLock) {
            return mUseCompaction;
        }
    }

    /**
     * Returns whether freezer is enabled.
     */
    public boolean useFreezer() {
        synchronized (mPhenotypeFlagLock) {
            return mUseFreezer;
        }
    }

    @GuardedBy("mAm")
    void dump(PrintWriter pw) {
        pw.println("CachedAppOptimizer settings");
        synchronized (mPhenotypeFlagLock) {
            pw.println("  " + KEY_USE_COMPACTION + "=" + mUseCompaction);
            pw.println("  " + KEY_COMPACT_ACTION_1 + "=" + mCompactActionSome);
            pw.println("  " + KEY_COMPACT_ACTION_2 + "=" + mCompactActionFull);
            pw.println("  " + KEY_COMPACT_THROTTLE_1 + "=" + mCompactThrottleSomeSome);
            pw.println("  " + KEY_COMPACT_THROTTLE_2 + "=" + mCompactThrottleSomeFull);
            pw.println("  " + KEY_COMPACT_THROTTLE_3 + "=" + mCompactThrottleFullSome);
            pw.println("  " + KEY_COMPACT_THROTTLE_4 + "=" + mCompactThrottleFullFull);
            pw.println("  " + KEY_COMPACT_THROTTLE_5 + "=" + mCompactThrottleBFGS);
            pw.println("  " + KEY_COMPACT_THROTTLE_6 + "=" + mCompactThrottlePersistent);
            pw.println("  " + KEY_COMPACT_STATSD_SAMPLE_RATE + "=" + mCompactStatsdSampleRate);
            pw.println("  " + KEY_COMPACT_FULL_RSS_THROTTLE_KB + "="
                    + mFullAnonRssThrottleKb);
            pw.println("  " + KEY_COMPACT_FULL_DELTA_RSS_THROTTLE_KB + "="
                    + mFullDeltaRssThrottleKb);
            pw.println("  "  + KEY_COMPACT_PROC_STATE_THROTTLE + "="
                    + Arrays.toString(mProcStateThrottle.toArray(new Integer[0])));

            pw.println("  " + mSomeCompactionCount + " some, " + mFullCompactionCount
                    + " full, " + mPersistentCompactionCount + " persistent, "
                    + mBfgsCompactionCount + " BFGS compactions.");

            pw.println("  Tracking last compaction stats for " + mLastCompactionStats.size()
                    + " processes.");
            pw.println(" " + KEY_USE_FREEZER + "=" + mUseFreezer);
            pw.println("  " + KEY_FREEZER_STATSD_SAMPLE_RATE + "=" + mFreezerStatsdSampleRate);
            if (DEBUG_COMPACTION) {
                for (Map.Entry<Integer, LastCompactionStats> entry
                        : mLastCompactionStats.entrySet()) {
                    int pid = entry.getKey();
                    LastCompactionStats stats = entry.getValue();
                    pw.println("    " + pid + ": "
                            + Arrays.toString(stats.getRssAfterCompaction()));
                }
            }
        }
    }

    @GuardedBy("mAm")
    void compactAppSome(ProcessRecord app) {
        app.reqCompactAction = COMPACT_PROCESS_SOME;
        mPendingCompactionProcesses.add(app);
        mCompactionHandler.sendMessage(
                mCompactionHandler.obtainMessage(
                COMPACT_PROCESS_MSG, app.setAdj, app.setProcState));
    }

    @GuardedBy("mAm")
    void compactAppFull(ProcessRecord app) {
        app.reqCompactAction = COMPACT_PROCESS_FULL;
        mPendingCompactionProcesses.add(app);
        mCompactionHandler.sendMessage(
                mCompactionHandler.obtainMessage(
                COMPACT_PROCESS_MSG, app.setAdj, app.setProcState));

    }

    @GuardedBy("mAm")
    void compactAppPersistent(ProcessRecord app) {
        app.reqCompactAction = COMPACT_PROCESS_PERSISTENT;
        mPendingCompactionProcesses.add(app);
        mCompactionHandler.sendMessage(
                mCompactionHandler.obtainMessage(
                    COMPACT_PROCESS_MSG, app.curAdj, app.setProcState));
    }

    @GuardedBy("mAm")
    boolean shouldCompactPersistent(ProcessRecord app, long now) {
        return (app.lastCompactTime == 0
                || (now - app.lastCompactTime) > mCompactThrottlePersistent);
    }

    @GuardedBy("mAm")
    void compactAppBfgs(ProcessRecord app) {
        app.reqCompactAction = COMPACT_PROCESS_BFGS;
        mPendingCompactionProcesses.add(app);
        mCompactionHandler.sendMessage(
                mCompactionHandler.obtainMessage(
                    COMPACT_PROCESS_MSG, app.curAdj, app.setProcState));
    }

    @GuardedBy("mAm")
    boolean shouldCompactBFGS(ProcessRecord app, long now) {
        return (app.lastCompactTime == 0
                || (now - app.lastCompactTime) > mCompactThrottleBFGS);
    }

    @GuardedBy("mAm")
    void compactAllSystem() {
        if (mUseCompaction) {
            mCompactionHandler.sendMessage(mCompactionHandler.obtainMessage(
                                              COMPACT_SYSTEM_MSG));
        }
    }

    private native void compactSystem();

    /**
     * Reads the flag value from DeviceConfig to determine whether app compaction
     * should be enabled, and starts the freeze/compaction thread if needed.
     */
    @GuardedBy("mPhenotypeFlagLock")
    private void updateUseCompaction() {
        mUseCompaction = DeviceConfig.getBoolean(DeviceConfig.NAMESPACE_ACTIVITY_MANAGER,
                    KEY_USE_COMPACTION, DEFAULT_USE_COMPACTION);

        if (mUseCompaction) {
            if (!mCachedAppOptimizerThread.isAlive()) {
                mCachedAppOptimizerThread.start();
            }

            mCompactionHandler = new MemCompactionHandler();
        }
    }

    /**
     * Determines whether the freezer is correctly supported by this system
     */
    public static boolean isFreezerSupported() {
        boolean supported = false;
        FileReader fr = null;

        try {
            fr = new FileReader("/dev/freezer/frozen/freezer.killable");
            int i = fr.read();

            if ((char) i == '1') {
                supported = true;
            } else {
                Slog.w(TAG_AM, "Freezer killability is turned off, disabling freezer");
            }
        } catch (java.io.FileNotFoundException e) {
            Slog.d(TAG_AM, "Freezer.killable not present, disabling freezer");
        } catch (Exception e) {
            Slog.d(TAG_AM, "Unable to read freezer.killable, disabling freezer: " + e.toString());
        }

        if (fr != null) {
            try {
                fr.close();
            } catch (java.io.IOException e) {
                Slog.e(TAG_AM, "Exception closing freezer.killable: " + e.toString());
            }
        }

        return supported;
    }

    /**
     * Reads the flag value from DeviceConfig to determine whether app freezer
     * should be enabled, and starts the freeze/compaction thread if needed.
     */
    @GuardedBy("mPhenotypeFlagLock")
    private void updateUseFreezer() {
        final String configOverride = Settings.Global.getString(mAm.mContext.getContentResolver(),
                Settings.Global.CACHED_APPS_FREEZER_ENABLED);

        if ("disabled".equals(configOverride)) {
            mUseFreezer = false;
        } else if ("enabled".equals(configOverride)
                || DeviceConfig.getBoolean(DeviceConfig.NAMESPACE_ACTIVITY_MANAGER_NATIVE_BOOT,
                    KEY_USE_FREEZER, DEFAULT_USE_FREEZER)) {
            mUseFreezer = isFreezerSupported();
        }

        if (mUseFreezer) {
            Slog.d(TAG_AM, "Freezer enabled");
            if (!mCachedAppOptimizerThread.isAlive()) {
                mCachedAppOptimizerThread.start();
            }

            mFreezeHandler = new FreezeHandler();
        }
    }

    @GuardedBy("mPhenotypeFlagLock")
    private void updateCompactionActions() {
        int compactAction1 = DeviceConfig.getInt(DeviceConfig.NAMESPACE_ACTIVITY_MANAGER,
                KEY_COMPACT_ACTION_1, DEFAULT_COMPACT_ACTION_1);

        int compactAction2 = DeviceConfig.getInt(DeviceConfig.NAMESPACE_ACTIVITY_MANAGER,
                KEY_COMPACT_ACTION_2, DEFAULT_COMPACT_ACTION_2);

        mCompactActionSome = compactActionIntToString(compactAction1);
        mCompactActionFull = compactActionIntToString(compactAction2);
    }

    @GuardedBy("mPhenotypeFlagLock")
    private void updateCompactionThrottles() {
        boolean useThrottleDefaults = false;
        String throttleSomeSomeFlag =
                DeviceConfig.getProperty(DeviceConfig.NAMESPACE_ACTIVITY_MANAGER,
                    KEY_COMPACT_THROTTLE_1);
        String throttleSomeFullFlag =
                DeviceConfig.getProperty(DeviceConfig.NAMESPACE_ACTIVITY_MANAGER,
                    KEY_COMPACT_THROTTLE_2);
        String throttleFullSomeFlag =
                DeviceConfig.getProperty(DeviceConfig.NAMESPACE_ACTIVITY_MANAGER,
                    KEY_COMPACT_THROTTLE_3);
        String throttleFullFullFlag =
                DeviceConfig.getProperty(DeviceConfig.NAMESPACE_ACTIVITY_MANAGER,
                    KEY_COMPACT_THROTTLE_4);
        String throttleBFGSFlag =
                DeviceConfig.getProperty(DeviceConfig.NAMESPACE_ACTIVITY_MANAGER,
                    KEY_COMPACT_THROTTLE_5);
        String throttlePersistentFlag =
                DeviceConfig.getProperty(DeviceConfig.NAMESPACE_ACTIVITY_MANAGER,
                    KEY_COMPACT_THROTTLE_6);

        if (TextUtils.isEmpty(throttleSomeSomeFlag) || TextUtils.isEmpty(throttleSomeFullFlag)
                || TextUtils.isEmpty(throttleFullSomeFlag)
                || TextUtils.isEmpty(throttleFullFullFlag)
                || TextUtils.isEmpty(throttleBFGSFlag)
                || TextUtils.isEmpty(throttlePersistentFlag)) {
            // Set defaults for all if any are not set.
            useThrottleDefaults = true;
        } else {
            try {
                mCompactThrottleSomeSome = Integer.parseInt(throttleSomeSomeFlag);
                mCompactThrottleSomeFull = Integer.parseInt(throttleSomeFullFlag);
                mCompactThrottleFullSome = Integer.parseInt(throttleFullSomeFlag);
                mCompactThrottleFullFull = Integer.parseInt(throttleFullFullFlag);
                mCompactThrottleBFGS = Integer.parseInt(throttleBFGSFlag);
                mCompactThrottlePersistent = Integer.parseInt(throttlePersistentFlag);
            } catch (NumberFormatException e) {
                useThrottleDefaults = true;
            }
        }

        if (useThrottleDefaults) {
            mCompactThrottleSomeSome = DEFAULT_COMPACT_THROTTLE_1;
            mCompactThrottleSomeFull = DEFAULT_COMPACT_THROTTLE_2;
            mCompactThrottleFullSome = DEFAULT_COMPACT_THROTTLE_3;
            mCompactThrottleFullFull = DEFAULT_COMPACT_THROTTLE_4;
            mCompactThrottleBFGS = DEFAULT_COMPACT_THROTTLE_5;
            mCompactThrottlePersistent = DEFAULT_COMPACT_THROTTLE_6;
        }
    }

    @GuardedBy("mPhenotypeFlagLock")
    private void updateCompactStatsdSampleRate() {
        mCompactStatsdSampleRate = DeviceConfig.getFloat(DeviceConfig.NAMESPACE_ACTIVITY_MANAGER,
                KEY_COMPACT_STATSD_SAMPLE_RATE, DEFAULT_STATSD_SAMPLE_RATE);
        mCompactStatsdSampleRate = Math.min(1.0f, Math.max(0.0f, mCompactStatsdSampleRate));
    }

    @GuardedBy("mPhenotypeFlagLock")
    private void updateFreezerStatsdSampleRate() {
        mFreezerStatsdSampleRate = DeviceConfig.getFloat(DeviceConfig.NAMESPACE_ACTIVITY_MANAGER,
                KEY_FREEZER_STATSD_SAMPLE_RATE, DEFAULT_STATSD_SAMPLE_RATE);
        mFreezerStatsdSampleRate = Math.min(1.0f, Math.max(0.0f, mFreezerStatsdSampleRate));
    }

    @GuardedBy("mPhenotypeFlagLock")
    private void updateFullRssThrottle() {
        mFullAnonRssThrottleKb = DeviceConfig.getLong(DeviceConfig.NAMESPACE_ACTIVITY_MANAGER,
                KEY_COMPACT_FULL_RSS_THROTTLE_KB, DEFAULT_COMPACT_FULL_RSS_THROTTLE_KB);

        // Don't allow negative values. 0 means don't apply the throttle.
        if (mFullAnonRssThrottleKb < 0) {
            mFullAnonRssThrottleKb = DEFAULT_COMPACT_FULL_RSS_THROTTLE_KB;
        }
    }

    @GuardedBy("mPhenotypeFlagLock")
    private void updateFullDeltaRssThrottle() {
        mFullDeltaRssThrottleKb = DeviceConfig.getLong(DeviceConfig.NAMESPACE_ACTIVITY_MANAGER,
                KEY_COMPACT_FULL_DELTA_RSS_THROTTLE_KB, DEFAULT_COMPACT_FULL_DELTA_RSS_THROTTLE_KB);

        if (mFullDeltaRssThrottleKb < 0) {
            mFullDeltaRssThrottleKb = DEFAULT_COMPACT_FULL_DELTA_RSS_THROTTLE_KB;
        }
    }

    @GuardedBy("mPhenotypeFlagLock")
    private void updateProcStateThrottle() {
        String procStateThrottleString = DeviceConfig.getString(
                DeviceConfig.NAMESPACE_ACTIVITY_MANAGER, KEY_COMPACT_PROC_STATE_THROTTLE,
                DEFAULT_COMPACT_PROC_STATE_THROTTLE);
        if (!parseProcStateThrottle(procStateThrottleString)) {
            Slog.w(TAG_AM, "Unable to parse app compact proc state throttle \""
                    + procStateThrottleString + "\" falling back to default.");
            if (!parseProcStateThrottle(DEFAULT_COMPACT_PROC_STATE_THROTTLE)) {
                Slog.wtf(TAG_AM,
                        "Unable to parse default app compact proc state throttle "
                                + DEFAULT_COMPACT_PROC_STATE_THROTTLE);
            }
        }
    }

    private boolean parseProcStateThrottle(String procStateThrottleString) {
        String[] procStates = TextUtils.split(procStateThrottleString, ",");
        mProcStateThrottle.clear();
        for (String procState : procStates) {
            try {
                mProcStateThrottle.add(Integer.parseInt(procState));
            } catch (NumberFormatException e) {
                Slog.e(TAG_AM, "Failed to parse default app compaction proc state: "
                        + procState);
                return false;
            }
        }
        return true;
    }

    @VisibleForTesting
    static String compactActionIntToString(int action) {
        switch(action) {
            case COMPACT_ACTION_NONE_FLAG:
                return COMPACT_ACTION_NONE;
            case COMPACT_ACTION_FILE_FLAG:
                return COMPACT_ACTION_FILE;
            case COMPACT_ACTION_ANON_FLAG:
                return COMPACT_ACTION_ANON;
            case COMPACT_ACTION_FULL_FLAG:
                return COMPACT_ACTION_FULL;
            default:
                return COMPACT_ACTION_NONE;
        }
    }

    @GuardedBy("mAm")
    void freezeAppAsync(ProcessRecord app) {
        mFreezeHandler.removeMessages(SET_FROZEN_PROCESS_MSG, app);

        mFreezeHandler.sendMessageDelayed(
                mFreezeHandler.obtainMessage(
                    SET_FROZEN_PROCESS_MSG, DO_FREEZE, 0, app),
                FREEZE_TIMEOUT_MS);
    }

    @GuardedBy("mAm")
    void unfreezeAppLocked(ProcessRecord app) {
        mFreezeHandler.removeMessages(SET_FROZEN_PROCESS_MSG, app);

        if (!app.frozen) {
            if (DEBUG_FREEZER) {
                Slog.d(TAG_AM,
                        "Skipping unfreeze for process " + app.pid + " "
                        + app.processName + " (not frozen)");
            }
            return;
        }

        long freezeTime = app.freezeUnfreezeTime;

        try {
            Process.setProcessFrozen(app.pid, app.uid, false);

            app.freezeUnfreezeTime = SystemClock.uptimeMillis();
            app.frozen = false;
        } catch (Exception e) {
            Slog.e(TAG_AM, "Unable to unfreeze " + app.pid + " " + app.processName
                    + ". Any related user experience might be hanged.");
        }

        if (!app.frozen) {
            if (DEBUG_FREEZER) {
                Slog.d(TAG_AM, "sync unfroze " + app.pid + " " + app.processName);
            }

            mFreezeHandler.sendMessage(
                    mFreezeHandler.obtainMessage(REPORT_UNFREEZE_MSG,
                        app.pid,
                        (int) Math.min(app.freezeUnfreezeTime - freezeTime, Integer.MAX_VALUE),
                        app.processName));
        }
    }

    @VisibleForTesting
    static final class LastCompactionStats {
        private final long[] mRssAfterCompaction;

        LastCompactionStats(long[] rss) {
            mRssAfterCompaction = rss;
        }

        long[] getRssAfterCompaction() {
            return mRssAfterCompaction;
        }
    }

    private final class MemCompactionHandler extends Handler {
        private MemCompactionHandler() {
            super(mCachedAppOptimizerThread.getLooper());
        }

        @Override
        public void handleMessage(Message msg) {
            switch (msg.what) {
                case COMPACT_PROCESS_MSG: {
                    long start = SystemClock.uptimeMillis();
                    ProcessRecord proc;
                    int pid;
                    String action;
                    final String name;
                    int pendingAction, lastCompactAction;
                    long lastCompactTime;
                    LastCompactionStats lastCompactionStats;
                    int lastOomAdj = msg.arg1;
                    int procState = msg.arg2;
                    synchronized (mAm) {
                        proc = mPendingCompactionProcesses.remove(0);

                        pendingAction = proc.reqCompactAction;
                        pid = proc.pid;
                        name = proc.processName;

                        // don't compact if the process has returned to perceptible
                        // and this is only a cached/home/prev compaction
                        if ((pendingAction == COMPACT_PROCESS_SOME
                                || pendingAction == COMPACT_PROCESS_FULL)
                                && (proc.setAdj <= ProcessList.PERCEPTIBLE_APP_ADJ)) {
                            if (DEBUG_COMPACTION) {
                                Slog.d(TAG_AM,
                                        "Skipping compaction as process " + name + " is "
                                        + "now perceptible.");
                            }
                            return;
                        }

                        lastCompactAction = proc.lastCompactAction;
                        lastCompactTime = proc.lastCompactTime;
                        lastCompactionStats = mLastCompactionStats.get(pid);
                    }

                    if (pid == 0) {
                        // not a real process, either one being launched or one being killed
                        return;
                    }

                    // basic throttling
                    // use the Phenotype flag knobs to determine whether current/prevous
                    // compaction combo should be throtted or not

                    // Note that we explicitly don't take mPhenotypeFlagLock here as the flags
                    // should very seldom change, and taking the risk of using the wrong action is
                    // preferable to taking the lock for every single compaction action.
                    if (lastCompactTime != 0) {
                        if (pendingAction == COMPACT_PROCESS_SOME) {
                            if ((lastCompactAction == COMPACT_PROCESS_SOME
                                    && (start - lastCompactTime < mCompactThrottleSomeSome))
                                    || (lastCompactAction == COMPACT_PROCESS_FULL
                                        && (start - lastCompactTime
                                                < mCompactThrottleSomeFull))) {
                                if (DEBUG_COMPACTION) {
                                    Slog.d(TAG_AM, "Skipping some compaction for " + name
                                            + ": too soon. throttle=" + mCompactThrottleSomeSome
                                            + "/" + mCompactThrottleSomeFull + " last="
                                            + (start - lastCompactTime) + "ms ago");
                                }
                                return;
                            }
                        } else if (pendingAction == COMPACT_PROCESS_FULL) {
                            if ((lastCompactAction == COMPACT_PROCESS_SOME
                                    && (start - lastCompactTime < mCompactThrottleFullSome))
                                    || (lastCompactAction == COMPACT_PROCESS_FULL
                                        && (start - lastCompactTime
                                                < mCompactThrottleFullFull))) {
                                if (DEBUG_COMPACTION) {
                                    Slog.d(TAG_AM, "Skipping full compaction for " + name
                                            + ": too soon. throttle=" + mCompactThrottleFullSome
                                            + "/" + mCompactThrottleFullFull + " last="
                                            + (start - lastCompactTime) + "ms ago");
                                }
                                return;
                            }
                        } else if (pendingAction == COMPACT_PROCESS_PERSISTENT) {
                            if (start - lastCompactTime < mCompactThrottlePersistent) {
                                if (DEBUG_COMPACTION) {
                                    Slog.d(TAG_AM, "Skipping persistent compaction for " + name
                                            + ": too soon. throttle=" + mCompactThrottlePersistent
                                            + " last=" + (start - lastCompactTime) + "ms ago");
                                }
                                return;
                            }
                        } else if (pendingAction == COMPACT_PROCESS_BFGS) {
                            if (start - lastCompactTime < mCompactThrottleBFGS) {
                                if (DEBUG_COMPACTION) {
                                    Slog.d(TAG_AM, "Skipping bfgs compaction for " + name
                                            + ": too soon. throttle=" + mCompactThrottleBFGS
                                            + " last=" + (start - lastCompactTime) + "ms ago");
                                }
                                return;
                            }
                        }
                    }

                    switch (pendingAction) {
                        case COMPACT_PROCESS_SOME:
                            action = mCompactActionSome;
                            break;
                        // For the time being, treat these as equivalent.
                        case COMPACT_PROCESS_FULL:
                        case COMPACT_PROCESS_PERSISTENT:
                        case COMPACT_PROCESS_BFGS:
                            action = mCompactActionFull;
                            break;
                        default:
                            action = COMPACT_ACTION_NONE;
                            break;
                    }

                    if (COMPACT_ACTION_NONE.equals(action)) {
                        return;
                    }

                    if (mProcStateThrottle.contains(procState)) {
                        if (DEBUG_COMPACTION) {
                            Slog.d(TAG_AM, "Skipping full compaction for process " + name
                                    + "; proc state is " + procState);
                        }
                        return;
                    }

                    long[] rssBefore = mProcessDependencies.getRss(pid);
                    long anonRssBefore = rssBefore[2];

                    if (rssBefore[0] == 0 && rssBefore[1] == 0 && rssBefore[2] == 0
                            && rssBefore[3] == 0) {
                        if (DEBUG_COMPACTION) {
                            Slog.d(TAG_AM, "Skipping compaction for" + "process " + pid
                                    + " with no memory usage. Dead?");
                        }
                        return;
                    }

                    if (action.equals(COMPACT_ACTION_FULL) || action.equals(COMPACT_ACTION_ANON)) {
                        if (mFullAnonRssThrottleKb > 0L
                                && anonRssBefore < mFullAnonRssThrottleKb) {
                            if (DEBUG_COMPACTION) {
                                Slog.d(TAG_AM, "Skipping full compaction for process "
                                        + name + "; anon RSS is too small: " + anonRssBefore
                                        + "KB.");
                            }
                            return;
                        }

                        if (lastCompactionStats != null && mFullDeltaRssThrottleKb > 0L) {
                            long[] lastRss = lastCompactionStats.getRssAfterCompaction();
                            long absDelta = Math.abs(rssBefore[1] - lastRss[1])
                                    + Math.abs(rssBefore[2] - lastRss[2])
                                    + Math.abs(rssBefore[3] - lastRss[3]);
                            if (absDelta <= mFullDeltaRssThrottleKb) {
                                if (DEBUG_COMPACTION) {
                                    Slog.d(TAG_AM, "Skipping full compaction for process "
                                            + name + "; abs delta is too small: " + absDelta
                                            + "KB.");
                                }
                                return;
                            }
                        }
                    }

                    // Now we've passed through all the throttles and are going to compact, update
                    // bookkeeping.
                    switch (pendingAction) {
                        case COMPACT_PROCESS_SOME:
                            mSomeCompactionCount++;
                            break;
                        case COMPACT_PROCESS_FULL:
                            mFullCompactionCount++;
                            break;
                        case COMPACT_PROCESS_PERSISTENT:
                            mPersistentCompactionCount++;
                            break;
                        case COMPACT_PROCESS_BFGS:
                            mBfgsCompactionCount++;
                            break;
                        default:
                            break;
                    }
                    try {
                        Trace.traceBegin(Trace.TRACE_TAG_ACTIVITY_MANAGER, "Compact "
                                + ((pendingAction == COMPACT_PROCESS_SOME) ? "some" : "full")
                                + ": " + name);
                        long zramFreeKbBefore = Debug.getZramFreeKb();
                        mProcessDependencies.performCompaction(action, pid);
                        long[] rssAfter = mProcessDependencies.getRss(pid);
                        long end = SystemClock.uptimeMillis();
                        long time = end - start;
                        long zramFreeKbAfter = Debug.getZramFreeKb();
                        EventLog.writeEvent(EventLogTags.AM_COMPACT, pid, name, action,
                                rssBefore[0], rssBefore[1], rssBefore[2], rssBefore[3],
                                rssAfter[0] - rssBefore[0], rssAfter[1] - rssBefore[1],
                                rssAfter[2] - rssBefore[2], rssAfter[3] - rssBefore[3], time,
                                lastCompactAction, lastCompactTime, lastOomAdj, procState,
                                zramFreeKbBefore, zramFreeKbAfter - zramFreeKbBefore);
                        // Note that as above not taking mPhenoTypeFlagLock here to avoid locking
                        // on every single compaction for a flag that will seldom change and the
                        // impact of reading the wrong value here is low.
                        if (mRandom.nextFloat() < mCompactStatsdSampleRate) {
                            FrameworkStatsLog.write(FrameworkStatsLog.APP_COMPACTED, pid, name,
                                    pendingAction, rssBefore[0], rssBefore[1], rssBefore[2],
                                    rssBefore[3], rssAfter[0], rssAfter[1], rssAfter[2],
                                    rssAfter[3], time, lastCompactAction, lastCompactTime,
                                    lastOomAdj, ActivityManager.processStateAmToProto(procState),
                                    zramFreeKbBefore, zramFreeKbAfter);
                        }
                        synchronized (mAm) {
                            proc.lastCompactTime = end;
                            proc.lastCompactAction = pendingAction;
                        }
                        if (action.equals(COMPACT_ACTION_FULL)
                                || action.equals(COMPACT_ACTION_ANON)) {
                            // Remove entry and insert again to update insertion order.
                            mLastCompactionStats.remove(pid);
                            mLastCompactionStats.put(pid, new LastCompactionStats(rssAfter));
                        }
                    } catch (Exception e) {
                        // nothing to do, presumably the process died
                    } finally {
                        Trace.traceEnd(Trace.TRACE_TAG_ACTIVITY_MANAGER);
                    }
                    break;
                }
                case COMPACT_SYSTEM_MSG: {
                    Trace.traceBegin(Trace.TRACE_TAG_ACTIVITY_MANAGER, "compactSystem");
                    compactSystem();
                    Trace.traceEnd(Trace.TRACE_TAG_ACTIVITY_MANAGER);
                    break;
                }
            }
        }
    }

    private final class FreezeHandler extends Handler {
        private FreezeHandler() {
            super(mCachedAppOptimizerThread.getLooper());
        }

        @Override
        public void handleMessage(Message msg) {
            switch (msg.what) {
                case SET_FROZEN_PROCESS_MSG:
                    freezeProcess((ProcessRecord) msg.obj);
                    break;
                case REPORT_UNFREEZE_MSG:
                    int pid = msg.arg1;
                    int frozenDuration = msg.arg2;
                    String processName = (String) msg.obj;

                    reportUnfreeze(pid, frozenDuration, processName);
                    break;
                default:
                    return;
            }
        }

        private void freezeProcess(ProcessRecord proc) {
            final int pid;
            final String name;
            final long unfrozenDuration;
            final boolean frozen;

            synchronized (mAm) {
                pid = proc.pid;
                name = proc.processName;

                if (proc.curAdj < ProcessList.CACHED_APP_MIN_ADJ
                        || proc.shouldNotFreeze) {
                    if (DEBUG_FREEZER) {
                        Slog.d(TAG_AM, "Skipping freeze for process " + pid
                                + " " + name + " curAdj = " + proc.curAdj
                                + ", shouldNotFreeze = " + proc.shouldNotFreeze);
                    }
                    return;
                }

                if (pid == 0 || proc.frozen) {
                    // Already frozen or not a real process, either one being
                    // launched or one being killed
                    return;
                }

                long unfreezeTime = proc.freezeUnfreezeTime;

                try {
                    Process.setProcessFrozen(pid, proc.uid, true);

                    proc.freezeUnfreezeTime = SystemClock.uptimeMillis();
                    proc.frozen = true;
                } catch (Exception e) {
                    Slog.w(TAG_AM, "Unable to freeze " + pid + " " + name);
                }

                unfrozenDuration = proc.freezeUnfreezeTime - unfreezeTime;
                frozen = proc.frozen;
            }

            if (frozen) {
                if (DEBUG_FREEZER) {
                    Slog.d(TAG_AM, "froze " + pid + " " + name);
                }

                EventLog.writeEvent(EventLogTags.AM_FREEZE, pid, name);

                // See above for why we're not taking mPhenotypeFlagLock here
                if (mRandom.nextFloat() < mFreezerStatsdSampleRate) {
                    FrameworkStatsLog.write(FrameworkStatsLog.APP_FREEZE_CHANGED,
                            FrameworkStatsLog.APP_FREEZE_CHANGED__ACTION__FREEZE_APP,
                            pid,
                            name,
                            unfrozenDuration);
                }
            }
        }

        private void reportUnfreeze(int pid, int frozenDuration, String processName) {

            EventLog.writeEvent(EventLogTags.AM_UNFREEZE, pid, processName);

            // See above for why we're not taking mPhenotypeFlagLock here
            if (mRandom.nextFloat() < mFreezerStatsdSampleRate) {
                FrameworkStatsLog.write(
                        FrameworkStatsLog.APP_FREEZE_CHANGED,
                        FrameworkStatsLog.APP_FREEZE_CHANGED__ACTION__UNFREEZE_APP,
                        pid,
                        processName,
                        frozenDuration);
            }
        }
    }

    /**
     * Default implementation for ProcessDependencies, public vor visibility to OomAdjuster class.
     */
    private static final class DefaultProcessDependencies implements ProcessDependencies {
        // Get memory RSS from process.
        @Override
        public long[] getRss(int pid) {
            return Process.getRss(pid);
        }

        // Compact process.
        @Override
        public void performCompaction(String action, int pid) throws IOException {
            try (FileOutputStream fos = new FileOutputStream("/proc/" + pid + "/reclaim")) {
                fos.write(action.getBytes());
            }
        }
    }
}<|MERGE_RESOLUTION|>--- conflicted
+++ resolved
@@ -249,24 +249,11 @@
     private int mFullCompactionCount;
     private int mPersistentCompactionCount;
     private int mBfgsCompactionCount;
-<<<<<<< HEAD
+    private final ProcessDependencies mProcessDependencies;
     public static BoostFramework mPerf = new BoostFramework();
-
-    public CachedAppOptimizer(ActivityManagerService am) {
-        mAm = am;
-        mCachedAppOptimizerThread = new ServiceThread("CachedAppOptimizerThread",
-                THREAD_PRIORITY_FOREGROUND, true);
-        mProcStateThrottle = new HashSet<>();
-        isLowRAM = SystemProperties.getBoolean("ro.config.low_ram", false);
-
-        if (isLowRAM == true)
-            DEFAULT_USE_COMPACTION = true;
-=======
-    private final ProcessDependencies mProcessDependencies;
 
     public CachedAppOptimizer(ActivityManagerService am) {
         this(am, null, new DefaultProcessDependencies());
->>>>>>> cfcd265d
     }
 
     @VisibleForTesting
@@ -278,6 +265,10 @@
         mProcStateThrottle = new HashSet<>();
         mProcessDependencies = processDependencies;
         mTestCallback = callback;
+        isLowRAM = SystemProperties.getBoolean("ro.config.low_ram", false);
+
+        if (isLowRAM == true)
+            DEFAULT_USE_COMPACTION = true;
     }
 
     /**
