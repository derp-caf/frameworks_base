/*
 * Copyright (C) 2006 The Android Open Source Project
 *
 * Licensed under the Apache License, Version 2.0 (the "License");
 * you may not use this file except in compliance with the License.
 * You may obtain a copy of the License at
 *
 *      http://www.apache.org/licenses/LICENSE-2.0
 *
 * Unless required by applicable law or agreed to in writing, software
 * distributed under the License is distributed on an "AS IS" BASIS,
 * WITHOUT WARRANTIES OR CONDITIONS OF ANY KIND, either express or implied.
 * See the License for the specific language governing permissions and
 * limitations under the License.
 */

package com.android.server.am;

import static android.app.ActivityManager.PROCESS_STATE_NONEXISTENT;

import static com.android.server.Watchdog.NATIVE_STACKS_OF_INTEREST;
import static com.android.server.am.ActivityManagerDebugConfig.DEBUG_ANR;
import static com.android.server.am.ActivityManagerDebugConfig.TAG_AM;
import static com.android.server.am.ActivityManagerDebugConfig.TAG_WITH_CLASS_NAME;
import static com.android.server.am.ActivityManagerService.MY_PID;

import android.app.ActivityManager;
import android.app.ApplicationErrorReport;
import android.app.Dialog;
import android.app.IApplicationThread;
import android.content.ComponentName;
import android.content.Context;
import android.content.pm.ApplicationInfo;
import android.content.pm.ServiceInfo;
import android.content.pm.VersionedPackage;
import android.content.res.CompatibilityInfo;
import android.os.Binder;
import android.os.Debug;
import android.os.IBinder;
import android.os.Message;
import android.os.Process;
import android.os.RemoteException;
import android.os.SystemClock;
import android.os.Trace;
import android.os.UserHandle;
import android.provider.Settings;
import android.server.ServerProtoEnums;
import android.util.ArrayMap;
import android.util.ArraySet;
import android.util.DebugUtils;
import android.util.EventLog;
import android.util.Slog;
import android.util.SparseArray;
import android.util.StatsLog;
import android.util.TimeUtils;
import android.util.proto.ProtoOutputStream;
import android.util.BoostFramework;

<<<<<<< HEAD
=======
import com.android.internal.annotations.VisibleForTesting;
>>>>>>> 825827da
import com.android.internal.app.procstats.ProcessState;
import com.android.internal.app.procstats.ProcessStats;
import com.android.internal.os.BatteryStatsImpl;
import com.android.internal.os.ProcessCpuTracker;
import com.android.internal.os.Zygote;
import com.android.server.wm.WindowProcessController;
import com.android.server.wm.WindowProcessListener;

import java.io.File;
import java.io.PrintWriter;
import java.util.ArrayList;
import java.util.Arrays;
import java.util.List;

/**
 * Full information about a particular process that
 * is currently running.
 */
<<<<<<< HEAD
final class ProcessRecord implements WindowProcessListener {
=======
class ProcessRecord implements WindowProcessListener {
>>>>>>> 825827da
    private static final String TAG = TAG_WITH_CLASS_NAME ? "ProcessRecord" : TAG_AM;

    private final ActivityManagerService mService; // where we came from
    final ApplicationInfo info; // all about the first app in the process
    final boolean isolated;     // true if this is a special isolated process
    final boolean appZygote;    // true if this is forked from the app zygote
    final int uid;              // uid of process; may be different from 'info' if isolated
    final int userId;           // user of process.
    final String processName;   // name of the process
    // List of packages running in the process
    final PackageList pkgList = new PackageList();
    final class PackageList {
        final ArrayMap<String, ProcessStats.ProcessStateHolder> mPkgList = new ArrayMap<>();

        ProcessStats.ProcessStateHolder put(String key, ProcessStats.ProcessStateHolder value) {
            mWindowProcessController.addPackage(key);
            return mPkgList.put(key, value);
        }

        void clear() {
            mPkgList.clear();
            mWindowProcessController.clearPackageList();
        }

        int size() {
            return mPkgList.size();
        }

        String keyAt(int index) {
            return mPkgList.keyAt(index);
        }

        public ProcessStats.ProcessStateHolder valueAt(int index) {
            return mPkgList.valueAt(index);
        }

        ProcessStats.ProcessStateHolder get(String pkgName) {
            return mPkgList.get(pkgName);
        }

        boolean containsKey(Object key) {
            return mPkgList.containsKey(key);
        }
    }

    final ProcessList.ProcStateMemTracker procStateMemTracker
            = new ProcessList.ProcStateMemTracker();
    UidRecord uidRecord;        // overall state of process's uid.
    ArraySet<String> pkgDeps;   // additional packages we have a dependency on
    IApplicationThread thread;  // the actual proc...  may be null only if
                                // 'persistent' is true (in which case we
                                // are in the process of launching the app)
    ProcessState baseProcessTracker;
    BatteryStatsImpl.Uid.Proc curProcBatteryStats;
    int pid;                    // The process of this application; 0 if none
    String procStatFile;        // path to /proc/<pid>/stat
    int[] gids;                 // The gids this process was launched with
    private String mRequiredAbi;// The ABI this process was launched with
    String instructionSet;      // The instruction set this process was launched with
    boolean starting;           // True if the process is being started
    long lastActivityTime;      // For managing the LRU list
    long lastPssTime;           // Last time we retrieved PSS data
    long nextPssTime;           // Next time we want to request PSS data
    long lastStateTime;         // Last time setProcState changed
    long initialIdlePss;        // Initial memory pss of process for idle maintenance.
    long lastPss;               // Last computed memory pss.
    long lastSwapPss;           // Last computed SwapPss.
    long lastCachedPss;         // Last computed pss when in cached state.
    long lastCachedSwapPss;     // Last computed SwapPss when in cached state.
    int maxAdj;                 // Maximum OOM adjustment for this process
    private int mCurRawAdj;     // Current OOM unlimited adjustment for this process
    int setRawAdj;              // Last set OOM unlimited adjustment for this process
    int curAdj;                 // Current OOM adjustment for this process
    int setAdj;                 // Last set OOM adjustment for this process
    int verifiedAdj;            // The last adjustment that was verified as actually being set
    long lastCompactTime;       // The last time that this process was compacted
    int reqCompactAction;       // The most recent compaction action requested for this app.
    int lastCompactAction;      // The most recent compaction action performed for this app.
    private int mCurSchedGroup; // Currently desired scheduling class
    int setSchedGroup;          // Last set to background scheduling class
    int trimMemoryLevel;        // Last selected memory trimming level
    private int mCurProcState = PROCESS_STATE_NONEXISTENT; // Currently computed process state
    private int mRepProcState = PROCESS_STATE_NONEXISTENT; // Last reported process state
    private int mCurRawProcState = PROCESS_STATE_NONEXISTENT; // Temp state during computation
    int setProcState = PROCESS_STATE_NONEXISTENT; // Last set process state in process tracker
    int pssProcState = PROCESS_STATE_NONEXISTENT; // Currently requesting pss for
    int pssStatType;            // The type of stat collection that we are currently requesting
    int savedPriority;          // Previous priority value if we're switching to non-SCHED_OTHER
    int renderThreadTid;        // TID for RenderThread
    ServiceRecord connectionService; // Service that applied current connectionGroup/Importance
    int connectionGroup;        // Last group set by a connection
    int connectionImportance;   // Last importance set by a connection
    boolean serviceb;           // Process currently is on the service B list
    boolean serviceHighRam;     // We are forcing to service B list due to its RAM use
    boolean notCachedSinceIdle; // Has this process not been in a cached state since last idle?
    private boolean mHasClientActivities;  // Are there any client services with activities?
    boolean hasStartedServices; // Are there any started services running in this process?
    private boolean mHasForegroundServices; // Running any services that are foreground?
    private int mFgServiceTypes; // Type of foreground service, if there is a foreground service.
<<<<<<< HEAD
=======
    private int mRepFgServiceTypes; // Last reported foreground service types.
>>>>>>> 825827da
    private boolean mHasForegroundActivities; // Running any activities that are foreground?
    boolean repForegroundActivities; // Last reported foreground activities.
    boolean systemNoUi;         // This is a system process, but not currently showing UI.
    boolean hasShownUi;         // Has UI been shown in this process since it was started?
    private boolean mHasTopUi;  // Is this process currently showing a non-activity UI that the user
                                // is interacting with? E.g. The status bar when it is expanded, but
                                // not when it is minimized. When true the
                                // process will be set to use the ProcessList#SCHED_GROUP_TOP_APP
                                // scheduling group to boost performance.
    private boolean mHasOverlayUi; // Is the process currently showing a non-activity UI that
                                // overlays on-top of activity UIs on screen. E.g. display a window
                                // of type
                                // android.view.WindowManager.LayoutParams#TYPE_APPLICATION_OVERLAY
                                // When true the process will oom adj score will be set to
                                // ProcessList#PERCEPTIBLE_APP_ADJ at minimum to reduce the chance
                                // of the process getting killed.
    boolean runningRemoteAnimation; // Is the process currently running a RemoteAnimation? When true
                                // the process will be set to use the
                                // ProcessList#SCHED_GROUP_TOP_APP scheduling group to boost
                                // performance, as well as oom adj score will be set to
                                // ProcessList#VISIBLE_APP_ADJ at minimum to reduce the chance
                                // of the process getting killed.
    private boolean mPendingUiClean; // Want to clean up resources from showing UI?
    boolean hasAboveClient;     // Bound using BIND_ABOVE_CLIENT, so want to be lower
    boolean treatLikeActivity;  // Bound using BIND_TREAT_LIKE_ACTIVITY
    boolean bad;                // True if disabled in the bad process list
    boolean killedByAm;         // True when proc has been killed by activity manager, not for RAM
    boolean killed;             // True once we know the process has been killed
    boolean procStateChanged;   // Keep track of whether we changed 'setAdj'.
    boolean reportedInteraction;// Whether we have told usage stats about it being an interaction
    boolean unlocked;           // True when proc was started in user unlocked state
    private long mInteractionEventTime; // The time we sent the last interaction event
    private long mFgInteractionTime; // When we became foreground for interaction purposes
    String waitingToKill;       // Process is waiting to be killed when in the bg, and reason
    Object forcingToImportant;  // Token that is forcing this process to be important
    int adjSeq;                 // Sequence id for identifying oom_adj assignment cycles
    int completedAdjSeq;        // Sequence id for identifying oom_adj assignment cycles
    boolean containsCycle;      // Whether this app has encountered a cycle in the most recent update
    int lruSeq;                 // Sequence id for identifying LRU update cycles
    CompatibilityInfo compat;   // last used compatibility mode
    IBinder.DeathRecipient deathRecipient; // Who is watching for the death.
    private ActiveInstrumentation mInstr; // Set to currently active instrumentation running in
                                          // process.
    private boolean mUsingWrapper; // Set to true when process was launched with a wrapper attached
    final ArraySet<BroadcastRecord> curReceivers = new ArraySet<BroadcastRecord>();// receivers currently running in the app
    private long mWhenUnimportant; // When (uptime) the process last became unimportant
    long lastCpuTime;           // How long proc has run CPU at last check
    long curCpuTime;            // How long proc has run CPU most recently
    long lastRequestedGc;       // When we last asked the app to do a gc
    long lastLowMemory;         // When we last told the app that memory is low
    long lastProviderTime;      // The last time someone else was using a provider in this process.
    long lastTopTime;           // The last time the process was in the TOP state or greater.
    boolean reportLowMemory;    // Set to true when waiting to report low mem
    boolean empty;              // Is this an empty background process?
    boolean cached;             // Is this a cached process?
    String adjType;             // Debugging: primary thing impacting oom_adj.
    int adjTypeCode;            // Debugging: adj code to report to app.
    Object adjSource;           // Debugging: option dependent object.
    int adjSourceProcState;     // Debugging: proc state of adjSource's process.
    Object adjTarget;           // Debugging: target component impacting oom_adj.
    Runnable crashHandler;      // Optional local handler to be invoked in the process crash.

    // Cache of last retrieve memory info and uptime, to throttle how frequently
    // apps can requyest it.
    Debug.MemoryInfo lastMemInfo;
    long lastMemInfoTime;

    // Controller for driving the process state on the window manager side.
    final private WindowProcessController mWindowProcessController;
    // all ServiceRecord running in this process
    final ArraySet<ServiceRecord> services = new ArraySet<>();
    // services that are currently executing code (need to remain foreground).
    final ArraySet<ServiceRecord> executingServices = new ArraySet<>();
    // All ConnectionRecord this process holds
    final ArraySet<ConnectionRecord> connections = new ArraySet<>();
    // all IIntentReceivers that are registered from this process.
    final ArraySet<ReceiverList> receivers = new ArraySet<>();
    // class (String) -> ContentProviderRecord
    final ArrayMap<String, ContentProviderRecord> pubProviders = new ArrayMap<>();
    // All ContentProviderRecord process is using
    final ArrayList<ContentProviderConnection> conProviders = new ArrayList<>();
    // A set of tokens that currently contribute to this process being temporarily whitelisted
    // to start activities even if it's not in the foreground
    final ArraySet<Binder> mAllowBackgroundActivityStartsTokens = new ArraySet<>();

    String isolatedEntryPoint;  // Class to run on start if this is a special isolated process.
    String[] isolatedEntryPointArgs; // Arguments to pass to isolatedEntryPoint's main().

    boolean execServicesFg;     // do we need to be executing services in the foreground?
    private boolean mPersistent;// always keep this application running?
    private boolean mCrashing;  // are we in the process of crashing?
    Dialog crashDialog;         // dialog being displayed due to crash.
    boolean forceCrashReport;   // suppress normal auto-dismiss of crash dialog & report UI?
    private boolean mNotResponding; // does the app have a not responding dialog?
    Dialog anrDialog;           // dialog being displayed due to app not resp.
    volatile boolean removed;   // Whether this process should be killed and removed from process
                                // list. It is set when the package is force-stopped or the process
                                // has crashed too many times.
    private boolean mDebugging; // was app launched for debugging?
    boolean waitedForDebugger;  // has process show wait for debugger dialog?
    Dialog waitDialog;          // current wait for debugger dialog

    String shortStringName;     // caching of toShortString() result.
    String stringName;          // caching of toString() result.
    boolean pendingStart;       // Process start is pending.
    long startSeq;              // Seq no. indicating the latest process start associated with
                                // this process record.
    int mountMode;              // Indicates how the external storage was mounted for this process.

    // These reports are generated & stored when an app gets into an error condition.
    // They will be "null" when all is OK.
    ActivityManager.ProcessErrorStateInfo crashingReport;
    ActivityManager.ProcessErrorStateInfo notRespondingReport;

    // Who will be notified of the error. This is usually an activity in the
    // app that installed the package.
    ComponentName errorReportReceiver;

    // Process is currently hosting a backup agent for backup or restore
    public boolean inFullBackup;
    // App is allowed to manage whitelists such as temporary Power Save mode whitelist.
    boolean whitelistManager;

    // Params used in starting this process.
    String hostingType;
    String hostingNameStr;
    String seInfo;
    long startTime;
    // This will be same as {@link #uid} usually except for some apps used during factory testing.
    int startUid;

    void setStartParams(int startUid, String hostingType, String hostingNameStr, String seInfo,
            long startTime) {
        this.startUid = startUid;
        this.hostingType = hostingType;
        this.hostingNameStr = hostingNameStr;
        this.seInfo = seInfo;
        this.startTime = startTime;
    }

    void dump(PrintWriter pw, String prefix) {
        final long nowUptime = SystemClock.uptimeMillis();

        pw.print(prefix); pw.print("user #"); pw.print(userId);
                pw.print(" uid="); pw.print(info.uid);
        if (uid != info.uid) {
            pw.print(" ISOLATED uid="); pw.print(uid);
        }
        pw.print(" gids={");
        if (gids != null) {
            for (int gi=0; gi<gids.length; gi++) {
                if (gi != 0) pw.print(", ");
                pw.print(gids[gi]);

            }
        }
        pw.println("}");
        pw.print(prefix); pw.print("mRequiredAbi="); pw.print(mRequiredAbi);
                pw.print(" instructionSet="); pw.println(instructionSet);
        if (info.className != null) {
            pw.print(prefix); pw.print("class="); pw.println(info.className);
        }
        if (info.manageSpaceActivityName != null) {
            pw.print(prefix); pw.print("manageSpaceActivityName=");
            pw.println(info.manageSpaceActivityName);
        }

        pw.print(prefix); pw.print("dir="); pw.print(info.sourceDir);
                pw.print(" publicDir="); pw.print(info.publicSourceDir);
                pw.print(" data="); pw.println(info.dataDir);
        pw.print(prefix); pw.print("packageList={");
        for (int i=0; i<pkgList.size(); i++) {
            if (i > 0) pw.print(", ");
            pw.print(pkgList.keyAt(i));
        }
        pw.println("}");
        if (pkgDeps != null) {
            pw.print(prefix); pw.print("packageDependencies={");
            for (int i=0; i<pkgDeps.size(); i++) {
                if (i > 0) pw.print(", ");
                pw.print(pkgDeps.valueAt(i));
            }
            pw.println("}");
        }
        pw.print(prefix); pw.print("compat="); pw.println(compat);
        if (mInstr != null) {
            pw.print(prefix); pw.print("mInstr="); pw.println(mInstr);
        }
        pw.print(prefix); pw.print("thread="); pw.println(thread);
        pw.print(prefix); pw.print("pid="); pw.print(pid); pw.print(" starting=");
                pw.println(starting);
        pw.print(prefix); pw.print("lastActivityTime=");
                TimeUtils.formatDuration(lastActivityTime, nowUptime, pw);
                pw.print(" lastPssTime=");
                TimeUtils.formatDuration(lastPssTime, nowUptime, pw);
                pw.print(" pssStatType="); pw.print(pssStatType);
                pw.print(" nextPssTime=");
                TimeUtils.formatDuration(nextPssTime, nowUptime, pw);
                pw.println();
        pw.print(prefix); pw.print("adjSeq="); pw.print(adjSeq);
                pw.print(" lruSeq="); pw.print(lruSeq);
                pw.print(" lastPss="); DebugUtils.printSizeValue(pw, lastPss*1024);
                pw.print(" lastSwapPss="); DebugUtils.printSizeValue(pw, lastSwapPss*1024);
                pw.print(" lastCachedPss="); DebugUtils.printSizeValue(pw, lastCachedPss*1024);
                pw.print(" lastCachedSwapPss="); DebugUtils.printSizeValue(pw, lastCachedSwapPss*1024);
                pw.println();
        pw.print(prefix); pw.print("procStateMemTracker: ");
        procStateMemTracker.dumpLine(pw);
        pw.print(prefix); pw.print("cached="); pw.print(cached);
                pw.print(" empty="); pw.println(empty);
        if (serviceb) {
            pw.print(prefix); pw.print("serviceb="); pw.print(serviceb);
                    pw.print(" serviceHighRam="); pw.println(serviceHighRam);
        }
        if (notCachedSinceIdle) {
            pw.print(prefix); pw.print("notCachedSinceIdle="); pw.print(notCachedSinceIdle);
                    pw.print(" initialIdlePss="); pw.println(initialIdlePss);
        }
        pw.print(prefix); pw.print("oom: max="); pw.print(maxAdj);
                pw.print(" curRaw="); pw.print(mCurRawAdj);
                pw.print(" setRaw="); pw.print(setRawAdj);
                pw.print(" cur="); pw.print(curAdj);
                pw.print(" set="); pw.println(setAdj);
        pw.print(prefix); pw.print("lastCompactTime="); pw.print(lastCompactTime);
                pw.print(" lastCompactAction="); pw.print(lastCompactAction);
        pw.print(prefix); pw.print("mCurSchedGroup="); pw.print(mCurSchedGroup);
                pw.print(" setSchedGroup="); pw.print(setSchedGroup);
                pw.print(" systemNoUi="); pw.print(systemNoUi);
                pw.print(" trimMemoryLevel="); pw.println(trimMemoryLevel);
        pw.print(prefix); pw.print("curProcState="); pw.print(getCurProcState());
                pw.print(" mRepProcState="); pw.print(mRepProcState);
                pw.print(" pssProcState="); pw.print(pssProcState);
                pw.print(" setProcState="); pw.print(setProcState);
                pw.print(" lastStateTime=");
                TimeUtils.formatDuration(lastStateTime, nowUptime, pw);
                pw.println();
        if (hasShownUi || mPendingUiClean || hasAboveClient || treatLikeActivity) {
            pw.print(prefix); pw.print("hasShownUi="); pw.print(hasShownUi);
                    pw.print(" pendingUiClean="); pw.print(mPendingUiClean);
                    pw.print(" hasAboveClient="); pw.print(hasAboveClient);
                    pw.print(" treatLikeActivity="); pw.println(treatLikeActivity);
        }
        if (connectionService != null || connectionGroup != 0) {
            pw.print(prefix); pw.print("connectionGroup="); pw.print(connectionGroup);
            pw.print(" Importance="); pw.print(connectionImportance);
            pw.print(" Service="); pw.println(connectionService);
        }
        if (hasTopUi() || hasOverlayUi() || runningRemoteAnimation) {
            pw.print(prefix); pw.print("hasTopUi="); pw.print(hasTopUi());
                    pw.print(" hasOverlayUi="); pw.print(hasOverlayUi());
                    pw.print(" runningRemoteAnimation="); pw.println(runningRemoteAnimation);
        }
        if (mHasForegroundServices || forcingToImportant != null) {
            pw.print(prefix); pw.print("mHasForegroundServices="); pw.print(mHasForegroundServices);
                    pw.print(" forcingToImportant="); pw.println(forcingToImportant);
        }
        if (reportedInteraction || mFgInteractionTime != 0) {
            pw.print(prefix); pw.print("reportedInteraction=");
            pw.print(reportedInteraction);
            if (mInteractionEventTime != 0) {
                pw.print(" time=");
                TimeUtils.formatDuration(mInteractionEventTime, SystemClock.elapsedRealtime(), pw);
            }
            if (mFgInteractionTime != 0) {
                pw.print(" fgInteractionTime=");
                TimeUtils.formatDuration(mFgInteractionTime, SystemClock.elapsedRealtime(), pw);
            }
            pw.println();
        }
        if (mPersistent || removed) {
            pw.print(prefix); pw.print("persistent="); pw.print(mPersistent);
                    pw.print(" removed="); pw.println(removed);
        }
        if (mHasClientActivities || mHasForegroundActivities || repForegroundActivities) {
            pw.print(prefix); pw.print("hasClientActivities="); pw.print(mHasClientActivities);
                    pw.print(" foregroundActivities="); pw.print(mHasForegroundActivities);
                    pw.print(" (rep="); pw.print(repForegroundActivities); pw.println(")");
        }
        if (lastProviderTime > 0) {
            pw.print(prefix); pw.print("lastProviderTime=");
            TimeUtils.formatDuration(lastProviderTime, nowUptime, pw);
            pw.println();
        }
        if (lastTopTime > 0) {
            pw.print(prefix); pw.print("lastTopTime=");
            TimeUtils.formatDuration(lastTopTime, nowUptime, pw);
            pw.println();
        }
        if (hasStartedServices) {
            pw.print(prefix); pw.print("hasStartedServices="); pw.println(hasStartedServices);
        }
        if (pendingStart) {
            pw.print(prefix); pw.print("pendingStart="); pw.println(pendingStart);
        }
        pw.print(prefix); pw.print("startSeq="); pw.println(startSeq);
        pw.print(prefix); pw.print("mountMode="); pw.println(
                DebugUtils.valueToString(Zygote.class, "MOUNT_EXTERNAL_", mountMode));
        if (setProcState > ActivityManager.PROCESS_STATE_SERVICE) {
            pw.print(prefix); pw.print("lastCpuTime="); pw.print(lastCpuTime);
                    if (lastCpuTime > 0) {
                        pw.print(" timeUsed=");
                        TimeUtils.formatDuration(curCpuTime - lastCpuTime, pw);
                    }
                    pw.print(" whenUnimportant=");
                    TimeUtils.formatDuration(mWhenUnimportant - nowUptime, pw);
                    pw.println();
        }
        pw.print(prefix); pw.print("lastRequestedGc=");
                TimeUtils.formatDuration(lastRequestedGc, nowUptime, pw);
                pw.print(" lastLowMemory=");
                TimeUtils.formatDuration(lastLowMemory, nowUptime, pw);
                pw.print(" reportLowMemory="); pw.println(reportLowMemory);
        if (killed || killedByAm || waitingToKill != null) {
            pw.print(prefix); pw.print("killed="); pw.print(killed);
                    pw.print(" killedByAm="); pw.print(killedByAm);
                    pw.print(" waitingToKill="); pw.println(waitingToKill);
        }
        if (mDebugging || mCrashing || crashDialog != null || mNotResponding
                || anrDialog != null || bad) {
            pw.print(prefix); pw.print("mDebugging="); pw.print(mDebugging);
                    pw.print(" mCrashing="); pw.print(mCrashing);
                    pw.print(" "); pw.print(crashDialog);
                    pw.print(" mNotResponding="); pw.print(mNotResponding);
                    pw.print(" " ); pw.print(anrDialog);
                    pw.print(" bad="); pw.print(bad);

                    // mCrashing or mNotResponding is always set before errorReportReceiver
                    if (errorReportReceiver != null) {
                        pw.print(" errorReportReceiver=");
                        pw.print(errorReportReceiver.flattenToShortString());
                    }
                    pw.println();
        }
        if (whitelistManager) {
            pw.print(prefix); pw.print("whitelistManager="); pw.println(whitelistManager);
        }
        if (isolatedEntryPoint != null || isolatedEntryPointArgs != null) {
            pw.print(prefix); pw.print("isolatedEntryPoint="); pw.println(isolatedEntryPoint);
            pw.print(prefix); pw.print("isolatedEntryPointArgs=");
            pw.println(Arrays.toString(isolatedEntryPointArgs));
        }
        mWindowProcessController.dump(pw, prefix);
        if (services.size() > 0) {
            pw.print(prefix); pw.println("Services:");
            for (int i=0; i<services.size(); i++) {
                pw.print(prefix); pw.print("  - "); pw.println(services.valueAt(i));
            }
        }
        if (executingServices.size() > 0) {
            pw.print(prefix); pw.print("Executing Services (fg=");
            pw.print(execServicesFg); pw.println(")");
            for (int i=0; i<executingServices.size(); i++) {
                pw.print(prefix); pw.print("  - "); pw.println(executingServices.valueAt(i));
            }
        }
        if (connections.size() > 0) {
            pw.print(prefix); pw.println("Connections:");
            for (int i=0; i<connections.size(); i++) {
                pw.print(prefix); pw.print("  - "); pw.println(connections.valueAt(i));
            }
        }
        if (pubProviders.size() > 0) {
            pw.print(prefix); pw.println("Published Providers:");
            for (int i=0; i<pubProviders.size(); i++) {
                pw.print(prefix); pw.print("  - "); pw.println(pubProviders.keyAt(i));
                pw.print(prefix); pw.print("    -> "); pw.println(pubProviders.valueAt(i));
            }
        }
        if (conProviders.size() > 0) {
            pw.print(prefix); pw.println("Connected Providers:");
            for (int i=0; i<conProviders.size(); i++) {
                pw.print(prefix); pw.print("  - "); pw.println(conProviders.get(i).toShortString());
            }
        }
        if (!curReceivers.isEmpty()) {
            pw.print(prefix); pw.println("Current Receivers:");
            for (int i=0; i < curReceivers.size(); i++) {
                pw.print(prefix); pw.print("  - "); pw.println(curReceivers.valueAt(i));
            }
        }
        if (receivers.size() > 0) {
            pw.print(prefix); pw.println("Receivers:");
            for (int i=0; i<receivers.size(); i++) {
                pw.print(prefix); pw.print("  - "); pw.println(receivers.valueAt(i));
            }
        }
    }

    ProcessRecord(ActivityManagerService _service, ApplicationInfo _info, String _processName,
            int _uid) {
        mService = _service;
        info = _info;
        isolated = _info.uid != _uid;
        appZygote = (UserHandle.getAppId(_uid) >= Process.FIRST_APP_ZYGOTE_ISOLATED_UID
                && UserHandle.getAppId(_uid) <= Process.LAST_APP_ZYGOTE_ISOLATED_UID);
        uid = _uid;
        userId = UserHandle.getUserId(_uid);
        processName = _processName;
        maxAdj = ProcessList.UNKNOWN_ADJ;
        mCurRawAdj = setRawAdj = ProcessList.INVALID_ADJ;
        curAdj = setAdj = verifiedAdj = ProcessList.INVALID_ADJ;
        mPersistent = false;
        removed = false;
        lastStateTime = lastPssTime = nextPssTime = SystemClock.uptimeMillis();
        mWindowProcessController = new WindowProcessController(
                mService.mActivityTaskManager, info, processName, uid, userId, this, this);
        pkgList.put(_info.packageName, new ProcessStats.ProcessStateHolder(_info.longVersionCode));
    }

    public void setPid(int _pid) {
        pid = _pid;
        mWindowProcessController.setPid(pid);
        procStatFile = null;
        shortStringName = null;
        stringName = null;
    }

    public void makeActive(IApplicationThread _thread, ProcessStatsService tracker) {
        String seempStr = "app_uid=" + uid
                            + ",app_pid=" + pid + ",oom_adj=" + curAdj
                            + ",setAdj=" + setAdj + ",hasShownUi=" + (hasShownUi ? 1 : 0)
                            + ",cached=" + (cached ? 1 : 0)
                            + ",fA=" + (mHasForegroundActivities ? 1 : 0)
                            + ",fS=" + (mHasForegroundServices ? 1 : 0)
                            + ",systemNoUi=" + (systemNoUi ? 1 : 0)
                            + ",curSchedGroup=" + mCurSchedGroup
                            + ",curProcState=" + getCurProcState() + ",setProcState=" + setProcState
                            + ",killed=" + (killed ? 1 : 0) + ",killedByAm=" + (killedByAm ? 1 : 0)
                            + ",isDebugging=" + (isDebugging() ? 1 : 0);
        android.util.SeempLog.record_str(386, seempStr);
        if (thread == null) {
            final ProcessState origBase = baseProcessTracker;
            if (origBase != null) {
                origBase.setState(ProcessStats.STATE_NOTHING,
                        tracker.getMemFactorLocked(), SystemClock.uptimeMillis(), pkgList.mPkgList);
                for (int ipkg = pkgList.size() - 1; ipkg >= 0; ipkg--) {
                    StatsLog.write(StatsLog.PROCESS_STATE_CHANGED,
                            uid, processName, pkgList.keyAt(ipkg),
                            ActivityManager.processStateAmToProto(ProcessStats.STATE_NOTHING),
                            pkgList.valueAt(ipkg).appVersion);
                }
                origBase.makeInactive();
            }
            baseProcessTracker = tracker.getProcessStateLocked(info.packageName, info.uid,
                    info.longVersionCode, processName);
            baseProcessTracker.makeActive();
            for (int i=0; i<pkgList.size(); i++) {
                ProcessStats.ProcessStateHolder holder = pkgList.valueAt(i);
                if (holder.state != null && holder.state != origBase) {
                    holder.state.makeInactive();
                }
                tracker.updateProcessStateHolderLocked(holder, pkgList.keyAt(i), info.uid,
                        info.longVersionCode, processName);
                if (holder.state != baseProcessTracker) {
                    holder.state.makeActive();
                }
            }
        }
        thread = _thread;
        mWindowProcessController.setThread(thread);
    }

    public void makeInactive(ProcessStatsService tracker) {
        String seempStr = "app_uid=" + uid
                            + ",app_pid=" + pid + ",oom_adj=" + curAdj
                            + ",setAdj=" + setAdj + ",hasShownUi=" + (hasShownUi ? 1 : 0)
                            + ",cached=" + (cached ? 1 : 0)
                            + ",fA=" + (mHasForegroundActivities ? 1 : 0)
                            + ",fS=" + (mHasForegroundServices ? 1 : 0)
                            + ",systemNoUi=" + (systemNoUi ? 1 : 0)
                            + ",curSchedGroup=" + mCurSchedGroup
                            + ",curProcState=" + getCurProcState() + ",setProcState=" + setProcState
                            + ",killed=" + (killed ? 1 : 0) + ",killedByAm=" + (killedByAm ? 1 : 0)
                            + ",isDebugging=" + (isDebugging() ? 1 : 0);
        android.util.SeempLog.record_str(387, seempStr);
        thread = null;
        mWindowProcessController.setThread(null);
        final ProcessState origBase = baseProcessTracker;
        if (origBase != null) {
            if (origBase != null) {
                origBase.setState(ProcessStats.STATE_NOTHING,
                        tracker.getMemFactorLocked(), SystemClock.uptimeMillis(), pkgList.mPkgList);
                for (int ipkg = pkgList.size() - 1; ipkg >= 0; ipkg--) {
                    StatsLog.write(StatsLog.PROCESS_STATE_CHANGED,
                            uid, processName, pkgList.keyAt(ipkg),
                            ActivityManager.processStateAmToProto(ProcessStats.STATE_NOTHING),
                            pkgList.valueAt(ipkg).appVersion);
                }
                origBase.makeInactive();
            }
            baseProcessTracker = null;
            for (int i=0; i<pkgList.size(); i++) {
                ProcessStats.ProcessStateHolder holder = pkgList.valueAt(i);
                if (holder.state != null && holder.state != origBase) {
                    holder.state.makeInactive();
                }
                holder.pkg = null;
                holder.state = null;
            }
        }
    }

    boolean hasActivities() {
        return mWindowProcessController.hasActivities();
    }

    boolean hasActivitiesOrRecentTasks() {
        return mWindowProcessController.hasActivitiesOrRecentTasks();
    }

    boolean hasRecentTasks() {
        return mWindowProcessController.hasRecentTasks();
    }

    /**
     * This method returns true if any of the activities within the process record are interesting
     * to the user. See HistoryRecord.isInterestingToUserLocked()
     */
    public boolean isInterestingToUserLocked() {
        if (mWindowProcessController.isInterestingToUser()) {
            return true;
        }

        final int servicesSize = services.size();
        for (int i = 0; i < servicesSize; i++) {
            ServiceRecord r = services.valueAt(i);
            if (r.isForeground) {
                return true;
            }
        }
        return false;
    }

    public void unlinkDeathRecipient() {
        if (deathRecipient != null && thread != null) {
            thread.asBinder().unlinkToDeath(deathRecipient, 0);
        }
        deathRecipient = null;
    }

    void updateHasAboveClientLocked() {
        hasAboveClient = false;
        for (int i=connections.size()-1; i>=0; i--) {
            ConnectionRecord cr = connections.valueAt(i);
            if ((cr.flags&Context.BIND_ABOVE_CLIENT) != 0) {
                hasAboveClient = true;
                break;
            }
        }
    }

    int modifyRawOomAdj(int adj) {
        if (hasAboveClient) {
            // If this process has bound to any services with BIND_ABOVE_CLIENT,
            // then we need to drop its adjustment to be lower than the service's
            // in order to honor the request.  We want to drop it by one adjustment
            // level...  but there is special meaning applied to various levels so
            // we will skip some of them.
            if (adj < ProcessList.FOREGROUND_APP_ADJ) {
                // System process will not get dropped, ever
            } else if (adj < ProcessList.VISIBLE_APP_ADJ) {
                adj = ProcessList.VISIBLE_APP_ADJ;
            } else if (adj < ProcessList.PERCEPTIBLE_APP_ADJ) {
                adj = ProcessList.PERCEPTIBLE_APP_ADJ;
            } else if (adj < ProcessList.PERCEPTIBLE_LOW_APP_ADJ) {
                adj = ProcessList.PERCEPTIBLE_LOW_APP_ADJ;
            } else if (adj < ProcessList.CACHED_APP_MIN_ADJ) {
                adj = ProcessList.CACHED_APP_MIN_ADJ;
            } else if (adj < ProcessList.CACHED_APP_MAX_ADJ) {
                adj++;
            }
        }
        return adj;
    }

    void scheduleCrash(String message) {
        // Checking killedbyAm should keep it from showing the crash dialog if the process
        // was already dead for a good / normal reason.
        if (!killedByAm) {
            if (thread != null) {
                if (pid == Process.myPid()) {
                    Slog.w(TAG, "scheduleCrash: trying to crash system process!");
                    return;
                }
                long ident = Binder.clearCallingIdentity();
                try {
                    thread.scheduleCrash(message);
                } catch (RemoteException e) {
                    // If it's already dead our work is done. If it's wedged just kill it.
                    // We won't get the crash dialog or the error reporting.
                    kill("scheduleCrash for '" + message + "' failed", true);
                } finally {
                    Binder.restoreCallingIdentity(ident);
                }
            }
        }
    }

    void kill(String reason, boolean noisy) {
        if (!killedByAm) {
            Trace.traceBegin(Trace.TRACE_TAG_ACTIVITY_MANAGER, "kill");
            BoostFramework ux_perf = new BoostFramework();
            if (mService != null && (noisy || info.uid == mService.mCurOomAdjUid)) {
                mService.reportUidInfoMessageLocked(TAG,
                        "Killing " + toShortString() + " (adj " + setAdj + "): " + reason,
                        info.uid);
            }
            if (pid > 0) {
                EventLog.writeEvent(EventLogTags.AM_KILL, userId, pid, processName, setAdj, reason);
                Process.killProcessQuiet(pid);
                ProcessList.killProcessGroup(uid, pid);
            } else {
                pendingStart = false;
            }
            if (!mPersistent) {
                killed = true;
                killedByAm = true;
            }
            if (ux_perf != null) {
                ux_perf.perfUXEngine_events(BoostFramework.UXE_EVENT_KILL, 0, this.processName, 0);
            }
            Trace.traceEnd(Trace.TRACE_TAG_ACTIVITY_MANAGER);
        }
    }

    @Override
    public void writeToProto(ProtoOutputStream proto, long fieldId) {
        writeToProto(proto, fieldId, -1);
    }

    public void writeToProto(ProtoOutputStream proto, long fieldId, int lruIndex) {
        long token = proto.start(fieldId);
        proto.write(ProcessRecordProto.PID, pid);
        proto.write(ProcessRecordProto.PROCESS_NAME, processName);
        proto.write(ProcessRecordProto.UID, info.uid);
        if (UserHandle.getAppId(info.uid) >= Process.FIRST_APPLICATION_UID) {
            proto.write(ProcessRecordProto.USER_ID, userId);
            proto.write(ProcessRecordProto.APP_ID, UserHandle.getAppId(info.uid));
        }
        if (uid != info.uid) {
            proto.write(ProcessRecordProto.ISOLATED_APP_ID, UserHandle.getAppId(uid));
        }
        proto.write(ProcessRecordProto.PERSISTENT, mPersistent);
        if (lruIndex >= 0) {
            proto.write(ProcessRecordProto.LRU_INDEX, lruIndex);
        }
        proto.end(token);
    }

    public String toShortString() {
        if (shortStringName != null) {
            return shortStringName;
        }
        StringBuilder sb = new StringBuilder(128);
        toShortString(sb);
        return shortStringName = sb.toString();
    }

    void toShortString(StringBuilder sb) {
        sb.append(pid);
        sb.append(':');
        sb.append(processName);
        sb.append('/');
        if (info.uid < Process.FIRST_APPLICATION_UID) {
            sb.append(uid);
        } else {
            sb.append('u');
            sb.append(userId);
            int appId = UserHandle.getAppId(info.uid);
            if (appId >= Process.FIRST_APPLICATION_UID) {
                sb.append('a');
                sb.append(appId - Process.FIRST_APPLICATION_UID);
            } else {
                sb.append('s');
                sb.append(appId);
            }
            if (uid != info.uid) {
                sb.append('i');
                sb.append(UserHandle.getAppId(uid) - Process.FIRST_ISOLATED_UID);
            }
        }
    }

    public String toString() {
        if (stringName != null) {
            return stringName;
        }
        StringBuilder sb = new StringBuilder(128);
        sb.append("ProcessRecord{");
        sb.append(Integer.toHexString(System.identityHashCode(this)));
        sb.append(' ');
        toShortString(sb);
        sb.append('}');
        return stringName = sb.toString();
    }

    public String makeAdjReason() {
        if (adjSource != null || adjTarget != null) {
            StringBuilder sb = new StringBuilder(128);
            sb.append(' ');
            if (adjTarget instanceof ComponentName) {
                sb.append(((ComponentName)adjTarget).flattenToShortString());
            } else if (adjTarget != null) {
                sb.append(adjTarget.toString());
            } else {
                sb.append("{null}");
            }
            sb.append("<=");
            if (adjSource instanceof ProcessRecord) {
                sb.append("Proc{");
                sb.append(((ProcessRecord)adjSource).toShortString());
                sb.append("}");
            } else if (adjSource != null) {
                sb.append(adjSource.toString());
            } else {
                sb.append("{null}");
            }
            return sb.toString();
        }
        return null;
    }

    @Override
    public void addPackage(String pkg, long versionCode) {
        synchronized (mService) {
            addPackage(pkg, versionCode, mService.mProcessStats);
        }
    }

    /*
     *  Return true if package has been added false if not
     */
    public boolean addPackage(String pkg, long versionCode, ProcessStatsService tracker) {
        if (!pkgList.containsKey(pkg)) {
            ProcessStats.ProcessStateHolder holder = new ProcessStats.ProcessStateHolder(
                    versionCode);
            if (baseProcessTracker != null) {
                tracker.updateProcessStateHolderLocked(holder, pkg, info.uid, versionCode,
                        processName);
                pkgList.put(pkg, holder);
                if (holder.state != baseProcessTracker) {
                    holder.state.makeActive();
                }
            } else {
                pkgList.put(pkg, holder);
            }
            return true;
        }
        return false;
    }

    public int getSetAdjWithServices() {
        if (setAdj >= ProcessList.CACHED_APP_MIN_ADJ) {
            if (hasStartedServices) {
                return ProcessList.SERVICE_B_ADJ;
            }
        }
        return setAdj;
    }

    public void forceProcessStateUpTo(int newState) {
        if (mRepProcState > newState) {
            mRepProcState = newState;
            setCurProcState(newState);
            setCurRawProcState(newState);
            for (int ipkg = pkgList.size() - 1; ipkg >= 0; ipkg--) {
                StatsLog.write(StatsLog.PROCESS_STATE_CHANGED,
                        uid, processName, pkgList.keyAt(ipkg),
                        ActivityManager.processStateAmToProto(mRepProcState),
                        pkgList.valueAt(ipkg).appVersion);
            }
        }
    }

    /*
     *  Delete all packages from list except the package indicated in info
     */
    public void resetPackageList(ProcessStatsService tracker) {
        final int N = pkgList.size();
        if (baseProcessTracker != null) {
            long now = SystemClock.uptimeMillis();
            baseProcessTracker.setState(ProcessStats.STATE_NOTHING,
                    tracker.getMemFactorLocked(), now, pkgList.mPkgList);
            for (int ipkg = pkgList.size() - 1; ipkg >= 0; ipkg--) {
                StatsLog.write(StatsLog.PROCESS_STATE_CHANGED,
                        uid, processName, pkgList.keyAt(ipkg),
                        ActivityManager.processStateAmToProto(ProcessStats.STATE_NOTHING),
                        pkgList.valueAt(ipkg).appVersion);
            }
            if (N != 1) {
                for (int i=0; i<N; i++) {
                    ProcessStats.ProcessStateHolder holder = pkgList.valueAt(i);
                    if (holder.state != null && holder.state != baseProcessTracker) {
                        holder.state.makeInactive();
                    }

                }
                pkgList.clear();
                ProcessStats.ProcessStateHolder holder = new ProcessStats.ProcessStateHolder(
                        info.longVersionCode);
                tracker.updateProcessStateHolderLocked(holder, info.packageName, info.uid,
                        info.longVersionCode, processName);
                pkgList.put(info.packageName, holder);
                if (holder.state != baseProcessTracker) {
                    holder.state.makeActive();
                }
            }
        } else if (N != 1) {
            pkgList.clear();
            pkgList.put(info.packageName, new ProcessStats.ProcessStateHolder(info.longVersionCode));
        }
    }

    public String[] getPackageList() {
        int size = pkgList.size();
        if (size == 0) {
            return null;
        }
        String list[] = new String[size];
        for (int i=0; i<pkgList.size(); i++) {
            list[i] = pkgList.keyAt(i);
        }
        return list;
    }

    public List<VersionedPackage> getPackageListWithVersionCode() {
        int size = pkgList.size();
        if (size == 0) {
            return null;
        }
        List<VersionedPackage> list = new ArrayList<>();
        for (int i = 0; i < pkgList.size(); i++) {
            list.add(new VersionedPackage(pkgList.keyAt(i), pkgList.valueAt(i).appVersion));
        }
        return list;
    }

    WindowProcessController getWindowProcessController() {
        return mWindowProcessController;
    }

    void setCurrentSchedulingGroup(int curSchedGroup) {
        mCurSchedGroup = curSchedGroup;
        mWindowProcessController.setCurrentSchedulingGroup(curSchedGroup);
    }

    int getCurrentSchedulingGroup() {
        return mCurSchedGroup;
    }

    void setCurProcState(int curProcState) {
        mCurProcState = curProcState;
        mWindowProcessController.setCurrentProcState(mCurProcState);
    }

    int getCurProcState() {
        return mCurProcState;
    }

    void setCurRawProcState(int curRawProcState) {
        mCurRawProcState = curRawProcState;
    }

    int getCurRawProcState() {
        return mCurRawProcState;
    }

    void setReportedProcState(int repProcState) {
        mRepProcState = repProcState;
        for (int ipkg = pkgList.size() - 1; ipkg >= 0; ipkg--) {
            StatsLog.write(StatsLog.PROCESS_STATE_CHANGED,
                    uid, processName, pkgList.keyAt(ipkg),
                    ActivityManager.processStateAmToProto(mRepProcState),
                    pkgList.valueAt(ipkg).appVersion);
        }
        mWindowProcessController.setReportedProcState(repProcState);
    }

    int getReportedProcState() {
        return mRepProcState;
    }

    void setCrashing(boolean crashing) {
        mCrashing = crashing;
        mWindowProcessController.setCrashing(crashing);
    }

    boolean isCrashing() {
        return mCrashing;
    }

    void setNotResponding(boolean notResponding) {
        mNotResponding = notResponding;
        mWindowProcessController.setNotResponding(notResponding);
    }

    boolean isNotResponding() {
        return mNotResponding;
    }

    void setPersistent(boolean persistent) {
        mPersistent = persistent;
        mWindowProcessController.setPersistent(persistent);
    }

    boolean isPersistent() {
        return mPersistent;
    }

    public void setRequiredAbi(String requiredAbi) {
        mRequiredAbi = requiredAbi;
        mWindowProcessController.setRequiredAbi(requiredAbi);
    }

    String getRequiredAbi() {
        return mRequiredAbi;
    }

    void setHasForegroundServices(boolean hasForegroundServices, int fgServiceTypes) {
        mHasForegroundServices = hasForegroundServices;
        mFgServiceTypes = fgServiceTypes;
        mWindowProcessController.setHasForegroundServices(hasForegroundServices);
    }

    boolean hasForegroundServices() {
        return mHasForegroundServices;
    }

    boolean hasLocationForegroundServices() {
        return mHasForegroundServices
                && (mFgServiceTypes & ServiceInfo.FOREGROUND_SERVICE_TYPE_LOCATION) != 0;
    }

<<<<<<< HEAD
=======
    int getForegroundServiceTypes() {
        return mHasForegroundServices ? mFgServiceTypes : 0;
    }

    int getReportedForegroundServiceTypes() {
        return mRepFgServiceTypes;
    }

    void setReportedForegroundServiceTypes(int foregroundServiceTypes) {
        mRepFgServiceTypes = foregroundServiceTypes;
    }

>>>>>>> 825827da
    void setHasForegroundActivities(boolean hasForegroundActivities) {
        mHasForegroundActivities = hasForegroundActivities;
        mWindowProcessController.setHasForegroundActivities(hasForegroundActivities);
    }

    boolean hasForegroundActivities() {
        return mHasForegroundActivities;
    }

    void setHasClientActivities(boolean hasClientActivities) {
        mHasClientActivities = hasClientActivities;
        mWindowProcessController.setHasClientActivities(hasClientActivities);
    }

    boolean hasClientActivities() {
        return mHasClientActivities;
    }

    void setHasTopUi(boolean hasTopUi) {
        mHasTopUi = hasTopUi;
        mWindowProcessController.setHasTopUi(hasTopUi);
    }

    boolean hasTopUi() {
        return mHasTopUi;
    }

    void setHasOverlayUi(boolean hasOverlayUi) {
        mHasOverlayUi = hasOverlayUi;
        mWindowProcessController.setHasOverlayUi(hasOverlayUi);
    }

    boolean hasOverlayUi() {
        return mHasOverlayUi;
    }

    void setInteractionEventTime(long interactionEventTime) {
        mInteractionEventTime = interactionEventTime;
        mWindowProcessController.setInteractionEventTime(interactionEventTime);
    }

    long getInteractionEventTime() {
        return mInteractionEventTime;
    }

    void setFgInteractionTime(long fgInteractionTime) {
        mFgInteractionTime = fgInteractionTime;
        mWindowProcessController.setFgInteractionTime(fgInteractionTime);
    }

    long getFgInteractionTime() {
        return mFgInteractionTime;
    }

    void setWhenUnimportant(long whenUnimportant) {
        mWhenUnimportant = whenUnimportant;
        mWindowProcessController.setWhenUnimportant(whenUnimportant);
    }

    long getWhenUnimportant() {
        return mWhenUnimportant;
    }

    void setDebugging(boolean debugging) {
        mDebugging = debugging;
        mWindowProcessController.setDebugging(debugging);
    }

    boolean isDebugging() {
        return mDebugging;
    }

    void setUsingWrapper(boolean usingWrapper) {
        mUsingWrapper = usingWrapper;
        mWindowProcessController.setUsingWrapper(usingWrapper);
    }

    boolean isUsingWrapper() {
        return mUsingWrapper;
    }

    void addAllowBackgroundActivityStartsToken(Binder entity) {
        if (entity == null) return;
        mAllowBackgroundActivityStartsTokens.add(entity);
        mWindowProcessController.setAllowBackgroundActivityStarts(true);
    }

    void removeAllowBackgroundActivityStartsToken(Binder entity) {
        if (entity == null) return;
        mAllowBackgroundActivityStartsTokens.remove(entity);
        mWindowProcessController.setAllowBackgroundActivityStarts(
                !mAllowBackgroundActivityStartsTokens.isEmpty());
    }

    void setActiveInstrumentation(ActiveInstrumentation instr) {
        mInstr = instr;
        boolean isInstrumenting = instr != null;
        mWindowProcessController.setInstrumenting(isInstrumenting,
                isInstrumenting && instr.mHasBackgroundActivityStartsPermission);
    }

    ActiveInstrumentation getActiveInstrumentation() {
        return mInstr;
    }

    void setCurRawAdj(int curRawAdj) {
        mCurRawAdj = curRawAdj;
        mWindowProcessController.setPerceptible(curRawAdj <= ProcessList.PERCEPTIBLE_APP_ADJ);
    }

    int getCurRawAdj() {
        return mCurRawAdj;
    }

    @Override
    public void clearProfilerIfNeeded() {
        synchronized (mService) {
            if (mService.mProfileData.getProfileProc() == null
                    || mService.mProfileData.getProfilerInfo() == null
                    || mService.mProfileData.getProfileProc() != this) {
                return;
            }
            mService.clearProfilerLocked();
        }
    }

    @Override
    public void updateServiceConnectionActivities() {
        synchronized (mService) {
            mService.mServices.updateServiceConnectionActivitiesLocked(this);
        }
    }

    @Override
    public void setPendingUiClean(boolean pendingUiClean) {
        synchronized (mService) {
            mPendingUiClean = pendingUiClean;
            mWindowProcessController.setPendingUiClean(pendingUiClean);
        }
    }

    boolean hasPendingUiClean() {
        return mPendingUiClean;
    }

    @Override
    public void setPendingUiCleanAndForceProcessStateUpTo(int newState) {
        synchronized (mService) {
            setPendingUiClean(true);
            forceProcessStateUpTo(newState);
        }
    }

    @Override
    public void updateProcessInfo(boolean updateServiceConnectionActivities, boolean updateLru,
            boolean activityChange, boolean updateOomAdj) {
        synchronized (mService) {
            if (updateServiceConnectionActivities) {
                mService.mServices.updateServiceConnectionActivitiesLocked(this);
            }
            if (updateLru) {
                mService.mProcessList.updateLruProcessLocked(this, activityChange, null);
            }
            if (updateOomAdj) {
                mService.updateOomAdjLocked();
            }
        }
    }

    @Override
    public boolean isRemoved() {
        return removed;
    }

    /**
     * Returns the total time (in milliseconds) spent executing in both user and system code.
     * Safe to call without lock held.
     */
    @Override
    public long getCpuTime() {
        return mService.mProcessCpuTracker.getCpuTimeForPid(pid);
    }

    @Override
    public void clearWaitingToKill() {
        synchronized (mService) {
            waitingToKill = null;
        }
    }

    @Override
    public void onStartActivity(int topProcessState, boolean setProfileProc) {
        synchronized (mService) {
            if (setProfileProc) {
                mService.mProfileData.setProfileProc(this);
            }

            hasShownUi = true;
            setPendingUiClean(true);
            forceProcessStateUpTo(topProcessState);
        }
    }

    @Override
    public void appDied() {
        synchronized (mService) {
            mService.appDiedLocked(this);
        }
    }

    public long getInputDispatchingTimeout() {
        return mWindowProcessController.getInputDispatchingTimeout();
    }

    public int getProcessClassEnum() {
        if (pid == MY_PID) {
            return ServerProtoEnums.SYSTEM_SERVER;
        }
        if (info == null) {
            return ServerProtoEnums.ERROR_SOURCE_UNKNOWN;
        }
        return (info.flags & ApplicationInfo.FLAG_SYSTEM) != 0 ? ServerProtoEnums.SYSTEM_APP :
            ServerProtoEnums.DATA_APP;
    }

<<<<<<< HEAD
=======
    /**
     * Unless configured otherwise, swallow ANRs in background processes & kill the process.
     * Non-private access is for tests only.
     */
    @VisibleForTesting
    boolean isSilentAnr() {
        return !getShowBackground() && !isInterestingForBackgroundTraces();
    }

    /** Non-private access is for tests only. */
    @VisibleForTesting
    List<ProcessRecord> getLruProcessList() {
        return mService.mProcessList.mLruProcesses;
    }

    /** Non-private access is for tests only. */
    @VisibleForTesting
    boolean isMonitorCpuUsage() {
        return mService.MONITOR_CPU_USAGE;
    }

>>>>>>> 825827da
    void appNotResponding(String activityShortComponentName, ApplicationInfo aInfo,
            String parentShortComponentName, WindowProcessController parentProcess,
            boolean aboveSystem, String annotation) {
        ArrayList<Integer> firstPids = new ArrayList<>(5);
        SparseArray<Boolean> lastPids = new SparseArray<>(20);

        mWindowProcessController.appEarlyNotResponding(annotation, () -> kill("anr", true));

        long anrTime = SystemClock.uptimeMillis();
<<<<<<< HEAD
        if (ActivityManagerService.MONITOR_CPU_USAGE) {
            mService.updateCpuStatsNow();
        }

        // Unless configured otherwise, swallow ANRs in background processes & kill the process.
        boolean showBackground = Settings.Secure.getInt(mService.mContext.getContentResolver(),
                Settings.Secure.ANR_SHOW_BACKGROUND, 0) != 0;

        boolean isSilentANR;

=======
        if (isMonitorCpuUsage()) {
            mService.updateCpuStatsNow();
        }

>>>>>>> 825827da
        synchronized (mService) {
            // PowerManager.reboot() can block for a long time, so ignore ANRs while shutting down.
            if (mService.mAtmInternal.isShuttingDown()) {
                Slog.i(TAG, "During shutdown skipping ANR: " + this + " " + annotation);
                return;
            } else if (isNotResponding()) {
                Slog.i(TAG, "Skipping duplicate ANR: " + this + " " + annotation);
                return;
            } else if (isCrashing()) {
                Slog.i(TAG, "Crashing app skipping ANR: " + this + " " + annotation);
                return;
            } else if (killedByAm) {
                Slog.i(TAG, "App already killed by AM skipping ANR: " + this + " " + annotation);
                return;
            } else if (killed) {
                Slog.i(TAG, "Skipping died app ANR: " + this + " " + annotation);
                return;
            }

            // In case we come through here for the same app before completing
            // this one, mark as anring now so we will bail out.
            setNotResponding(true);

            // Log the ANR to the event log.
            EventLog.writeEvent(EventLogTags.AM_ANR, userId, pid, processName, info.flags,
                    annotation);

            // Dump thread traces as quickly as we can, starting with "interesting" processes.
            firstPids.add(pid);

            // Don't dump other PIDs if it's a background ANR
<<<<<<< HEAD
            isSilentANR = !showBackground && !isInterestingForBackgroundTraces();
            if (!isSilentANR) {
=======
            if (!isSilentAnr()) {
>>>>>>> 825827da
                int parentPid = pid;
                if (parentProcess != null && parentProcess.getPid() > 0) {
                    parentPid = parentProcess.getPid();
                }
                if (parentPid != pid) firstPids.add(parentPid);

                if (MY_PID != pid && MY_PID != parentPid) firstPids.add(MY_PID);

<<<<<<< HEAD
                for (int i = mService.mProcessList.mLruProcesses.size() - 1; i >= 0; i--) {
                    ProcessRecord r = mService.mProcessList.mLruProcesses.get(i);
=======
                for (int i = getLruProcessList().size() - 1; i >= 0; i--) {
                    ProcessRecord r = getLruProcessList().get(i);
>>>>>>> 825827da
                    if (r != null && r.thread != null) {
                        int myPid = r.pid;
                        if (myPid > 0 && myPid != pid && myPid != parentPid && myPid != MY_PID) {
                            if (r.isPersistent()) {
                                firstPids.add(myPid);
                                if (DEBUG_ANR) Slog.i(TAG, "Adding persistent proc: " + r);
                            } else if (r.treatLikeActivity) {
                                firstPids.add(myPid);
                                if (DEBUG_ANR) Slog.i(TAG, "Adding likely IME: " + r);
                            } else {
                                lastPids.put(myPid, Boolean.TRUE);
                                if (DEBUG_ANR) Slog.i(TAG, "Adding ANR proc: " + r);
                            }
                        }
                    }
                }
            }
        }

        // Log the ANR to the main log.
        StringBuilder info = new StringBuilder();
        info.setLength(0);
        info.append("ANR in ").append(processName);
        if (activityShortComponentName != null) {
            info.append(" (").append(activityShortComponentName).append(")");
        }
        info.append("\n");
        info.append("PID: ").append(pid).append("\n");
        if (annotation != null) {
            info.append("Reason: ").append(annotation).append("\n");
        }
        if (parentShortComponentName != null
                && parentShortComponentName.equals(activityShortComponentName)) {
            info.append("Parent: ").append(parentShortComponentName).append("\n");
        }

        ProcessCpuTracker processCpuTracker = new ProcessCpuTracker(true);

        // don't dump native PIDs for background ANRs unless it is the process of interest
        String[] nativeProcs = null;
<<<<<<< HEAD
        if (isSilentANR) {
=======
        if (isSilentAnr()) {
>>>>>>> 825827da
            for (int i = 0; i < NATIVE_STACKS_OF_INTEREST.length; i++) {
                if (NATIVE_STACKS_OF_INTEREST[i].equals(processName)) {
                    nativeProcs = new String[] { processName };
                    break;
                }
            }
        } else {
            nativeProcs = NATIVE_STACKS_OF_INTEREST;
        }

        int[] pids = nativeProcs == null ? null : Process.getPidsForCommands(nativeProcs);
        ArrayList<Integer> nativePids = null;

        if (pids != null) {
            nativePids = new ArrayList<>(pids.length);
            for (int i : pids) {
                nativePids.add(i);
            }
        }

        // For background ANRs, don't pass the ProcessCpuTracker to
        // avoid spending 1/2 second collecting stats to rank lastPids.
        File tracesFile = ActivityManagerService.dumpStackTraces(firstPids,
<<<<<<< HEAD
                (isSilentANR) ? null : processCpuTracker, (isSilentANR) ? null : lastPids,
                nativePids);

        String cpuInfo = null;
        if (ActivityManagerService.MONITOR_CPU_USAGE) {
=======
                (isSilentAnr()) ? null : processCpuTracker, (isSilentAnr()) ? null : lastPids,
                nativePids);

        String cpuInfo = null;
        if (isMonitorCpuUsage()) {
>>>>>>> 825827da
            mService.updateCpuStatsNow();
            synchronized (mService.mProcessCpuTracker) {
                cpuInfo = mService.mProcessCpuTracker.printCurrentState(anrTime);
            }
            info.append(processCpuTracker.printCurrentLoad());
            info.append(cpuInfo);
        }

        info.append(processCpuTracker.printCurrentState(anrTime));

        Slog.e(TAG, info.toString());
        if (tracesFile == null) {
            // There is no trace file, so dump (only) the alleged culprit's threads to the log
            Process.sendSignal(pid, Process.SIGNAL_QUIT);
        }

        StatsLog.write(StatsLog.ANR_OCCURRED, uid, processName,
                activityShortComponentName == null ? "unknown": activityShortComponentName,
                annotation,
                (this.info != null) ? (this.info.isInstantApp()
                        ? StatsLog.ANROCCURRED__IS_INSTANT_APP__TRUE
                        : StatsLog.ANROCCURRED__IS_INSTANT_APP__FALSE)
                        : StatsLog.ANROCCURRED__IS_INSTANT_APP__UNAVAILABLE,
                isInterestingToUserLocked()
                        ? StatsLog.ANROCCURRED__FOREGROUND_STATE__FOREGROUND
                        : StatsLog.ANROCCURRED__FOREGROUND_STATE__BACKGROUND,
                getProcessClassEnum(),
                (this.info != null) ? this.info.packageName : "");
        final ProcessRecord parentPr = parentProcess != null
                ? (ProcessRecord) parentProcess.mOwner : null;
        mService.addErrorToDropBox("anr", this, processName, activityShortComponentName,
                parentShortComponentName, parentPr, annotation, cpuInfo, tracesFile, null);

        if (mWindowProcessController.appNotResponding(info.toString(), () -> kill("anr", true),
                () -> {
                    synchronized (mService) {
                        mService.mServices.scheduleServiceTimeoutLocked(this);
                    }
                })) {
            return;
        }

        synchronized (mService) {
<<<<<<< HEAD
            mService.mBatteryStatsService.noteProcessAnr(processName, uid);

            if (isSilentANR) {
=======
            // mBatteryStatsService can be null if the AMS is constructed with injector only. This
            // will only happen in tests.
            if (mService.mBatteryStatsService != null) {
                mService.mBatteryStatsService.noteProcessAnr(processName, uid);
            }

            if (isSilentAnr()) {
>>>>>>> 825827da
                kill("bg anr", true);
                return;
            }

            // Set the app's notResponding state, and look up the errorReportReceiver
            makeAppNotRespondingLocked(activityShortComponentName,
                    annotation != null ? "ANR " + annotation : "ANR", info.toString());

<<<<<<< HEAD
            // Bring up the infamous App Not Responding dialog
            Message msg = Message.obtain();
            msg.what = ActivityManagerService.SHOW_NOT_RESPONDING_UI_MSG;
            msg.obj = new AppNotRespondingDialog.Data(this, aInfo, aboveSystem);

            mService.mUiHandler.sendMessage(msg);
=======
            // mUiHandler can be null if the AMS is constructed with injector only. This will only
            // happen in tests.
            if (mService.mUiHandler != null) {
                // Bring up the infamous App Not Responding dialog
                Message msg = Message.obtain();
                msg.what = ActivityManagerService.SHOW_NOT_RESPONDING_UI_MSG;
                msg.obj = new AppNotRespondingDialog.Data(this, aInfo, aboveSystem);

                mService.mUiHandler.sendMessage(msg);
            }
>>>>>>> 825827da
        }
    }

    private void makeAppNotRespondingLocked(String activity, String shortMsg, String longMsg) {
        setNotResponding(true);
<<<<<<< HEAD
        notRespondingReport = mService.mAppErrors.generateProcessError(this,
                ActivityManager.ProcessErrorStateInfo.NOT_RESPONDING,
                activity, shortMsg, longMsg, null);
=======
        // mAppErrors can be null if the AMS is constructed with injector only. This will only
        // happen in tests.
        if (mService.mAppErrors != null) {
            notRespondingReport = mService.mAppErrors.generateProcessError(this,
                    ActivityManager.ProcessErrorStateInfo.NOT_RESPONDING,
                    activity, shortMsg, longMsg, null);
        }
>>>>>>> 825827da
        startAppProblemLocked();
        getWindowProcessController().stopFreezingActivities();
    }

    void startAppProblemLocked() {
        // If this app is not running under the current user, then we can't give it a report button
        // because that would require launching the report UI under a different user.
        errorReportReceiver = null;

        for (int userId : mService.mUserController.getCurrentProfileIds()) {
            if (this.userId == userId) {
                errorReportReceiver = ApplicationErrorReport.getErrorReportReceiver(
                        mService.mContext, info.packageName, info.flags);
            }
        }
        mService.skipCurrentReceiverLocked(this);
    }

    private boolean isInterestingForBackgroundTraces() {
        // The system_server is always considered interesting.
        if (pid == MY_PID) {
            return true;
        }

        // A package is considered interesting if any of the following is true :
        //
        // - It's displaying an activity.
        // - It's the SystemUI.
        // - It has an overlay or a top UI visible.
        //
        // NOTE: The check whether a given ProcessRecord belongs to the systemui
        // process is a bit of a kludge, but the same pattern seems repeated at
        // several places in the system server.
        return isInterestingToUserLocked() ||
                (info != null && "com.android.systemui".equals(info.packageName))
                || (hasTopUi() || hasOverlayUi());
<<<<<<< HEAD
=======
    }

    private boolean getShowBackground() {
        return Settings.Secure.getInt(mService.mContext.getContentResolver(),
                Settings.Secure.ANR_SHOW_BACKGROUND, 0) != 0;
>>>>>>> 825827da
    }
}<|MERGE_RESOLUTION|>--- conflicted
+++ resolved
@@ -56,10 +56,7 @@
 import android.util.proto.ProtoOutputStream;
 import android.util.BoostFramework;
 
-<<<<<<< HEAD
-=======
 import com.android.internal.annotations.VisibleForTesting;
->>>>>>> 825827da
 import com.android.internal.app.procstats.ProcessState;
 import com.android.internal.app.procstats.ProcessStats;
 import com.android.internal.os.BatteryStatsImpl;
@@ -78,11 +75,7 @@
  * Full information about a particular process that
  * is currently running.
  */
-<<<<<<< HEAD
-final class ProcessRecord implements WindowProcessListener {
-=======
 class ProcessRecord implements WindowProcessListener {
->>>>>>> 825827da
     private static final String TAG = TAG_WITH_CLASS_NAME ? "ProcessRecord" : TAG_AM;
 
     private final ActivityManagerService mService; // where we came from
@@ -182,10 +175,7 @@
     boolean hasStartedServices; // Are there any started services running in this process?
     private boolean mHasForegroundServices; // Running any services that are foreground?
     private int mFgServiceTypes; // Type of foreground service, if there is a foreground service.
-<<<<<<< HEAD
-=======
     private int mRepFgServiceTypes; // Last reported foreground service types.
->>>>>>> 825827da
     private boolean mHasForegroundActivities; // Running any activities that are foreground?
     boolean repForegroundActivities; // Last reported foreground activities.
     boolean systemNoUi;         // This is a system process, but not currently showing UI.
@@ -1119,8 +1109,6 @@
                 && (mFgServiceTypes & ServiceInfo.FOREGROUND_SERVICE_TYPE_LOCATION) != 0;
     }
 
-<<<<<<< HEAD
-=======
     int getForegroundServiceTypes() {
         return mHasForegroundServices ? mFgServiceTypes : 0;
     }
@@ -1133,7 +1121,6 @@
         mRepFgServiceTypes = foregroundServiceTypes;
     }
 
->>>>>>> 825827da
     void setHasForegroundActivities(boolean hasForegroundActivities) {
         mHasForegroundActivities = hasForegroundActivities;
         mWindowProcessController.setHasForegroundActivities(hasForegroundActivities);
@@ -1359,8 +1346,6 @@
             ServerProtoEnums.DATA_APP;
     }
 
-<<<<<<< HEAD
-=======
     /**
      * Unless configured otherwise, swallow ANRs in background processes & kill the process.
      * Non-private access is for tests only.
@@ -1382,7 +1367,6 @@
         return mService.MONITOR_CPU_USAGE;
     }
 
->>>>>>> 825827da
     void appNotResponding(String activityShortComponentName, ApplicationInfo aInfo,
             String parentShortComponentName, WindowProcessController parentProcess,
             boolean aboveSystem, String annotation) {
@@ -1392,23 +1376,10 @@
         mWindowProcessController.appEarlyNotResponding(annotation, () -> kill("anr", true));
 
         long anrTime = SystemClock.uptimeMillis();
-<<<<<<< HEAD
-        if (ActivityManagerService.MONITOR_CPU_USAGE) {
-            mService.updateCpuStatsNow();
-        }
-
-        // Unless configured otherwise, swallow ANRs in background processes & kill the process.
-        boolean showBackground = Settings.Secure.getInt(mService.mContext.getContentResolver(),
-                Settings.Secure.ANR_SHOW_BACKGROUND, 0) != 0;
-
-        boolean isSilentANR;
-
-=======
         if (isMonitorCpuUsage()) {
             mService.updateCpuStatsNow();
         }
 
->>>>>>> 825827da
         synchronized (mService) {
             // PowerManager.reboot() can block for a long time, so ignore ANRs while shutting down.
             if (mService.mAtmInternal.isShuttingDown()) {
@@ -1440,12 +1411,7 @@
             firstPids.add(pid);
 
             // Don't dump other PIDs if it's a background ANR
-<<<<<<< HEAD
-            isSilentANR = !showBackground && !isInterestingForBackgroundTraces();
-            if (!isSilentANR) {
-=======
             if (!isSilentAnr()) {
->>>>>>> 825827da
                 int parentPid = pid;
                 if (parentProcess != null && parentProcess.getPid() > 0) {
                     parentPid = parentProcess.getPid();
@@ -1454,13 +1420,8 @@
 
                 if (MY_PID != pid && MY_PID != parentPid) firstPids.add(MY_PID);
 
-<<<<<<< HEAD
-                for (int i = mService.mProcessList.mLruProcesses.size() - 1; i >= 0; i--) {
-                    ProcessRecord r = mService.mProcessList.mLruProcesses.get(i);
-=======
                 for (int i = getLruProcessList().size() - 1; i >= 0; i--) {
                     ProcessRecord r = getLruProcessList().get(i);
->>>>>>> 825827da
                     if (r != null && r.thread != null) {
                         int myPid = r.pid;
                         if (myPid > 0 && myPid != pid && myPid != parentPid && myPid != MY_PID) {
@@ -1501,11 +1462,7 @@
 
         // don't dump native PIDs for background ANRs unless it is the process of interest
         String[] nativeProcs = null;
-<<<<<<< HEAD
-        if (isSilentANR) {
-=======
         if (isSilentAnr()) {
->>>>>>> 825827da
             for (int i = 0; i < NATIVE_STACKS_OF_INTEREST.length; i++) {
                 if (NATIVE_STACKS_OF_INTEREST[i].equals(processName)) {
                     nativeProcs = new String[] { processName };
@@ -1529,19 +1486,11 @@
         // For background ANRs, don't pass the ProcessCpuTracker to
         // avoid spending 1/2 second collecting stats to rank lastPids.
         File tracesFile = ActivityManagerService.dumpStackTraces(firstPids,
-<<<<<<< HEAD
-                (isSilentANR) ? null : processCpuTracker, (isSilentANR) ? null : lastPids,
-                nativePids);
-
-        String cpuInfo = null;
-        if (ActivityManagerService.MONITOR_CPU_USAGE) {
-=======
                 (isSilentAnr()) ? null : processCpuTracker, (isSilentAnr()) ? null : lastPids,
                 nativePids);
 
         String cpuInfo = null;
         if (isMonitorCpuUsage()) {
->>>>>>> 825827da
             mService.updateCpuStatsNow();
             synchronized (mService.mProcessCpuTracker) {
                 cpuInfo = mService.mProcessCpuTracker.printCurrentState(anrTime);
@@ -1585,11 +1534,6 @@
         }
 
         synchronized (mService) {
-<<<<<<< HEAD
-            mService.mBatteryStatsService.noteProcessAnr(processName, uid);
-
-            if (isSilentANR) {
-=======
             // mBatteryStatsService can be null if the AMS is constructed with injector only. This
             // will only happen in tests.
             if (mService.mBatteryStatsService != null) {
@@ -1597,7 +1541,6 @@
             }
 
             if (isSilentAnr()) {
->>>>>>> 825827da
                 kill("bg anr", true);
                 return;
             }
@@ -1606,14 +1549,6 @@
             makeAppNotRespondingLocked(activityShortComponentName,
                     annotation != null ? "ANR " + annotation : "ANR", info.toString());
 
-<<<<<<< HEAD
-            // Bring up the infamous App Not Responding dialog
-            Message msg = Message.obtain();
-            msg.what = ActivityManagerService.SHOW_NOT_RESPONDING_UI_MSG;
-            msg.obj = new AppNotRespondingDialog.Data(this, aInfo, aboveSystem);
-
-            mService.mUiHandler.sendMessage(msg);
-=======
             // mUiHandler can be null if the AMS is constructed with injector only. This will only
             // happen in tests.
             if (mService.mUiHandler != null) {
@@ -1624,17 +1559,11 @@
 
                 mService.mUiHandler.sendMessage(msg);
             }
->>>>>>> 825827da
         }
     }
 
     private void makeAppNotRespondingLocked(String activity, String shortMsg, String longMsg) {
         setNotResponding(true);
-<<<<<<< HEAD
-        notRespondingReport = mService.mAppErrors.generateProcessError(this,
-                ActivityManager.ProcessErrorStateInfo.NOT_RESPONDING,
-                activity, shortMsg, longMsg, null);
-=======
         // mAppErrors can be null if the AMS is constructed with injector only. This will only
         // happen in tests.
         if (mService.mAppErrors != null) {
@@ -1642,7 +1571,6 @@
                     ActivityManager.ProcessErrorStateInfo.NOT_RESPONDING,
                     activity, shortMsg, longMsg, null);
         }
->>>>>>> 825827da
         startAppProblemLocked();
         getWindowProcessController().stopFreezingActivities();
     }
@@ -1679,13 +1607,10 @@
         return isInterestingToUserLocked() ||
                 (info != null && "com.android.systemui".equals(info.packageName))
                 || (hasTopUi() || hasOverlayUi());
-<<<<<<< HEAD
-=======
     }
 
     private boolean getShowBackground() {
         return Settings.Secure.getInt(mService.mContext.getContentResolver(),
                 Settings.Secure.ANR_SHOW_BACKGROUND, 0) != 0;
->>>>>>> 825827da
     }
 }